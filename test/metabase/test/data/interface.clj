(ns metabase.test.data.interface
  "`Definition` types for databases, tables, fields; related protocols, helper functions.

  Drivers with test extensions know how to load a `DatabaseDefinition` into an actual physical database. This
  functionality allows us to easily test with multiple datasets.

  TODO - We should rename this namespace to `metabase.driver.test-extensions` or something like that."
  (:require
   [clojure.string :as str]
   [clojure.tools.reader.edn :as edn]
   [environ.core :as env]
   [mb.hawk.hooks]
   [mb.hawk.init]
   [medley.core :as m]
   [metabase.config :as config]
   [metabase.db :as mdb]
   [metabase.driver :as driver]
   [metabase.driver.ddl.interface :as ddl.i]
   [metabase.models.database :refer [Database]]
   [metabase.models.field :as field :refer [Field]]
   [metabase.models.table :refer [Table]]
   [metabase.plugins.classloader :as classloader]
<<<<<<< HEAD
   [metabase.query-processor.preprocess :as qp.preprocess]
=======
   [metabase.query-processor :as qp]
   [metabase.test.data.env :as tx.env]
>>>>>>> aea4c074
   [metabase.test.initialize :as initialize]
   [metabase.util :as u]
   [metabase.util.date-2 :as u.date]
   [metabase.util.log :as log]
   [metabase.util.malli :as mu]
   [metabase.util.malli.schema :as ms]
   [methodical.core :as methodical]
   [potemkin.types :as p.types]
   [pretty.core :as pretty]
   [toucan2.core :as t2]))

(set! *warn-on-reflection* true)

;;; +----------------------------------------------------------------------------------------------------------------+
;;; |                                   Dataset Definition Record Types & Protocol                                   |
;;; +----------------------------------------------------------------------------------------------------------------+

(p.types/defrecord+ FieldDefinition [field-name base-type effective-type coercion-strategy semantic-type visibility-type fk field-comment])

(p.types/defrecord+ TableDefinition [table-name field-definitions rows table-comment])

(p.types/defrecord+ DatabaseDefinition [database-name table-definitions])

(def ^:private FieldDefinitionSchema
  [:map {:closed true}
   [:field-name                          ms/NonBlankString]
   [:base-type                           [:or
                                          [:map {:closed true}
                                           [:natives [:map-of :keyword ms/NonBlankString]]]
                                          [:map {:closed true}
                                           [:native ms/NonBlankString]]
                                          ms/FieldType]]
    ;; this was added pretty recently (in the 44 cycle) so it might not be supported everywhere. It should work for
    ;; drivers using `:sql/test-extensions` and [[metabase.test.data.sql/field-definition-sql]] but you might need to add
    ;; support for it elsewhere if you want to use it. It only really matters for testing things that modify test
    ;; datasets e.g. [[mt/with-actions-test-data]]
    ;; default is nullable
   [:not-null?         {:optional true} [:maybe :boolean]]
   [:unique?           {:optional true} [:maybe :boolean]]
   ;; should we create an index for this field?
   [:indexed?          {:optional true} [:maybe :boolean]]
   [:semantic-type     {:optional true} [:maybe ms/FieldSemanticOrRelationType]]
   [:effective-type    {:optional true} [:maybe ms/FieldType]]
   [:coercion-strategy {:optional true} [:maybe ms/CoercionStrategy]]
   [:visibility-type   {:optional true} [:maybe (into [:enum] field/visibility-types)]]
   [:fk                {:optional true} [:maybe ms/KeywordOrString]]
   [:field-comment     {:optional true} [:maybe ms/NonBlankString]]])

(def ^:private ValidFieldDefinition
  [:and FieldDefinitionSchema (ms/InstanceOfClass FieldDefinition)])

(def ^:private ValidTableDefinition
  [:and
   [:map {:closed true}
    [:table-name                     ms/NonBlankString]
    [:field-definitions              [:sequential ValidFieldDefinition]]
    [:rows                           [:sequential [:sequential :any]]]
    [:table-comment {:optional true} [:maybe ms/NonBlankString]]]
   (ms/InstanceOfClass TableDefinition)])

(def ^:private ValidDatabaseDefinition
  [:and
   [:map {:closed true}
    [:database-name ms/NonBlankString] ; this must be unique
    [:table-definitions [:sequential ValidTableDefinition]]]
   (ms/InstanceOfClass DatabaseDefinition)])

;; TODO - this should probably be a protocol instead
(defmulti ^DatabaseDefinition get-dataset-definition
  "Return a definition of a dataset, so a test database can be created from it. Returns a map matching
  the [[ValidDatabaseDefinition]] schema."
  {:arglists '([this])}
  class)

(defmethod get-dataset-definition DatabaseDefinition
  [this]
  this)


;;; +----------------------------------------------------------------------------------------------------------------+
;;; |                                          Registering Test Extensions                                           |
;;; +----------------------------------------------------------------------------------------------------------------+

(driver/register! ::test-extensions, :abstract? true)

(defn has-test-extensions? [driver]
  (isa? driver/hierarchy driver ::test-extensions))

(defn add-test-extensions! [driver]
  ;; no-op during AOT compilation
  (when-not *compile-files*
    (driver/add-parent! driver ::test-extensions)
    (log/infof "Added test extensions for %s 💯" driver)))


;;; +----------------------------------------------------------------------------------------------------------------+
;;; |                                            Loading Test Extensions                                             |
;;; +----------------------------------------------------------------------------------------------------------------+

(declare before-run)

(defonce ^:private has-done-before-run (atom #{}))

;; this gets called below by [[load-test-extensions-namespace-if-needed]]
(defn- do-before-run-if-needed [driver]
  (when-not (@has-done-before-run driver)
    (locking has-done-before-run
      (when-not (@has-done-before-run driver)
        (when (not= (get-method before-run driver) (get-method before-run ::test-extensions))
          (log/infof "doing before-run for %s" driver))
        ;; avoid using the dispatch fn here because it dispatches on driver with test extensions which would result in
        ;; a circular call back to this function
        ((get-method before-run driver) driver)
        (swap! has-done-before-run conj driver)))))

(defn- require-driver-test-extensions-ns [driver & require-options]
  (let [expected-ns (symbol (or (namespace driver)
                                (str "metabase.test.data." (name driver))))]
    (log/infof "Loading driver %s test extensions %s"
               (u/format-color 'blue driver) (apply list 'require expected-ns require-options))
    (apply classloader/require expected-ns require-options)))

(defonce ^:private has-loaded-extensions (atom #{}))

(defn- load-test-extensions-namespace-if-needed [driver]
  (when-not (contains? @has-loaded-extensions driver)
    (locking has-loaded-extensions
      (when-not (contains? @has-loaded-extensions driver)
        (u/profile (format "Load %s test extensions" driver)
          (require-driver-test-extensions-ns driver)
          ;; if it doesn't have test extensions yet, it may be because it's relying on a parent driver to add them (e.g.
          ;; Redshift uses Postgres' test extensions). Load parents as appropriate and try again
          (when-not (has-test-extensions? driver)
            (doseq [parent (parents driver/hierarchy driver)
                    ;; skip parents like `:metabase.driver/driver` and `:metabase.driver/concrete`
                    :when  (not= (namespace parent) "metabase.driver")]
              (u/ignore-exceptions
                (load-test-extensions-namespace-if-needed parent)))
            ;; ok, hopefully it has test extensions now. If not, try again, but reload the entire driver namespace
            (when-not (has-test-extensions? driver)
              (require-driver-test-extensions-ns driver :reload)
              ;; if it *still* does not test extensions, throw an Exception
              (when-not (has-test-extensions? driver)
                (throw (Exception. (str "No test extensions found for " driver))))))
          ;; do before-run if needed as well
          (do-before-run-if-needed driver))
        (swap! has-loaded-extensions conj driver)))))

(defn the-driver-with-test-extensions
  "Like `driver/the-driver`, but guaranteed to return a driver with test extensions loaded, throwing an Exception
  otherwise. Loads driver and test extensions automatically if not already done."
  [driver]
  (mb.hawk.init/assert-tests-are-not-initializing (pr-str (list 'the-driver-with-test-extensions driver)))
  (initialize/initialize-if-needed! :plugins)
  (let [driver (driver/the-initialized-driver driver)]
    (load-test-extensions-namespace-if-needed driver)
    driver))

(defn dispatch-on-driver-with-test-extensions
  "Like `metabase.driver/dispatch-on-initialized-driver`, but loads test extensions if needed."
  [driver & _]
  (driver/dispatch-on-initialized-driver (the-driver-with-test-extensions driver)))


;;; +----------------------------------------------------------------------------------------------------------------+
;;; |                                             Super-Helpful Util Fns                                             |
;;; +----------------------------------------------------------------------------------------------------------------+

(defn driver
  "Get the driver we should use for the current test (for functions like `data/db` and `data/id`). Defaults to `:h2`
  if no driver is specified. You can test against a different driver by using `driver/with-driver`."
  []
  (the-driver-with-test-extensions (or driver/*driver* :h2)))

(defn escaped-database-name
  "Return escaped version of database name suitable for use as a filename / database name / etc."
  ^String [^DatabaseDefinition {:keys [database-name]}]
  {:pre [(string? database-name)]}
  (str/replace database-name #"\s+" "_"))

(def ^:dynamic *database-name-override*
  "Bind this to a string to override the database name, for the purpose of calculating the qualified table name. The
  purpose of this is to allow for a new Database to clone an existing one with the same details (ex: to test different
  connection methods with syncing, etc.).

  Currently, this only affects `db-qualified-table-name`."
  nil)

(defn db-qualified-table-name
  "Return a combined table name qualified with the name of its database, suitable for use as an identifier.
  Provided for drivers where testing wackiness makes it hard to actually create separate Databases, such as Oracle,
  where this is disallowed on RDS. (Since Oracle can't create seperate DBs, we just create various tables in the same
  DB; thus their names must be qualified to differentiate them effectively.)"
  ^String [^String database-name, ^String table-name]
  {:pre [(string? database-name) (string? table-name)]}
  ;; take up to last 30 characters because databases like Oracle have limits on the lengths of identifiers
  (-> (or *database-name-override* database-name)
      (str \_ table-name)
      u/lower-case-en
      (str/replace #"-" "_")
      (->>
        (take-last 30)
        (apply str))))

(defn single-db-qualified-name-components
  "Implementation of `qualified-name-components` for drivers like Oracle and Redshift that must use a single existing
  DB for testing. This implementation simulates separate databases by doing two things:

  1.  Using a \"session schema\" to make sure each test run is isolated from other test runs
  2.  Embedding the name of the database into table names, e.g. to differentiate \"test_data_categories\" and
      \"tupac_sightings_categories\".

  To use this implementation, pass a session schema along with other args:

    (defmethod qualified-name-components :my-driver [& args]
      (apply tx/single-db-qualified-name-components my-session-schema-name args))"
  ([_              _ db-name]                       [db-name])
  ([session-schema _ db-name table-name]            [session-schema (db-qualified-table-name db-name table-name)])
  ([session-schema _ db-name table-name field-name] [session-schema (db-qualified-table-name db-name table-name) field-name]))


(defmulti metabase-instance
  "Return the Metabase object associated with this definition, if applicable. `context` should be the parent object (the
  actual instance, *not* the definition) of the Metabase object to return (e.g., a pass a `Table` to a
  `FieldDefintion`). For a `DatabaseDefinition`, pass the driver keyword."
  {:arglists '([db-or-table-or-field-def context])}
  (fn [db-or-table-or-field-def _context] (class db-or-table-or-field-def)))

(defmethod metabase-instance FieldDefinition
  [this table]
  (t2/select-one Field
                 :table_id    (u/the-id table)
                 :%lower.name (u/lower-case-en (:field-name this))
                 {:order-by [[:id :asc]]}))

(defmethod metabase-instance TableDefinition
  [this database]
  ;; Look first for an exact table-name match; otherwise allow DB-qualified table names for drivers that need them
  ;; like Oracle
  (letfn [(table-with-name [table-name]
            (t2/select-one Table
                           :db_id       (:id database)
                           :%lower.name table-name
                           {:order-by [[:id :asc]]}))]
    (or (table-with-name (u/lower-case-en (:table-name this)))
        (table-with-name (db-qualified-table-name (:name database) (:table-name this))))))

(defmethod metabase-instance DatabaseDefinition
  [{:keys [database-name]} driver]
  (assert (string? database-name))
  (assert (keyword? driver))
  (mdb/setup-db!)
  (t2/select-one Database
                 :name    database-name
                 :engine (u/qualified-name driver)
                 {:order-by [[:id :asc]]}))

(declare after-run)

(methodical/defmethod mb.hawk.hooks/after-run ::run-drivers-after-run
  "Run [[metabase.test.data.interface/after-run]] methods for drivers."
  [_options]
  (doseq [driver (tx.env/test-drivers)
          :when  (isa? driver/hierarchy driver ::test-extensions)]
    (log/infof "Running after-run hooks for %s..." driver)
    (after-run driver)))


;;; +----------------------------------------------------------------------------------------------------------------+
;;; |                                            Interface (Multimethods)                                            |
;;; +----------------------------------------------------------------------------------------------------------------+

(defmulti before-run
  "Do any initialization needed before running tests for this driver, such as creating shared test databases. Use this
  in place of writing expectations `:before-run` functions, since the driver namespaces are lazily loaded and might
  not be loaded in time to register those functions with expectations.

  Will only be called once for a given driver; only called when running tests against that driver. This method does
  not need to call the implementation for any parent drivers; that is done automatically.

  DO NOT CALL THIS METHOD DIRECTLY; THIS IS CALLED AUTOMATICALLY WHEN APPROPRIATE."
  {:arglists '([driver])}
  dispatch-on-driver-with-test-extensions
  :hierarchy #'driver/hierarchy)

(defmethod before-run ::test-extensions [_]) ; default impl is a no-op

(defmulti after-run
  "Do cleanup after the test suite finishes running for a driver, when running from the CLI (this is not done when
  running tests from the REPL). This is a good place to clean up after yourself, e.g. delete any cloud databases you
  no longer need.

  Will only be called once for a given driver; only called when running tests against that driver. This method does
  not need to call the implementation for any parent drivers; that is done automatically.

  DO NOT CALL THIS METHOD DIRECTLY; THIS IS CALLED AUTOMATICALLY WHEN APPROPRIATE."
  {:arglists '([driver]), :added "0.49.0"}
  dispatch-on-driver-with-test-extensions
  :hierarchy #'driver/hierarchy)

(defmethod after-run ::test-extensions
  [driver]
  (log/infof "%s has no after-run hooks." driver))

(defmulti dbdef->connection-details
  "Return the connection details map that should be used to connect to the Database we will create for
  `database-definition`.

  `connection-type` is either:

  *  `:server` - Return details for making the connection in a way that isn't DB-specific (e.g., for
                 creating/destroying databases)
  *  `:db`     - Return details for connecting specifically to the DB."
  {:arglists '([driver connection-type database-definition])}
  dispatch-on-driver-with-test-extensions
  :hierarchy #'driver/hierarchy)

(defmulti create-db!
  "Create a new database from `database-definition`, including adding tables, fields, and foreign key constraints,
  and load the appropriate data. (This refers to creating the actual *DBMS* database itself, *not* a Metabase
  `Database` object.)

  Optional `options` as third param. Currently supported options include `skip-drop-db?`. If unspecified,
  `skip-drop-db?` should default to `false`.

  This method should drop existing databases with the same name if applicable, unless the `skip-drop-db?` arg is
  truthy. This is to work around a scenario where the Postgres driver terminates the connection before dropping the DB
  and causes some tests to fail.

  This method is not expected to return anything; use `dbdef->connection-details` to get connection details for this
  database after you create it."
  {:arglists '([driver database-definition & {:keys [skip-drop-db?]}])}
  dispatch-on-driver-with-test-extensions
  :hierarchy #'driver/hierarchy)

(defmulti destroy-db!
  "Destroy the database created for `database-definition`, if one exists. This is only called if loading data fails for
  one reason or another, to revert the changes made thus far; implementations should clean up everything related to
  the database in question."
  {:arglists '([driver database-definition])}
  dispatch-on-driver-with-test-extensions
  :hierarchy #'driver/hierarchy)

(defmethod ddl.i/format-name ::test-extensions [_ table-or-field-name] table-or-field-name)

(defmulti id-field-type
  "Return the `base_type` of the `id` Field (e.g. `:type/Integer` or `:type/BigInteger`). Defaults to `:type/Integer`."
  {:arglists '([driver])}
  dispatch-on-driver-with-test-extensions
  :hierarchy #'driver/hierarchy)

(defmethod id-field-type ::test-extensions [_] :type/Integer)


(defmulti sorts-nil-first?
  "Whether this database will sort nil values (of type `base-type`) before or after non-nil values. Defaults to `true`.
  Of course, in real queries, multiple sort columns can be specified, so considering only one `base-type` isn't 100%
  correct. However, it is good enough for our test cases, which currently don't sort nulls across multiple columns
  having different types."
  {:arglists '([driver base-type])}
  dispatch-on-driver-with-test-extensions
  :hierarchy #'driver/hierarchy)

(defmethod sorts-nil-first? ::test-extensions [_ _] true)

(defmulti supports-time-type?
  "Whether this database supports a `TIME` data type or equivalent."
  {:arglists '([driver])}
  dispatch-on-driver-with-test-extensions
  :hierarchy #'driver/hierarchy)

(defmethod supports-time-type? ::test-extensions [_driver] true)

(defmulti supports-timestamptz-type?
  "Whether this database supports a `timestamp with time zone` data type or equivalent."
  {:arglists '([driver])}
  dispatch-on-driver-with-test-extensions
  :hierarchy #'driver/hierarchy)

(defmethod supports-timestamptz-type? ::test-extensions [_driver] true)

(defmulti aggregate-column-info
  "Return the expected type information that should come back for QP results as part of `:cols` for an aggregation of a
  given type (and applied to a given Field, when applicable)."
  {:arglists '([driver aggregation-type] [driver aggregation-type field])}
  dispatch-on-driver-with-test-extensions
  :hierarchy #'driver/hierarchy)

(defmethod aggregate-column-info ::test-extensions
  ([_ aggregation-type]
   (assert (#{:count :cum-count} aggregation-type))
   {:base_type     :type/BigInteger
    :semantic_type :type/Quantity
    :name          "count"
    :display_name  "Count"
    :source        :aggregation
    :field_ref     [:aggregation 0]})

  ([_driver aggregation-type {field-id :id, table-id :table_id}]
   {:pre [(some? table-id)]}
   (merge
    (first (qp.preprocess/query->expected-cols {:database (t2/select-one-fn :db_id Table :id table-id)
                                                :type     :query
                                                :query    {:source-table table-id
                                                           :aggregation  [[aggregation-type [:field-id field-id]]]}}))
    (when (= aggregation-type :cum-count)
      {:base_type     :type/BigInteger
       :semantic_type :type/Quantity}))))


(defmulti count-with-template-tag-query
  "Generate a native query for the count of rows in `table` matching a set of conditions where `field-name` is equal to
  a param `value`."
  {:arglists '([driver table-name field-name param-type])}
  dispatch-on-driver-with-test-extensions
  :hierarchy #'driver/hierarchy)

(defmulti count-with-field-filter-query
  "Generate a native query that returns the count of a Table with `table-name` with a field filter against a Field with
  `field-name`."
  {:arglists '([driver table-name field-name])}
  dispatch-on-driver-with-test-extensions
  :hierarchy #'driver/hierarchy)


;;; +----------------------------------------------------------------------------------------------------------------+
;;; |                                 Helper Functions for Creating New Definitions                                  |
;;; +----------------------------------------------------------------------------------------------------------------+

(def ^:private DatasetFieldDefinition
  "Schema for a Field in a test dataset defined by a `defdataset` form or in a dataset defnition EDN file."
  ;; this is acutally the same schema as the one for `FieldDefinition`, i.e. the format in EDN files is the same as
  ;; the one we use elsewhere
  FieldDefinitionSchema)

(def ^:private DatasetTableDefinition
  "Schema for a Table in a test dataset defined by a `defdataset` form or in a dataset defnition EDN file."
  [:tuple
   ms/NonBlankString
   [:sequential DatasetFieldDefinition]
   [:sequential [:sequential :any]]])

;; TODO - not sure everything below belongs in this namespace

(mu/defn ^:private dataset-field-definition :- ValidFieldDefinition
  "Parse a Field definition (from a `defdatset` form or EDN file) and return a FieldDefinition instance for
  comsumption by various test-data-loading methods."
  [field-definition-map :- DatasetFieldDefinition]
  ;; if definition uses a coercion strategy they need to provide the effective-type
  (map->FieldDefinition field-definition-map))

(mu/defn ^:private dataset-table-definition :- ValidTableDefinition
  "Parse a Table definition (from a `defdatset` form or EDN file) and return a TableDefinition instance for
  comsumption by various test-data-loading methods."
  ([tabledef :- DatasetTableDefinition]
   (apply dataset-table-definition tabledef))

  ([table-name :- ms/NonBlankString
    field-definition-maps
    rows]
   (map->TableDefinition
    {:table-name        table-name
     :rows              rows
     :field-definitions (mapv dataset-field-definition field-definition-maps)})))

(mu/defn dataset-definition :- ValidDatabaseDefinition
  "Parse a dataset definition (from a `defdatset` form or EDN file) and return a DatabaseDefinition instance for
  comsumption by various test-data-loading methods."
  [database-name :- ms/NonBlankString & table-definitions]
  (mu/validate-throw
   (ms/InstanceOfClass DatabaseDefinition)
   (map->DatabaseDefinition
    {:database-name     database-name
     :table-definitions (for [table table-definitions]
                          (dataset-table-definition table))})))

(defmacro defdataset
  "Define a new dataset to test against. Definition should be of the format

    [table-def+]

  Where each table-def is of the format

    [table-name [field-def+] [row+]]

  e.g.

  [[\"bird_species\"
    [{:field-name \"name\", :base-type :type/Text}]
    [[\"House Finch\"]
     [\"Mourning Dove\"]]]]

  Refer to the EDN definitions (e.g. `test-data.edn`) for more examples."
  ([dataset-name definition]
   `(defdataset ~dataset-name nil ~definition))

  ([dataset-name docstring definition]
   {:pre [(symbol? dataset-name)]}
   `(~(if config/is-dev? 'def 'defonce) ~(vary-meta dataset-name assoc :doc docstring, :tag `DatabaseDefinition)
      (apply dataset-definition ~(name dataset-name) ~definition))))


;;; +----------------------------------------------------------------------------------------------------------------+
;;; |                                            EDN Dataset Definitions                                             |
;;; +----------------------------------------------------------------------------------------------------------------+

(def ^:private edn-definitions-dir "./test/metabase/test/data/dataset_definitions/")

(p.types/deftype+ ^:private EDNDatasetDefinition [dataset-name def]
  pretty/PrettyPrintable
  (pretty [_]
    (list `edn-dataset-definition dataset-name)))

(defmethod get-dataset-definition EDNDatasetDefinition
  [^EDNDatasetDefinition this]
  @(.def this))

(mu/defn edn-dataset-definition
  "Define a new test dataset using the definition in an EDN file in the `test/metabase/test/data/dataset_definitions/`
  directory. (Filename should be `dataset-name` + `.edn`.)"
  [dataset-name :- ms/NonBlankString]
  (let [get-def (delay
                  (let [file-contents (edn/read-string
                                       {:eof nil, :readers {'t #'u.date/parse}}
                                       (slurp (str edn-definitions-dir dataset-name ".edn")))]
                    (apply dataset-definition dataset-name file-contents)))]
    (EDNDatasetDefinition. dataset-name get-def)))

(defmacro defdataset-edn
  "Define a new test dataset using the definition in an EDN file in the `test/metabase/test/data/dataset_definitions/`
  directory. (Filename should be `dataset-name` + `.edn`.)"
  [dataset-name & [docstring]]
  `(defonce ~(vary-meta dataset-name assoc :doc docstring, :tag `EDNDatasetDefinition)
     (edn-dataset-definition ~(name dataset-name))))


;;; +----------------------------------------------------------------------------------------------------------------+
;;; |                                        Transformed Dataset Definitions                                         |
;;; +----------------------------------------------------------------------------------------------------------------+

(p.types/deftype+ ^:private TransformedDatasetDefinition [new-name wrapped-definition def]
  pretty/PrettyPrintable
  (pretty [_]
    (list `transformed-dataset-definition new-name (pretty/pretty wrapped-definition))))

(mu/defn transformed-dataset-definition
  "Create a dataset definition that is a transformation of an some other one, seqentially applying `transform-fns` to
  it. The results of `transform-fns` are cached."
  [new-name :- ms/NonBlankString wrapped-definition & transform-fns]
  (let [transform-fn (apply comp (reverse transform-fns))
        get-def      (delay
                      (transform-fn
                       (assoc (get-dataset-definition wrapped-definition)
                         :database-name new-name)))]
    (TransformedDatasetDefinition. new-name wrapped-definition get-def)))

(defmethod get-dataset-definition TransformedDatasetDefinition
  [^TransformedDatasetDefinition this]
  @(.def this))

(defn transform-dataset-update-tabledefs [f & args]
  (fn [dbdef]
    (apply update dbdef :table-definitions f args)))

(mu/defn transform-dataset-only-tables :- fn?
  "Create a function for `transformed-dataset-definition` to only keep some subset of Tables from the original dataset
  definition."
  [& table-names]
  (transform-dataset-update-tabledefs
   (let [names (set table-names)]
     (fn [tabledefs]
       (filter
        (fn [{:keys [table-name]}]
          (contains? names table-name))
        tabledefs)))))

(defn transform-dataset-update-table
  "Create a function to transform a single table, for use with `transformed-dataset-definition`. Pass `:table`, `:rows`
  or both functions to transform the entire table definition, or just the rows, respectively."
  {:style/indent 1}
  [table-name & {:keys [table rows], :or {table identity, rows identity}}]
  (transform-dataset-update-tabledefs
   (fn [tabledefs]
     (for [{this-name :table-name, :as tabledef} tabledefs]
       (if (= this-name table-name)
         (update (table tabledef) :rows rows)
         tabledef)))))


;;; +----------------------------------------------------------------------------------------------------------------+
;;; |                      Flattening Dataset Definitions (i.e. for timeseries DBs like Druid)                       |
;;; +----------------------------------------------------------------------------------------------------------------+

;; TODO - maybe this should go in a different namespace

(mu/defn ^:private tabledef-with-name :- ValidTableDefinition
  "Return `TableDefinition` with `table-name` in `dbdef`."
  [{:keys [table-definitions]} :- (ms/InstanceOfClass DatabaseDefinition)
   table-name :- ms/NonBlankString]
  (some
   (fn [{this-name :table-name, :as tabledef}]
     (when (= table-name this-name)
       tabledef))
   table-definitions))

(mu/defn ^:private fielddefs-for-table-with-name :- [:sequential ValidFieldDefinition]
  "Return the `FieldDefinitions` associated with table with `table-name` in `dbdef`."
  [dbdef :- (ms/InstanceOfClass DatabaseDefinition)
   table-name :- ms/NonBlankString]
  (:field-definitions (tabledef-with-name dbdef table-name)))

(mu/defn ^:private tabledef->id->row :- [:map-of ms/PositiveInt [:map-of ms/NonBlankString :any]]
  [{:keys [field-definitions rows]} :- (ms/InstanceOfClass TableDefinition)]
  (let [field-names (map :field-name field-definitions)]
    (into {} (for [[i values] (m/indexed rows)]
               [(inc i) (zipmap field-names values)]))))

(mu/defn ^:private dbdef->table->id->row :- [:map-of ms/NonBlankString [:map-of ms/PositiveInt [:map-of ms/NonBlankString :any]]]
  "Return a map of table name -> map of row ID -> map of column key -> value."
  [{:keys [table-definitions]} :- (ms/InstanceOfClass DatabaseDefinition)]
  (into {} (for [{:keys [table-name] :as tabledef} table-definitions]
             [table-name (tabledef->id->row tabledef)])))

(mu/defn ^:private nest-fielddefs
  [dbdef :- (ms/InstanceOfClass DatabaseDefinition)
   table-name :- ms/NonBlankString]
  (let [nest-fielddef (fn nest-fielddef [{:keys [fk field-name], :as fielddef}]
                        (if-not fk
                          [fielddef]
                          (let [fk (name fk)]
                            (for [nested-fielddef (mapcat nest-fielddef (fielddefs-for-table-with-name dbdef fk))]
                              (update nested-fielddef :field-name (partial vector field-name fk))))))]
    (mapcat nest-fielddef (fielddefs-for-table-with-name dbdef table-name))))

(mu/defn ^:private flatten-rows
  [dbdef :- (ms/InstanceOfClass DatabaseDefinition)
   table-name :- ms/NonBlankString]
  (let [nested-fielddefs (nest-fielddefs dbdef table-name)
        table->id->k->v  (dbdef->table->id->row dbdef)
        resolve-field    (fn resolve-field [table id field-name]
                           (if (string? field-name)
                             (get-in table->id->k->v [table id field-name])
                             (let [[fk-from-name fk-table fk-dest-name] field-name
                                   fk-id                                (get-in table->id->k->v [table id fk-from-name])]
                               (resolve-field fk-table fk-id fk-dest-name))))]
    (for [id (range 1 (inc (count (:rows (tabledef-with-name dbdef table-name)))))]
      (for [{:keys [field-name]} nested-fielddefs]
        (resolve-field table-name id field-name)))))

(defn- flatten-field-name [field-name]
  (if (string? field-name)
    field-name
    (let [[_ fk-table fk-dest-name] field-name]
      (-> fk-table
          (str/replace #"ies$" "y")
          (str/replace #"s$" "")
          (str  \_ (flatten-field-name fk-dest-name))))))

(mu/defn flattened-dataset-definition
  "Create a flattened version of `dbdef` by following resolving all FKs and flattening all rows into the table with
  `table-name`. For use with timeseries databases like Druid."
  [dataset-definition
   table-name :- ms/NonBlankString]
  (transformed-dataset-definition table-name dataset-definition
    (fn [dbdef]
      (assoc dbdef
             :table-definitions
             [(map->TableDefinition
               {:table-name        table-name
                :field-definitions (for [fielddef (nest-fielddefs dbdef table-name)]
                                     (update fielddef :field-name flatten-field-name))
                :rows              (flatten-rows dbdef table-name)})]))))


;;; +----------------------------------------------------------------------------------------------------------------+
;;; |                                                 Test Env Vars                                                  |
;;; +----------------------------------------------------------------------------------------------------------------+

(defn- db-test-env-var-keyword [driver env-var]
  (keyword (format "mb-%s-test-%s" (name driver) (name env-var))))

(defn db-test-env-var
  "Look up test environment var `env-var` for the given `driver` containing connection related parameters.
  If no `:default` param is specified and the var isn't found, throw.

     (db-test-env-var :mysql :user) ; Look up `MB_MYSQL_TEST_USER`

  You can change this value at run time with [[db-test-env-var!]]."
  ([driver env-var]
   (db-test-env-var driver env-var nil))

  ([driver env-var default]
   (or (not-empty (get env/env (db-test-env-var-keyword driver env-var)))
       default)))

(defn db-test-env-var!
  "Update or the value of a test env var. A `nil` new-value removes the env var value."
  [driver env-var new-value]
  (if (some? new-value)
    (alter-var-root #'env/env assoc (db-test-env-var-keyword driver env-var) (str new-value))
    (alter-var-root #'env/env dissoc (db-test-env-var-keyword driver env-var)))
  nil)

(defn- to-system-env-var-str
  "Converts the clojure environment variable form (a keyword) to a stringified version that will be specified at the
  system level

  i.e. :foo-bar -> FOO_BAR"
  [env-var-kwd]
  (-> env-var-kwd
      name
      (str/replace "-" "_")
      u/upper-case-en))

(defn db-test-env-var-or-throw
  "Same as `db-test-env-var` but will throw an exception if the variable is `nil`."
  ([driver env-var]
   (db-test-env-var-or-throw driver env-var nil))

  ([driver env-var default]
   (or (db-test-env-var driver env-var default)
       (throw (Exception. (format "In order to test %s, you must specify the env var MB_%s_TEST_%s."
                                  (name driver)
                                  (u/upper-case-en (str/replace (name driver) #"-" "_"))
                                  (to-system-env-var-str env-var)))))))<|MERGE_RESOLUTION|>--- conflicted
+++ resolved
@@ -20,12 +20,8 @@
    [metabase.models.field :as field :refer [Field]]
    [metabase.models.table :refer [Table]]
    [metabase.plugins.classloader :as classloader]
-<<<<<<< HEAD
    [metabase.query-processor.preprocess :as qp.preprocess]
-=======
-   [metabase.query-processor :as qp]
    [metabase.test.data.env :as tx.env]
->>>>>>> aea4c074
    [metabase.test.initialize :as initialize]
    [metabase.util :as u]
    [metabase.util.date-2 :as u.date]
