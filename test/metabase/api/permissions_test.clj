--- conflicted
+++ resolved
@@ -1,36 +1,21 @@
 (ns metabase.api.permissions-test
   "Tests for `/api/permissions` endpoints."
-<<<<<<< HEAD
-  (:require [clojure.test :refer :all]
-            [medley.core :as m]
-            [metabase.api.permissions :as api.permissions]
-            [metabase.models :refer [Database Permissions PermissionsGroup PermissionsGroupMembership Table User]]
-            [metabase.models.permissions :as perms]
-            [metabase.models.permissions-group :as perms-group]
-            [metabase.plugins.classloader :as classloader]
-            [metabase.public-settings.premium-features-test :as premium-features-test]
-            [metabase.test :as mt]
-            [metabase.test.fixtures :as fixtures]
-            [metabase.util :as u]
-            [metabase.util.schema :as su]
-            [schema.core :as s]
-            [toucan.db :as db]))
-=======
   (:require
    [clojure.test :refer :all]
    [medley.core :as m]
    [metabase.api.permissions :as api.permissions]
    [metabase.models
-    :refer [Database PermissionsGroup PermissionsGroupMembership Table User]]
+    :refer [Database Permissions PermissionsGroup PermissionsGroupMembership Table User]]
    [metabase.models.permissions :as perms]
    [metabase.models.permissions-group :as perms-group]
+   [metabase.plugins.classloader :as classloader]
+   [metabase.public-settings.premium-features-test :as premium-features-test]
    [metabase.test :as mt]
    [metabase.test.fixtures :as fixtures]
    [metabase.util :as u]
    [metabase.util.schema :as su]
    [schema.core :as s]
    [toucan.db :as db]))
->>>>>>> 1f809593
 
 ;; there are some issues where it doesn't look like the hydrate function for `member_count` is being added (?)
 (comment api.permissions/keep-me)
