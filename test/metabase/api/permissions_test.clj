--- conflicted
+++ resolved
@@ -50,18 +50,10 @@
               (is (schema= {:id           su/IntGreaterThanZero
                             :name         su/NonBlankString
                             :member_count (s/eq 0)}
-<<<<<<< HEAD
                            (get id->group (:id group)))))))))
     (testing "requires superuser"
       (is (= "You don't have permissions to do that."
            (mt/user-http-request :rasta :get 403 "permissions/group"))))))
-=======
-                           (get id->group (:id group))))))))
-
-      (testing "require superusers"
-        (is (= "You don't have permissions to do that."
-               (mt/user-http-request :rasta :get 403 "permissions/group")))))))
->>>>>>> efb21df9
 
 (deftest groups-list-limit-test
   (testing "GET /api/permissions/group?limit=1&offset=1"
