--- conflicted
+++ resolved
@@ -18,7 +18,6 @@
   useSensor,
   useSensors,
 } from "@dnd-kit/core";
-import { CSS } from "@dnd-kit/utilities";
 import {
   type AnimateLayoutChanges,
   SortableContext,
@@ -28,22 +27,37 @@
   useSortable,
   verticalListSortingStrategy,
 } from "@dnd-kit/sortable";
+import { CSS } from "@dnd-kit/utilities";
 import classNames from "classnames";
-import { type CSSProperties, Fragment, forwardRef, memo, useCallback, useEffect, useMemo, useRef, useState } from "react";
+import {
+  type CSSProperties,
+  Fragment,
+  forwardRef,
+  memo,
+  useCallback,
+  useEffect,
+  useMemo,
+  useRef,
+  useState,
+} from "react";
 import { createPortal, unstable_batchedUpdates } from "react-dom";
 import { push } from "react-router-redux";
 import { useMount } from "react-use";
+import { t } from "ttag";
 
 import { useUpdateTableComponentSettingsMutation } from "metabase/api/table";
 import { useDispatch } from "metabase/lib/redux";
 import { question } from "metabase/lib/urls";
 import { getRawTableFieldId } from "metabase/metadata/utils/field";
 import { closeNavbar } from "metabase/redux/app";
-<<<<<<< HEAD
-import { Box, Stack } from "metabase/ui/components";
-=======
-import { Button, Flex, Icon, Stack, Tooltip } from "metabase/ui/components";
->>>>>>> fbda355a
+import {
+  Box,
+  Button,
+  Flex,
+  Icon,
+  Stack,
+  Tooltip,
+} from "metabase/ui/components";
 import type ForeignKey from "metabase-lib/v1/metadata/ForeignKey";
 import { isEntityName, isPK } from "metabase-lib/v1/types/utils/isa";
 import type {
@@ -60,8 +74,6 @@
 import styles from "./dnd-styles.module.css";
 import { useDetailViewSections } from "./use-detail-view-sections";
 import { useForeignKeyReferences } from "./use-foreign-key-references";
-import { t } from "ttag";
-
 
 interface TableDetailViewProps {
   tableId: number;
@@ -75,8 +87,8 @@
   onNextItemClick?: () => void;
 }
 
-export const TRASH_ID = 'void';
-const PLACEHOLDER_ID = 'placeholder';
+export const TRASH_ID = "void";
+const PLACEHOLDER_ID = "placeholder";
 const empty: UniqueIdentifier[] = [];
 
 export function TableDetailViewInner({
@@ -139,12 +151,13 @@
     // handleDragEnd,
   } = useDetailViewSections(initialSections);
 
-
   const notEmptySections = useMemo(() => {
     return sections.filter((section) => section.fields.length > 0);
   }, [sections]);
 
-  const [containers, setContainers] = useState(notEmptySections.map((section) => section.id));
+  const [containers, setContainers] = useState(
+    notEmptySections.map((section) => section.id),
+  );
 
   const handleDragStart = (event: DragStartEvent) => {
     const { active } = event;
@@ -165,26 +178,26 @@
       if (activeId && sections.some((s) => s.id === activeId)) {
         const center = closestCenter({
           ...args,
-          droppableContainers: args.droppableContainers.filter(
-            (container) => sections.some((s) => s.id === container.id)
+          droppableContainers: args.droppableContainers.filter((container) =>
+            sections.some((s) => s.id === container.id),
           ),
         });
 
-        console.log("__DEBUG__", { center })
+        console.log("__DEBUG__", { center });
 
         return center;
       }
 
-      console.log("__DEBUG__", { args })
+      console.log("__DEBUG__", { args });
 
       // Start by finding any intersecting droppable
       const pointerIntersections = pointerWithin(args);
       const intersections =
         pointerIntersections.length > 0
           ? // If there are droppables intersecting with the pointer, return those
-          pointerIntersections
+            pointerIntersections
           : rectIntersection(args);
-      let overId = getFirstCollision(intersections, 'id');
+      let overId = getFirstCollision(intersections, "id");
 
       if (overId != null) {
         if (overId === TRASH_ID) {
@@ -194,7 +207,9 @@
         }
 
         if (sections.some((s) => s.id === overId)) {
-          const containerItems = sections.find((s) => s.id === overId)?.fields.map((f) => f.field_id);
+          const containerItems = sections
+            .find((s) => s.id === overId)
+            ?.fields.map((f) => f.field_id);
 
           // If a container is matched and it contains items (columns 'A', 'B', 'C')
           if (containerItems && containerItems.length > 0) {
@@ -205,7 +220,7 @@
               droppableContainers: args.droppableContainers.filter(
                 (container) =>
                   container.id !== overId &&
-                  containerItems.includes(container.id)
+                  containerItems.includes(container.id),
               ),
             })[0]?.id;
           }
@@ -227,11 +242,11 @@
       // If no droppable is matched, return the last match
       return lastOverId.current ? [{ id: lastOverId.current }] : [];
     },
-    [activeId, sections]
+    [activeId, sections],
   );
 
   function getNextContainerId() {
-    const containerIds = sections.map(s => s.id);
+    const containerIds = sections.map((s) => s.id);
     const lastContainerId = containerIds.at(-1);
 
     return lastContainerId ? lastContainerId + 1 : Date.now();
@@ -255,7 +270,7 @@
     //   });
     // }
 
-    const isDraggingSection = sections.some(s => s.id === active.id);
+    const isDraggingSection = sections.some((s) => s.id === active.id);
     // console.log({ isDraggingSection })
     if (isDraggingSection && over?.id) {
       setContainers((containers) => {
@@ -325,15 +340,17 @@
       }
 
       // field index
-      const activeIndex = activeSection.fields.findIndex((f) => f.field_id === active.id);
-      const overIndex = overSection.fields.findIndex((f) => f.field_id === overId);
-
+      const activeIndex = activeSection.fields.findIndex(
+        (f) => f.field_id === active.id,
+      );
+      const overIndex = overSection.fields.findIndex(
+        (f) => f.field_id === overId,
+      );
 
       // if (overSection.id === activeSection.id) {
       //   console.log("same section, add sorting");
       //   return;
       // }
-
 
       // console.log({ activeIndex, overIndex })
 
@@ -353,11 +370,13 @@
             fields: arrayMove(overSection.fields, activeIndex, overIndex),
           };
 
-          const overSectionIndex = newSections.findIndex((s) => s.id === overContainer);
+          const overSectionIndex = newSections.findIndex(
+            (s) => s.id === overContainer,
+          );
           newSections[overSectionIndex] = newOverSection;
 
           return newSections;
-        })
+        });
       }
     }
 
@@ -378,7 +397,7 @@
 
     const overId = over?.id;
 
-    const isDraggingSection = sections.some(s => s.id === active.id);
+    const isDraggingSection = sections.some((s) => s.id === active.id);
     if (overId == null || overId === TRASH_ID || isDraggingSection) {
       return;
     }
@@ -404,13 +423,15 @@
         const overItems = overSection?.fields.map((f) => f.field_id);
         const overIndex = overItems?.indexOf(overId);
 
-        console.log("__DEBUG__", { overItems, overIndex })
+        console.log("__DEBUG__", { overItems, overIndex });
 
         if (!activeSection || !overSection) {
           return sections;
         }
 
-        const activeField = activeSection.fields.find((f) => f.field_id === active.id);
+        const activeField = activeSection.fields.find(
+          (f) => f.field_id === active.id,
+        );
         const overField = overSection.fields.find((f) => f.field_id === overId);
 
         let newIndex: number;
@@ -421,7 +442,7 @@
             over &&
             active.rect.current.translated &&
             active.rect.current.translated.top >
-            over.rect.top + over.rect.height;
+              over.rect.top + over.rect.height;
 
           const modifier = isBelowOverItem ? 1 : 0;
 
@@ -429,13 +450,11 @@
             overIndex >= 0 ? overIndex + modifier : overItems.length + 1;
         }
 
-        console.log("__DEBUG__", { newIndex })
-
+        console.log("__DEBUG__", { newIndex });
 
         recentlyMovedToNewContainer.current = true;
 
         const newSections = [...sections];
-
 
         // remove item from active section
         // add item to over section
@@ -448,19 +467,27 @@
 
         const newOverSection = {
           ...overSection,
-          fields: [...overSection.fields.slice(0, newIndex), activeField, ...overSection.fields.slice(newIndex)],
+          fields: [
+            ...overSection.fields.slice(0, newIndex),
+            activeField,
+            ...overSection.fields.slice(newIndex),
+          ],
         };
 
-        const activeSectionIndex = newSections.findIndex((s) => s.id === activeContainer);
-        const overSectionIndex = newSections.findIndex((s) => s.id === overContainer);
+        const activeSectionIndex = newSections.findIndex(
+          (s) => s.id === activeContainer,
+        );
+        const overSectionIndex = newSections.findIndex(
+          (s) => s.id === overContainer,
+        );
 
         newSections[activeSectionIndex] = newActiveSection;
         newSections[overSectionIndex] = newOverSection;
 
-        console.log("__DEBUG__", { newSections })
+        console.log("__DEBUG__", { newSections });
 
         return newSections;
-      })
+      });
 
       // setItems((items) => {
       //   const activeItems = items[activeContainer];
@@ -504,7 +531,6 @@
       // });
     }
   };
-
 
   const fieldsInSections = notEmptySections.flatMap((s) => s.fields);
   const fieldsInSectionsIds = fieldsInSections.map((f) => f.field_id);
@@ -531,7 +557,7 @@
     sideEffects: defaultDropAnimationSideEffects({
       styles: {
         active: {
-          opacity: '0.5',
+          opacity: "0.5",
         },
       },
     }),
@@ -617,8 +643,14 @@
 
   function renderContainerDragOverlay(containerId: UniqueIdentifier) {
     console.log("renderContainerDragOverlay", containerId);
-    console.log("__DEBUG__", { fields: sections.find((s) => s.id === containerId)?.fields })
-    return <Box w="100%" h="100%" style={{ border: "1px dotted purple" }}>Section {containerId}</Box>
+    console.log("__DEBUG__", {
+      fields: sections.find((s) => s.id === containerId)?.fields,
+    });
+    return (
+      <Box w="100%" h="100%" style={{ border: "1px dotted purple" }}>
+        Section {containerId}
+      </Box>
+    );
     // return (
     //   <Container
     //     label={`Column ${containerId}`}
@@ -677,6 +709,8 @@
     );
   }
 
+  console.log(sections);
+
   return (
     <DetailViewContainer
       rowId={rowId}
@@ -709,14 +743,14 @@
     >
       <Stack
         gap="md"
-      // px="lg"
-      // py="xl"
-      // bg="white"
-      // style={{
-      //   border: "1px solid var(--mb-color-border)",
-      //   borderRadius: "var(--mantine-radius-md)",
-      //   overflow: "hidden",
-      // }}
+        // px="lg"
+        // py="xl"
+        // bg="white"
+        // style={{
+        //   border: "1px solid var(--mb-color-border)",
+        //   borderRadius: "var(--mantine-radius-md)",
+        //   overflow: "hidden",
+        // }}
       >
         <DndContext
           sensors={sensors}
@@ -752,10 +786,10 @@
                   items={section.fields}
                   disabled={!isEdit}
                   style={{}}
-                // scrollable={scrollable}
-                // style={containerStyle}
-                // unstyled={minimal}
-                // onRemove={() => handleRemove(containerId)}
+                  // scrollable={scrollable}
+                  // style={containerStyle}
+                  // unstyled={minimal}
+                  // onRemove={() => handleRemove(containerId)}
                 >
                   <Fragment key={section.id}>
                     {/* {index > 0 &&
@@ -771,19 +805,27 @@
                       row={row}
                       tableId={tableId}
                       isEdit={isEdit}
-                      onUpdateSection={(update) => updateSection(section.id, update)}
-                      onRemoveSection={section.variant === "header" ||
+                      onUpdateSection={(update) =>
+                        updateSection(section.id, update)
+                      }
+                      onRemoveSection={
+                        section.variant === "header" ||
                         section.variant === "subheader"
-                        ? undefined
-                        : () => removeSection(section.id)}
+                          ? undefined
+                          : () => removeSection(section.id)
+                      }
                       table={table}
-                      isHovered={isEdit &&
+                      isHovered={
+                        isEdit &&
                         (hoveredSectionIdMain === section.id ||
-                          hoveredSectionIdSidebar === section.id)} />
+                          hoveredSectionIdSidebar === section.id)
+                      }
+                    />
                   </Fragment>
                 </DroppableContainer>
               );
             })}
+
             <DroppableContainer
               id={PLACEHOLDER_ID}
               disabled={!isEdit}
@@ -792,30 +834,9 @@
               // onClick={handleAddColumn}
               placeholder
             >
-              + Add column
+              {t`+ Add column`}
             </DroppableContainer>
 
-            {/* {notEmptySections.length > 0 &&
-              uncategorizedSection.fields.length > 0 && (
-                <Divider my={0} mx="md" />
-              )} */}
-<<<<<<< HEAD
-            <SortableSection
-              section={uncategorizedSection}
-              variant={uncategorizedSection.variant}
-              columns={columns}
-              row={row}
-              tableId={tableId}
-              table={table}
-              isEdit={isEdit}
-            // onUpdateSection={(update) => updateSection(section.id, update)}
-            // onRemoveSection={
-            //   notEmptySections.length > 1
-            //     ? () => removeSection(section.id)
-            //     : undefined
-            // }
-            />
-=======
             {isEdit && (
               <Flex align="center" justify="center" w="100%">
                 <Tooltip label={t`Add group`}>
@@ -827,6 +848,10 @@
               </Flex>
             )}
 
+            {/* {notEmptySections.length > 0 &&
+              uncategorizedSection.fields.length > 0 && (
+                <Divider my={0} mx="md" />
+              )} */}
             {uncategorizedSection.fields.length > 0 && (
               <SortableSection
                 section={uncategorizedSection}
@@ -837,9 +862,14 @@
                 tableId={tableId}
                 table={table}
                 isEdit={isEdit}
+                // onUpdateSection={(update) => updateSection(section.id, update)}
+                // onRemoveSection={
+                //   notEmptySections.length > 1
+                //     ? () => removeSection(section.id)
+                //     : undefined
+                // }
               />
             )}
->>>>>>> fbda355a
           </SortableContext>
           {createPortal(
             <DragOverlay adjustScale={false} dropAnimation={dropAnimation}>
@@ -849,14 +879,13 @@
                   : renderSortableItemDragOverlay(activeId)
                 : null}
             </DragOverlay>,
-            document.body
+            document.body,
           )}
         </DndContext>
       </Stack>
     </DetailViewContainer>
   );
 }
-
 
 const animateLayoutChanges: AnimateLayoutChanges = (args) =>
   defaultAnimateLayoutChanges({ ...args, wasDragging: true });
@@ -868,7 +897,8 @@
   id,
   items,
   style,
-  ...props }) {
+  ...props
+}) {
   const {
     active,
     attributes,
@@ -881,7 +911,7 @@
   } = useSortable({
     id,
     data: {
-      type: 'container',
+      type: "container",
       children: items,
     },
     animateLayoutChanges,
@@ -889,8 +919,8 @@
   });
 
   const isOverContainer = over
-    ? (id === over.id && active?.data.current?.type !== 'container') ||
-    items.includes(over.id)
+    ? (id === over.id && active?.data.current?.type !== "container") ||
+      items.includes(over.id)
     : false;
 
   return (
@@ -903,10 +933,14 @@
         opacity: isDragging ? 0.5 : undefined,
       }}
       hover={isOverContainer}
-      handleProps={disabled ? undefined : {
-        ...attributes,
-        ...listeners,
-      }}
+      handleProps={
+        disabled
+          ? undefined
+          : {
+              ...attributes,
+              ...listeners,
+            }
+      }
       columns={columns}
       {...props}
     >
@@ -915,55 +949,62 @@
   );
 }
 
-const Container = forwardRef(({
-  children,
-  columns = 1,
-  handleProps,
-  horizontal,
-  hover,
-  onClick,
-  onRemove,
-  label,
-  placeholder,
-  style,
-  scrollable,
-  shadow,
-  unstyled,
-  ...props
-}, ref) => {
-  return (
-    <Box {...props}
-      ref={ref}
-      style={
-        {
-          ...style,
-          '--columns': columns,
-        } as React.CSSProperties
-      }
-      className={classNames(
-        styles.Container,
-        unstyled && styles.unstyled,
-        horizontal && styles.horizontal,
-        hover && styles.hover,
-        placeholder && styles.placeholder,
-        scrollable && styles.scrollable,
-        shadow && styles.shadow
-      )}
-      onClick={onClick}
-      tabIndex={onClick ? 0 : undefined}>
-      {label ? (
-        <div className={styles.Header}>
-          {label}
-          <div className={styles.Actions}>
-            {onRemove ? <Remove onClick={onRemove} /> : undefined}
-            <Handle {...handleProps} />
+const Container = forwardRef(
+  (
+    {
+      children,
+      columns = 1,
+      handleProps,
+      horizontal,
+      hover,
+      onClick,
+      onRemove,
+      label,
+      placeholder,
+      style,
+      scrollable,
+      shadow,
+      unstyled,
+      ...props
+    },
+    ref,
+  ) => {
+    return (
+      <Box
+        {...props}
+        ref={ref}
+        style={
+          {
+            ...style,
+            "--columns": columns,
+          } as React.CSSProperties
+        }
+        className={classNames(
+          styles.Container,
+          unstyled && styles.unstyled,
+          horizontal && styles.horizontal,
+          hover && styles.hover,
+          placeholder && styles.placeholder,
+          scrollable && styles.scrollable,
+          shadow && styles.shadow,
+        )}
+        onClick={onClick}
+        tabIndex={onClick ? 0 : undefined}
+      >
+        {label ? (
+          <div className={styles.Header}>
+            {label}
+            <div className={styles.Actions}>
+              {onRemove ? <Remove onClick={onRemove} /> : undefined}
+              <Handle {...handleProps} />
+            </div>
           </div>
-        </div>
-      ) : null}
-      {placeholder ? children : <ul>{children}</ul>}
-    </Box>
-  );
-})
+        ) : null}
+        {placeholder ? children : <ul>{children}</ul>}
+      </Box>
+    );
+  },
+);
 
 export const Handle = forwardRef<HTMLButtonElement, ActionProps>(
   (props, ref) => {
@@ -979,7 +1020,7 @@
         </svg>
       </Action>
     );
-  }
+  },
 );
 
 export function Remove(props: ActionProps) {
@@ -988,9 +1029,9 @@
       {...props}
       active={{
         // eslint-disable-next-line no-color-literals
-        fill: 'rgba(255, 70, 70, 0.95)',
+        fill: "rgba(255, 70, 70, 0.95)",
         // eslint-disable-next-line no-color-literals
-        background: 'rgba(255, 70, 70, 0.1)',
+        background: "rgba(255, 70, 70, 0.1)",
       }}
     >
       <svg width="8" viewBox="0 0 22 22" xmlns="http://www.w3.org/2000/svg">
@@ -999,7 +1040,6 @@
     </Action>
   );
 }
-
 
 export const Action = forwardRef<HTMLButtonElement, Props>(
   ({ active, className, cursor, style, ...props }, ref) => {
@@ -1013,13 +1053,13 @@
           {
             ...style,
             cursor,
-            '--fill': active?.fill,
-            '--background': active?.background,
+            "--fill": active?.fill,
+            "--background": active?.background,
           } as CSSProperties
         }
       />
     );
-  }
+  },
 );
 
 export const Item = memo(
@@ -1046,17 +1086,17 @@
         wrapperStyle,
         ...props
       },
-      ref
+      ref,
     ) => {
       useEffect(() => {
         if (!dragOverlay) {
           return;
         }
 
-        document.body.style.cursor = 'grabbing';
+        document.body.style.cursor = "grabbing";
 
         return () => {
-          document.body.style.cursor = '';
+          document.body.style.cursor = "";
         };
       }, [dragOverlay]);
 
@@ -1080,28 +1120,28 @@
             styles.Wrapper,
             fadeIn && styles.fadeIn,
             sorting && styles.sorting,
-            dragOverlay && styles.dragOverlay
+            dragOverlay && styles.dragOverlay,
           )}
           style={
             {
               ...wrapperStyle,
               transition: [transition, wrapperStyle?.transition]
                 .filter(Boolean)
-                .join(', '),
-              '--translate-x': transform
+                .join(", "),
+              "--translate-x": transform
                 ? `${Math.round(transform.x)}px`
                 : undefined,
-              '--translate-y': transform
+              "--translate-y": transform
                 ? `${Math.round(transform.y)}px`
                 : undefined,
-              '--scale-x': transform?.scaleX
+              "--scale-x": transform?.scaleX
                 ? `${transform.scaleX}`
                 : undefined,
-              '--scale-y': transform?.scaleY
+              "--scale-y": transform?.scaleY
                 ? `${transform.scaleY}`
                 : undefined,
-              '--index': index,
-              '--color': color,
+              "--index": index,
+              "--color": color,
             } as React.CSSProperties
           }
           ref={ref}
@@ -1113,7 +1153,7 @@
               handle && styles.withHandle,
               dragOverlay && styles.dragOverlay,
               disabled && styles.disabled,
-              color && styles.color
+              color && styles.color,
             )}
             style={style}
             data-cypress="draggable-item"
@@ -1131,6 +1171,6 @@
           </div>
         </li>
       );
-    }
-  )
+    },
+  ),
 );