--- conflicted
+++ resolved
@@ -140,12 +140,6 @@
 
   render() {
     let {
-<<<<<<< HEAD
-      series: [{ card, data: { cols, rows } }],
-      className,
-      style,
-=======
->>>>>>> 6d890626
       actionButtons,
       series: [{ card, data: { cols, rows } }],
       isDashboard,
@@ -156,27 +150,7 @@
       onVisualizationClick,
     } = this.props;
 
-<<<<<<< HEAD
-    let isSmall = gridSize && gridSize.width < 5;
-    const column = cols[0];
-
-    let scalarValue = rows[0] && rows[0][0];
-    if (scalarValue == null) {
-      scalarValue = "";
-    }
-
-    let compactScalarValue, fullScalarValue;
-
-    // TODO: some or all of these options should be part of formatValue
-    if (typeof scalarValue === "number" && isNumber(column)) {
-      // scale
-      const scale = parseFloat(settings["scalar.scale"]);
-      if (!isNaN(scale)) {
-        scalarValue *= scale;
-      }
-=======
     let isSmall = gridSize && gridSize.width < 4;
->>>>>>> 6d890626
 
     const columnIndex = this._getColumnIndex(cols, settings);
     const value = rows[0] && rows[0][columnIndex];
@@ -197,18 +171,7 @@
     const isClickable = visualizationIsClickable(clicked);
 
     return (
-<<<<<<< HEAD
-      <div
-        className={cx(
-          className,
-          styles.Scalar,
-          styles[isSmall ? "small" : "large"],
-        )}
-        style={style}
-      >
-=======
       <ScalarWrapper>
->>>>>>> 6d890626
         <div className="Card-title absolute top right p1 px2">
           {actionButtons}
         </div>
