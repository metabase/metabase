--- conflicted
+++ resolved
@@ -165,46 +165,25 @@
   [& {:keys [dashboard-id card-id dashcard-id parameters export-format]
       :or   {export-format :api}
       :as   options}]
-<<<<<<< HEAD
-  ;; make sure we can read this Dashboard. Card will get read-checked later on inside
-  ;; [[qp.card/process-query-for-card]]
-  (api/read-check Dashboard dashboard-id)
-  (check-card-and-dashcard-are-in-dashboard dashboard-id card-id dashcard-id)
-  (let [resolved-params (resolve-params-for-query dashboard-id card-id dashcard-id parameters)
-        options         (merge
-                         {:ignore-cache false
-                          :constraints  (qp.constraints/default-query-constraints)
-                          :context      :dashboard}
-                         options
-                         {:parameters   resolved-params
-                          :dashboard-id dashboard-id})]
-    (log/tracef "Running Query for Dashboard %d, Card %d, Dashcard %d with options\n%s"
-                dashboard-id card-id dashcard-id
-                (u/pprint-to-str options))
-    ;; we've already validated our parameters, so we don't need the [[qp.card]] namespace to do it again
-    (binding [qp.card/*allow-arbitrary-mbql-parameters* true]
-      (m/mapply qp.card/process-query-for-card card-id export-format options))))
-=======
   (span/with-span! {:name       "run-query-for-dashcard-async"
                     :attributes {:dashboard/id dashboard-id
                                  :dashcard/id  dashcard-id
                                  :card/id      card-id}}
     ;; make sure we can read this Dashboard. Card will get read-checked later on inside
-    ;; [[qp.card/run-query-for-card-async]]
+    ;; [[qp.card/process-query-for-card]]
     (api/read-check Dashboard dashboard-id)
     (check-card-and-dashcard-are-in-dashboard dashboard-id card-id dashcard-id)
     (let [resolved-params (resolve-params-for-query dashboard-id card-id dashcard-id parameters)
           options         (merge
-                            {:ignore_cache false
-                             :constraints  (qp.constraints/default-query-constraints)
-                             :context      :dashboard}
-                            options
-                            {:parameters   resolved-params
-                             :dashboard-id dashboard-id})]
+                           {:ignore-cache false
+                            :constraints  (qp.constraints/default-query-constraints)
+                            :context      :dashboard}
+                           options
+                           {:parameters   resolved-params
+                            :dashboard-id dashboard-id})]
       (log/tracef "Running Query for Dashboard %d, Card %d, Dashcard %d with options\n%s"
                   dashboard-id card-id dashcard-id
                   (u/pprint-to-str options))
       ;; we've already validated our parameters, so we don't need the [[qp.card]] namespace to do it again
       (binding [qp.card/*allow-arbitrary-mbql-parameters* true]
-        (m/mapply qp.card/run-query-for-card-async card-id export-format options)))))
->>>>>>> da976077
+        (m/mapply qp.card/process-query-for-card card-id export-format options)))))