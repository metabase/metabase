;; A "module" is any `metabase.<module>.core` namespace in `src`.
;;
;; ## `api`:
;;
;; Map of module name => the "core" external public-facing API namespace(s). You have three options here:
;;
;; 1. Special sentinel value `:any` means means this module does not (yet) have external public-facing API
;;    namespace(s). This is mostly a temporary placeholder until we go in and create module namespaces, which means
;;    you should go create one.
;;
;; 2. A set of namespace symbols. All namespaces in other modules will only be allowed to use namespaces from
;;    this set. Ideally this set should only have one namespace, but restricting it to a set of several is still
;;    better than `:any`.
;;
;; 3. `nil` or not listed here -- we default to assuming there is (some subset) of the 'standard' API namespaces
;;    `<module>.api`, `<module>.core`, and `<module>.init`
;;
;; ## `uses`:
;;
;; Map of module => other modules you're allowed to use there. You have two options here:
;;
;; 1. `:any` means namespaces in this module are allowed to use any other module -- allowed modules are not
;;    enforced for this module. Module API namespaces for modules that have them defined are still enforced. For
;;    ones that are `nil`, please go in and add a list of allowed modules. `:any` is mostly meant a temporary
;;    placeholder until we can fill these all out, so feel free to fix these.
;;
;; 2. A set of module symbols. This is the list of modules that are allowed to be referenced. An empty set means no
;;    other modules are allowed to be referenced; this is the default for any modules that aren't listed here.
;;
;; ## Tips
;;
;; PRO TIP: Check out the [[dev.deps-graph]] namespace for helpful tools to see where a module is used externally, and
;; for tools for calculating this config -- you can use [[dev.deps-graph/print-kondo-config-diff]] to see what updates
;; you need to make
{:metabase/modules
 {actions
  {:api  #{metabase.actions.api metabase.actions.core}
   :uses #{analytics api driver events legacy-mbql lib model-persistence models query-processor search settings util}}

  activity-feed
  {:api  #{metabase.activity-feed.api metabase.activity-feed.init}
   :uses #{api config db events models util}}

  analytics
  {:api  #{metabase.analytics.api
           metabase.analytics.core
           metabase.analytics.init
           metabase.analytics.prometheus
           metabase.analytics.snowplow}
   :uses #{api
           channel
           config
           db
           driver
           eid-translation
           internal-stats
           models
           premium-features
           settings
           task
           util}}
  analyze
  {:api  #{metabase.analyze.core metabase.analyze.query-results}
   :uses #{config driver legacy-mbql lib models sync util}}

  api
  {:api #{metabase.api.auth
          metabase.api.card
          metabase.api.cards
          metabase.api.collection
          metabase.api.common
          metabase.api.common.validation
          metabase.api.dashboard
          metabase.api.database
          metabase.api.dataset
          metabase.api.docs
          metabase.api.field
          metabase.api.geojson
          metabase.api.logger
          metabase.api.macros
          metabase.api.open-api
          metabase.api.query-metadata
          metabase.api.routes.common
          metabase.api.table
          metabase.api.user
          metabase.api.util
          metabase.api.util.handlers}
   :uses #{actions
           analytics
           analyze
           api-routes
           channel
           config
           database-routing
           db
           driver
           eid-translation
           embedding
           events
           legacy-mbql
           lib
           logger
           model-persistence
           models
           permissions
           plugins
           premium-features
           pulse
           query-processor
           request
           revisions
           sample-data
           search
           server
           session
           settings
           sso
           sync
           types
           upload
           util
           xrays
           enterprise/advanced-permissions}}

  api-keys
  {:api  #{metabase.api-keys.api
           metabase.api-keys.core}
   :uses #{api db events models permissions util}}

  api-routes
  {:api  #{metabase.api-routes.core}
   :uses :any}

  audit
  {:api  #{metabase.audit}
   :uses #{db settings}}

  auth-provider
  {:api  #{metabase.auth-provider.core}
   :uses #{premium-features}}

  bookmarks
  {:api  #{metabase.bookmarks.api}
   :uses #{api db models util}}

  cache
  {:api  #{metabase.cache.api
           metabase.cache.core
           metabase.cache.init}
   :uses #{api config db events models premium-features settings util}}

  ;; TODO -- way too many API namespaces.
  channel
  {:api  #{metabase.channel.api
           metabase.channel.core
           metabase.channel.email
           metabase.channel.email.messages
           metabase.channel.init
           metabase.channel.models.channel
           metabase.channel.render.core
           metabase.channel.settings
           metabase.channel.slack
           metabase.channel.template.core}
   :uses #{analytics
           api
           config
           db
           driver
           events
           formatter
           lib
           models
           notification
           permissions
           premium-features
           settings
           query-processor
           task
           timeline
           types
           util}}

  cloud-migration
  {:api  #{metabase.cloud-migration.api
           metabase.cloud-migration.core
           metabase.cloud-migration.init}
   :uses #{api cmd config db models premium-features settings task util}}

  cmd
  {:api  #{metabase.cmd
           metabase.cmd.copy
           metabase.cmd.dump-to-h2}
   :uses #{api api-routes config db legacy-mbql models plugins query-processor search settings util}}

  ;; technically this 'uses' `enterprise/core` and `test` since it tries to load them to see if they exists so we know
  ;; if EE/test code is available; however we can ignore them since they're not real usages.
  config
  {:api  #{metabase.config}
   :uses #{}}

  ;; this is not actually a real module, but comes from one of our libraries.
  connection-pool
  {:api  #{metabase.connection-pool}
   :uses #{}}

  core
  {:api  #{metabase.core.initialization-status}
   :uses :any}

  database-routing
  {:api #{metabase.database-routing.core}
   :uses #{premium-features}}

  db
  {:api  #{metabase.db metabase.db.metadata-queries metabase.db.query metabase.db.setup}
   :uses #{auth-provider config connection-pool driver legacy-mbql lib plugins query-processor task util}}

  driver
  {:api #{metabase.driver
          metabase.driver.common
          metabase.driver.common.parameters
          metabase.driver.common.parameters.dates
          metabase.driver.common.parameters.operators
          metabase.driver.common.parameters.parse
          metabase.driver.common.parameters.values
          metabase.driver.ddl.interface
          metabase.driver.h2
          metabase.driver.impl
          metabase.driver.init
          metabase.driver.mysql
          metabase.driver.postgres
          metabase.driver.sql
          metabase.driver.sql-jdbc.connection
          metabase.driver.sql-jdbc.execute
          metabase.driver.sql-jdbc.execute.diagnostic
          metabase.driver.sql-jdbc.sync
          metabase.driver.sql.query-processor
          metabase.driver.sql.query-processor.deprecated
          metabase.driver.sql.util
          metabase.driver.sync
          metabase.driver.util}
   :uses #{actions
           api
           auth-provider
           config
           connection-pool
           database-routing
           db
           legacy-mbql
           lib
           logger
           models
           notification
           plugins
           premium-features
           settings
           pulse
           query-processor
           sync
           upload
           util}}

  eid-translation
  {:api  #{metabase.eid-translation.core}
   :uses #{settings util}}

  embedding
  {:api  #{metabase.embedding.api
           metabase.embedding.app-origins-sdk
           metabase.embedding.init
           metabase.embedding.settings}
   :uses #{analytics
           api
           config
           driver
           eid-translation
           events
           models
           notification
           premium-features
           public-sharing
           query-processor
           settings
           tiles
           util}}

  events
<<<<<<< HEAD
  {:api  #{metabase.events.core metabase.events.init}
   :uses #{api config channel driver models notification premium-features util}}
=======
  {:api  #{metabase.events.core
           metabase.events.init}
   :uses #{channel driver models util view-log}}
>>>>>>> 1c5bc70a

  formatter
  {:api  #{metabase.formatter}
   :uses #{models settings query-processor types util}}

  indexed-entities
  {:api  #{metabase.indexed-entities.api metabase.indexed-entities.init}
   :uses #{analytics api driver legacy-mbql lib models query-processor search sync task util}}

  internal-stats
  {:api #{metabase.internal-stats.core}
   :uses #{db models}}

  legacy-mbql
  {:api #{metabase.legacy-mbql.normalize
          metabase.legacy-mbql.predicates
          metabase.legacy-mbql.schema
          metabase.legacy-mbql.schema.helpers
          metabase.legacy-mbql.util}
   :uses #{lib models types util}}

  lib
  {:api #{metabase.lib.binning
          metabase.lib.binning.util
          metabase.lib.card
          metabase.lib.core
          metabase.lib.equality
          metabase.lib.field
          metabase.lib.filter
          metabase.lib.ident
          metabase.lib.join.util
          metabase.lib.metadata
          metabase.lib.metadata.calculation
          metabase.lib.metadata.jvm
          metabase.lib.metadata.protocols
          metabase.lib.normalize
          metabase.lib.options
          metabase.lib.query
          metabase.lib.schema
          metabase.lib.schema.actions
          metabase.lib.schema.binning
          metabase.lib.schema.common
          metabase.lib.schema.expression
          metabase.lib.schema.expression.temporal
          metabase.lib.schema.expression.window
          metabase.lib.schema.id
          metabase.lib.schema.info
          metabase.lib.schema.literal
          metabase.lib.schema.metadata
          metabase.lib.schema.parameter
          metabase.lib.schema.template-tag
          metabase.lib.schema.temporal-bucketing
          metabase.lib.schema.util
          metabase.lib.temporal-bucket
          metabase.lib.types.isa
          metabase.lib.util
          metabase.lib.util.match
          metabase.lib.walk}
   :uses #{config legacy-mbql models settings types util}}

  lib-be
  {:api #{metabase.lib-be.init}
   :uses #{models settings task util}}

  logger
  {:api  #{metabase.logger metabase.logger.init}
   :uses #{config plugins}}

  login-history
  {:api #{metabase.login-history.api
          metabase.login-history.core
          metabase.login-history.init}
   :uses #{analytics api channel request settings util}}

  model-persistence
  {:api #{metabase.model-persistence.api
          metabase.model-persistence.core
          metabase.model-persistence.init}
   :uses #{api db driver events lib models premium-features settings query-processor request task task-history util}}

  models
  {:api #{metabase.models.application-permissions-revision
          metabase.models.audit-log
          metabase.models.card
          metabase.models.card.metadata
          metabase.models.collection
          metabase.models.collection-permission-graph-revision
          metabase.models.collection.graph
          metabase.models.collection.root
          metabase.models.dashboard
          metabase.models.dashboard-card
          metabase.models.dashboard-tab
          metabase.models.dashboard.constants
          metabase.models.database
          metabase.models.dispatch
          metabase.models.field
          metabase.models.field-values
          metabase.models.humanization
          metabase.models.init
          metabase.models.interface
          metabase.models.moderation-review
          metabase.models.params
          metabase.models.params.chain-filter
          metabase.models.params.custom-values
          metabase.models.params.field-values
          metabase.models.params.shared
          metabase.models.query
          metabase.models.query.permissions
          metabase.models.resolution
          metabase.models.secret
          metabase.models.serialization
          metabase.models.table
          metabase.models.user
          metabase.models.user-parameter-value
          metabase.models.util.spec-update
          metabase.models.visualization-settings}
   :uses #{analytics
           analyze
           api
           api-keys
           audit
           cache
           channel
           config
           db
           driver
           events
           legacy-mbql
           lib
           moderation
           notification
           permissions
           plugins
           premium-features
           settings
           public-sharing
           pulse
           query-analysis
           query-processor
           request
           search
           setup
           sync
           types
           util}}

  moderation
  {:api  #{metabase.moderation}
   :uses #{models util}}

  native-query-snippets
  {:api  #{metabase.native-query-snippets.api
           metabase.native-query-snippets.core}
   :uses #{api models permissions premium-features util}}

  notification
  {:api  #{metabase.notification.api
           metabase.notification.core
           metabase.notification.init
           metabase.notification.models
           metabase.notification.payload.core}
   :uses #{analytics
           api
           channel
           config
           driver
           events
           models
           lib
           permissions
           premium-features
           settings
           query-processor
           request
           task
           task-history
           types
           util}}

  permissions
  {:api  #{metabase.permissions.api
           metabase.permissions.core
           metabase.permissions.models.data-permissions
           metabase.permissions.models.permissions
           metabase.permissions.models.permissions-group
           metabase.permissions.util}
   :uses #{api audit config db models plugins premium-features request server settings util}}

  pivot
  {:api #{metabase.pivot.core}
   :uses #{util models}}

  plugins
  {:api  #{metabase.plugins metabase.plugins.classloader}
   :uses #{config driver util}}

  premium-features
  {:api  #{metabase.premium-features.api
           metabase.premium-features.core
           metabase.premium-features.init
           metabase.premium-features.token-check}
   :uses #{api config db internal-stats plugins settings util}}

  public-sharing
  {:api  #{metabase.public-sharing.api
           metabase.public-sharing.core
           metabase.public-sharing.init}
   :uses #{actions analytics api db events lib models query-processor request settings tiles util}}

  pulse
  {:api  #{metabase.pulse.api
           metabase.pulse.core
           metabase.pulse.init
           metabase.pulse.task.send-pulses}
   :uses #{api channel config db driver events models notification permissions plugins premium-features
           query-processor request task task-history util
           enterprise/advanced-permissions enterprise/sandbox}}

  query-analysis
  {:api  #{metabase.query-analysis.core metabase.query-analysis.init}
   :uses #{config driver legacy-mbql lib query-processor settings task util}}

  query-processor
  {:api #{metabase.query-processor
          metabase.query-processor.card
          metabase.query-processor.compile
          metabase.query-processor.dashboard
          metabase.query-processor.debug
          metabase.query-processor.error-type
          metabase.query-processor.interface
          metabase.query-processor.metadata
          metabase.query-processor.middleware.annotate
          metabase.query-processor.middleware.cache-backend.db
          metabase.query-processor.middleware.constraints
          metabase.query-processor.middleware.fetch-source-query-legacy
          metabase.query-processor.middleware.limit
          metabase.query-processor.middleware.permissions
          metabase.query-processor.middleware.wrap-value-literals
          metabase.query-processor.pipeline
          metabase.query-processor.pivot
          metabase.query-processor.preprocess
          metabase.query-processor.reducible
          metabase.query-processor.schema
          metabase.query-processor.setup
          metabase.query-processor.store
          metabase.query-processor.streaming
          metabase.query-processor.streaming.common
          metabase.query-processor.streaming.interface
          metabase.query-processor.timezone
          metabase.query-processor.util
          metabase.query-processor.util.add-alias-info
          metabase.query-processor.util.nest-query
          metabase.query-processor.util.persisted-cache
          metabase.query-processor.util.relative-datetime
          metabase.query-processor.util.transformations.nest-breakouts
          metabase.query-processor.writeback}
   :uses #{analytics
           analyze
           api
           audit
           cache
           config
           driver
           events
           formatter
           legacy-mbql
           lib
           model-persistence
           models
           permissions
           pivot
           premium-features
           settings
           request
           server
           types
           util}}

  request
  {:api  #{metabase.request.core}
   :uses #{api config models permissions settings util}}

  revisions
  {:api  #{metabase.revisions.api metabase.revisions.core metabase.revisions.init}
   :uses #{api config events models util}}

  sample-data
  {:api  #{metabase.sample-data.core
           metabase.sample-data.init}
   :uses #{plugins settings sync util}}

  search
  {:api #{metabase.search.api
          metabase.search.appdb.scoring
          metabase.search.config
          metabase.search.core
          metabase.search.in-place.scoring
          metabase.search.ingestion
          metabase.search.init
          metabase.search.spec}
   :uses #{analytics api audit config db driver models permissions premium-features settings request startup task util}}

  segments
  {:api  #{metabase.segments.api}
   :uses #{api events legacy-mbql lib models permissions search util xrays}}

  server
  {:api #{metabase.server.core
          metabase.server.middleware.json
          metabase.server.middleware.session
          metabase.server.streaming-response}
   :uses #{analytics api api-keys api-routes config core db driver embedding models premium-features settings session request util enterprise/sso}}

  session
  {:api  #{metabase.session.core
           metabase.session.api
           metabase.session.init
           metabase.session.models.session}
   :uses #{api channel config db driver events login-history models settings request sso task util}}

  settings
  {:api  #{metabase.settings.api
           metabase.settings.core
           metabase.settings.deprecated-grab-bag
           metabase.settings.init}
   :uses #{api config db events models plugins premium-features server util enterprise/advanced-permissions}}

  setup
  {:api  #{metabase.setup.api metabase.setup.core}
   :uses #{analytics
           api
           channel
           config
           db
           events
           models
           permissions
           settings
           request
           session
           util}}

  sso
  {:api  #{metabase.sso.api
           metabase.sso.core
           metabase.sso.init}
   :uses #{api models permissions premium-features settings util}}

  startup
  {:api  #{metabase.startup.core}
   :uses #{util}}

  sync
  {:api #{metabase.sync.api
          metabase.sync.core
          metabase.sync.init
          metabase.sync.schedules
          metabase.sync.task.sync-databases
          metabase.sync.util}
   :uses #{analyze api audit config db driver events lib models query-processor settings task task-history util}}

  task
  {:api #{metabase.task
          metabase.task.bootstrap
          metabase.task.init}
   :uses #{analytics
           channel
           config
           db
           driver
           plugins
           premium-features
           settings
           task-history
           util
           enterprise/task}}

  task-history
  {:api  #{metabase.task-history.api
           metabase.task-history.core
           metabase.task-history.init}
   :uses #{api
           models
           permissions
           premium-features
           request
           task
           util}}

  testing-api
  {:api  #{metabase.testing-api.api
           metabase.testing-api.core
           metabase.testing-api.init}
   :uses #{analytics api config db premium-features search util}}

  tiles
  {:api  #{metabase.tiles.api
           metabase.tiles.init}
   :uses #{api legacy-mbql query-processor settings util}}

  timeline
  {:api  #{metabase.timeline.api metabase.timeline.core}
   :uses #{analytics api models util}}

  types
  {:api  #{metabase.types}
   :uses #{util}}

  upload
  {:api  #{metabase.upload.api
           metabase.upload.core
           metabase.upload.init}
   :uses #{analytics api driver events legacy-mbql lib model-persistence models permissions settings sync util}}

  user-key-value
  {:api  #{metabase.user-key-value.api metabase.user-key-value.init}
   :uses #{api config lib util}}

  util
  {:api :any
   :uses #{config db driver legacy-mbql lib models plugins settings}}

  view-log
  {:api  #{metabase.view-log.core
           metabase.view-log.init}
   :uses #{analytics api events models premium-features util}}

  xrays
  {:api  #{metabase.xrays.api
           metabase.xrays.core
           metabase.xrays.init}
   :uses #{analyze api driver legacy-mbql lib models settings query-processor util}}

  enterprise/advanced-config
  {:api  #{metabase-enterprise.advanced-config.api.logs
           metabase-enterprise.advanced-config.models.notification
           metabase-enterprise.advanced-config.init
           metabase-enterprise.advanced-config.file}
   :uses #{api api-keys db driver models permissions premium-features setup settings sync util}}

  enterprise/advanced-permissions
  {:api  #{metabase-enterprise.advanced-permissions.api.routes
           metabase-enterprise.advanced-permissions.common
           metabase-enterprise.advanced-permissions.models.permissions.group-manager}
   :uses #{api enterprise/impersonation lib models permissions premium-features query-processor util}}

  enterprise/ai-entity-analysis
  {:api #{metabase-enterprise.ai-entity-analysis.api}
   :uses #{api enterprise/metabot-v3 premium-features util}}

  enterprise/ai-sql-fixer
  {:api #{metabase-enterprise.ai-sql-fixer.api}
   :uses #{api driver enterprise/metabot-v3 query-analysis query-processor util}}

  enterprise/ai-sql-generation
  {:api #{metabase-enterprise.ai-sql-generation.api}
   :uses #{api driver enterprise/metabot-v3 models util}}

  enterprise/analytics
  {:api  #{}
   :uses #{driver premium-features enterprise/advanced-config enterprise/scim enterprise/sso}}

  enterprise/api
  {:api  #{metabase-enterprise.api.routes
           metabase-enterprise.api.routes.common}
   :uses :any}

  enterprise/audit-app
  {:api  #{metabase-enterprise.audit-app.api.routes}
   :uses #{api
           audit
           db
           driver
           lib
           models
           permissions
           plugins
           premium-features
           query-processor
           settings
           sync
           util
           enterprise/serialization}}

  enterprise/auth-provider
  {:api  #{}
   :uses #{premium-features util}}

  enterprise/billing
  {:api  #{metabase-enterprise.billing.api.routes}
   :uses #{api premium-features util}}

  enterprise/cache
  {:api  #{metabase-enterprise.cache.init}
   :uses #{cache premium-features query-processor task util}}

  enterprise/content-verification
  {:api  #{metabase-enterprise.content-verification.api.routes}
   :uses #{api models moderation util enterprise/api}}

  enterprise/core
  {:api  #{metabase-enterprise.core.init}
   :uses #{enterprise/advanced-config enterprise/cache enterprise/enhancements enterprise/data-editing enterprise/stale}}

  enterprise/dashboard-subscription-filters
  {:api  #{}
   :uses #{premium-features}}

  enterprise/data-editing
  {:api  #{metabase-enterprise.data-editing.core
           metabase-enterprise.data-editing.api
           metabase-enterprise.data-editing.init}
   :uses #{api actions driver events lib models notification query-processor upload util}}

  enterprise/data-editing-public
  {:api #{}
   :uses #{api actions enterprise/data-editing driver events lib query-processor upload util}}

  enterprise/database-routing
  {:api #{metabase-enterprise.database-routing.api}
   :uses #{api config database-routing events lib models premium-features query-processor settings util}}

  enterprise/enhancements
  {:api  #{metabase-enterprise.enhancements.init}
   :uses #{models premium-features settings sso util enterprise/sso}}

  enterprise/gsheets
  {:api  #{metabase-enterprise.gsheets.api}
   :uses #{api analytics premium-features settings util enterprise/harbormaster}}

  enterprise/harbormaster
  {:api #{metabase-enterprise.harbormaster.client}
   :uses #{api cloud-migration util}}

  enterprise/impersonation
  {:api #{metabase-enterprise.impersonation.api}
   :uses #{api audit driver lib models premium-features query-processor util enterprise/sandbox}}

  enterprise/internal-stats
  {:api #{}
   :uses #{premium-features settings}}

  enterprise/llm
  {:api  #{metabase-enterprise.llm.api}
   :uses #{analytics analyze api query-processor settings util}}

  enterprise/metabot-v3
  {:api #{metabase-enterprise.metabot-v3.api metabase-enterprise.metabot-v3.core
          metabase-enterprise.metabot-v3.tools.api}
   :uses #{api config db legacy-mbql lib models premium-features settings pulse query-processor request util}}

  enterprise/premium-features
  {:api  #{}
   :uses #{premium-features util}}

  enterprise/query-reference-validation
  {:api  #{metabase-enterprise.query-reference-validation.api}
   :uses #{api models query-analysis request util}}

  enterprise/sandbox
  {:api #{metabase-enterprise.sandbox.api.routes
          metabase-enterprise.sandbox.api.util}
   :uses #{api
           audit
           db
           driver
           legacy-mbql
           lib
           models
           permissions
           plugins
           premium-features
           query-processor
           request
           util
           enterprise/api}}

  enterprise/scim
  {:api  #{metabase-enterprise.scim.api metabase-enterprise.scim.routes}
   :uses #{analytics api api-keys models permissions settings server util enterprise/serialization}}

  enterprise/search
  {:api  #{}
   :uses #{premium-features search}}

  enterprise/serialization
  {:api #{metabase-enterprise.serialization.api
          metabase-enterprise.serialization.cmd
          metabase-enterprise.serialization.v2.backfill-ids}
   :uses #{analytics api config db legacy-mbql lib logger models plugins premium-features settings setup util}}

  enterprise/snippet-collections
  {:api  #{}
   :uses #{models native-query-snippets permissions premium-features util}}

  enterprise/sso
  {:api #{metabase-enterprise.sso.api.routes
          metabase-enterprise.sso.integrations.sso-settings
          metabase-enterprise.sso.integrations.sso-utils}
   :uses #{api channel embedding events notification premium-features request session settings sso util enterprise/scim}}

  enterprise/stale
  {:api  #{metabase-enterprise.stale.api
           metabase-enterprise.stale.init}
   :uses #{analytics api embedding models premium-features request settings util}}

  enterprise/task
  {:api  #{metabase-enterprise.task.truncate-audit-tables}
   :uses #{premium-features}}

  enterprise/upload-management
  {:api  #{metabase-enterprise.upload-management.api}
   :uses #{api models premium-features upload util}}}

 ;; namespaces matching these patterns (with `re-find`) are excluded from the module linter. Since regex literals
 ;; aren't allowed in EDN just used the `(str <regex>)` version i.e. two slashes instead of one.
 ;;
 ;; this is mostly intended for excluding test namespaces or those rare 'glue' namespaces that glue multiple modules
 ;; together, e.g. `metabase.lib.metadata.jvm`.
 :linters
 {:metabase/modules
  {:ignored-namespace-patterns
   #{"-test$"                           ; anything ending in `-test`
     "test[-.]util"                     ; anything that contains `test.util` or `test-util`
     "test\\.impl"                      ; anything that contains `test.impl`
     "test-setup"                       ; anything that contains `test-setup`
     "^metabase(?:-enterprise)?\\.test" ; anything starting with `metabase.test` or `metabase-enterprise.test`
     "^metabase\\.http-client$"}}}}     ; `metabase.http-client` which is a test-only namespace despite its name.<|MERGE_RESOLUTION|>--- conflicted
+++ resolved
@@ -285,14 +285,8 @@
            util}}
 
   events
-<<<<<<< HEAD
   {:api  #{metabase.events.core metabase.events.init}
-   :uses #{api config channel driver models notification premium-features util}}
-=======
-  {:api  #{metabase.events.core
-           metabase.events.init}
-   :uses #{channel driver models util view-log}}
->>>>>>> 1c5bc70a
+   :uses #{api config channel driver models notification premium-features util view-log}}
 
   formatter
   {:api  #{metabase.formatter}
