--- conflicted
+++ resolved
@@ -53,10 +53,7 @@
   isNewInstance,
   onLogout,
   showOnboardingLink,
-<<<<<<< HEAD
   openDiagnostics,
-=======
->>>>>>> 9acb577c
 }) {
   const [modalOpen, setModalOpen] = useState(null);
   const version = useSetting("version");
@@ -225,8 +222,5 @@
   isNewInstance: PropTypes.bool,
   onLogout: PropTypes.func.isRequired,
   showOnboardingLink: PropTypes.bool,
-<<<<<<< HEAD
   openDiagnostics: PropTypes.func.isRequired,
-=======
->>>>>>> 9acb577c
 };