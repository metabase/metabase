(ns metabase.query-processor.middleware.expand-macros
  "Middleware for expanding `:metric` and `:segment` 'macros' in *unexpanded* MBQL queries.

  (`:metric` forms are expanded into aggregations and sometimes filter clauses, while `:segment` forms are expanded
  into filter clauses.)

   TODO - this namespace is ancient and written with MBQL '95 in mind, e.g. it is case-sensitive.
   At some point this ought to be reworked to be case-insensitive and cleaned up.

   # Metrics and joins

   Metrics, when created, are bound to specific database table, hence query that uses metric aggregations should use
   corresponding source table. Query can then contain any joins or be used as join source.

   # Metrics and \"groupped by\"

   Even though interface for metric modelling contains \"groupped by\" column, there is no groupping functionality
   in place as per [flamber's comment](https://discourse.metabase.com/t/cannot-use-grouped-by-in-metrics/11339/2).
   Related issue can be found [here](https://github.com/metabase/metabase/issues/13167). Because of that, metric is
   expected to have no `:breakout` set and it is up to query that is using the metrics to set `:breakout` that will be
   common for all metrics contained in that query.

   # Metrics and filters or segments

   Metric and query containing it can have `:filter` set. Those filters can differ. Query can contain multiple metrics
   with a different filters. That implies metrics in one query could aggregate on a different sets of rows. This
   problem is handled by groupping metrics by filters, computing common filter metrics value in sub query. [TODO Refer
   this for further explanation].

   Same holds for segments. Containing query's segments should get expanded before metric expansion takes place.

   # Metrics and expressions

   Expressions won't appear in metric definition. But can be used:
   1. In aggregation expression with metrics arg.
   2. In breakout.

   TODO: describe expression handling during query compilation in context of metrics expansion!

   # Solution overview

   This section contains descriptions of steps of the expansion as they follow.

   ## Metrics are groupped by filters and generation of `metrics-query`s

   Metrics are groupped by filters. [TODO For reasons why refer to metrics and filter section] For every group
   `metrics-query` is created. It is a sub query:
   1. Filter of which is result of combining filters of containing (original) query and filter that is common for 
      metrics group.
   2. Breakout is the same as in containing (original) query.*
   3. Aggregations are taken from metric definitions of the group and have `::metric` aggregation option added, which
      is later used, while joining aggregations back to the original query, to decide which joined field represnt
      which metric.

   * As metrics can be defined recursively, `metrics-query` can contain `:metric` clauses after the first round of
     expansion. If that is the case, metrics are expanded further, hence final `:breakout` of `metrics-query` may be
     different from breakout of containing (original) query. [TODO For details refer to...]

   ### Rationale on combining filters

   Not to confuse with groupping. [[mbql.u/combine-filter-clauses]] is used to combine containing (original) query's
   filter with metrics group filter. `metrics-query` row set is same or smaller than of the containing (original)
   query. That is taken advantage of when joining `metrics-query` back to the containing (original) query.

   Alternative designs could involve giving user ability to choose which filters are applied to the metric - both, ony
   metric filter or only containing (original) query filter. But that would require also FE modifications, that are 
   out of the scope of this bug fix.

   ## `metrics-query`s are joined to the containing (original) query

   First question to naturally arise is how to model join conditions for the `metrics-query`. Original query breakout
   fields are used in metrics queries. Because of that, every row of result of `metrics-query` contain unique
   combination of breakout fields' values and columns with computed metrics aggregations. In sql terms, groupping and
   aggregation functions are performed after joins. So while joining the `metrics-query` to the original query,
   equality of original breakout fields in original query and in `metrics-query` is taken advantage of.

   Join condition checks for the equality of breakout values in original query and `metrics-query`. So one row from
   `metrics-query`, and its values of metrics columns, corresponds to the rows of original query with equivalent
   breakout set.

   Original query is then adjusted to use fields from joined `metrics-query`s instead of `:metric` clauses. More on
   that in following sections.

   ### Using left join operator

   As explained in [### Rationale on combining filters] and [## `metrics-query`s are joined to the containing 
   (original) query], it is guaranteed that every row of `metrics-query` result set will correspond to at least one
   row of original query by its breakout. To phrase it differently, left join can be used because every row in
   joined data (rhs) corresponds to at least one row in data that is being joined to (lhs), hence no results are
   discarded.

   This way, if some breakout combination is contained in original query's source data and is missing in 
   `metrics-query`'s results because of more strict filtering, left join will result in NULL value field for this
   breakout combination.

   ## Transformation of original query

   ### Swapping metric clauses in aggregation for joined fields

   During modification of joins by [[join-metrics-query]], `::metirc-id->field` is added. This key contains map from
   metric id to field usable in joining query. [[swap-metric-clauses]] uses this map to swap metric clauses for fields.
   In case only one metric clause and nothing else is used in aggregation, whole aggregation is swapped for a field.

   [[move-ag-fields-to-breakout]] later moves those fields to breakout, but more on that in later sections.

   ### Preserving original order of query columns

   [[infer-ordered-clause-refs-for-fields]] analyzes contents of `:aggregation` after [[swap-metric-clauses]] and adds
   ::ordered-clause-refs-for-fields key to the transformed query. Value of this key is vector where index is order
   of columns from original query and value is reference to clause representing that column after transformation. Value
   has a form [clause-type index], eg. [:breakout 2].

   This data is further used in [[maybe-wrap-in-ordering-query]], but more on that later.

   ### Update of references in `:order-by`

   As some aggregations of transformed query could become breakout fields, references to those former aggregations,
   now breakout fields are adjusted accordingly in [[update-order-by-ag-refs]].

   ### Move fields that are result of transformed aggregations to breakout

   ## Wrapping into ordering query

   If metrics are in top level root query and not in joins or source query, this query, after it gets transformed,
   is wrapped into ordering query. That is necessary, because if some aggregation becomes breakout field, it could
   potentially change order of columns in resulting query.

   Example. Let's have query as following (only relevant snippet is used):
   
   ```
   {:aggregation [[:count]
                  [:metric 1]]}
   ```
   
   Metric one aggregation would become a breakout field during transformation. That would change the order of
   the result columns. Because of that [[maybe-warp-in-ordering-query]] is used. It wraps transformerd query
   into ordering query and uses `::ordered-clause-refs-for-fields` to recreate original order of query columns.

   # Naming of metrics columns

   TBD"
  (:require
   [clojure.walk :as walk]
   [malli.core :as mc]
   [malli.error :as me]
   [metabase.mbql.schema :as mbql.s]
   [metabase.mbql.schema.helpers :as helpers]
   [metabase.mbql.util :as mbql.u]
   [metabase.query-processor.error-type :as qp.error-type]
<<<<<<< HEAD
   [metabase.query-processor.middleware.add-source-metadata :as qp.add-source-metadata]
   [metabase.query-processor.middleware.annotate :as annotate]
   [metabase.util :as u]
=======
   [metabase.query-processor.store :as qp.store]
>>>>>>> 1ce521fe
   [metabase.util.i18n :refer [trs tru]]
   [metabase.util.log :as log]
   [metabase.util.malli :as mu]
   [metabase.util.malli.schema :as ms]))

(set! *warn-on-reflection* true)

;;; +----------------------------------------------------------------------------------------------------------------+
;;; |                                                    SEGMENTS                                                    |
;;; +----------------------------------------------------------------------------------------------------------------+

(defn- segment-clauses->id->definition [segment-clauses]
  (when-let [segment-ids (not-empty (into #{}
                                          (comp (map second)
                                                (filter integer?))
                                          segment-clauses))]
    (into {}
          (map (juxt :id :definition))
          (qp.store/bulk-metadata :metadata/segment segment-ids))))

(defn- replace-segment-clauses [form segment-id->definition]
  (mbql.u/replace form
    [:segment (segment-id :guard (complement mbql.u/ga-id?))]
    (or (:filter (segment-id->definition segment-id))
        (throw (IllegalArgumentException. (tru "Segment {0} does not exist, or is invalid." segment-id))))))

(defn- expand-segments
  "Recursively expand segments in the `form`."
  [form]
  (loop [form-to-expand form
         depth 0]
    (if-let [segments (mbql.u/match form-to-expand [:segment (_ :guard (complement mbql.u/ga-id?))])]
      (let [segment-id->definition (segment-clauses->id->definition segments)
            expanded-form (replace-segment-clauses form-to-expand segment-id->definition)]
        ;; Following line is in place to avoid infinite recursion caused by mutually recursive
        ;; segment definitions or other unforseen circumstances. Number 41 is arbitrary.
        (if (or (= expanded-form form-to-expand) (= depth 41))
          (throw (ex-info (tru "Segment expansion failed. Check mutually recursive segment definitions.")
                          {:type qp.error-type/invalid-query
                           :original-form form
                           :expanded-form expanded-form
                           :segment-id->definition segment-id->definition
                           :depth depth}))
          (recur expanded-form (inc depth))))
      form-to-expand)))

;;; +----------------------------------------------------------------------------------------------------------------+
;;; |                                                    METRICS                                                     |
;;; +----------------------------------------------------------------------------------------------------------------+

(defn- metrics
  "Return a sequence of any (non-GA) `:metric` MBQL clauses in `query`."
  [query]
  ;; metrics won't be in a native query but they could be in source-query or aggregation clause
  (mbql.u/match query [:metric (_ :guard (complement mbql.u/ga-id?))]))

(def ^:private MetricInfo
  [:map
   [:id         ms/PositiveInt]
   [:name       ms/NonBlankString]
   [:definition [:map
                 [:aggregation [:tuple mbql.s/Aggregation]]
                 [:filter {:optional true} [:maybe mbql.s/Filter]]]]])

(defn- metric-info-validation-errors [metric-info]
  (me/humanize (mc/explain MetricInfo metric-info)))

(mu/defn ^:private metric-clauses->id->info :- [:map-of ms/PositiveInt MetricInfo]
  [metric-clauses :- [:sequential mbql.s/metric]]
  (when-let [metric-ids (not-empty (into #{} (map second) metric-clauses))]
    (into {}
          (comp (remove (fn [metric]
                          (when-let [errors (metric-info-validation-errors metric)]
                            (log/warn (trs "Invalid metric: {0} reason: {1}" metric errors))
                            errors)))
                (map (juxt :id #(select-keys % [:id :name :definition]))))
          (qp.store/bulk-metadata :metadata/metric metric-ids))))

(mu/defn ^:private add-metrics-filters-this-level :- mbql.s/MBQLQuery
  [inner-query                :- mbql.s/MBQLQuery
   this-level-metric-id->info :- [:map-of ms/PositiveInt MetricInfo]]
  (let [filters (for [{{filter-clause :filter} :definition} (vals this-level-metric-id->info)
                      :when filter-clause]
                  filter-clause)]
    (reduce mbql.u/add-filter-clause-to-inner-query inner-query filters)))

(mu/defn ^:private metric-info->ag-clause :- mbql.s/Aggregation
  "Return an appropriate aggregation clause from `metric-info`."
  [{{[aggregation] :aggregation} :definition, metric-name :name} :- MetricInfo
   {:keys [use-metric-name-as-display-name?]}                    :- [:map [:use-metric-name-as-display-name? :boolean]]]
  (if-not use-metric-name-as-display-name?
    aggregation
    ;; try to give the resulting aggregation the name of the Metric it came from, unless it already has a display
    ;; name in which case keep that name
    (mbql.u/match-one aggregation
      [:aggregation-options _ (_ :guard :display-name)]
      &match

      [:aggregation-options ag options]
      [:aggregation-options ag (assoc options :display-name metric-name)]

      _
      [:aggregation-options &match {:display-name metric-name}])))

(mu/defn ^:private replace-metrics-aggregations-this-level :- mbql.s/MBQLQuery
  [inner-query                :- mbql.s/MBQLQuery
   this-level-metric-id->info :- [:map-of ms/PositiveInt MetricInfo]]
  (letfn [(metric [metric-id]
            (or (get this-level-metric-id->info metric-id)
                (throw (ex-info (tru "Metric {0} does not exist, or is invalid." metric-id)
                                {:type   :invalid-query
                                 :metric metric-id
                                 :query  inner-query}))))]
    (mbql.u/replace-in inner-query [:aggregation]
                       ;; so case where we do nothing with regards to names
      ;; if metric is wrapped in aggregation options that give it a display name, expand the metric but do not name it
      [:aggregation-options [:metric (metric-id :guard (complement mbql.u/ga-id?))] (options :guard :display-name)]
      [:aggregation-options
       (metric-info->ag-clause (metric metric-id) {:use-metric-name-as-display-name? false})
       options]

                       ;; this means that 
      ;; if metric is wrapped in aggregation options that *do not* give it a display name, expand the metric and then
      ;; merge the options
      [:aggregation-options [:metric (metric-id :guard (complement mbql.u/ga-id?))] options]
      (let [[_ ag ag-options] (metric-info->ag-clause (metric metric-id) {:use-metric-name-as-display-name? true})]
        [:aggregation-options ag (merge ag-options options)])

      ;; otherwise for unwrapped metrics expand them in-place
      [:metric (metric-id :guard (complement mbql.u/ga-id?))]
      (metric-info->ag-clause (metric metric-id) {:use-metric-name-as-display-name? true}))))

(mu/defn ^:private metric-ids-this-level :- [:maybe [:set ms/PositiveInt]]
  [inner-query]
  (when (map? inner-query)
    (when-let [aggregations (:aggregation inner-query)]
      (not-empty
       (set
        (mbql.u/match aggregations
          [:metric (metric-id :guard (complement mbql.u/ga-id?))]
          metric-id))))))

(mu/defn ^:private expand-metrics-clauses-this-level :- [:and
                                                         mbql.s/MBQLQuery
                                                         [:fn
                                                          {:error/message "Inner MBQL query with no :metric clauses at this level"}
                                                          (complement metric-ids-this-level)]]
  [inner-query     :- mbql.s/MBQLQuery
   metric-id->info :- [:map-of ms/PositiveInt MetricInfo]]
  (let [this-level-metric-ids      (metric-ids-this-level inner-query)
        this-level-metric-id->info (select-keys metric-id->info this-level-metric-ids)]
    (-> inner-query
        (add-metrics-filters-this-level this-level-metric-id->info)
        (replace-metrics-aggregations-this-level this-level-metric-id->info))))

(mu/defn ^:private expand-metrics-clauses :- ms/Map
  "Add appropriate `filter` and `aggregation` clauses for a sequence of Metrics.

    (expand-metrics-clauses {:query {}} [[:metric 10]])
    ;; -> {:query {:aggregation [[:count]], :filter [:= [:field-id 10] 20]}}"
  [query :- ms/Map metric-id->info :- (helpers/non-empty [:map-of ms/PositiveInt MetricInfo])]
  (mbql.u/replace query
    (m :guard metric-ids-this-level)
    (-> m
        ;; expand this this level...
        (expand-metrics-clauses-this-level metric-id->info)
        ;; then recursively expand things at any other levels.
        (expand-metrics-clauses metric-id->info))))

(mu/defn ^:private expand-metrics-old :- mbql.s/Query
  [query :- mbql.s/Query]
  (if-let [metrics (metrics query)]
    (expand-metrics-clauses query (metric-clauses->id->info metrics))
    query))

;;;; METRICS REVAMP

;;;; OK
(defn- remove-metrics-internals [query]
  (walk/postwalk
   (fn [form]
     (if (map? form)
       (dissoc form ::metric-id ::metric-id->field ::ordered-clause-refs-for-fields
               ::original-breakout-count ::metric-name ::name ::display-name)
       form))
   query))

;;;; OK
(defn- mbql-query->metadata
  [query]
  (def mbql-qq query)
  (let [metadata (vec (qp.add-source-metadata/mbql-source-query->metadata 
                       (remove-metrics-internals query)))]
    (if (seq metadata)
      metadata
      (throw (ex-info "Expected not-empty metadata."
                      {:type qp.error-type/invalid-query
                       :query query
                       :metadata metadata})))))

(comment
  mbql-qq
  )

;;;; OK
(defn- hash-hex-str
  [hashable]
  (->> hashable hash Integer/toHexString))

;;;; OK
(mu/defn ^:private metric-info->aggregation :- mbql.s/Aggregation
  "Generate aggregation from `metric-info` to be used by [[metrics-query]].
   Aggregation has a form of :aggregation-options with :display-name and :name set to name of the metric. This way
   the metric name is respected, if the metric was used in an unnamed aggregation in the original query."
  [{{[ag] :aggregation} :definition id :id name :name :as _metric-info} :- MetricInfo]
  (let [raw-metric-ag (mbql.u/match-one ag
                                        [:aggregation-options unnamed-ag _]
                                        unnamed-ag

                                        _
                                        &match)]
    [:aggregation-options raw-metric-ag {::metric-id id
                                         ::metric-name name
                                         :name name
                                         :display-name name}]))

(def ^:dynamic ^:private *expansion-depth*
  "Track depth of exapansion of metrics defined with use of other metrics. Used to avoid infinite recursion in case of
   any unforseen circumstances."
  0)

(def ^:private metrics-query-keys
  "Keys that are copied from original query into metrics query.
   `:source-table`, `:joins and `:filter` impact source data before aggregation. `:breakout` is also same as in
   original query. `:breakout` or `:filter` could also contain expressions, so those are included too. `:source-query`
   is ignored as metic is bound to specific table."
  [:source-table :joins :filter :breakout :expressions])

(declare expand-metrics*)

;;;; OK
(mu/defn ^:private metrics-query :- mbql.s/MBQLQuery
  [original-query :- mbql.s/MBQLQuery metric-infos :- [:sequential MetricInfo]]
  (assert (apply = (map (comp :filter :definition) metric-infos)) "Metrics have different filters.")
  (let [filter (get-in (first metric-infos) [:definition :filter])
        metrics-query-expanded-this-level
        (loop [[metric-info & ms] metric-infos
               query (-> (select-keys original-query metrics-query-keys)
                         (m/assoc-some :filter filter))]
          (if (some? metric-info)
            (recur ms (update query :aggregation #(conj (vec %1) %2)
                              (metric-info->aggregation metric-info)))
            query))]
    (binding [*expansion-depth* (inc *expansion-depth*)]
      (expand-metrics* metrics-query-expanded-this-level))))

;;;; OK
(defn- query->join-alias [query]
  (->> query :filter hash-hex-str (str "metric__")))

;;;; OK
(defn- clause->field
  "Return field that respresents some `clause` that is contained in `query`. Field could be used for reference to
   a source-query or joining query."
  [query [type :as clause] {base-type :base_type name :name :as _metadata}]
  (def xq [query clause _metadata])
  (case type
    :field clause
    :expression (let [expr-name (second clause)
                      [expr-type :as expr-val] (get-in query [:expressions expr-name])]
                  (case expr-type
                    ;;;; Field stored in expression could contain precious field opts as eg. id of a metric
                    ;;;; it represents.
                    :field [:field expr-name (assoc (get expr-val 2) :base-type base-type)]
                    [:field expr-name {:base-type base-type}]))
    :aggregation-options [:field name (assoc (get clause 2) :base-type base-type)]
    [:field name {:base-type base-type}]))

(defn- metrics-query-join-condition
  [join-alias joining-query joined-query metrics-query-metadata]
  (let [conditions (for [[index breakout] (map vector (range) (:breakout joining-query))]
                     [:= breakout 
                      (-> (clause->field joined-query breakout (metrics-query-metadata index))
                          (mbql.u/update-field-options assoc :join-alias join-alias))])]
    ;;;; TODO: Using [:= 1 1] as condition is problematic. Hence changed to [:= [:+ 1 1] 2]. [:= 1 1] is changed 
    ;;;;       to [:= [:field 1 nil] 1] during preprocess and main cultprit is some middleware. Investigate!
    (case (count conditions)
      0 [:= [:+ 1 1] 2]
      1 (first conditions)
      (into [:and] conditions))))

;;;; OK
(mu/defn ^:private metrics-join
  "Something"
  [query :- mbql.s/MBQLQuery metrics-query :- mbql.s/MBQLQuery]
  (assert (every? #(some #{%} (:breakout metrics-query)) (:breakout query))
    "Original breakout missing in metrics query.")
  (let [join-alias (query->join-alias metrics-query)
        metrics-query-metadata (mbql-query->metadata metrics-query)]
    {:alias join-alias
     :strategy :left-join
     :condition (metrics-query-join-condition join-alias query metrics-query metrics-query-metadata)
     :source-query metrics-query
     :source-metadata metrics-query-metadata
     :fields :all}))

;;;; OK
(defn- metrics-query-provides
  "Returns map of metric-id->field. `query` should be a result of [[metrics-query]] that supposed to be joined to
   query originally containing metrics."
  [{:keys [breakout aggregation] :as query} metadatas]
  ;;;; If the query (aka metrics-query) contained metric defined using other metrics it would go through
  ;;;; [[expand-metrics*]] and possibly could have breakout modified, hence probing ::original-breakout-count first.
  (let [original-breakout-count (or (::original-breakout-count query) (count breakout))
        fields (map (partial clause->field query)
                    (into (subvec (vec breakout) original-breakout-count)
                          aggregation)
                    (subvec metadatas original-breakout-count))]
    (m/index-by #(get-in % [2 ::metric-id]) fields)))

;;;; OK
(defn- join-metrics-query
  "Joins [[metrics-query]] into original query.
   Sets `::metric-id->field` which is later used during original query transformation, in [[swap-metric-clauses]]."
  [query metrics-query]
  (let [{:keys [alias source-metadata source-query] :as join} (metrics-join query metrics-query)
        metric-id->field (-> (metrics-query-provides source-query source-metadata)
                             (update-vals #(update % 2 assoc
                                                   :join-alias alias
                                                   ::annotate/avoid-display-name-prefix? true)))]
    (-> query
        (update :joins #(conj (vec %1) %2) join)
        (update ::metric-id->field merge metric-id->field))))

;;;; OK
(mu/defn ^:private expand-and-combine-filters
  "Combines filter of original query and filter from metrics definition, expanding segments if necessary."
  [{query-filter :filter} :- mbql.s/MBQLQuery {{metric-filter :filter} :definition :as metric-info} :- MetricInfo]
  (if-let [combined-filter (if (nil? query-filter)
                             (expand-segments metric-filter)
                             (mbql.u/combine-filter-clauses query-filter (expand-segments metric-filter)))]
    (assoc-in metric-info [:definition :filter] combined-filter)
    metric-info))

;;;; OK
(defn- metrics!
  "Get metric infos from app database. Every distinct metric id provided, is expected to have metric info fetched."
  [inner-query]
  (tap> ["metrics! args" inner-query])
  (doto (when-let [metrics-ids (not-empty (set (map second (metrics inner-query))))]
          (doto (t2/select :model/Metric :id [:in metrics-ids])
            (as-> $ (assert (= (count metrics-ids) (count $)) "Metric id and fetched metric model count mismatch."))))
    (as-> $ (tap> ["metrics! result" $]))))

;;;; OK
(defn- swap-ag-for-field
  "Swap aggregation containing one and only metric and nothing else for appropriate field.
   If the aggregation was coming from a metric its options are used to override field options. That ensures metrics
   defined using other metrics works have right id and names set."
  [ag metric-id->field]
  (mbql.u/match-one ag
                    [:aggregation-options [:metric id] opts]
                    (update (metric-id->field id) 2 m/assoc-some
                            ::metric-id (::metric-id opts)
                            ::metric-name (::metric-name opts)
                            ::name (:name opts)
                            ::display-name (:display-name opts))

                    [:metric id]
                    (metric-id->field id)))

;;;; OK
(defn- one-and-only-metric?
  "Determine if aggregation consists of one metric only, possibly wrapped in `:aggregation-options`."
  [ag]
  (boolean (mbql.u/match-one ag
             [:metric _]
             (or (empty? &parents)
                 (= [:aggregation-options] &parents)))))

;;;; OK
(defn- swap-metric-clauses-in-aggregation
  "Swap metrics clauses in aggregations of a `query` for fields comming from joined [[metrics-query]]. In case that
   aggregation contain on and only metric, whole aggregation is swapped for that field, which is later moved to
   breakout."
  [query ag]
  (tap> ["swap-metric-clauses-in-aggregation args" query ag])
  (if (one-and-only-metric? ag)
    (swap-ag-for-field ag (::metric-id->field query))
    (mbql.u/replace ag [:metric id] (get-in query [::metric-id->field id]))))

;;;; OK
(defn- desired-name-for-field
  "Choose name for a field being renamed during metric aggregation to field transformation. Field can become renamed,
   when aggregation contains only one metric and aggregation options, containing name. Those are recorded in the field
   options during [[swap-metric-clauses]]. Field is expected to have at least some of the following keys set
   in its field options:
   - ::display-name from ag
   - ::name from ag
   - ::metric-name from metric."
  [[_ _ field-opts]]
  (tap> ["desired-name-for-field" field-opts])
  (or (::display-name field-opts)
      (::name field-opts)
      (::metric-name field-opts)))

;;;; OK
(defn- name-for-renamed-field
  "Return name for a field that was result of metrics aggregation transformation."
  [used-names desired-name]
  (if-not (contains? used-names desired-name)
    desired-name
    (let [similar-pattern (re-pattern (str "(?<=\\Q" desired-name "\\E \\()\\d+(?=\\))"))
          similar-names-indices (into [] (comp (keep (partial re-find similar-pattern))
                                               (map #(Integer/parseInt %)))
                                      used-names)
          new-index (inc (apply max 0 similar-names-indices))]
      (str desired-name " (" new-index ")"))))

;;;; OK
(defn- fields->renaming-map+order
  [used-names fields]
  (loop [[[_ _ field-opts :as field] & rest-fields] fields
         used-names (set used-names)
         result {:ordered-names []
                 :name->field {}}]
    (if (nil? field-opts)
      result
      (let [desired-name (desired-name-for-field field)
            new-name (name-for-renamed-field used-names desired-name)]
        (recur rest-fields
               (conj used-names new-name)
               (-> result
                   (update :ordered-names conj new-name)
                   (assoc-in [:name->field new-name] field)))))))

;;;; OK
(defn- swap-metric-clauses
  "Swap metric clauses in query originally containing them. Metrics columns were computed in [[metrics-query]] and
   joined into query being transformed by [[join-metrics-query]]. Aggregation that contains only one metric and nothing
   else becomes a field, that is moved to breakout. Fields like that are wrapped in expressions. This way their name
   can be changed to reflect name in aggregation options."
  [{:keys [aggregation expressions breakout] :as query}]
  (tap> ["swap-metric-clauses args" query])
  (let [swapped-ags (doto (map (partial swap-metric-clauses-in-aggregation query) aggregation)
                      (as-> $ (tap> ["xixix" $])))
        {:keys [remaining-ags fields-from-ags]}
        (group-by (fn [[type]] (case type :field :fields-from-ags :remaining-ags)) swapped-ags)
        {:keys [ordered-names name->field]}
        (fields->renaming-map+order (keys expressions) fields-from-ags)
        ordered-expression-references (mapv (partial vector :expression) ordered-names)]
    (-> query
        (u/assoc-dissoc :aggregation (not-empty (vec remaining-ags)))
        (m/assoc-some :expressions (not-empty (merge expressions name->field)))
        (m/assoc-some :breakout (not-empty (into (vec breakout) ordered-expression-references))))))

(defn- ordered-clause-refs-for-fields
  "When query is transformed using [[swap-metric-clauses]], some aggregation elements could become breakout elements.
   That could change the order of columns in the result. This function records original order in a following way:
   result is a vector where index is index of column in original query and value is a clause ref. Clause ref has
   a following form: [type index], where type points to (1) :breakout or (2) :aggregation and index points to the index
   of the clause in query __after transformation__ (ie. call to [[expand-metrics*]])."
  [breakout-idx ag-idx [[_type :as ag] & ags] acc]
  (cond (nil? ag)
        acc

        (one-and-only-metric? ag)
        (recur (inc breakout-idx) ag-idx ags (conj acc [:breakout breakout-idx]))

        :else
        (recur breakout-idx (inc ag-idx) ags (conj acc [:aggregation ag-idx]))))

;;;; OK
(defn- infer-ordered-clause-refs-for-fields
  "See the [[ordered-clause-refs-for-fields]] for more info."
  [{:keys [breakout] :as query}]
  (let [orig-breakout-count (count breakout)
        clauses-from-orig-breakout (mapv #(vector :breakout %) (range orig-breakout-count))]
    (assoc query ::ordered-clause-refs-for-fields
           (ordered-clause-refs-for-fields orig-breakout-count 0 (:aggregation query) clauses-from-orig-breakout))))

;;;; OK
(defn- clause-ref->order-by-element
  "Get clause usable in :order-by. `clause-ref` is of a form `[type ref]` where type can be either `:breakout` or
   `:aggregation` and ref is numerical index, as found in :ordered-clause-refs-for-fields of query that has been
   preprocessed using [[preprocess-query]]."
  [query [clause-type :as clause-ref]]
  (case clause-type
    :breakout (get-in query clause-ref)
    clause-ref))

;;;; OK
(defn- update-order-by-ag-refs
  "Order by references could become invalid during the [[swap-metric-clauses]] execution. This functions is responsible
   for adjusting the references after the transformation."
  [{::keys [ordered-clause-refs-for-fields] :as query}]
  (assert (and (vector? ordered-clause-refs-for-fields)
               (seq ordered-clause-refs-for-fields))
          (trs "Expected not empty vector of `ordered-clause-refs-for-fields`."))
  (let [original-ag-index->clause-ref (subvec ordered-clause-refs-for-fields (::original-breakout-count query))]
    (mbql.u/replace-in query [:order-by]
      [:aggregation idx]
      (clause-ref->order-by-element query (original-ag-index->clause-ref idx)))))

;;;; OK
(defn- metric-infos->metrics-queries
  "Transforms metric infos into metrics queries."
  [original-query metric-infos]
  (->> metric-infos
       (map (partial expand-and-combine-filters original-query))
       (sort-by (comp :filter :definition))
       (partition-by (comp :filter :definition))
       (mapv (partial metrics-query original-query))))

;;;; OK
(defn- preprocess-query
  "Add the metadata necessary for tranformation of a query containing metrics."
  [query]
  (-> query
      (assoc ::original-breakout-count (count (:breakout query)))
      infer-ordered-clause-refs-for-fields))

;;;; OK
(mu/defn ^:private expand-metrics*
  "Expand metrics in `query`.
   1. Generate metrics queries.
   2. Join those queries to the `query`, this steps adds more metadata.
   3. Add necessary metadata using [[preprocess-query]].
   4. Swap the metric clauses for joined columns from metrics queries. This step possibly changes the result's column
      order, as it may transform some aggregations to the breakout fields (possibly wrapped in expressions).
   5. Update references in order-by."
  [query :- mbql.s/MBQLQuery]
  (tap> ["expand-metrics* args" query])
  (when (= *expansion-depth* 41)
    (throw (ex-info (tru "Exceeded recursion limit for metric expansion.")
                    {:type qp.error-type/invalid-query
                     :query query
                     :depth *expansion-depth*})))
  (assert (empty? (metrics (:joins query))) "Joins contain unexpanded metrics.")
  (if-let [metric-infos (metrics! query)]
    (let [with-joined-metrics-queries (->> metric-infos
                                           (metric-infos->metrics-queries query)
                                           (reduce join-metrics-query query))]
      (-> with-joined-metrics-queries
          preprocess-query
          swap-metric-clauses
          update-order-by-ag-refs))
    query))

;;;; OK
(defn- clause-ref->column-index
  [{:keys [breakout]} [type ref]]
  (case type
    :aggregation (+ ref (count breakout))
    :breakout ref))

;;;; OK
(defn- clause-ref->clause
  "Get the clause that is referenced by `clause-ref` from."
  [query [type :as clause-ref]]
  (assert (contains? #{:aggregation :breakout} type))
  (get-in query clause-ref))

;;;; OK
(defn- clause-ref->field
  "Transform clause reference from :ordered-clause-refs-for-fields of format [type index] to field usable
   in wrapping query."
  [query metadatas clause-ref]
  (let [column-index (clause-ref->column-index query clause-ref)
        metadata (metadatas column-index)
        clause (clause-ref->clause query clause-ref)]
    (clause->field query clause metadata)))

;;;; OK
(defn- maybe-wrap-in-ordering-query
  "Query transformation using [[expand-metrics*]] could potentialy change the order of columns in resulting query. This
   wraps the result of [[expand-metrics*]] to ordering query, that corrects the order."
  [{ordered-clause-refs-for-fields ::ordered-clause-refs-for-fields :as inner-query}]
  (if (some? ordered-clause-refs-for-fields)
    (let [metadatas (mbql-query->metadata inner-query)]
      ;;;; I need to pass metadatas, as they are in possibly changed order, corresponding to indices in clause-refs
      ;;;; rather indices of ::ordered-clause-refs-for-fields (aka original column order).
      {:fields (mapv (partial clause-ref->field inner-query metadatas) ordered-clause-refs-for-fields)
       :source-query inner-query
       :source-metadata metadatas})
    inner-query))

;;;; OK
(mu/defn expand-metrics :- mbql.s/Query
  "Expand metric entry point. Expects expanded segments. If top-level query contained metrics,
   [[maybe-wrap-in-ordering-query]] ensures that original order of resulting columns is respected. More on metrics
   expansion logic in [[expand-metrics*]]."
  [{inner-query :query :as outer-query} :- mbql.s/Query]
  (-> outer-query
      (assoc :query (walk/postwalk
                     (fn [{:keys [source-table condition] :as form}]
                       (cond-> form
                         (and (some? source-table) (nil? condition))
                         expand-metrics*))
                     inner-query))
      (update :query maybe-wrap-in-ordering-query)
      (update :query remove-metrics-internals)))

;;; +----------------------------------------------------------------------------------------------------------------+
;;; |                                                   MIDDLEWARE                                                   |
;;; +----------------------------------------------------------------------------------------------------------------+

(mu/defn ^:private expand-metrics-and-segments :- mbql.s/Query
  "Expand the macros (`segment`, `metric`) in a `query`."
  [query :- mbql.s/Query]
  #_(-> query
      expand-segments
      expand-metrics)
  (tap> ["expand-metrics-and-segments args" query])
  (doto (-> query
            expand-segments
            expand-metrics)
    (as-> $ (tap> ["expand-metrics-and-segments result" $]))))

(defn expand-macros
  "Middleware that looks for `:metric` and `:segment` macros in an unexpanded MBQL query and substitute the macros for
  their contents."
  [{query-type :type, :as query}]
  (if-not (= query-type :query)
    query
    (expand-metrics-and-segments query)))<|MERGE_RESOLUTION|>--- conflicted
+++ resolved
@@ -143,21 +143,22 @@
    [clojure.walk :as walk]
    [malli.core :as mc]
    [malli.error :as me]
+   [medley.core :as m]
    [metabase.mbql.schema :as mbql.s]
    [metabase.mbql.schema.helpers :as helpers]
    [metabase.mbql.util :as mbql.u]
    [metabase.query-processor.error-type :as qp.error-type]
-<<<<<<< HEAD
    [metabase.query-processor.middleware.add-source-metadata :as qp.add-source-metadata]
    [metabase.query-processor.middleware.annotate :as annotate]
+   [metabase.query-processor.store :as qp.store]
    [metabase.util :as u]
-=======
-   [metabase.query-processor.store :as qp.store]
->>>>>>> 1ce521fe
    [metabase.util.i18n :refer [trs tru]]
    [metabase.util.log :as log]
    [metabase.util.malli :as mu]
-   [metabase.util.malli.schema :as ms]))
+   [metabase.util.malli.schema :as ms]
+   ;;;;tmp
+   [toucan2.core :as t2]
+   ))
 
 (set! *warn-on-reflection* true)
 
