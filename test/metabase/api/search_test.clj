(ns metabase.api.search-test
<<<<<<< HEAD
  (:require [clojure.set :as set]
            [clojure.string :as str]
            [clojure.test :refer :all]
            [honeysql.core :as hsql]
            [metabase.api.search :as api.search]
            [metabase.models
             :refer
             [Card CardBookmark Collection Dashboard DashboardBookmark DashboardCard
              Database Metric PermissionsGroup PermissionsGroupMembership Pulse PulseCard
              Segment Table]]
            [metabase.models.permissions :as perms]
            [metabase.models.permissions-group :as perms-group]
            [metabase.search.config :as search-config]
            [metabase.search.scoring :as scoring]
            [metabase.test :as mt]
            [metabase.util :as u]
            [schema.core :as s]
            [toucan.db :as db]))
=======
  (:require
   [clojure.set :as set]
   [clojure.string :as str]
   [clojure.test :refer :all]
   [honeysql.core :as hsql]
   [metabase.api.search :as api.search]
   [metabase.models
    :refer [App
            Card
            CardBookmark
            Collection
            Dashboard
            DashboardBookmark
            DashboardCard
            Database
            Metric
            PermissionsGroup
            PermissionsGroupMembership
            Pulse
            PulseCard
            Segment
            Table]]
   [metabase.models.permissions :as perms]
   [metabase.models.permissions-group :as perms-group]
   [metabase.search.config :as search-config]
   [metabase.search.scoring :as scoring]
   [metabase.test :as mt]
   [metabase.util :as u]
   [schema.core :as s]
   [toucan.db :as db]))
>>>>>>> 1f809593

(def ^:private default-search-row
  {:id                         true
   :description                nil
   :archived                   false
   :collection                 {:id false :name nil :authority_level nil}
   :collection_authority_level nil
   :collection_position        nil
   :moderated_status           nil
   :context                    nil
   :dashboardcard_count        nil
   :bookmark                   nil
   :table_id                   false
   :database_id                false
   :dataset_query              nil
   :table_schema               nil
   :table_name                 nil
   :table_description          nil
   :updated_at                 true
   :initial_sync_status        nil})

(defn- table-search-results
  "Segments and Metrics come back with information about their Tables as of 0.33.0. The `model-defaults` for Segment and
  Metric put them both in the `:checkins` Table."
  []
  (merge
   {:table_id true, :database_id true}
   (db/select-one [Table [:name :table_name] [:schema :table_schema] [:description :table_description]]
     :id (mt/id :checkins))))

(defn- sorted-results [results]
  (->> results
       (sort-by (juxt (comp (var-get #'scoring/model->sort-position) :model)))
       reverse))

(defn- make-result
  [name & kvs]
  (apply assoc default-search-row :name name kvs))

(def ^:private test-collection (make-result "collection test collection"
                                            :bookmark false
                                            :model "collection"
                                            :collection {:id true, :name true :authority_level nil}
                                            :updated_at false))

(defn- default-search-results []
  (sorted-results
   [(make-result "dashboard test dashboard", :model "dashboard", :bookmark false)
    test-collection
    (make-result "card test card", :model "card", :bookmark false, :dataset_query nil, :dashboardcard_count 0)
    (make-result "dataset test dataset", :model "dataset", :bookmark false, :dataset_query nil, :dashboardcard_count 0)
    (make-result "pulse test pulse", :model "pulse", :archived nil, :updated_at false)
    (merge
     (make-result "metric test metric", :model "metric", :description "Lookin' for a blueberry")
     (table-search-results))
    (merge
     (make-result "segment test segment", :model "segment", :description "Lookin' for a blueberry")
     (table-search-results))]))

(defn- default-metric-segment-results []
  (filter #(contains? #{"metric" "segment"} (:model %)) (default-search-results)))

(defn- default-archived-results []
  (for [result (default-search-results)
        :when (false? (:archived result))]
    (assoc result :archived true)))

(defn- on-search-types [model-set f coll]
  (for [search-item coll]
    (if (contains? model-set (:model search-item))
      (f search-item)
      search-item)))

(defn- default-results-with-collection []
  (on-search-types #{"dashboard" "pulse" "card" "dataset"}
                   #(assoc % :collection {:id true, :name true :authority_level nil})
                   (default-search-results)))

(defn- do-with-search-items [search-string {:keys [in-root-collection?]} f]
  (let [data-map      (fn [instance-name]
                        {:name (format instance-name search-string)})
        coll-data-map (fn [instance-name collection]
                        (merge (data-map instance-name)
                               (when-not in-root-collection?
                                 {:collection_id (u/the-id collection)})))]
    (mt/with-temp* [Collection [coll      (data-map "collection %s collection")]
                    Card       [card      (coll-data-map "card %s card" coll)]
                    Card       [dataset   (assoc (coll-data-map "dataset %s dataset" coll)
                                                 :dataset true)]
                    Dashboard  [dashboard (coll-data-map "dashboard %s dashboard" coll)]
                    Pulse      [pulse     (coll-data-map "pulse %s pulse" coll)]
                    Metric     [metric    (data-map "metric %s metric")]
                    Segment    [segment   (data-map "segment %s segment")]]
      (f {:collection coll
          :card       card
          :dataset    dataset
          :dashboard  dashboard
          :pulse      pulse
          :metric     metric
          :segment    segment}))))

(defmacro ^:private with-search-items-in-root-collection [search-string & body]
  `(do-with-search-items ~search-string {:in-root-collection? true} (fn [~'_] ~@body)))

(defmacro ^:private with-search-items-in-collection [created-items-sym search-string & body]
  `(do-with-search-items ~search-string nil (fn [~created-items-sym] ~@body)))

(def ^:private ^:dynamic *search-request-results-database-id*
  "Filter out all results from `search-request` that don't have this Database ID. Default: the default H2 `test-data`
  Database. Other results are filtered out so these tests can be ran from the REPL without the presence of other
  Databases causing the tests to fail."
  mt/id)

(def ^:private remove-databases
  "Remove DBs from the results, which is useful since test databases unrelated to this suite can pollute the results"
  (partial remove #(= (:model %) "database")))

(defn- process-raw-data [raw-data keep-database-id]
  (for [result raw-data
        ;; filter out any results not from the usual test data DB (e.g. results from other drivers)
        :when  (contains? #{keep-database-id nil} (:database_id result))]
    (-> result
        mt/boolean-ids-and-timestamps
        (update-in [:collection :name] #(some-> % string?))
        ;; `:scores` is just used for debugging and would be a pain to match against.
        (dissoc :scores))))

(defn- make-search-request [user-kwd params]
  (apply mt/user-http-request user-kwd :get 200 "search" params))

(defn- search-request-data-with [xf user-kwd & params]
  (let [raw-results-data (:data (make-search-request user-kwd params))
        keep-database-id (if (fn? *search-request-results-database-id*)
                           (*search-request-results-database-id*)
                           *search-request-results-database-id*)]
    (if (:error raw-results-data)
      raw-results-data
      (vec (xf (process-raw-data raw-results-data keep-database-id))))))

(defn- search-request-with [xf user-kwd & params]
  (let [raw-results      (make-search-request user-kwd params)
        keep-database-id (if (fn? *search-request-results-database-id*)
                           (*search-request-results-database-id*)
                           *search-request-results-database-id*)]
    (if (:error (:data raw-results))
      raw-results
      (update-in raw-results [:data]
                 (fn [raw-data]
                   (vec (xf (process-raw-data raw-data keep-database-id))))))))

(defn- search-request
  [& args]
  (apply search-request-with (comp sorted-results remove-databases) args))

(defn- search-request-data
  "Gets just the data elements of the search"
  [& args]
  (apply search-request-data-with (comp sorted-results remove-databases) args))

(defn- unsorted-search-request-data
  [& args]
  (apply search-request-data-with identity args))

(deftest order-clause-test
  (testing "it includes all columns and normalizes the query"
    (is (= (hsql/call
            :case
             [:like (hsql/call :lower :model) "%foo%"] 0
             [:like (hsql/call :lower :name) "%foo%"] 0
             [:like (hsql/call :lower :display_name) "%foo%"] 0
             [:like (hsql/call :lower :description) "%foo%"] 0
             [:like (hsql/call :lower :collection_name) "%foo%"] 0
             [:like (hsql/call :lower :dataset_query) "%foo%"] 0
             [:like (hsql/call :lower :table_schema) "%foo%"] 0
             [:like (hsql/call :lower :table_name) "%foo%"] 0
             [:like (hsql/call :lower :table_description) "%foo%"] 0
             :else 1)
           (api.search/order-clause "Foo")))))

(deftest basic-test
  (testing "Basic search, should find 1 of each entity type, all items in the root collection"
    (with-search-items-in-root-collection "test"
      (is (= (default-search-results)
             (search-request-data :crowberto :q "test")))))
  (testing "Basic search should only return substring matches"
    (with-search-items-in-root-collection "test"
      (with-search-items-in-root-collection "something different"
        (is (= (default-search-results)
               (search-request-data :crowberto :q "test"))))))
  (testing "It prioritizes exact matches"
    (with-search-items-in-root-collection "test"
      (with-redefs [search-config/*db-max-results* 1]
        (is (= [test-collection]
               (search-request-data :crowberto :q "test collection"))))))
  (testing "It limits matches properly"
    (with-search-items-in-root-collection "test"
      (is (>= 2 (count (search-request-data :crowberto :q "test" :limit "2" :offset "0"))))))
  (testing "It offsets matches properly"
    (with-search-items-in-root-collection "test"
      (is (<= 4 (count (search-request-data :crowberto :q "test" :limit "100" :offset "2"))))))
  (testing "It offsets without limit properly"
    (with-search-items-in-root-collection "test"
      (is (<= 5 (count (search-request-data :crowberto :q "test" :offset "2"))))))
  (testing "It limits without offset properly"
    (with-search-items-in-root-collection "test"
      (is (>= 2 (count (search-request-data :crowberto :q "test" :limit "2"))))))
  (testing "It subsets matches for model"
    (with-search-items-in-root-collection "test"
      (is (= 0 (count (search-request-data :crowberto :q "test" :models "database"))))
      (is (= 1 (count (search-request-data :crowberto :q "test" :models "database" :models "card"))))))
  (testing "It distinguishes datasets from cards"
    (with-search-items-in-root-collection "test"
      (let [results (search-request-data :crowberto :q "test" :models "dataset")]
        (is (= 1 (count results)))
        (is (= "dataset" (-> results first :model))))
      (let [results (search-request-data :crowberto :q "test" :models "card")]
        (is (= 1 (count results)))
        (is (= "card" (-> results first :model))))))
  (testing "It returns limit and offset params in return result"
    (with-search-items-in-root-collection "test"
      (is (= 2 (:limit (search-request :crowberto :q "test" :limit "2" :offset "3"))))
      (is (= 3 (:offset (search-request :crowberto :q "test" :limit "2" :offset "3")))))))

(deftest query-model-set
  (testing "It returns some stuff when you get results"
    (with-search-items-in-root-collection "test"
      ;; sometimes there is a "table" in these responses. might be do to garbage in CI
      (is (set/subset? #{"dashboard" "dataset" "segment" "collection" "pulse" "database" "metric" "card"}
                       (-> (mt/user-http-request :crowberto :get 200 "search?q=test")
                           :available_models
                           set)))))
  (testing "It returns nothing if there are no results"
    (with-search-items-in-root-collection "test"
      (is (= [] (:available_models (mt/user-http-request :crowberto :get 200 "search?q=noresults")))))))

(def ^:private dashboard-count-results
  (letfn [(make-card [dashboard-count]
            (make-result (str "dashboard-count " dashboard-count) :dashboardcard_count dashboard-count,
                         :model "card", :bookmark false, :dataset_query nil))]
    (set [(make-card 5)
          (make-card 3)
          (make-card 0)])))

(deftest dashboard-count-test
  (testing "It sorts by dashboard count"
    (mt/with-temp* [Card          [{card-id-3 :id} {:name "dashboard-count 3"}]
                    Card          [{card-id-5 :id} {:name "dashboard-count 5"}]
                    Card          [_               {:name "dashboard-count 0"}]
                    Dashboard     [{dashboard-id :id}]
                    DashboardCard [_               {:card_id card-id-3, :dashboard_id dashboard-id}]
                    DashboardCard [_               {:card_id card-id-3, :dashboard_id dashboard-id}]
                    DashboardCard [_               {:card_id card-id-3, :dashboard_id dashboard-id}]
                    DashboardCard [_               {:card_id card-id-5, :dashboard_id dashboard-id}]
                    DashboardCard [_               {:card_id card-id-5, :dashboard_id dashboard-id}]
                    DashboardCard [_               {:card_id card-id-5, :dashboard_id dashboard-id}]
                    DashboardCard [_               {:card_id card-id-5, :dashboard_id dashboard-id}]
                    DashboardCard [_               {:card_id card-id-5, :dashboard_id dashboard-id}]]
      (is (= dashboard-count-results
             (set (unsorted-search-request-data :rasta :q "dashboard-count")))))))

(deftest permissions-test
  (testing (str "Ensure that users without perms for the root collection don't get results NOTE: Metrics and segments "
                "don't have collections, so they'll be returned")
    (mt/with-non-admin-groups-no-root-collection-perms
      (with-search-items-in-root-collection "test"
        (is (= (default-metric-segment-results)
               (search-request-data :rasta :q "test"))))))

  (testing "Users that have root collection permissions should get root collection search results"
    (mt/with-non-admin-groups-no-root-collection-perms
      (with-search-items-in-root-collection "test"
        (mt/with-temp* [PermissionsGroup           [group]
                        PermissionsGroupMembership [_ {:user_id (mt/user->id :rasta), :group_id (u/the-id group)}]]
          (perms/grant-permissions! group (perms/collection-read-path {:metabase.models.collection.root/is-root? true}))
          (is (= (remove (comp #{"collection"} :model) (default-search-results))
                 (search-request-data :rasta :q "test")))))))

  (testing "Users without root collection permissions should still see other collections they have access to"
    (mt/with-non-admin-groups-no-root-collection-perms
      (with-search-items-in-collection {:keys [collection]} "test"
        (with-search-items-in-root-collection "test2"
          (mt/with-temp* [PermissionsGroup           [group]
                          PermissionsGroupMembership [_ {:user_id (mt/user->id :rasta), :group_id (u/the-id group)}]]
            (perms/grant-collection-read-permissions! group (u/the-id collection))
            (is (= (sorted-results
                    (reverse ;; This reverse is hokey; it's because the test2 results happen to come first in the API response
                     (into
                      (default-results-with-collection)
                      (map #(merge default-search-row % (table-search-results))
                           [{:name "metric test2 metric", :description "Lookin' for a blueberry", :model "metric"}
                            {:name "segment test2 segment", :description "Lookin' for a blueberry", :model "segment"}]))))
                   (search-request-data :rasta :q "test"))))))))

  (testing (str "Users with root collection permissions should be able to search root collection data long with "
                "collections they have access to")
    (mt/with-non-admin-groups-no-root-collection-perms
      (with-search-items-in-collection {:keys [collection]} "test"
        (with-search-items-in-root-collection "test2"
          (mt/with-temp* [PermissionsGroup           [group]
                          PermissionsGroupMembership [_ {:user_id (mt/user->id :rasta), :group_id (u/the-id group)}]]
            (perms/grant-permissions! group (perms/collection-read-path {:metabase.models.collection.root/is-root? true}))
            (perms/grant-collection-read-permissions! group collection)
            (is (= (sorted-results
                    (reverse
                     (into
                      (default-results-with-collection)
                      (for [row  (default-search-results)
                            :when (not= "collection" (:model row))]
                        (update row :name #(str/replace % "test" "test2"))))))
                   (search-request-data :rasta :q "test"))))))))

  (testing "Users with access to multiple collections should see results from all collections they have access to"
    (with-search-items-in-collection {coll-1 :collection} "test"
      (with-search-items-in-collection {coll-2 :collection} "test2"
        (mt/with-temp* [PermissionsGroup           [group]
                        PermissionsGroupMembership [_ {:user_id (mt/user->id :rasta), :group_id (u/the-id group)}]]
          (perms/grant-collection-read-permissions! group (u/the-id coll-1))
          (perms/grant-collection-read-permissions! group (u/the-id coll-2))
          (is (= (sorted-results
                  (reverse
                   (into
                    (default-results-with-collection)
                    (map (fn [row] (update row :name #(str/replace % "test" "test2")))
                         (default-results-with-collection)))))
                 (search-request-data :rasta :q "test")))))))

  (testing "User should only see results in the collection they have access to"
    (mt/with-non-admin-groups-no-root-collection-perms
      (with-search-items-in-collection {coll-1 :collection} "test"
        (with-search-items-in-collection _ "test2"
          (mt/with-temp* [PermissionsGroup           [group]
                          PermissionsGroupMembership [_ {:user_id (mt/user->id :rasta), :group_id (u/the-id group)}]]
            (perms/grant-collection-read-permissions! group (u/the-id coll-1))
            (is (= (sorted-results
                    (reverse
                     (into
                      (default-results-with-collection)
                      (map #(merge default-search-row % (table-search-results))
                           [{:name "metric test2 metric", :description "Lookin' for a blueberry", :model "metric"}
                            {:name "segment test2 segment", :description "Lookin' for a blueberry", :model "segment"}]))))
                   (search-request-data :rasta :q "test"))))))))

  (testing "Metrics on tables for which the user does not have access to should not show up in results"
    (mt/with-temp* [Database [{db-id :id}]
                    Table    [{table-id :id} {:db_id  db-id
                                              :schema nil}]
                    Metric   [_ {:table_id table-id
                                 :name     "test metric"}]]
      (perms/revoke-data-perms! (perms-group/all-users) db-id)
      (is (= []
             (search-request-data :rasta :q "test")))))

  (testing "Segments on tables for which the user does not have access to should not show up in results"
    (mt/with-temp* [Database [{db-id :id}]
                    Table    [{table-id :id} {:db_id  db-id
                                              :schema nil}]
                    Segment  [_ {:table_id table-id
                                 :name     "test segment"}]]
      (perms/revoke-data-perms! (perms-group/all-users) db-id)
      (is (= []
             (search-request-data :rasta :q "test")))))

  (testing "Databases for which the user does not have access to should not show up in results"
    (mt/with-temp* [Database [db-1 {:name "db-1"}]
                    Database [_db-2 {:name "db-2"}]]
      (is (= #{"db-2" "db-1"}
             (->> (search-request-data-with sorted-results :rasta :q "db")
                  (map :name)
                  set)))
      (perms/revoke-data-perms! (perms-group/all-users) (:id db-1))
      (is (= #{"db-2"}
             (->> (search-request-data-with sorted-results :rasta :q "db")
                  (map :name)
                  set))))))

(deftest bookmarks-test
  (testing "Bookmarks are per user, so other user's bookmarks don't cause search results to be altered"
    (with-search-items-in-collection {:keys [card dashboard]} "test"
      (mt/with-temp* [CardBookmark      [_ {:card_id (u/the-id card)
                                            :user_id (mt/user->id :rasta)}]
                      DashboardBookmark [_ {:dashboard_id (u/the-id dashboard)
                                            :user_id      (mt/user->id :rasta)}]]
        (is (= (default-results-with-collection)
               (search-request-data :crowberto :q "test"))))))

  (testing "Basic search, should find 1 of each entity type and include bookmarks when available"
    (with-search-items-in-collection {:keys [card dashboard]} "test"
      (mt/with-temp* [CardBookmark      [_ {:card_id (u/the-id card)
                                            :user_id (mt/user->id :crowberto)}]
                      DashboardBookmark [_ {:dashboard_id (u/the-id dashboard)
                                            :user_id      (mt/user->id :crowberto)}]]
        (is (= (on-search-types #{"dashboard" "card"}
                                #(assoc % :bookmark true)
                                (default-results-with-collection))
               (search-request-data :crowberto :q "test")))))))

(defn- archived [m]
  (assoc m :archived true))

(deftest database-test
  (testing "Should search database names and descriptions"
    (mt/with-temp* [Database       [_ {:name "aviaries"}]
                    Database       [_ {:name "user_favorite_places" :description "Join table between users and their favorite places, which could include aviaries"}]
                    Database       [_ {:name "users" :description "As it sounds"}]]
      (letfn [(result [db]
                (merge {:name nil
                        :model "database"
                        :description nil}
                       db))]
        (is (= (sorted-results
                (map result [{:name "aviaries"}
                             {:name "user_favorite_places"
                              :description "Join table between users and their favorite places, which could include aviaries"}]))
               (map #(select-keys % [:name :model :description])
                    (search-request-data-with sorted-results :crowberto :q "aviaries"))))))))

(deftest archived-results-test
  (testing "Should return unarchived results by default"
    (with-search-items-in-root-collection "test"
      (mt/with-temp* [Card       [_ (archived {:name "card test card 2"})]
                      Card       [_ (archived {:name "dataset test dataset" :dataset true})]
                      Dashboard  [_ (archived {:name "dashboard test dashboard 2"})]
                      Collection [_ (archived {:name "collection test collection 2"})]
                      Metric     [_ (archived {:name "metric test metric 2"})]
                      Segment    [_ (archived {:name "segment test segment 2"})]]
        (is (= (default-search-results)
               (search-request-data :crowberto :q "test"))))))

  (testing "Should return archived results when specified"
    (with-search-items-in-root-collection "test2"
      (mt/with-temp* [Card       [_ (archived {:name "card test card"})]
                      Card       [_ (archived {:name "card that will not appear in results"})]
                      Card       [_ (archived {:name "dataset test dataset" :dataset true})]
                      Dashboard  [_ (archived {:name "dashboard test dashboard"})]
                      Collection [_ (archived {:name "collection test collection"})]
                      Metric     [_ (archived {:name "metric test metric"})]
                      Segment    [_ (archived {:name "segment test segment"})]]
        (is (= (default-archived-results)
               (search-request-data :crowberto :q "test", :archived "true"))))))
  (testing "Should return archived results when specified without a search query"
    (with-search-items-in-root-collection "test2"
      (mt/with-temp* [Card       [_ (archived {:name "card test card"})]
                      Card       [_ (archived {:name "dataset test dataset" :dataset true})]
                      Dashboard  [_ (archived {:name "dashboard test dashboard"})]
                      Collection [_ (archived {:name "collection test collection"})]
                      Metric     [_ (archived {:name "metric test metric"})]
                      Segment    [_ (archived {:name "segment test segment"})]]
        (is (= (default-archived-results)
               (search-request-data :crowberto :archived "true")))))))

(deftest alerts-test
  (testing "Search should not return alerts"
    (with-search-items-in-root-collection "test"
      (mt/with-temp* [Pulse [pulse {:alert_condition  "rows"
                                    :alert_first_only false
                                    :alert_above_goal nil
                                    :name             nil}]]
        (is (= []
               (filter (fn [{:keys [model id]}]
                         (and (= id (u/the-id pulse))
                              (= "pulse" model)))
                       (:data (mt/user-http-request :crowberto :get 200 "search")))))))))

(defn- default-table-search-row [table-name]
  (merge
   default-search-row
   {:name                table-name
    :table_name          table-name
    :table_id            true
    :archived            nil
    :model               "table"
    :database_id         true
    :initial_sync_status "incomplete"}))

(defmacro ^:private do-test-users {:style/indent 1} [[user-binding users] & body]
  `(doseq [user# ~users
           :let [~user-binding user#]]
     (testing (format "\nuser = %s" user#)
       ~@body)))

(deftest table-test
  (testing "You should see Tables in the search results!\n"
    (mt/with-temp Table [_ {:name "Round Table"}]
      (do-test-users [user [:crowberto :rasta]]
        (is (= [(default-table-search-row "Round Table")]
               (search-request-data user :q "Round Table"))))))
  (testing "You should not see hidden tables"
    (mt/with-temp* [Table [_normal {:name "Foo Visible"}]
                    Table [_hidden {:name "Foo Hidden", :visibility_type "hidden"}]]
      (do-test-users [user [:crowberto :rasta]]
        (is (= [(default-table-search-row "Foo Visible")]
               (search-request-data user :q "Foo"))))))
  (testing "You should be able to search by their display name"
    (let [lancelot "Lancelot's Favorite Furniture"]
      (mt/with-temp Table [_ {:name "Round Table" :display_name lancelot}]
        (do-test-users [user [:crowberto :rasta]]
          (is (= [(assoc (default-table-search-row "Round Table") :name lancelot)]
                 (search-request-data user :q "Lancelot")))))))
  (testing "When searching with ?archived=true, normal Tables should not show up in the results"
    (let [table-name (mt/random-name)]
      (mt/with-temp Table [_ {:name table-name}]
        (do-test-users [user [:crowberto :rasta]]
          (is (= []
                 (search-request-data user :q table-name :archived true)))))))
  (testing "*archived* tables should not appear in search results"
    (let [table-name (mt/random-name)]
      (mt/with-temp Table [_ {:name table-name, :active false}]
        (do-test-users [user [:crowberto :rasta]]
          (is (= []
                 (search-request-data user :q table-name)))))))
  (testing "you should not be able to see a Table if the current user doesn't have permissions for that Table"
    (mt/with-temp* [Database [{db-id :id}]
                    Table    [table {:db_id db-id}]]
      (perms/revoke-data-perms! (perms-group/all-users) db-id)
      (is (= []
             (binding [*search-request-results-database-id* db-id]
               (search-request-data :rasta :q (:name table))))))))

(deftest all-users-no-perms-table-test
  (testing (str "If the All Users group doesn't have perms to view a Table, but the current User is in a group that "
                "does have perms, they should still be able to see it (#12332)")
    (mt/with-temp* [Database                   [{db-id :id}]
                    Table                      [table {:name "Round Table", :db_id db-id}]
                    PermissionsGroup           [{group-id :id}]
                    PermissionsGroupMembership [_ {:group_id group-id, :user_id (mt/user->id :rasta)}]]
      (perms/revoke-data-perms! (perms-group/all-users) db-id (:schema table) (:id table))
      (perms/grant-permissions! group-id (perms/table-read-path table))
      (do-test-users [user [:crowberto :rasta]]
        (is (= [(default-table-search-row "Round Table")]
               (binding [*search-request-results-database-id* db-id]
                 (search-request-data user :q "Round Table"))))))))

(deftest all-users-no-data-perms-table-test
  (testing "If the All Users group doesn't have perms to view a Table they sholdn't see it (#16855)"
    (mt/with-temp* [Database                   [{db-id :id}]
                    Table                      [table {:name "Round Table", :db_id db-id}]]
      (perms/revoke-data-perms! (perms-group/all-users) db-id (:schema table) (:id table))
      (is (= []
             (filter #(= (:name %) "Round Table")
                     (binding [*search-request-results-database-id* db-id]
                       (search-request-data :rasta :q "Round Table"))))))))

(deftest collection-namespaces-test
  (testing "Search should only return Collections in the 'default' namespace"
    (mt/with-temp* [Collection [_c1 {:name "Normal Collection"}]
                    Collection [_c2 {:name "Coin Collection", :namespace "currency"}]]
      (is (= ["Normal Collection"]
             (->> (search-request-data :crowberto :q "Collection")
                  (filter #(and (= (:model %) "collection")
                                (#{"Normal Collection" "Coin Collection"} (:name %))))
                  (map :name)))))))

(deftest no-dashboard-subscription-pulses-test
  (testing "Pulses used for Dashboard subscriptions should not be returned by search results (#14190)"
    (letfn [(search-for-pulses [{pulse-id :id}]
              (->> (:data (mt/user-http-request :crowberto :get "search?q=electro"))
                   (filter #(and (= (:model %) "pulse")
                                 (= (:id %) pulse-id)))
                   first))]
      (mt/with-temp Pulse [pulse {:name "Electro-Magnetic Pulse"}]
        (testing "sanity check: should be able to fetch a Pulse normally"
          (is (schema= {:name (s/eq "Electro-Magnetic Pulse")
                        s/Keyword s/Any}
                       (search-for-pulses pulse))))
        (mt/with-temp* [Card      [card-1]
                        PulseCard [_ {:pulse_id (:id pulse), :card_id (:id card-1)}]
                        Card      [card-2]
                        PulseCard [_ {:pulse_id (:id pulse), :card_id (:id card-2)}]]
          (testing "Create some Pulse Cards: should still be able to search for it it"
            (is (schema= {:name     (s/eq "Electro-Magnetic Pulse")
                          s/Keyword s/Any}
                         (search-for-pulses pulse))))
          (testing "Now make this Pulse a dashboard subscription; Pulse should no longer come back from search-results"
            (mt/with-temp* [Dashboard [dashboard]]
              (db/update! Pulse (:id pulse) :dashboard_id (:id dashboard))
              (is (= nil
                     (search-for-pulses pulse))))))))))

(deftest card-dataset-query-test
  (testing "Search results should match a native query's dataset_query column, but not an MBQL query's one."
    ;; https://github.com/metabase/metabase/issues/24132
    (let [native-card {:name          "Another SQL query"
                       :query_type    "native"
                       :dataset_query (mt/native-query {:query "SELECT COUNT(1) AS aggregation FROM venues"})}]
      (mt/with-temp* [Card [_mbql-card   {:name          "Venues Count"
                                          :query_type    "query"
                                          :dataset_query (mt/mbql-query venues {:aggregation [[:count]]})}]
                      Card [_native-card native-card]
                      Card [_dataset     (assoc native-card :name "Dataset" :dataset true)]]
        (is (= ["Another SQL query" "Dataset"]
               (->> (search-request-data :rasta :q "aggregation")
                    (map :name))))))))<|MERGE_RESOLUTION|>--- conflicted
+++ resolved
@@ -1,24 +1,4 @@
 (ns metabase.api.search-test
-<<<<<<< HEAD
-  (:require [clojure.set :as set]
-            [clojure.string :as str]
-            [clojure.test :refer :all]
-            [honeysql.core :as hsql]
-            [metabase.api.search :as api.search]
-            [metabase.models
-             :refer
-             [Card CardBookmark Collection Dashboard DashboardBookmark DashboardCard
-              Database Metric PermissionsGroup PermissionsGroupMembership Pulse PulseCard
-              Segment Table]]
-            [metabase.models.permissions :as perms]
-            [metabase.models.permissions-group :as perms-group]
-            [metabase.search.config :as search-config]
-            [metabase.search.scoring :as scoring]
-            [metabase.test :as mt]
-            [metabase.util :as u]
-            [schema.core :as s]
-            [toucan.db :as db]))
-=======
   (:require
    [clojure.set :as set]
    [clojure.string :as str]
@@ -26,8 +6,7 @@
    [honeysql.core :as hsql]
    [metabase.api.search :as api.search]
    [metabase.models
-    :refer [App
-            Card
+    :refer [Card
             CardBookmark
             Collection
             Dashboard
@@ -49,7 +28,6 @@
    [metabase.util :as u]
    [schema.core :as s]
    [toucan.db :as db]))
->>>>>>> 1f809593
 
 (def ^:private default-search-row
   {:id                         true
