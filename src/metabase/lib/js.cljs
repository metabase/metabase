--- conflicted
+++ resolved
@@ -203,7 +203,7 @@
 
 (defn ^:export as-returned
   "When a query has aggregations in stage `N`, there's an important difference between adding an expression to stage `N`
-  (with access to the columns before aggregation) or adding it to stage `N+1` (with access to the aggregations and
+  (with access to the colums before aggregation) or adding it to stage `N+1` (with access to the aggregations and
   breakouts).
 
   Given `a-query` and `stage-number`, this returns a **JS object** with `query` and `stageIndex` keys, for working with
@@ -1433,21 +1433,6 @@
 ;; This interface contains several other sets of columns, like [[filterable-columns]] and [[expressionable-columns]];
 ;; these are subsets of [[visible-columns]] possibly with extra information added, such as the set of filter operators
 ;; which can be used with that column.
-<<<<<<< HEAD
-;;
-;; Note: At the time of writing, `lib.ref/ref` would produce a broken ref for a column from [[returned-columns]] due to
-;; `:lib/source` differences compared to [[visible-columns]]. We cannot use such refs for for matching in
-;; [[find-matching-column]]. However, all other [[returned-columns]] properties are correct, and we can pass a column
-;; from [[visible-columns]] for the ref/needle and [[returned-columns]] for the haystack.
-;; Example - for a query with `source-card` and `:fields` clause, `:lib/source` for [[returned-columns]] would be
-;; `:source/fields` and `lib.ref/ref` would generate field id-based refs; while for [[visible-columns]] `:lib/source`
-;; would be `:source/card` and `lib.ref/ref` would generate `:lib/desired-column-alias`-based refs. As the card can
-;; contain multiple columns with the same ID (e.g. multiple breakouts of the same column, model metadata overrides) we
-;; could get exact duplicates with `lib.ref/ref` for [[returned-columns]].
-;; `(lib.equality/mark-selected-columns a-query stage-number vis-columns ret-columns)` cannot be used here because it
-;; would compute the refs for `ret-columns` and we want to do it the other way around.
-=======
->>>>>>> cccb11b0
 (defn- visible-columns*
   "Inner implementation for [[visible-columns]], which wraps this with caching."
   [a-query stage-number]
@@ -2169,7 +2154,7 @@
   (lib.core/database-id a-query))
 
 (defn ^:export join-condition-update-temporal-bucketing
-  "Updates the provided `join-condition` so both the LHS and RHS columns have the provided temporal bucketing option.
+  "Updates the provided `join-condition` so both the LHS and RHS columns have the provied temporal bucketing option.
 
   `join-condition` must be a *standard join condition*, meaning it's in the form constructed by the query builder UI,
   where the LHS is a column in the outer query and RHS is a column from the joinable.
