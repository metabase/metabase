(ns metabase.sync.sync-metadata.fields.sync-metadata
  "Logic for updating metadata properties of `Field` instances in the application database as needed -- this includes
  the base type, database type, semantic type, and comment/remark (description) properties. This primarily affects
  Fields that were not newly created; newly created Fields are given appropriate metadata when first synced."
  (:require
   [clojure.string :as str]
   [metabase.models.field :as field :refer [Field]]
   [metabase.sync.interface :as i]
   [metabase.sync.sync-metadata.fields.common :as common]
   [metabase.sync.util :as sync-util]
   [metabase.util :as u]
   [metabase.util.i18n :refer [trs]]
   [metabase.util.log :as log]
   [metabase.util.schema :as su]
   [schema.core :as s]
   [toucan.db :as db]))

(s/defn ^:private update-field-metadata-if-needed! :- (s/enum 0 1)
  "Update the metadata for a Metabase Field as needed if any of the info coming back from the DB has changed. Syncs
  base type, database type, semantic type, and comments/remarks; returns `1` if the Field was updated; `0` otherwise."
  [table :- i/TableInstance, field-metadata :- i/TableMetadataField, metabase-field :- common/TableMetadataFieldWithID]
<<<<<<< HEAD
  (let [{old-database-type             :database-type
         old-base-type                 :base-type
         old-field-comment             :field-comment
         old-semantic-type             :semantic-type
         old-database-position         :database-position
         old-database-name             :name
         old-database-is-auto-increment :database-is-auto-increment
         old-db-required               :database-required} metabase-field
        {new-database-type             :database-type
         new-base-type                 :base-type
         new-field-comment             :field-comment
         new-database-position         :database-position
         new-database-name             :name
         new-database-is-auto-increment :database-is-auto-increment
         new-db-required               :database-required} field-metadata
        new-database-is-auto-increment              (boolean new-database-is-auto-increment)
=======
  (let [{old-database-type              :database-type
         old-base-type                  :base-type
         old-field-comment              :field-comment
         old-semantic-type              :semantic-type
         old-database-position          :database-position
         old-database-name              :name
         old-database-is-auto-increment :database-is-auto-increment
         old-db-required                :database-required} metabase-field
        {new-database-type              :database-type
         new-base-type                  :base-type
         new-field-comment              :field-comment
         new-database-position          :database-position
         new-database-name              :name
         new-database-is-auto-increment :database-is-auto-increment
         new-db-required                :database-required} field-metadata
        new-database-is-auto-increment             (boolean new-database-is-auto-increment)
>>>>>>> 3d58c1e2
        new-db-required                            (boolean new-db-required)
        new-database-type                          (or new-database-type "NULL")
        new-semantic-type                          (common/semantic-type field-metadata)

        new-db-type?
        (not= old-database-type new-database-type)

        new-base-type?
        (not= old-base-type new-base-type)

        ;; only sync comment if old value was blank so we don't overwrite user-set values
        new-semantic-type?
        (and (nil? old-semantic-type)
             (not= old-semantic-type new-semantic-type))

        new-comment?
        (and (str/blank? old-field-comment)
             (not (str/blank? new-field-comment)))

        new-database-position?
        (not= old-database-position new-database-position)

        ;; these fields are paired by by metabase.sync.sync-metadata.fields.common/canonical-name, so if they are
        ;; different they have the same canonical representation (lower-casing at the moment).
        new-name? (not= old-database-name new-database-name)

        new-db-auto-incremented? (not= old-database-is-auto-increment new-database-is-auto-increment)
        new-db-required? (not= old-db-required new-db-required)

        ;; calculate combined updates
        updates
        (merge
         (when new-db-type?
           (log/info (trs "Database type of {0} has changed from ''{1}'' to ''{2}''."
                          (common/field-metadata-name-for-logging table metabase-field)
                          old-database-type
                          new-database-type))
           {:database_type new-database-type})
         (when new-base-type?
           (log/info (trs "Base type of {0} has changed from ''{1}'' to ''{2}''."
                          (common/field-metadata-name-for-logging table metabase-field)
                          old-base-type
                          new-base-type))
           {:base_type new-base-type})
         (when new-semantic-type?
           (log/info (trs "Semantic type of {0} has changed from ''{1}'' to ''{2}''."
                          (common/field-metadata-name-for-logging table metabase-field)
                          old-semantic-type
                          new-semantic-type))
           {:semantic_type new-semantic-type})
         (when new-comment?
           (log/info (trs "Comment has been added for {0}."
                          (common/field-metadata-name-for-logging table metabase-field)))
           {:description new-field-comment})
         (when new-database-position?
           (log/info (trs "Database position of {0} has changed from ''{1}'' to ''{2}''."
                          (common/field-metadata-name-for-logging table metabase-field)
                          old-database-position
                          new-database-position))
           {:database_position new-database-position})
         (when new-name?
           (log/info (trs "Name of {0} has changed from ''{1}'' to ''{2}''."
                          (common/field-metadata-name-for-logging table metabase-field)
                          old-database-name
                          new-database-name))
           {:name new-database-name})
         (when new-db-auto-incremented?
           (log/info (trs "Database auto incremented of {0} has changed from ''{1}'' to ''{2}''."
                          (common/field-metadata-name-for-logging table metabase-field)
                          old-database-is-auto-increment
                          new-database-is-auto-increment))
           {:database_is_auto_increment new-database-is-auto-increment})
         (when new-db-required?
           (log/info (trs "Database required of {0} has changed from ''{1}'' to ''{2}''."
                          (common/field-metadata-name-for-logging table metabase-field)
                          old-db-required
                          new-db-required))
           {:database_required new-db-required}))]
    ;; if any updates need to be done, do them and return 1 (because 1 Field was updated), otherwise return 0
    (if (and (seq updates)
             (db/update! Field (u/the-id metabase-field) updates))
      1
      0)))

(declare update-metadata!)

(s/defn ^:private update-nested-fields-metadata! :- su/IntGreaterThanOrEqualToZero
  "Recursively call `update-metadata!` for all the nested Fields in a `metabase-field`."
  [table :- i/TableInstance, field-metadata :- i/TableMetadataField, metabase-field :- common/TableMetadataFieldWithID]
  (let [nested-fields-metadata (:nested-fields field-metadata)
        metabase-nested-fields (:nested-fields metabase-field)]
    (if (seq metabase-nested-fields)
      (update-metadata! table (set nested-fields-metadata) (set metabase-nested-fields))
      0)))

(s/defn update-metadata! :- su/IntGreaterThanOrEqualToZero
  "Make sure things like PK status and base-type are in sync with what has come back from the DB. Recursively updates
  nested Fields. Returns total number of Fields updated."
  [table        :- i/TableInstance
   db-metadata  :- #{i/TableMetadataField}
   our-metadata :- #{common/TableMetadataFieldWithID}]
  (sync-util/sum-for [metabase-field our-metadata]
    ;; only update metadata for 'existing' Fields that are present in our Metadata (i.e., present in the application
    ;; database) and that are still considered active (i.e., present in DB metadata)
    (when-let [field-metadata (common/matching-field-metadata metabase-field db-metadata)]
      (+ (update-field-metadata-if-needed! table field-metadata metabase-field)
         (update-nested-fields-metadata! table field-metadata metabase-field)))))<|MERGE_RESOLUTION|>--- conflicted
+++ resolved
@@ -19,24 +19,6 @@
   "Update the metadata for a Metabase Field as needed if any of the info coming back from the DB has changed. Syncs
   base type, database type, semantic type, and comments/remarks; returns `1` if the Field was updated; `0` otherwise."
   [table :- i/TableInstance, field-metadata :- i/TableMetadataField, metabase-field :- common/TableMetadataFieldWithID]
-<<<<<<< HEAD
-  (let [{old-database-type             :database-type
-         old-base-type                 :base-type
-         old-field-comment             :field-comment
-         old-semantic-type             :semantic-type
-         old-database-position         :database-position
-         old-database-name             :name
-         old-database-is-auto-increment :database-is-auto-increment
-         old-db-required               :database-required} metabase-field
-        {new-database-type             :database-type
-         new-base-type                 :base-type
-         new-field-comment             :field-comment
-         new-database-position         :database-position
-         new-database-name             :name
-         new-database-is-auto-increment :database-is-auto-increment
-         new-db-required               :database-required} field-metadata
-        new-database-is-auto-increment              (boolean new-database-is-auto-increment)
-=======
   (let [{old-database-type              :database-type
          old-base-type                  :base-type
          old-field-comment              :field-comment
@@ -53,7 +35,6 @@
          new-database-is-auto-increment :database-is-auto-increment
          new-db-required                :database-required} field-metadata
         new-database-is-auto-increment             (boolean new-database-is-auto-increment)
->>>>>>> 3d58c1e2
         new-db-required                            (boolean new-db-required)
         new-database-type                          (or new-database-type "NULL")
         new-semantic-type                          (common/semantic-type field-metadata)
