--- conflicted
+++ resolved
@@ -1447,13 +1447,8 @@
                                (assoc :lib/source :source/card)
                                (dissoc :id :table-id)))
           join-cols      [(-> (meta/field-metadata :products :category)
-<<<<<<< HEAD
-                              (assoc :lib/source :source/card)
-                              (update :ident lib.metadata.ident/explicitly-joined-ident (:ident join))
-=======
                               (assoc :lib/source :source/card
                                      :source-alias "Products")
->>>>>>> 427982c9
                               (dissoc :id :table-id))]
           implicit-cols  (for [col (meta/fields :people)]
                            (-> (meta/field-metadata :people col)
