--- conflicted
+++ resolved
@@ -1,17 +1,10 @@
 import { useDisclosure } from "@mantine/hooks";
 
 import { AggregationPicker } from "metabase/common/components/AggregationPicker";
-<<<<<<< HEAD
-import { Popover } from "metabase/ui";
-import type * as Lib from "metabase-lib";
-
-import { AggregationName, RemoveIcon, Root } from "./AggregationItem.styled";
-=======
 import { Box, Icon, Popover } from "metabase/ui";
 import type * as Lib from "metabase-lib";
 
 import AggregationItemS from "./AggregationItem.module.css";
->>>>>>> cfe32222
 
 interface AggregationItemProps {
   query: Lib.Query;
@@ -45,11 +38,6 @@
           data-testid="aggregation-item"
           onClick={toggle}
         >
-<<<<<<< HEAD
-          <AggregationName>{displayName}</AggregationName>
-          <RemoveIcon name="close" onClick={onAggregationRemove} />
-        </Root>
-=======
           <Box component="span" className={AggregationItemS.AggregationName}>
             {displayName}
           </Box>
@@ -59,7 +47,6 @@
             onClick={onAggregationRemove}
           />
         </button>
->>>>>>> cfe32222
       </Popover.Target>
       <Popover.Dropdown>
         <AggregationPicker
