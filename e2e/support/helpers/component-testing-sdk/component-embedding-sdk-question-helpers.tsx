import {
  InteractiveQuestion,
  type MetabaseProviderProps,
  StaticQuestion,
} from "@metabase/embedding-sdk-react";
import type { ComponentProps } from "react";

import {
  type MountSdkContentOptions,
  mountSdkContent,
} from "./component-embedding-sdk-helpers";

interface MountQuestionOptions extends MountSdkContentOptions {
  shouldAssertCardQuery?: boolean;
  sdkProviderProps?: Partial<MetabaseProviderProps>;
}

export function mountInteractiveQuestion(
  extraProps: Partial<ComponentProps<typeof InteractiveQuestion>> = {},
<<<<<<< HEAD
  { shouldAssertCardQuery, ...mountSdkContentOptions }: MountQuestionOptions = {
    shouldAssertCardQuery: true,
  },
=======
  { shouldAssertCardQuery = true, sdkProviderProps }: Options = {},
>>>>>>> 6ce1ff9d
) {
  cy.intercept("GET", "/api/card/*").as("getCard");
  cy.intercept("POST", "/api/card/*/query").as("cardQuery");

  cy.get<number>("@questionId").then(questionId => {
    mountSdkContent(
      <InteractiveQuestion questionId={questionId} {...extraProps} />,
<<<<<<< HEAD
      mountSdkContentOptions,
=======
      sdkProviderProps,
>>>>>>> 6ce1ff9d
    );
  });

  if (shouldAssertCardQuery) {
    cy.wait("@getCard").then(({ response }) => {
      expect(response?.statusCode).to.equal(200);
    });
  }
}

export function mountStaticQuestion(
  extraProps: Partial<ComponentProps<typeof StaticQuestion>> = {},
  { shouldAssertCardQuery }: MountQuestionOptions = {
    shouldAssertCardQuery: true,
  },
) {
  cy.intercept("GET", "/api/card/*").as("getCard");
  cy.intercept("POST", "/api/card/*/query").as("cardQuery");

  cy.get<number>("@questionId").then(questionId => {
    mountSdkContent(<StaticQuestion questionId={questionId} {...extraProps} />);
  });

  if (shouldAssertCardQuery) {
    cy.wait("@getCard").then(({ response }) => {
      expect(response?.statusCode).to.equal(200);
    });
  }
}<|MERGE_RESOLUTION|>--- conflicted
+++ resolved
@@ -17,13 +17,9 @@
 
 export function mountInteractiveQuestion(
   extraProps: Partial<ComponentProps<typeof InteractiveQuestion>> = {},
-<<<<<<< HEAD
   { shouldAssertCardQuery, ...mountSdkContentOptions }: MountQuestionOptions = {
     shouldAssertCardQuery: true,
   },
-=======
-  { shouldAssertCardQuery = true, sdkProviderProps }: Options = {},
->>>>>>> 6ce1ff9d
 ) {
   cy.intercept("GET", "/api/card/*").as("getCard");
   cy.intercept("POST", "/api/card/*/query").as("cardQuery");
@@ -31,11 +27,7 @@
   cy.get<number>("@questionId").then(questionId => {
     mountSdkContent(
       <InteractiveQuestion questionId={questionId} {...extraProps} />,
-<<<<<<< HEAD
       mountSdkContentOptions,
-=======
-      sdkProviderProps,
->>>>>>> 6ce1ff9d
     );
   });
 
