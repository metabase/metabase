--- conflicted
+++ resolved
@@ -71,17 +71,12 @@
         addUndo({
           message: t`The filter was auto-connected to all questions containing “${columnName}”.`,
           actionLabel: t`Undo`,
-<<<<<<< HEAD
+          showProgress: true,
           timeout: 12000,
           type: "filterAutoConnectDone",
           extraInfo: {
             dashcardIds: dashcardAttributes.map(({ id }) => id),
           },
-=======
-          showProgress: true,
-          timeout: AUTO_WIRE_TOAST_TIMEOUT,
-          type: "filterAutoConnect",
->>>>>>> 8167e51f
           action: revertConnectAll,
         }),
       );
