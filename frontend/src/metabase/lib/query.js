import _ from "underscore";
import Utils from "metabase/lib/utils";
import { isFK } from "metabase/lib/types";

import * as QUERY from "./query/query";
import * as FieldRef from "./query/field_ref";
export * from "./query/query";
export * from "./query/field_ref";

export const NEW_QUERY_TEMPLATES = {
  query: {
    database: null,
    type: "query",
    query: {
      "source-table": null,
    },
  },
  native: {
    database: null,
    type: "native",
    native: {
      query: "",
    },
  },
};

export function createQuery(type = "query", databaseId, tableId) {
  const dataset_query = Utils.copy(NEW_QUERY_TEMPLATES[type]);

  if (databaseId) {
    dataset_query.database = databaseId;
  }

  if (type === "query" && databaseId && tableId) {
    dataset_query.query["source-table"] = tableId;
  }

  return dataset_query;
}

const SORTABLE_AGGREGATION_TYPES = new Set([
  "avg",
  "count",
  "distinct",
  "stddev",
  "sum",
  "min",
  "max",
]);

export function isStructured(dataset_query) {
  return dataset_query && dataset_query.type === "query";
}

export function isNative(dataset_query) {
  return dataset_query && dataset_query.type === "native";
}

export function cleanQuery(query) {
  if (!query) {
    return query;
  }

  // it's possible the user left some half-done parts of the query on screen when they hit the run button, so find those
  // things now and clear them out so that we have a nice clean set of valid clauses in our query

  // aggregations
  query.aggregation = QUERY.getAggregations(query);
  if (query.aggregation.length === 0) {
    delete query.aggregation;
  }

  // breakouts
  query.breakout = QUERY.getBreakouts(query);
  if (query.breakout.length === 0) {
    delete query.breakout;
  }

  // filters
  const filters = QUERY.getFilters(query).filter(filter =>
    _.all(filter, a => a != null),
  );
  if (filters.length > 0) {
    query.filter = ["and", ...filters];
  } else {
    delete query.filter;
  }

  if (query["order-by"]) {
    query["order-by"] = query["order-by"]
      .map(s => {
        const [direction, field] = s;

        // remove incomplete sorts
        if (!FieldRef.isValidField(field) || direction == null) {
          return null;
        }

        if (FieldRef.isAggregateField(field)) {
          // remove aggregation sort if we can't sort by this aggregation
          if (canSortByAggregateField(query, field[1])) {
            return s;
          }
        } else if (hasValidBreakout(query)) {
          const exactMatches = query.breakout.filter(b =>
            FieldRef.isSameField(b, field, true),
          );
          if (exactMatches.length > 0) {
            return s;
          }
          const targetMatches = query.breakout.filter(b =>
            FieldRef.isSameField(b, field, false),
          );
          if (targetMatches.length > 0) {
            // query processor expect the order-by clause to match the breakout's datetime-field unit or fk-> target,
            // so just replace it with the one that matches the target field
            // NOTE: if we have more than one breakout for the same target field this could match the wrong one
            if (targetMatches.length > 1) {
              console.warn(
                "Sort clause matches more than one breakout field",
                field,
                targetMatches,
              );
            }
            return [direction, targetMatches[0]];
          }
        } else if (QUERY.isBareRows(query)) {
          return s;
        }

        // otherwise remove sort if it doesn't have a breakout but isn't a bare rows aggregation
        return null;
      })
      .filter(s => s != null);

    if (query["order-by"].length === 0) {
      delete query["order-by"];
    }
  }

  if (typeof query.limit !== "number") {
    delete query.limit;
  }

  if (query.expressions) {
    delete query.expressions[""];
  } // delete any empty expressions

  return query;
}

export function hasValidBreakout(query) {
  return (
    query &&
    query.breakout &&
    query.breakout.length > 0 &&
    query.breakout[0] !== null
  );
}

export function canSortByAggregateField(query, index) {
  if (!hasValidBreakout(query)) {
    return false;
  }
  const aggregations = QUERY.getAggregations(query);
  return (
    aggregations[index] &&
    aggregations[index][0] &&
    SORTABLE_AGGREGATION_TYPES.has(aggregations[index][0])
  );
}

export function getFieldOptions(
  fields,
  includeJoins = false,
  filterFn = _.identity,
  usedFields = {},
) {
  const results = {
    count: 0,
    fields: null,
    fks: [],
  };
  // filter based on filterFn, then remove fks if they'll be duplicated in the joins fields
  results.fields = filterFn(fields).filter(
    f => !usedFields[f.id] && (!isFK(f.special_type) || !includeJoins),
  );
  results.count += results.fields.length;
  if (includeJoins) {
    results.fks = fields
      .filter(f => isFK(f.special_type) && f.target)
      .map(joinField => {
        const targetFields = filterFn(joinField.target.table.fields).filter(
          f =>
            (!Array.isArray(f.id) || f.id[0] !== "aggregation") &&
            !usedFields[f.id],
        );
        results.count += targetFields.length;
        return {
          field: joinField,
          fields: targetFields,
        };
      })
      .filter(r => r.fields.length > 0);
  }

  return results;
<<<<<<< HEAD
}

export function formatField(fieldDef, options = {}) {
  const name = stripId(fieldDef && (fieldDef.display_name || fieldDef.name));
  return name;
}

export function getFieldName(tableMetadata, field, options) {
  try {
    const target = FIELD_REF.getFieldTarget(field, tableMetadata);
    const components = [];
    if (target.path) {
      for (const fieldDef of target.path) {
        components.push(formatField(fieldDef, options), " → ");
      }
    }
    components.push(formatField(target.field, options));
    if (target.unit) {
      components.push(` (${target.unit})`);
    }
    return components;
  } catch (e) {
    console.warn(
      "Couldn't format field name for field",
      field,
      "in table",
      tableMetadata,
    );
  }
  return "[Unknown Field]";
}

export function getTableDescription(tableMetadata) {
  return [inflection.pluralize(tableMetadata.display_name)];
}

export function getAggregationDescription(tableMetadata, query, options) {
  return conjunctList(
    QUERY.getAggregations(query).map(aggregation => {
      if (A_DEPRECATED.hasOptions(aggregation)) {
        if (A_DEPRECATED.isNamed(aggregation)) {
          return [A_DEPRECATED.getName(aggregation)];
        }
        aggregation = A_DEPRECATED.getContent(aggregation);
      }
      if (A_DEPRECATED.isMetric(aggregation)) {
        const metric = _.findWhere(tableMetadata.metrics, {
          id: A_DEPRECATED.getMetric(aggregation),
        });
        const name = metric ? metric.name : "[Unknown Metric]";
        return [
          options.jsx ? (
            <span className="text-green text-bold">{name}</span>
          ) : (
            name
          ),
        ];
      }
      switch (aggregation[0]) {
        case "rows":
          return [t`Raw data`];
        case "count":
          return [t`Count`];
        case "cum-count":
          return [t`Cumulative count`];
        case "avg":
          return [
            t`Average of `,
            getFieldName(tableMetadata, aggregation[1], options),
          ];
        case "distinct":
          return [
            t`Distinct values of `,
            getFieldName(tableMetadata, aggregation[1], options),
          ];
        case "stddev":
          return [
            t`Standard deviation of `,
            getFieldName(tableMetadata, aggregation[1], options),
          ];
        case "sum":
          return [
            t`Sum of `,
            getFieldName(tableMetadata, aggregation[1], options),
          ];
        case "cum-sum":
          return [
            t`Cumulative sum of `,
            getFieldName(tableMetadata, aggregation[1], options),
          ];
        case "max":
          return [
            t`Maximum of `,
            getFieldName(tableMetadata, aggregation[1], options),
          ];
        case "min":
          return [
            t`Minimum of `,
            getFieldName(tableMetadata, aggregation[1], options),
          ];
        default:
          return [formatExpression(aggregation, { tableMetadata })];
      }
    }),
    "and",
  );
}

export function getBreakoutDescription(tableMetadata, { breakout }, options) {
  if (breakout && breakout.length > 0) {
    return [
      t`Grouped by `,
      joinList(
        breakout.map(b => getFieldName(tableMetadata, b, options)),
        " and ",
      ),
    ];
  }
}

export function getFilterDescription(tableMetadata, query, options) {
  // getFilters returns list of filters without the implied "and"
  const filters = ["and"].concat(QUERY.getFilters(query));
  if (filters && filters.length > 1) {
    return [
      t`Filtered by `,
      getFilterClauseDescription(tableMetadata, filters, options),
    ];
  }
}

export function getFilterClauseDescription(tableMetadata, filter, options) {
  if (filter[0] === "and" || filter[0] === "or") {
    const clauses = filter
      .slice(1)
      .map(f => getFilterClauseDescription(tableMetadata, f, options));
    return conjunctList(clauses, filter[0].toLowerCase());
  } else if (filter[0] === "segment") {
    const segment = _.findWhere(tableMetadata.segments, { id: filter[1] });
    const name = segment ? segment.name : "[Unknown Segment]";
    return options.jsx ? (
      <span className="text-purple text-bold">{name}</span>
    ) : (
      name
    );
  } else {
    return getFieldName(tableMetadata, filter[1], options);
  }
}

export function getOrderByDescription(tableMetadata, query, options) {
  const orderBy = query["order-by"];
  if (orderBy && orderBy.length > 0) {
    return [
      t`Sorted by `,
      joinList(
        orderBy.map(
          ([direction, field]) =>
            getFieldName(tableMetadata, field, options) +
            " " +
            (direction === "asc" ? "ascending" : "descending"),
        ),
        " and ",
      ),
    ];
  }
}

export function getLimitDescription(tableMetadata, { limit }) {
  if (limit != null) {
    return [limit, " ", inflection.inflect("row", limit)];
  }
}

export function generateQueryDescription(tableMetadata, query, options = {}) {
  if (!tableMetadata) {
    return "";
  }

  options = {
    jsx: false,
    sections: [
      "table",
      "aggregation",
      "breakout",
      "filter",
      "order-by",
      "limit",
    ],
    ...options,
  };

  const sectionFns = {
    table: getTableDescription,
    aggregation: getAggregationDescription,
    breakout: getBreakoutDescription,
    filter: getFilterDescription,
    "order-by": getOrderByDescription,
    limit: getLimitDescription,
  };

  // these array gymnastics are needed to support JSX formatting
  const sections = options.sections
    .map(section =>
      _.flatten(sectionFns[section](tableMetadata, query, options)).filter(
        s => !!s,
      ),
    )
    .filter(s => s && s.length > 0);

  const description = _.flatten(joinList(sections, ", "));
  if (options.jsx) {
    return <span>{description}</span>;
  } else {
    return description.join("");
  }
}

// -----------------------------------------------------------------------------
// These functions use the `query_description` field returned by the Segment and
// Metric APIs. They're meant for cases where you do not have the full database
// metadata available, and the server side will generate a data structure
// containing all the applicable data for formatting a user-friendly description
// of a query.
// -----------------------------------------------------------------------------

export function formatTableDescription({ table }, options = {}) {
  return [inflection.pluralize(table)];
}

export function formatAggregationDescription({ aggregation }, options = {}) {
  return conjunctList(
    aggregation.map(agg => {
      switch (agg["type"]) {
        case "aggregation":
          return [agg["arg"]];
        case "metric":
          return [
            options.jsx ? (
              <span className="text-green text-bold">{agg["arg"]}</span>
            ) : (
              agg["arg"]
            ),
          ];
        case "rows":
          return [t`Raw data`];
        case "count":
          return [t`Count`];
        case "cum-count":
          return [t`Cumulative count`];
        case "avg":
          return [t`Average of `, agg["arg"]];
        case "distinct":
          return [t`Distinct values of `, agg["arg"]];
        case "stddev":
          return [t`Standard deviation of `, agg["arg"]];
        case "sum":
          return [t`Sum of `, agg["arg"]];
        case "cum-sum":
          return [t`Cumulative sum of `, agg["arg"]];
        case "max":
          return [t`Maximum of `, agg["arg"]];
        case "min":
          return [t`Minimum of `, agg["arg"]];
      }
    }),
  );
}

export function formatBreakoutDescription({ breakout }, options = {}) {
  if (breakout && breakout.length > 0) {
    return [t`Grouped by `, joinList(breakout.map(b => b), " and ")];
  } else {
    return [];
  }
}

export function formatFilterDescription({ filter }, options = {}) {
  if (filter && filter.length > 0) {
    return [
      t`Filtered by `,
      joinList(
        filter.map(f => {
          if (f["segment"] != null) {
            return options.jsx ? (
              <span className="text-purple text-bold">{f["segment"]}</span>
            ) : (
              f["segment"]
            );
          } else if (f["field"] != null) {
            return f["field"];
          }
        }),
        ", ",
      ),
    ];
  } else {
    return [];
  }
}

export function formatOrderByDescription(parts, options = {}) {
  const orderBy = parts["order-by"];
  if (orderBy && orderBy.length > 0) {
    return [
      t`Sorted by `,
      joinList(
        orderBy.map(
          field =>
            field["field"] +
            " " +
            (field["direction"] === "asc" ? "ascending" : "descending"),
        ),
        " and ",
      ),
    ];
  } else {
    return [];
  }
}

export function formatLimitDescription({ limit }, options = {}) {
  if (limit != null) {
    return [limit, " ", inflection.inflect("row", limit)];
  } else {
    return [];
  }
}

export function formatQueryDescription(parts, options = {}) {
  if (!parts) {
    return "";
  }

  options = {
    jsx: false,
    sections: [
      "table",
      "aggregation",
      "breakout",
      "filter",
      "order-by",
      "limit",
    ],
    ...options,
  };

  const sectionFns = {
    table: formatTableDescription,
    aggregation: formatAggregationDescription,
    breakout: formatBreakoutDescription,
    filter: formatFilterDescription,
    "order-by": formatOrderByDescription,
    limit: formatLimitDescription,
  };

  // these array gymnastics are needed to support JSX formatting
  const sections = options.sections
    .map(section =>
      _.flatten(sectionFns[section](parts, options)).filter(s => !!s),
    )
    .filter(s => s && s.length > 0);

  const description = _.flatten(joinList(sections, ", "));
  if (options.jsx) {
    return <span>{description}</span>;
  } else {
    return description.join("");
  }
}

export function getDatetimeFieldUnit(field) {
  return field && field[3];
}

export function getAggregationType(aggregation) {
  return aggregation && aggregation[0];
}

export function getAggregationField(aggregation) {
  return aggregation && aggregation[1];
}

export function getQueryColumn(tableMetadata, field) {
  const target = FIELD_REF.getFieldTarget(field, tableMetadata);
  const column = { ...target.field };
  if (FIELD_REF.isDatetimeField(field)) {
    column.unit = getDatetimeFieldUnit(field);
  }
  return column;
}

export function getQueryColumns(tableMetadata, query) {
  const columns = QUERY.getBreakouts(query).map(b =>
    getQueryColumn(tableMetadata, b),
  );
  if (QUERY.isBareRows(query)) {
    if (columns.length === 0) {
      return null;
    }
  } else {
    for (const aggregation of QUERY.getAggregations(query)) {
      const type = getAggregationType(aggregation);
      columns.push({
        name: METRIC_NAME_BY_AGGREGATION[type],
        base_type: METRIC_TYPE_BY_AGGREGATION[type],
        special_type: TYPE.Number,
      });
    }
  }
  return columns;
}

function joinList(list, joiner) {
  return _.flatten(
    list.map((l, i) => (i === list.length - 1 ? [l] : [l, joiner])),
    true,
  );
}

function conjunctList(list, conjunction) {
  switch (list.length) {
    case 0:
      return null;
    case 1:
      return list[0];
    case 2:
      return [list[0], " ", conjunction, " ", list[1]];
    default:
      return [
        list.slice(0, -1).join(", "),
        ", ",
        conjunction,
        " ",
        list[list.length - 1],
      ];
  }
=======
>>>>>>> 8a139b7c
}<|MERGE_RESOLUTION|>--- conflicted
+++ resolved
@@ -205,444 +205,4 @@
   }
 
   return results;
-<<<<<<< HEAD
-}
-
-export function formatField(fieldDef, options = {}) {
-  const name = stripId(fieldDef && (fieldDef.display_name || fieldDef.name));
-  return name;
-}
-
-export function getFieldName(tableMetadata, field, options) {
-  try {
-    const target = FIELD_REF.getFieldTarget(field, tableMetadata);
-    const components = [];
-    if (target.path) {
-      for (const fieldDef of target.path) {
-        components.push(formatField(fieldDef, options), " → ");
-      }
-    }
-    components.push(formatField(target.field, options));
-    if (target.unit) {
-      components.push(` (${target.unit})`);
-    }
-    return components;
-  } catch (e) {
-    console.warn(
-      "Couldn't format field name for field",
-      field,
-      "in table",
-      tableMetadata,
-    );
-  }
-  return "[Unknown Field]";
-}
-
-export function getTableDescription(tableMetadata) {
-  return [inflection.pluralize(tableMetadata.display_name)];
-}
-
-export function getAggregationDescription(tableMetadata, query, options) {
-  return conjunctList(
-    QUERY.getAggregations(query).map(aggregation => {
-      if (A_DEPRECATED.hasOptions(aggregation)) {
-        if (A_DEPRECATED.isNamed(aggregation)) {
-          return [A_DEPRECATED.getName(aggregation)];
-        }
-        aggregation = A_DEPRECATED.getContent(aggregation);
-      }
-      if (A_DEPRECATED.isMetric(aggregation)) {
-        const metric = _.findWhere(tableMetadata.metrics, {
-          id: A_DEPRECATED.getMetric(aggregation),
-        });
-        const name = metric ? metric.name : "[Unknown Metric]";
-        return [
-          options.jsx ? (
-            <span className="text-green text-bold">{name}</span>
-          ) : (
-            name
-          ),
-        ];
-      }
-      switch (aggregation[0]) {
-        case "rows":
-          return [t`Raw data`];
-        case "count":
-          return [t`Count`];
-        case "cum-count":
-          return [t`Cumulative count`];
-        case "avg":
-          return [
-            t`Average of `,
-            getFieldName(tableMetadata, aggregation[1], options),
-          ];
-        case "distinct":
-          return [
-            t`Distinct values of `,
-            getFieldName(tableMetadata, aggregation[1], options),
-          ];
-        case "stddev":
-          return [
-            t`Standard deviation of `,
-            getFieldName(tableMetadata, aggregation[1], options),
-          ];
-        case "sum":
-          return [
-            t`Sum of `,
-            getFieldName(tableMetadata, aggregation[1], options),
-          ];
-        case "cum-sum":
-          return [
-            t`Cumulative sum of `,
-            getFieldName(tableMetadata, aggregation[1], options),
-          ];
-        case "max":
-          return [
-            t`Maximum of `,
-            getFieldName(tableMetadata, aggregation[1], options),
-          ];
-        case "min":
-          return [
-            t`Minimum of `,
-            getFieldName(tableMetadata, aggregation[1], options),
-          ];
-        default:
-          return [formatExpression(aggregation, { tableMetadata })];
-      }
-    }),
-    "and",
-  );
-}
-
-export function getBreakoutDescription(tableMetadata, { breakout }, options) {
-  if (breakout && breakout.length > 0) {
-    return [
-      t`Grouped by `,
-      joinList(
-        breakout.map(b => getFieldName(tableMetadata, b, options)),
-        " and ",
-      ),
-    ];
-  }
-}
-
-export function getFilterDescription(tableMetadata, query, options) {
-  // getFilters returns list of filters without the implied "and"
-  const filters = ["and"].concat(QUERY.getFilters(query));
-  if (filters && filters.length > 1) {
-    return [
-      t`Filtered by `,
-      getFilterClauseDescription(tableMetadata, filters, options),
-    ];
-  }
-}
-
-export function getFilterClauseDescription(tableMetadata, filter, options) {
-  if (filter[0] === "and" || filter[0] === "or") {
-    const clauses = filter
-      .slice(1)
-      .map(f => getFilterClauseDescription(tableMetadata, f, options));
-    return conjunctList(clauses, filter[0].toLowerCase());
-  } else if (filter[0] === "segment") {
-    const segment = _.findWhere(tableMetadata.segments, { id: filter[1] });
-    const name = segment ? segment.name : "[Unknown Segment]";
-    return options.jsx ? (
-      <span className="text-purple text-bold">{name}</span>
-    ) : (
-      name
-    );
-  } else {
-    return getFieldName(tableMetadata, filter[1], options);
-  }
-}
-
-export function getOrderByDescription(tableMetadata, query, options) {
-  const orderBy = query["order-by"];
-  if (orderBy && orderBy.length > 0) {
-    return [
-      t`Sorted by `,
-      joinList(
-        orderBy.map(
-          ([direction, field]) =>
-            getFieldName(tableMetadata, field, options) +
-            " " +
-            (direction === "asc" ? "ascending" : "descending"),
-        ),
-        " and ",
-      ),
-    ];
-  }
-}
-
-export function getLimitDescription(tableMetadata, { limit }) {
-  if (limit != null) {
-    return [limit, " ", inflection.inflect("row", limit)];
-  }
-}
-
-export function generateQueryDescription(tableMetadata, query, options = {}) {
-  if (!tableMetadata) {
-    return "";
-  }
-
-  options = {
-    jsx: false,
-    sections: [
-      "table",
-      "aggregation",
-      "breakout",
-      "filter",
-      "order-by",
-      "limit",
-    ],
-    ...options,
-  };
-
-  const sectionFns = {
-    table: getTableDescription,
-    aggregation: getAggregationDescription,
-    breakout: getBreakoutDescription,
-    filter: getFilterDescription,
-    "order-by": getOrderByDescription,
-    limit: getLimitDescription,
-  };
-
-  // these array gymnastics are needed to support JSX formatting
-  const sections = options.sections
-    .map(section =>
-      _.flatten(sectionFns[section](tableMetadata, query, options)).filter(
-        s => !!s,
-      ),
-    )
-    .filter(s => s && s.length > 0);
-
-  const description = _.flatten(joinList(sections, ", "));
-  if (options.jsx) {
-    return <span>{description}</span>;
-  } else {
-    return description.join("");
-  }
-}
-
-// -----------------------------------------------------------------------------
-// These functions use the `query_description` field returned by the Segment and
-// Metric APIs. They're meant for cases where you do not have the full database
-// metadata available, and the server side will generate a data structure
-// containing all the applicable data for formatting a user-friendly description
-// of a query.
-// -----------------------------------------------------------------------------
-
-export function formatTableDescription({ table }, options = {}) {
-  return [inflection.pluralize(table)];
-}
-
-export function formatAggregationDescription({ aggregation }, options = {}) {
-  return conjunctList(
-    aggregation.map(agg => {
-      switch (agg["type"]) {
-        case "aggregation":
-          return [agg["arg"]];
-        case "metric":
-          return [
-            options.jsx ? (
-              <span className="text-green text-bold">{agg["arg"]}</span>
-            ) : (
-              agg["arg"]
-            ),
-          ];
-        case "rows":
-          return [t`Raw data`];
-        case "count":
-          return [t`Count`];
-        case "cum-count":
-          return [t`Cumulative count`];
-        case "avg":
-          return [t`Average of `, agg["arg"]];
-        case "distinct":
-          return [t`Distinct values of `, agg["arg"]];
-        case "stddev":
-          return [t`Standard deviation of `, agg["arg"]];
-        case "sum":
-          return [t`Sum of `, agg["arg"]];
-        case "cum-sum":
-          return [t`Cumulative sum of `, agg["arg"]];
-        case "max":
-          return [t`Maximum of `, agg["arg"]];
-        case "min":
-          return [t`Minimum of `, agg["arg"]];
-      }
-    }),
-  );
-}
-
-export function formatBreakoutDescription({ breakout }, options = {}) {
-  if (breakout && breakout.length > 0) {
-    return [t`Grouped by `, joinList(breakout.map(b => b), " and ")];
-  } else {
-    return [];
-  }
-}
-
-export function formatFilterDescription({ filter }, options = {}) {
-  if (filter && filter.length > 0) {
-    return [
-      t`Filtered by `,
-      joinList(
-        filter.map(f => {
-          if (f["segment"] != null) {
-            return options.jsx ? (
-              <span className="text-purple text-bold">{f["segment"]}</span>
-            ) : (
-              f["segment"]
-            );
-          } else if (f["field"] != null) {
-            return f["field"];
-          }
-        }),
-        ", ",
-      ),
-    ];
-  } else {
-    return [];
-  }
-}
-
-export function formatOrderByDescription(parts, options = {}) {
-  const orderBy = parts["order-by"];
-  if (orderBy && orderBy.length > 0) {
-    return [
-      t`Sorted by `,
-      joinList(
-        orderBy.map(
-          field =>
-            field["field"] +
-            " " +
-            (field["direction"] === "asc" ? "ascending" : "descending"),
-        ),
-        " and ",
-      ),
-    ];
-  } else {
-    return [];
-  }
-}
-
-export function formatLimitDescription({ limit }, options = {}) {
-  if (limit != null) {
-    return [limit, " ", inflection.inflect("row", limit)];
-  } else {
-    return [];
-  }
-}
-
-export function formatQueryDescription(parts, options = {}) {
-  if (!parts) {
-    return "";
-  }
-
-  options = {
-    jsx: false,
-    sections: [
-      "table",
-      "aggregation",
-      "breakout",
-      "filter",
-      "order-by",
-      "limit",
-    ],
-    ...options,
-  };
-
-  const sectionFns = {
-    table: formatTableDescription,
-    aggregation: formatAggregationDescription,
-    breakout: formatBreakoutDescription,
-    filter: formatFilterDescription,
-    "order-by": formatOrderByDescription,
-    limit: formatLimitDescription,
-  };
-
-  // these array gymnastics are needed to support JSX formatting
-  const sections = options.sections
-    .map(section =>
-      _.flatten(sectionFns[section](parts, options)).filter(s => !!s),
-    )
-    .filter(s => s && s.length > 0);
-
-  const description = _.flatten(joinList(sections, ", "));
-  if (options.jsx) {
-    return <span>{description}</span>;
-  } else {
-    return description.join("");
-  }
-}
-
-export function getDatetimeFieldUnit(field) {
-  return field && field[3];
-}
-
-export function getAggregationType(aggregation) {
-  return aggregation && aggregation[0];
-}
-
-export function getAggregationField(aggregation) {
-  return aggregation && aggregation[1];
-}
-
-export function getQueryColumn(tableMetadata, field) {
-  const target = FIELD_REF.getFieldTarget(field, tableMetadata);
-  const column = { ...target.field };
-  if (FIELD_REF.isDatetimeField(field)) {
-    column.unit = getDatetimeFieldUnit(field);
-  }
-  return column;
-}
-
-export function getQueryColumns(tableMetadata, query) {
-  const columns = QUERY.getBreakouts(query).map(b =>
-    getQueryColumn(tableMetadata, b),
-  );
-  if (QUERY.isBareRows(query)) {
-    if (columns.length === 0) {
-      return null;
-    }
-  } else {
-    for (const aggregation of QUERY.getAggregations(query)) {
-      const type = getAggregationType(aggregation);
-      columns.push({
-        name: METRIC_NAME_BY_AGGREGATION[type],
-        base_type: METRIC_TYPE_BY_AGGREGATION[type],
-        special_type: TYPE.Number,
-      });
-    }
-  }
-  return columns;
-}
-
-function joinList(list, joiner) {
-  return _.flatten(
-    list.map((l, i) => (i === list.length - 1 ? [l] : [l, joiner])),
-    true,
-  );
-}
-
-function conjunctList(list, conjunction) {
-  switch (list.length) {
-    case 0:
-      return null;
-    case 1:
-      return list[0];
-    case 2:
-      return [list[0], " ", conjunction, " ", list[1]];
-    default:
-      return [
-        list.slice(0, -1).join(", "),
-        ", ",
-        conjunction,
-        " ",
-        list[list.length - 1],
-      ];
-  }
-=======
->>>>>>> 8a139b7c
 }