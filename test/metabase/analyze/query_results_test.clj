(ns metabase.analyze.query-results-test
  (:require
   [clojure.test :refer :all]
   [metabase.analyze.fingerprint.fingerprinters :as fingerprinters]
   [metabase.analyze.fingerprint.insights :as insights]
   [metabase.analyze.query-results :as qr]
   [metabase.lib.schema.id :as lib.schema.id]
   [metabase.query-processor :as qp]
   [metabase.query-processor.test-util :as qp.test-util]
   [metabase.test :as mt]
   [metabase.test.sync :as test.sync]
   [metabase.util :as u]
   [toucan2.core :as t2]))

(defn- column->name-keyword [field-or-column-metadata]
  (-> field-or-column-metadata
      :name
      u/lower-case-en
      keyword))

(defn- name->fingerprints [field-or-metadata]
  (zipmap (map column->name-keyword field-or-metadata)
          (map :fingerprint field-or-metadata)))

(defn- name->semantic-type [fields-or-metadatas]
  (zipmap (map column->name-keyword fields-or-metadatas)
          (map :semantic_type fields-or-metadatas)))

(defn- add-insights [rows result-metadata]
  (transduce identity (qr/insights-rf result-metadata) rows))

(defn results->column-metadata
  "Return the desired storage format for the column metadata coming back from `results` and fingerprint the `results`."
  [{:keys [rows], :as result}]
  {:pre [(map? result) (:cols result)]}
  (add-insights rows result))

(defn- query->result-metadata
  [query-map]
  (let [results (qp/process-query (qp/userland-query query-map))]
    (when (= (:status results) :failed)
      (throw (ex-info "Query Failed" results)))
    (->> results
         :data
         results->column-metadata
         :metadata)))

(defn- query-for-card [card]
  {:database lib.schema.id/saved-questions-virtual-database-id
   :type     :query
   :query    {:source-table (str "card__" (u/the-id card))}})

(def ^:private venue-name->semantic-types
  {:id          :type/PK
   :name        :type/Name
   :price       :type/Category
   :category_id :type/FK
   :latitude    :type/Latitude
   :longitude   :type/Longitude})

(defn- app-db-venue-fingerprints
  "Get a map of keyword field name (as lowercased keyword) => fingerprint from the app DB."
  []
  (update-keys (t2/select-fn->fn :name :fingerprint :model/Field :table_id (mt/id :venues))
               (comp keyword u/lower-case-en)))

(deftest mbql-result-metadata-test
  (testing "Getting the result metadata for a card backed by an MBQL query should use the fingerprints from the related fields"
<<<<<<< HEAD
    (mt/with-temp [Card card (qp.test-util/card-with-source-metadata-for-query (mt/mbql-query venues))]
=======
    (t2.with-temp/with-temp [:model/Card card (qp.test-util/card-with-source-metadata-for-query (mt/mbql-query venues))]
>>>>>>> 8d23fd74
      (is (= (app-db-venue-fingerprints)
             (mt/throw-if-called! fingerprinters/with-global-fingerprinter
               (name->fingerprints (query->result-metadata (query-for-card card)))))))))

(deftest ^:parallel mbql-result-metadata-test-2
  (testing "Getting the result metadata for a card backed by an MBQL query should just infer the types of all the fields"
<<<<<<< HEAD
    (mt/with-temp [Card card {:dataset_query (mt/mbql-query venues)}]
=======
    (t2.with-temp/with-temp [:model/Card card {:dataset_query (mt/mbql-query venues)}]
>>>>>>> 8d23fd74
      (is (= venue-name->semantic-types
             (name->semantic-type (query->result-metadata (query-for-card card))))))))

(deftest ^:parallel native-query-result-metadata-test
  (testing (str "Native queries don't know what the associated Fields are for the results, we need to compute the fingerprints, but "
                "they should sill be the same except for some of the optimizations we do when we have all the information.")
<<<<<<< HEAD
    (mt/with-temp [Card card {:dataset_query {:database (mt/id), :type :native, :native {:query "select * from venues"}}}]
=======
    (t2.with-temp/with-temp [:model/Card card {:dataset_query {:database (mt/id), :type :native, :native {:query "select * from venues"}}}]
>>>>>>> 8d23fd74
      (is (= (assoc-in (mt/round-all-decimals 2 (app-db-venue-fingerprints))
                       [:category_id :type]
                       #:type{:Number {:min 2.0, :max 74.0, :avg 29.98, :q1 6.9, :q3 49.24, :sd 23.06}})
             (->> (name->fingerprints (query->result-metadata (query-for-card card)))
                  (mt/round-all-decimals 2)))))))

(deftest ^:parallel compute-semantic-types-test
  (testing (str "Similarly, check that we compute the correct semantic types. Note that we don't know that the category_id is an FK "
                "as it's just an integer flowing through, similarly Price isn't found to be a category as we're inferring by name "
                "only")
<<<<<<< HEAD
    (mt/with-temp [Card card {:dataset_query {:database (mt/id)
                                              :type     :native
                                              :native   {:query "select * from venues"}}}]
=======
    (t2.with-temp/with-temp [:model/Card card {:dataset_query {:database (mt/id)
                                                               :type     :native
                                                               :native   {:query "select * from venues"}}}]
>>>>>>> 8d23fd74
      (is (= (assoc venue-name->semantic-types :category_id nil :price nil)
             (name->semantic-type (query->result-metadata (query-for-card card))))))))

(deftest one-column-test
  (testing "Limiting to just 1 column on an MBQL query should still get the result metadata from the Field"
<<<<<<< HEAD
    (mt/with-temp [Card card (qp.test-util/card-with-source-metadata-for-query (mt/mbql-query venues))]
=======
    (t2.with-temp/with-temp [:model/Card card (qp.test-util/card-with-source-metadata-for-query (mt/mbql-query venues))]
>>>>>>> 8d23fd74
      (is (= (select-keys (app-db-venue-fingerprints) [:longitude])
             (mt/throw-if-called! fingerprinters/fingerprinter
               (-> card
                   query-for-card
                   (assoc-in [:query :fields] [[:field (mt/id :venues :longitude) nil]])
                   query->result-metadata
                   name->fingerprints)))))))

(deftest ^:parallel one-column-test-2
  (testing "Similar query as above, just native so that we need to calculate the fingerprint"
<<<<<<< HEAD
    (mt/with-temp [Card card {:dataset_query {:database (mt/id), :type :native, :native {:query "select longitude from venues"}}}]
=======
    (t2.with-temp/with-temp [:model/Card card {:dataset_query {:database (mt/id), :type :native, :native {:query "select longitude from venues"}}}]
>>>>>>> 8d23fd74
      (is (= (select-keys (app-db-venue-fingerprints) [:longitude])
             (name->fingerprints (query->result-metadata (query-for-card card))))))))

(defn- timeseries-dataset
  []
  (->> {:aggregation [[:count]]
        :breakout    [[:field (mt/id :checkins :date) {:temporal-unit :month}]]}
       (mt/run-mbql-query checkins)
       :data))

(deftest error-resilience-test
  (testing "Data should come back even if there is an error during fingerprinting"
    (is (= 36 (with-redefs [fingerprinters/earliest test.sync/crash-fn]
                (-> (timeseries-dataset) :rows count)))))
  (testing "Data should come back even if there is an error when calculating insights"
    (is (= 36 (with-redefs [insights/change test.sync/crash-fn]
                (-> (timeseries-dataset) :rows count))))))<|MERGE_RESOLUTION|>--- conflicted
+++ resolved
@@ -10,7 +10,8 @@
    [metabase.test :as mt]
    [metabase.test.sync :as test.sync]
    [metabase.util :as u]
-   [toucan2.core :as t2]))
+   [toucan2.core :as t2]
+   [toucan2.tools.with-temp :as t2.with-temp]))
 
 (defn- column->name-keyword [field-or-column-metadata]
   (-> field-or-column-metadata
@@ -66,33 +67,21 @@
 
 (deftest mbql-result-metadata-test
   (testing "Getting the result metadata for a card backed by an MBQL query should use the fingerprints from the related fields"
-<<<<<<< HEAD
-    (mt/with-temp [Card card (qp.test-util/card-with-source-metadata-for-query (mt/mbql-query venues))]
-=======
     (t2.with-temp/with-temp [:model/Card card (qp.test-util/card-with-source-metadata-for-query (mt/mbql-query venues))]
->>>>>>> 8d23fd74
       (is (= (app-db-venue-fingerprints)
              (mt/throw-if-called! fingerprinters/with-global-fingerprinter
                (name->fingerprints (query->result-metadata (query-for-card card)))))))))
 
 (deftest ^:parallel mbql-result-metadata-test-2
   (testing "Getting the result metadata for a card backed by an MBQL query should just infer the types of all the fields"
-<<<<<<< HEAD
-    (mt/with-temp [Card card {:dataset_query (mt/mbql-query venues)}]
-=======
     (t2.with-temp/with-temp [:model/Card card {:dataset_query (mt/mbql-query venues)}]
->>>>>>> 8d23fd74
       (is (= venue-name->semantic-types
              (name->semantic-type (query->result-metadata (query-for-card card))))))))
 
 (deftest ^:parallel native-query-result-metadata-test
   (testing (str "Native queries don't know what the associated Fields are for the results, we need to compute the fingerprints, but "
                 "they should sill be the same except for some of the optimizations we do when we have all the information.")
-<<<<<<< HEAD
-    (mt/with-temp [Card card {:dataset_query {:database (mt/id), :type :native, :native {:query "select * from venues"}}}]
-=======
     (t2.with-temp/with-temp [:model/Card card {:dataset_query {:database (mt/id), :type :native, :native {:query "select * from venues"}}}]
->>>>>>> 8d23fd74
       (is (= (assoc-in (mt/round-all-decimals 2 (app-db-venue-fingerprints))
                        [:category_id :type]
                        #:type{:Number {:min 2.0, :max 74.0, :avg 29.98, :q1 6.9, :q3 49.24, :sd 23.06}})
@@ -103,25 +92,15 @@
   (testing (str "Similarly, check that we compute the correct semantic types. Note that we don't know that the category_id is an FK "
                 "as it's just an integer flowing through, similarly Price isn't found to be a category as we're inferring by name "
                 "only")
-<<<<<<< HEAD
-    (mt/with-temp [Card card {:dataset_query {:database (mt/id)
-                                              :type     :native
-                                              :native   {:query "select * from venues"}}}]
-=======
     (t2.with-temp/with-temp [:model/Card card {:dataset_query {:database (mt/id)
                                                                :type     :native
                                                                :native   {:query "select * from venues"}}}]
->>>>>>> 8d23fd74
       (is (= (assoc venue-name->semantic-types :category_id nil :price nil)
              (name->semantic-type (query->result-metadata (query-for-card card))))))))
 
 (deftest one-column-test
   (testing "Limiting to just 1 column on an MBQL query should still get the result metadata from the Field"
-<<<<<<< HEAD
-    (mt/with-temp [Card card (qp.test-util/card-with-source-metadata-for-query (mt/mbql-query venues))]
-=======
     (t2.with-temp/with-temp [:model/Card card (qp.test-util/card-with-source-metadata-for-query (mt/mbql-query venues))]
->>>>>>> 8d23fd74
       (is (= (select-keys (app-db-venue-fingerprints) [:longitude])
              (mt/throw-if-called! fingerprinters/fingerprinter
                (-> card
@@ -132,11 +111,7 @@
 
 (deftest ^:parallel one-column-test-2
   (testing "Similar query as above, just native so that we need to calculate the fingerprint"
-<<<<<<< HEAD
-    (mt/with-temp [Card card {:dataset_query {:database (mt/id), :type :native, :native {:query "select longitude from venues"}}}]
-=======
     (t2.with-temp/with-temp [:model/Card card {:dataset_query {:database (mt/id), :type :native, :native {:query "select longitude from venues"}}}]
->>>>>>> 8d23fd74
       (is (= (select-keys (app-db-venue-fingerprints) [:longitude])
              (name->fingerprints (query->result-metadata (query-for-card card))))))))
 
