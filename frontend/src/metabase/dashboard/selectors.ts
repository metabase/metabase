--- conflicted
+++ resolved
@@ -17,12 +17,8 @@
 import type {
   Bookmark,
   Card,
-<<<<<<< HEAD
   CardId,
-  DashboardCard,
-=======
   QuestionDashboardCard,
->>>>>>> ff62088a
   DashboardId,
   DashCardId,
 } from "metabase-types/api";
@@ -32,6 +28,7 @@
   State,
 } from "metabase-types/store";
 import Question from "metabase-lib/Question";
+import { isQuestionDashCard } from "./utils";
 
 type SidebarState = State["dashboard"]["sidebar"];
 
@@ -322,10 +319,13 @@
   const questionsById = dashcardIds.reduce<Record<CardId, Question>>(
     (acc, dashcardId) => {
       const dashcard = getDashCardById(state, dashcardId);
-      const cards = [dashcard.card, ...(dashcard.series ?? [])];
-
-      for (const card of cards) {
-        acc[card.id] = getQuestionByCard(state, { card });
+
+      if (isQuestionDashCard(dashcard)) {
+        const cards = [dashcard.card, ...(dashcard.series ?? [])];
+
+        for (const card of cards) {
+          acc[card.id] = getQuestionByCard(state, { card });
+        }
       }
 
       return acc;
