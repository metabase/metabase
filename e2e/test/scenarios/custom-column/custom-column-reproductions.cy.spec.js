--- conflicted
+++ resolved
@@ -1655,7 +1655,6 @@
   });
 });
 
-<<<<<<< HEAD
 describe("issue 55300", () => {
   describe("fields", () => {
     beforeEach(() => {
@@ -1831,7 +1830,9 @@
       H.CustomExpressionEditor.format();
       H.CustomExpressionEditor.value().should("equal", "[Count] + Count()");
     });
-=======
+  });
+});
+
 describe("issue 55687", () => {
   beforeEach(() => {
     H.restore();
@@ -1877,6 +1878,5 @@
     cy.findByTestId("query-visualization-root")
       .findByText("There was a problem with your question")
       .should("not.exist");
->>>>>>> d7ae787f
   });
 });