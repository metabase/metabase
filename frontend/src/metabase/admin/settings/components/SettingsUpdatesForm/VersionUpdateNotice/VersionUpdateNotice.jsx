import cx from "classnames";
import PropTypes from "prop-types";
import { t } from "ttag";

import HostingInfoLink from "metabase/admin/settings/components/widgets/HostingInfoLink";
import Text from "metabase/components/type/Text";
import ExternalLink from "metabase/core/components/ExternalLink";
import ButtonsS from "metabase/css/components/buttons.module.css";
import CS from "metabase/css/core/index.css";
import { useSelector } from "metabase/lib/redux";
import MetabaseSettings from "metabase/lib/settings";
import { getIsPaidPlan } from "metabase/selectors/settings";
import { Icon } from "metabase/ui";

import {
  HostingCTAContent,
  HostingCTAIconContainer,
  HostingCTARoot,
  NewVersionContainer,
  OnLatestVersionMessage,
} from "./VersionUpdateNotice.styled";

export default function VersionUpdateNotice() {
  const currentVersion = formatVersion(MetabaseSettings.currentVersion());

  if (MetabaseSettings.isHosted()) {
    return <CloudCustomers currentVersion={currentVersion} />;
  }

  if (MetabaseSettings.versionIsLatest()) {
    return <OnLatestVersion currentVersion={currentVersion} />;
  }

  if (MetabaseSettings.newVersionAvailable()) {
    return <NewVersionAvailable currentVersion={currentVersion} />;
  }

  return <div>{t`No successful checks yet.`}</div>;
}

function CloudCustomers({ currentVersion }) {
  return (
    <div>
      {t`Metabase Cloud keeps your instance up-to-date. You're currently on version ${currentVersion}. Thanks for being a customer!`}
    </div>
  );
}

CloudCustomers.propTypes = {
  currentVersion: PropTypes.string.isRequired,
};

function OnLatestVersion({ currentVersion }) {
  const isPaidPlan = useSelector(getIsPaidPlan);

  return (
    <div>
      <OnLatestVersionMessage>
        {t`You're running Metabase ${currentVersion} which is the latest and greatest!`}
      </OnLatestVersionMessage>
      {!isPaidPlan && <HostingCTA />}
    </div>
  );
}

OnLatestVersion.propTypes = {
  currentVersion: PropTypes.string.isRequired,
};

function NewVersionAvailable({ currentVersion }) {
  const latestVersion = MetabaseSettings.latestVersion();
  const versionInfo = MetabaseSettings.versionInfo();
  const isPaidPlan = useSelector(getIsPaidPlan);

  return (
    <div>
      <NewVersionContainer
        className={cx(
          CS.p2,
          CS.bordered,
          CS.rounded,
          "border-success",
          CS.flex,
          CS.flexRow,
          CS.alignCenter,
          CS.justifyBetween,
        )}
      >
        <span className={cx("text-white", CS.textBold)}>
          {t`Metabase ${formatVersion(latestVersion)} is available.`}{" "}
          {t`You're running ${currentVersion}`}
        </span>
        <ExternalLink
          className={cx(
            ButtonsS.Button,
            ButtonsS.ButtonWhite,
            ButtonsS.ButtonMedium,
            CS.borderless,
          )}
          href={
            "https://www.metabase.com/docs/" +
            latestVersion +
            "/operations-guide/upgrading-metabase.html"
          }
        >
          {t`Update`}
        </ExternalLink>
      </NewVersionContainer>

      <div
        className={cx(
          CS.textMedium,
          CS.bordered,
          CS.rounded,
          CS.p2,
          CS.mt2,
          CS.overflowYScroll,
        )}
        style={{ height: 330 }}
      >
<<<<<<< HEAD
        <h3 className={cx(CS.pb3, CS.textUppercase)}>{t`What's Changed:`}</h3>
=======
        <h3 className={cx("pb3", CS.textUppercase)}>{t`What's Changed:`}</h3>
>>>>>>> 6655faa0

        <Version version={versionInfo.latest} />

        {versionInfo.older &&
          versionInfo.older.map((version, index) => (
            <Version key={index} version={version} />
          ))}
      </div>

      {!isPaidPlan && <HostingCTA />}
    </div>
  );
}

NewVersionAvailable.propTypes = {
  currentVersion: PropTypes.string.isRequired,
};

function HostingCTA() {
  return (
    <HostingCTARoot
      className={cx(
        CS.rounded,
        "bg-light",
        CS.mt4,
        CS.textBrand,
        CS.py2,
        CS.px1,
      )}
    >
      <HostingCTAContent>
        <HostingCTAIconContainer
          className={cx(
            "circular",
            "bg-medium",
            CS.alignCenter,
            CS.justifyCenter,
            CS.ml1,
            CS.mr2,
          )}
        >
          <Icon name="cloud" size={24} />
        </HostingCTAIconContainer>
        <div>
<<<<<<< HEAD
          <Text
            className={cx(CS.textBrand, CS.mb0)}
          >{t`Want to have upgrades taken care of for you?`}</Text>
          <Text className="text-brand text-bold">{t`Migrate to Metabase Cloud.`}</Text>
=======
          <Text className="text-brand mb0">{t`Want to have upgrades taken care of for you?`}</Text>
          <Text
            className={cx("text-brand", CS.textBold)}
          >{t`Migrate to Metabase Cloud.`}</Text>
>>>>>>> 6655faa0
        </div>
      </HostingCTAContent>
      <div className={CS.pr1}>
        <HostingInfoLink text={t`Learn more`} />
      </div>
    </HostingCTARoot>
  );
}

function Version({ version }) {
  if (!version) {
    return null;
  }

  return (
    <div className={CS.pb3}>
      <h3 className="text-medium">
        {formatVersion(version.version)}{" "}
        {version.patch ? "(" + t`patch release` + ")" : null}
      </h3>
      <ul style={{ listStyleType: "disc", listStylePosition: "inside" }}>
        {version.highlights &&
          version.highlights.map((highlight, index) => (
            <li key={index} style={{ lineHeight: "1.5" }} className={CS.pl1}>
              {highlight}
            </li>
          ))}
      </ul>
    </div>
  );
}

Version.propTypes = {
  version: PropTypes.object.isRequired,
};

function formatVersion(versionLabel = "") {
  return versionLabel.replace(/^v/, "");
}<|MERGE_RESOLUTION|>--- conflicted
+++ resolved
@@ -118,11 +118,7 @@
         )}
         style={{ height: 330 }}
       >
-<<<<<<< HEAD
         <h3 className={cx(CS.pb3, CS.textUppercase)}>{t`What's Changed:`}</h3>
-=======
-        <h3 className={cx("pb3", CS.textUppercase)}>{t`What's Changed:`}</h3>
->>>>>>> 6655faa0
 
         <Version version={versionInfo.latest} />
 
@@ -167,17 +163,12 @@
           <Icon name="cloud" size={24} />
         </HostingCTAIconContainer>
         <div>
-<<<<<<< HEAD
           <Text
             className={cx(CS.textBrand, CS.mb0)}
           >{t`Want to have upgrades taken care of for you?`}</Text>
-          <Text className="text-brand text-bold">{t`Migrate to Metabase Cloud.`}</Text>
-=======
-          <Text className="text-brand mb0">{t`Want to have upgrades taken care of for you?`}</Text>
           <Text
-            className={cx("text-brand", CS.textBold)}
+            className={cx(CS.textBrand, CS.textBold)}
           >{t`Migrate to Metabase Cloud.`}</Text>
->>>>>>> 6655faa0
         </div>
       </HostingCTAContent>
       <div className={CS.pr1}>
