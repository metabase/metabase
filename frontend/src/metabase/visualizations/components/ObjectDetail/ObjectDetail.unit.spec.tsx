--- conflicted
+++ resolved
@@ -8,11 +8,6 @@
   setupDatabasesEndpoints,
 } from "__support__/server-mocks";
 import { testDataset } from "__support__/testDataset";
-<<<<<<< HEAD
-import { setupCardDataset } from "__support__/server-mocks";
-import { renderWithProviders } from "__support__/ui";
-import { createMockCard } from "metabase-types/api/mocks";
-=======
 import { renderWithProviders } from "__support__/ui";
 import {
   createMockCard,
@@ -23,7 +18,7 @@
   PEOPLE_ID,
   createSampleDatabase,
 } from "metabase-types/api/mocks/presets";
->>>>>>> 5d3b1b9f
+
 import Question from "metabase-lib/Question";
 
 import {
@@ -40,8 +35,6 @@
   }),
 );
 
-<<<<<<< HEAD
-=======
 const ACTIONS_ENABLED_DB_ID = 1;
 
 const metadata = createMockMetadata({
@@ -93,7 +86,6 @@
   kind: "row/update",
 });
 
->>>>>>> 5d3b1b9f
 function setup(options?: Partial<ObjectDetailProps>) {
   renderWithProviders(
     <ObjectDetailView
