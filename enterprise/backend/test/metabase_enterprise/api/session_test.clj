(ns metabase-enterprise.api.session-test
  (:require
   [clojure.test :refer :all]
   [metabase.test :as mt]
   [metabase.test.fixtures :as fixtures]))

(use-fixtures :once (fixtures/initialize :db))

(deftest properties-token-features-test
  (mt/with-premium-features #{:advanced-permissions
                              :attached-dwh
                              :audit-app
                              :cache-granular-controls
                              :cache-preemptive
                              :config-text-file
                              :content-verification
                              :dashboard-subscription-filters
                              :disable-password-login
                              :database-auth-providers
                              :development-mode
                              :email-allow-list
                              :email-restrict-recipients
                              :embedding
                              :embedding-sdk
                              :hosting
                              :llm-autodescription
                              :metabot-v3
                              :ai-sql-fixer
                              :ai-sql-generation
                              :no-upsell
                              :official-collections
                              :query-reference-validation
                              :sandboxes
                              :scim
                              :serialization
                              :session-timeout-config
                              :snippet-collections
                              :sso-google
                              :sso-jwt
                              :sso-ldap
                              :sso-saml
                              :upload-management
                              :whitelabel
                              :collection-cleanup
                              :database-routing}
    (is (= {:advanced_permissions           true
            :attached_dwh                   true
            :audit_app                      true
            :cache_granular_controls        true
            :cache_preemptive               true
            :config_text_file               true
            :content_verification           true
            :dashboard_subscription_filters true
            :disable_password_login         true
            :database_auth_providers        true
            :development-mode               true
            :email_allow_list               true
            :email_restrict_recipients      true
            :embedding                      true
            :embedding_sdk                  true
            :hosting                        true
            :llm_autodescription            true
            :metabot_v3                     true
            :ai_sql_fixer                   true
            :ai_sql_generation              true
            :official_collections           true
            :query_reference_validation     true
            :sandboxes                      true
            :scim                           true
            :serialization                  true
            :session_timeout_config         true
            :snippet_collections            true
            :sso_google                     true
            :sso_jwt                        true
            :sso_ldap                       true
            :sso_saml                       true
<<<<<<< HEAD
            :table_data_editing             false
            :upload_management              false
=======
            :upload_management              true
>>>>>>> 1c5bc70a
            :whitelabel                     true
            :collection_cleanup             true
            :database_routing               true}
           (:token-features (mt/user-http-request :crowberto :get 200 "session/properties"))))))<|MERGE_RESOLUTION|>--- conflicted
+++ resolved
@@ -74,12 +74,8 @@
             :sso_jwt                        true
             :sso_ldap                       true
             :sso_saml                       true
-<<<<<<< HEAD
             :table_data_editing             false
-            :upload_management              false
-=======
             :upload_management              true
->>>>>>> 1c5bc70a
             :whitelabel                     true
             :collection_cleanup             true
             :database_routing               true}
