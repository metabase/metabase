(ns metabase.driver.athena
  (:require [clojure.java.jdbc :as jdbc]
            [clojure.tools.logging :as log]
            [clojure
             [set :as set]
             [string :as string]
             [walk :as walk]]
            [honeysql
             [core :as hsql]
             [helpers :as h]]
            [metabase
             [config :as config]
             [db :as db]
             [driver :as driver]
             [util :as u]]
            [metabase.driver.generic-sql :as sql]
            [metabase.driver.generic-sql.query-processor :as sql-qp]
            [metabase.driver.generic-sql.util.unprepare :as unprepare]
            [metabase.driver.presto :as presto]
            [metabase.models
             [field :as field]
             [table :as table]]
            [metabase.query-processor.util :as qputil]
            [metabase.util
             [honeysql-extensions :as hx]
             [ssh :as ssh]]
            [metabase.driver.athena.athena-sql-parser :as schema-parser])

  (:import [java.sql DriverManager ResultSet]
           [java.util Properties]))

(defrecord AthenaDriver []
  clojure.lang.Named
  (getName [_] "Athena"))

(comment
 ; for REPL testing
 (require '[metabase.plugins :as plugins])
 (plugins/load-plugins!))

(defn- describe-database->clj
  "Workaround for wrong getColumnCount response by the driver"
  [^ResultSet rs]
  (-> rs
      (.getString 1)
      (string/split #"\t")
      (#(map string/trim %))
      ((fn [[name type]] {:name name :type type}))))

(defn- describe-all-database->clj
  [^ResultSet rs]
  (loop [result [] more (.next rs)]
    (if-not more
      (->> result
        (remove #(= (:name %) ""))
        (remove #(string/starts-with? (:name %) "#")) ; remove comment
        (distinct)) ; driver can return twice the partitioning fields
      (recur
       (conj result (describe-database->clj rs))
       (.next rs)))))

(defn- run-query
  "Workaround for avoiding the usage of 'advance' jdbc feature that are not implemented by the driver yet.
   Such as prepare statement"
  [database query {:keys [read-fn]}]
  (let [current-read-fn (or read-fn #(into [] (jdbc/result-set-seq % {:identifiers identity})))]
    (log/infof "Running Athena query : '%s'..." query)
    (with-open [conn (jdbc/get-connection (sql/db->jdbc-connection-spec database))]
      (-> (.createStatement conn)
          (.executeQuery query)
          (current-read-fn)))))

(defn- column->base-type [column-type]
  ({:array      :type/*
    :bigint     :type/BigInteger
    :binary     :type/*
    :boolean    :type/Boolean
    :date       :type/Date
    :decimal    :type/Decimal
    :double     :type/Float
    :float      :type/Float
    :int        :type/Integer
    :map        :type/*
    :smallint   :type/Integer
    :string     :type/Text
    :struct     :type/Dictionary
    :timestamp  :type/DateTime
    :tinyint    :type/Integer
    :uniontype  :type/*
    :varchar    :type/Text} (keyword column-type)))

(defn- connection-details->spec
  "Create a database specification for an Athena database. DETAILS should include keys for `:user`,
   `:password`, `:s3_staging_dir` `:log_path` and `region`"
  [{:keys [user password s3_staging_dir log_path region] :as details}]
  (assert (or user password s3_staging_dir log_path region))
  {:classname "com.amazonaws.athena.jdbc.AthenaDriver"
   :log_path log_path
   :subprotocol "awsathena"
   :subname (str "//athena." region ".amazonaws.com:443")
   :user user
   :password password
   :s3_staging_dir s3_staging_dir})

(defn- can-connect? [driver details]
  (let [conn-details (-> details
                         (ssh/include-ssh-tunnel)
                         (connection-details->spec))]
    (with-open [connection (jdbc/get-connection conn-details)]
      (-> (.createStatement connection)
          (.executeQuery "SELECT 1")
          (jdbc/result-set-seq)
          (#(= 1 (first (vals (first %)))))))))

(defn- get-databases [driver database]
  (->> (run-query database "SHOW DATABASES" {})
       (remove #(= (:database_name %) "default"))
       (map (fn [{:keys [database_name]}]
              {:name database_name :schema nil}))
       (set)))

(defn- get-tables [driver database databases]
  (->> databases
       (map (fn [{:keys [name] :as table}]
              (let [tables (run-query database (str "SHOW TABLES IN " name) {})]
                (map (fn [{:keys [tab_name]}] (assoc table :schema name :name tab_name))
                     tables))))
       (flatten)
       (set)))

(defn- describe-database
  [driver db]
  (let [databases (get-databases driver db)
        tables (get-tables driver db databases)]
    {:tables tables}))

(defn- describe-table-fields [db {:keys [name schema]}]
  (->> (run-query db (str "DESCRIBE " schema "." name ";")
                     {:read-fn describe-all-database->clj})
<<<<<<< HEAD
       (map schema-parser/parse-schema)
=======
       (map (fn [{:keys [name type]}]
              {:name name
               :database-type type
               :base-type (or (column->base-type (keyword type))
                              :type/*)}))
>>>>>>> ac03c913
       (set)))

(defn- describe-table [driver db {:keys [name schema] :as table}]
  {:name name
   :schema schema
   :fields (describe-table-fields db table)})

(defn- execute-query
  [driver {:keys [database settings], {sql :query, params :params} :native, :as outer-query}]
  (let [final-query (str "-- " (qputil/query->remark outer-query) "\n"
                               (unprepare/unprepare (cons sql params) :quote-escape "'", :iso-8601-fn :from_iso8601_timestamp))
        results (run-query database final-query {})
        columns (into [] (keys (first results)))
        rows (->> results
                  (map vals)
                  (map #(into [] %)))]
    {:columns columns
     :rows rows}))

(defn- unqualify-query
  "Another workaround for incompatible SQL implementation : Remove qualify select"
  [{:keys [from select group-by order-by] :as honey-query}]
  ; FIXME won't works on multiple table
  (let [from-str (str (first from))
        from-length (inc (count from-str))]
    (cond-> honey-query
            (not-empty (:select honey-query))
            (update :select (fn [selects]
                              (mapv (fn [s]
                                      (if (sequential? s)
                                        (let [[f v] s]
                                          (if (string/starts-with? (str f) from-str)
                                            [(keyword (subs (str f) from-length)) v]
                                            [f v]))
                                        s))
                                    selects)))

            (not-empty (:where honey-query))
            (update :where (fn [where-clauses]
                             (reduce
                              (fn [acc e]
                                (if (sequential? e)
                                  (let [[op field & other] e
                                        new-field (if (string/starts-with? (str field) from-str)
                                                    (keyword (subs (str field) from-length))
                                                    field)]
                                    (conj acc (concat [op field] other)))
                                  (conj acc e)))
                              []
                              where-clauses)))

            (not-empty (:group-by honey-query))
            (update :group-by (fn [fields]
                                (mapv (fn [f]
                                        (if (string/starts-with? (str f) from-str)
                                          (keyword (subs (str f) from-length))
                                          f))
                                      fields)))

            (not-empty (:order-by honey-query))
            (update :order-by (fn [fields]
                                (mapv (fn [[f v]]
                                        (if (string/starts-with? (str f) from-str)
                                          [(keyword (subs (str f) from-length)) v]
                                          [f v]))
                                      fields))))))

(defn- unquote-table-name
  "Workaround for unquoting table name as the JDBC api does not support this feature"
  [sql-string table-name]
  (string/replace sql-string (str "\"" table-name "\"") table-name))

(defn- mbql->native
  "Transpile MBQL query into a native SQL statement."
  [driver {inner-query :query, database :database, :as outer-query}]
  (binding [metabase.driver.generic-sql.query-processor/*query* outer-query]
    (let [honeysql-form (sql-qp/build-honeysql-form driver outer-query)
          [sql & args]  (sql/honeysql-form->sql+args driver honeysql-form)
          athena-sql (unquote-table-name sql (get-in inner-query [:source-table :name]))]
      {:query  athena-sql
       :params args})))

(u/strict-extend AthenaDriver
  driver/IDriver
  (merge (sql/IDriverSQLDefaultsMixin)
         {:can-connect?              can-connect?
          :date-interval             (u/drop-first-arg presto/date-interval)
          :describe-database         describe-database
          :describe-table            describe-table
          :details-fields (constantly (ssh/with-tunnel-config
                                       [{:name         "region"
                                         :display-name "Region"
                                         :placeholder  "us-east-1"
                                         :required     true}
                                        {:name         "log_path"
                                         :display-name "Log Path"
                                         :placeholder  "/tmp/athena.log"
                                         :default      "/tmp/athena.log"}
                                        {:name         "s3_staging_dir"
                                         :display-name "Staging dir"
                                         :placeholder  "s3://YOUR_BUCKET/aws-athena-query-results-report"}
                                        {:name         "user"
                                         :display-name "AWS access key"
                                         :required     true}
                                        {:name         "password"
                                         :display-name "AWS secret key"
                                         :type         :password
                                         :placeholder  "*******"
                                         :required     true}]))
          :execute-query             execute-query
<<<<<<< HEAD
          :features                  (constantly #{:basic-aggregations :standard-deviation-aggregations :native-parameters :nested-fields :foreign-keys})
=======
          :features                  (constantly (set/union #{:basic-aggregations
                                                              :standard-deviation-aggregations
                                                              :expressions
                                                              :native-parameters
                                                              :expression-aggregations
                                                              :binning
                                                              :native-query-params}))
>>>>>>> ac03c913
          :mbql->native mbql->native
          :table-rows-seq (constantly nil)})
  sql/ISQLDriver
  (merge (sql/ISQLDriverDefaultsMixin)
         {:apply-page                (u/drop-first-arg presto/apply-page)
          :active-tables             sql/post-filtered-active-tables
          :column->base-type         (u/drop-first-arg column->base-type)
          :connection-details->spec  (u/drop-first-arg connection-details->spec)
          :current-datetime-fn       (constantly :%now)
          :date                      (u/drop-first-arg metabase.driver.presto/date)
          :excluded-schemas          (constantly #{"default"})
          :quote-style               (constantly :ansi)
          :string-length-fn          (u/drop-first-arg presto/string-length-fn)
          :unix-timestamp->timestamp (u/drop-first-arg presto/unix-timestamp->timestamp)}))



(when (u/ignore-exceptions
       (Class/forName "com.amazonaws.athena.jdbc.AthenaDriver"))
  (driver/register-driver! :athena (AthenaDriver.)))<|MERGE_RESOLUTION|>--- conflicted
+++ resolved
@@ -137,15 +137,7 @@
 (defn- describe-table-fields [db {:keys [name schema]}]
   (->> (run-query db (str "DESCRIBE " schema "." name ";")
                      {:read-fn describe-all-database->clj})
-<<<<<<< HEAD
        (map schema-parser/parse-schema)
-=======
-       (map (fn [{:keys [name type]}]
-              {:name name
-               :database-type type
-               :base-type (or (column->base-type (keyword type))
-                              :type/*)}))
->>>>>>> ac03c913
        (set)))
 
 (defn- describe-table [driver db {:keys [name schema] :as table}]
@@ -223,7 +215,8 @@
   [driver {inner-query :query, database :database, :as outer-query}]
   (binding [metabase.driver.generic-sql.query-processor/*query* outer-query]
     (let [honeysql-form (sql-qp/build-honeysql-form driver outer-query)
-          [sql & args]  (sql/honeysql-form->sql+args driver honeysql-form)
+          unqualify-honey-form (unqualify-query honeysql-form)
+          [sql & args]  (sql/honeysql-form->sql+args driver unqualify-honey-form)
           athena-sql (unquote-table-name sql (get-in inner-query [:source-table :name]))]
       {:query  athena-sql
        :params args})))
@@ -256,17 +249,15 @@
                                          :placeholder  "*******"
                                          :required     true}]))
           :execute-query             execute-query
-<<<<<<< HEAD
-          :features                  (constantly #{:basic-aggregations :standard-deviation-aggregations :native-parameters :nested-fields :foreign-keys})
-=======
           :features                  (constantly (set/union #{:basic-aggregations
                                                               :standard-deviation-aggregations
                                                               :expressions
                                                               :native-parameters
                                                               :expression-aggregations
                                                               :binning
-                                                              :native-query-params}))
->>>>>>> ac03c913
+                                                              :native-query-params
+                                                              :nested-fields
+                                                              :foreign-keys}))
           :mbql->native mbql->native
           :table-rows-seq (constantly nil)})
   sql/ISQLDriver
