(ns metabase.test.data.h2
  "Code for creating / destroying an H2 database from a `DatabaseDefinition`."
  (:require [clojure.string :as str]
            [metabase.db :as mdb]
<<<<<<< HEAD
            [metabase.db.spec :as dbspec]
            [metabase.driver.ddl.interface :as ddl.i]
=======
            [metabase.db.spec :as mdb.spec]
>>>>>>> 4b499cf3
            [metabase.driver.sql.util :as sql.u]
            [metabase.models.database :refer [Database]]
            [metabase.test.data.impl :as data.impl]
            [metabase.test.data.interface :as tx]
            [metabase.test.data.sql :as sql.tx]
            [metabase.test.data.sql-jdbc :as sql-jdbc.tx]
            [metabase.test.data.sql-jdbc.execute :as execute]
            [metabase.test.data.sql-jdbc.load-data :as load-data]
            [metabase.test.data.sql-jdbc.spec :as spec]
            [toucan.db :as db]))

(sql-jdbc.tx/add-test-extensions! :h2)

(defonce ^:private h2-test-dbs-created-by-this-instance (atom #{}))

(defn- destroy-test-database-if-created-by-another-instance!
  "For H2, test databases are all in-memory, which don't work if they're saved from a different REPL session or the
  like. So delete any 'stale' in-mem DBs from the application DB when someone calls `get-or-create-database!` as
  needed."
  [database-name]
  (when-not (contains? @h2-test-dbs-created-by-this-instance database-name)
    (locking h2-test-dbs-created-by-this-instance
      (when-not (contains? @h2-test-dbs-created-by-this-instance database-name)
        (mdb/setup-db!)                 ; if not already setup
        (db/delete! Database :engine "h2", :name database-name)
        (swap! h2-test-dbs-created-by-this-instance conj database-name)))))

(defmethod data.impl/get-or-create-database! :h2
  [driver dbdef]
  (let [{:keys [database-name], :as dbdef} (tx/get-dataset-definition dbdef)]
    (destroy-test-database-if-created-by-another-instance! database-name)
    ((get-method data.impl/get-or-create-database! :default) driver dbdef)))

(doseq [[base-type database-type] {:type/BigInteger     "BIGINT"
                                   :type/Boolean        "BOOL"
                                   :type/Date           "DATE"
                                   :type/DateTime       "DATETIME"
                                   :type/DateTimeWithTZ "TIMESTAMP WITH TIME ZONE"
                                   :type/Decimal        "DECIMAL"
                                   :type/Float          "FLOAT"
                                   :type/Integer        "INTEGER"
                                   :type/Text           "VARCHAR"
                                   :type/Time           "TIME"}]
  (defmethod sql.tx/field-base-type->sql-type [:h2 base-type] [_ _] database-type))

(defmethod tx/dbdef->connection-details :h2
  [_ context dbdef]
  {:db (str "mem:" (tx/escaped-database-name dbdef) (when (= context :db)
                                                      ;; Return details with the GUEST user added so SQL queries are
                                                      ;; allowed.
                                                      ";USER=GUEST;PASSWORD=guest"))})

(defmethod sql.tx/pk-sql-type :h2 [_] "BIGINT AUTO_INCREMENT")

(defmethod sql.tx/pk-field-name :h2 [_] "ID")

(defmethod sql.tx/drop-db-if-exists-sql :h2 [& _] nil)

(defmethod sql.tx/create-db-sql :h2
  [& _]
  (str
   ;; We don't need to actually do anything to create a database here. Just disable the undo
   ;; log (i.e., transactions) for this DB session because the bulk operations to load data don't need to be atomic
   "SET UNDO_LOG = 0;\n"

   ;; Create a non-admin account 'GUEST' which will be used from here on out
   "CREATE USER IF NOT EXISTS GUEST PASSWORD 'guest';\n"

   ;; Set DB_CLOSE_DELAY here because only admins are allowed to do it, so we can't set it via the connection string.
   ;; Set it to to -1 (no automatic closing)
   "SET DB_CLOSE_DELAY -1;"))

(defmethod sql.tx/create-table-sql :h2
  [driver dbdef {:keys [table-name], :as tabledef}]
  (str
   ((get-method sql.tx/create-table-sql :sql-jdbc/test-extensions) driver dbdef tabledef)
   ";\n"
   ;; Grant the GUEST account r/w permissions for this table
   (format "GRANT ALL ON %s TO GUEST;" (sql.u/quote-name driver :table (ddl.i/format-name driver table-name)))))

(defmethod tx/has-questionable-timezone-support? :h2 [_] true)

(defmethod ddl.i/format-name :h2
  [_ s]
  (str/upper-case s))

(defmethod tx/id-field-type :h2 [_] :type/BigInteger)

(defmethod tx/aggregate-column-info :h2
  ([driver ag-type]
   ((get-method tx/aggregate-column-info ::tx/test-extensions) driver ag-type))

  ([driver ag-type field]
   (merge
    ((get-method tx/aggregate-column-info ::tx/test-extensions) driver ag-type field)
    (when (= ag-type :sum)
      {:base_type :type/BigInteger}))))

(defmethod execute/execute-sql! :h2
  [driver _ dbdef sql]
  ;; we always want to use 'server' context when execute-sql! is called (never
  ;; try connect as GUEST, since we're not giving them priviledges to create
  ;; tables / etc)
  ((get-method execute/execute-sql! :sql-jdbc/test-extensions) driver :server dbdef sql))

;; Don't use the h2 driver implementation, which makes the connection string read-only & if-exists only
(defmethod spec/dbdef->spec :h2
  [driver context dbdef]
  (mdb.spec/spec :h2 (tx/dbdef->connection-details driver context dbdef)))

(defmethod load-data/load-data! :h2
  [& args]
  (apply load-data/load-data-all-at-once! args))

(defmethod sql.tx/inline-column-comment-sql :h2
  [& args]
  (apply sql.tx/standard-inline-column-comment-sql args))

(defmethod sql.tx/standalone-table-comment-sql :h2
  [& args]
  (apply sql.tx/standard-standalone-table-comment-sql args))<|MERGE_RESOLUTION|>--- conflicted
+++ resolved
@@ -2,12 +2,8 @@
   "Code for creating / destroying an H2 database from a `DatabaseDefinition`."
   (:require [clojure.string :as str]
             [metabase.db :as mdb]
-<<<<<<< HEAD
-            [metabase.db.spec :as dbspec]
+            [metabase.db.spec :as mdb.spec]
             [metabase.driver.ddl.interface :as ddl.i]
-=======
-            [metabase.db.spec :as mdb.spec]
->>>>>>> 4b499cf3
             [metabase.driver.sql.util :as sql.u]
             [metabase.models.database :refer [Database]]
             [metabase.test.data.impl :as data.impl]
