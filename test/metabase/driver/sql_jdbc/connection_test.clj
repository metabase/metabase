(ns metabase.driver.sql-jdbc.connection-test
  (:require
   [clojure.java.jdbc :as jdbc]
   [clojure.string :as str]
   [clojure.test :refer :all]
   [metabase.config :as config]
   [metabase.core :as mbc]
   [metabase.db :as mdb]
   [metabase.driver :as driver]
   [metabase.driver.h2 :as h2]
   [metabase.driver.sql-jdbc.connection :as sql-jdbc.conn]
   [metabase.driver.sql-jdbc.execute :as sql-jdbc.execute]
   [metabase.driver.sql-jdbc.test-util :as sql-jdbc.tu]
   [metabase.driver.util :as driver.u]
   [metabase.models :refer [Database Secret]]
   [metabase.query-processor :as qp]
   [metabase.query-processor.test-util :as qp.test-util]
   [metabase.sync :as sync]
   [metabase.test :as mt]
   [metabase.test.data :as data]
   [metabase.test.data.interface :as tx]
   [metabase.test.fixtures :as fixtures]
   [metabase.test.util :as tu]
   [metabase.util :as u]
   [metabase.util.ssh :as ssh]
   [metabase.util.ssh-test :as ssh-test]
   [next.jdbc :as next.jdbc]
   [toucan2.core :as t2]
   [toucan2.tools.with-temp :as t2.with-temp])
  (:import
   (org.h2.tools Server)))

(set! *warn-on-reflection* true)

(use-fixtures :once (fixtures/initialize :db))
(use-fixtures :once ssh-test/do-with-mock-servers)

(deftest can-connect-with-details?-test
  (testing "Should not be able to connect without setting h2/*allow-testing-h2-connections*"
    (is (not (driver.u/can-connect-with-details? :h2 (:details (data/db))))))
  (binding [h2/*allow-testing-h2-connections* true]
    (is (driver.u/can-connect-with-details? :h2 (:details (data/db))))
    (testing "Lie and say Test DB is Postgres. `can-connect?` should fail"
      (is (not (driver.u/can-connect-with-details? :postgres (:details (data/db))))))
    (testing "Random made-up DBs should fail"
      (is (not (driver.u/can-connect-with-details? :postgres {:host   "localhost"
                                                              :port   5432
                                                              :dbname "ABCDEFGHIJKLMNOP"
                                                              :user   "rasta"}))))
    (testing "Things that you can connect to, but are not DBs, should fail"
      (is (not (driver.u/can-connect-with-details? :postgres {:host "google.com", :port 80}))))))

(deftest db->pooled-connection-spec-test
  (mt/test-driver :h2
    (testing "creating and removing specs works"
      ;; need to create a new, nonexistent h2 db
      (let [destroyed?         (atom false)
            original-destroy   @#'sql-jdbc.conn/destroy-pool!
            connection-details {:db "mem:connection_test"}
            spec               (mdb/spec :h2 connection-details)]
        (with-redefs [sql-jdbc.conn/destroy-pool! (fn [id destroyed-spec]
                                                    (original-destroy id destroyed-spec)
                                                    (reset! destroyed? true))]
          (sql-jdbc.execute/do-with-connection-with-options
           :h2
           spec
           {:write? true}
           (fn [conn]
             (next.jdbc/execute! conn ["CREATE TABLE birds (name varchar)"])
             (next.jdbc/execute! conn ["INSERT INTO birds values ('rasta'),('lucky')"])
             (t2.with-temp/with-temp [Database database {:engine :h2, :details connection-details}]
               (testing "database id is not in our connection map initially"
                 ;; deref'ing a var to get the atom. looks weird
                 (is (not (contains? @@#'sql-jdbc.conn/database-id->connection-pool
                                     (u/id database)))))
               (testing "when getting a pooled connection it is now in our connection map"
                 (let [stored-spec (sql-jdbc.conn/db->pooled-connection-spec database)
                       birds       (jdbc/query stored-spec ["SELECT * FROM birds"])]
                   (is (seq birds))
                   (is (contains? @@#'sql-jdbc.conn/database-id->connection-pool
                                  (u/id database)))))
               (testing "and is no longer in our connection map after cleanup"
                 (driver/notify-database-updated :h2 database)
                 (is (not (contains? @@#'sql-jdbc.conn/database-id->connection-pool
                                     (u/id database)))))
               (testing "the pool has been destroyed"
                 (is @destroyed?))))))))))

(deftest ^:parallel c3p0-datasource-name-test
  (mt/test-drivers (sql-jdbc.tu/sql-jdbc-drivers)
    (testing "The dataSourceName c3p0 property is set properly for a database"
      (let [db         (mt/db)
            props      (sql-jdbc.conn/data-warehouse-connection-pool-properties driver/*driver* db)
            [_ db-nm]  (re-matches (re-pattern (format "^db-%d-%s-(.*)$" (u/the-id db) (name driver/*driver*)))
                                   (get props "dataSourceName"))]
        (is (some? db-nm))
        ;; ensure that, for any sql-jdbc driver anyway, we found *some* DB name to use in this String
        (is (not= db-nm "null"))))))

(deftest ^:parallel same-connection-details-result-in-equal-specs-test
  (testing "Two JDBC specs created with the same details must be considered equal for the connection pool cache to work correctly"
    ;; this is only really a concern for drivers like Spark SQL that create custom DataSources instead of plain details
    ;; maps -- those DataSources need to be considered equal based on the connection string/properties
    (mt/test-drivers (sql-jdbc.tu/sql-jdbc-drivers)
      (let [details (:details (mt/db))
            spec-1  (sql-jdbc.conn/connection-details->spec driver/*driver* details)
            spec-2  (sql-jdbc.conn/connection-details->spec driver/*driver* details)]
        (is (= spec-1 spec-2))))))

(defn- perturb-db-details [db]
  (update db
          :details
          (fn [details]
            (case driver/*driver*
              :redshift
              (assoc details :additional-options "defaultRowFetchSize=1000")

              (cond-> details
                ;; swap localhost and 127.0.0.1
                (and (string? (:host details))
                     (str/includes? (:host details) "localhost"))
                (update :host str/replace "localhost" "127.0.0.1")

                (and (string? (:host details))
                     (str/includes? (:host details) "127.0.0.1"))
                (update :host str/replace "127.0.0.1" "localhost")

                :else
                (assoc :new-config "something"))))))

(deftest connection-pool-invalidated-on-details-change
  (mt/test-drivers (sql-jdbc.tu/sql-jdbc-drivers)
    (testing "db->pooled-connection-spec marks a connection pool invalid if the db details map changes\n"
      (let [db                       (mt/db)
            hash-change-called-times (atom 0)
            hash-change-fn           (fn [db-id]
                                       (is (= (u/the-id db) db-id))
                                       (swap! hash-change-called-times inc)
                                       nil)]
        (try
          (sql-jdbc.conn/invalidate-pool-for-db! db)
          ;; a little bit hacky to redefine the log fn, but it's the most direct way to test
          (with-redefs [sql-jdbc.conn/log-jdbc-spec-hash-change-msg! hash-change-fn]
            (let [pool-spec-1 (sql-jdbc.conn/db->pooled-connection-spec db)
                  db-hash-1   (get @@#'sql-jdbc.conn/database-id->jdbc-spec-hash (u/the-id db))]
              (testing "hash value calculated correctly for new pooled conn"
                (is (some? pool-spec-1))
                (is (integer? db-hash-1))
                (is (not= db-hash-1 0)))
              (testing "changing DB details results in hash value changing and connection being invalidated"
                (let [db-perturbed (perturb-db-details db)]
                  (testing "The calculated hash should be different"
                    (is (not= (#'sql-jdbc.conn/jdbc-spec-hash db)
                              (#'sql-jdbc.conn/jdbc-spec-hash db-perturbed))))
                  (t2/update! Database (mt/id) {:details (:details db-perturbed)})
                  (let [ ;; this call should result in the connection pool becoming invalidated, and the new hash value
                        ;; being stored based upon these updated details
                        pool-spec-2  (sql-jdbc.conn/db->pooled-connection-spec db-perturbed)
                        db-hash-2    (get @@#'sql-jdbc.conn/database-id->jdbc-spec-hash (u/the-id db))]
                    ;; to throw a wrench into things, kick off a sync of the original db (unperturbed); this
                    ;; simulates a long running sync that began before the perturbed details were saved to the app DB
                    ;; the sync steps SHOULD NOT invalidate the connection pool, because doing so could cause a seesaw
                    ;; effect that continuously invalidates the connection pool on every sync step and query, which
                    ;; wreaks havoc (#18499)
                    ;; instead, the connection pool code will simply fetch the newest DatabaseInstance it
                    ;; can find in the app DB, in the case of a hash mismatch, and check AGAIN to see whether the hash
                    ;; still doesn't match (in this test case, it should actually match this time, because we updated
                    ;; the app DB with the perturbed DatabaseInstance above here)
                    ;; this should still see a hash mismatch in the case that the DB details were updated external to
                    ;; this process (i.e. by a different instance), since our in-memory hash value still wouldn't match
                    ;; even after getting the latest `DatabaseInstance`
                    (sync/sync-database! db {:scan :schema})
                    (is (some? pool-spec-2))
                    (is (= 1 @hash-change-called-times) "One hash change should have been logged")
                    (is (integer? db-hash-2))
                    (is (not= db-hash-2 0))
                    (is (not= db-hash-1 db-hash-2)))))))
          (finally
            ;; restore the original test DB details, no matter what just happened
            (t2/update! Database (mt/id) {:details (:details db)}))))))
  (testing "postgres secrets are stable (#23034)"
    (mt/with-temp [Secret secret {:name       "file based secret"
                                  :kind       :perm-cert
                                  :source     nil
                                  :value      (.getBytes "super secret")
                                  :creator_id (mt/user->id :crowberto)}]
      (let [db {:engine  :postgres
                :details {:ssl                      true
                          :ssl-mode                 "verify-ca"
                          :ssl-root-cert-options    "uploaded"
                          :ssl-root-cert-creator-id (mt/user->id :crowberto)
                          :ssl-root-cert-source     nil
                          :ssl-root-cert-id         (:id secret)
                          :ssl-root-cert-created-at "2022-07-25T15:57:51.556-05:00"}}]
        (is (instance? java.io.File
                       (:sslrootcert (#'sql-jdbc.conn/connection-details->spec :postgres
                                                                               (:details db))))
            "Secrets not loaded for db connections")
        (is (= (#'sql-jdbc.conn/jdbc-spec-hash db)
               (#'sql-jdbc.conn/jdbc-spec-hash db))
            "Same db produced different hashes due to secrets")))))

(deftest connection-pool-does-not-cache-audit-db
  (mt/test-drivers #{:h2 :mysql :postgres}
    (when config/ee-available?
      (t2/delete! 'Database {:where [:= :is_audit true]})
      (let [status (mbc/ensure-audit-db-installed!)
            audit-db-id (t2/select-one-fn :id 'Database {:where [:= :is_audit true]})
            _ (is (= :metabase-enterprise.audit-app.audit/installed status))
            _ (is (= 13371337 audit-db-id))
            first-pool (sql-jdbc.conn/db->pooled-connection-spec audit-db-id)
            second-pool (sql-jdbc.conn/db->pooled-connection-spec audit-db-id)]
        (is (= first-pool second-pool))
        (is (= ::audit-db-not-in-cache!
               (get @#'sql-jdbc.conn/database-id->connection-pool audit-db-id ::audit-db-not-in-cache!)))))))

(deftest ^:parallel include-unreturned-connection-timeout-test
  (testing "We should be setting unreturnedConnectionTimeout; it should be the same as the query timeout (#33646)"
    (is (=? {"unreturnedConnectionTimeout" integer?}
            (sql-jdbc.conn/data-warehouse-connection-pool-properties :h2 (mt/db))))))

(deftest unreturned-connection-timeout-test
  (testing "We should be able to set jdbc-data-warehouse-unreturned-connection-timeout-seconds via env var (#33646)"
    (mt/with-temp-env-var-value! [mb-jdbc-data-warehouse-unreturned-connection-timeout-seconds "20"]
      (is (= 20
             (sql-jdbc.conn/jdbc-data-warehouse-unreturned-connection-timeout-seconds))))))

(defn- init-h2-tcp-server [port]
  (let [args   ["-tcp" "-tcpPort", (str port), "-tcpAllowOthers" "-tcpDaemon"]
        server (Server/createTcpServer (into-array args))]
    (doto server (.start))))

(deftest test-ssh-tunnel-connection
  ;; TODO: Formerly this test ran against "all JDBC drivers except this big list":
  ;; (apply disj (sql-jdbc.tu/sql-jdbc-drivers)
  ;;        :sqlite :h2 :oracle :vertica :presto-jdbc :bigquery-cloud-sdk :redshift :athena
  ;;        (tqpt/timeseries-drivers))
  ;; which does not leave very many drivers!
  ;; That form is not extensible by 3P driver authors who need to exclude their driver as well. Since some drivers
  ;; (eg. Oracle) do seem to support SSH tunnelling but still fail on this test, it's not clear if this should be
  ;; controlled by a driver feature, a ^:dynamic override, or something else.
  ;; For now I'm making this test run against only `#{:postgres :mysql :snowflake}` like the below.
  (mt/test-drivers #{:postgres :mysql :snowflake}
    (testing "ssh tunnel is established"
      (let [tunnel-db-details (assoc (:details (mt/db))
                                     :tunnel-enabled true
                                     :tunnel-host "localhost"
                                     :tunnel-auth-option "password"
                                     :tunnel-port ssh-test/ssh-mock-server-with-password-port
                                     :tunnel-user ssh-test/ssh-username
                                     :tunnel-pass ssh-test/ssh-password)]
        (t2.with-temp/with-temp [Database tunneled-db {:engine (tx/driver), :details tunnel-db-details}]
          (mt/with-db tunneled-db
            (sync/sync-database! (mt/db))
            (is (= [["Polo Lounge"]]
                   (mt/rows (mt/run-mbql-query venues {:filter [:= $id 60] :fields [$name]}))))))))))

(deftest test-ssh-tunnel-reconnection
  ;; for now, run against Postgres and mysql, although in theory it could run against many different kinds
  (mt/test-drivers #{:postgres :mysql :snowflake}
    (testing "ssh tunnel is reestablished if it becomes closed, so subsequent queries still succeed"
      (let [tunnel-db-details (assoc (:details (mt/db))
                                     :tunnel-enabled true
                                     :tunnel-host "localhost"
                                     :tunnel-auth-option "password"
                                     :tunnel-port ssh-test/ssh-mock-server-with-password-port
                                     :tunnel-user ssh-test/ssh-username
                                     :tunnel-pass ssh-test/ssh-password)]
        (t2.with-temp/with-temp [Database tunneled-db {:engine (tx/driver), :details tunnel-db-details}]
          (mt/with-db tunneled-db
            (sync/sync-database! (mt/db))
            (letfn [(check-row []
                      (is (= [["Polo Lounge"]]
                             (mt/rows (mt/run-mbql-query venues {:filter [:= $id 60] :fields [$name]})))))]
              ;; check that some data can be queried
              (check-row)
              ;; kill the ssh tunnel; fortunately, we have an existing function that can do that
              (ssh/close-tunnel! (sql-jdbc.conn/db->pooled-connection-spec (mt/db)))
              ;; check the query again; the tunnel should have been reestablished
              (check-row))))))))

(deftest test-ssh-tunnel-connection-h2
  (testing (str "We need a customized version of this test for H2, because H2 requires bringing up its TCP server to tunnel into. "
                "It will bring up a new H2 TCP server, pointing to an existing DB file (stored in source control, called 'tiny-db', "
                "with a single table called 'my_tbl' and a GUEST user with password 'guest'); it will then use an SSH tunnel over "
                "localhost to connect to this H2 server's TCP port to execute native queries against that table.")
    (mt/with-driver :h2
      (testing "ssh tunnel is established"
        (let [h2-port (tu/find-free-port)
              server  (init-h2-tcp-server h2-port)
              ;; Use ACCESS_MODE_DATA=r to avoid updating the DB file
              uri     (format "tcp://localhost:%d/./test_resources/ssh/tiny-db;USER=GUEST;PASSWORD=guest;ACCESS_MODE_DATA=r" h2-port)
              h2-db   {:port               h2-port
                       :host               "localhost"
                       :db                 uri
                       :tunnel-enabled     true
                       :tunnel-host        "localhost"
                       :tunnel-auth-option "password"
                       :tunnel-port        ssh-test/ssh-mock-server-with-password-port
                       :tunnel-user        ssh-test/ssh-username
                       :tunnel-pass        ssh-test/ssh-password}]
          (try
            (t2.with-temp/with-temp [Database db {:engine :h2, :details h2-db}]
              (mt/with-db db
                (sync/sync-database! db)
<<<<<<< HEAD
                (is (=? {:cols [{:base_type    :type/Text
                                 :effective_type :type/Text
                                 :display_name "COL1"
                                 :field_ref    [:field "COL1" {:base-type :type/Text}]
                                 :name         "COL1"
                                 :source       :native}
                                {:base_type    :type/Decimal
                                 :effective_type :type/Decimal
                                 :display_name "COL2"
                                 :field_ref    [:field "COL2" {:base-type :type/Decimal}]
                                 :name         "COL2"
                                 :source       :native}]
                         :rows [["First Row"  19.10M]
                                ["Second Row" 100.40M]
                                ["Third Row"  91884.10M]]}
                        (-> {:query "SELECT col1, col2 FROM my_tbl;"}
                            (mt/native-query)
                            (qp/process-query)
                            (qp.test-util/rows-and-cols))))))
=======
                (is (= {:cols [{:base_type    :type/Text
                                :effective_type :type/Text
                                :display_name "COL1"
                                :field_ref    [:field "COL1" {:base-type :type/Text}]
                                :name         "COL1"
                                :source       :native}
                               {:base_type    :type/Decimal
                                :effective_type :type/Decimal
                                :display_name "COL2"
                                :field_ref    [:field "COL2" {:base-type :type/Decimal}]
                                :name         "COL2"
                                :source       :native}]
                        :rows [["First Row"  19.10M]
                               ["Second Row" 100.40M]
                               ["Third Row"  91884.10M]]}
                       (-> {:query "SELECT col1, col2 FROM my_tbl;"}
                           (mt/native-query)
                           (qp/process-query)
                           (qp.test-util/rows-and-cols))))))
>>>>>>> 2cb5dd19
            (finally (.stop ^Server server))))))))

(deftest test-ssh-tunnel-reconnection-h2
  (testing (str "We need a customized version of this test for H2, because H2 requires bringing up its TCP server to tunnel into. "
                "It will bring up a new H2 TCP server, pointing to an existing DB file (stored in source control, called 'tiny-db', "
                "with a single table called 'my_tbl' and a GUEST user with password 'guest'); it will then use an SSH tunnel over "
                "localhost to connect to this H2 server's TCP port to execute native queries against that table.")
    (mt/with-driver :h2
      (testing "ssh tunnel is reestablished if it becomes closed, so subsequent queries still succeed (H2 version)"
        (let [h2-port (tu/find-free-port)
              server  (init-h2-tcp-server h2-port)
              ;; Use ACCESS_MODE_DATA=r to avoid updating the DB file
              uri     (format "tcp://localhost:%d/./test_resources/ssh/tiny-db;USER=GUEST;PASSWORD=guest;ACCESS_MODE_DATA=r" h2-port)
              h2-db   {:port               h2-port
                       :host               "localhost"
                       :db                 uri
                       :tunnel-enabled     true
                       :tunnel-host        "localhost"
                       :tunnel-auth-option "password"
                       :tunnel-port        ssh-test/ssh-mock-server-with-password-port
                       :tunnel-user        ssh-test/ssh-username
                       :tunnel-pass        ssh-test/ssh-password}]
          (try
            (t2.with-temp/with-temp [Database db {:engine :h2, :details h2-db}]
              (mt/with-db db
                (sync/sync-database! db)
                (letfn [(check-data [] (is (=? {:cols [{:base_type    :type/Text
                                                        :effective_type :type/Text
                                                        :display_name "COL1"
                                                        :field_ref    [:field "COL1" {:base-type :type/Text}]
                                                        :name         "COL1"
                                                        :source       :native}
                                                       {:base_type    :type/Decimal
                                                        :effective_type :type/Decimal
                                                        :display_name "COL2"
                                                        :field_ref    [:field "COL2" {:base-type :type/Decimal}]
                                                        :name         "COL2"
                                                        :source       :native}]
                                                :rows [["First Row"  19.10M]
                                                       ["Second Row" 100.40M]
                                                       ["Third Row"  91884.10M]]}
                                               (-> {:query "SELECT col1, col2 FROM my_tbl;"}
                                                   (mt/native-query)
                                                   (qp/process-query)
                                                   (qp.test-util/rows-and-cols)))))]
                  ;; check that some data can be queried
                  (check-data)
                  ;; kill the ssh tunnel; fortunately, we have an existing function that can do that
                  (ssh/close-tunnel! (sql-jdbc.conn/db->pooled-connection-spec db))
                  ;; check the query again; the tunnel should have been reestablished
                  (check-data))))
            (finally (.stop ^Server server))))))))<|MERGE_RESOLUTION|>--- conflicted
+++ resolved
@@ -303,7 +303,6 @@
             (t2.with-temp/with-temp [Database db {:engine :h2, :details h2-db}]
               (mt/with-db db
                 (sync/sync-database! db)
-<<<<<<< HEAD
                 (is (=? {:cols [{:base_type    :type/Text
                                  :effective_type :type/Text
                                  :display_name "COL1"
@@ -323,27 +322,6 @@
                             (mt/native-query)
                             (qp/process-query)
                             (qp.test-util/rows-and-cols))))))
-=======
-                (is (= {:cols [{:base_type    :type/Text
-                                :effective_type :type/Text
-                                :display_name "COL1"
-                                :field_ref    [:field "COL1" {:base-type :type/Text}]
-                                :name         "COL1"
-                                :source       :native}
-                               {:base_type    :type/Decimal
-                                :effective_type :type/Decimal
-                                :display_name "COL2"
-                                :field_ref    [:field "COL2" {:base-type :type/Decimal}]
-                                :name         "COL2"
-                                :source       :native}]
-                        :rows [["First Row"  19.10M]
-                               ["Second Row" 100.40M]
-                               ["Third Row"  91884.10M]]}
-                       (-> {:query "SELECT col1, col2 FROM my_tbl;"}
-                           (mt/native-query)
-                           (qp/process-query)
-                           (qp.test-util/rows-and-cols))))))
->>>>>>> 2cb5dd19
             (finally (.stop ^Server server))))))))
 
 (deftest test-ssh-tunnel-reconnection-h2
