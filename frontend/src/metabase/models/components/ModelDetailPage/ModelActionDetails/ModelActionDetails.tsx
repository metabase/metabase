import React, { useCallback, useMemo } from "react";
import { connect } from "react-redux";
import { t } from "ttag";
import _ from "underscore";

import Button from "metabase/core/components/Button";
import Link from "metabase/core/components/Link";

import Actions from "metabase/entities/actions";
import { parseTimestamp } from "metabase/lib/time";
import * as Urls from "metabase/lib/urls";

import type { Card, WritebackAction } from "metabase-types/api";
import type { Dispatch, State } from "metabase-types/store";
import type Question from "metabase-lib/Question";

import {
  EmptyStateContainer,
  EmptyStateTitle,
  EmptyStateMessage,
  EmptyStateActionContainer,
} from "../EmptyState.styled";
import ModelActionListItem from "./ModelActionListItem";
import {
  Root,
  ActionsHeader,
  ActionMenu,
  ActionList,
  ActionAlert,
} from "./ModelActionDetails.styled";

interface OwnProps {
  model: Question;
}

interface DispatchProps {
  onEnableImplicitActions: () => void;
  onArchiveAction: (action: WritebackAction) => void;
}

interface ActionsLoaderProps {
  actions: WritebackAction[];
}

type Props = OwnProps & DispatchProps & ActionsLoaderProps;

function mapDispatchToProps(dispatch: Dispatch, { model }: OwnProps) {
  return {
    onEnableImplicitActions: () =>
      dispatch(Actions.actions.enableImplicitActionsForModel(model.id())),
    onArchiveAction: (action: WritebackAction) =>
      dispatch(Actions.objectActions.setArchived(action, true)),
  };
}

function ModelActionDetails({
  model,
  actions,
  onEnableImplicitActions,
  onArchiveAction,
}: Props) {
  const database = model.database();
  const hasActionsEnabled = database != null && database.hasActionsEnabled();
  const canWrite = model.canWriteActions();
  const hasImplicitActions = actions.some(action => action.type === "implicit");

  const actionsSorted = useMemo(
    () => _.sortBy(actions, mostRecentFirst),
    [actions],
  );

  const menuItems = useMemo(() => {
    return [
      {
        title: t`Create basic actions`,
        icon: "bolt",
        action: onEnableImplicitActions,
      },
    ];
  }, [onEnableImplicitActions]);

  const renderActionListItem = useCallback(
    (action: WritebackAction) => {
<<<<<<< HEAD
      const card = model.card() as Card;
      const actionUrl = Urls.action(card, action.id);

      return (
        <li key={action.id} aria-label={action.name}>
          <ModelActionListItem action={action} actionUrl={actionUrl} />
        </li>
      );
    },
    [model],
=======
      const editorUrl = Urls.action(model.card() as Card, action.id);
      const onArchive = canWrite ? () => onArchiveAction(action) : undefined;
      return (
        <li key={action.id} aria-label={action.name}>
          <ModelActionListItem
            action={action}
            editorUrl={editorUrl}
            canWrite={canWrite}
            onArchive={onArchive}
          />
        </li>
      );
    },
    [model, canWrite, onArchiveAction],
>>>>>>> 50882c06
  );

  const newActionUrl = Urls.newAction(model.card() as Card);

  return (
    <Root>
      {canWrite && (
        <ActionsHeader>
          <Button as={Link} to={newActionUrl}>{t`New action`}</Button>
          {!hasImplicitActions && (
            <ActionMenu
              triggerIcon="ellipsis"
              items={menuItems}
              triggerProps={ACTION_MENU_TRIGGER_PROPS}
            />
          )}
        </ActionsHeader>
      )}
      {database && !hasActionsEnabled && (
        <ActionAlert icon="warning" variant="error">
          {t`Running Actions is not enabled for database ${database.displayName()}`}
        </ActionAlert>
      )}
      {actions.length > 0 ? (
        <ActionList aria-label={t`Action list`}>
          {actionsSorted.map(renderActionListItem)}
        </ActionList>
      ) : (
        <NoActionsState
          hasCreateButton={canWrite}
          onCreateClick={onEnableImplicitActions}
        />
      )}
    </Root>
  );
}

function NoActionsState({
  hasCreateButton,
  onCreateClick,
}: {
  hasCreateButton: boolean;
  onCreateClick: () => void;
}) {
  return (
    <EmptyStateContainer>
      <EmptyStateTitle>{t`No actions have been created yet.`}</EmptyStateTitle>
      <EmptyStateMessage>{t`Get started quickly with some basic actions to create, edit and delete, or create your own from scratch.`}</EmptyStateMessage>
      {hasCreateButton && (
        <EmptyStateActionContainer>
          <Button
            icon="bolt"
            onClick={onCreateClick}
          >{t`Create basic actions`}</Button>
        </EmptyStateActionContainer>
      )}
    </EmptyStateContainer>
  );
}

function mostRecentFirst(action: WritebackAction) {
  const createdAt = parseTimestamp(action["created_at"]);
  return -createdAt.unix();
}

const ACTION_MENU_TRIGGER_PROPS = {
  "data-testid": "new-action-menu",
};

export default _.compose(
  Actions.loadList({
    query: (state: State, { model }: OwnProps) => ({
      "model-id": model.id(),
    }),
  }),
  connect(null, mapDispatchToProps),
)(ModelActionDetails);<|MERGE_RESOLUTION|>--- conflicted
+++ resolved
@@ -81,18 +81,6 @@
 
   const renderActionListItem = useCallback(
     (action: WritebackAction) => {
-<<<<<<< HEAD
-      const card = model.card() as Card;
-      const actionUrl = Urls.action(card, action.id);
-
-      return (
-        <li key={action.id} aria-label={action.name}>
-          <ModelActionListItem action={action} actionUrl={actionUrl} />
-        </li>
-      );
-    },
-    [model],
-=======
       const editorUrl = Urls.action(model.card() as Card, action.id);
       const onArchive = canWrite ? () => onArchiveAction(action) : undefined;
       return (
@@ -107,7 +95,6 @@
       );
     },
     [model, canWrite, onArchiveAction],
->>>>>>> 50882c06
   );
 
   const newActionUrl = Urls.newAction(model.card() as Card);
