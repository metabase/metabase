--- conflicted
+++ resolved
@@ -40,21 +40,12 @@
 
 (defn do-with-captured-channel-send!
   [thunk]
-  (with-send-notification-sync
-<<<<<<< HEAD
-    (with-redefs
-      [channel/send! (fn [channel message]
-                       (swap! captured-messages update (:type channel) u/conjv message))]
-      (thunk)
-      @captured-messages)))
-=======
-    (let [channel-messages (atom {})]
-      (with-redefs
-       [channel/send! (fn [channel message]
-                        (swap! channel-messages update (:type channel) u/conjv message))]
-        (thunk)
-        @channel-messages))))
->>>>>>> 2bb13205
+  (with-redefs
+    [channel/send! (fn [channel message]
+                     (swap! captured-messages update (:type channel) u/conjv message))]
+    (thunk)
+    @captured-messages)))
+
 
 (defmacro with-captured-channel-send!
   "Macro that captures all messages sent to channels in the body of the macro.
