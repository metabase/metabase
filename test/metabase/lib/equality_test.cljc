(ns metabase.lib.equality-test
  (:require
   #?@(:cljs ([metabase.test-runner.assert-exprs.approximately-equal]))
   [clojure.pprint :as pprint]
   [clojure.test :refer [are deftest is testing]]
   [clojure.test.check.generators :as gen]
   [malli.generator :as mg]
   [medley.core :as m]
   [metabase.lib.core :as lib]
   [metabase.lib.equality :as lib.equality]
   [metabase.lib.metadata :as lib.metadata]
   [metabase.lib.metadata.calculation :as lib.metadata.calculation]
   [metabase.lib.options :as lib.options]
   [metabase.lib.ref :as lib.ref]
   [metabase.lib.test-metadata :as meta]
   [metabase.lib.test-util :as lib.tu]
   [metabase.util :as u]
   [metabase.util.malli.registry :as mr]))

#?(:cljs (comment metabase.test-runner.assert-exprs.approximately-equal/keep-me))

(deftest ^:parallel untyped-map-test
  (testing "equal"
    (are [x y] (lib.equality/= x y)
      {}                      {}
      {:a 1}                  {:a 1}
      {:a 1}                  {:a 1, :b/c 2}
      {:a 1, :b/c 2}          {:a 1, :b/c 2}
      {:a 1, :b/c 2}          {:a 1, :b/c 3}
      {:a 1, :b {:c/d 3}}     {:a 1, :b {:c/d 4}}
      {:a 1, :b [{:c/d 3} 4]} {:a 1, :b [{:c/d 4} 4]}))
  (testing "not equal"
    (are [x y] (not (lib.equality/= x y))
      {}                            nil
      {:a 1}                        nil
      {:a 1}                        {}
      {:a 1}                        {:a 2}
      {:a 1}                        {:a 1, :b 1}
      {:a 1, :b/c 2}                {:a 2, :b/c 2}
      {:a 1, :b {:c/d 3, :e 5}}     {:a 1, :b {:c/d 4, :e 6}}
      {:a 1, :b [2 {:c/d 3, :e 5}]} {:a 1, :b [2 {:c/d 4, :e 6}]})))

(deftest ^:parallel typed-map-test
  (testing "equal"
    (are [x y] (lib.equality/= x y)
      {:lib/type :m}               {:lib/type :m}
      {:lib/type :m, :a 1}         {:lib/type :m, :a 1}
      {:lib/type :m, :a 1}         {:lib/type :m, :a 1, :b/c 2}
      {:lib/type :m, :a 1, :b/c 2} {:lib/type :m, :a 1, :b/c 2}
      {:lib/type :m, :a 1, :b/c 2} {:lib/type :m, :a 1, :b/c 3}))
  (testing "not equal"
    (are [x y] (not (lib.equality/= x y))
      {:lib/type :m}                nil
      {:lib/type :m}                {}
      {:lib/type :m, :a 1}          {:a 1}
      {:lib/type :m, :a 1}          {:a 1, :b/c 2}
      {:lib/type :m, :a 1, :b/c 2}  {:a 1, :b/c 2}
      {:lib/type :m, :a 1, :b/c 2}  {:a 1, :b/c 3}
      {:lib/type :m1}             {:lib/type :m2}
      {:lib/type :m1, :a 1}         {:lib/type :m2, :a 1}
      {:lib/type :m1, :a 1}         {:lib/type :m2, :a 1, :b/c 2}
      {:lib/type :m1, :a 1, :b/c 2} {:lib/type :m2, :a 1, :b/c 2}
      {:lib/type :m1, :a 1, :b/c 2} {:lib/type :m2, :a 1, :b/c 3}
      {:lib/type :m, :a 1}          {:lib/type :m}
      {:lib/type :m, :a 1}          {:lib/type :m, :a 2}
      {:lib/type :m, :a 1}          {:lib/type :m, :a 1, :b 1}
      {:lib/type :m, :a 1, :b/c 2}  {:lib/type :m, :a 2, :b/c 2})))

(deftest ^:parallel simple-sequence-test
  (testing "equal"
    (are [xs ys] (lib.equality/= xs ys)
      [1 2 3]                          [1 2 3]
      (list 1 2 3)                     (list 1 2 3)
      [1 2 3]                          (list 1 2 3)
      [1 {:a {:b/c 1}}]                [1 {:a {:b/c 2}}]
      [1 {:lib/type :m, :a 1, :b/c 2}] [1 {:lib/type :m, :a 1, :b/c 3}]))
  (testing "not equal"
    (are [xs ys] (not (lib.equality/= xs ys))
      [1 2 3]         [1 2]
      [1 2 3]         [1 2 3 4]
      [1 2 3]         [1 2 4]
      [1 2 3]         [1 4 3]
      [1 {:a {:b 1}}] [1 {:a {:b 2}}])))

(deftest ^:parallel mbql-clause-test
  (testing "equal"
    (are [xs ys] (lib.equality/= xs ys)
      [:tag 2 3]                          [:tag 2 3]
      [:tag {:a {:b/c 1}}]                [:tag {:a {:b/c 2}}]
      [:tag {:lib/type :m, :a 1, :b/c 2}] [:tag {:lib/type :m, :a 1, :b/c 3}]))
  (testing "not equal"
    (are [xs ys] (not (lib.equality/= xs ys))
      [:tag 2 3]         [:tag 2]
      [:tag 2 3]         [:tag 2 3 4]
      [:tag 2 3]         [:tag 2 4]
      [:tag 2 3]         [:tag 4 3]
      [:tag {:a {:b 1}}] [:tag {:a {:b 2}}])))

(deftest ^:parallel =-ignores-uuids-test
  (testing "should be equal"
    (are [x y] (lib.equality/= x y)
      ;; should ignore different UUIDs
      [:field {:lib/uuid "00000000-0000-0000-0000-000000000000"} 1]
      [:field {:lib/uuid "00000000-0000-0000-0000-000000000001"} 1]

      ;; should recurse into subclauses correctly
      [:=
       {:lib/uuid "00000000-0000-0000-0000-000000000000"}
       [:field {:lib/uuid "00000000-0000-0000-0000-000000000001"} 1]
       [:field {:lib/uuid "00000000-0000-0000-0000-000000000002"} 2]]
      [:=
       {:lib/uuid "00000000-0000-0000-0000-000000000003"}
       [:field {:lib/uuid "00000000-0000-0000-0000-000000000004"} 1]
       [:field {:lib/uuid "00000000-0000-0000-0000-000000000005"} 2]]))
  (testing "should not be equal"
    (are [x y] (not (lib.equality/= x y))
      ;; field IDs differ
      [:field {:lib/uuid "00000000-0000-0000-0000-000000000000"} 1]
      [:field {:lib/uuid "00000000-0000-0000-0000-000000000001"} 2]

      ;; should not be equal because :base-types differ
      [:=
       {:lib/uuid "00000000-0000-0000-0000-000000000000"}
       [:field {:lib/uuid "00000000-0000-0000-0000-000000000001", :base-type :type/Integer} 1]
       [:field {:lib/uuid "00000000-0000-0000-0000-000000000002"} 2]]
      [:=
       {:lib/uuid "00000000-0000-0000-0000-000000000003"}
       [:field {:lib/uuid "00000000-0000-0000-0000-000000000004", :base-type :type/Text} 1]
       [:field {:lib/uuid "00000000-0000-0000-0000-000000000005"} 2]])))

;;; The stuff below is for generative testing; the goal is to generate two big horrible maps and or other MBQL
;;; expressions where everything other than namespaced keywords are equal, and then compare them.

(def ^:private map-key-generator
  "Generate a map key. Initially generate a key; if the key is a qualified keyword, toss a coin and maybe randomly
  generate a DIFFERENT qualified keyword instead of the one we originally generated. Otherwise return the original
  key.

  The goal here is to generate pairs of maps from a mix of key-value pairs that satisfies one of these goals:

  1. keys are the same, and values are the same

  2. keys are the same qualified keyword, but values are different

  3. keys are different qualified keywords

  This is so we can test equality, e.g. `{:a 1, :b/c 2}` and `{:a 1, :b/c 3}` should be considered equal if we ignore
  the qualified keyword keys."
  (gen/one-of
   [(mg/generator simple-keyword?)
    (mg/generator string?)
    (gen/fmap rand-nth
              (mg/generator [:repeat {:min 2, :max 2} qualified-keyword?]))]))

(def map-pair-generator
  "Generate a key-value pair using the rules discussed above."
  (let [expr-generator (gen/recursive-gen
                        (fn [_gen] (mg/generator [:ref ::expr]))
                        (gen/return nil))]
    (gen/bind map-key-generator
              (fn [k]
                (let [expr-generator (if-not (qualified-keyword? k)
                                       expr-generator
                                       (gen/fmap rand-nth
                                                 (gen/tuple expr-generator
                                                            expr-generator)))]
                  (gen/fmap (fn [v]
                              [k v])
                            expr-generator))))))

(def ^:private map-pairs
  [:repeat
   {:max 2}
   [:tuple
    {:gen/gen map-pair-generator}
    :any
    :any]])

(mr/def ::map
  [:map
   {:gen/schema map-pairs
    :gen/fmap   (fn [kvs]
                  (into {} kvs))}])

(mr/def ::exprs
  [:cat
   {:gen/fmap (fn [exprs]
                ;; sequence of exprs can't start with a keyword, otherwise it would be an MBQL clause. Add an extra
                ;; value at the beginning if the generated value starts with a keyword.
                (let [exprs (if (keyword? (first exprs))
                              (cons {:a 1} exprs)
                              exprs)]
                  ;; randomly return either a vector or sequence.
                  (mg/generate [:or
                                [:= {} (apply list exprs)]
                                [:= {} (vec exprs)]])))}
   [:repeat
    {:max 5}
    [:ref ::expr]]])

(mr/def ::mbql-clause
  [:cat
   ;; coerce output to a vector.
   {:gen/fmap vec}
   simple-keyword?
   [:schema [:ref ::map]]
   [:repeat {:min 0, :max 3} [:ref ::expr]]])

(mr/def ::expr
  [:or
   :int
   :double
   :keyword
   :string
   :boolean
   [:= {} nil]
   [:ref ::map]
   [:ref ::exprs]
   [:ref ::mbql-clause]])

(deftest ^:parallel generative-equality-test
  (doseq [schema [::expr ::map]
          seed   (let [num-tests 50
                       start     (rand-int 1000000)]
                   (range start (+ start num-tests)))]
    (let [x (mg/generate schema {:seed seed})
          y (mg/generate schema {:seed seed})]
      (testing (str \newline (u/pprint-to-str (list `lib.equality/= (list 'quote x) (list 'quote y))))
        (is (lib.equality/= x y))))))

(deftest ^:parallel ignore-temporal-unit-test
  (let [query    (lib/query meta/metadata-provider (meta/table-metadata :orders))
        column   (meta/field-metadata :orders :created-at)
        needle   (-> column
                     (lib/with-temporal-bucket :month)
                     lib/ref)
        haystack (lib.metadata.calculation/returned-columns query)]
    (testing "Should find a matching column ignoring :temporal-unit if needed (#32920)"
      (is (=? column
              (lib.equality/find-matching-column needle haystack))))
    (testing "Should find a matching ref ignoring :temporal-unit if needed (#32920)"
      (is (=? [:field
               {:lib/uuid       string?
                :base-type      :type/DateTimeWithLocalTZ
                :effective-type :type/DateTimeWithLocalTZ}
               (meta/id :orders :created-at)]
              (lib.equality/find-matching-ref column (map lib/ref haystack)))))))

(deftest ^:parallel mark-selected-columns-ignore-temporal-unit-test
  (testing "Mark columns selected even if they have a :temporal-unit (#32920)"
    (let [query    (lib/query meta/metadata-provider (meta/table-metadata :orders))
          cols     (lib.metadata.calculation/returned-columns query)
          selected [(-> (meta/field-metadata :orders :created-at)
                        (lib/with-temporal-bucket :month)
                        lib/ref)]]
      (is (= [{:name "ID",         :selected? false}
              {:name "USER_ID",    :selected? false}
              {:name "PRODUCT_ID", :selected? false}
              {:name "SUBTOTAL",   :selected? false}
              {:name "TAX",        :selected? false}
              {:name "TOTAL",      :selected? false}
              {:name "DISCOUNT",   :selected? false}
              {:name "CREATED_AT", :selected? true}
              {:name "QUANTITY",   :selected? false}]
             (mapv #(select-keys % [:name :selected?])
                   (lib.equality/mark-selected-columns cols selected))
             (mapv #(select-keys % [:name :selected?])
                   (lib.equality/mark-selected-columns query -1 cols selected)))))))

(deftest ^:parallel find-matching-column-by-id-test
  (testing "find-matching-column should find columns based on matching ID (#31482) (#33453)"
    (let [query (lib.tu/query-with-join)
          cols  (lib/returned-columns query)
          refs  (map lib.ref/ref cols)
          a-ref [:field {:lib/uuid (str (random-uuid))
                         :base-type :type/Text
                         :join-alias "Cat"}
                 (meta/id :categories :name)]]
      (is (=? [[:field {} (meta/id :venues :id)]
               [:field {} (meta/id :venues :name)]
               [:field {} (meta/id :venues :category-id)]
               [:field {} (meta/id :venues :latitude)]
               [:field {} (meta/id :venues :longitude)]
               [:field {} (meta/id :venues :price)]
               [:field {} (meta/id :categories :id)]
               [:field {} (meta/id :categories :name)]]
              refs))
      (is (= (nth cols 7)
             (lib.equality/find-matching-column a-ref cols)
             (lib.equality/find-matching-column query -1 a-ref cols))))))

(deftest ^:parallel find-matching-column-from-column-test
  (let [query (-> (lib.tu/venues-query)
                  (lib/breakout (meta/field-metadata :venues :id)))
        filterable-cols (lib/filterable-columns query)
        matched-from-col (lib.equality/find-matching-column query -1 (m/find-first :breakout-positions (lib/breakoutable-columns query)) filterable-cols)
        matched-from-ref (lib.equality/find-matching-column query -1 (first (lib/breakouts query)) filterable-cols)]
    (is (=?
         {:id (meta/id :venues :id)}
         matched-from-ref))
    (is (=?
         {:id (meta/id :venues :id)}
         matched-from-col))
    (is (= matched-from-ref
           matched-from-col))))

(deftest ^:parallel find-matching-column-by-name-test
  (testing "find-matching-column should find columns based on matching name"
    (let [query (lib/append-stage (lib.tu/query-with-join))
          cols  (lib/returned-columns query)
          refs  (map lib.ref/ref cols)]
      (is (=? [[:field {} "ID"]          ; 0
               [:field {} "NAME"]        ; 1
               [:field {} "CATEGORY_ID"] ; 2
               [:field {} "LATITUDE"]    ; 3
               [:field {} "LONGITUDE"]   ; 4
               [:field {} "PRICE"]       ; 5
               [:field {} "Cat__ID"]     ; 6
               [:field {} "Cat__NAME"]]  ; 7
              refs))
      (testing (str "\n" (with-out-str
                           (pprint/print-table
                            [:name :lib/original-join-alias :lib/original-name :lib/deduplicated-name :lib/source-column-alias :lib/desired-column-alias]
                            cols)))
        (are [a-ref expected-index] (= (nth cols expected-index)
                                       (lib.equality/find-matching-column a-ref cols)
                                       (lib.equality/find-matching-column query -1 a-ref cols))
          ;; Good ref.
          [:field {:lib/uuid (str (random-uuid)), :base-type :type/Text}
           "Cat__NAME"]
          7

          ;; INCORRECT REF. We shouldn't be using the join alias here since the join happened in a previous stage, and
          ;; we should definitely not be using it in combination with the desired column alias.
          [:field {:lib/uuid (str (random-uuid)), :base-type :type/Text, :join-alias "Cat"}
           "Cat__NAME"]
          7

          ;; INCORRECT REF. This would be a correct ref in the stage the join happened.
          [:field {:lib/uuid (str (random-uuid)), :base-type :type/Text, :join-alias "Cat"}
           "NAME"]
          7

          ;; Acceptable ref -- this is the historic ref that would have been returned by QP metadata results.
          [:field {:lib/uuid (str (random-uuid)), :base-type :type/Text} "NAME_2"]
          7

          ;; Good ref
          [:field {:lib/uuid (str (random-uuid)), :base-type :type/Text} "NAME"]
          1)))))

(deftest ^:parallel find-matching-column-self-join-test
  (testing "find-matching-column with a self join"
    (let [query     (lib.tu/query-with-self-join)
          cols      (for [col (meta/fields :orders)]
                      (meta/field-metadata :orders col))
          table-col #(assoc % :lib/source :source/table-defaults)
          join-col  #(-> %
                         (merge {:lib/source                   :source/joins
                                 :metabase.lib.join/join-alias "Orders"
<<<<<<< HEAD
                                 :lib/desired-column-alias     (str "Orders__" (:name %))})
                         (update :ident lib.metadata.ident/explicitly-joined-ident (:ident join)))
          sorted    #(sort-by (juxt :position :metabase.lib.join/join-alias) %)
=======
                                 :lib/desired-column-alias     (str "Orders__" (:name %))}))
          sorted    #(sort-by (juxt :position :source-alias) %)
>>>>>>> 427982c9
          visible   (lib/visible-columns query)]
      (is (=? (->> (sorted (concat (map table-col cols)
                                   (map join-col  cols)))
                   (map #(dissoc % :ident :name)))
              (sorted (lib/returned-columns query))))
      (testing "matches the defaults by ID"
        (doseq [col-key (meta/fields :orders)]
          (is (=? (table-col (meta/field-metadata :orders col-key))
                  (-> (meta/field-metadata :orders col-key)
                      table-col
                      lib/ref
                      (lib.equality/find-matching-column visible))))))
      (testing "matches the joined columns by ID"
        (doseq [col-key (meta/fields :orders)]
          (is (=? (join-col (meta/field-metadata :orders col-key))
                  (-> (meta/field-metadata :orders col-key)
                      join-col
                      lib/ref
                      (lib.equality/find-matching-column visible))))))
      (testing "the matches of default and joins are distinct"
        (let [matches (for [col-key (meta/fields :orders)
                            col-fn  [table-col join-col]]
                        (-> (meta/field-metadata :orders col-key)
                            col-fn
                            lib/ref
                            (lib.equality/find-matching-column visible)))]
          (is (every? some? matches))
          (is (= (count matches)
                 (count (set matches)))))))))

(deftest ^:parallel find-matching-column-self-join-with-fields-test
  (testing "find-matching-column works with a tricky case taken from an e2e test"
    (let [base   (-> (lib.tu/query-with-self-join)
                     (lib/with-fields [(meta/field-metadata :orders :id)
                                       (meta/field-metadata :orders :tax)]))
          [join] (lib/joins base)
          all-4  (lib/replace-join base join (lib/with-join-fields join [(meta/field-metadata :orders :id)
                                                                         (meta/field-metadata :orders :tax)]))
          just-3 (lib/replace-join base join (lib/with-join-fields join [(meta/field-metadata :orders :id)]))]
      (is (=? [{:lib/desired-column-alias "ID"}
               {:lib/desired-column-alias "TAX"}
               {:lib/desired-column-alias "Orders__ID"}
               {:lib/desired-column-alias "Orders__TAX"}]
              (lib/returned-columns all-4)))
      (is (=? [{:lib/desired-column-alias "ID"}
               {:lib/desired-column-alias "TAX"}
               {:lib/desired-column-alias "Orders__ID"}]
              (lib/returned-columns just-3)))
      (testing "matching the four fields against"
        (let [hr-own-id   {:lib/type :metadata/column
                           :description        "Own ID"
                           :base-type          :type/BigInteger
                           :semantic-type      :type/PK
                           :effective-type     :type/BigInteger
                           :table-id           (meta/id :orders)
                           :id                 (meta/id :orders :id)
                           :name               "ID"
                           :lib/source         :source/table-defaults
                           :fk-target-field-id nil
                           :parent-id          nil
                           :display-name       "ID"
                           :position           0}
              hr-own-tax  {:lib/type :metadata/column
                           :description        "Own Tax"
                           :base-type          :type/Float
                           :semantic-type      nil
                           :effective-type     :type/Float
                           :table-id           (meta/id :orders)
                           :id                 (meta/id :orders :tax)
                           :name               "TAX"
                           :lib/source         :source/table-defaults
                           :fk-target-field-id nil
                           :parent-id          nil
                           :display-name       "Tax"
                           :position           4}
              hr-join-id  {:lib/type :metadata/column
                           :description        "Join ID"
                           :base-type          :type/BigInteger
                           :semantic-type      :type/PK
                           :effective-type     :type/BigInteger
                           :table-id           (meta/id :orders)
                           :id                 (meta/id :orders :id)
                           :name               "ID_2"
<<<<<<< HEAD
                           :metabase.lib.join/join-alias       "Orders"
                           :lib/source         :source/fields
=======
                           :source-alias       "Orders"
                           :lib/source         :source/joins
>>>>>>> 427982c9
                           :fk-target-field-id nil
                           :parent-id          nil
                           :display-name       "Orders → ID"
                           :position           0}
              hr-join-tax {:lib/type :metadata/column
                           :description        "Join Tax"
                           :base-type          :type/Float
                           :semantic-type      nil
                           :effective-type     :type/Float
                           :table-id           (meta/id :orders)
                           :id                 (meta/id :orders :tax)
                           :name               "TAX_2"
<<<<<<< HEAD
                           :metabase.lib.join/join-alias       "Orders"
                           :lib/source         :source/fields
=======
                           :source-alias       "Orders"
                           :lib/source         :source/joins
>>>>>>> 427982c9
                           :fk-target-field-id nil
                           :parent-id          nil
                           :display-name       "Orders → Tax"
                           :position           4}
              ret-4 [hr-own-id hr-own-tax hr-join-id hr-join-tax]
              ret-3 [hr-own-id hr-own-tax hr-join-id]
              refs  (for [join-alias       [nil "Orders"]
                          [column coltype] [[:id :type/Integer] [:tax :type/Float]]]
                      [:field (merge {:lib/uuid       (str (random-uuid))
                                      :base-type      coltype
                                      :effective-type coltype}
                                     (when join-alias
                                       {:join-alias join-alias}))
                       (meta/id :orders column)])
              exp-4 [{:display-name "ID"}
                     {:display-name "Tax"}
                     {:display-name "Orders → ID"}
                     {:display-name "Orders → Tax"}]
              exp-3 (update exp-4 3 (constantly nil))]
          (testing "all-4 matches everything"
            (is (=? exp-4
                    (->> refs
                         (map #(lib.equality/find-matching-column % ret-4)))))
            (is (=? exp-4
                    (->> refs
                         (map #(lib.equality/find-matching-column all-4 -1 % ret-4)))))
            (is (=? [0 1 2 3]
                    #_{:clj-kondo/ignore [:discouraged-var]}
                    (lib.equality/find-column-indexes-for-refs all-4 -1 refs ret-4))))
          (testing "just-3 does not match the joined TAX"
            (is (=? exp-3
                    (->> refs
                         (map #(lib.equality/find-matching-column % ret-3)))))
            (is (=? exp-3
                    (->> refs
                         (map #(lib.equality/find-matching-column just-3 -1 % ret-3)))))
            (is (=? [0 1 2 -1]
                    #_{:clj-kondo/ignore [:discouraged-var]}
                    (lib.equality/find-column-indexes-for-refs just-3 -1 refs ret-3)))))))))

(deftest ^:parallel find-matching-column-aggregation-test
  (let [query (-> (lib.tu/venues-query)
                  (lib/aggregate (lib/count)))
        [ag]  (lib/aggregations query)]
    (testing "without passing query"
      (testing "matches with UUID"
        (is (=? {:display-name "Count", :lib/source :source/aggregations}
                (lib.equality/find-matching-column
                 [:aggregation {:lib/uuid (str (random-uuid))} (lib.options/uuid ag)]
                 (lib/returned-columns query)))))
      (testing "fails with bad UUID but good source-name"
        (is (nil? (lib.equality/find-matching-column
                   [:aggregation {:lib/uuid        (str (random-uuid))
                                  :lib/source-name "count"}
                    "this is a bad UUID"]
                   (lib/returned-columns query))))))
    (testing "when passing query"
      (testing "matches with UUID"
        (is (=? {:display-name "Count", :lib/source :source/aggregations}
                (lib.equality/find-matching-column
                 query -1
                 [:aggregation {:lib/uuid (str (random-uuid))} (lib.options/uuid ag)]
                 (lib/returned-columns query)))))
      (testing "matches with bad UUID but good source-name"
        (is (=? {:display-name "Count", :lib/source :source/aggregations}
                (lib.equality/find-matching-column
                 query -1
                 [:aggregation {:lib/uuid        (str (random-uuid))
                                :lib/source-name "count"}
                  "this is a bad UUID"]
                 (lib/returned-columns query))))))))

(deftest ^:parallel find-matching-column-expression-test
  (is (=? {:name "expr", :lib/source :source/expressions}
          (lib.equality/find-matching-column
           [:expression {:lib/uuid (str (random-uuid))} "expr"]
           (lib/visible-columns (lib.tu/query-with-expression))))))

(deftest ^:parallel find-column-for-legacy-ref-field-test
  (let [query (lib.tu/venues-query)]
    (are [legacy-ref] (=? {:name "NAME", :id (meta/id :venues :name)}
                          (lib/find-column-for-legacy-ref query legacy-ref (lib/visible-columns query)))
      [:field (meta/id :venues :name) nil]
      [:field (meta/id :venues :name) {}]
      ;; should work with refs that need normalization
      ["field" (meta/id :venues :name) nil]
      ["field" (meta/id :venues :name)]
      #?@(:cljs
          [#js ["field" (meta/id :venues :name) nil]
           #js ["field" (meta/id :venues :name) #js {}]]))))

(deftest ^:parallel find-column-for-legacy-ref-match-by-name-test
  (testing "Make sure fallback matching by name works correctly"
    (is (=? {:name "NAME"}
            (lib/find-column-for-legacy-ref
             (lib.tu/venues-query)
             [:field (meta/id :venues :name) nil]
             [(dissoc (meta/field-metadata :venues :name) :id :table-id)])))))

(deftest ^:parallel find-column-for-legacy-ref-expression-test
  (let [query (lib.tu/query-with-expression)]
    (are [legacy-ref] (=? {:name "expr", :lib/source :source/expressions}
                          (lib/find-column-for-legacy-ref query legacy-ref (lib/visible-columns query)))
      [:expression "expr"]
      ["expression" "expr"]
      ["expression" "expr" nil]
      ["expression" "expr" {}]
      #?@(:cljs
          [#js ["expression" "expr"]
           #js ["expression" "expr" #js {}]]))))

(deftest ^:parallel find-column-for-legacy-ref-aggregation-test
  (let [query (-> (lib.tu/venues-query)
                  (lib/aggregate (lib/count)))]
    (are [legacy-ref] (=? {:name           "count"
                           :effective-type :type/Integer
                           :lib/source     :source/aggregations}
                          (lib/find-column-for-legacy-ref
                           query
                           legacy-ref
                           (lib/returned-columns query)))
      [:aggregation 0]
      ["aggregation" 0]
      ["aggregation" 0 nil]
      ["aggregation" 0 {}]
      #?@(:cljs
          [#js ["aggregation" 0]
           #js ["aggregation" 0 #js {}]]))))

(deftest ^:parallel implicitly-joinable-columns-test
  (testing "implicit join columns in eg. a breakout should be matched"
    (let [base             (-> (lib/query meta/metadata-provider (meta/table-metadata :orders))
                               (lib/aggregate (lib/count))
                               (lib/breakout (lib/with-temporal-bucket (meta/field-metadata :orders :created-at) :year)))
          vis              (lib/visible-columns base)
          base-user-source (m/find-first #(= (:id %) (meta/id :people :source)) vis)
          base-category    (m/find-first #(= (:id %) (meta/id :products :category)) vis)
          query            (-> base
                               (lib/breakout base-user-source)
                               (lib/breakout base-category))
          returned         (map #(assoc %1 :metabase.lib.join/join-alias %2)
                                (lib/returned-columns query)
                                [nil "PEOPLE__via__USER_ID" "PRODUCTS__via__PRODUCT_ID" nil])]
      (is (= :source/implicitly-joinable (:lib/source base-user-source)))
      (is (= :source/implicitly-joinable (:lib/source base-category)))
      (is (= 4 (count returned)))
      (is (= (map :name returned)
             (for [col returned]
               (:name (lib.equality/find-matching-column query -1 (lib/ref col) returned)))))))
  (testing "implicitly joinable columns via joins should be matched correctly"
    (let [query         (lib.tu/query-with-self-join)
          visible-cols  (lib/visible-columns query)]
      (doseq [col visible-cols]
        (is (= col (lib/find-matching-column (lib/ref col) visible-cols))))))
  (testing "implicitly joinable columns from the previous query stage are matched correctly"
    (let [query         (-> (lib.tu/query-with-self-join) lib/append-stage)
          visible-cols  (lib/visible-columns query)
          implicit-cols (filter #(= :source/implicitly-joinable (:lib/source %)) visible-cols)]
      (doseq [col implicit-cols]
        (is (= col (lib.equality/find-matching-column (lib.ref/ref col) implicit-cols)))))))

(deftest ^:parallel field-refs-to-custom-expressions-test
  (testing "custom columns that wrap a Field must not have `:id` (#44940)"
    (let [query      (-> (lib/query meta/metadata-provider (meta/table-metadata :orders))
                         (lib/expression "CA" (meta/field-metadata :orders :created-at)))
          columns    (lib/visible-columns query)
          created-at (m/find-first #(= (:name %) "CREATED_AT") columns)
          ca-expr    (m/find-first #(= (:name %) "CA") columns)]
      (testing "different columns"
        (is (int? (:id created-at)))
        (is (nil? (:id ca-expr))))

      (testing "both refs should match correctly"
        (is (= created-at
               (lib.equality/find-matching-column (lib/ref created-at) columns)))
        (is (= ca-expr
               (lib.equality/find-matching-column (lib/ref ca-expr)    columns)))))))

(deftest ^:parallel disambiguate-matches-using-temporal-unit-if-needed-test
  (let [created-at-month (lib/with-temporal-bucket (meta/field-metadata :orders :created-at) :month)
        created-at-year  (lib/with-temporal-bucket (meta/field-metadata :orders :created-at) :year)]
    (doseq [col [created-at-month
                 created-at-year]]
      (is (= col
             (lib.equality/find-matching-column
              (lib/ref col)
              [created-at-month
               created-at-year]))))))

(deftest ^:parallel disambiguate-matches-using-binning-if-needed-test
  (testing "'bin-width' binning strategy"
    (let [latitude-10 (lib/with-binning (meta/field-metadata :people :latitude) {:strategy :bin-width, :bin-width 10})
          latitude-20 (lib/with-binning (meta/field-metadata :people :latitude) {:strategy :bin-width, :bin-width 20})]
      (doseq [col [latitude-10
                   latitude-20]]
        (is (= col
               (lib.equality/find-matching-column
                (lib/ref col)
                [latitude-10
                 latitude-20]))))))
  (testing "'num-bins' binning strategy"
    (let [total-10 (lib/with-binning (meta/field-metadata :orders :total) {:strategy :num-bins, :num-bins 10})
          total-20 (lib/with-binning (meta/field-metadata :orders :total) {:strategy :num-bins, :num-bins 20})]
      (doseq [col [total-10
                   total-20]]
        (is (= col
               (lib.equality/find-matching-column
                (lib/ref col)
                [total-10
                 total-20])))))))

(deftest ^:parallel find-matching-column-by-id-with-expression-aliasing-joined-column-test
  (testing "find-matching-column should be able to find columns based on ID even when a joined column is aliased as an expression (#44940)"
    (let [a-ref [:field {:lib/uuid   (str (random-uuid))
                         :base-type  :type/Text
                         :join-alias "Cat"}
                 (meta/id :categories :name)]
          query (-> (lib.tu/query-with-join)
                    (lib/expression "Joined Name" a-ref))
          cols  (lib/returned-columns query)]
      (is (=? {:name                     "NAME_2"
               :lib/desired-column-alias "Cat__NAME"
               :id                       (meta/id :categories :name)}
              (lib.equality/find-matching-column query -1 a-ref cols))))))

(deftest ^:parallel find-matching-ref-multiple-breakouts-test
  (testing "should be able to distinguish between multiple breakouts of the same column in the previous stage"
    (let [query       (-> (lib/query meta/metadata-provider (meta/table-metadata :orders))
                          (lib/aggregate (lib/count))
                          (lib/breakout (lib/with-temporal-bucket (meta/field-metadata :orders :created-at) :year))
                          (lib/breakout (lib/with-temporal-bucket (meta/field-metadata :orders :created-at) :month))
                          (lib/append-stage))
          columns     (lib/fieldable-columns query)
          column-refs (mapv lib.ref/ref columns)]
      (is (=? [:field {} "CREATED_AT"]
              (lib.equality/find-matching-ref (first columns) column-refs)))
      (is (=? [:field {} "CREATED_AT_2"]
              (lib.equality/find-matching-ref (second columns) column-refs))))))

(deftest ^:parallel find-matching-column-multiple-implicit-joins-test
  (testing "when there are multiple implicit joins for the same column, matches correctly"
    (let [base      (lib/query meta/metadata-provider (meta/table-metadata :ic/reports))
          columns   (lib.metadata.calculation/visible-columns base)
          by-id     (group-by :id columns)
          name-cols (by-id (meta/id :ic/accounts :name))]
      (is (= 2 (count name-cols)))
      (doseq [col name-cols
              :let [query (lib/filter base (lib/= col "foo"))
                    cols  (lib.metadata.calculation/visible-columns query)
                    [_op _opts filter-col] (first (lib/filters query))]]
        (is (=? col (lib.equality/find-matching-column query -1 filter-col cols)))))))

(deftest ^:parallel desired-alias-field-ref-selected-test
  (testing "We should match field refs using desired-column-alias names correctly"
    (let [mp    (lib.tu/mock-metadata-provider
                 meta/metadata-provider
                 {:cards [{:id            1
                           :dataset-query {:database (meta/id)
                                           :type     :query
                                           :query    {:source-table (meta/id :orders)
                                                      :joins        [{:source-table (meta/id :products)
                                                                      :alias        "Products"
                                                                      :condition    [:=
                                                                                     [:field (meta/id :orders :product-id) nil]
                                                                                     [:field (meta/id :products :id) {:join-alias "Products"}]]
                                                                      :fields       :all}]}}}
                          {:id            2
                           :dataset-query {:database (meta/id)
                                           :type     :query
                                           :query    {:source-table "card__1"}}}]})
          query (-> (lib/query mp (lib.metadata/card mp 2))
                    lib/append-stage
                    (lib/with-fields [[:field
                                       {:base-type :type/BigInteger, :lib/uuid "00000000-0000-0000-0000-000000000000"}
                                       "ID"]
                                      [:field
                                       {:base-type :type/BigInteger, :lib/uuid "00000000-0000-0000-0000-000000000001"}
                                       "Products__ID"]]))
          cols  (lib/visible-columns query)]
      (is (=? {:name "ID_2", :lib/desired-column-alias "Products__ID"}
              (lib.equality/find-matching-column
               [:field
                {:base-type :type/BigInteger, :lib/uuid "00000000-0000-0000-0000-000000000002"}
                "Products__ID"]
               cols))))))

(deftest ^:parallel find-match-with-inherited-temporal-unit-test
  (let [field-ref [:field {:lib/uuid                "86e6d41c-d693-4f08-ae30-7ad411da8ec7"
                           :effective-type          :type/DateTime
                           :base-type               :type/DateTime
                           :inherited-temporal-unit :month} 39]
        cols      [{:base-type                 :type/DateTime
                    :created-at                "2025-06-24T20:58:39.593446-07:00"
                    :description               "The date and time an order was submitted."
                    :display-name              "Created At: Year"
                    :effective-type            :type/DateTime
                    :id                        39
                    :inherited-temporal-unit   :year
                    :last-analyzed             "2025-06-24T20:58:41.088313-07:00"
                    :lib/deduplicated-name     "CREATED_AT"
                    :lib/desired-column-alias  "CREATED_AT"
                    :lib/hack-original-name    "CREATED_AT"
                    :lib/original-display-name "Created At"
                    :lib/original-name         "CREATED_AT"
                    :lib/original-ref          [:field {:base-type :type/DateTime, :temporal-unit :year, :lib/uuid "aa4324c7-12d2-46fe-ba8d-8f1fe54b61af", :effective-type :type/DateTime} 39]
                    :lib/source                :source/previous-stage
                    :lib/source-column-alias   "CREATED_AT"
                    :lib/source-uuid           "aa4324c7-12d2-46fe-ba8d-8f1fe54b61af"
                    :lib/type                  :metadata/column
                    :name                      "CREATED_AT"
                    :semantic-type             :type/CreationTimestamp
                    :table-id                  5
                    :updated-at                "2025-06-24T20:58:41.088313-07:00"}
                   {:base-type                 :type/DateTime
                    :created-at                "2025-06-24T20:58:39.593446-07:00"
                    :description               "The date and time an order was submitted."
                    :display-name              "Created At: Month"
                    :effective-type            :type/DateTime
                    :id                        39
                    :inherited-temporal-unit   :month
                    :last-analyzed             "2025-06-24T20:58:41.088313-07:00"
                    :lib/deduplicated-name     "CREATED_AT_2"
                    :lib/desired-column-alias  "CREATED_AT_2"
                    :lib/hack-original-name    "CREATED_AT"
                    :lib/original-display-name "Created At"
                    :lib/original-name         "CREATED_AT"
                    :lib/original-ref          [:field {:base-type :type/DateTime, :temporal-unit :month, :lib/uuid "1f16a57a-2afd-4c92-8d6c-b41062235a49", :effective-type :type/DateTime} 39]
                    :lib/source                :source/previous-stage
                    :lib/source-column-alias   "CREATED_AT_2"
                    :lib/source-uuid           "1f16a57a-2afd-4c92-8d6c-b41062235a49"
                    :lib/type                  :metadata/column
                    :name                      "CREATED_AT"
                    :semantic-type             :type/CreationTimestamp
                    :table-id                  5
                    :updated-at                "2025-06-24T20:58:41.088313-07:00"}]]
    (is (=? {:display-name "Created At: Month"}
            (lib.equality/find-matching-column field-ref cols)))))

(deftest ^:parallel mark-selected-columns-works-for-js-use-cases-test
  (testing "Does mark-selected-columns actually work for the uses cases in [[metabase.lib.js/visible-columns*]] now?"
    (let [query {:lib/type     :mbql/query
                 :lib/metadata meta/metadata-provider
                 :database     (meta/id)
                 :stages       [{:lib/type     :mbql.stage/mbql
                                 :source-table (meta/id :orders)
                                 :aggregation  [[:count {:lib/uuid "00000000-0000-0000-0000-000000000000"}]]
                                 :breakout     [[:field {:base-type      :type/DateTime
                                                         :temporal-unit  :year
                                                         :lib/uuid       "00000000-0000-0000-0000-000000000001"
                                                         :effective-type :type/DateTime}
                                                 (meta/id :orders :created-at)]
                                                [:field {:base-type      :type/DateTime
                                                         :temporal-unit  :month
                                                         :lib/uuid       "00000000-0000-0000-0000-000000000002"
                                                         :effective-type :type/DateTime}
                                                 (meta/id :orders :created-at)]]}
                                {:lib/type :mbql.stage/mbql
                                 :fields   [[:field
                                             {:base-type               :type/DateTime
                                              :inherited-temporal-unit :month
                                              :lib/uuid                "00000000-0000-0000-0000-000000000003"}
                                             "CREATED_AT_2"]
                                            [:field {:base-type :type/Integer, :lib/uuid "00000000-0000-0000-0000-000000000004"}
                                             "count"]]
                                 :filters  [[:> {:lib/uuid "00000000-0000-0000-0000-000000000005"}
                                             [:field {:base-type :type/Integer, :lib/uuid "00000000-0000-0000-0000-000000000007"}
                                              "count"] 0]]}]}]
      (is (=? [{:display-name "Created At: Month"}
               {:display-name "Count"}]
              (lib/returned-columns query)))
      (is (=? [{:display-name "Created At: Year"}
               {:display-name "Created At: Month"}
               {:display-name "Count"}]
              (lib/visible-columns query)))
      (testing `lib.equality/mark-selected-columns
        (testing "2-arity"
          (is (=? [{:display-name "Created At: Year"}
                   {:display-name "Created At: Month"}
                   {:display-name "Count"}]
                  (lib.equality/mark-selected-columns
                   (lib/visible-columns query)
                   (lib/returned-columns query)))))
        (testing "4-arity"
          (is (=? [{:display-name "Created At: Year"}
                   {:display-name "Created At: Month"}
                   {:display-name "Count"}]
                  (lib.equality/mark-selected-columns
                   query
                   -1
                   (lib/visible-columns query)
                   (lib/returned-columns query)))))))))

(deftest ^:parallel mark-selected-columns-works-for-js-use-cases-test-2
  (testing "Does mark-selected-columns actually work for the uses cases in [[metabase.lib.js/visible-columns*]] now?"
    (let [query {:lib/type     :mbql/query
                 :lib/metadata meta/metadata-provider
                 :database     (meta/id)
                 :stages       [{:lib/type     :mbql.stage/mbql
                                 :source-table (meta/id :orders)
                                 :aggregation  [[:count {:lib/uuid "00000000-0000-0000-0000-000000000000"}]]
                                 :breakout     [[:field {:base-type      :type/Float
                                                         :binning        {:strategy :num-bins, :num-bins 10}
                                                         :lib/uuid       "00000000-0000-0000-0000-000000000001"
                                                         :effective-type :type/Float}
                                                 (meta/id :orders :total)]
                                                [:field {:base-type      :type/Float
                                                         :binning        {:strategy :num-bins, :num-bins 50}
                                                         :lib/uuid       "00000000-0000-0000-0000-000000000002"
                                                         :effective-type :type/Float}
                                                 (meta/id :orders :total)]]}
                                {:lib/type :mbql.stage/mbql
                                 :fields   [[:field
                                             {:base-type :type/Float
                                              :lib/uuid  "00000000-0000-0000-0000-000000000003"}
                                             "TOTAL_2"]
                                            [:field {:base-type :type/Integer, :lib/uuid "00000000-0000-0000-0000-000000000004"}
                                             "count"]]
                                 :filters  [[:> {:lib/uuid "00000000-0000-0000-0000-000000000005"}
                                             [:field {:base-type :type/Integer, :lib/uuid "00000000-0000-0000-0000-000000000007"}
                                              "count"] 0]]}]}]
      (is (=? [{:display-name "Total: 50 bins"}
               {:display-name "Count"}]
              (lib/returned-columns query)))
      (is (=? [{:display-name "Total: 10 bins"}
               {:display-name "Total: 50 bins"}
               {:display-name "Count"}]
              (lib/visible-columns query)))
      (testing `lib.equality/mark-selected-columns
        (testing "2-arity"
          (is (=? [{:display-name "Total: 10 bins"}
                   {:display-name "Total: 50 bins"}
                   {:display-name "Count"}]
                  (lib.equality/mark-selected-columns
                   (lib/visible-columns query)
                   (lib/returned-columns query)))))
        (testing "4-arity"
          (is (=? [{:display-name "Total: 10 bins"}
                   {:display-name "Total: 50 bins"}
                   {:display-name "Count"}]
                  (lib.equality/mark-selected-columns
                   query
                   -1
                   (lib/visible-columns query)
                   (lib/returned-columns query)))))))))

(deftest ^:parallel find-matching-ref-join-test
  (testing "Support same-stage matching for columns and refs from a join"
    (let [col  {:base-type                    :type/Text
                :display-name                 "Title"
                :effective-type               :type/Text
                :lib/deduplicated-name        "TITLE"
                :lib/desired-column-alias     "question b - Product__TITLE"
                :lib/original-name            "TITLE"
                :lib/source                   :source/joins
                :lib/source-column-alias      "TITLE"
                :lib/type                     :metadata/column
                :metabase.lib.join/join-alias "question b - Product"
                :name                         "TITLE"}
          refs [[:field
                 {:lib/uuid       "435541d8-8c9e-4a95-ac12-0e4c246ca797"
                  :effective-type :type/BigInteger
                  :base-type      :type/BigInteger
                  :join-alias     "question b - Product"}
                 "ID"]
                [:field
                 {:lib/uuid       "e4503910-efdf-49b9-b49b-d0590bb54435"
                  :effective-type :type/Text
                  :base-type      :type/Text
                  :join-alias     "question b - Product"}
                 "EAN"]
                [:field
                 {:lib/uuid       "ad7a6309-c8b8-4213-bcab-ab9c8e40517b"
                  :effective-type :type/Text
                  :base-type      :type/Text
                  :join-alias     "question b - Product"}
                 "TITLE"]]]
      (is (= [:field
              {:lib/uuid       "ad7a6309-c8b8-4213-bcab-ab9c8e40517b"
               :effective-type :type/Text
               :base-type      :type/Text
               :join-alias     "question b - Product"}
              "TITLE"]
             (lib.equality/find-matching-ref col refs {:match-type ::lib.equality/match-type.same-stage}))))))

(deftest ^:parallel same-stage-matching-do-not-barf-when-trying-to-find-a-match-for-an-expression-ref-test
  (let [[col] (lib/returned-columns (lib/query meta/metadata-provider (meta/table-metadata :venues)))]
    ;; just make sure this doesn't barf.
    (is (nil? (lib.equality/find-matching-ref
               col
               [[:expression {:lib/uuid (str (random-uuid)), :base-type :type/Integer} "bad_expression"]]
               {:match-type ::lib.equality/match-type.same-stage})))))

(deftest ^:parallel pick-correct-column-when-one-is-from-join-and-on-is-not-test
  (testing "If we have two cols and one has a join alias and one doesn't, and our ref has no alias, then pick the col with no alias"
    (let [cols  [{:base-type                :type/DateTime
                  :display-name             "Created At"
                  :effective-type           :type/DateTime
                  :id                       66
                  :lib/card-id              5
                  :lib/desired-column-alias "CREATED_AT"
                  :lib/model-display-name   "Created At"
                  :lib/original-name        "CREATED_AT"
                  :lib/source               :source/card
                  :lib/source-column-alias  "CREATED_AT"
                  :lib/type                 :metadata/column
                  :name                     "CREATED_AT"
                  :name-field               nil}
                 {:base-type                :type/DateTime
                  :display-name             "Products → Created At"
                  :effective-type           :type/DateTime
                  :id                       66
                  :lib/card-id              5
                  :lib/desired-column-alias "CREATED_AT_2"
                  :lib/model-display-name   "Products → Created At"
                  :lib/original-join-alias  "Products"
                  :lib/original-name        "CREATED_AT_2"
                  :lib/source               :source/card
                  :lib/source-column-alias  "CREATED_AT_2"
                  :lib/type                 :metadata/column
                  :name                     "CREATED_AT_2"
                  :name-field               nil}]
          a-ref [:field {:lib/uuid                                          "28d2f111-3882-4ffb-a650-0650bc7d7c3b"
                         :effective-type                                    :type/DateTime
                         :base-type                                         :type/DateTime
                         :metabase.lib.query/transformation-added-base-type true}
                 66]]
      (is (=? {:id 66, :display-name "Created At"}
              (lib.equality/find-matching-column a-ref cols))))))

(deftest ^:parallel match-by-source-uuid-test
  (let [col  {:base-type                    :type/BigInteger
              :display-name                 "ID"
              :effective-type               :type/BigInteger
              :id                           55600
              :lib/deduplicated-name        "ID_2"
              :lib/desired-column-alias     "Orders__ID"
              :lib/original-join-alias      "Orders"
              :lib/original-name            "ID"
              :lib/source                   :source/joins
              :lib/source-column-alias      "ID"
              :lib/source-uuid              "1c2a0643-f25c-4099-a2d5-7c7e790b632f"
              :lib/type                     :metadata/column
              :metabase.lib.join/join-alias "Orders"
              :name                         "ID_2"
              :semantic-type                :type/PK
              :source-alias                 "Orders"
              :table-id                     55060}
        refs [[:field
               {:lib/uuid       "1c2a0643-f25c-4099-a2d5-7c7e790b632f"
                :effective-type :type/BigInteger
                :base-type      :type/BigInteger
                :join-alias     "Orders"}
               55600]
              [:field
               {:lib/uuid       "6a535ba3-2efd-49cd-9d43-809ddfc3f111"
                :effective-type :type/Float
                :base-type      :type/Float
                :join-alias     "Orders"}
               55603]]]
    (is (= (first refs)
           (lib.equality/find-matching-ref col refs {:match-type ::lib.equality/match-type.same-stage})))))

(deftest ^:parallel match-by-source-field-test
  (let [col  {:base-type                :type/BigInteger
              :display-name             "ID"
              :effective-type           :type/BigInteger
              :fk-field-id              35
              :fk-field-name            "USER_ID"
              :fk-target-field-id       nil
              :has-field-values         :none
              :id                       24
              :lib/deduplicated-name    "ID"
              :lib/desired-column-alias "PEOPLE__via__USER_ID__ID"
              :lib/original-name        "ID"
              :lib/source               :source/implicitly-joinable
              :lib/source-column-alias  "ID"
              :lib/type                 :metadata/column
              :name                     "ID"}
        refs [[:field {:base-type :type/BigInteger, :lib/uuid "b10907ef-d71b-4ddc-b3b9-ff0fda706b6d"} "ID"]
              [:field {:base-type :type/BigInteger, :source-field 35, :source-field-name "USER_ID", :lib/uuid "1cb6708d-754d-48b9-b44f-660a7c91561d", :effective-type :type/BigInteger} 24]]]
    (is (= (second refs)
           (lib.equality/find-matching-ref col refs {:match-type ::lib.equality/match-type.same-stage})))))<|MERGE_RESOLUTION|>--- conflicted
+++ resolved
@@ -358,14 +358,8 @@
           join-col  #(-> %
                          (merge {:lib/source                   :source/joins
                                  :metabase.lib.join/join-alias "Orders"
-<<<<<<< HEAD
-                                 :lib/desired-column-alias     (str "Orders__" (:name %))})
-                         (update :ident lib.metadata.ident/explicitly-joined-ident (:ident join)))
-          sorted    #(sort-by (juxt :position :metabase.lib.join/join-alias) %)
-=======
                                  :lib/desired-column-alias     (str "Orders__" (:name %))}))
           sorted    #(sort-by (juxt :position :source-alias) %)
->>>>>>> 427982c9
           visible   (lib/visible-columns query)]
       (is (=? (->> (sorted (concat (map table-col cols)
                                    (map join-col  cols)))
@@ -449,13 +443,8 @@
                            :table-id           (meta/id :orders)
                            :id                 (meta/id :orders :id)
                            :name               "ID_2"
-<<<<<<< HEAD
-                           :metabase.lib.join/join-alias       "Orders"
-                           :lib/source         :source/fields
-=======
                            :source-alias       "Orders"
                            :lib/source         :source/joins
->>>>>>> 427982c9
                            :fk-target-field-id nil
                            :parent-id          nil
                            :display-name       "Orders → ID"
@@ -468,13 +457,8 @@
                            :table-id           (meta/id :orders)
                            :id                 (meta/id :orders :tax)
                            :name               "TAX_2"
-<<<<<<< HEAD
-                           :metabase.lib.join/join-alias       "Orders"
-                           :lib/source         :source/fields
-=======
                            :source-alias       "Orders"
                            :lib/source         :source/joins
->>>>>>> 427982c9
                            :fk-target-field-id nil
                            :parent-id          nil
                            :display-name       "Orders → Tax"
@@ -615,7 +599,7 @@
           query            (-> base
                                (lib/breakout base-user-source)
                                (lib/breakout base-category))
-          returned         (map #(assoc %1 :metabase.lib.join/join-alias %2)
+          returned         (map #(assoc %1 :source-alias %2)
                                 (lib/returned-columns query)
                                 [nil "PEOPLE__via__USER_ID" "PRODUCTS__via__PRODUCT_ID" nil])]
       (is (= :source/implicitly-joinable (:lib/source base-user-source)))
