(ns metabase.test.data
  "Super-useful test utility functions.

  Basic way stuff in here, which you'll see everywhere in the tests, is:

  1. Get the DB you're currently testing by calling `db`. Get IDs of the DB or of its Fields and Tables in that DB by
     calling `id`.

      (data/db)                 ; -> Get current test DB
      (data/id)                 ; -> Get ID of current test DB
      (data/id :table)          ; -> Get ID of Table named `table` in current test DB
      (data/id :table :field)   ; -> Get ID of Field named `field` belonging to Table `table` in current test DB

     Normally this database is the `test-data` database for the current driver, and is created the first time `db` or
     `id` is called.

  2. Bind the current driver with `driver/with-driver`. Defaults to `:h2`

       (driver/with-driver :postgres
         (data/id))
       ;; -> Get ID of Postgres `test-data` database, creating it if needed

  3. Bind a different database for use with for `db` and `id` functions with `with-db`.

      (data/with-db [db some-database]
        (data/id :table :field)))
       ;; -> Return ID of Field named `field` in Table `table` in `some-db`

  4. You can use helper macros like `$ids` to replace symbols starting with `$` (for Fields) or `$$` (for Tables) with
     calls to `id` in a form:

      ($ids {:source-table $$venues, :fields [$venues.name]})
      ;; -> {:source-table (data/id :venues), :fields [(data/id :venues :name)]}

     (There are several variations of this macro; see documentation below for more details.)"
  (:require
   [clojure.set :as set]
   [clojure.test :as t]
   [colorize.core :as colorize]
   [mb.hawk.init :as hawk.init]
   [metabase.app-db.core :as mdb]
   [metabase.app-db.schema-migrations-test.impl :as schema-migrations-test.impl]
   [metabase.driver :as driver]
   [metabase.driver.ddl.interface :as ddl.i]
   [metabase.driver.util :as driver.u]
<<<<<<< HEAD
   [metabase.legacy-mbql.schema :as mbql.s]
   [metabase.lib-be.metadata.jvm :as lib.metadata.jvm]
=======
   [metabase.legacy-mbql.normalize :as mbql.normalize]
   [metabase.legacy-mbql.schema :as mbql.s]
   [metabase.lib-be.core :as lib-be]
>>>>>>> d0f5d01e
   [metabase.lib.schema.id :as lib.schema.id]
   [metabase.permissions.models.permissions-group :as perms-group]
   [metabase.query-processor :as qp]
   [metabase.test.data.env :as tx.env]
   [metabase.test.data.impl :as data.impl]
   [metabase.test.data.interface :as tx]
   [metabase.test.data.mbql-query-impl :as mbql-query-impl]
   [metabase.util.malli :as mu]
   [metabase.util.malli.registry :as mr]
   [next.jdbc]))

(set! *warn-on-reflection* true)

;;; ------------------------------------------ Dataset-Independent Data Fns ------------------------------------------

;; These functions offer a generic way to get bits of info like Table + Field IDs from any of our many driver/dataset
;; combos.

(mu/defn db :- [:map
                [:id       ::lib.schema.id/database]
                [:engine   :keyword]
                [:name     :string]
                [:settings [:map
                            [:database-source-dataset-name :string]]]]
  "Return the current database.
   Relies on the dynamic variable [[metabase.test.data.impl/*db-fn*]], which can be rebound with [[with-db]]."
  []
  (data.impl/db))

(defmacro with-db
  "Run body with `db` as the current database. Calls to `db` and `id` use this value."
  [db & body]
  `(data.impl/do-with-db ~db (^:once fn* [] ~@body)))

(defmacro $ids
  "Convert symbols like `$field` to `id` fn calls. Input is split into separate args by splitting the token on `.`.
  With no `.` delimiters, it is assumed we're referring to a Field belonging to `table-name`, which is passed implicitly
  as the first arg. With one or more `.` delimiters, no implicit `table-name` arg is passed to `id`:

    $venue_id      -> [:field-id (id :sightings :venue_id)] ; `table-name` is implicit first arg
    $cities.id     -> [:field-id (id :cities :id)]          ; specify non-default Table

  You can use the form `$source->dest` to for `fk->` forms:

    $venue_id->venues.id -> [:fk-> [:field-id (id :sightings :venue_id)] [:field-id (id :venues :id)]]

  Use `$$<table>` to refer to a Table ID:

    $$venues -> (id :venues)

  Use `%<field>` instead of `$` for a *raw* Field ID:

    %venue_id -> (id :sightings :venue_id)

  Use `*<field>` to generate a `:field` with a string name based on a Field in the application DB:

    *venue_id -> [:field \"VENUE_ID\" {:base-type :type/Integer}]

  Use `*<field>/type` to generate a `:field` with a string name for an aggregation or native query result:

    *count/Integer -> [:field \"count\" {:base-type :type/Integer}]

  Use `&<alias>.<field>` to add `:join-alias` information to a `<field>` clause:

    &my_venues.venues.id -> [:field (data/id :venues :id) {:join-alias \"my_venues\"}]

  Use `!<unit>.<field>` to add `:temporal-unit` information to a `:field` clause:

    `!month.checkins.date` -> [:field (data/id :checkins :date) {:temporal-unit :month}]


  For both `&` and `!`, if the wrapped Field does not have a sigil, it is handled recursively as if it had `$` (i.e.,
  it generates a `:field` ID clause); you can explicitly specify a sigil to wrap a different type of clause instead:

    `!month.*checkins.date` -> [:field \"DATE\" {:base-type :type/DateTime, :temporal-unit :month}]

  NOTES:

    *  Only symbols that end in alphanumeric characters will be parsed, so as to avoid accidentally parsing things that
       do not refer to Fields."
  {:style/indent :defn}
  ([form]
   `($ids nil ~form))

  ([table-name & body]
   (mbql-query-impl/parse-tokens table-name `(do ~@body))))

(defmacro mbql-query
  "Macro for easily building MBQL queries for test purposes.

  *  `$`  = `:field` clause wrapping Field ID
  *  `$$` = table ID
  *  `%`  = raw Field ID
  *  `*`  = `:field` clause wrapping Field name for a Field in app DB; use `*field/type` for others
  *  `&`  = include `:join-alias`
  *  `!`  = bucket by `:temporal-unit`

  (The 'cheatsheet' above is listed first so I can easily look at it with `autocomplete-mode` in Emacs.) This macro
  does the following:

  *  Expands symbols like `$field` into calls to `id`, and wraps them in `:field-id`. See the dox for [[$ids]] for
     complete details.
  *  Wraps 'inner' query with the standard `{:database (data/id), :type :query, :query {...}}` boilerplate
  *  Adds `:source-table` clause if `:source-table` or `:source-query` is not already present"
  {:style/indent :defn}
  ([table-name]
   `(mbql-query ~table-name {}))

  ([table-name inner-query]
   {:pre [(map? inner-query)]}
   (as-> inner-query <>
     (mbql-query-impl/parse-tokens table-name <>)
     (mbql-query-impl/maybe-add-source-table <> table-name)
     (mbql-query-impl/wrap-inner-query <>))))

(defmacro query
  "Like `mbql-query`, but operates on an entire 'outer' query rather than the 'inner' MBQL query. Like `mbql-query`,
  automatically adds `:database` and `:type` to the top-level 'outer' query, and `:source-table` to the 'inner' MBQL
  query if not present."
  {:style/indent 1}
  ([table-name]
   `(query ~table-name {}))

  ([table-name outer-query]
   {:pre [(map? outer-query)]}
   (merge
    {:database `(id)
     :type     :query}
    (cond-> (mbql-query-impl/parse-tokens table-name outer-query)
      (not (:native outer-query)) (update :query mbql-query-impl/maybe-add-source-table table-name)))))

(declare id)

(mu/defn native-query :- ::mbql.s/Query
  "Like `mbql-query`, but for native queries."
<<<<<<< HEAD
  [inner-native-query :- mbql.s/NativeQuery]
=======
  [inner-native-query :- :map]
  #_{:clj-kondo/ignore [:deprecated-var]}
>>>>>>> d0f5d01e
  {:database (id)
   :type     :native
   :native   (mbql.normalize/normalize ::mbql.s/NativeQuery inner-native-query)})

(defn run-mbql-query* [query]
  ;; catch the Exception and rethrow with the query itself so we can have a little extra info for debugging if it fails.
  (try
    (qp/process-query query)
    (catch Throwable e
      (throw (ex-info (ex-message e)
                      {:query query}
                      e)))))

(defmacro run-mbql-query
  "Like `mbql-query`, but runs the query as well."
  {:style/indent :defn}
  [table-name & [query]]
  `(run-mbql-query* (mbql-query ~table-name ~(or query {}))))

(def ^:private FormattableName
  [:or
   :keyword
   :string
   :symbol
   [:fn
    {:error/message (str "Cannot format `nil` name -- did you use a `$field` without specifying its Table? "
                         "(Change the form to `$table.field`, or specify a top-level default Table to "
                         "`$ids` or `mbql-query`.)")}
    (constantly false)]])

(mu/defn format-name :- :string
  "Format a SQL schema, table, or field identifier in the correct way for the current database by calling the current
  driver's implementation of [[ddl.i/format-name]]. (Most databases use the default implementation of `identity`; H2
  uses [[clojure.string/upper-case]].) This function DOES NOT quote the identifier."
  [a-name :- FormattableName]
  (ddl.i/format-name (tx/driver) (name a-name)))

(defn id
  "Get the ID of the current database or one of its Tables or Fields. Relies on the dynamic
  variable [[metabase.test.data.impl/*db-fn*]], which can be rebound with [[with-db]]."
  ([]
   (hawk.init/assert-tests-are-not-initializing "(mt/id ...) or (data/id ...)")
   (data.impl/db-id))

  ([table-name]
   (data.impl/the-table-id (id) (format-name table-name)))

  ([table-name field-name & nested-field-names]
   (apply data.impl/the-field-id (id table-name) (map format-name (cons field-name nested-field-names)))))

(defn metadata-provider
  "Get a metadata-provider for the current database."
  []
  (lib-be/application-database-metadata-provider (id)))

(defmacro dataset
  "Create a database and load it with the data defined by `dataset`, then do a quick metadata-only sync; make it the
  current DB (for [[metabase.test.data]] functions like [[id]] and [[db]]), and execute `body`.

  `dataset` can be one of the following:

  *  A symbol...
     *  ...naming a dataset definition in either the current namespace, or in `metabase.test.data.dataset-definitions`.

        (data/dataset sad-toucan-incidents ...)

     *  ...qualified by a namespace, naming a dataset definition in that namespace.

        (data/dataset my-namespace/my-dataset-def ...)

     *  ...naming a local binding.

       (let [my-dataset-def (get-dataset-definition)]
         (data/dataset my-dataset-def ...)

  *  An inline dataset definition:

     (data/dataset (get-dataset-definition) ...)"
  {:style/indent :defn}
  [dataset & body]
  `(t/testing (colorize/magenta ~(str (if (symbol? dataset)
                                        (format "using %s dataset" dataset)
                                        "using inline dataset")
                                      \newline))
     (data.impl/do-with-dataset ~(if (and (symbol? dataset)
                                          (not (get &env dataset)))
                                   `(data.impl/resolve-dataset-definition '~(ns-name *ns*) '~dataset)
                                   dataset)
                                (^:once fn* [] ~@body))))

(defmacro with-temp-copy-of-db
  "Run `body` with the current DB (i.e., the one that powers `data/db` and `data/id`) bound to a temporary copy of the
  current DB. Tables and Fields are copied as well."
  {:style/indent 0}
  [& body]
  `(data.impl/do-with-temp-copy-of-db (^:once fn* [] ~@body)))

(def h2-app-db-script
  "To save time during tests, instead of running all migrations for each new empty H2 app db, we perform the
  migrations once and dump the schema into a script. Subsequently, this script can be used to instantiate new copies
  of H2 app db. The result is a dereffable temp file."
  (delay
    (schema-migrations-test.impl/with-temp-empty-app-db [conn :h2]
      ;; since the actual group defs are not dynamic, we need with-redefs to change them here
      (with-redefs [perms-group/all-users (#'perms-group/magic-group perms-group/all-users-magic-group-type)
                    perms-group/admin     (#'perms-group/magic-group perms-group/admin-magic-group-type)]
        (mdb/setup-db! :create-sample-content? false)
        (let [f (java.io.File/createTempFile "db-export" ".sql")]
          (next.jdbc/execute! conn ["SCRIPT TO ?" (str f)])
          f)))))

(defmacro with-empty-h2-app-db!
  "Runs `body` under a new, blank, H2 application database (randomly named), in which all model tables have been
  created from `h2-app-db-script`. After `body` is finished, the original app DB bindings are restored.

  Makes use of functionality in the [[metabase.app-db.schema-migrations-test.impl]] namespace since that already does what
  we need."
  {:style/indent 0}
  [& body]
  `(schema-migrations-test.impl/with-temp-empty-app-db [conn# :h2]
     (next.jdbc/execute! conn# ["RUNSCRIPT FROM ?" (str @h2-app-db-script)])
     (mdb/finish-db-setup!)
     ~@body))

;; Non-"normal" timeseries drivers are tested in [[metabase.timeseries-query-processor-test]] and elsewhere
(def timeseries-drivers
  "Drivers that are so weird that we can't use the standard dataset loading against them."
  #{:druid :druid-jdbc})

(mr/def ::driver-selector
  [:map {:closed true}
   [:+features {:optional true} [:sequential :keyword]]
   [:-features {:optional true} [:sequential :keyword]]
   [:+conn-props {:optional true} [:sequential :string]]
   [:-conn-props {:optional true} [:sequential :string]]
   [:+parent {:optional true} :keyword]
   [:+fns {:optional true} [:sequential [:function [:=> [:cat :keyword] :any]]]]
   [:-fns {:optional true} [:sequential [:function [:=> [:cat :keyword] :any]]]]])

(mu/defn driver-select :- [:set :keyword]
  "Select drivers to be tested.

   +features - a list of features that the drivers should support.
   -features - a list of features that drivers should not support.

   +conn-props - a list of connection-property names that drivers should have.
   -conn-props - a list of connection-property names that drivers should not have.

   +parent - only include drivers whose parent is this.
   -parent - do not include drivers whose parent is this.

   +fns - only include drivers that returns truthy for each fn `(fn driver)`.
   -fns - exclude drivers that returns truthy for any fn `(fn driver)`."
  ([]
   (driver-select {}))
  ([{:keys [+features -features -fns +fns +conn-props -conn-props +parent] :as selector} :- ::driver-selector]
   (hawk.init/assert-tests-are-not-initializing (pr-str (list* 'driver-select selector)))
   (set
    (for [driver (tx.env/test-drivers)
          :let [driver (tx/the-driver-with-test-extensions driver)
                conn-prop-names (when (or (seq +conn-props) (seq -conn-props))
                                  (into #{} (map :name (driver/connection-properties driver))))]
          :when (driver/with-driver driver
                  (let [the-db (delay (db))]
                    (cond-> true
                      +parent
                      (and (isa? driver/hierarchy (driver/the-driver driver) (driver/the-driver +parent)))

                      (seq +fns)
                      (and (every? (fn [f] (f driver)) +fns))

                      (seq -fns)
                      (and (not (some (fn [f] (f driver)) -fns)))

                      (seq +conn-props)
                      (and (set/superset? conn-prop-names (set +conn-props)))

                      (seq -conn-props)
                      (and (empty? (set/intersection conn-prop-names (set -conn-props))))

                      (seq +features)
                      (and (every? #(driver.u/supports? driver % @the-db) +features))

                      (seq -features)
                      (and (not (some #(driver.u/supports? driver % @the-db) -features))))))]
      driver))))

(mu/defn normal-driver-select :- [:set :keyword]
  "Select drivers to be tested. Excludes timeseries drivers because they can only be tested with special datasets.

   +features - a list of features that the drivers should support.
   -features - a list of features that drivers should not support.

   +conn-props - a list of connection-property names that drivers should have.
   -conn-props - a list of connection-property names that drivers should not have.

   +parent - only include drivers whose parent is this.

   +fns - only include drivers that returns truthy for each fn `(f driver)`.
   -fns - exclude drivers that returns truthy for any fn `(f driver)`."
  ([]
   (normal-driver-select {}))
  ([selector :- ::driver-selector]
   (driver-select (update selector :-fns (fnil conj []) #(contains? timeseries-drivers %)))))<|MERGE_RESOLUTION|>--- conflicted
+++ resolved
@@ -43,14 +43,9 @@
    [metabase.driver :as driver]
    [metabase.driver.ddl.interface :as ddl.i]
    [metabase.driver.util :as driver.u]
-<<<<<<< HEAD
-   [metabase.legacy-mbql.schema :as mbql.s]
-   [metabase.lib-be.metadata.jvm :as lib.metadata.jvm]
-=======
    [metabase.legacy-mbql.normalize :as mbql.normalize]
    [metabase.legacy-mbql.schema :as mbql.s]
    [metabase.lib-be.core :as lib-be]
->>>>>>> d0f5d01e
    [metabase.lib.schema.id :as lib.schema.id]
    [metabase.permissions.models.permissions-group :as perms-group]
    [metabase.query-processor :as qp]
@@ -186,12 +181,8 @@
 
 (mu/defn native-query :- ::mbql.s/Query
   "Like `mbql-query`, but for native queries."
-<<<<<<< HEAD
-  [inner-native-query :- mbql.s/NativeQuery]
-=======
   [inner-native-query :- :map]
   #_{:clj-kondo/ignore [:deprecated-var]}
->>>>>>> d0f5d01e
   {:database (id)
    :type     :native
    :native   (mbql.normalize/normalize ::mbql.s/NativeQuery inner-native-query)})
