--- conflicted
+++ resolved
@@ -1,8 +1,4 @@
-<<<<<<< HEAD
-import { restore, startNewNativeQuestion } from "e2e/support/helpers";
-=======
 import { H } from "e2e/support";
->>>>>>> bac63b6e
 
 import * as DateFilter from "./helpers/e2e-date-filter-helpers";
 import {
@@ -70,11 +66,7 @@
 
     cy.signInAsAdmin();
 
-<<<<<<< HEAD
-    startNewNativeQuestion();
-=======
-    H.openNativeEditor();
->>>>>>> bac63b6e
+    H.startNewNativeQuestion();
 
     SQLFilter.enterParameterizedQuery("SELECT * FROM products WHERE {{f}}");
 
@@ -138,11 +130,7 @@
 
     cy.signInAsAdmin();
 
-<<<<<<< HEAD
-    startNewNativeQuestion();
-=======
-    H.openNativeEditor();
->>>>>>> bac63b6e
+    H.startNewNativeQuestion();
     SQLFilter.enterParameterizedQuery("SELECT * FROM products WHERE {{f}}");
 
     SQLFilter.openTypePickerFromDefaultFilterType();
@@ -201,11 +189,7 @@
 
     cy.signInAsAdmin();
 
-<<<<<<< HEAD
-    startNewNativeQuestion();
-=======
-    H.openNativeEditor();
->>>>>>> bac63b6e
+    H.startNewNativeQuestion();
     SQLFilter.enterParameterizedQuery("SELECT * FROM products WHERE {{f}}");
 
     SQLFilter.openTypePickerFromDefaultFilterType();
