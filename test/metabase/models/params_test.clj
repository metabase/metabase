(ns metabase.models.params-test
  "Tests for the utility functions for dealing with parameters in `metabase.models.params`."
  (:require
   [clojure.test :refer :all]
   [metabase.api.public-test :as public-test]
   [metabase.legacy-mbql.util :as mbql.u]
   [metabase.models.params :as params]
   [metabase.test :as mt]
   [toucan2.core :as t2]))

(deftest ^:parallel wrap-field-id-if-needed-test
  (doseq [[x expected] {10                                      [:field 10 nil]
                        [:field 10 nil]                         [:field 10 nil]
                        [:field "name" {:base-type :type/Text}] [:field "name" {:base-type :type/Text}]}]
    (testing x
      (is (= expected
             (mbql.u/wrap-field-id-if-needed x))))))

;;; ---------------------------------------------- name_field hydration ----------------------------------------------

(deftest ^:parallel hydrate-name-field-test
  (testing "make sure that we can hydrate the `name_field` property for PK Fields"
    (is (= {:name          "ID"
            :table_id      (mt/id :venues)
            :semantic_type :type/PK
            :name_field    {:id                 (mt/id :venues :name)
                            :table_id           (mt/id :venues)
                            :name               "NAME"
                            :display_name       "Name"
                            :base_type          :type/Text
                            :semantic_type      :type/Name
                            :has_field_values   :list
                            :fk_target_field_id nil}}
           (-> (t2/select-one [:model/Field :name :table_id :semantic_type], :id (mt/id :venues :id))
               (t2/hydrate :name_field)
               mt/derecordize))))

  (testing "make sure it works for multiple fields efficiently. Should only require one DB call to hydrate many Fields"
    (let [venues-fields (t2/select :model/Field :table_id (mt/id :venues))]
      (t2/with-call-count [call-count]
        (t2/hydrate venues-fields :name_field)
        (is (= 1
               (call-count))))))

  (testing "It shouldn't hydrate for Fields that aren't PKs"
    (is (= {:name          "PRICE"
            :table_id      (mt/id :venues)
            :semantic_type :type/Category
            :name_field    nil}
           (-> (t2/select-one [:model/Field :name :table_id :semantic_type], :id (mt/id :venues :price))
               (t2/hydrate :name_field)
               mt/derecordize))))

  (testing "Or if it *is* a PK, but no name Field is available for that Table, it shouldn't hydrate"
    (is (= {:name          "ID"
            :table_id      (mt/id :checkins)
            :semantic_type :type/PK
            :name_field    nil}
           (-> (t2/select-one [:model/Field :name :table_id :semantic_type], :id (mt/id :checkins :id))
               (t2/hydrate :name_field)
               mt/derecordize)))))

;;; -------------------------------------------------- param_fields --------------------------------------------------

(deftest ^:parallel hydrate-param-fields-for-card-test
  (testing "check that we can hydrate param_fields for a Card"
<<<<<<< HEAD
    (mt/with-temp [Card card {:dataset_query
                              {:database (mt/id)
                               :type     :native
                               :native   {:query         "SELECT COUNT(*) FROM VENUES WHERE {{x}}"
                                          :template-tags {"name" {:name         "name"
                                                                  :display_name "Name"
                                                                  :type         :dimension
                                                                  :dimension    [:field (mt/id :venues :id) nil]}}}}}]
=======
    (t2.with-temp/with-temp [:model/Card card {:dataset_query
                                               {:database (mt/id)
                                                :type     :native
                                                :native   {:query         "SELECT COUNT(*) FROM VENUES WHERE {{x}}"
                                                           :template-tags {"name" {:name         "name"
                                                                                   :display_name "Name"
                                                                                   :type         :dimension
                                                                                   :dimension    [:field (mt/id :venues :id) nil]}}}}}]
>>>>>>> 8d23fd74
      (is (= {(mt/id :venues :id) {:id                 (mt/id :venues :id)
                                   :table_id           (mt/id :venues)
                                   :display_name       "ID"
                                   :name               "ID"
                                   :base_type          :type/BigInteger
                                   :semantic_type      :type/PK
                                   :has_field_values   :none
                                   :fk_target_field_id nil
                                   :target nil
                                   :name_field         {:id                (mt/id :venues :name)
                                                        :table_id          (mt/id :venues)
                                                        :display_name      "Name"
                                                        :name              "NAME"
                                                        :base_type         :type/Text
                                                        :semantic_type     :type/Name
                                                        :has_field_values  :list
                                                        :fk_target_field_id nil}
                                   :dimensions         []}}
             (-> (t2/hydrate card :param_fields)
                 :param_fields
                 mt/derecordize))))))

(deftest hydate-param-fields-for-dashboard-test
  (testing "check that we can hydrate param_fields for a Dashboard"
    (public-test/with-sharing-enabled-and-temp-dashcard-referencing! :venues :id [dashboard]
      (is (= {(mt/id :venues :id) {:id                 (mt/id :venues :id)
                                   :table_id           (mt/id :venues)
                                   :display_name       "ID"
                                   :name               "ID"
                                   :base_type          :type/BigInteger
                                   :semantic_type      :type/PK
                                   :has_field_values   :none
                                   :fk_target_field_id nil
                                   :target             nil
                                   :name_field         {:id                (mt/id :venues :name)
                                                        :table_id          (mt/id :venues)
                                                        :display_name      "Name"
                                                        :name              "NAME"
                                                        :base_type         :type/Text
                                                        :semantic_type     :type/Name
                                                        :has_field_values  :list
                                                        :fk_target_field_id nil}
                                   :dimensions         []}}
             (-> (t2/hydrate dashboard :param_fields)
                 :param_fields
                 mt/derecordize))))))

(deftest ^:parallel card->template-tag-test
  (let [card {:dataset_query (mt/native-query {:template-tags {"id"   {:name         "id"
                                                                       :display_name "ID"
                                                                       :type         :dimension
                                                                       :dimension    [:field (mt/id :venues :id) nil]}
                                                               "name" {:name         "name"
                                                                       :display_name "Name"
                                                                       :type         :dimension
                                                                       :dimension    [:field "name" {:base-type :type/Text}]}}})}]
    (testing "card->template-tag-field-clauses"
      (is (= #{[:field (mt/id :venues :id) nil]
               [:field "name" {:base-type :type/Text}]}
             (#'params/card->template-tag-field-clauses card))))

    (testing "card->template-tag-field-ids"
      (is (= #{(mt/id :venues :id)}
             (params/card->template-tag-field-ids card))))))

(deftest ^:parallel get-linked-field-ids-test
  (testing "get-linked-field-ids basic test"
    (is (= {"foo" #{256}
            "bar" #{267}}
           (params/get-linked-field-ids
            [{:parameter_mappings
              [{:parameter_id "foo" :target [:dimension [:field 256 nil]]}
               {:parameter_id "bar" :target [:dimension [:field 267 nil]]}]}]))))
  (testing "get-linked-field-ids multiple fields to one param test"
    (is (= {"foo" #{256 10}
            "bar" #{267}}
           (params/get-linked-field-ids
            [{:parameter_mappings
              [{:parameter_id "foo" :target [:dimension [:field 256 nil]]}
               {:parameter_id "bar" :target [:dimension [:field 267 nil]]}]}
             {:parameter_mappings
              [{:parameter_id "foo" :target [:dimension [:field 10 nil]]}]}]))))
  (testing "get-linked-field-ids-test misc fields"
    (is (= {"1" #{1} "2" #{2} "3" #{3} "4" #{4} "5" #{5}}
           (params/get-linked-field-ids
            [{:parameter_mappings
              [{:parameter_id "1" :target [:dimension [:field 1 {}]]}
               {:parameter_id "2" :target [:dimension [:field 2 {:x true}]]}
               {:parameter_id "wow" :target [:dimension [:field "wow" {:base-type :type/Integer}]]}
               {:parameter_id "3" :target [:dimension [:field 3 {:source-field 1}]]}
               {:parameter_id "4" :target [:dimension [:field 4 {:binning {:strategy :num-bins, :num-bins 1}}]]}
               {:parameter_id "5" :target [:dimension [:field 5]]}]}]))))
  (testing "get-linked-field-ids-test no fields"
    (is (= {}
           (params/get-linked-field-ids
            [{:parameter_mappings []}])))))<|MERGE_RESOLUTION|>--- conflicted
+++ resolved
@@ -6,7 +6,8 @@
    [metabase.legacy-mbql.util :as mbql.u]
    [metabase.models.params :as params]
    [metabase.test :as mt]
-   [toucan2.core :as t2]))
+   [toucan2.core :as t2]
+   [toucan2.tools.with-temp :as t2.with-temp]))
 
 (deftest ^:parallel wrap-field-id-if-needed-test
   (doseq [[x expected] {10                                      [:field 10 nil]
@@ -64,16 +65,6 @@
 
 (deftest ^:parallel hydrate-param-fields-for-card-test
   (testing "check that we can hydrate param_fields for a Card"
-<<<<<<< HEAD
-    (mt/with-temp [Card card {:dataset_query
-                              {:database (mt/id)
-                               :type     :native
-                               :native   {:query         "SELECT COUNT(*) FROM VENUES WHERE {{x}}"
-                                          :template-tags {"name" {:name         "name"
-                                                                  :display_name "Name"
-                                                                  :type         :dimension
-                                                                  :dimension    [:field (mt/id :venues :id) nil]}}}}}]
-=======
     (t2.with-temp/with-temp [:model/Card card {:dataset_query
                                                {:database (mt/id)
                                                 :type     :native
@@ -82,7 +73,6 @@
                                                                                    :display_name "Name"
                                                                                    :type         :dimension
                                                                                    :dimension    [:field (mt/id :venues :id) nil]}}}}}]
->>>>>>> 8d23fd74
       (is (= {(mt/id :venues :id) {:id                 (mt/id :venues :id)
                                    :table_id           (mt/id :venues)
                                    :display_name       "ID"
