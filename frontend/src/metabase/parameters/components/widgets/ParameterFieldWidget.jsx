--- conflicted
+++ resolved
@@ -54,12 +54,8 @@
   static format(value, field) {
     value = normalizeValue(value);
     if (value.length > 1) {
-<<<<<<< HEAD
-      return ngettext(msgid`${value.length} selection`, `${value.length} selections`, value.length);
-=======
       const n = value.length;
       return ngettext(msgid`${n} selection`, `${n} selections`, n);
->>>>>>> bc54aade
     } else {
       return <RemappedValue value={value[0]} column={field} />;
     }
