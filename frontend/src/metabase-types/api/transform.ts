--- conflicted
+++ resolved
@@ -1,12 +1,8 @@
 import type { DatabaseId } from "./database";
 import type { PaginationRequest, PaginationResponse } from "./pagination";
 import type { DatasetQuery } from "./query";
-<<<<<<< HEAD
+import type { ScheduleDisplayType } from "./settings";
 import type { ConcreteTableId, Table } from "./table";
-=======
-import type { ScheduleDisplayType } from "./settings";
-import type { Table } from "./table";
->>>>>>> 6239a125
 
 export type TransformId = number;
 export type TransformTagId = number;
