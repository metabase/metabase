(ns metabase-enterprise.dependencies.api
  (:require
   [medley.core :as m]
   [metabase-enterprise.dependencies.core :as dependencies]
   [metabase-enterprise.dependencies.models.dependency :as dependency]
   [metabase.analyze.core :as analyze]
   [metabase.api.common :as api]
   [metabase.api.macros :as api.macros]
   [metabase.api.routes.common :refer [+auth]]
   [metabase.api.util.handlers :as handlers]
   [metabase.collections.models.collection.root :as collection.root]
   [metabase.graph.core :as graph]
   [metabase.lib-be.core :as lib-be]
   [metabase.lib.metadata :as lib.metadata]
   [metabase.models.interface :as mi]
   [metabase.native-query-snippets.core :as native-query-snippets]
   [metabase.queries.schema :as queries.schema]
   [metabase.revisions.core :as revisions]
   [metabase.util.i18n :refer [tru]]
   [metabase.util.log :as log]
   [metabase.util.malli.registry :as mr]
   [metabase.util.malli.schema :as ms]
   [toucan2.core :as t2]))

(mr/def ::card-body
  [:merge
   ::queries.schema/card
   ;; TODO (Cam 10/1/25) -- merge this into `::queries.schema/card` itself
   [:map
    [:result_metadata {:optional true} [:maybe analyze/ResultsMetadata]]]])

(defn- broken-cards-response
  [{:keys [card transform]}]
  (let [broken-card-ids (keys card)
        broken-cards (when (seq broken-card-ids)
                       (-> (t2/select :model/Card :id [:in broken-card-ids])
                           (t2/hydrate [:collection :effective_ancestors] :dashboard)))
        broken-transform-ids (keys transform)
        broken-transforms (when (seq broken-transform-ids)
                            (t2/select :model/Transform :id [:in broken-transform-ids]))]
    {:success (and (empty? broken-card-ids)
                   (empty? broken-transform-ids))
     :bad_cards (into [] (comp (filter (fn [card]
                                         (if (mi/can-read? card)
                                           card
                                           (do (log/debugf "Eliding broken card %d - not readable by the user" (:id card))
                                               nil))))
                               (map (fn [card]
                                      (-> card
                                          collection.root/hydrate-root-collection
                                          (update :dashboard #(some-> % (select-keys [:id :name])))))))
                      broken-cards)
     :bad_transforms (into [] broken-transforms)}))

(api.macros/defendpoint :post "/check_card"
  "Check a proposed edit to a card, and return the card IDs for those cards this edit will break."
  [_route-params
   _query-params
   body :- ::card-body]
  (api/read-check :model/Card (:id body))
  (let [database-id (-> body :dataset_query :database)
        base-provider (lib-be/application-database-metadata-provider database-id)
        original (lib.metadata/card base-provider (:id body))
        card (-> original
                 (assoc :dataset-query (:dataset_query body)
                        :type (:type body (:type original)))
                           ;; Remove the old `:result-metadata` from the card, it's likely wrong now.
                 (dissoc :result-metadata)
                           ;; But if the request includes `:result_metadata`, use that. It may be from a native card
                           ;; that's been run before saving the card.
                 (cond-> #_card
                  (:result_metadata body) (assoc :result-metadata (:result_metadata body))))
        edits {:card [card]}
        breakages (dependencies/errors-from-proposed-edits base-provider edits)]
    (broken-cards-response breakages)))

(mr/def ::transform-body
  [:map
   [:id {:optional false} ms/PositiveInt]
   [:name {:optional true} :string]
   ;; TODO (Cam 10/8/25) -- no idea what the correct schema for these is supposed to be -- it was just `map` before --
   ;; this is my attempt to guess it
   [:source {:optional true} [:maybe [:map
                                      [:type {:optional true} :keyword]
                                      [:query {:optional true} ::queries.schema/query]]]]
   [:target {:optional true} [:maybe ms/Map]]])

(api.macros/defendpoint :post "/check_transform"
  "Check a proposed edit to a transform, and return the card, transform, etc. IDs for things that will break."
  [_route-params
   _query-params
   {:keys [id source target]} :- ::transform-body]
<<<<<<< HEAD
  (if (= (keyword (:type source)) :query)
    (let [database-id   (-> source :query :database)
=======
  (api/read-check :model/Transform id)
  (if (= (keyword (:type source)) :query)
    (let [database-id (-> source :query :database)
>>>>>>> bb6d7b1c
          base-provider (lib-be/application-database-metadata-provider database-id)
          original (lib.metadata/transform base-provider id)
          transform (-> original
                        (cond-> #_transform source (assoc :source source))
                        (cond-> #_transform target (assoc :target target)))
          edits {:transform [transform]}
          breakages (dependencies/errors-from-proposed-edits base-provider edits)]
      (broken-cards-response breakages))
    ;; if this isn't a sql query, just claim it works
    {:success true}))

(api.macros/defendpoint :post "/check_snippet"
  "Check a proposed edit to a native snippet, and return the cards, etc. which will be broken."
  [_route-params
   _query-params
   {:keys [id content], snippet-name :name}
   :- [:map
       [:id {:optional false} ms/PositiveInt]
       [:name {:optional true} native-query-snippets/NativeQuerySnippetName]
       [:content {:optional true} :string]]]
  (api/read-check :model/NativeQuerySnippet id)
  (let [original (t2/select-one :model/NativeQuerySnippet id)
        _ (when (and snippet-name
                     (not= snippet-name (:name original))
                     (t2/exists? :model/NativeQuerySnippet :name snippet-name))
            (throw (ex-info (tru "A snippet with that name already exists. Please pick a different name.")
                            {:status-code 400})))
        snippet (cond-> (m/assoc-some original
                                      :lib/type :metadata/native-query-snippet
                                      :name snippet-name
                                      :content content)
                  content native-query-snippets/add-template-tags)
        breakages (dependencies/errors-from-proposed-edits {:snippet [snippet]})]
    (broken-cards-response breakages)))

(def ^:private entity-keys
  {:table [:name :description :display_name :db_id :db :schema :fields]
   :card [:name :type :display :database_id :view_count
          :created_at :creator :creator_id :description
          :result_metadata :last-edit-info
          :collection :collection_id :dashboard :dashboard_id
          :moderation_reviews]
   :snippet [:name :description]
   :transform [:name :description :table]
   :dashboard [:name :description :view_count
               :created_at :creator :creator_id :last-edit-info
               :collection :collection_id
               :moderation_reviews]
   :document [:name :description :view_count
              :created_at :creator
              :collection :collection_id]
   :sandbox [:table :table_id]})

(defn- format-subentity [entity]
  (case (t2/model entity)
    :model/Collection (select-keys entity [:id :name :authority_level :is_personal])
    :model/Dashboard (select-keys entity [:id :name])
    entity))

(defn- entity-value [entity-type {:keys [id] :as entity} usages]
  {:id id
   :type entity-type
   :data (->> (select-keys entity (entity-keys entity-type))
              (m/map-vals format-subentity))
   :dependents_count (usages [entity-type id])})

(def ^:private entity-model
  {:table :model/Table
   :card :model/Card
   :snippet :model/NativeQuerySnippet
   :transform :model/Transform
   :dashboard :model/Dashboard
   :document :model/Document
   :sandbox :model/Sandbox})

(defn- readable-node?
  "Check if the user can read the entity represented by `[entity-type entity-id]`."
  [[entity-type entity-id]]
  (if-let [model (entity-model entity-type)]
    (try
      (mi/can-read? model entity-id)
      (catch Exception e
        (log/debugf e "Couldn't determine if %s with id %s is readble"
                    (some-> entity-type name) entity-id)
        false))
    (do
      (log/warn "Cannot determine the model of" (some-> entity-type name))
      false)))

(defn- readable-graph-dependencies
  "Return a permission-aware dependency graph that only includes readable entities."
  []
  (dependency/filtered-graph-dependencies readable-node?))

(defn- readable-graph-dependents
  "Return a permission-aware dependent graph that only includes readable entities."
  []
  (dependency/filtered-graph-dependents readable-node?))

(defn- calc-usages
  "Calculates the count of direct dependents for all nodes in `nodes`, based on `graph`. "
  [graph nodes]
  (let [children-map (graph/children-of graph nodes)
        all-cards (->> (vals children-map)
                       (apply concat)
                       distinct
                       (keep #(when (= (first %) :card)
                                (second %))))
        card->type (when (seq all-cards)
                     (t2/select-fn->fn :id :type [:model/Card :id :type :card_schema] :id [:in all-cards]))]
    (m/map-vals (fn [children]
                  (->> children
                       (map (fn [[entity-type entity-id]]
                              (let [dependency-type (if (= entity-type :card)
                                                      (card->type entity-id)
                                                      entity-type)]
                                {dependency-type 1})))
                       (apply merge-with +)))
                children-map)))

(defn- expanded-nodes [downstream-graph nodes]
  (let [usages (calc-usages downstream-graph nodes)
        nodes-by-type (->> (group-by first nodes)
                           (m/map-vals #(map second %)))]
    (mapcat (fn [[entity-type entity-ids]]
              (->> (cond-> (t2/select (entity-model entity-type)
                                      :id [:in entity-ids])
                     (= entity-type :card)      (-> (t2/hydrate :creator :dashboard [:collection :is_personal] :moderation_reviews)
                                                    (->> (map collection.root/hydrate-root-collection))
                                                    (revisions/with-last-edit-info :card))
                     (= entity-type :table)     (t2/hydrate :fields :db)
                     (= entity-type :transform) (t2/hydrate :table-with-db-and-fields)
                     (= entity-type :dashboard) (-> (t2/hydrate :creator [:collection :is_personal] :moderation_reviews)
                                                    (->> (map collection.root/hydrate-root-collection))
                                                    (revisions/with-last-edit-info :dashboard))
                     (= entity-type :document)  (-> (t2/hydrate :creator [:collection :is_personal])
                                                    (->> (map collection.root/hydrate-root-collection)))
                     (= entity-type :sandbox)   (t2/hydrate [:table :db :fields]))
                   (mapv #(entity-value entity-type % usages))))
            nodes-by-type)))

(api.macros/defendpoint :get "/graph"
  "This endpoint takes an :id and a supported entity :type, and returns a graph of all its upstream dependencies.
  The graph is represented by a list of :nodes and a list of :edges. Each node has an :id, :type, :data (which
  depends on the node type), and a map of :dependent_counts per entity type. Each edge is a :model/Dependency"
  [_route-params
   {:keys [id type]} :- [:map
                         [:id {:optional true} ms/PositiveInt]
                         [:type {:optional true} (ms/enum-decode-keyword (vec (keys entity-model)))]]]
  (api/read-check (entity-model type) id)
  (let [starting-nodes [[type id]]
        upstream-graph (readable-graph-dependencies)
        ;; cache the downstream graph specifically, because between calculating transitive children and calculating
        ;; edges, we'll call this multiple times on the same nodes.
        downstream-graph (graph/cached-graph (readable-graph-dependents))
        nodes (into (set starting-nodes)
                    (graph/transitive upstream-graph starting-nodes))
        edges (graph/calc-edges-between downstream-graph nodes)]
    {:nodes (expanded-nodes downstream-graph nodes)
     :edges edges}))

(def ^:private dependents-args
  [:map
   [:id ms/PositiveInt]
   [:type (ms/enum-decode-keyword (vec (keys entity-model)))]
   [:dependent_type (ms/enum-decode-keyword (vec (keys entity-model)))]
   [:dependent_card_type {:optional true} (ms/enum-decode-keyword
                                           [:question :model :metric])]])

(api.macros/defendpoint :get "/graph/dependents"
  "This endpoint takes an :id, :type, :dependent_type, and an optional :dependent_card_type, and returns a list of
   all that entity's dependents with :dependent_type. If the :dependent_type is :card, the dependents are further
   filtered by :dependent_card_type."
  [_route-params
   {:keys [id type dependent_type dependent_card_type]} :- dependents-args]
  (api/read-check (entity-model type) id)
  (let [downstream-graph (graph/cached-graph (readable-graph-dependents))
        nodes (-> (graph/children-of downstream-graph [[type id]])
                  (get [type id]))]
    (->> (expanded-nodes downstream-graph nodes)
         (filter #(and (= (:type %) dependent_type)
                       (or (not= dependent_type :card)
                           (= (-> % :data :type) dependent_card_type)))))))

(def ^{:arglists '([request respond raise])} routes
  "`/api/ee/dependencies` routes."
  (handlers/routes
   (api.macros/ns-handler *ns* +auth)))<|MERGE_RESOLUTION|>--- conflicted
+++ resolved
@@ -90,14 +90,9 @@
   [_route-params
    _query-params
    {:keys [id source target]} :- ::transform-body]
-<<<<<<< HEAD
-  (if (= (keyword (:type source)) :query)
-    (let [database-id   (-> source :query :database)
-=======
   (api/read-check :model/Transform id)
   (if (= (keyword (:type source)) :query)
     (let [database-id (-> source :query :database)
->>>>>>> bb6d7b1c
           base-provider (lib-be/application-database-metadata-provider database-id)
           original (lib.metadata/transform base-provider id)
           transform (-> original
