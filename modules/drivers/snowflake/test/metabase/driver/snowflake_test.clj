--- conflicted
+++ resolved
@@ -29,12 +29,6 @@
 
 (set! *warn-on-reflection* true)
 
-<<<<<<< HEAD
-(defn- sql->lines [sql]
-  (str/split-lines (driver/prettify-native-form :snowflake sql)))
-
-=======
->>>>>>> c36c46de
 (defn- query->native [query]
   (let [check-sql-fn (fn [_ _ sql & _]
                        (throw (ex-info "done" {::native-query sql})))]
@@ -320,39 +314,6 @@
     (is (= "USE ROLE \"$role\";"      (driver.sql/set-role-statement :snowflake "$role")))))
 
 (deftest remark-test
-<<<<<<< HEAD
-  (testing "Queries should have a remark appended to them with additional metadata"
-    (mt/test-driver :snowflake
-      (let [expected (for [line ["SELECT"
-                                 "  \"PUBLIC\".\"users\".\"id\" AS \"id\","
-                                 "  \"PUBLIC\".\"users\".\"name\" AS \"name\","
-                                 "  \"PUBLIC\".\"users\".\"last_login\" AS \"last_login\""
-                                 "FROM"
-                                 "  \"{{database_prefix}}test-data\".\"PUBLIC\".\"users\""
-                                 "WHERE"
-                                 "  (\"PUBLIC\".\"users\".\"id\" = 1)"
-                                 "  OR (\"PUBLIC\".\"users\".\"id\" = 2)"
-                                 "  OR (\"PUBLIC\".\"users\".\"id\" = 3)"
-                                 "LIMIT"
-                                 "  2000 -- {\"pulseId\":null,\"serverId\":\"{{site-uuid}}\",\"client\":\"Metabase\",\"queryHash\":\"cb83d4f6eedc250edb0f2c16f8d9a21e5d42f322ccece1494c8ef3d634581fe2\",\"queryType\":\"query\",\"cardId\":1234,\"dashboardId\":5678,\"context\":\"ad-hoc\",\"userId\":1000,\"databaseId\":1}"]]
-                       (-> line
-                           (str/replace #"\Q{{site-uuid}}\E" (public-settings/site-uuid))
-                           (str/replace #"\Q{{database_prefix}}\E" (test.data.snowflake/*database-prefix-fn*))))]
-        (is (= expected
-               (sql->lines
-                (query->native
-                 (assoc
-                  (mt/mbql-query users {:limit 2000})
-                  :parameters [{:type   "id"
-                                :target [:dimension [:field (mt/id :users :id) nil]]
-                                :value  ["1" "2" "3"]}]
-                  :info {:executed-by  1000
-                         :card-id      1234
-                         :dashboard-id 5678
-                         :context      :ad-hoc
-                         :query-hash   (byte-array [-53 -125 -44 -10 -18 -36 37 14 -37 15 44 22 -8 -39 -94 30
-                                                    93 66 -13 34 -52 -20 -31 73 76 -114 -13 -42 52 88 31 -30])})))))))))
-=======
   (testing "Queries should have a remark formatted as JSON appended to them with additional metadata"
     (mt/test-driver :snowflake
       (let [expected-map {"pulseId" nil
@@ -382,5 +343,4 @@
             ; are the captured groups. So, (second ...) gives us the first captured group.
             result-comment (second (re-find #"-- (\{.*\})" result-query))
             result-map (json/read-str result-comment)]
-        (is (= expected-map result-map))))))
->>>>>>> c36c46de
+        (is (= expected-map result-map))))))