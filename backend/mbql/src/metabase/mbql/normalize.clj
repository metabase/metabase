--- conflicted
+++ resolved
@@ -250,13 +250,8 @@
   "Normalize source/results metadata for a single column."
   [metadata]
   {:pre [(map? metadata)]}
-<<<<<<< HEAD
   (-> (reduce #(m/update-existing %1 %2 keyword) metadata [:base_type :effective_type :semantic_type :visibility_type :source :unit])
-      (m/update-existing :field_ref normalize-tokens)
-=======
-  (-> (reduce #(m/update-existing %1 %2 keyword) metadata [:base_type :semantic_type :visibility_type :source :unit])
       (m/update-existing :field_ref (comp canonicalize-mbql-clauses normalize-tokens))
->>>>>>> f4232138
       (m/update-existing :fingerprint walk/keywordize-keys)))
 
 (defn- normalize-native-query
