--- conflicted
+++ resolved
@@ -41,31 +41,17 @@
       cy.findByRole("link", { name: "Erroring Questions" })
         .should("have.attr", "href")
         .and("eq", TOOLS_ERRORS_URL);
+    });
 
-<<<<<<< HEAD
     it("should disable search input fields (metabase#18050)", () => {
       cy.visit(TOOLS_ERRORS_URL);
 
-      // When the issue gets fixed, it's safe to merge these assertions with the main test above
+      cy.findByText("No results");
+      cy.button("Rerun Selected").should("be.disabled");
       cy.findByPlaceholderText("Error contents").should("be.disabled");
       cy.findByPlaceholderText("DB name").should("be.disabled");
       cy.findByPlaceholderText("Collection name").should("be.disabled");
     });
-
-    it('should disable "Rerun Selected" button (metabase#18048)', () => {
-      cy.visit(TOOLS_ERRORS_URL);
-
-      // When the issue gets fixed, it's safe to merge these assertions with the main test above
-      cy.button("Rerun Selected").should("be.disabled");
-    });
-=======
-      cy.findByText("No results");
-      cy.button("Rerun Selected").should("be.disabled");
-      cy.findByPlaceholderText("Error name").should("be.disabled");
-      cy.findByPlaceholderText("DB name").should("be.disabled");
-      cy.findByPlaceholderText("Collection name").should("be.disabled");
-    });
->>>>>>> 3f07a318
   });
 
   describe("with the existing broken questions", () => {
@@ -77,14 +63,6 @@
       cy.visit(TOOLS_ERRORS_URL);
     });
 
-<<<<<<< HEAD
-    it('should disable "Rerun Selected" button (metabase#18048)', () => {
-      // When the issue gets fixed, merge it with the main test below
-      cy.button("Rerun Selected").should("be.disabled");
-    });
-
-=======
->>>>>>> 3f07a318
     it("should render correctly", () => {
       cy.wait("@dataset");
 
@@ -98,13 +76,9 @@
 
       // The question is still there because we didn't fix it
       cy.findByText(brokenQuestionDetails.name);
+      cy.button("Rerun Selected").should("be.disabled");
 
-<<<<<<< HEAD
       cy.findByPlaceholderText("Error contents").should("not.be.disabled");
-=======
-      cy.button("Rerun Selected").should("be.disabled");
-      cy.findByPlaceholderText("Error name").should("not.be.disabled");
->>>>>>> 3f07a318
       cy.findByPlaceholderText("DB name").should("not.be.disabled");
       cy.findByPlaceholderText("Collection name")
         .should("not.be.disabled")
