--- conflicted
+++ resolved
@@ -170,11 +170,7 @@
     return (
       <li
         className={cx(CS.flex, CS.p3, CS.textMedium, CS.borderBottom, {
-<<<<<<< HEAD
           [CS.bgLightBlue]: highlight,
-=======
-          "bg-light-blue": highlight,
->>>>>>> 9b941d8a
         })}
       >
         <Icon name="alert" size="20" />
@@ -252,9 +248,6 @@
 })(AlertListItemInner);
 
 export const UnsubscribedListItem = () => (
-<<<<<<< HEAD
-  <li className="border-bottom flex align-center py4 text-bold">
-=======
   <li
     className={cx(
       CS.borderBottom,
@@ -264,7 +257,6 @@
       CS.textBold,
     )}
   >
->>>>>>> 9b941d8a
     <div
       className={cx(
         "circle",
@@ -272,19 +264,11 @@
         CS.alignCenter,
         CS.justifyCenter,
         CS.p1,
-<<<<<<< HEAD
-        CS.bgLight,
+          CS.bgLight,
         CS.ml2,
       )}
     >
-      <Icon name="check" className={cx(CS.textSuccess)} />
-=======
-        "bg-light",
-        CS.ml2,
-      )}
-    >
-      <Icon name="check" className="text-success" />
->>>>>>> 9b941d8a
+      <Icon name="check" className={CS.textSuccess} />
     </div>
     <h3
       className={CS.textDark}
