databaseChangeLog:
  - property:
      name: timestamp_type
      value: timestamp with time zone
      dbms: postgresql,h2
  - property:
      name: timestamp_type
      value: timestamp(6)
      dbms: mysql,mariadb
  - property:
      name: blob.type
      value: blob
      dbms: mysql,h2,mariadb
  - property:
      name: blob.type
      value: bytea
      dbms: postgresql
  # In MySQL, use LONGTEXT instead of TEXT (#7006)
  - property:
      name: text.type
      value: text
      dbms: postgresql,h2
  - property:
      name: text.type
      value: longtext
      dbms: mysql,mariadb
  # databasechangelog is uppercase in MySQL and H2 but lower-case in Postgres for reasons
  - property:
      name: databasechangelog.name
      value: DATABASECHANGELOG
      dbms: h2,mysql,mariadb
  - property:
      name: databasechangelog.name
      value: databasechangelog
      dbms: postgresql

  - objectQuotingStrategy: QUOTE_ALL_OBJECTS

  - changeSet:
      id: '1'
      author: agilliland
      validCheckSum: ANY
      changes:
      - createTable:
          columns:
          - column:
              autoIncrement: true
              constraints:
                nullable: false
                primaryKey: true
              name: id
              type: int
          - column:
              constraints:
                nullable: false
                unique: true
              name: slug
              type: varchar(254)
          - column:
              constraints:
                nullable: false
              name: name
              type: varchar(254)
          - column:
              name: description
              type: text
          - column:
              name: logo_url
              type: varchar(254)
          - column:
              constraints:
                nullable: false
              name: inherits
              type: boolean
          tableName: core_organization
      - createTable:
          columns:
          - column:
              autoIncrement: true
              constraints:
                nullable: false
                primaryKey: true
              name: id
              type: int
          - column:
              constraints:
                nullable: false
                unique: true
              name: email
              type: varchar(254)
          - column:
              constraints:
                nullable: false
              name: first_name
              type: varchar(254)
          - column:
              constraints:
                nullable: false
              name: last_name
              type: varchar(254)
          - column:
              constraints:
                nullable: false
              name: password
              type: varchar(254)
          - column:
              constraints:
                nullable: false
              defaultValue: default
              name: password_salt
              type: varchar(254)
          - column:
              constraints:
                nullable: false
              name: date_joined
              type: DATETIME
          - column:
              constraints:
                nullable: true
              name: last_login
              type: DATETIME
          - column:
              constraints:
                nullable: false
              name: is_staff
              type: boolean
          - column:
              constraints:
                nullable: false
              name: is_superuser
              type: boolean
          - column:
              constraints:
                nullable: false
              name: is_active
              type: boolean
          - column:
              name: reset_token
              type: varchar(254)
          - column:
              name: reset_triggered
              type: BIGINT
          tableName: core_user
      - createTable:
          columns:
          - column:
              autoIncrement: true
              constraints:
                nullable: false
                primaryKey: true
              name: id
              type: int
          - column:
              constraints:
                nullable: false
              name: admin
              type: boolean
          - column:
              constraints:
                deferrable: false
                foreignKeyName: fk_userorgperm_ref_user_id
                initiallyDeferred: false
                nullable: false
                referencedTableName: core_user
                referencedColumnNames: id
              name: user_id
              type: int
          - column:
              constraints:
                deferrable: false
                foreignKeyName: fk_userorgperm_ref_organization_id
                initiallyDeferred: false
                nullable: false
                referencedTableName: core_organization
                referencedColumnNames: id
              name: organization_id
              type: int
          tableName: core_userorgperm
      - addUniqueConstraint:
          columnNames: user_id, organization_id
          constraintName: idx_unique_user_id_organization_id
          tableName: core_userorgperm
      - createIndex:
          columns:
          - column:
              name: user_id
              type: int
          indexName: idx_userorgperm_user_id
          tableName: core_userorgperm
      - createIndex:
          columns:
          - column:
              name: organization_id
              type: int
          indexName: idx_userorgperm_organization_id
          tableName: core_userorgperm
      - createTable:
          columns:
          - column:
              autoIncrement: true
              constraints:
                nullable: false
                primaryKey: true
              name: id
              type: int
          - column:
              constraints:
                nullable: false
              name: url
              type: varchar(254)
          - column:
              constraints:
                nullable: false
              name: timestamp
              type: DATETIME
          - column:
              constraints:
                deferrable: false
                foreignKeyName: fk_permissionviolation_ref_user_id
                initiallyDeferred: false
                nullable: false
                referencedTableName: core_user
                referencedColumnNames: id
              name: user_id
              type: int
          tableName: core_permissionsviolation
      - createIndex:
          columns:
          - column:
              name: user_id
              type: int
          indexName: idx_permissionsviolation_user_id
          tableName: core_permissionsviolation
      - createTable:
          columns:
          - column:
              autoIncrement: true
              constraints:
                nullable: false
                primaryKey: true
              name: id
              type: int
          - column:
              constraints:
                nullable: false
              name: created_at
              type: DATETIME
          - column:
              constraints:
                nullable: false
              name: updated_at
              type: DATETIME
          - column:
              constraints:
                nullable: false
              name: name
              type: varchar(254)
          - column:
              name: description
              type: text
          - column:
              constraints:
                deferrable: false
                foreignKeyName: fk_database_ref_organization_id
                initiallyDeferred: false
                nullable: false
                referencedTableName: core_organization
                referencedColumnNames: id
              name: organization_id
              type: int
          - column:
              name: details
              type: text
          - column:
              constraints:
                nullable: false
              name: engine
              type: varchar(254)
          tableName: metabase_database
      - createIndex:
          columns:
          - column:
              name: organization_id
          indexName: idx_database_organization_id
          tableName: metabase_database
      - createTable:
          columns:
          - column:
              autoIncrement: true
              constraints:
                nullable: false
                primaryKey: true
              name: id
              type: int
          - column:
              constraints:
                nullable: false
              name: created_at
              type: DATETIME
          - column:
              constraints:
                nullable: false
              name: updated_at
              type: DATETIME
          - column:
              constraints:
                nullable: false
              name: name
              type: varchar(254)
          - column:
              name: rows
              type: int
          - column:
              name: description
              type: text
          - column:
              name: entity_name
              type: varchar(254)
          - column:
              name: entity_type
              type: varchar(254)
          - column:
              constraints:
                nullable: false
              name: active
              type: boolean
          - column:
              constraints:
                deferrable: false
                foreignKeyName: fk_table_ref_database_id
                initiallyDeferred: false
                nullable: false
                referencedTableName: metabase_database
                referencedColumnNames: id
              name: db_id
              type: int
          tableName: metabase_table
      - createIndex:
          columns:
          - column:
              name: db_id
          indexName: idx_table_db_id
          tableName: metabase_table
      - createTable:
          columns:
          - column:
              autoIncrement: true
              constraints:
                nullable: false
                primaryKey: true
              name: id
              type: int
          - column:
              constraints:
                nullable: false
              name: created_at
              type: DATETIME
          - column:
              constraints:
                nullable: false
              name: updated_at
              type: DATETIME
          - column:
              constraints:
                nullable: false
              name: name
              type: varchar(254)
          - column:
              constraints:
                nullable: false
              name: base_type
              type: varchar(255)
          - column:
              name: special_type
              type: varchar(255)
          - column:
              constraints:
                nullable: false
              name: active
              type: boolean
          - column:
              name: description
              type: text
          - column:
              constraints:
                nullable: false
              name: preview_display
              type: boolean
          - column:
              constraints:
                nullable: false
              name: position
              type: int
          - column:
              constraints:
                deferrable: false
                foreignKeyName: fk_field_ref_table_id
                initiallyDeferred: false
                nullable: false
                referencedTableName: metabase_table
                referencedColumnNames: id
              name: table_id
              type: int
          - column:
              constraints:
                nullable: false
              name: field_type
              type: varchar(254)
          tableName: metabase_field
      - createIndex:
          columns:
          - column:
              name: table_id
          indexName: idx_field_table_id
          tableName: metabase_field
      - createTable:
          columns:
          - column:
              autoIncrement: true
              constraints:
                nullable: false
                primaryKey: true
              name: id
              type: int
          - column:
              constraints:
                nullable: false
              name: created_at
              type: DATETIME
          - column:
              constraints:
                nullable: false
              name: updated_at
              type: DATETIME
          - column:
              constraints:
                nullable: false
              name: relationship
              type: varchar(254)
          - column:
              constraints:
                deferrable: false
                foreignKeyName: fk_foreignkey_dest_ref_field_id
                initiallyDeferred: false
                nullable: false
                referencedTableName: metabase_field
                referencedColumnNames: id
              name: destination_id
              type: int
          - column:
              constraints:
                deferrable: false
                foreignKeyName: fk_foreignkey_origin_ref_field_id
                initiallyDeferred: false
                nullable: false
                referencedTableName: metabase_field
                referencedColumnNames: id
              name: origin_id
              type: int
          tableName: metabase_foreignkey
      - createIndex:
          columns:
          - column:
              name: destination_id
          indexName: idx_foreignkey_destination_id
          tableName: metabase_foreignkey
      - createIndex:
          columns:
          - column:
              name: origin_id
          indexName: idx_foreignkey_origin_id
          tableName: metabase_foreignkey
      - createTable:
          columns:
          - column:
              autoIncrement: true
              constraints:
                nullable: false
                primaryKey: true
              name: id
              type: int
          - column:
              constraints:
                nullable: false
              name: created_at
              type: DATETIME
          - column:
              constraints:
                nullable: false
              name: updated_at
              type: DATETIME
          - column:
              name: values
              type: text
          - column:
              name: human_readable_values
              type: text
          - column:
              constraints:
                deferrable: false
                foreignKeyName: fk_fieldvalues_ref_field_id
                initiallyDeferred: false
                nullable: false
                referencedTableName: metabase_field
                referencedColumnNames: id
              name: field_id
              type: int
          tableName: metabase_fieldvalues
      - createIndex:
          columns:
          - column:
              name: field_id
          indexName: idx_fieldvalues_field_id
          tableName: metabase_fieldvalues
      - createTable:
          columns:
          - column:
              autoIncrement: true
              constraints:
                nullable: false
                primaryKey: true
              name: id
              type: int
          - column:
              constraints:
                nullable: false
              name: created_at
              type: DATETIME
          - column:
              constraints:
                nullable: false
              name: updated_at
              type: DATETIME
          - column:
              constraints:
                nullable: false
              name: name
              type: varchar(254)
          - column:
              constraints:
                deferrable: false
                foreignKeyName: fk_tablesegment_ref_table_id
                initiallyDeferred: false
                nullable: false
                referencedTableName: metabase_table
                referencedColumnNames: id
              name: table_id
              type: int
          - column:
              constraints:
                nullable: false
              name: filter_clause
              type: text
          tableName: metabase_tablesegment
      - createIndex:
          columns:
          - column:
              name: table_id
          indexName: idx_tablesegment_table_id
          tableName: metabase_tablesegment
      - createTable:
          columns:
          - column:
              autoIncrement: true
              constraints:
                nullable: false
                primaryKey: true
              name: id
              type: int
          - column:
              constraints:
                nullable: false
              name: created_at
              type: DATETIME
          - column:
              constraints:
                nullable: false
              name: updated_at
              type: DATETIME
          - column:
              constraints:
                nullable: false
              name: name
              type: varchar(254)
          - column:
              constraints:
                nullable: false
              name: type
              type: varchar(254)
          - column:
              constraints:
                nullable: false
              name: details
              type: text
          - column:
              constraints:
                nullable: false
              name: version
              type: int
          - column:
              constraints:
                nullable: false
              name: public_perms
              type: int
          - column:
              constraints:
                deferrable: false
                foreignKeyName: fk_query_ref_user_id
                initiallyDeferred: false
                nullable: false
                referencedTableName: core_user
                referencedColumnNames: id
              name: creator_id
              type: int
          - column:
              constraints:
                deferrable: false
                foreignKeyName: fk_query_ref_database_id
                initiallyDeferred: false
                nullable: false
                referencedTableName: metabase_database
                referencedColumnNames: id
              name: database_id
              type: int
          tableName: query_query
      - createIndex:
          columns:
          - column:
              name: creator_id
          indexName: idx_query_creator_id
          tableName: query_query
      - createIndex:
          columns:
          - column:
              name: database_id
          indexName: idx_query_database_id
          tableName: query_query
      - createTable:
          columns:
          - column:
              autoIncrement: true
              constraints:
                nullable: false
                primaryKey: true
              name: id
              type: int
          - column:
              constraints:
                nullable: false
                unique: true
              name: uuid
              type: varchar(254)
          - column:
              constraints:
                nullable: false
              name: version
              type: int
          - column:
              constraints:
                nullable: false
              name: json_query
              type: text
          - column:
              constraints:
                nullable: false
              name: raw_query
              type: text
          - column:
              constraints:
                nullable: false
              name: status
              type: varchar(254)
          - column:
              constraints:
                nullable: false
              name: started_at
              type: DATETIME
          - column:
              name: finished_at
              type: DATETIME
          - column:
              constraints:
                nullable: false
              name: running_time
              type: int
          - column:
              constraints:
                nullable: false
              name: error
              type: text
          - column:
              constraints:
                nullable: false
              name: result_file
              type: varchar(254)
          - column:
              constraints:
                nullable: false
              name: result_rows
              type: int
          - column:
              constraints:
                nullable: false
              name: result_data
              type: text
          - column:
              constraints:
                deferrable: false
                foreignKeyName: fk_queryexecution_ref_query_id
                initiallyDeferred: false
                nullable: true
                referencedTableName: query_query
                referencedColumnNames: id
              name: query_id
              type: int
          - column:
              constraints:
                nullable: false
              name: additional_info
              type: text
          - column:
              constraints:
                deferrable: false
                foreignKeyName: fk_queryexecution_ref_user_id
                initiallyDeferred: false
                nullable: false
                referencedTableName: core_user
                referencedColumnNames: id
              name: executor_id
              type: int
          tableName: query_queryexecution
      - createIndex:
          columns:
          - column:
              name: query_id
          indexName: idx_queryexecution_query_id
          tableName: query_queryexecution
      - createIndex:
          columns:
          - column:
              name: executor_id
          indexName: idx_queryexecution_executor_id
          tableName: query_queryexecution
      - createTable:
          columns:
          - column:
              autoIncrement: true
              constraints:
                nullable: false
                primaryKey: true
              name: id
              type: int
          - column:
              constraints:
                nullable: false
              name: created_at
              type: DATETIME
          - column:
              constraints:
                nullable: false
              name: updated_at
              type: DATETIME
          - column:
              constraints:
                nullable: false
              name: name
              type: varchar(254)
          - column:
              name: description
              type: text
          - column:
              constraints:
                nullable: false
              name: display
              type: varchar(254)
          - column:
              constraints:
                nullable: false
              name: public_perms
              type: int
          - column:
              constraints:
                nullable: false
              name: dataset_query
              type: text
          - column:
              constraints:
                nullable: false
              name: visualization_settings
              type: text
          - column:
              constraints:
                deferrable: false
                foreignKeyName: fk_card_ref_user_id
                initiallyDeferred: false
                nullable: false
                referencedTableName: core_user
                referencedColumnNames: id
              name: creator_id
              type: int
          - column:
              constraints:
                deferrable: false
                foreignKeyName: fk_card_ref_organization_id
                initiallyDeferred: false
                nullable: false
                referencedTableName: core_organization
                referencedColumnNames: id
              name: organization_id
              type: int
          tableName: report_card
      - createIndex:
          columns:
          - column:
              name: creator_id
          indexName: idx_card_creator_id
          tableName: report_card
      - createIndex:
          columns:
          - column:
              name: organization_id
          indexName: idx_card_organization_id
          tableName: report_card
      - createTable:
          columns:
          - column:
              autoIncrement: true
              constraints:
                nullable: false
                primaryKey: true
              name: id
              type: int
          - column:
              constraints:
                nullable: false
              name: created_at
              type: DATETIME
          - column:
              constraints:
                nullable: false
              name: updated_at
              type: DATETIME
          - column:
              constraints:
                deferrable: false
                foreignKeyName: fk_cardfavorite_ref_card_id
                initiallyDeferred: false
                nullable: false
                referencedTableName: report_card
                referencedColumnNames: id
              name: card_id
              type: int
          - column:
              constraints:
                deferrable: false
                foreignKeyName: fk_cardfavorite_ref_user_id
                initiallyDeferred: false
                nullable: false
                referencedTableName: core_user
                referencedColumnNames: id
              name: owner_id
              type: int
          tableName: report_cardfavorite
      - addUniqueConstraint:
          columnNames: card_id, owner_id
          constraintName: idx_unique_cardfavorite_card_id_owner_id
          tableName: report_cardfavorite
      - createIndex:
          columns:
          - column:
              name: card_id
          indexName: idx_cardfavorite_card_id
          tableName: report_cardfavorite
      - createIndex:
          columns:
          - column:
              name: owner_id
          indexName: idx_cardfavorite_owner_id
          tableName: report_cardfavorite
      - createTable:
          columns:
          - column:
              autoIncrement: true
              constraints:
                nullable: false
                primaryKey: true
              name: id
              type: int
          - column:
              constraints:
                nullable: false
              name: created_at
              type: DATETIME
          - column:
              constraints:
                nullable: false
              name: updated_at
              type: DATETIME
          - column:
              constraints:
                nullable: false
              name: name
              type: varchar(254)
          - column:
              name: description
              type: text
          - column:
              constraints:
                nullable: false
              name: public_perms
              type: int
          - column:
              constraints:
                deferrable: false
                foreignKeyName: fk_dashboard_ref_user_id
                initiallyDeferred: false
                nullable: false
                referencedTableName: core_user
                referencedColumnNames: id
              name: creator_id
              type: int
          - column:
              constraints:
                deferrable: false
                foreignKeyName: fk_dashboard_ref_organization_id
                initiallyDeferred: false
                nullable: false
                referencedTableName: core_organization
                referencedColumnNames: id
              name: organization_id
              type: int
          tableName: report_dashboard
      - createIndex:
          columns:
          - column:
              name: creator_id
          indexName: idx_dashboard_creator_id
          tableName: report_dashboard
      - createIndex:
          columns:
          - column:
              name: organization_id
          indexName: idx_dashboard_organization_id
          tableName: report_dashboard
      - createTable:
          columns:
          - column:
              autoIncrement: true
              constraints:
                nullable: false
                primaryKey: true
              name: id
              type: int
          - column:
              constraints:
                nullable: false
              name: created_at
              type: DATETIME
          - column:
              constraints:
                nullable: false
              name: updated_at
              type: DATETIME
          - column:
              constraints:
                nullable: false
              name: sizeX
              type: int
          - column:
              constraints:
                nullable: false
              name: sizeY
              type: int
          - column:
              name: row
              type: int
          - column:
              name: col
              type: int
          - column:
              constraints:
                deferrable: false
                foreignKeyName: fk_dashboardcard_ref_card_id
                initiallyDeferred: false
                nullable: false
                referencedTableName: report_card
                referencedColumnNames: id
              name: card_id
              type: int
          - column:
              constraints:
                deferrable: false
                foreignKeyName: fk_dashboardcard_ref_dashboard_id
                initiallyDeferred: false
                nullable: false
                referencedTableName: report_dashboard
                referencedColumnNames: id
              name: dashboard_id
              type: int
          tableName: report_dashboardcard
      - createIndex:
          columns:
          - column:
              name: card_id
          indexName: idx_dashboardcard_card_id
          tableName: report_dashboardcard
      - createIndex:
          columns:
          - column:
              name: dashboard_id
          indexName: idx_dashboardcard_dashboard_id
          tableName: report_dashboardcard
      - createTable:
          columns:
          - column:
              autoIncrement: true
              constraints:
                nullable: false
                primaryKey: true
              name: id
              type: int
          - column:
              constraints:
                deferrable: false
                foreignKeyName: fk_dashboardsubscription_ref_dashboard_id
                initiallyDeferred: false
                nullable: false
                referencedTableName: report_dashboard
                referencedColumnNames: id
              name: dashboard_id
              type: int
          - column:
              constraints:
                deferrable: false
                foreignKeyName: fk_dashboardsubscription_ref_user_id
                initiallyDeferred: false
                nullable: false
                referencedTableName: core_user
                referencedColumnNames: id
              name: user_id
              type: int
          tableName: report_dashboardsubscription
      - addUniqueConstraint:
          columnNames: dashboard_id, user_id
          constraintName: idx_uniq_dashsubscrip_dashboard_id_user_id
          tableName: report_dashboardsubscription
      - createIndex:
          columns:
          - column:
              name: dashboard_id
          indexName: idx_dashboardsubscription_dashboard_id
          tableName: report_dashboardsubscription
      - createIndex:
          columns:
          - column:
              name: user_id
          indexName: idx_dashboardsubscription_user_id
          tableName: report_dashboardsubscription
      - createTable:
          columns:
          - column:
              autoIncrement: true
              constraints:
                nullable: false
                primaryKey: true
              name: id
              type: int
          - column:
              constraints:
                nullable: false
              name: created_at
              type: DATETIME
          - column:
              constraints:
                nullable: false
              name: updated_at
              type: DATETIME
          - column:
              constraints:
                nullable: false
              name: name
              type: varchar(254)
          - column:
              name: description
              type: text
          - column:
              constraints:
                nullable: false
              name: public_perms
              type: int
          - column:
              constraints:
                nullable: false
              name: mode
              type: int
          - column:
              constraints:
                nullable: false
              name: version
              type: int
          - column:
              constraints:
                nullable: false
              name: dataset_query
              type: text
          - column:
              name: email_addresses
              type: text
          - column:
              constraints:
                deferrable: false
                foreignKeyName: fk_emailreport_ref_user_id
                initiallyDeferred: false
                nullable: false
                referencedTableName: core_user
                referencedColumnNames: id
              name: creator_id
              type: int
          - column:
              constraints:
                deferrable: false
                foreignKeyName: fk_emailreport_ref_organization_id
                initiallyDeferred: false
                nullable: false
                referencedTableName: core_organization
                referencedColumnNames: id
              name: organization_id
              type: int
          - column:
              constraints:
                nullable: false
              name: schedule
              type: text
          tableName: report_emailreport
      - createIndex:
          columns:
          - column:
              name: creator_id
          indexName: idx_emailreport_creator_id
          tableName: report_emailreport
      - createIndex:
          columns:
          - column:
              name: organization_id
          indexName: idx_emailreport_organization_id
          tableName: report_emailreport
      - createTable:
          columns:
          - column:
              autoIncrement: true
              constraints:
                nullable: false
                primaryKey: true
              name: id
              type: int
          - column:
              constraints:
                deferrable: false
                foreignKeyName: fk_emailreport_recipients_ref_emailreport_id
                initiallyDeferred: false
                nullable: false
                referencedTableName: report_emailreport
                referencedColumnNames: id
              name: emailreport_id
              type: int
          - column:
              constraints:
                deferrable: false
                foreignKeyName: fk_emailreport_recipients_ref_user_id
                initiallyDeferred: false
                nullable: false
                referencedTableName: core_user
                referencedColumnNames: id
              name: user_id
              type: int
          tableName: report_emailreport_recipients
      - addUniqueConstraint:
          columnNames: emailreport_id, user_id
          constraintName: idx_uniq_emailreportrecip_emailreport_id_user_id
          tableName: report_emailreport_recipients
      - createIndex:
          columns:
          - column:
              name: emailreport_id
          indexName: idx_emailreport_recipients_emailreport_id
          tableName: report_emailreport_recipients
      - createIndex:
          columns:
          - column:
              name: user_id
          indexName: idx_emailreport_recipients_user_id
          tableName: report_emailreport_recipients
      - createTable:
          columns:
          - column:
              autoIncrement: true
              constraints:
                nullable: false
                primaryKey: true
              name: id
              type: int
          - column:
              constraints:
                nullable: false
              name: details
              type: text
          - column:
              constraints:
                nullable: false
              name: status
              type: varchar(254)
          - column:
              constraints:
                nullable: false
              name: created_at
              type: DATETIME
          - column:
              name: started_at
              type: DATETIME
          - column:
              name: finished_at
              type: DATETIME
          - column:
              constraints:
                nullable: false
              name: error
              type: text
          - column:
              constraints:
                nullable: false
              name: sent_email
              type: text
          - column:
              constraints:
                deferrable: false
                foreignKeyName: fk_emailreportexecutions_ref_organization_id
                initiallyDeferred: false
                nullable: false
                referencedTableName: core_organization
                referencedColumnNames: id
              name: organization_id
              type: int
          - column:
              constraints:
                deferrable: false
                foreignKeyName: fk_emailreportexecutions_ref_report_id
                initiallyDeferred: false
                nullable: true
                referencedTableName: report_emailreport
                referencedColumnNames: id
              name: report_id
              type: int
          tableName: report_emailreportexecutions
      - createIndex:
          columns:
          - column:
              name: organization_id
          indexName: idx_emailreportexecutions_organization_id
          tableName: report_emailreportexecutions
      - createIndex:
          columns:
          - column:
              name: report_id
          indexName: idx_emailreportexecutions_report_id
          tableName: report_emailreportexecutions
      - createTable:
          columns:
          - column:
              autoIncrement: true
              constraints:
                nullable: false
                primaryKey: true
              name: id
              type: int
          - column:
              constraints:
                nullable: false
              name: created_at
              type: DATETIME
          - column:
              constraints:
                nullable: false
              name: updated_at
              type: DATETIME
          - column:
              constraints:
                nullable: false
              name: start
              type: DATETIME
          - column:
              constraints:
                nullable: false
              name: end
              type: DATETIME
          - column:
              name: title
              type: TEXT
          - column:
              constraints:
                nullable: false
              name: body
              type: TEXT
          - column:
              constraints:
                nullable: false
              name: annotation_type
              type: int
          - column:
              constraints:
                nullable: false
              name: edit_count
              type: int
          - column:
              constraints:
                nullable: false
              name: object_type_id
              type: int
          - column:
              constraints:
                nullable: false
              name: object_id
              type: int
          - column:
              constraints:
                deferrable: false
                foreignKeyName: fk_annotation_ref_user_id
                initiallyDeferred: false
                nullable: false
                referencedTableName: core_user
                referencedColumnNames: id
              name: author_id
              type: int
          - column:
              constraints:
                deferrable: false
                foreignKeyName: fk_annotation_ref_organization_id
                initiallyDeferred: false
                nullable: false
                referencedTableName: core_organization
                referencedColumnNames: id
              name: organization_id
              type: int
          tableName: annotation_annotation
      - createIndex:
          columns:
          - column:
              name: author_id
          indexName: idx_annotation_author_id
          tableName: annotation_annotation
      - createIndex:
          columns:
          - column:
              name: organization_id
          indexName: idx_annotation_organization_id
          tableName: annotation_annotation
      - createIndex:
          columns:
          - column:
              name: object_type_id
          indexName: idx_annotation_object_type_id
          tableName: annotation_annotation
      - createIndex:
          columns:
          - column:
              name: object_id
          indexName: idx_annotation_object_id
          tableName: annotation_annotation
      - modifySql:
          dbms: postgresql
          replace:
            replace: WITHOUT
            with: WITH
  - changeSet:
      id: '2'
      author: agilliland
      validCheckSum: ANY
      changes:
      - createTable:
          columns:
          - column:
              constraints:
                nullable: false
                primaryKey: true
              name: id
              type: varchar(254)
          - column:
              constraints:
                deferrable: false
                foreignKeyName: fk_session_ref_user_id
                initiallyDeferred: false
                nullable: false
                referencedTableName: core_user
                referencedColumnNames: id
              name: user_id
              type: int
          - column:
              constraints:
                nullable: false
              name: created_at
              type: DATETIME
          tableName: core_session
      - modifySql:
          dbms: postgresql
          replace:
            replace: WITHOUT
            with: WITH
  - changeSet:
      id: '4'
      author: cammsaul
      changes:
      - createTable:
          columns:
          - column:
              constraints:
                nullable: false
                primaryKey: true
              name: key
              type: varchar(254)
          - column:
              constraints:
                nullable: false
              name: value
              type: varchar(254)
          tableName: setting
  - changeSet:
      id: '5'
      author: agilliland
      changes:
      - addColumn:
          columns:
          - column:
              name: report_timezone
              type: varchar(254)
          tableName: core_organization
  - changeSet:
      id: '6'
      author: agilliland
      changes:
      - dropNotNullConstraint:
          columnDataType: int
          columnName: organization_id
          tableName: metabase_database
      - dropForeignKeyConstraint:
          baseTableName: metabase_database
          constraintName: fk_database_ref_organization_id
      - dropNotNullConstraint:
          columnDataType: int
          columnName: organization_id
          tableName: report_card
      - dropForeignKeyConstraint:
          baseTableName: report_card
          constraintName: fk_card_ref_organization_id
      - dropNotNullConstraint:
          columnDataType: int
          columnName: organization_id
          tableName: report_dashboard
      - dropForeignKeyConstraint:
          baseTableName: report_dashboard
          constraintName: fk_dashboard_ref_organization_id
      - dropNotNullConstraint:
          columnDataType: int
          columnName: organization_id
          tableName: report_emailreport
      - dropForeignKeyConstraint:
          baseTableName: report_emailreport
          constraintName: fk_emailreport_ref_organization_id
      - dropNotNullConstraint:
          columnDataType: int
          columnName: organization_id
          tableName: report_emailreportexecutions
      - dropForeignKeyConstraint:
          baseTableName: report_emailreportexecutions
          constraintName: fk_emailreportexecutions_ref_organization_id
      - dropNotNullConstraint:
          columnDataType: int
          columnName: organization_id
          tableName: annotation_annotation
      - dropForeignKeyConstraint:
          baseTableName: annotation_annotation
          constraintName: fk_annotation_ref_organization_id
  - changeSet:
      id: '7'
      author: cammsaul
      validCheckSum: ANY
      changes:
      - addColumn:
          columns:
          - column:
              constraints:
                foreignKeyName: fk_field_parent_ref_field_id
                nullable: true
                referencedTableName: metabase_field
                referencedColumnNames: id
              name: parent_id
              type: int
          tableName: metabase_field
  - changeSet:
      id: '8'
      author: tlrobinson
      changes:
      - addColumn:
          columns:
          - column:
              name: display_name
              type: varchar(254)
          tableName: metabase_table
      - addColumn:
          columns:
          - column:
              name: display_name
              type: varchar(254)
          tableName: metabase_field
  - changeSet:
      id: '9'
      author: tlrobinson
      changes:
      - addColumn:
          columns:
          - column:
              name: visibility_type
              type: varchar(254)
          tableName: metabase_table
  - changeSet:
      id: 10
      author: cammsaul
      validCheckSum: ANY
      changes:
        - createTable:
            tableName: revision
            columns:
              - column:
                  name: id
                  type: int
                  autoIncrement: true
                  constraints:
                    primaryKey: true
                    nullable: false
              - column:
                  name: model
                  type: varchar(16)
                  constraints:
                    nullable: false
              - column:
                  name: model_id
                  type: int
                  constraints:
                    nullable: false
              - column:
                  name: user_id
                  type: int
                  constraints:
                    nullable: false
                    referencedTableName: core_user
                    referencedColumnNames: id
                    foreignKeyName: fk_revision_ref_user_id
                    deferrable: false
                    initiallyDeferred: false
              - column:
                  name: timestamp
                  type: DATETIME
                  constraints:
                    nullable: false
              - column:
                  name: object
                  type: ${text.type}
                  constraints:
                    nullable: false
              - column:
                  name: is_reversion
                  type: boolean
                  defaultValueBoolean: false
                  constraints:
                    nullable: false
        - createIndex:
            tableName: revision
            indexName: idx_revision_model_model_id
            columns:
              - column:
                  name: model
              - column:
                  name: model_id
        - modifySql:
            dbms: postgresql
            replace:
              replace: WITHOUT
              with: WITH
        - modifySql:
            dbms: mysql,mariadb
            replace:
              replace: object VARCHAR
              with: object TEXT
  - changeSet:
      id: 11
      author: agilliland
      changes:
        - sql:
            sql: update report_dashboard set public_perms = 2 where public_perms = 1
  - changeSet:
      id: 12
      author: agilliland
      validCheckSum: ANY
      changes:
        - addColumn:
            tableName: report_card
            columns:
              - column:
                  name: database_id
                  type: int
                  constraints:
                    nullable: true
                    referencedTableName: metabase_database
                    referencedColumnNames: id
                    foreignKeyName: fk_report_card_ref_database_id
                    deferrable: false
                    initiallyDeferred: false
        - addColumn:
            tableName: report_card
            columns:
              - column:
                  name: table_id
                  type: int
                  constraints:
                    nullable: true
                    referencedTableName: metabase_table
                    referencedColumnNames: id
                    foreignKeyName: fk_report_card_ref_table_id
                    deferrable: false
                    initiallyDeferred: false
        - addColumn:
            tableName: report_card
            columns:
              - column:
                  name: query_type
                  type: varchar(16)
                  constraints:
                    nullable: true
  - changeSet:
      id: 13
      author: agilliland
      validCheckSum: ANY
      changes:
        - createTable:
            tableName: activity
            columns:
              - column:
                  name: id
                  type: int
                  autoIncrement: true
                  constraints:
                    primaryKey: true
                    nullable: false
              - column:
                  name: topic
                  type: varchar(32)
                  constraints:
                    nullable: false
              - column:
                  name: timestamp
                  type: DATETIME
                  constraints:
                    nullable: false
              - column:
                  name: user_id
                  type: int
                  constraints:
                    nullable: true
                    referencedTableName: core_user
                    referencedColumnNames: id
                    foreignKeyName: fk_activity_ref_user_id
                    deferrable: false
                    initiallyDeferred: false
              - column:
                  name: model
                  type: varchar(16)
                  constraints:
                    nullable: true
              - column:
                  name: model_id
                  type: int
                  constraints:
                    nullable: true
              - column:
                  name: database_id
                  type: int
                  constraints:
                    nullable: true
              - column:
                  name: table_id
                  type: int
                  constraints:
                    nullable: true
              - column:
                  name: custom_id
                  type: varchar(48)
                  constraints:
                    nullable: true
              - column:
                  name: details
                  type: ${text.type}
                  constraints:
                    nullable: false
        - createIndex:
            tableName: activity
            indexName: idx_activity_timestamp
            columns:
              column:
                name: timestamp
        - createIndex:
            tableName: activity
            indexName: idx_activity_user_id
            columns:
              column:
                name: user_id
        - createIndex:
            tableName: activity
            indexName: idx_activity_custom_id
            columns:
              column:
                name: custom_id
        - modifySql:
            dbms: postgresql
            replace:
              replace: WITHOUT
              with: WITH
        - modifySql:
            dbms: mysql,mariadb
            replace:
              replace: details VARCHAR
              with: details TEXT
  - changeSet:
      id: 14
      author: agilliland
      validCheckSum: ANY
      changes:
        - createTable:
            tableName: view_log
            columns:
              - column:
                  name: id
                  type: int
                  autoIncrement: true
                  constraints:
                    primaryKey: true
                    nullable: false
              - column:
                  name: user_id
                  type: int
                  constraints:
                    nullable: true
                    referencedTableName: core_user
                    referencedColumnNames: id
                    foreignKeyName: fk_view_log_ref_user_id
                    deferrable: false
                    initiallyDeferred: false
              - column:
                  name: model
                  type: varchar(16)
                  constraints:
                    nullable: false
              - column:
                  name: model_id
                  type: int
                  constraints:
                    nullable: false
              - column:
                  name: timestamp
                  type: DATETIME
                  constraints:
                    nullable: false
        - createIndex:
            tableName: view_log
            indexName: idx_view_log_user_id
            columns:
              column:
                name: user_id
        - createIndex:
            tableName: view_log
            indexName: idx_view_log_timestamp
            columns:
              column:
                name: model_id
        - modifySql:
            dbms: postgresql
            replace:
              replace: WITHOUT
              with: WITH
  - changeSet:
      id: 15
      author: agilliland
      changes:
        - addColumn:
            tableName: revision
            columns:
              - column:
                  name: is_creation
                  type: boolean
                  defaultValueBoolean: false
                  constraints:
                    nullable: false
  - changeSet:
      id: 16
      author: agilliland
      changes:
        - dropNotNullConstraint:
            tableName: core_user
            columnName: last_login
            columnDataType: DATETIME
        - modifySql:
            dbms: postgresql
            replace:
              replace: WITHOUT
              with: WITH
  - changeSet:
      id: 17
      author: agilliland
      changes:
        - addColumn:
            tableName: metabase_database
            columns:
              - column:
                  name: is_sample
                  type: boolean
                  defaultValueBoolean: false
                  constraints:
                    nullable: false
        - sql:
            sql: update metabase_database set is_sample = true where name = 'Sample Dataset'
  - changeSet:
      id: 18
      author: camsaul
      validCheckSum: ANY
      changes:
        - createTable:
            tableName: data_migrations
            columns:
              - column:
                  name: id
                  type: VARCHAR(254)
                  constraints:
                    primaryKey: true
                    nullable: false
              - column:
                  name: timestamp
                  type: DATETIME
                  constraints:
                    nullable: false
        - createIndex:
            tableName: data_migrations
            indexName: idx_data_migrations_id
            columns:
              column:
                name: id
  - changeSet:
      id: 19
      author: camsaul
      changes:
        - addColumn:
            tableName: metabase_table
            columns:
              - column:
                  name: schema
                  type: VARCHAR(256)
  - changeSet:
      id: 20
      author: agilliland
      validCheckSum: ANY
      changes:
        - createTable:
            tableName: pulse
            columns:
              - column:
                  name: id
                  type: int
                  autoIncrement: true
                  constraints:
                    primaryKey: true
                    nullable: false
              - column:
                  name: creator_id
                  type: int
                  constraints:
                    nullable: false
                    referencedTableName: core_user
                    referencedColumnNames: id
                    foreignKeyName: fk_pulse_ref_creator_id
                    deferrable: false
                    initiallyDeferred: false
              - column:
                  name: name
                  type: varchar(254)
                  constraints:
                    nullable: false
              - column:
                  name: public_perms
                  type: int
                  constraints:
                    nullable: false
              - column:
                  name: created_at
                  type: DATETIME
                  constraints:
                    nullable: false
              - column:
                  name: updated_at
                  type: DATETIME
                  constraints:
                    nullable: false
        - createIndex:
            tableName: pulse
            indexName: idx_pulse_creator_id
            columns:
              column:
                name: creator_id
        - createTable:
            tableName: pulse_card
            columns:
              - column:
                  name: id
                  type: int
                  autoIncrement: true
                  constraints:
                    primaryKey: true
                    nullable: false
              - column:
                  name: pulse_id
                  type: int
                  constraints:
                    nullable: false
                    referencedTableName: pulse
                    referencedColumnNames: id
                    foreignKeyName: fk_pulse_card_ref_pulse_id
                    deferrable: false
                    initiallyDeferred: false
              - column:
                  name: card_id
                  type: int
                  constraints:
                    nullable: false
                    referencedTableName: report_card
                    referencedColumnNames: id
                    foreignKeyName: fk_pulse_card_ref_card_id
                    deferrable: false
                    initiallyDeferred: false
              - column:
                  name: position
                  type: int
                  constraints:
                    nullable: false
        - createIndex:
            tableName: pulse_card
            indexName: idx_pulse_card_pulse_id
            columns:
              column:
                name: pulse_id
        - createIndex:
            tableName: pulse_card
            indexName: idx_pulse_card_card_id
            columns:
              column:
                name: card_id
        - createTable:
            tableName: pulse_channel
            columns:
              - column:
                  name: id
                  type: int
                  autoIncrement: true
                  constraints:
                    primaryKey: true
                    nullable: false
              - column:
                  name: pulse_id
                  type: int
                  constraints:
                    nullable: false
                    referencedTableName: pulse
                    referencedColumnNames: id
                    foreignKeyName: fk_pulse_channel_ref_pulse_id
                    deferrable: false
                    initiallyDeferred: false
              - column:
                  name: channel_type
                  type: varchar(32)
                  constraints:
                    nullable: false
              - column:
                  name: details
                  type: text
                  constraints:
                    nullable: false
              - column:
                  name: schedule_type
                  type: varchar(32)
                  constraints:
                    nullable: false
              - column:
                  name: schedule_hour
                  type: int
                  constraints:
                    nullable: true
              - column:
                  name: schedule_day
                  type: varchar(64)
                  constraints:
                    nullable: true
              - column:
                  name: created_at
                  type: DATETIME
                  constraints:
                    nullable: false
              - column:
                  name: updated_at
                  type: DATETIME
                  constraints:
                    nullable: false
        - createIndex:
            tableName: pulse_channel
            indexName: idx_pulse_channel_pulse_id
            columns:
              column:
                name: pulse_id
        - createIndex:
            tableName: pulse_channel
            indexName: idx_pulse_channel_schedule_type
            columns:
              column:
                name: schedule_type
        - createTable:
            tableName: pulse_channel_recipient
            columns:
              - column:
                  name: id
                  type: int
                  autoIncrement: true
                  constraints:
                    primaryKey: true
                    nullable: false
              - column:
                  name: pulse_channel_id
                  type: int
                  constraints:
                    nullable: false
                    referencedTableName: pulse_channel
                    referencedColumnNames: id
                    foreignKeyName: fk_pulse_channel_recipient_ref_pulse_channel_id
                    deferrable: false
                    initiallyDeferred: false
              - column:
                  name: user_id
                  type: int
                  constraints:
                    nullable: false
                    referencedTableName: core_user
                    referencedColumnNames: id
                    foreignKeyName: fk_pulse_channel_recipient_ref_user_id
                    deferrable: false
                    initiallyDeferred: false
        - modifySql:
            dbms: postgresql
            replace:
              replace: WITHOUT
              with: WITH
  - changeSet:
      id: 21
      author: agilliland
      validCheckSum: ANY
      changes:
        - createTable:
            tableName: segment
            columns:
              - column:
                  name: id
                  type: int
                  autoIncrement: true
                  constraints:
                    primaryKey: true
                    nullable: false
              - column:
                  name: table_id
                  type: int
                  constraints:
                    nullable: false
                    referencedTableName: metabase_table
                    referencedColumnNames: id
                    foreignKeyName: fk_segment_ref_table_id
                    deferrable: false
                    initiallyDeferred: false
              - column:
                  name: creator_id
                  type: int
                  constraints:
                    nullable: false
                    referencedTableName: core_user
                    referencedColumnNames: id
                    foreignKeyName: fk_segment_ref_creator_id
                    deferrable: false
                    initiallyDeferred: false
              - column:
                  name: name
                  type: varchar(254)
                  constraints:
                    nullable: false
              - column:
                  name: description
                  type: text
                  constraints:
                    nullable: true
              - column:
                  name: is_active
                  type: boolean
                  defaultValueBoolean: true
                  constraints:
                    nullable: false
              - column:
                  name: definition
                  type: text
                  constraints:
                    nullable: false
              - column:
                  name: created_at
                  type: DATETIME
                  constraints:
                    nullable: false
              - column:
                  name: updated_at
                  type: DATETIME
                  constraints:
                    nullable: false
        - createIndex:
            tableName: segment
            indexName: idx_segment_creator_id
            columns:
              column:
                name: creator_id
        - createIndex:
            tableName: segment
            indexName: idx_segment_table_id
            columns:
              column:
                name: table_id
        - modifySql:
            dbms: postgresql
            replace:
              replace: WITHOUT
              with: WITH
  - changeSet:
      id: 22
      author: agilliland
      changes:
        - addColumn:
            tableName: revision
            columns:
              - column:
                  name: message
                  type: text
                  constraints:
                    nullable: true
  - changeSet:
      id: 23
      author: agilliland
      changes:
        - modifyDataType:
            tableName: metabase_table
            columnName: rows
            newDataType: BIGINT
  - changeSet:
      id: 24
      author: agilliland
      changes:
        - createTable:
            tableName: dependency
            columns:
              - column:
                  name: id
                  type: int
                  autoIncrement: true
                  constraints:
                    primaryKey: true
                    nullable: false
              - column:
                  name: model
                  type: varchar(32)
                  constraints:
                    nullable: false
              - column:
                  name: model_id
                  type: int
                  constraints:
                    nullable: false
              - column:
                  name: dependent_on_model
                  type: varchar(32)
                  constraints:
                    nullable: false
              - column:
                  name: dependent_on_id
                  type: int
                  constraints:
                    nullable: false
              - column:
                  name: created_at
                  type: DATETIME
                  constraints:
                    nullable: false
        - createIndex:
            tableName: dependency
            indexName: idx_dependency_model
            columns:
              column:
                name: model
        - createIndex:
            tableName: dependency
            indexName: idx_dependency_model_id
            columns:
              column:
                name: model_id
        - createIndex:
            tableName: dependency
            indexName: idx_dependency_dependent_on_model
            columns:
              column:
                name: dependent_on_model
        - createIndex:
            tableName: dependency
            indexName: idx_dependency_dependent_on_id
            columns:
              column:
                name: dependent_on_id
        - modifySql:
            dbms: postgresql
            replace:
              replace: WITHOUT
              with: WITH
  - changeSet:
      id: 25
      author: agilliland
      validCheckSum: ANY
      changes:
        - createTable:
            tableName: metric
            columns:
              - column:
                  name: id
                  type: int
                  autoIncrement: true
                  constraints:
                    primaryKey: true
                    nullable: false
              - column:
                  name: table_id
                  type: int
                  constraints:
                    nullable: false
                    referencedTableName: metabase_table
                    referencedColumnNames: id
                    foreignKeyName: fk_metric_ref_table_id
                    deferrable: false
                    initiallyDeferred: false
              - column:
                  name: creator_id
                  type: int
                  constraints:
                    nullable: false
                    referencedTableName: core_user
                    referencedColumnNames: id
                    foreignKeyName: fk_metric_ref_creator_id
                    deferrable: false
                    initiallyDeferred: false
              - column:
                  name: name
                  type: varchar(254)
                  constraints:
                    nullable: false
              - column:
                  name: description
                  type: text
                  constraints:
                    nullable: true
              - column:
                  name: is_active
                  type: boolean
                  defaultValueBoolean: true
                  constraints:
                    nullable: false
              - column:
                  name: definition
                  type: text
                  constraints:
                    nullable: false
              - column:
                  name: created_at
                  type: DATETIME
                  constraints:
                    nullable: false
              - column:
                  name: updated_at
                  type: DATETIME
                  constraints:
                    nullable: false
        - createIndex:
            tableName: metric
            indexName: idx_metric_creator_id
            columns:
              column:
                name: creator_id
        - createIndex:
            tableName: metric
            indexName: idx_metric_table_id
            columns:
              column:
                name: table_id
        - modifySql:
            dbms: postgresql
            replace:
              replace: WITHOUT
              with: WITH
  - changeSet:
      id: 26
      author: agilliland
      changes:
        - addColumn:
            tableName: metabase_database
            columns:
              - column:
                  name: is_full_sync
                  type: boolean
                  defaultValueBoolean: true
                  constraints:
                    nullable: false
        - sql:
            sql: update metabase_database set is_full_sync = true
  - changeSet:
      id: 27
      author: agilliland
      validCheckSum: ANY
      changes:
        - createTable:
            tableName: dashboardcard_series
            columns:
              - column:
                  name: id
                  type: int
                  autoIncrement: true
                  constraints:
                    primaryKey: true
                    nullable: false
              - column:
                  name: dashboardcard_id
                  type: int
                  constraints:
                    nullable: false
                    referencedTableName: report_dashboardcard
                    referencedColumnNames: id
                    foreignKeyName: fk_dashboardcard_series_ref_dashboardcard_id
                    deferrable: false
                    initiallyDeferred: false
              - column:
                  name: card_id
                  type: int
                  constraints:
                    nullable: false
                    referencedTableName: report_card
                    referencedColumnNames: id
                    foreignKeyName: fk_dashboardcard_series_ref_card_id
                    deferrable: false
                    initiallyDeferred: false
              - column:
                  name: position
                  type: int
                  constraints:
                    nullable: false
        - createIndex:
            tableName: dashboardcard_series
            indexName: idx_dashboardcard_series_dashboardcard_id
            columns:
              column:
                name: dashboardcard_id
        - createIndex:
            tableName: dashboardcard_series
            indexName: idx_dashboardcard_series_card_id
            columns:
              column:
                name: card_id
        - modifySql:
            dbms: postgresql
            replace:
              replace: WITHOUT
              with: WITH
  - changeSet:
      id: 28
      author: agilliland
      changes:
        - addColumn:
            tableName: core_user
            columns:
              - column:
                  name: is_qbnewb
                  type: boolean
                  defaultValueBoolean: true
                  constraints:
                    nullable: false
  - changeSet:
      id: 29
      author: agilliland
      changes:
        - addColumn:
            tableName: pulse_channel
            columns:
              - column:
                  name: schedule_frame
                  type: varchar(32)
                  constraints:
                    nullable: true
  - changeSet:
      id: 30
      author: agilliland
      changes:
        - addColumn:
            tableName: metabase_field
            columns:
              - column:
                  name: visibility_type
                  type: varchar(32)
                  constraints:
                    nullable: true
                    deferrable: false
                    initiallyDeferred: false
        - addNotNullConstraint:
            columnDataType: varchar(32)
            columnName: visibility_type
            defaultNullValue: unset
            tableName: metabase_field

  - changeSet:
      id: 31
      author: agilliland
      changes:
        - addColumn:
            tableName: metabase_field
            columns:
              - column:
                  name: fk_target_field_id
                  type: int
                  constraints:
                    nullable: true
                    deferrable: false
                    initiallyDeferred: false
  - changeSet:
      id: 32
      author: camsaul
      validCheckSum: ANY
      changes:
        ######################################## label table ########################################
        - createTable:
            tableName: label
            columns:
              - column:
                  name: id
                  type: int
                  autoIncrement: true
                  constraints:
                    primaryKey: true
                    nullable: false
              - column:
                  name: name
                  type: VARCHAR(254)
                  constraints:
                    nullable: false
              - column:
                  name: slug
                  type: VARCHAR(254)
                  constraints:
                    nullable: false
                    unique: true
              - column:
                  name: icon
                  type: VARCHAR(128)
        - createIndex:
            tableName: label
            indexName: idx_label_slug
            columns:
              column:
                name: slug
        ######################################## card_label table ########################################
        - createTable:
            tableName: card_label
            columns:
              - column:
                  name: id
                  type: int
                  autoIncrement: true
                  constraints:
                    primaryKey: true
                    nullable: false
              - column:
                  name: card_id
                  type: int
                  constraints:
                    nullable: false
                    referencedTableName: report_card
                    referencedColumnNames: id
                    foreignKeyName: fk_card_label_ref_card_id
                    deferrable: false
                    initiallyDeferred: false
              - column:
                  name: label_id
                  type: int
                  constraints:
                    nullable: false
                    referencedTableName: label
                    referencedColumnNames: id
                    foreignKeyName: fk_card_label_ref_label_id
                    deferrable: false
                    initiallyDeferred: false
        - addUniqueConstraint:
            tableName: card_label
            columnNames: card_id, label_id
            constraintName: unique_card_label_card_id_label_id
        - createIndex:
            tableName: card_label
            indexName: idx_card_label_card_id
            columns:
              column:
                name: card_id
        - createIndex:
            tableName: card_label
            indexName: idx_card_label_label_id
            columns:
              column:
                name: label_id
        ######################################## add archived column to report_card ########################################
        - addColumn:
            tableName: report_card
            columns:
              - column:
                  name: archived
                  type: boolean
                  defaultValueBoolean: false
                  constraints:
                    nullable: false
  - changeSet:
      id: 32
      author: agilliland
      validCheckSum: ANY
      changes:
        - createTable:
            tableName: raw_table
            columns:
              - column:
                  name: id
                  type: int
                  autoIncrement: true
                  constraints:
                    primaryKey: true
                    nullable: false
              - column:
                  name: database_id
                  type: int
                  constraints:
                    nullable: false
                    referencedTableName: metabase_database
                    referencedColumnNames: id
                    foreignKeyName: fk_rawtable_ref_database
                    deferrable: false
                    initiallyDeferred: false
              - column:
                  name: active
                  type: boolean
                  constraints:
                    nullable: false
              - column:
                  name: schema
                  type: varchar(255)
                  constraints:
                    nullable: true
              - column:
                  name: name
                  type: varchar(255)
                  constraints:
                    nullable: false
              - column:
                  name: details
                  type: text
                  constraints:
                    nullable: false
              - column:
                  name: created_at
                  type: DATETIME
                  constraints:
                    nullable: false
              - column:
                  name: updated_at
                  type: DATETIME
                  constraints:
                    nullable: false
        - createIndex:
            tableName: raw_table
            indexName: idx_rawtable_database_id
            columns:
              column:
                name: database_id
        - addUniqueConstraint:
            tableName: raw_table
            columnNames: database_id, schema, name
            constraintName: uniq_raw_table_db_schema_name
        - createTable:
            tableName: raw_column
            columns:
              - column:
                  name: id
                  type: int
                  autoIncrement: true
                  constraints:
                    primaryKey: true
                    nullable: false
              - column:
                  name: raw_table_id
                  type: int
                  constraints:
                    nullable: false
                    referencedTableName: raw_table
                    referencedColumnNames: id
                    foreignKeyName: fk_rawcolumn_tableid_ref_rawtable
                    deferrable: false
                    initiallyDeferred: false
              - column:
                  name: active
                  type: boolean
                  constraints:
                    nullable: false
              - column:
                  name: name
                  type: varchar(255)
                  constraints:
                    nullable: false
              - column:
                  name: column_type
                  type: varchar(128)
                  constraints:
                    nullable: true
              - column:
                  name: is_pk
                  type: boolean
                  constraints:
                    nullable: false
              - column:
                  name: fk_target_column_id
                  type: int
                  constraints:
                    nullable: true
                    referencedTableName: raw_column
                    referencedColumnNames: id
                    foreignKeyName: fk_rawcolumn_fktarget_ref_rawcolumn
                    deferrable: false
                    initiallyDeferred: false
              - column:
                  name: details
                  type: text
                  constraints:
                    nullable: false
              - column:
                  name: created_at
                  type: DATETIME
                  constraints:
                    nullable: false
              - column:
                  name: updated_at
                  type: DATETIME
                  constraints:
                    nullable: false
        - createIndex:
            tableName: raw_column
            indexName: idx_rawcolumn_raw_table_id
            columns:
              column:
                name: raw_table_id
        - addUniqueConstraint:
            tableName: raw_column
            columnNames: raw_table_id, name
            constraintName: uniq_raw_column_table_name
        - addColumn:
            tableName: metabase_table
            columns:
              - column:
                  name: raw_table_id
                  type: int
                  constraints:
                    nullable: true
                    deferrable: false
                    initiallyDeferred: false
        - addColumn:
            tableName: metabase_field
            columns:
              - column:
                  name: raw_column_id
                  type: int
                  constraints:
                    nullable: true
                    deferrable: false
                    initiallyDeferred: false
        - addColumn:
            tableName: metabase_field
            columns:
              - column:
                  name: last_analyzed
                  type: DATETIME
                  constraints:
                    nullable: true
                    deferrable: false
                    initiallyDeferred: false
        - modifySql:
            dbms: postgresql
            replace:
              replace: WITHOUT
              with: WITH
  - changeSet:
      id: 34
      author: tlrobinson
      changes:
        ######################################## add enabled column to pulse_channel ########################################
        - addColumn:
            tableName: pulse_channel
            columns:
              - column:
                  name: enabled
                  type: boolean
                  defaultValueBoolean: true
                  constraints:
                    nullable: false
  - changeSet:
      id: 35
      author: agilliland
      changes:
        - modifyDataType:
            tableName: setting
            columnName: value
            newDataType: TEXT
        - addNotNullContstraint:
            tableName: setting
            columnNames: value
  - changeSet:
      id: 36
      author: agilliland
      changes:
        - addColumn:
            tableName: report_dashboard
            columns:
              - column:
                  name: parameters
                  type: text
                  constraints:
                    nullable: true
                    deferrable: false
                    initiallyDeferred: false
        - addNotNullConstraint:
            columnDataType: text
            columnName: parameters
            defaultNullValue: '[]'
            tableName: report_dashboard
        - addColumn:
            tableName: report_dashboardcard
            columns:
              - column:
                  name: parameter_mappings
                  type: text
                  constraints:
                    nullable: true
                    deferrable: false
                    initiallyDeferred: false
        - addNotNullConstraint:
            columnDataType: text
            columnName: parameter_mappings
            defaultNullValue: '[]'
            tableName: report_dashboardcard
  - changeSet:
      id: 37
      author: tlrobinson
      changes:
        - addColumn:
            tableName: query_queryexecution
            columns:
              - column:
                  name: query_hash
                  type: int
                  constraints:
                    nullable: true
        - addNotNullConstraint:
            tableName: query_queryexecution
            columnName: query_hash
            columnDataType: int
            defaultNullValue: 0
        - createIndex:
            tableName: query_queryexecution
            indexName: idx_query_queryexecution_query_hash
            columns:
              column:
                name: query_hash
        - createIndex:
            tableName: query_queryexecution
            indexName: idx_query_queryexecution_started_at
            columns:
              column:
                name: started_at
  - changeSet:
      id: 38
      author: camsaul
      validCheckSum: ANY
      changes:
        ######################################## Add "points_of_interest" metadata column to various models ########################################
        - addColumn:
            tableName: metabase_database
            columns:
              - column:
                  name: points_of_interest
                  type: text
        - addColumn:
            tableName: metabase_table
            columns:
              - column:
                  name: points_of_interest
                  type: text
        - addColumn:
            tableName: metabase_field
            columns:
              - column:
                  name: points_of_interest
                  type: text
        - addColumn:
            tableName: report_dashboard
            columns:
              - column:
                  name: points_of_interest
                  type: text
        - addColumn:
            tableName: metric
            columns:
              - column:
                  name: points_of_interest
                  type: text
        - addColumn:
            tableName: segment
            columns:
              - column:
                  name: points_of_interest
                  type: text
        ######################################## Add "caveats" metadata column to various models ########################################
        - addColumn:
            tableName: metabase_database
            columns:
              - column:
                  name: caveats
                  type: text
        - addColumn:
            tableName: metabase_table
            columns:
              - column:
                  name: caveats
                  type: text
        - addColumn:
            tableName: metabase_field
            columns:
              - column:
                  name: caveats
                  type: text
        - addColumn:
            tableName: report_dashboard
            columns:
              - column:
                  name: caveats
                  type: text
        - addColumn:
            tableName: metric
            columns:
              - column:
                  name: caveats
                  type: text
        - addColumn:
            tableName: segment
            columns:
              - column:
                  name: caveats
                  type: text
        ######################################## Add "how_is_this_calculated" to metric ########################################
        - addColumn:
            tableName: metric
            columns:
              - column:
                  name: how_is_this_calculated
                  type: text
        ######################################## Add "most important dashboard" (0 or 1 dashboards) ########################################
        - addColumn:
            tableName: report_dashboard
            columns:
              - column:
                  name: show_in_getting_started
                  type: boolean
                  defaultValueBoolean: false
                  constraints:
                    nullable: false
        - createIndex:
            tableName: report_dashboard
            indexName: idx_report_dashboard_show_in_getting_started
            columns:
              column:
                name: show_in_getting_started
        ######################################## Add "most important metrics" (0+ metrics) ########################################
        - addColumn:
            tableName: metric
            columns:
              - column:
                  name: show_in_getting_started
                  type: boolean
                  defaultValueBoolean: false
                  constraints:
                    nullable: false
        - createIndex:
            tableName: metric
            indexName: idx_metric_show_in_getting_started
            columns:
              column:
                name: show_in_getting_started
        ######################################## Add "most important tables (0+ tables) ########################################
        - addColumn:
            tableName: metabase_table
            columns:
              - column:
                  name: show_in_getting_started
                  type: boolean
                  defaultValueBoolean: false
                  constraints:
                    nullable: false
        - createIndex:
            tableName: metabase_table
            indexName: idx_metabase_table_show_in_getting_started
            columns:
              column:
                name: show_in_getting_started
        ######################################## Add "most important segments" (0+ segments) ########################################
        - addColumn:
            tableName: segment
            columns:
              - column:
                  name: show_in_getting_started
                  type: boolean
                  defaultValueBoolean: false
                  constraints:
                    nullable: false
        - createIndex:
            tableName: segment
            indexName: idx_segment_show_in_getting_started
            columns:
              column:
                name: show_in_getting_started
        ######################################## Add "metric_important_field" table ########################################
        - createTable:
            tableName: metric_important_field
            columns:
              - column:
                  name: id
                  type: int
                  autoIncrement: true
                  constraints:
                    primaryKey: true
                    nullable: false
              - column:
                  name: metric_id
                  type: int
                  constraints:
                    nullable: false
                    referencedTableName: metric
                    referencedColumnNames: id
                    foreignKeyName: fk_metric_important_field_metric_id
              - column:
                  name: field_id
                  type: int
                  constraints:
                    nullable: false
                    referencedTableName: metabase_field
                    referencedColumnNames: id
                    foreignKeyName: fk_metric_important_field_metabase_field_id
        - addUniqueConstraint:
            tableName: metric_important_field
            columnNames: metric_id, field_id
            constraintName: unique_metric_important_field_metric_id_field_id
        - createIndex:
            tableName: metric_important_field
            indexName: idx_metric_important_field_metric_id
            columns:
              column:
                name: metric_id
        - createIndex:
            tableName: metric_important_field
            indexName: idx_metric_important_field_field_id
            columns:
              column:
                name: field_id
  - changeSet:
      id: 39
      author: camsaul
      changes:
        - addColumn:
            tableName: core_user
            columns:
              - column:
                  name: google_auth
                  type: boolean
                  defaultValueBoolean: false
                  constraints:
                    nullable: false
  - changeSet:
      id: 40
      author: camsaul
      validCheckSum: ANY
      changes:
        ############################################################ add PermissionsGroup table ############################################################
        - createTable:
            tableName: permissions_group
            columns:
              - column:
                  name: id
                  type: int
                  autoIncrement: true
                  constraints:
                    primaryKey: true
                    nullable: false
              # TODO - it would be nice to make this a case-insensitive unique constraint / index?
              - column:
                  name: name
                  type: varchar(255)
                  constraints:
                    nullable: false
                    unique: true
                    uniqueConstraintName: unique_permissions_group_name
        - createIndex:
            tableName: permissions_group
            indexName: idx_permissions_group_name
            columns:
              column:
                name: name
        ############################################################ add PermissionsGroupMembership table ############################################################
        - createTable:
            tableName: permissions_group_membership
            columns:
              - column:
                  name: id
                  type: int
                  autoIncrement: true
                  constraints:
                    primaryKey: true
                    nullable: false
              - column:
                  name: user_id
                  type: int
                  constraints:
                    nullable: false
                    referencedTableName: core_user
                    referencedColumnNames: id
                    foreignKeyName: fk_permissions_group_membership_user_id
              - column:
                  name: group_id
                  type: int
                  constraints:
                    nullable: false
                    referencedTableName: permissions_group
                    referencedColumnNames: id
                    foreignKeyName: fk_permissions_group_group_id
        - addUniqueConstraint:
            tableName: permissions_group_membership
            columnNames: user_id, group_id
            constraintName: unique_permissions_group_membership_user_id_group_id
        # for things like all users in a given group
        - createIndex:
            tableName: permissions_group_membership
            indexName: idx_permissions_group_membership_group_id
            columns:
              column:
                name: group_id
        # for things like all groups a user belongs to
        - createIndex:
            tableName: permissions_group_membership
            indexName: idx_permissions_group_membership_user_id
            columns:
              column:
                name: user_id
        # for things like is given user a member of a given group (TODO - not sure we need this)
        - createIndex:
            tableName: permissions_group_membership
            indexName: idx_permissions_group_membership_group_id_user_id
            columns:
              - column:
                  name: group_id
              - column:
                  name: user_id
        ############################################################ add Permissions table ############################################################
        - createTable:
            tableName: permissions
            columns:
              - column:
                  name: id
                  type: int
                  autoIncrement: true
                  constraints:
                    primaryKey: true
                    nullable: false
              - column:
                  name: object
                  type: varchar(254)
                  constraints:
                    nullable: false
              - column:
                  name: group_id
                  type: int
                  constraints:
                    nullable: false
                    referencedTableName: permissions_group
                    referencedColumnNames: id
                    foreignKeyName: fk_permissions_group_id
        - createIndex:
            tableName: permissions
            indexName: idx_permissions_group_id
            columns:
              column:
                name: group_id
        - createIndex:
            tableName: permissions
            indexName: idx_permissions_object
            columns:
              column:
                name: object
        - createIndex:
            tableName: permissions
            indexName: idx_permissions_group_id_object
            columns:
              - column:
                  name: group_id
              - column:
                  name: object
        - addUniqueConstraint:
            tableName: permissions
            columnNames: group_id, object
        ############################################################ Tweaks to metabase_table ############################################################
        # Modify the length of metabase_table.schema from 256 -> 254
        # It turns out MySQL InnoDB indices have to be 767 bytes or less (at least for older versions of MySQL)
        # and 'utf8' text columns can use up to 3 bytes per character in MySQL -- see http://stackoverflow.com/a/22515986/1198455
        # So 256 * 3 = 768 bytes (too large to index / add unique constraints)
        # Drop this to 254; 254 * 3 = 762, which should give us room to index it along with a 4-byte integer as well if need be
        # Hoping this doesn't break anyone's existing databases. Hopefully there aren't any schemas that are 255 or 256 bytes long out there; any longer
        # and it would have already broke; any shorter and there's not problem.
        # Anyway, better to break it now than to leave it as-is and have and break permissions where the columns have to be 254 characters wide
        - modifyDataType:
            tableName: metabase_table
            columnName: schema
            newDataType: varchar(254)
        # Add index: this is for doing things like getting all the tables that belong to a given schema
        - createIndex:
            tableName: metabase_table
            indexName: idx_metabase_table_db_id_schema
            columns:
              - column:
                  name: db_id
              - column:
                  name: schema
  - changeSet:
      id: 41
      author: camsaul
      changes:
        - dropColumn:
            tableName: metabase_field
            columnName: field_type
        - addDefaultValue:
            tableName: metabase_field
            columnName: active
            defaultValueBoolean: true
        - addDefaultValue:
            tableName: metabase_field
            columnName: preview_display
            defaultValueBoolean: true
        - addDefaultValue:
            tableName: metabase_field
            columnName: position
            defaultValueNumeric: 0
        - addDefaultValue:
            tableName: metabase_field
            columnName: visibility_type
            defaultValue: "normal"
  - changeSet:
      id: 42
      author: camsaul
      changes:
        - dropForeignKeyConstraint:
            baseTableName: query_queryexecution
            constraintName: fk_queryexecution_ref_query_id
        - dropColumn:
            tableName: query_queryexecution
            columnName: query_id
        - dropColumn:
            tableName: core_user
            columnName: is_staff
        - dropColumn:
            tableName: metabase_database
            columnName: organization_id
        - dropColumn:
            tableName: report_card
            columnName: organization_id
        - dropColumn:
            tableName: report_dashboard
            columnName: organization_id
        - dropTable:
            tableName: annotation_annotation
        - dropTable:
            tableName: core_permissionsviolation
        - dropTable:
            tableName: core_userorgperm
        - dropTable:
            tableName: core_organization
        - dropTable:
            tableName: metabase_foreignkey
        - dropTable:
            tableName: metabase_tablesegment
        - dropTable:
            tableName: query_query
        - dropTable:
            tableName: report_dashboardsubscription
        - dropTable:
            tableName: report_emailreport_recipients
        - dropTable:
            tableName: report_emailreportexecutions
        - dropTable:
            tableName: report_emailreport
  - changeSet:
      id: 43
      author: camsaul
      validCheckSum: ANY
      changes:
        - createTable:
            tableName: permissions_revision
            remarks: 'Used to keep track of changes made to permissions.'
            columns:
              - column:
                  name: id
                  type: int
                  autoIncrement: true
                  constraints:
                    primaryKey: true
                    nullable: false
              - column:
                  name: before
                  type: text
                  remarks: 'Serialized JSON of the permissions before the changes.'
                  constraints:
                    nullable: false
              - column:
                  name: after
                  type: text
                  remarks: 'Serialized JSON of the permissions after the changes.'
                  constraints:
                    nullable: false
              - column:
                  name: user_id
                  type: int
                  remarks: 'The ID of the admin who made this set of changes.'
                  constraints:
                    nullable: false
                    referencedTableName: core_user
                    referencedColumnNames: id
                    foreignKeyName: fk_permissions_revision_user_id
              - column:
                  name: created_at
                  type: datetime
                  remarks: 'The timestamp of when these changes were made.'
                  constraints:
                    nullable: false
              - column:
                  name: remark
                  type: text
                  remarks: 'Optional remarks explaining why these changes were made.'
  - changeSet:
      id: 44
      author: camsaul
      changes:
        - dropColumn:
            tableName: report_card
            columnName: public_perms
        - dropColumn:
            tableName: report_dashboard
            columnName: public_perms
        - dropColumn:
            tableName: pulse
            columnName: public_perms
  - changeSet:
      id: 45
      author: tlrobinson
      changes:
        - addColumn:
            tableName: report_dashboardcard
            columns:
              - column:
                  name: visualization_settings
                  type: text
        - addNotNullConstraint:
            tableName: report_dashboardcard
            columnName: visualization_settings
            columnDataType: text
            defaultNullValue: '{}'
  - changeSet:
      id: 46
      author: camsaul
      changes:
        - addNotNullConstraint:
            tableName: report_dashboardcard
            columnName: row
            columnDataType: integer
            defaultNullValue: 0
        - addNotNullConstraint:
            tableName: report_dashboardcard
            columnName: col
            columnDataType: integer
            defaultNullValue: 0
        - addDefaultValue:
            tableName: report_dashboardcard
            columnName: row
            defaultValueNumeric: 0
        - addDefaultValue:
            tableName: report_dashboardcard
            columnName: col
            defaultValueNumeric: 0
  - changeSet:
      id: 47
      author: camsaul
      validCheckSum: ANY
      changes:
        ######################################## collection table ########################################
        - createTable:
            tableName: collection
            remarks: 'Collections are an optional way to organize Cards and handle permissions for them.'
            columns:
              - column:
                  name: id
                  type: int
                  autoIncrement: true
                  constraints:
                    primaryKey: true
                    nullable: false
              - column:
                  name: name
                  type: text
                  remarks: 'The unique, user-facing name of this Collection.'
                  constraints:
                    nullable: false
              - column:
                  name: slug
                  type: varchar(254)
                  remarks: 'URL-friendly, sluggified, indexed version of name.'
                  constraints:
                    nullable: false
                    unique: true
              - column:
                  name: description
                  type: text
                  remarks: 'Optional description for this Collection.'
              - column:
                  name: color
                  type: char(7)
                  remarks: 'Seven-character hex color for this Collection, including the preceding hash sign.'
                  constraints:
                    nullable: false
              - column:
                  name: archived
                  type: boolean
                  remarks: 'Whether this Collection has been archived and should be hidden from users.'
                  defaultValueBoolean: false
                  constraints:
                    nullable: false
        - createIndex:
            tableName: collection
            indexName: idx_collection_slug
            columns:
              column:
                name: slug
        ######################################## add collection_id to report_card ########################################
        - addColumn:
            tableName: report_card
            columns:
              - column:
                  name: collection_id
                  type: int
                  remarks: 'Optional ID of Collection this Card belongs to.'
                  constraints:
                    referencedTableName: collection
                    referencedColumnNames: id
                    foreignKeyName: fk_card_collection_id
        - createIndex:
            tableName: report_card
            indexName: idx_card_collection_id
            columns:
              column:
                name: collection_id
  - changeSet:
      id: 48
      author: camsaul
      validCheckSum: ANY
      changes:
        - createTable:
            tableName: collection_revision
            remarks: 'Used to keep track of changes made to collections.'
            columns:
              - column:
                  name: id
                  type: int
                  autoIncrement: true
                  constraints:
                    primaryKey: true
                    nullable: false
              - column:
                  name: before
                  type: text
                  remarks: 'Serialized JSON of the collections graph before the changes.'
                  constraints:
                    nullable: false
              - column:
                  name: after
                  type: text
                  remarks: 'Serialized JSON of the collections graph after the changes.'
                  constraints:
                    nullable: false
              - column:
                  name: user_id
                  type: int
                  remarks: 'The ID of the admin who made this set of changes.'
                  constraints:
                    nullable: false
                    referencedTableName: core_user
                    referencedColumnNames: id
                    foreignKeyName: fk_collection_revision_user_id
              - column:
                  name: created_at
                  type: datetime
                  remarks: 'The timestamp of when these changes were made.'
                  constraints:
                    nullable: false
              - column:
                  name: remark
                  type: text
                  remarks: 'Optional remarks explaining why these changes were made.'
  - changeSet:
      id: 49
      author: camsaul
      validCheckSum: ANY
      changes:
        ######################################## Card public_uuid & indices ########################################
        - addColumn:
            tableName: report_card
            columns:
              - column:
                  name: public_uuid
                  type: char(36)
                  remarks: 'Unique UUID used to in publically-accessible links to this Card.'
                  constraints:
                    unique: true
        - addColumn:
            tableName: report_card
            columns:
              - column:
                  name: made_public_by_id
                  type: int
                  remarks: 'The ID of the User who first publically shared this Card.'
                  constraints:
                    referencedTableName: core_user
                    referencedColumnNames: id
                    foreignKeyName: fk_card_made_public_by_id
        - createIndex:
            tableName: report_card
            indexName: idx_card_public_uuid
            columns:
              column:
                name: public_uuid
        ######################################## Dashboard public_uuid & indices ########################################
        - addColumn:
            tableName: report_dashboard
            columns:
              - column:
                  name: public_uuid
                  type: char(36)
                  remarks: 'Unique UUID used to in publically-accessible links to this Dashboard.'
                  constraints:
                    unique: true
        - addColumn:
            tableName: report_dashboard
            columns:
              - column:
                  name: made_public_by_id
                  type: int
                  remarks: 'The ID of the User who first publically shared this Dashboard.'
                  constraints:
                    referencedTableName: core_user
                    referencedColumnNames: id
                    foreignKeyName: fk_dashboard_made_public_by_id
        - createIndex:
            tableName: report_dashboard
            indexName: idx_dashboard_public_uuid
            columns:
              column:
                name: public_uuid
        ######################################## make query_queryexecution.executor_id nullable ########################################
        - dropNotNullConstraint:
            tableName: query_queryexecution
            columnName: executor_id
            columnDataType: int
  - changeSet:
      id: 50
      author: camsaul
      validCheckSum: ANY
      changes:
        ######################################## new Card columns ########################################
        - addColumn:
            tableName: report_card
            columns:
              - column:
                  name: enable_embedding
                  type: boolean
                  remarks: 'Is this Card allowed to be embedded in different websites (using a signed JWT)?'
                  defaultValueBoolean: false
                  constraints:
                    nullable: false
        - addColumn:
            tableName: report_card
            columns:
              - column:
                  name: embedding_params
                  type: text
                  remarks: 'Serialized JSON containing information about required parameters that must be supplied when embedding this Card.'
          ######################################## new Card columns ########################################
        - addColumn:
            tableName: report_dashboard
            columns:
              - column:
                  name: enable_embedding
                  type: boolean
                  remarks: 'Is this Dashboard allowed to be embedded in different websites (using a signed JWT)?'
                  defaultValueBoolean: false
                  constraints:
                    nullable: false
        - addColumn:
            tableName: report_dashboard
            columns:
              - column:
                  name: embedding_params
                  type: text
                  remarks: 'Serialized JSON containing information about required parameters that must be supplied when embedding this Dashboard.'
  - changeSet:
      id: 51
      author: camsaul
      validCheckSum: ANY
      changes:
        - createTable:
            tableName: query_execution
            remarks: 'A log of executed queries, used for calculating historic execution times, auditing, and other purposes.'
            columns:
              - column:
                  name: id
                  type: int
                  autoIncrement: true
                  constraints:
                    primaryKey: true
                    nullable: false
              - column:
                  name: hash
                  type: binary(32)
                  remarks: 'The hash of the query dictionary. This is a 256-bit SHA3 hash of the query.'
                  constraints:
                    nullable: false
              - column:
                  name: started_at
                  type: datetime
                  remarks: 'Timestamp of when this query started running.'
                  constraints:
                    nullable: false
              - column:
                  name: running_time
                  type: integer
                  remarks: 'The time, in milliseconds, this query took to complete.'
                  constraints:
                    nullable: false
              - column:
                  name: result_rows
                  type: integer
                  remarks: 'Number of rows in the query results.'
                  constraints:
                    nullable: false
              - column:
                  name: native
                  type: boolean
                  remarks: 'Whether the query was a native query, as opposed to an MBQL one (e.g., created with the GUI).'
                  constraints:
                    nullable: false
              - column:
                  name: context
                  type: varchar(32)
                  remarks: 'Short string specifying how this query was executed, e.g. in a Dashboard or Pulse.'
              - column:
                  name: error
                  type: text
                  remarks: 'Error message returned by failed query, if any.'
              # The following columns are foreign keys, but we don't keep FK constraints on them for a few reasons:
              # - We don't want to keep indexes on these columns since they wouldn't be generally useful and for size and performance reasons
              # - If a related object (e.g. a Dashboard) is deleted, we don't want to delete the related entries in the QueryExecution log.
              #   We could do something like make the constraint ON DELETE SET NULL, but that would require a full table scan to handle;
              #   If the QueryExecution log became tens of millions of rows large it would take a very long time to scan and update records
              - column:
                  name: executor_id
                  type: integer
                  remarks: 'The ID of the User who triggered this query execution, if any.'
              - column:
                  name: card_id
                  type: integer
                  remarks: 'The ID of the Card (Question) associated with this query execution, if any.'
              - column:
                  name: dashboard_id
                  type: integer
                  remarks: 'The ID of the Dashboard associated with this query execution, if any.'
              - column:
                  name: pulse_id
                  type: integer
                  remarks: 'The ID of the Pulse associated with this query execution, if any.'
        # For things like auditing recently executed queries
        - createIndex:
            tableName: query_execution
            indexName: idx_query_execution_started_at
            columns:
              column:
                name: started_at
        # For things like seeing the 10 most recent executions of a certain query
        - createIndex:
            tableName: query_execution
            indexName: idx_query_execution_query_hash_started_at
            columns:
              - column:
                  name: hash
              - column:
                  name: started_at
  - changeSet:
      id: 52
      author: camsaul
      changes:
        - createTable:
            tableName: query_cache
            remarks: 'Cached results of queries are stored here when using the DB-based query cache.'
            columns:
              - column:
                  name: query_hash
                  type: binary(32)
                  remarks: 'The hash of the query dictionary. (This is a 256-bit SHA3 hash of the query dict).'
                  constraints:
                    primaryKey: true
                    nullable: false
              - column:
                  name: updated_at
                  type: datetime
                  remarks: 'The timestamp of when these query results were last refreshed.'
                  constraints:
                    nullable: false
              - column:
                  name: results
                  type: ${blob.type}
                  remarks: 'Cached, compressed results of running the query with the given hash.'
                  constraints:
                    nullable: false
        - createIndex:
            tableName: query_cache
            indexName: idx_query_cache_updated_at
            columns:
              column:
                name: updated_at
        - addColumn:
            tableName: report_card
            columns:
              - column:
                  name: cache_ttl
                  type: int
                  remarks: 'The maximum time, in seconds, to return cached results for this Card rather than running a new query.'
  - changeSet:
      id: 53
      author: camsaul
      changes:
        - createTable:
            tableName: query
            remarks: 'Information (such as average execution time) for different queries that have been previously ran.'
            columns:
              - column:
                  name: query_hash
                  type: binary(32)
                  remarks: 'The hash of the query dictionary. (This is a 256-bit SHA3 hash of the query dict.)'
                  constraints:
                    primaryKey: true
                    nullable: false
              - column:
                  name: average_execution_time
                  type: int
                  remarks: 'Average execution time for the query, round to nearest number of milliseconds. This is updated as a rolling average.'
                  constraints:
                    nullable: false
  - changeSet:
      id: 54
      author: tlrobinson
      validCheckSum: ANY
      changes:
        - addColumn:
            tableName: pulse
            columns:
              - column:
                  name: skip_if_empty
                  type: boolean
                  remarks: 'Skip a scheduled Pulse if none of its questions have any results'
                  defaultValueBoolean: false
                  constraints:
                    nullable: false
  - changeSet:
      id: 55
      author: camsaul
      validCheckSum: ANY
      changes:
        - addColumn:
            tableName: report_dashboard
            columns:
              - column:
                  name: archived
                  type: boolean
                  remarks: 'Is this Dashboard archived (effectively treated as deleted?)'
                  defaultValueBoolean: false
                  constraints:
                    nullable: false
        - addColumn:
            tableName: report_dashboard
            columns:
              - column:
                  name: position
                  type: integer
                  remarks: 'The position this Dashboard should appear in the Dashboards list, lower-numbered positions appearing before higher numbered ones.'
        - createTable:
            tableName: dashboard_favorite
            remarks: 'Presence of a row here indicates a given User has favorited a given Dashboard.'
            columns:
              - column:
                  name: id
                  type: int
                  autoIncrement: true
                  constraints:
                    primaryKey: true
                    nullable: false
              - column:
                  name: user_id
                  type: int
                  remarks: 'ID of the User who favorited the Dashboard.'
                  constraints:
                    nullable: false
                    referencedTableName: core_user
                    referencedColumnNames: id
                    foreignKeyName: fk_dashboard_favorite_user_id
                    deleteCascade: true
              - column:
                  name: dashboard_id
                  type: int
                  remarks: 'ID of the Dashboard favorited by the User.'
                  constraints:
                    nullable: false
                    referencedTableName: report_dashboard
                    referencedColumnNames: id
                    foreignKeyName: fk_dashboard_favorite_dashboard_id
                    deleteCascade: true
        - addUniqueConstraint:
            tableName: dashboard_favorite
            columnNames: user_id, dashboard_id
            constraintName: unique_dashboard_favorite_user_id_dashboard_id
        - createIndex:
            tableName: dashboard_favorite
            indexName: idx_dashboard_favorite_user_id
            columns:
              - column:
                  name: user_id
        - createIndex:
            tableName: dashboard_favorite
            indexName: idx_dashboard_favorite_dashboard_id
            columns:
              - column:
                  name: dashboard_id
  - changeSet:
      id: 56
      author: wwwiiilll
      comment: 'Added 0.25.0'
      changes:
        - addColumn:
            tableName: core_user
            columns:
              - column:
                  name: ldap_auth
                  type: boolean
                  defaultValueBoolean: false
                  constraints:
                    nullable: false
  - changeSet:
      id: 57
      author: camsaul
      comment: 'Added 0.25.0'
      changes:
        - addColumn:
            tableName: report_card
            columns:
              - column:
                  name: result_metadata
                  type: text
                  remarks: 'Serialized JSON containing metadata about the result columns from running the query.'
  - changeSet:
      id: 58
      author: senior
      validCheckSum: ANY
      comment: 'Added 0.25.0'
      changes:
        - createTable:
            tableName: dimension
            remarks: 'Stores references to alternate views of existing fields, such as remapping an integer to a description, like an enum'
            columns:
              - column:
                  name: id
                  type: int
                  autoIncrement: true
                  constraints:
                    primaryKey: true
                    nullable: false
              - column:
                  name: field_id
                  type: int
                  remarks: 'ID of the field this dimension row applies to'
                  constraints:
                    deferrable: false
                    foreignKeyName: fk_dimension_ref_field_id
                    initiallyDeferred: false
                    nullable: false
                    referencedTableName: metabase_field
                    referencedColumnNames: id
                    deleteCascade: true
              - column:
                  name: name
                  type: VARCHAR(254)
                  remarks: 'Short description used as the display name of this new column'
                  constraints:
                    nullable: false
              - column:
                  name: type
                  type: varchar(254)
                  remarks: 'Either internal for a user defined remapping or external for a foreign key based remapping'
                  constraints:
                    nullable: false
              - column:
                  name: human_readable_field_id
                  type: int
                  remarks: 'Only used with external type remappings. Indicates which field on the FK related table to use for display'
                  constraints:
                    deferrable: false
                    foreignKeyName: fk_dimension_displayfk_ref_field_id
                    initiallyDeferred: false
                    nullable: true
                    referencedTableName: metabase_field
                    referencedColumnNames: id
                    deleteCascade: true
              - column:
                  name: created_at
                  type: DATETIME
                  remarks: 'The timestamp of when the dimension was created.'
                  constraints:
                    nullable: false
              - column:
                  name: updated_at
                  type: DATETIME
                  remarks: 'The timestamp of when these dimension was last updated.'
                  constraints:
                    nullable: false
        - addUniqueConstraint:
            tableName: dimension
            columnNames: field_id, name
            constraintName: unique_dimension_field_id_name
        - createIndex:
            tableName: dimension
            indexName: idx_dimension_field_id
            columns:
              - column:
                  name: field_id
  - changeSet:
      id: 59
      author: camsaul
      comment: 'Added 0.26.0'
      changes:
        - addColumn:
            tableName: metabase_field
            columns:
              - column:
                  name: fingerprint
                  type: text
                  remarks: 'Serialized JSON containing non-identifying information about this Field, such as min, max, and percent JSON. Used for classification.'
  - changeSet:
      id: 60
      author: camsaul
      validCheckSum: ANY
      comment: 'Added 0.26.0'
      changes:
        - addColumn:
            tableName: metabase_database
            columns:
              - column:
                  name: metadata_sync_schedule
                  type: varchar(254)
                  remarks: 'The cron schedule string for when this database should undergo the metadata sync process (and analysis for new fields).'
                  defaultValue: '0 50 * * * ? *' # run at the end of every hour
                  constraints:
                    nullable: false
        - addColumn:
            tableName: metabase_database
            columns:
              - column:
                  name: cache_field_values_schedule
                  type: varchar(254)
                  remarks: 'The cron schedule string for when FieldValues for eligible Fields should be updated.'
                  defaultValue: '0 50 0 * * ? *' # run at 12:50 AM
                  constraints:
                    nullable: false
  - changeSet:
      id: 61
      author: camsaul
      comment: 'Added 0.26.0'
      changes:
        - addColumn:
            tableName: metabase_field
            columns:
              - column:
                  name: fingerprint_version
                  type: int
                  remarks: 'The version of the fingerprint for this Field. Used so we can keep track of which Fields need to be analyzed again when new things are added to fingerprints.'
                  defaultValue: 0
                  constraints:
                    nullable: false
  - changeSet:
      id: 62
      author: senior
      comment: 'Added 0.26.0'
      changes:
        - addColumn:
            tableName: metabase_database
            columns:
              - column:
                  name: timezone
                  type: VARCHAR(254)
                  remarks: 'Timezone identifier for the database, set by the sync process'
  - changeSet:
      id: 63
      author: camsaul
      comment: 'Added 0.26.0'
      changes:
        - addColumn:
            tableName: metabase_database
            columns:
              - column:
                  name: is_on_demand
                  type: boolean
                  remarks: 'Whether we should do On-Demand caching of FieldValues for this DB. This means FieldValues are updated when their Field is used in a Dashboard or Card param.'
                  defaultValue: false
                  constraints:
                    nullable: false
  - changeSet:
      id: 64
      author: senior
      comment: 'Added 0.26.0'
      changes:
      - dropForeignKeyConstraint:
          baseTableName: raw_table
          constraintName: fk_rawtable_ref_database
          remarks: 'This FK prevents deleting databases even though RAW_TABLE is no longer used. The table is still around to support downgrades, but the FK reference is no longer needed.'
# Changeset 65 was accidentally released in 0.26.0.RC2. The changeset has been removed from the migrations list so that
# users that haven't ran the migration (i.e. they didn't run 0.26.0.RC2) won't waste time running it just to have it
# reversed. For 0.26.0.RC2 users, the below changeset will remove those tables if they are present
  - changeSet:
      id: 66
      author: senior
      comment: 'Added 0.26.0'
      validCheckSum: ANY
      changes:
        - sql:
            sql: drop table if exists computation_job_result cascade
        - sql:
            sql: drop table if exists computation_job cascade
# NOTE Atte Keinänen 9/28/17: This was originally in changeset 65 as explained above
  - changeSet:
      id: 67
      author: attekei
      validCheckSum: ANY
      comment: 'Added 0.27.0'
      changes:
        - createTable:
            tableName: computation_job
            remarks: 'Stores submitted async computation jobs.'
            columns:
              - column:
                  name: id
                  type: int
                  autoIncrement: true
                  constraints:
                    primaryKey: true
                    nullable: false
              - column:
                  constraints:
                    deferrable: false
                    foreignKeyName: fk_computation_job_ref_user_id
                    initiallyDeferred: false
                    referencedTableName: core_user
                    referencedColumnNames: id
                  name: creator_id
                  type: int
              - column:
                  name: created_at
                  type: DATETIME
                  constraints:
                    nullable: false
              - column:
                  name: updated_at
                  type: DATETIME
                  constraints:
                    nullable: false
              - column:
                  name: type
                  type: varchar(254)
                  constraints:
                    nullable: false
              - column:
                  name: status
                  type: varchar(254)
                  constraints:
                    nullable: false
        - createTable:
            tableName: computation_job_result
            remarks: 'Stores results of async computation jobs.'
            columns:
              - column:
                  name: id
                  type: int
                  autoIncrement: true
                  constraints:
                    primaryKey: true
                    nullable: false
              - column:
                  constraints:
                    deferrable: false
                    foreignKeyName: fk_computation_result_ref_job_id
                    initiallyDeferred: false
                    nullable: false
                    referencedTableName: computation_job
                    referencedColumnNames: id
                  name: job_id
                  type: int
              - column:
                  name: created_at
                  type: DATETIME
                  constraints:
                    nullable: false
              - column:
                  name: updated_at
                  type: DATETIME
                  constraints:
                    nullable: false
              - column:
                  name: permanence
                  type: varchar(254)
                  constraints:
                    nullable: false
              - column:
                  name: payload
                  type: text
                  constraints:
                    nullable: false
  - changeSet:
      id: 68
      author: sbelak
      comment: 'Added 0.27.0'
      validCheckSum: ANY
      changes:
        - addColumn:
            tableName: computation_job
            columns:
              - column:
                  name: context
                  type: text
        - addColumn:
            tableName: computation_job
            columns:
              - column:
                  name: ended_at
                  type: DATETIME
  - changeSet:
      id: 69
      author: senior
      validCheckSum: ANY
      comment: 'Added 0.27.0'
      remarks: 'Add columns to the pulse table for alerts'
      changes:
        - addColumn:
            tableName: pulse
            columns:
              - column:
                  name: alert_condition
                  type: varchar(254)
                  remarks: 'Condition (i.e. "rows" or "goal") used as a guard for alerts'
        - addColumn:
            tableName: pulse
            columns:
              - column:
                  name: alert_first_only
                  type: boolean
                  remarks: 'True if the alert should be disabled after the first notification'
        - addColumn:
            tableName: pulse
            columns:
              - column:
                  name: alert_above_goal
                  type: boolean
                  remarks: 'For a goal condition, alert when above the goal'
        # There is no name for an alert, so this column is only required for pulses
        - dropNotNullConstraint:
            tableName: pulse
            columnName: name
            columnDataType: varchar(254)
  - changeSet:
      id: 70
      author: camsaul
      comment: 'Added 0.28.0'
      changes:
        - addColumn:
            tableName: metabase_field
            columns:
              - column:
                  name: database_type
                  type: varchar(255)
                  remarks: 'The actual type of this column in the database. e.g. VARCHAR or TEXT.'
        # We want to enforce NOT NULL right away for all columns going forward so just put some sort of
        # placeholder in place for existing columns.
        - addNotNullConstraint:
            tableName: metabase_field
            columnName: database_type
            columnDataType: varchar(255)
            defaultNullValue: '?'
  - changeSet:
      id: 71
      author: camsaul
      comment: 'Added 0.28.0'
      changes:
        # drop the NOT NULL constraint on DashboardCard.card_id since we're now letting you add things other than Cards
        # to Dashboards, for example static text cards
        - dropNotNullConstraint:
            tableName: report_dashboardcard
            columnName: card_id
            columnDataType: int
  - changeSet:
      id: 72
      author: senior
      validCheckSum: ANY
      comment: 'Added 0.28.0'
      changes:
        - addColumn:
            tableName: pulse_card
            columns:
              - column:
                  name: include_csv
                  type: boolean
                  defaultValueBoolean: false
                  remarks: 'True if a CSV of the data should be included for this pulse card'
                  constraints:
                    nullable: false
        - addColumn:
            tableName: pulse_card
            columns:
              - column:
                  name: include_xls
                  type: boolean
                  defaultValueBoolean: false
                  remarks: 'True if a XLS of the data should be included for this pulse card'
                  constraints:
                    nullable: false
  - changeSet:
      id: 73
      author: camsaul
      comment: 'Added 0.29.0'
      changes:
        # add a new 'options' (serialized JSON) column to Database to store things like whether we should default to
        # making string searches case-insensitive
        - addColumn:
            tableName: metabase_database
            columns:
              - column:
                  name: options
                  type: text
                  remarks: 'Serialized JSON containing various options like QB behavior.'
  - changeSet:
      id: 74
      author: camsaul
      comment: 'Added 0.29.0'
      changes:
        - addColumn:
            tableName: metabase_field
            columns:
              - column:
                  name: has_field_values
                  type: text
                  remarks: 'Whether we have FieldValues ("list"), should ad-hoc search ("search"), disable entirely ("none"), or infer dynamically (null)"'
  - changeSet:
      id: 75
      author: camsaul
      comment: 'Added 0.28.2'
      changes:
        - addColumn:
            tableName: report_card
            columns:
              - column:
                  name: read_permissions
                  type: text
                  remarks: 'Permissions required to view this Card and run its query.'
  - changeSet:
      id: 76
      author: senior
      comment: 'Added 0.30.0'
      changes:
        - addColumn:
            tableName: metabase_table
            columns:
              - column:
                  name: fields_hash
                  type: text
                  remarks: 'Computed hash of all of the fields associated to this table'
  - changeSet:
      id: 77
      author: senior
      comment: 'Added 0.30.0'
      changes:
        - addColumn:
            tableName: core_user
            columns:
              - column:
                  name: login_attributes
                  type: text
                  remarks: 'JSON serialized map with attributes used for row level permissions'
  - changeSet:
      id: 78
      author: camsaul
      validCheckSum: ANY
      comment: 'Added 0.30.0'
      changes:
        - createTable:
            tableName: group_table_access_policy
            remarks: 'Records that a given Card (Question) should automatically replace a given Table as query source for a given a Perms Group.'
            columns:
              - column:
                  name: id
                  type: int
                  autoIncrement: true
                  constraints:
                    primaryKey: true
                    nullable: false
              - column:
                  name: group_id
                  type: int
                  remarks: 'ID of the Permissions Group this policy affects.'
                  constraints:
                    nullable: false
                    referencedTableName: permissions_group
                    referencedColumnNames: id
                    foreignKeyName: fk_gtap_group_id
                    deleteCascade: true
              - column:
                  name: table_id
                  type: int
                  remarks: 'ID of the Table that should get automatically replaced as query source for the Permissions Group.'
                  constraints:
                    nullable: false
                    referencedTableName: metabase_table
                    referencedColumnNames: id
                    foreignKeyName: fk_gtap_table_id
                    deleteCascade: true
              - column:
                  name: card_id
                  type: int
                  remarks: 'ID of the Card (Question) to be used to replace the Table.'
                  constraints:
                    nullable: false
                    referencedTableName: report_card
                    referencedColumnNames: id
                    foreignKeyName: fk_gtap_card_id
              - column:
                  name: attribute_remappings
                  type: text
                  remarks: 'JSON-encoded map of user attribute identifier to the param name used in the Card.'
              # TODO - do we also want to include `created_at` and `updated_at` columns here? We can add them later if needed
        # Add an index on table_id + group_id since that is what the Query Processor is going to be looking up 99% of
        # the time in order to get the corresponding Card ID for query-rewriting purposes
        #
        # TODO - do we want indexes on any of the other FKs? Are we going to be looking up all the GTAPs for a given
        # Table or for a given Group with enough regularity we would want to put indexes on those columns?
        - createIndex:
            indexName: idx_gtap_table_id_group_id
            tableName: group_table_access_policy
            columns:
              - column:
                  name: table_id
              - column:
                  name: group_id
        # There should only ever be one GTAP entry for a give Group + Table combination.
        - addUniqueConstraint:
            tableName: group_table_access_policy
            columnNames: table_id, group_id
            constraintName: unique_gtap_table_id_group_id
  - changeSet:
      id: 79
      author: camsaul
      validCheckSum: ANY
      comment: 'Added 0.30.0'
      changes:
        - addColumn:
            tableName: report_dashboard
            columns:
              - column:
                  name: collection_id
                  type: int
                  remarks: 'Optional ID of Collection this Dashboard belongs to.'
                  constraints:
                    referencedTableName: collection
                    referencedColumnNames: id
                    foreignKeyName: fk_dashboard_collection_id
              # TODO - if someone deletes a collection, what should happen to the Dashboards that are in it? Should they
              # get deleted as well? Or should collection_id be cleared, effectively putting them in the so-called
              # "root" collection?
        - createIndex:
            tableName: report_dashboard
            indexName: idx_dashboard_collection_id
            columns:
              - column:
                  name: collection_id
        - addColumn:
            tableName: pulse
            columns:
              - column:
                  name: collection_id
                  type: int
                  remarks: 'Options ID of Collection this Pulse belongs to.'
                  constraints:
                    referencedTableName: collection
                    referencedColumnNames: id
                    foreignKeyName: fk_pulse_collection_id
        - createIndex:
            tableName: pulse
            indexName: idx_pulse_collection_id
            columns:
              - column:
                  name: collection_id
  - changeSet:
      id: 80
      author: camsaul
      changes:
        - addColumn:
            tableName: collection
            columns:
              - column:
                  name: location
                  type: varchar(254)
                  remarks: 'Directory-structure path of ancestor Collections. e.g. "/1/2/" means our Parent is Collection 2, and their parent is Collection 1.'
                  constraints:
                    nullable: false
                  defaultValue: "/"
        - createIndex:
            tableName: collection
            indexName: idx_collection_location
            columns:
              - column:
                  name: location
  - changeSet:
      id: 81
      author: camsaul
      comment: 'Added 0.30.0'
      changes:
        - addColumn:
            tableName: report_dashboard
            columns:
              - column:
                  name: collection_position
                  type: smallint
                  remarks: 'Optional pinned position for this item in its Collection. NULL means item is not pinned.'
        - addColumn:
            tableName: report_card
            columns:
              - column:
                  name: collection_position
                  type: smallint
                  remarks: 'Optional pinned position for this item in its Collection. NULL means item is not pinned.'
        - addColumn:
            tableName: pulse
            columns:
              - column:
                  name: collection_position
                  type: smallint
                  remarks: 'Optional pinned position for this item in its Collection. NULL means item is not pinned.'
  - changeSet:
      id: 82
      author: senior
      comment: 'Added 0.30.0'
      changes:
        - addColumn:
            tableName: core_user
            columns:
              - column:
                  name: updated_at
                  type: datetime
                  remarks: 'When was this User last updated?'
        - sql:
            sql: update core_user set updated_at=date_joined
# Remove the GTAP card_id constraint. When not included, will default to querying against the GTAP table_id.
  - changeSet:
      id: 83
      author: senior
      comment: 'Added 0.30.0'
      changes:
        - dropNotNullConstraint:
            tableName: group_table_access_policy
            columnName: card_id
            columnDataType: int
# Switch the logic for metric/segment archiving to be more consistent with other entities in the model.
# Similarly, add the archived flag to pulses which doesn't have one.
  - changeSet:
      id: 84
      author: senior
      comment: 'Added 0.30.0'
      changes:
        - renameColumn:
            tableName: metric
            columnDataType: boolean
            newColumnName: archived
            oldColumnName: is_active
        - addDefaultValue:
            tableName: metric
            columnDataType: boolean
            columnName: archived
            defaultValueBoolean: false
        - renameColumn:
            tableName: segment
            columnDataType: boolean
            newColumnName: archived
            oldColumnName: is_active
        - addDefaultValue:
            tableName: segment
            columnDataType: boolean
            columnName: archived
            defaultValueBoolean: false
        - addColumn:
            tableName: pulse
            columns:
              - column:
                  name: archived
                  type: boolean
                  remarks: 'Has this pulse been archived?'
                  defaultValueBoolean: false
        # Before this change, metrics/segments had opposite logic, rather than marking something as archived
        # it was marked as active. Since the column is now an archived column, flip the boolean value
        #
        # As you may have noticed, we're not flipping the value for Metric here. @senior originally intended to do so,
        # but the YAML was off slightly. We have corrected this issue at a later date -- see migration #100
        - sql:
            sql: update segment set archived = not(archived)
  # Personal Collections, and removing Collection's unique constraint and index on slug
  - changeSet:
      id: 85
      author: camsaul
      validCheckSum: ANY
      comment: 'Added 0.30.0'
      changes:
        - addColumn:
            tableName: collection
            columns:
              - column:
                  name: personal_owner_id
                  type: int
                  remarks: 'If set, this Collection is a personal Collection, for exclusive use of the User with this ID.'
                  constraints:
                    referencedTableName: core_user
                    referencedColumnNames: id
                    foreignKeyName: fk_collection_personal_owner_id
                    unique: true
                    uniqueConstraintName: unique_collection_personal_owner_id
                    deleteCascade: true
        # Needed so we can efficiently look up the Collection belonging to a User, and so we can efficiently enforce the
        # unique constraint
        - createIndex:
            tableName: collection
            indexName: idx_collection_personal_owner_id
            columns:
              - column:
                  name: personal_owner_id
        # We're no longer enforcing unique constraints on Collection slugs or using them directly in the URLs, so let's
        # go ahead and remove stuff related to that...
        #
        # It's easier to just copy the value of slug to a new column and drop the old one than to try to deduce what the
        # unique constraint is named locally across all of our different DBMSes
        # (For example see https://stackoverflow.com/questions/10008476/dropping-unique-constraint-for-column-in-h2)
        #
        # Here's the plan: add new column _slug; copy values of slug into _slug; remove slug; rename _slug to slug
        - addColumn:
            tableName: collection
            columns:
              - column:
                  name: _slug
                  type: varchar(254)
                  remarks: 'Sluggified version of the Collection name. Used only for display purposes in URL; not unique or indexed.'
        # I don't know of an easy way to copy existing values of slug to _slug with Liquibase as we create the column so
        # just have to do it this way instead
        - sql:
            sql: UPDATE collection SET _slug = slug
        - addNotNullConstraint:
            tableName: collection
            columnName: _slug
            columnDataType: varchar(254)
        - dropColumn:
            tableName: collection
            columnName: slug
        - renameColumn:
            tableName: collection
            oldColumnName: _slug
            newColumnName: slug
            columnDataType: varchar(254)
        # Let's try to make sure the comments on the name column of Collection actually reflect reality
        - sql:
            dbms: postgresql,h2
            sql: "COMMENT ON COLUMN collection.name IS 'The user-facing name of this Collection.'"
        - sql:
            dbms: mysql,mariadb
            sql: "ALTER TABLE `collection` CHANGE `name` `name` TEXT NOT NULL COMMENT 'The user-facing name of this Collection.'"

# In 0.30.0 we finally removed the long-deprecated native read permissions. Since they're no longer considered valid by
# our permissions code, remove any entries for them so they don't cause problems.
  - changeSet:
      id: 86
      author: camsaul
      comment: 'Added 0.30.0'
      changes:
        - sql:
            sql: DELETE FROM permissions WHERE object LIKE '%/native/read/'

# Time to finally get rid of the RawTable and RawColumn tables. Bye Felicia!
  - changeSet:
      id: 87
      author: camsaul
      comment: 'Added 0.30.0'
      changes:
        - dropTable:
            tableName: raw_column
        - dropTable:
            tableName: raw_table
  - changeSet:
      id: 88
      author: senior
      comment: 'Added 0.30.0'
      changes:
        - addColumn:
            tableName: core_user
            columns:
              - column:
                  name: saml_auth
                  type: boolean
                  defaultValueBoolean: false
                  constraints:
                    nullable: false
                  remarks: 'Boolean to indicate if this user is authenticated via SAML'

# The Quartz Task Scheduler can use a DB to 'cluster' tasks and make sure they are only ran by a single instance where
# using a multi-instance Metabase setup.

# Quartz identifiers are upper-case in MySQL and H2 but lower-case in PostgreSQL for reasons... so we'll have to
# define properties for EVERYTHING and use the correct identifiers

  - property: {name: quartz.blob_data.name,                         dbms: "postgresql",       value: blob_data}
  - property: {name: quartz.blob_data.name,                         dbms: "mysql,mariadb,h2", value: BLOB_DATA}
  - property: {name: quartz.bool_prop_1.name,                       dbms: "postgresql",       value: bool_prop_1}
  - property: {name: quartz.bool_prop_1.name,                       dbms: "mysql,mariadb,h2", value: BOOL_PROP_1}
  - property: {name: quartz.bool_prop_2.name,                       dbms: "postgresql",       value: bool_prop_2}
  - property: {name: quartz.bool_prop_2.name,                       dbms: "mysql,mariadb,h2", value: BOOL_PROP_2}
  - property: {name: quartz.calendar.name,                          dbms: "postgresql",       value: calendar}
  - property: {name: quartz.calendar.name,                          dbms: "mysql,mariadb,h2", value: CALENDAR}
  - property: {name: quartz.calendar_name.name,                     dbms: "postgresql",       value: calendar_name}
  - property: {name: quartz.calendar_name.name,                     dbms: "mysql,mariadb,h2", value: CALENDAR_NAME}
  - property: {name: quartz.checkin_interval.name,                  dbms: "postgresql",       value: checkin_interval}
  - property: {name: quartz.checkin_interval.name,                  dbms: "mysql,mariadb,h2", value: CHECKIN_INTERVAL}
  - property: {name: quartz.cron_expression.name,                   dbms: "postgresql",       value: cron_expression}
  - property: {name: quartz.cron_expression.name,                   dbms: "mysql,mariadb,h2", value: CRON_EXPRESSION}
  - property: {name: quartz.dec_prop_1.name,                        dbms: "postgresql",       value: dec_prop_1}
  - property: {name: quartz.dec_prop_1.name,                        dbms: "mysql,mariadb,h2", value: DEC_PROP_1}
  - property: {name: quartz.dec_prop_2.name,                        dbms: "postgresql",       value: dec_prop_2}
  - property: {name: quartz.dec_prop_2.name,                        dbms: "mysql,mariadb,h2", value: DEC_PROP_2}
  - property: {name: quartz.description.name,                       dbms: "postgresql",       value: description}
  - property: {name: quartz.description.name,                       dbms: "mysql,mariadb,h2", value: DESCRIPTION}
  - property: {name: quartz.end_time.name,                          dbms: "postgresql",       value: end_time}
  - property: {name: quartz.end_time.name,                          dbms: "mysql,mariadb,h2", value: END_TIME}
  - property: {name: quartz.entry_id.name,                          dbms: "postgresql",       value: entry_id}
  - property: {name: quartz.entry_id.name,                          dbms: "mysql,mariadb,h2", value: ENTRY_ID}
  - property: {name: quartz.fired_time.name,                        dbms: "postgresql",       value: fired_time}
  - property: {name: quartz.fired_time.name,                        dbms: "mysql,mariadb,h2", value: FIRED_TIME}
  - property: {name: quartz.fk_qrtz_blob_triggers_triggers.name,    dbms: "postgresql",       value: fk_qrtz_blob_triggers_triggers}
  - property: {name: quartz.fk_qrtz_blob_triggers_triggers.name,    dbms: "mysql,mariadb,h2", value: FK_QRTZ_BLOB_TRIGGERS_TRIGGERS}
  - property: {name: quartz.fk_qrtz_cron_triggers_triggers.name,    dbms: "postgresql",       value: fk_qrtz_cron_triggers_triggers}
  - property: {name: quartz.fk_qrtz_cron_triggers_triggers.name,    dbms: "mysql,mariadb,h2", value: FK_QRTZ_CRON_TRIGGERS_TRIGGERS}
  - property: {name: quartz.fk_qrtz_simple_triggers_triggers.name,  dbms: "postgresql",       value: fk_qrtz_simple_triggers_triggers}
  - property: {name: quartz.fk_qrtz_simple_triggers_triggers.name,  dbms: "mysql,mariadb,h2", value: FK_QRTZ_SIMPLE_TRIGGERS_TRIGGERS}
  - property: {name: quartz.fk_qrtz_simprop_triggers_triggers.name, dbms: "postgresql",       value: fk_qrtz_simprop_triggers_triggers}
  - property: {name: quartz.fk_qrtz_simprop_triggers_triggers.name, dbms: "mysql,mariadb,h2", value: FK_QRTZ_SIMPROP_TRIGGERS_TRIGGERS}
  - property: {name: quartz.fk_qrtz_triggers_job_details.name,      dbms: "postgresql",       value: fk_qrtz_triggers_job_details}
  - property: {name: quartz.fk_qrtz_triggers_job_details.name,      dbms: "mysql,mariadb,h2", value: FK_QRTZ_TRIGGERS_JOB_DETAILS}
  - property: {name: quartz.idx_qrtz_ft_inst_job_req_rcvry.name,    dbms: "postgresql",       value: idx_qrtz_ft_inst_job_req_rcvry}
  - property: {name: quartz.idx_qrtz_ft_inst_job_req_rcvry.name,    dbms: "mysql,mariadb,h2", value: IDX_QRTZ_FT_INST_JOB_REQ_RCVRY}
  - property: {name: quartz.idx_qrtz_ft_jg.name,                    dbms: "postgresql",       value: idx_qrtz_ft_jg}
  - property: {name: quartz.idx_qrtz_ft_jg.name,                    dbms: "mysql,mariadb,h2", value: IDX_QRTZ_FT_JG}
  - property: {name: quartz.idx_qrtz_ft_j_g.name,                   dbms: "postgresql",       value: idx_qrtz_ft_j_g}
  - property: {name: quartz.idx_qrtz_ft_j_g.name,                   dbms: "mysql,mariadb,h2", value: IDX_QRTZ_FT_J_G}
  - property: {name: quartz.idx_qrtz_ft_tg.name,                    dbms: "postgresql",       value: idx_qrtz_ft_tg}
  - property: {name: quartz.idx_qrtz_ft_tg.name,                    dbms: "mysql,mariadb,h2", value: IDX_QRTZ_FT_TG}
  - property: {name: quartz.idx_qrtz_ft_trig_inst_name.name,        dbms: "postgresql",       value: idx_qrtz_ft_trig_inst_name}
  - property: {name: quartz.idx_qrtz_ft_trig_inst_name.name,        dbms: "mysql,mariadb,h2", value: IDX_QRTZ_FT_TRIG_INST_NAME}
  - property: {name: quartz.idx_qrtz_ft_t_g.name,                   dbms: "postgresql",       value: idx_qrtz_ft_t_g}
  - property: {name: quartz.idx_qrtz_ft_t_g.name,                   dbms: "mysql,mariadb,h2", value: IDX_QRTZ_FT_T_G}
  - property: {name: quartz.idx_qrtz_j_grp.name,                    dbms: "postgresql",       value: idx_qrtz_j_grp}
  - property: {name: quartz.idx_qrtz_j_grp.name,                    dbms: "mysql,mariadb,h2", value: IDX_QRTZ_J_GRP}
  - property: {name: quartz.idx_qrtz_j_req_recovery.name,           dbms: "postgresql",       value: idx_qrtz_j_req_recovery}
  - property: {name: quartz.idx_qrtz_j_req_recovery.name,           dbms: "mysql,mariadb,h2", value: IDX_QRTZ_J_REQ_RECOVERY}
  - property: {name: quartz.idx_qrtz_t_c.name,                      dbms: "postgresql",       value: idx_qrtz_t_c}
  - property: {name: quartz.idx_qrtz_t_c.name,                      dbms: "mysql,mariadb,h2", value: IDX_QRTZ_T_C}
  - property: {name: quartz.idx_qrtz_t_g.name,                      dbms: "postgresql",       value: idx_qrtz_t_g}
  - property: {name: quartz.idx_qrtz_t_g.name,                      dbms: "mysql,mariadb,h2", value: IDX_QRTZ_T_G}
  - property: {name: quartz.idx_qrtz_t_j.name,                      dbms: "postgresql",       value: idx_qrtz_t_j}
  - property: {name: quartz.idx_qrtz_t_j.name,                      dbms: "mysql,mariadb,h2", value: IDX_QRTZ_T_J}
  - property: {name: quartz.idx_qrtz_t_jg.name,                     dbms: "postgresql",       value: idx_qrtz_t_jg}
  - property: {name: quartz.idx_qrtz_t_jg.name,                     dbms: "mysql,mariadb,h2", value: IDX_QRTZ_T_JG}
  - property: {name: quartz.idx_qrtz_t_next_fire_time.name,         dbms: "postgresql",       value: idx_qrtz_t_next_fire_time}
  - property: {name: quartz.idx_qrtz_t_next_fire_time.name,         dbms: "mysql,mariadb,h2", value: IDX_QRTZ_T_NEXT_FIRE_TIME}
  - property: {name: quartz.idx_qrtz_t_nft_misfire.name,            dbms: "postgresql",       value: idx_qrtz_t_nft_misfire}
  - property: {name: quartz.idx_qrtz_t_nft_misfire.name,            dbms: "mysql,mariadb,h2", value: IDX_QRTZ_T_NFT_MISFIRE}
  - property: {name: quartz.idx_qrtz_t_nft_st.name,                 dbms: "postgresql",       value: idx_qrtz_t_nft_st}
  - property: {name: quartz.idx_qrtz_t_nft_st.name,                 dbms: "mysql,mariadb,h2", value: IDX_QRTZ_T_NFT_ST}
  - property: {name: quartz.idx_qrtz_t_nft_st_misfire.name,         dbms: "postgresql",       value: idx_qrtz_t_nft_st_misfire}
  - property: {name: quartz.idx_qrtz_t_nft_st_misfire.name,         dbms: "mysql,mariadb,h2", value: IDX_QRTZ_T_NFT_ST_MISFIRE}
  - property: {name: quartz.idx_qrtz_t_nft_st_misfire_grp.name,     dbms: "postgresql",       value: idx_qrtz_t_nft_st_misfire_grp}
  - property: {name: quartz.idx_qrtz_t_nft_st_misfire_grp.name,     dbms: "mysql,mariadb,h2", value: IDX_QRTZ_T_NFT_ST_MISFIRE_GRP}
  - property: {name: quartz.idx_qrtz_t_n_g_state.name,              dbms: "postgresql",       value: idx_qrtz_t_n_g_state}
  - property: {name: quartz.idx_qrtz_t_n_g_state.name,              dbms: "mysql,mariadb,h2", value: IDX_QRTZ_T_N_G_STATE}
  - property: {name: quartz.idx_qrtz_t_n_state.name,                dbms: "postgresql",       value: idx_qrtz_t_n_state}
  - property: {name: quartz.idx_qrtz_t_n_state.name,                dbms: "mysql,mariadb,h2", value: IDX_QRTZ_T_N_STATE}
  - property: {name: quartz.idx_qrtz_t_state.name,                  dbms: "postgresql",       value: idx_qrtz_t_state}
  - property: {name: quartz.idx_qrtz_t_state.name,                  dbms: "mysql,mariadb,h2", value: IDX_QRTZ_T_STATE}
  - property: {name: quartz.instance_name.name,                     dbms: "postgresql",       value: instance_name}
  - property: {name: quartz.instance_name.name,                     dbms: "mysql,mariadb,h2", value: INSTANCE_NAME}
  - property: {name: quartz.int_prop_1.name,                        dbms: "postgresql",       value: int_prop_1}
  - property: {name: quartz.int_prop_1.name,                        dbms: "mysql,mariadb,h2", value: INT_PROP_1}
  - property: {name: quartz.int_prop_2.name,                        dbms: "postgresql",       value: int_prop_2}
  - property: {name: quartz.int_prop_2.name,                        dbms: "mysql,mariadb,h2", value: INT_PROP_2}
  - property: {name: quartz.is_durable.name,                        dbms: "postgresql",       value: is_durable}
  - property: {name: quartz.is_durable.name,                        dbms: "mysql,mariadb,h2", value: IS_DURABLE}
  - property: {name: quartz.is_nonconcurrent.name,                  dbms: "postgresql",       value: is_nonconcurrent}
  - property: {name: quartz.is_nonconcurrent.name,                  dbms: "mysql,mariadb,h2", value: IS_NONCONCURRENT}
  - property: {name: quartz.is_update_data.name,                    dbms: "postgresql",       value: is_update_data}
  - property: {name: quartz.is_update_data.name,                    dbms: "mysql,mariadb,h2", value: IS_UPDATE_DATA}
  - property: {name: quartz.job_class_name.name,                    dbms: "postgresql",       value: job_class_name}
  - property: {name: quartz.job_class_name.name,                    dbms: "mysql,mariadb,h2", value: JOB_CLASS_NAME}
  - property: {name: quartz.job_data.name,                          dbms: "postgresql",       value: job_data}
  - property: {name: quartz.job_data.name,                          dbms: "mysql,mariadb,h2", value: JOB_DATA}
  - property: {name: quartz.job_group.name,                         dbms: "postgresql",       value: job_group}
  - property: {name: quartz.job_group.name,                         dbms: "mysql,mariadb,h2", value: JOB_GROUP}
  - property: {name: quartz.job_name.name,                          dbms: "postgresql",       value: job_name}
  - property: {name: quartz.job_name.name,                          dbms: "mysql,mariadb,h2", value: JOB_NAME}
  - property: {name: quartz.last_checkin_time.name,                 dbms: "postgresql",       value: last_checkin_time}
  - property: {name: quartz.last_checkin_time.name,                 dbms: "mysql,mariadb,h2", value: LAST_CHECKIN_TIME}
  - property: {name: quartz.lock_name.name,                         dbms: "postgresql",       value: lock_name}
  - property: {name: quartz.lock_name.name,                         dbms: "mysql,mariadb,h2", value: LOCK_NAME}
  - property: {name: quartz.long_prop_1.name,                       dbms: "postgresql",       value: long_prop_1}
  - property: {name: quartz.long_prop_1.name,                       dbms: "mysql,mariadb,h2", value: LONG_PROP_1}
  - property: {name: quartz.long_prop_2.name,                       dbms: "postgresql",       value: long_prop_2}
  - property: {name: quartz.long_prop_2.name,                       dbms: "mysql,mariadb,h2", value: LONG_PROP_2}
  - property: {name: quartz.misfire_instr.name,                     dbms: "postgresql",       value: misfire_instr}
  - property: {name: quartz.misfire_instr.name,                     dbms: "mysql,mariadb,h2", value: MISFIRE_INSTR}
  - property: {name: quartz.next_fire_time.name,                    dbms: "postgresql",       value: next_fire_time}
  - property: {name: quartz.next_fire_time.name,                    dbms: "mysql,mariadb,h2", value: NEXT_FIRE_TIME}
  - property: {name: quartz.pk_qrtz_blob_triggers.name,             dbms: "postgresql",       value: pk_qrtz_blob_triggers}
  - property: {name: quartz.pk_qrtz_blob_triggers.name,             dbms: "mysql,mariadb,h2", value: PK_QRTZ_BLOB_TRIGGERS}
  - property: {name: quartz.pk_qrtz_calendars.name,                 dbms: "postgresql",       value: pk_qrtz_calendars}
  - property: {name: quartz.pk_qrtz_calendars.name,                 dbms: "mysql,mariadb,h2", value: PK_QRTZ_CALENDARS}
  - property: {name: quartz.pk_qrtz_cron_triggers.name,             dbms: "postgresql",       value: pk_qrtz_cron_triggers}
  - property: {name: quartz.pk_qrtz_cron_triggers.name,             dbms: "mysql,mariadb,h2", value: PK_QRTZ_CRON_TRIGGERS}
  - property: {name: quartz.pk_qrtz_fired_triggers.name,            dbms: "postgresql",       value: pk_qrtz_fired_triggers}
  - property: {name: quartz.pk_qrtz_fired_triggers.name,            dbms: "mysql,mariadb,h2", value: PK_QRTZ_FIRED_TRIGGERS}
  - property: {name: quartz.pk_qrtz_job_details.name,               dbms: "postgresql",       value: pk_qrtz_job_details}
  - property: {name: quartz.pk_qrtz_job_details.name,               dbms: "mysql,mariadb,h2", value: PK_QRTZ_JOB_DETAILS}
  - property: {name: quartz.pk_qrtz_locks.name,                     dbms: "postgresql",       value: pk_qrtz_locks}
  - property: {name: quartz.pk_qrtz_locks.name,                     dbms: "mysql,mariadb,h2", value: PK_QRTZ_LOCKS}
  - property: {name: quartz.pk_qrtz_scheduler_state.name,           dbms: "postgresql",       value: pk_qrtz_scheduler_state}
  - property: {name: quartz.pk_qrtz_scheduler_state.name,           dbms: "mysql,mariadb,h2", value: PK_QRTZ_SCHEDULER_STATE}
  - property: {name: quartz.pk_qrtz_simple_triggers.name,           dbms: "postgresql",       value: pk_qrtz_simple_triggers}
  - property: {name: quartz.pk_qrtz_simple_triggers.name,           dbms: "mysql,mariadb,h2", value: PK_QRTZ_SIMPLE_TRIGGERS}
  - property: {name: quartz.pk_qrtz_simprop_triggers.name,          dbms: "postgresql",       value: pk_qrtz_simprop_triggers}
  - property: {name: quartz.pk_qrtz_simprop_triggers.name,          dbms: "mysql,mariadb,h2", value: PK_QRTZ_SIMPROP_TRIGGERS}
  - property: {name: quartz.pk_qrtz_triggers.name,                  dbms: "postgresql",       value: pk_qrtz_triggers}
  - property: {name: quartz.pk_qrtz_triggers.name,                  dbms: "mysql,mariadb,h2", value: PK_QRTZ_TRIGGERS}
  - property: {name: quartz.pk_sched_name.name,                     dbms: "postgresql",       value: pk_sched_name}
  - property: {name: quartz.pk_sched_name.name,                     dbms: "mysql,mariadb,h2", value: PK_SCHED_NAME}
  - property: {name: quartz.prev_fire_time.name,                    dbms: "postgresql",       value: prev_fire_time}
  - property: {name: quartz.prev_fire_time.name,                    dbms: "mysql,mariadb,h2", value: PREV_FIRE_TIME}
  - property: {name: quartz.priority.name,                          dbms: "postgresql",       value: priority}
  - property: {name: quartz.priority.name,                          dbms: "mysql,mariadb,h2", value: PRIORITY}
  - property: {name: quartz.qrtz_blob_triggers.name,                dbms: "postgresql",       value: qrtz_blob_triggers}
  - property: {name: quartz.qrtz_blob_triggers.name,                dbms: "mysql,mariadb,h2", value: QRTZ_BLOB_TRIGGERS}
  - property: {name: quartz.qrtz_calendars.name,                    dbms: "postgresql",       value: qrtz_calendars}
  - property: {name: quartz.qrtz_calendars.name,                    dbms: "mysql,mariadb,h2", value: QRTZ_CALENDARS}
  - property: {name: quartz.qrtz_cron_triggers.name,                dbms: "postgresql",       value: qrtz_cron_triggers}
  - property: {name: quartz.qrtz_cron_triggers.name,                dbms: "mysql,mariadb,h2", value: QRTZ_CRON_TRIGGERS}
  - property: {name: quartz.qrtz_fired_triggers.name,               dbms: "postgresql",       value: qrtz_fired_triggers}
  - property: {name: quartz.qrtz_fired_triggers.name,               dbms: "mysql,mariadb,h2", value: QRTZ_FIRED_TRIGGERS}
  - property: {name: quartz.qrtz_job_details.name,                  dbms: "postgresql",       value: qrtz_job_details}
  - property: {name: quartz.qrtz_job_details.name,                  dbms: "mysql,mariadb,h2", value: QRTZ_JOB_DETAILS}
  - property: {name: quartz.qrtz_locks.name,                        dbms: "postgresql",       value: qrtz_locks}
  - property: {name: quartz.qrtz_locks.name,                        dbms: "mysql,mariadb,h2", value: QRTZ_LOCKS}
  - property: {name: quartz.qrtz_paused_trigger_grps.name,          dbms: "postgresql",       value: qrtz_paused_trigger_grps}
  - property: {name: quartz.qrtz_paused_trigger_grps.name,          dbms: "mysql,mariadb,h2", value: QRTZ_PAUSED_TRIGGER_GRPS}
  - property: {name: quartz.qrtz_scheduler_state.name,              dbms: "postgresql",       value: qrtz_scheduler_state}
  - property: {name: quartz.qrtz_scheduler_state.name,              dbms: "mysql,mariadb,h2", value: QRTZ_SCHEDULER_STATE}
  - property: {name: quartz.qrtz_simple_triggers.name,              dbms: "postgresql",       value: qrtz_simple_triggers}
  - property: {name: quartz.qrtz_simple_triggers.name,              dbms: "mysql,mariadb,h2", value: QRTZ_SIMPLE_TRIGGERS}
  - property: {name: quartz.qrtz_simprop_triggers.name,             dbms: "postgresql",       value: qrtz_simprop_triggers}
  - property: {name: quartz.qrtz_simprop_triggers.name,             dbms: "mysql,mariadb,h2", value: QRTZ_SIMPROP_TRIGGERS}
  - property: {name: quartz.qrtz_triggers.name,                     dbms: "postgresql",       value: qrtz_triggers}
  - property: {name: quartz.qrtz_triggers.name,                     dbms: "mysql,mariadb,h2", value: QRTZ_TRIGGERS}
  - property: {name: quartz.repeat_count.name,                      dbms: "postgresql",       value: repeat_count}
  - property: {name: quartz.repeat_count.name,                      dbms: "mysql,mariadb,h2", value: REPEAT_COUNT}
  - property: {name: quartz.repeat_interval.name,                   dbms: "postgresql",       value: repeat_interval}
  - property: {name: quartz.repeat_interval.name,                   dbms: "mysql,mariadb,h2", value: REPEAT_INTERVAL}
  - property: {name: quartz.requests_recovery.name,                 dbms: "postgresql",       value: requests_recovery}
  - property: {name: quartz.requests_recovery.name,                 dbms: "mysql,mariadb,h2", value: REQUESTS_RECOVERY}
  - property: {name: quartz.sched_name.name,                        dbms: "postgresql",       value: sched_name}
  - property: {name: quartz.sched_name.name,                        dbms: "mysql,mariadb,h2", value: SCHED_NAME}
  - property: {name: quartz.sched_time.name,                        dbms: "postgresql",       value: sched_time}
  - property: {name: quartz.sched_time.name,                        dbms: "mysql,mariadb,h2", value: SCHED_TIME}
  - property: {name: quartz.start_time.name,                        dbms: "postgresql",       value: start_time}
  - property: {name: quartz.start_time.name,                        dbms: "mysql,mariadb,h2", value: START_TIME}
  - property: {name: quartz.state.name,                             dbms: "postgresql",       value: state}
  - property: {name: quartz.state.name,                             dbms: "mysql,mariadb,h2", value: STATE}
  - property: {name: quartz.str_prop_1.name,                        dbms: "postgresql",       value: str_prop_1}
  - property: {name: quartz.str_prop_1.name,                        dbms: "mysql,mariadb,h2", value: STR_PROP_1}
  - property: {name: quartz.str_prop_2.name,                        dbms: "postgresql",       value: str_prop_2}
  - property: {name: quartz.str_prop_2.name,                        dbms: "mysql,mariadb,h2", value: STR_PROP_2}
  - property: {name: quartz.str_prop_3.name,                        dbms: "postgresql",       value: str_prop_3}
  - property: {name: quartz.str_prop_3.name,                        dbms: "mysql,mariadb,h2", value: STR_PROP_3}
  - property: {name: quartz.times_triggered.name,                   dbms: "postgresql",       value: times_triggered}
  - property: {name: quartz.times_triggered.name,                   dbms: "mysql,mariadb,h2", value: TIMES_TRIGGERED}
  - property: {name: quartz.time_zone_id.name,                      dbms: "postgresql",       value: time_zone_id}
  - property: {name: quartz.time_zone_id.name,                      dbms: "mysql,mariadb,h2", value: TIME_ZONE_ID}
  - property: {name: quartz.trigger_group.name,                     dbms: "postgresql",       value: trigger_group}
  - property: {name: quartz.trigger_group.name,                     dbms: "mysql,mariadb,h2", value: TRIGGER_GROUP}
  - property: {name: quartz.trigger_name.name,                      dbms: "postgresql",       value: trigger_name}
  - property: {name: quartz.trigger_name.name,                      dbms: "mysql,mariadb,h2", value: TRIGGER_NAME}
  - property: {name: quartz.trigger_state.name,                     dbms: "postgresql",       value: trigger_state}
  - property: {name: quartz.trigger_state.name,                     dbms: "mysql,mariadb,h2", value: TRIGGER_STATE}
  - property: {name: quartz.trigger_type.name,                      dbms: "postgresql",       value: trigger_type}
  - property: {name: quartz.trigger_type.name,                      dbms: "mysql,mariadb,h2", value: TRIGGER_TYPE}

  - changeSet:
      id: 89
      author: camsaul
      comment: Added 0.30.0
      validCheckSum: ANY
      changes:
        - createTable:
            tableName: ${quartz.qrtz_job_details.name}
            remarks: Used for Quartz scheduler.
            columns:
              - column:
                  name: ${quartz.sched_name.name}
                  type: varchar(120)
                  constraints:
                    nullable: false
              - column:
                  name: ${quartz.job_name.name}
                  type: varchar(200)
                  constraints:
                    nullable: false
              - column:
                  name: ${quartz.job_group.name}
                  type: varchar(200)
                  constraints:
                    nullable: false
              - column:
                  name: ${quartz.description.name}
                  type: varchar(250)
              - column:
                  name: ${quartz.job_class_name.name}
                  type: varchar(250)
                  constraints:
                    nullable: false
              - column:
                  name: ${quartz.is_durable.name}
                  type: bool
                  constraints:
                    nullable: false
              - column:
                  name: ${quartz.is_nonconcurrent.name}
                  type: bool
                  constraints:
                    nullable: false
              - column:
                  name: ${quartz.is_update_data.name}
                  type: bool
                  constraints:
                    nullable: false
              - column:
                  name: ${quartz.requests_recovery.name}
                  type: bool
                  constraints:
                    nullable: false
              - column:
                  name: ${quartz.job_data.name}
                  type: ${blob.type}
        - addPrimaryKey:
            tableName: ${quartz.qrtz_job_details.name}
            columnNames: ${quartz.sched_name.name}, ${quartz.job_name.name}, ${quartz.job_group.name}
            constraintName: ${quartz.pk_qrtz_job_details.name}
        - createTable:
            tableName: ${quartz.qrtz_triggers.name}
            remarks: Used for Quartz scheduler.
            columns:
              - column:
                  name: ${quartz.sched_name.name}
                  type: varchar(120)
                  constraints:
                    nullable: false
              - column:
                  name: ${quartz.trigger_name.name}
                  type: varchar(200)
                  constraints:
                    nullable: false
              - column:
                  name: ${quartz.trigger_group.name}
                  type: varchar(200)
                  constraints:
                    nullable: false
              - column:
                  name: ${quartz.job_name.name}
                  type: varchar(200)
                  constraints:
                    nullable: false
              - column:
                  name: ${quartz.job_group.name}
                  type: varchar(200)
                  constraints:
                    nullable: false
              - column:
                  name: ${quartz.description.name}
                  type: varchar(250)
              - column:
                  name: ${quartz.next_fire_time.name}
                  type: bigint
              - column:
                  name: ${quartz.prev_fire_time.name}
                  type: bigint
              - column:
                  name: ${quartz.priority.name}
                  type: integer
              - column:
                  name: ${quartz.trigger_state.name}
                  type: varchar(16)
                  constraints:
                    nullable: false
              - column:
                  name: ${quartz.trigger_type.name}
                  type: varchar(8)
                  constraints:
                    nullable: false
              - column:
                  name: ${quartz.start_time.name}
                  type: bigint
                  constraints:
                    nullable: false
              - column:
                  name: ${quartz.end_time.name}
                  type: bigint
              - column:
                  name: ${quartz.calendar_name.name}
                  type: varchar(200)
              - column:
                  name: ${quartz.misfire_instr.name}
                  type: smallint
              - column:
                  name: ${quartz.job_data.name}
                  type: ${blob.type}
        - addPrimaryKey:
            tableName: ${quartz.qrtz_triggers.name}
            columnNames: ${quartz.sched_name.name}, ${quartz.trigger_name.name}, ${quartz.trigger_group.name}
            constraintName: ${quartz.pk_qrtz_triggers.name}
        - addForeignKeyConstraint:
            baseTableName: ${quartz.qrtz_triggers.name}
            baseColumnNames: ${quartz.sched_name.name}, ${quartz.job_name.name}, ${quartz.job_group.name}
            referencedTableName: ${quartz.qrtz_job_details.name}
            referencedColumnNames: ${quartz.sched_name.name}, ${quartz.job_name.name}, ${quartz.job_group.name}
            constraintName: ${quartz.fk_qrtz_triggers_job_details.name}
        - createTable:
            tableName: ${quartz.qrtz_simple_triggers.name}
            remarks: Used for Quartz scheduler.
            columns:
              - column:
                  name: ${quartz.sched_name.name}
                  type: varchar(120)
                  constraints:
                    nullable: false
              - column:
                  name: ${quartz.trigger_name.name}
                  type: varchar(200)
                  constraints:
                    nullable: false
              - column:
                  name: ${quartz.trigger_group.name}
                  type: varchar(200)
                  constraints:
                    nullable: false
              - column:
                  name: ${quartz.repeat_count.name}
                  type: bigint
                  constraints:
                    nullable: false
              - column:
                  name: ${quartz.repeat_interval.name}
                  type: bigint
                  constraints:
                    nullable: false
              - column:
                  name: ${quartz.times_triggered.name}
                  type: bigint
                  constraints:
                    nullable: false
        - addPrimaryKey:
            tableName: ${quartz.qrtz_simple_triggers.name}
            columnNames: ${quartz.sched_name.name}, ${quartz.trigger_name.name}, ${quartz.trigger_group.name}
            constraintName: ${quartz.pk_qrtz_simple_triggers.name}
        - addForeignKeyConstraint:
            baseTableName: ${quartz.qrtz_simple_triggers.name}
            baseColumnNames: ${quartz.sched_name.name}, ${quartz.trigger_name.name}, ${quartz.trigger_group.name}
            referencedTableName: ${quartz.qrtz_triggers.name}
            referencedColumnNames: ${quartz.sched_name.name}, ${quartz.trigger_name.name}, ${quartz.trigger_group.name}
            constraintName: ${quartz.fk_qrtz_simple_triggers_triggers.name}
        - createTable:
            tableName: ${quartz.qrtz_cron_triggers.name}
            remarks: Used for Quartz scheduler.
            columns:
              - column:
                  name: ${quartz.sched_name.name}
                  type: varchar(120)
                  constraints:
                    nullable: false
              - column:
                  name: ${quartz.trigger_name.name}
                  type: varchar(200)
                  constraints:
                    nullable: false
              - column:
                  name: ${quartz.trigger_group.name}
                  type: varchar(200)
                  constraints:
                    nullable: false
              - column:
                  name: ${quartz.cron_expression.name}
                  type: varchar(120)
                  constraints:
                    nullable: false
              - column:
                  name: ${quartz.time_zone_id.name}
                  type: varchar(80)
        - addPrimaryKey:
            tableName: ${quartz.qrtz_cron_triggers.name}
            columnNames: ${quartz.sched_name.name}, ${quartz.trigger_name.name}, ${quartz.trigger_group.name}
            constraintName: ${quartz.pk_qrtz_cron_triggers.name}
        - addForeignKeyConstraint:
            baseTableName: ${quartz.qrtz_cron_triggers.name}
            baseColumnNames: ${quartz.sched_name.name}, ${quartz.trigger_name.name}, ${quartz.trigger_group.name}
            referencedTableName: ${quartz.qrtz_triggers.name}
            referencedColumnNames: ${quartz.sched_name.name}, ${quartz.trigger_name.name}, ${quartz.trigger_group.name}
            constraintName: ${quartz.fk_qrtz_cron_triggers_triggers.name}
        - createTable:
            tableName: ${quartz.qrtz_simprop_triggers.name}
            remarks: Used for Quartz scheduler.
            columns:
              - column:
                  name: ${quartz.sched_name.name}
                  type: varchar(120)
                  constraints:
                    nullable: false
              - column:
                  name: ${quartz.trigger_name.name}
                  type: varchar(200)
                  constraints:
                    nullable: false
              - column:
                  name: ${quartz.trigger_group.name}
                  type: varchar(200)
                  constraints:
                    nullable: false
              - column:
                  name: ${quartz.str_prop_1.name}
                  type: varchar(512)
              - column:
                  name: ${quartz.str_prop_2.name}
                  type: varchar(512)
              - column:
                  name: ${quartz.str_prop_3.name}
                  type: varchar(512)
              - column:
                  name: ${quartz.int_prop_1.name}
                  type: int
              - column:
                  name: ${quartz.int_prop_2.name}
                  type: int
              - column:
                  name: ${quartz.long_prop_1.name}
                  type: bigint
              - column:
                  name: ${quartz.long_prop_2.name}
                  type: bigint
              - column:
                  name: ${quartz.dec_prop_1.name}
                  type: numeric(13,4)
              - column:
                  name: ${quartz.dec_prop_2.name}
                  type: numeric(13,4)
              - column:
                  name: ${quartz.bool_prop_1.name}
                  type: bool
              - column:
                  name: ${quartz.bool_prop_2.name}
                  type: bool
        - addPrimaryKey:
            tableName: ${quartz.qrtz_simprop_triggers.name}
            columnNames: ${quartz.sched_name.name}, ${quartz.trigger_name.name}, ${quartz.trigger_group.name}
            constraintName: ${quartz.pk_qrtz_simprop_triggers.name}
        - addForeignKeyConstraint:
            baseTableName: ${quartz.qrtz_simprop_triggers.name}
            baseColumnNames: ${quartz.sched_name.name}, ${quartz.trigger_name.name}, ${quartz.trigger_group.name}
            referencedTableName: ${quartz.qrtz_triggers.name}
            referencedColumnNames: ${quartz.sched_name.name}, ${quartz.trigger_name.name}, ${quartz.trigger_group.name}
            constraintName: ${quartz.fk_qrtz_simprop_triggers_triggers.name}
        - createTable:
            tableName: ${quartz.qrtz_blob_triggers.name}
            remarks: Used for Quartz scheduler.
            columns:
              - column:
                  name: ${quartz.sched_name.name}
                  type: varchar(120)
                  constraints:
                    nullable: false
              - column:
                  name: ${quartz.trigger_name.name}
                  type: varchar(200)
                  constraints:
                    nullable: false
              - column:
                  name: ${quartz.trigger_group.name}
                  type: varchar(200)
                  constraints:
                    nullable: false
              - column:
                  name: ${quartz.blob_data.name}
                  type: ${blob.type}
        - addPrimaryKey:
            tableName: ${quartz.qrtz_blob_triggers.name}
            columnNames: ${quartz.sched_name.name}, ${quartz.trigger_name.name}, ${quartz.trigger_group.name}
            constraintName: ${quartz.pk_qrtz_blob_triggers.name}
        - addForeignKeyConstraint:
            baseTableName: ${quartz.qrtz_blob_triggers.name}
            baseColumnNames: ${quartz.sched_name.name}, ${quartz.trigger_name.name}, ${quartz.trigger_group.name}
            referencedTableName: ${quartz.qrtz_triggers.name}
            referencedColumnNames: ${quartz.sched_name.name}, ${quartz.trigger_name.name}, ${quartz.trigger_group.name}
            constraintName: ${quartz.fk_qrtz_blob_triggers_triggers.name}
        - createTable:
            tableName: ${quartz.qrtz_calendars.name}
            remarks: Used for Quartz scheduler.
            columns:
              - column:
                  name: ${quartz.sched_name.name}
                  type: varchar(120)
                  constraints:
                    nullable: false
              - column:
                  name: ${quartz.calendar_name.name}
                  type: varchar(200)
                  constraints:
                    nullable: false
              - column:
                  name: ${quartz.calendar.name}
                  type: ${blob.type}
                  constraints:
                    nullable: false
        - addPrimaryKey:
            tableName: ${quartz.qrtz_calendars.name}
            columnNames: ${quartz.sched_name.name}, ${quartz.calendar_name.name}
            constraintName: ${quartz.pk_qrtz_calendars.name}
        - createTable:
            tableName: ${quartz.qrtz_paused_trigger_grps.name}
            remarks: Used for Quartz scheduler.
            columns:
              - column:
                  name: ${quartz.sched_name.name}
                  type: varchar(120)
                  constraints:
                    nullable: false
              - column:
                  name: ${quartz.trigger_group.name}
                  type: varchar(200)
                  constraints:
                    nullable: false
        - addPrimaryKey:
            tableName: ${quartz.qrtz_paused_trigger_grps.name}
            columnNames: ${quartz.sched_name.name}, ${quartz.trigger_group.name}
            constraintName: ${quartz.pk_sched_name.name}
        - createTable:
            tableName: ${quartz.qrtz_fired_triggers.name}
            remarks: Used for Quartz scheduler.
            columns:
              - column:
                  name: ${quartz.sched_name.name}
                  type: varchar(120)
                  constraints:
                    nullable: false
              - column:
                  name: ${quartz.entry_id.name}
                  type: varchar(95)
                  constraints:
                    nullable: false
              - column:
                  name: ${quartz.trigger_name.name}
                  type: varchar(200)
                  constraints:
                    nullable: false
              - column:
                  name: ${quartz.trigger_group.name}
                  type: varchar(200)
                  constraints:
                    nullable: false
              - column:
                  name: ${quartz.instance_name.name}
                  type: varchar(200)
                  constraints:
                    nullable: false
              - column:
                  name: ${quartz.fired_time.name}
                  type: bigint
                  constraints:
                    nullable: false
# Note: this column is not used on Quartz 2.1.x; it is used in 2.2.x, which recommends making it NOT NULL. I've made it
# nullable since at the time of this migration we're still using 2.1.7; including it gives us an easy upgrade path in
# the future.
              - column:
                  name: ${quartz.sched_time.name}
                  type: bigint
              - column:
                  name: ${quartz.priority.name}
                  type: integer
                  constraints:
                    nullable: false
              - column:
                  name: ${quartz.state.name}
                  type: varchar(16)
                  constraints:
                    nullable: false
              - column:
                  name: ${quartz.job_name.name}
                  type: varchar(200)
              - column:
                  name: ${quartz.job_group.name}
                  type: varchar(200)
              - column:
                  name: ${quartz.is_nonconcurrent.name}
                  type: bool
              - column:
                  name: ${quartz.requests_recovery.name}
                  type: bool
        - addPrimaryKey:
            tableName: ${quartz.qrtz_fired_triggers.name}
            columnNames: ${quartz.sched_name.name}, ${quartz.entry_id.name}
            constraintName: ${quartz.pk_qrtz_fired_triggers.name}
        - createTable:
            tableName: ${quartz.qrtz_scheduler_state.name}
            remarks: Used for Quartz scheduler.
            columns:
              - column:
                  name: ${quartz.sched_name.name}
                  type: varchar(120)
                  constraints:
                    nullable: false
              - column:
                  name: ${quartz.instance_name.name}
                  type: varchar(200)
                  constraints:
                    nullable: false
              - column:
                  name: ${quartz.last_checkin_time.name}
                  type: bigint
                  constraints:
                    nullable: false
              - column:
                  name: ${quartz.checkin_interval.name}
                  type: bigint
                  constraints:
                    nullable: false
        - addPrimaryKey:
            tableName: ${quartz.qrtz_scheduler_state.name}
            columnNames: ${quartz.sched_name.name}, ${quartz.instance_name.name}
            constraintName: ${quartz.pk_qrtz_scheduler_state.name}
        - createTable:
            tableName: ${quartz.qrtz_locks.name}
            remarks: Used for Quartz scheduler.
            columns:
              - column:
                  name: ${quartz.sched_name.name}
                  type: varchar(120)
                  constraints:
                    nullable: false
              - column:
                  name: ${quartz.lock_name.name}
                  type: varchar(40)
                  constraints:
                    nullable: false
        - addPrimaryKey:
            tableName: ${quartz.qrtz_locks.name}
            columnNames: ${quartz.sched_name.name}, ${quartz.lock_name.name}
            constraintName: ${quartz.pk_qrtz_locks.name}
        - createIndex:
            indexName: ${quartz.idx_qrtz_j_req_recovery.name}
            tableName: ${quartz.qrtz_job_details.name}
            columns:
              - column:
                  name: ${quartz.sched_name.name}
              - column:
                  name: ${quartz.requests_recovery.name}
        - createIndex:
            indexName: ${quartz.idx_qrtz_j_grp.name}
            tableName: ${quartz.qrtz_job_details.name}
            columns:
              - column:
                  name: ${quartz.sched_name.name}
              - column:
                  name: ${quartz.job_group.name}
        - createIndex:
            indexName: ${quartz.idx_qrtz_t_j.name}
            tableName: ${quartz.qrtz_triggers.name}
            columns:
              - column:
                  name: ${quartz.sched_name.name}
              - column:
                  name: ${quartz.job_name.name}
              - column:
                  name: ${quartz.job_group.name}
        - createIndex:
            indexName: ${quartz.idx_qrtz_t_jg.name}
            tableName: ${quartz.qrtz_triggers.name}
            columns:
              - column:
                  name: ${quartz.sched_name.name}
              - column:
                  name: ${quartz.job_group.name}
        - createIndex:
            indexName: ${quartz.idx_qrtz_t_c.name}
            tableName: ${quartz.qrtz_triggers.name}
            columns:
              - column:
                  name: ${quartz.sched_name.name}
              - column:
                  name: ${quartz.calendar_name.name}
        - createIndex:
            indexName: ${quartz.idx_qrtz_t_g.name}
            tableName: ${quartz.qrtz_triggers.name}
            columns:
              - column:
                  name: ${quartz.sched_name.name}
              - column:
                  name: ${quartz.trigger_group.name}
        - createIndex:
            indexName: ${quartz.idx_qrtz_t_state.name}
            tableName: ${quartz.qrtz_triggers.name}
            columns:
              - column:
                  name: ${quartz.sched_name.name}
              - column:
                  name: ${quartz.trigger_state.name}
        - createIndex:
            indexName: ${quartz.idx_qrtz_t_n_state.name}
            tableName: ${quartz.qrtz_triggers.name}
            columns:
              - column:
                  name: ${quartz.sched_name.name}
              - column:
                  name: ${quartz.trigger_name.name}
              - column:
                  name: ${quartz.trigger_group.name}
              - column:
                  name: ${quartz.trigger_state.name}
        - createIndex:
            indexName: ${quartz.idx_qrtz_t_n_g_state.name}
            tableName: ${quartz.qrtz_triggers.name}
            columns:
              - column:
                  name: ${quartz.sched_name.name}
              - column:
                  name: ${quartz.trigger_group.name}
              - column:
                  name: ${quartz.trigger_state.name}
        - createIndex:
            indexName: ${quartz.idx_qrtz_t_next_fire_time.name}
            tableName: ${quartz.qrtz_triggers.name}
            columns:
              - column:
                  name: ${quartz.sched_name.name}
              - column:
                  name: ${quartz.next_fire_time.name}
        - createIndex:
            indexName: ${quartz.idx_qrtz_t_nft_st.name}
            tableName: ${quartz.qrtz_triggers.name}
            columns:
              - column:
                  name: ${quartz.sched_name.name}
              - column:
                  name: ${quartz.trigger_state.name}
              - column:
                  name: ${quartz.next_fire_time.name}
        - createIndex:
            indexName: ${quartz.idx_qrtz_t_nft_misfire.name}
            tableName: ${quartz.qrtz_triggers.name}
            columns:
              - column:
                  name: ${quartz.sched_name.name}
              - column:
                  name: ${quartz.misfire_instr.name}
              - column:
                  name: ${quartz.next_fire_time.name}
        - createIndex:
            indexName: ${quartz.idx_qrtz_t_nft_st_misfire.name}
            tableName: ${quartz.qrtz_triggers.name}
            columns:
              - column:
                  name: ${quartz.sched_name.name}
              - column:
                  name: ${quartz.misfire_instr.name}
              - column:
                  name: ${quartz.next_fire_time.name}
              - column:
                  name: ${quartz.trigger_state.name}
        - createIndex:
            indexName: ${quartz.idx_qrtz_t_nft_st_misfire_grp.name}
            tableName: ${quartz.qrtz_triggers.name}
            columns:
              - column:
                  name: ${quartz.sched_name.name}
              - column:
                  name: ${quartz.misfire_instr.name}
              - column:
                  name: ${quartz.next_fire_time.name}
              - column:
                  name: ${quartz.trigger_group.name}
              - column:
                  name: ${quartz.trigger_state.name}
        - createIndex:
            indexName: ${quartz.idx_qrtz_ft_trig_inst_name.name}
            tableName: ${quartz.qrtz_fired_triggers.name}
            columns:
              - column:
                  name: ${quartz.sched_name.name}
              - column:
                  name: ${quartz.instance_name.name}
        - createIndex:
            indexName: ${quartz.idx_qrtz_ft_inst_job_req_rcvry.name}
            tableName: ${quartz.qrtz_fired_triggers.name}
            columns:
              - column:
                  name: ${quartz.sched_name.name}
              - column:
                  name: ${quartz.instance_name.name}
              - column:
                  name: ${quartz.requests_recovery.name}
        - createIndex:
            indexName: ${quartz.idx_qrtz_ft_j_g.name}
            tableName: ${quartz.qrtz_fired_triggers.name}
            columns:
              - column:
                  name: ${quartz.sched_name.name}
              - column:
                  name: ${quartz.job_name.name}
              - column:
                  name: ${quartz.job_group.name}
        - createIndex:
            indexName: ${quartz.idx_qrtz_ft_jg.name}
            tableName: ${quartz.qrtz_fired_triggers.name}
            columns:
              - column:
                  name: ${quartz.sched_name.name}
              - column:
                  name: ${quartz.job_group.name}
        - createIndex:
            indexName: ${quartz.idx_qrtz_ft_t_g.name}
            tableName: ${quartz.qrtz_fired_triggers.name}
            columns:
              - column:
                  name: ${quartz.sched_name.name}
              - column:
                  name: ${quartz.trigger_name.name}
              - column:
                  name: ${quartz.trigger_group.name}
        - createIndex:
            indexName: ${quartz.idx_qrtz_ft_tg.name}
            tableName: ${quartz.qrtz_fired_triggers.name}
            columns:
              - column:
                  name: ${quartz.sched_name.name}
              - column:
                  name: ${quartz.trigger_group.name}

  - changeSet:
      id: 90
      author: senior
      comment: 'Added 0.30.0'
      changes:
        - addColumn:
            tableName: core_user
            columns:
              - column:
                  name: sso_source
                  type: varchar(254)
                  remarks: 'String to indicate the SSO backend the user is from'
        - sql:
            sql: update core_user set sso_source='saml' where saml_auth=true
        - dropColumn:
            tableName: core_user
            columnName: saml_auth

# Forgot to get rid of the raw_table_id and raw_column_id columns when we dropped the tables they referenced in migration 87.

  - changeSet:
      id: 91
      author: camsaul
      comment: 'Added 0.30.0'
      changes:
        - dropColumn:
            tableName: metabase_table
            columnName: raw_table_id
        - dropColumn:
            tableName: metabase_field
            columnName: raw_column_id

# Add database_id column to query_execution

  - changeSet:
      id: 92
      author: camsaul
      comment: 'Added 0.31.0'
      validCheckSum: ANY
      changes:
        - addColumn:
            tableName: query_execution
            columns:
              - column:
                  name: database_id
                  type: integer
                  remarks: 'ID of the database this query was ran against.'

# Start recording the actual query dictionary that's been executed

  - changeSet:
      id: 93
      author: camsaul
      comment: 'Added 0.31.0'
      changes:
        - addColumn:
            tableName: query
            columns:
              - column:
                  name: query
                  type: text
                  remarks: 'The actual "query dictionary" for this query.'

# Create the TaskHistory table, intended to provide debugging info on our background/quartz processes
  - changeSet:
      id: 94
      author: senior
      comment: 'Added 0.31.0'
      changes:
        - createTable:
            tableName: task_history
            remarks: 'Timing and metadata info about background/quartz processes'
            columns:
              - column:
                  name: id
                  type: int
                  autoIncrement: true
                  constraints:
                    primaryKey: true
                    nullable: false
              - column:
                  name: task
                  type: VARCHAR(254)
                  remarks: 'Name of the task'
                  constraints:
                    nullable: false
              # The sync tasks all have a db_id, but there are others that won't, such as the pulses
              # task or task history cleanup. The way around this is to create a join table between
              # TASK_HISTORY and METABASE_DATABASE, but that doesn't seem worth it right now.
              - column:
                  name: db_id
                  type: integer
              - column:
                  name: started_at
                  type: datetime
                  constraints:
                    nullable: false
              - column:
                  name: ended_at
                  type: datetime
                  constraints:
                    nullable: false
              - column:
                  name: duration
                  type: int
                  constraints:
                    nullable: false
              - column:
                  name: task_details
                  remarks: 'JSON string with additional info on the task'
                  type: text
        - createIndex:
            indexName: idx_task_history_end_time
            tableName: task_history
            columns:
              - column:
                  name: ended_at
        - createIndex:
            indexName: idx_task_history_db_id
            tableName: task_history
            columns:
              - column:
                  name: db_id
# Before this changeset, the databasechangelog table didn't include any uniqueness constraing for the databasechangelog
# table. Not having anything that uniquely identifies a row can cause issues for database replication. In earlier
# versions of Liquibase the uniquenes constraint was (ID, AUTHOR, FILENAME) but that was dropped
# (https://liquibase.jira.com/browse/CORE-1909) as some as the combination of the three columns caused issues on some
# databases. We only support PostgreSQL, MySQL and H2 which doesn't have that issue. This changeset puts back that
# uniqueness constraint since the issue shouldn't affect us and it will allow replication without the user needed to
# add their own constraint.
  - changeSet:
      id: 95
      author: senior
      comment: 'Added 0.31.0'
      validCheckSum: ANY
      # Don't add the constraint if there are already duplicates in the database change log! Migrations will fail!
      # See #8909
      preConditions:
        - onFail: MARK_RAN
        # If we're dumping the migration as a SQL file or trying to force-migrate we can't check the preconditions
        # so just go ahead and skip the entire thing. This is a non-critical migration
        - onUpdateSQL: IGNORE
        - sqlCheck:
            expectedResult: 0
            sql: SELECT count(*) FROM (SELECT count(*) FROM DATABASECHANGELOG GROUP BY ID, AUTHOR, FILENAME HAVING count(*) > 1) t1
      changes:
        - addUniqueConstraint:
            columnNames: id, author, filename
            constraintName: idx_databasechangelog_id_author_filename
            tableName: ${databasechangelog.name}
#
# ADD Field.settings COLUMN
#
  - changeSet:
      id: 96
      author: camsaul
      comment: 'Added 0.31.0'
      changes:
        - addColumn:
            tableName: metabase_field
            columns:
              - column:
                  name: settings
                  type: text
                  remarks: 'Serialized JSON FE-specific settings like formatting, etc. Scope of what is stored here may increase in future.'
#
# Change MySQL/Maria's blob type to LONGBLOB to more closely match what H2 and PostgreSQL support for size limits
#
  - changeSet:
      id: 97
      author: senior
      comment: 'Added 0.32.0'
      preConditions:
        - onFail: MARK_RAN
        - dbms:
            type: mysql,mariadb
      changes:
        - modifyDataType:
            tableName: query_cache
            columnName: results
            newDataType: longblob

#
# Add unique constraints for (Field name + table_id + parent_id) and for (Table name + schema + db_id) unless for one
# reason or another those would-be constraints are already violated. This is to fix issue where sometimes the same Field
# or Table is synced more than once (see #669, #8950, #9048)
#
# Note that the SQL standard says unique constraints should not apply to columns with NULL values. Consider the following:
#
# INSERT INTO metabase_table (db_id, schema, name) VALUES (1, 'PUBLIC', 'my_table');
# INSERT INTO metabase_table (db_id, schema, name) VALUES (1, 'PUBLIC', 'my_table'); -- fails: violates UNIQUE constraint
#
# INSERT INTO metabase_table (db_id, schema, name) VALUES (1, NULL, 'my_table');
# INSERT INTO metabase_table (db_id, schema, name) VALUES (1, NULL, 'my_table'); -- succeeds: because schema is NULL constraint does not apply
#
# Thus these constraints won't work if the data warehouse DB in question doesn't use schemas (e.g. MySQL or MongoDB). It
# will work for other data warehouse types.
#
# Luckily Postgres (but not H2 or MySQL) supports constraints that only apply to columns matching conditions, so we can
# add additional constraints to properly handle those cases.
  - changeSet:
      id: 98
      author: camsaul
      comment: 'Added 0.32.0'
      preConditions:
        - onFail: MARK_RAN
        - onUpdateSQL: IGNORE
        - or:
            - and:
                - dbms:
                    type: mysql,mariadb
                - sqlCheck:
                    expectedResult: 0
                    sql: SELECT count(*) FROM (SELECT count(*) FROM `metabase_table` GROUP BY `db_id`, `schema`, `name` HAVING count(*) > 1) t1
            - and:
                - dbms:
                    type: h2,postgresql
                - sqlCheck:
                    expectedResult: 0
                    sql: SELECT count(*) FROM (SELECT count(*) FROM METABASE_TABLE GROUP BY DB_ID, SCHEMA, NAME HAVING count(*) > 1) t1
      changes:
        - addUniqueConstraint:
            tableName: metabase_table
            columnNames: db_id, schema, name
            constraintName: idx_uniq_table_db_id_schema_name
        # For Postgres, add additional constraint to apply if schema is NULL
        - sql:
            dbms: postgresql
            sql: CREATE UNIQUE INDEX idx_uniq_table_db_id_schema_name_2col ON "metabase_table" ("db_id", "name") WHERE "schema" IS NULL

  - changeSet:
      id: 99
      author: camsaul
      comment: 'Added 0.32.0'
      preConditions:
        - onFail: MARK_RAN
        - onUpdateSQL: IGNORE
        - or:
            - and:
                - dbms:
                    type: mysql,mariadb
                - sqlCheck:
                    expectedResult: 0
                    sql: SELECT count(*) FROM (SELECT count(*) FROM `metabase_field` GROUP BY `table_id`, `parent_id`, `name` HAVING count(*) > 1) t1
            - and:
                - dbms:
                    type: h2,postgresql
                - sqlCheck:
                    expectedResult: 0
                    sql: SELECT count(*) FROM (SELECT count(*) FROM METABASE_FIELD GROUP BY TABLE_ID, PARENT_ID, NAME HAVING count(*) > 1) t1
      changes:
        - addUniqueConstraint:
            tableName: metabase_field
            columnNames: table_id, parent_id, name
            constraintName: idx_uniq_field_table_id_parent_id_name
        # For Postgres, add additional constraint to apply if schema is NULL
        - sql:
            dbms: postgresql
            sql: CREATE UNIQUE INDEX idx_uniq_field_table_id_parent_id_name_2col ON "metabase_field" ("table_id", "name") WHERE "parent_id" IS NULL

#
# Migration 84 was written slightly incorrectly and did not correctly migrate the values of is_active -> archived for
# METRICS. If you look at the migration you will notice the raw SQL part is a `sql` map with 2 `sql` keys. The first key
# is ignored, and that statement was never ran.
#
# To fix this we will migrate any metrics that haven't been updated since that migration ran and fix their archived
# status
  - changeSet:
      id: 100
      author: camsaul
      comment: 'Added 0.32.0'
      validCheckSum: ANY
      changes:
        # databasechangelog is upper-case in MySQL and MariaDB (and H2 for that matter, but H2 will upper-case the
        # unquoted identifier)
        - sql:
            dbms: postgresql,h2
            sql: >-
              UPDATE metric
              SET archived = NOT archived
              WHERE EXISTS (
                SELECT *
                FROM databasechangelog dbcl
                WHERE dbcl.id = '84'
                  AND metric.updated_at < dbcl.dateexecuted
              )
        - sql:
            dbms: mysql,mariadb
            sql: >-
              UPDATE metric
              SET archived = NOT archived
              WHERE EXISTS (
                SELECT *
                FROM `DATABASECHANGELOG` dbcl
                WHERE dbcl.id = '84'
                  AND metric.updated_at < dbcl.dateexecuted
              )

# Very helpful for performance reasons. See #9519
  - changeSet:
      id: 101
      author: camsaul
      comment: 'Added 0.32.0'
      changes:
        - createIndex:
            indexName: idx_field_parent_id
            tableName: metabase_field
            columns:
              - column:
                  name: parent_id

# A per-Database setting for the new Query Builder 3.0.
  - changeSet:
      id: 103
      author: camsaul
      comment: 'Added 0.32.10'
      changes:
        - addColumn:
            tableName: metabase_database
            columns:
              - column:
                  name: auto_run_queries
                  remarks: 'Whether to automatically run queries when doing simple filtering and summarizing in the Query Builder.'
                  type: boolean
                  constraints:
                    nullable: false
                  defaultValueBoolean: true


  # To fix EE full-app embedding without compromising security. Full-app embed sessions cannot have `SameSite` attributes in their cookies.
  - changeSet:
      id: 104
      author: camsaul
      comment: 'Added EE 1.1.6/CE 0.33.0'
      changes:
        - addColumn:
            tableName: core_session
            columns:
              - column:
                  name: anti_csrf_token
                  type: text
                  remarks: 'Anti-CSRF token for full-app embed sessions.'

#
# Change `metabase_field.database_type` to `text` to accomodate more exotic field types (enums in Clickhouse, rows in Presto, ...)
#
  - changeSet:
      id: 106
      author: sb
      comment: 'Added 0.33.5'
      changes:
        - modifyDataType:
            tableName: metabase_field
            columnName: database_type
            newDataType: text

#
#  Migrations 107-160 are used to convert a MySQL or MariaDB database to utf8mb4 on launch -- see #11753 for a detailed explanation of these migrations
#

  - changeSet:
        id: 107
        author: camsaul
        comment: Added 0.34.2
        # If this migration fails for any reason continue with the next migration; do not fail the entire process if this one fails
        failOnError: false
        preConditions:
          # If preconditions fail (i.e., dbms is not mysql or mariadb) then mark this migration as 'ran'
          - onFail: MARK_RAN
          # If we're generating SQL output for migrations instead of running via liquibase, fail the preconditions which means these migrations will be skipped
          - onSqlOutput: FAIL
          - or:
              - dbms:
                    type: mysql
              - dbms:
                    type: mariadb
        changes:
          - sql:
                sql: ALTER DATABASE CHARACTER SET = utf8mb4 COLLATE = utf8mb4_unicode_ci;
  - changeSet:
        id: 108
        author: camsaul
        comment: Added 0.34.2
        failOnError: false
        preConditions:
          - onFail: MARK_RAN
          - onSqlOutput: FAIL
          - or:
              - dbms:
                    type: mysql
              - dbms:
                    type: mariadb
        changes:
          - sql:
                sql: ALTER TABLE `DATABASECHANGELOG` CONVERT TO CHARACTER SET utf8mb4 COLLATE utf8mb4_unicode_ci;
  - changeSet:
        id: 109
        author: camsaul
        comment: Added 0.34.2
        failOnError: false
        preConditions:
          - onFail: MARK_RAN
          - onSqlOutput: FAIL
          - or:
              - dbms:
                    type: mysql
              - dbms:
                    type: mariadb
        changes:
          - sql:
                sql: ALTER TABLE `DATABASECHANGELOGLOCK` CONVERT TO CHARACTER SET utf8mb4 COLLATE utf8mb4_unicode_ci;
  - changeSet:
        id: 110
        author: camsaul
        comment: Added 0.34.2
        failOnError: false
        preConditions:
          - onFail: MARK_RAN
          - onSqlOutput: FAIL
          - or:
              - dbms:
                    type: mysql
              - dbms:
                    type: mariadb
        changes:
          - sql:
                sql: ALTER TABLE `QRTZ_CALENDARS` CONVERT TO CHARACTER SET utf8mb4 COLLATE utf8mb4_unicode_ci;
  - changeSet:
        id: 111
        author: camsaul
        comment: Added 0.34.2
        failOnError: false
        preConditions:
          - onFail: MARK_RAN
          - onSqlOutput: FAIL
          - or:
              - dbms:
                    type: mysql
              - dbms:
                    type: mariadb
        changes:
          - sql:
                sql: ALTER TABLE `QRTZ_FIRED_TRIGGERS` CONVERT TO CHARACTER SET utf8mb4 COLLATE utf8mb4_unicode_ci;
  - changeSet:
        id: 112
        author: camsaul
        comment: Added 0.34.2
        failOnError: false
        preConditions:
          - onFail: MARK_RAN
          - onSqlOutput: FAIL
          - or:
              - dbms:
                    type: mysql
              - dbms:
                    type: mariadb
        changes:
          - sql:
                sql: ALTER TABLE `QRTZ_JOB_DETAILS` CONVERT TO CHARACTER SET utf8mb4 COLLATE utf8mb4_unicode_ci;
  - changeSet:
        id: 113
        author: camsaul
        comment: Added 0.34.2
        failOnError: false
        preConditions:
          - onFail: MARK_RAN
          - onSqlOutput: FAIL
          - or:
              - dbms:
                    type: mysql
              - dbms:
                    type: mariadb
        changes:
          - sql:
                sql: ALTER TABLE `QRTZ_LOCKS` CONVERT TO CHARACTER SET utf8mb4 COLLATE utf8mb4_unicode_ci;
  - changeSet:
        id: 114
        author: camsaul
        comment: Added 0.34.2
        failOnError: false
        preConditions:
          - onFail: MARK_RAN
          - onSqlOutput: FAIL
          - or:
              - dbms:
                    type: mysql
              - dbms:
                    type: mariadb
        changes:
          - sql:
                sql: ALTER TABLE `QRTZ_PAUSED_TRIGGER_GRPS` CONVERT TO CHARACTER SET utf8mb4 COLLATE utf8mb4_unicode_ci;
  - changeSet:
        id: 115
        author: camsaul
        comment: Added 0.34.2
        failOnError: false
        preConditions:
          - onFail: MARK_RAN
          - onSqlOutput: FAIL
          - or:
              - dbms:
                    type: mysql
              - dbms:
                    type: mariadb
        changes:
          - sql:
                sql: ALTER TABLE `QRTZ_SCHEDULER_STATE` CONVERT TO CHARACTER SET utf8mb4 COLLATE utf8mb4_unicode_ci;
  - changeSet:
        id: 116
        author: camsaul
        comment: Added 0.34.2
        failOnError: false
        preConditions:
          - onFail: MARK_RAN
          - onSqlOutput: FAIL
          - or:
              - dbms:
                    type: mysql
              - dbms:
                    type: mariadb
        changes:
          - sql:
                sql: ALTER TABLE `core_user` CONVERT TO CHARACTER SET utf8mb4 COLLATE utf8mb4_unicode_ci;
  - changeSet:
        id: 117
        author: camsaul
        comment: Added 0.34.2
        failOnError: false
        preConditions:
          - onFail: MARK_RAN
          - onSqlOutput: FAIL
          - or:
              - dbms:
                    type: mysql
              - dbms:
                    type: mariadb
        changes:
          - sql:
                sql: ALTER TABLE `data_migrations` CONVERT TO CHARACTER SET utf8mb4 COLLATE utf8mb4_unicode_ci;
  - changeSet:
        id: 118
        author: camsaul
        comment: Added 0.34.2
        failOnError: false
        preConditions:
          - onFail: MARK_RAN
          - onSqlOutput: FAIL
          - or:
              - dbms:
                    type: mysql
              - dbms:
                    type: mariadb
        changes:
          - sql:
                sql: ALTER TABLE `dependency` CONVERT TO CHARACTER SET utf8mb4 COLLATE utf8mb4_unicode_ci;
  - changeSet:
        id: 119
        author: camsaul
        comment: Added 0.34.2
        failOnError: false
        preConditions:
          - onFail: MARK_RAN
          - onSqlOutput: FAIL
          - or:
              - dbms:
                    type: mysql
              - dbms:
                    type: mariadb
        changes:
          - sql:
                sql: ALTER TABLE `label` CONVERT TO CHARACTER SET utf8mb4 COLLATE utf8mb4_unicode_ci;
  - changeSet:
        id: 120
        author: camsaul
        comment: Added 0.34.2
        failOnError: false
        preConditions:
          - onFail: MARK_RAN
          - onSqlOutput: FAIL
          - or:
              - dbms:
                    type: mysql
              - dbms:
                    type: mariadb
        changes:
          - sql:
                sql: ALTER TABLE `metabase_database` CONVERT TO CHARACTER SET utf8mb4 COLLATE utf8mb4_unicode_ci;
  - changeSet:
        id: 121
        author: camsaul
        comment: Added 0.34.2
        failOnError: false
        preConditions:
          - onFail: MARK_RAN
          - onSqlOutput: FAIL
          - or:
              - dbms:
                    type: mysql
              - dbms:
                    type: mariadb
        changes:
          - sql:
                sql: ALTER TABLE `permissions_group` CONVERT TO CHARACTER SET utf8mb4 COLLATE utf8mb4_unicode_ci;
  - changeSet:
        id: 122
        author: camsaul
        comment: Added 0.34.2
        failOnError: false
        preConditions:
          - onFail: MARK_RAN
          - onSqlOutput: FAIL
          - or:
              - dbms:
                    type: mysql
              - dbms:
                    type: mariadb
        changes:
          - sql:
                sql: ALTER TABLE `query` CONVERT TO CHARACTER SET utf8mb4 COLLATE utf8mb4_unicode_ci;
  - changeSet:
        id: 123
        author: camsaul
        comment: Added 0.34.2
        failOnError: false
        preConditions:
          - onFail: MARK_RAN
          - onSqlOutput: FAIL
          - or:
              - dbms:
                    type: mysql
              - dbms:
                    type: mariadb
        changes:
          - sql:
                sql: ALTER TABLE `query_cache` CONVERT TO CHARACTER SET utf8mb4 COLLATE utf8mb4_unicode_ci;
  - changeSet:
        id: 124
        author: camsaul
        comment: Added 0.34.2
        failOnError: false
        preConditions:
          - onFail: MARK_RAN
          - onSqlOutput: FAIL
          - or:
              - dbms:
                    type: mysql
              - dbms:
                    type: mariadb
        changes:
          - sql:
                sql: ALTER TABLE `query_execution` CONVERT TO CHARACTER SET utf8mb4 COLLATE utf8mb4_unicode_ci;
  - changeSet:
        id: 125
        author: camsaul
        comment: Added 0.34.2
        failOnError: false
        preConditions:
          - onFail: MARK_RAN
          - onSqlOutput: FAIL
          - or:
              - dbms:
                    type: mysql
              - dbms:
                    type: mariadb
        changes:
          - sql:
                sql: ALTER TABLE `setting` CONVERT TO CHARACTER SET utf8mb4 COLLATE utf8mb4_unicode_ci;
  - changeSet:
        id: 126
        author: camsaul
        comment: Added 0.34.2
        failOnError: false
        preConditions:
          - onFail: MARK_RAN
          - onSqlOutput: FAIL
          - or:
              - dbms:
                    type: mysql
              - dbms:
                    type: mariadb
        changes:
          - sql:
                sql: ALTER TABLE `task_history` CONVERT TO CHARACTER SET utf8mb4 COLLATE utf8mb4_unicode_ci;
  - changeSet:
        id: 127
        author: camsaul
        comment: Added 0.34.2
        failOnError: false
        preConditions:
          - onFail: MARK_RAN
          - onSqlOutput: FAIL
          - or:
              - dbms:
                    type: mysql
              - dbms:
                    type: mariadb
        changes:
          - sql:
                sql: ALTER TABLE `QRTZ_TRIGGERS` CONVERT TO CHARACTER SET utf8mb4 COLLATE utf8mb4_unicode_ci;
  - changeSet:
        id: 128
        author: camsaul
        comment: Added 0.34.2
        failOnError: false
        preConditions:
          - onFail: MARK_RAN
          - onSqlOutput: FAIL
          - or:
              - dbms:
                    type: mysql
              - dbms:
                    type: mariadb
        changes:
          - sql:
                sql: ALTER TABLE `activity` CONVERT TO CHARACTER SET utf8mb4 COLLATE utf8mb4_unicode_ci;
  - changeSet:
        id: 129
        author: camsaul
        comment: Added 0.34.2
        failOnError: false
        preConditions:
          - onFail: MARK_RAN
          - onSqlOutput: FAIL
          - or:
              - dbms:
                    type: mysql
              - dbms:
                    type: mariadb
        changes:
          - sql:
                sql: ALTER TABLE `collection` CONVERT TO CHARACTER SET utf8mb4 COLLATE utf8mb4_unicode_ci;
  - changeSet:
        id: 130
        author: camsaul
        comment: Added 0.34.2
        failOnError: false
        preConditions:
          - onFail: MARK_RAN
          - onSqlOutput: FAIL
          - or:
              - dbms:
                    type: mysql
              - dbms:
                    type: mariadb
        changes:
          - sql:
                sql: ALTER TABLE `collection_revision` CONVERT TO CHARACTER SET utf8mb4 COLLATE utf8mb4_unicode_ci;
  - changeSet:
        id: 131
        author: camsaul
        comment: Added 0.34.2
        failOnError: false
        preConditions:
          - onFail: MARK_RAN
          - onSqlOutput: FAIL
          - or:
              - dbms:
                    type: mysql
              - dbms:
                    type: mariadb
        changes:
          - sql:
                sql: ALTER TABLE `computation_job` CONVERT TO CHARACTER SET utf8mb4 COLLATE utf8mb4_unicode_ci;
  - changeSet:
        id: 132
        author: camsaul
        comment: Added 0.34.2
        failOnError: false
        preConditions:
          - onFail: MARK_RAN
          - onSqlOutput: FAIL
          - or:
              - dbms:
                    type: mysql
              - dbms:
                    type: mariadb
        changes:
          - sql:
                sql: ALTER TABLE `core_session` CONVERT TO CHARACTER SET utf8mb4 COLLATE utf8mb4_unicode_ci;
  - changeSet:
        id: 133
        author: camsaul
        comment: Added 0.34.2
        failOnError: false
        preConditions:
          - onFail: MARK_RAN
          - onSqlOutput: FAIL
          - or:
              - dbms:
                    type: mysql
              - dbms:
                    type: mariadb
        changes:
          - sql:
                sql: ALTER TABLE `metabase_table` CONVERT TO CHARACTER SET utf8mb4 COLLATE utf8mb4_unicode_ci;
  - changeSet:
        id: 134
        author: camsaul
        comment: Added 0.34.2
        failOnError: false
        preConditions:
          - onFail: MARK_RAN
          - onSqlOutput: FAIL
          - or:
              - dbms:
                    type: mysql
              - dbms:
                    type: mariadb
        changes:
          - sql:
                sql: ALTER TABLE `permissions` CONVERT TO CHARACTER SET utf8mb4 COLLATE utf8mb4_unicode_ci;
  - changeSet:
        id: 135
        author: camsaul
        comment: Added 0.34.2
        failOnError: false
        preConditions:
          - onFail: MARK_RAN
          - onSqlOutput: FAIL
          - or:
              - dbms:
                    type: mysql
              - dbms:
                    type: mariadb
        changes:
          - sql:
                sql: ALTER TABLE `permissions_revision` CONVERT TO CHARACTER SET utf8mb4 COLLATE utf8mb4_unicode_ci;
  - changeSet:
        id: 136
        author: camsaul
        comment: Added 0.34.2
        failOnError: false
        preConditions:
          - onFail: MARK_RAN
          - onSqlOutput: FAIL
          - or:
              - dbms:
                    type: mysql
              - dbms:
                    type: mariadb
        changes:
          - sql:
                sql: ALTER TABLE `revision` CONVERT TO CHARACTER SET utf8mb4 COLLATE utf8mb4_unicode_ci;
  - changeSet:
        id: 137
        author: camsaul
        comment: Added 0.34.2
        failOnError: false
        preConditions:
          - onFail: MARK_RAN
          - onSqlOutput: FAIL
          - or:
              - dbms:
                    type: mysql
              - dbms:
                    type: mariadb
        changes:
          - sql:
                sql: ALTER TABLE `view_log` CONVERT TO CHARACTER SET utf8mb4 COLLATE utf8mb4_unicode_ci;
  - changeSet:
        id: 138
        author: camsaul
        comment: Added 0.34.2
        failOnError: false
        preConditions:
          - onFail: MARK_RAN
          - onSqlOutput: FAIL
          - or:
              - dbms:
                    type: mysql
              - dbms:
                    type: mariadb
        changes:
          - sql:
                sql: ALTER TABLE `QRTZ_BLOB_TRIGGERS` CONVERT TO CHARACTER SET utf8mb4 COLLATE utf8mb4_unicode_ci;
  - changeSet:
        id: 139
        author: camsaul
        comment: Added 0.34.2
        failOnError: false
        preConditions:
          - onFail: MARK_RAN
          - onSqlOutput: FAIL
          - or:
              - dbms:
                    type: mysql
              - dbms:
                    type: mariadb
        changes:
          - sql:
                sql: ALTER TABLE `QRTZ_CRON_TRIGGERS` CONVERT TO CHARACTER SET utf8mb4 COLLATE utf8mb4_unicode_ci;
  - changeSet:
        id: 140
        author: camsaul
        comment: Added 0.34.2
        failOnError: false
        preConditions:
          - onFail: MARK_RAN
          - onSqlOutput: FAIL
          - or:
              - dbms:
                    type: mysql
              - dbms:
                    type: mariadb
        changes:
          - sql:
                sql: ALTER TABLE `QRTZ_SIMPLE_TRIGGERS` CONVERT TO CHARACTER SET utf8mb4 COLLATE utf8mb4_unicode_ci;
  - changeSet:
        id: 141
        author: camsaul
        comment: Added 0.34.2
        failOnError: false
        preConditions:
          - onFail: MARK_RAN
          - onSqlOutput: FAIL
          - or:
              - dbms:
                    type: mysql
              - dbms:
                    type: mariadb
        changes:
          - sql:
                sql: ALTER TABLE `QRTZ_SIMPROP_TRIGGERS` CONVERT TO CHARACTER SET utf8mb4 COLLATE utf8mb4_unicode_ci;
  - changeSet:
        id: 142
        author: camsaul
        comment: Added 0.34.2
        failOnError: false
        preConditions:
          - onFail: MARK_RAN
          - onSqlOutput: FAIL
          - or:
              - dbms:
                    type: mysql
              - dbms:
                    type: mariadb
        changes:
          - sql:
                sql: ALTER TABLE `computation_job_result` CONVERT TO CHARACTER SET utf8mb4 COLLATE utf8mb4_unicode_ci;
  - changeSet:
        id: 143
        author: camsaul
        comment: Added 0.34.2
        failOnError: false
        preConditions:
          - onFail: MARK_RAN
          - onSqlOutput: FAIL
          - or:
              - dbms:
                    type: mysql
              - dbms:
                    type: mariadb
        changes:
          - sql:
                sql: ALTER TABLE `metabase_field` CONVERT TO CHARACTER SET utf8mb4 COLLATE utf8mb4_unicode_ci;
  - changeSet:
        id: 144
        author: camsaul
        comment: Added 0.34.2
        failOnError: false
        preConditions:
          - onFail: MARK_RAN
          - onSqlOutput: FAIL
          - or:
              - dbms:
                    type: mysql
              - dbms:
                    type: mariadb
        changes:
          - sql:
                sql: ALTER TABLE `permissions_group_membership` CONVERT TO CHARACTER SET utf8mb4 COLLATE utf8mb4_unicode_ci;
  - changeSet:
        id: 145
        author: camsaul
        comment: Added 0.34.2
        failOnError: false
        preConditions:
          - onFail: MARK_RAN
          - onSqlOutput: FAIL
          - or:
              - dbms:
                    type: mysql
              - dbms:
                    type: mariadb
        changes:
          - sql:
                sql: ALTER TABLE `pulse` CONVERT TO CHARACTER SET utf8mb4 COLLATE utf8mb4_unicode_ci;
  - changeSet:
        id: 146
        author: camsaul
        comment: Added 0.34.2
        failOnError: false
        preConditions:
          - onFail: MARK_RAN
          - onSqlOutput: FAIL
          - or:
              - dbms:
                    type: mysql
              - dbms:
                    type: mariadb
        changes:
          - sql:
                sql: ALTER TABLE `report_dashboard` CONVERT TO CHARACTER SET utf8mb4 COLLATE utf8mb4_unicode_ci;
  - changeSet:
        id: 147
        author: camsaul
        comment: Added 0.34.2
        failOnError: false
        preConditions:
          - onFail: MARK_RAN
          - onSqlOutput: FAIL
          - or:
              - dbms:
                    type: mysql
              - dbms:
                    type: mariadb
        changes:
          - sql:
                sql: ALTER TABLE `dashboard_favorite` CONVERT TO CHARACTER SET utf8mb4 COLLATE utf8mb4_unicode_ci;
  - changeSet:
        id: 148
        author: camsaul
        comment: Added 0.34.2
        failOnError: false
        preConditions:
          - onFail: MARK_RAN
          - onSqlOutput: FAIL
          - or:
              - dbms:
                    type: mysql
              - dbms:
                    type: mariadb
        changes:
          - sql:
                sql: ALTER TABLE `dimension` CONVERT TO CHARACTER SET utf8mb4 COLLATE utf8mb4_unicode_ci;
  - changeSet:
        id: 149
        author: camsaul
        comment: Added 0.34.2
        failOnError: false
        preConditions:
          - onFail: MARK_RAN
          - onSqlOutput: FAIL
          - or:
              - dbms:
                    type: mysql
              - dbms:
                    type: mariadb
        changes:
          - sql:
                sql: ALTER TABLE `metabase_fieldvalues` CONVERT TO CHARACTER SET utf8mb4 COLLATE utf8mb4_unicode_ci;
  - changeSet:
        id: 150
        author: camsaul
        comment: Added 0.34.2
        failOnError: false
        preConditions:
          - onFail: MARK_RAN
          - onSqlOutput: FAIL
          - or:
              - dbms:
                    type: mysql
              - dbms:
                    type: mariadb
        changes:
          - sql:
                sql: ALTER TABLE `metric` CONVERT TO CHARACTER SET utf8mb4 COLLATE utf8mb4_unicode_ci;
  - changeSet:
        id: 151
        author: camsaul
        comment: Added 0.34.2
        failOnError: false
        preConditions:
          - onFail: MARK_RAN
          - onSqlOutput: FAIL
          - or:
              - dbms:
                    type: mysql
              - dbms:
                    type: mariadb
        changes:
          - sql:
                sql: ALTER TABLE `pulse_channel` CONVERT TO CHARACTER SET utf8mb4 COLLATE utf8mb4_unicode_ci;
  - changeSet:
        id: 152
        author: camsaul
        comment: Added 0.34.2
        failOnError: false
        preConditions:
          - onFail: MARK_RAN
          - onSqlOutput: FAIL
          - or:
              - dbms:
                    type: mysql
              - dbms:
                    type: mariadb
        changes:
          - sql:
                sql: ALTER TABLE `segment` CONVERT TO CHARACTER SET utf8mb4 COLLATE utf8mb4_unicode_ci;
  - changeSet:
        id: 153
        author: camsaul
        comment: Added 0.34.2
        failOnError: false
        preConditions:
          - onFail: MARK_RAN
          - onSqlOutput: FAIL
          - or:
              - dbms:
                    type: mysql
              - dbms:
                    type: mariadb
        changes:
          - sql:
                sql: ALTER TABLE `pulse_channel_recipient` CONVERT TO CHARACTER SET utf8mb4 COLLATE utf8mb4_unicode_ci;
  - changeSet:
        id: 154
        author: camsaul
        comment: Added 0.34.2
        failOnError: false
        preConditions:
          - onFail: MARK_RAN
          - onSqlOutput: FAIL
          - or:
              - dbms:
                    type: mysql
              - dbms:
                    type: mariadb
        changes:
          - sql:
                sql: ALTER TABLE `report_card` CONVERT TO CHARACTER SET utf8mb4 COLLATE utf8mb4_unicode_ci;
  - changeSet:
        id: 155
        author: camsaul
        comment: Added 0.34.2
        failOnError: false
        preConditions:
          - onFail: MARK_RAN
          - onSqlOutput: FAIL
          - or:
              - dbms:
                    type: mysql
              - dbms:
                    type: mariadb
        changes:
          - sql:
                sql: ALTER TABLE `metric_important_field` CONVERT TO CHARACTER SET utf8mb4 COLLATE utf8mb4_unicode_ci;
  - changeSet:
        id: 156
        author: camsaul
        comment: Added 0.34.2
        failOnError: false
        preConditions:
          - onFail: MARK_RAN
          - onSqlOutput: FAIL
          - or:
              - dbms:
                    type: mysql
              - dbms:
                    type: mariadb
        changes:
          - sql:
                sql: ALTER TABLE `report_cardfavorite` CONVERT TO CHARACTER SET utf8mb4 COLLATE utf8mb4_unicode_ci;
  - changeSet:
        id: 157
        author: camsaul
        comment: Added 0.34.2
        failOnError: false
        preConditions:
          - onFail: MARK_RAN
          - onSqlOutput: FAIL
          - or:
              - dbms:
                    type: mysql
              - dbms:
                    type: mariadb
        changes:
          - sql:
                sql: ALTER TABLE `card_label` CONVERT TO CHARACTER SET utf8mb4 COLLATE utf8mb4_unicode_ci;
  - changeSet:
        id: 158
        author: camsaul
        comment: Added 0.34.2
        failOnError: false
        preConditions:
          - onFail: MARK_RAN
          - onSqlOutput: FAIL
          - or:
              - dbms:
                    type: mysql
              - dbms:
                    type: mariadb
        changes:
          - sql:
                sql: ALTER TABLE `pulse_card` CONVERT TO CHARACTER SET utf8mb4 COLLATE utf8mb4_unicode_ci;
  - changeSet:
        id: 159
        author: camsaul
        comment: Added 0.34.2
        failOnError: false
        preConditions:
          - onFail: MARK_RAN
          - onSqlOutput: FAIL
          - or:
              - dbms:
                    type: mysql
              - dbms:
                    type: mariadb
        changes:
          - sql:
                sql: ALTER TABLE `report_dashboardcard` CONVERT TO CHARACTER SET utf8mb4 COLLATE utf8mb4_unicode_ci;
  - changeSet:
        id: 160
        author: camsaul
        comment: Added 0.34.2
        failOnError: false
        preConditions:
          - onFail: MARK_RAN
          - onSqlOutput: FAIL
          - or:
              - dbms:
                    type: mysql
              - dbms:
                    type: mariadb
        changes:
          - sql:
                sql: ALTER TABLE `dashboardcard_series` CONVERT TO CHARACTER SET utf8mb4 COLLATE utf8mb4_unicode_ci;

# [161 has been removed. Superceded by 166]

# Drop the old query_queryexecution table if present. This was replaced by query_execution in 0.23.0. This was
# formerly a data migration but was converted to a Liquibase migration so people running migrations manually will
# still have the Table dropped.

  - changeSet:
      id: 162
      author: camsaul
      comment: 'Added 0.23.0 as a data migration; converted to Liquibase migration in 0.35.0'
      preConditions:
        - onFail: MARK_RAN
        - tableExists:
            tableName: query_queryexecution
      changes:
        - dropTable:
            tableName: query_queryexecution

# Drop Card.read_permissions. Prior to 0.30.0 Card permissions were always based on the Database/Table(s) being
# queried (i.e., the permissions model we use for ad-hoc queries). These permissions were calculated and stored in
# `read_permissions` for performance reasons. In 0.30.0, we switched to having Card permissions always be inherited
# from their parent Collection, and the column hasn't been used since then. Time to let it go.

  - changeSet:
      id: 163
      author: camsaul
      comment: 'Added 0.35.0'
      changes:
        - dropColumn:
            tableName: report_card
            columnName: read_permissions

# Add User `locale` -- when set, this User will see the Metabase in this Locale rather than the system default Locale
# (the `site-locale` Setting).

  - changeSet:
      id: 164
      author: camsaul
      comment: 'Added 0.35.0'
      changes:
        - addColumn:
            tableName: core_user
            columns:
              - column:
                  name: locale
                  remarks: 'Preferred ISO locale (language/country) code, e.g "en" or "en-US", for this User. Overrides site default.'
                  type: varchar(5)

# Add Field `database_position` to keep the order in which fields are ordered in the DB, `custom_position` for custom
# position; and Table `field_order` setting.

  - changeSet:
      id: 165
      author: sb
      comment: 'Added field_order to Table and database_position to Field'
      validCheckSum: ANY
      changes:
        - addColumn:
            tableName: metabase_field
            columns:
              - column:
                  name: database_position
                  type: int
                  defaultValueNumeric: 0
                  constraints:
                    nullable: false
        - addColumn:
            tableName: metabase_field
            columns:
              - column:
                  name: custom_position
                  type: int
                  defaultValueNumeric: 0
                  constraints:
                    nullable: false
        - addColumn:
            tableName: metabase_table
            columns:
              - column:
                  name: field_order
                  type: varchar(254)
                  defaultValue: database
                  constraints:
                    nullable: false
        - sql:
            sql: update metabase_field set database_position = id

# Change field_values.updated_at and query_cache.updated_at from datetime to timestamp [with time zone] to get >
# second resolution on MySQL.
#
# query_cache.updated_at was originally converted to a timestamp in 161, but we used `timestamp` instead of
# `timestamp(6)`. It is converted correctly here.

  - changeSet:
      id: 166
      author: camsaul
      comment: Added 0.36.0/1.35.4
      changes:
        - modifyDataType:
            tableName: metabase_fieldvalues
            columnName: updated_at
            newDataType: ${timestamp_type}
        - modifyDataType:
            tableName: query_cache
            columnName: updated_at
            newDataType: ${timestamp_type}

# Create the native query snippets table, intended to store snippets and their metadata
  - changeSet:
      id: 167
      author: walterl, camsaul
      validCheckSum: ANY
      comment: 'Added 0.36.0'
      changes:
        # If an older version of this Table was created locally (during dev) drop it, we have an updated definition
        - sql:
            sql: drop table if exists native_query_snippet
        - createTable:
            tableName: native_query_snippet
            remarks: 'Query snippets (raw text) to be substituted in native queries'
            columns:
              - column:
                  name: id
                  type: int
                  autoIncrement: true
                  constraints:
                    primaryKey: true
                    nullable: false
              - column:
                  name: name
                  type: VARCHAR(254)
                  remarks: 'Name of the query snippet'
                  constraints:
                    nullable: false
                    unique: true
              - column:
                  name: description
                  type: text
              - column:
                  name: content
                  type: text
                  remarks: 'Raw query snippet'
                  constraints:
                    nullable: false
              - column:
                  name: creator_id
                  type: int
                  constraints:
                    nullable: false
                    referencedTableName: core_user
                    referencedColumnNames: id
                    foreignKeyName: fk_snippet_creator_id
                    # This primarily affects tests because under normal
                    # circumstances we don't delete Users, we just archive them
                    deleteCascade: true
              - column:
                  name: archived
                  type: boolean
                  defaultValueBoolean: false
                  constraints:
                    nullable: false
              - column:
                  name: created_at
                  type: ${timestamp_type}
                  # it seems like defaultValueComputed actaully just ends
                  # getting ignored anyway -- see
                  # https://stackoverflow.com/questions/58816496/force-liquibase-to-current-timestamp-instead-of-now
                  # We set a custom value for MySQL/MariaDB in MetabaseMySqlCreateTableSqlGenerator.java
                  defaultValueComputed: current_timestamp
                  constraints:
                    nullable: false
              - column:
                  name: updated_at
                  type: ${timestamp_type}
                  defaultValueComputed: current_timestamp
                  constraints:
                    nullable: false
        # Needed to efficiently enforce the unique constraint on name and so we can lookup by name as well.
        - createIndex:
            tableName: native_query_snippet
            indexName: idx_snippet_name
            columns:
              - column:
                  name: name

# Convert query execution from DATETIME to TIMESTAMP(6) so have normalize TZ
# offset and so MySQL/MariaDB has better than second precision

  - changeSet:
      id: 168
      author: camsaul
      comment: Added 0.36.0
      changes:
        - modifyDataType:
            tableName: query_execution
            columnName: started_at
            newDataType: ${timestamp_type}

# Remove `Table.rows`, which hasn't been used for years now. Older versions of Metabase used to store the row count in
# this column but we disabled it a long time ago for performance reasons. Now it's time to remove it entirely.

  - changeSet:
      id: 169
      author: camsaul
      comment: Added 0.36.0
      changes:
        - dropColumn:
            tableName: metabase_table
            columnName: rows

# Remove fields_hash from Table model, as we no longer skip sync steps if metadata
# hash hasn't changed.

  - changeSet:
      id: 170
      author: sb
      comment: Added 0.36.0
      changes:
        - dropColumn:
            tableName: metabase_table
            columnName: fields_hash

# In EE, NativeQuerySnippets have a permissions system based on "snippet folders" which are Collections under the
# hood. However, these Collections live in a separate "namespace" -- a completely separate hierarchy of Collections.

  - changeSet:
      id: 171
      author: camsaul
      validCheckSum: ANY
      comment: Added 0.36.0
      changes:
        - addColumn:
            tableName: native_query_snippet
            columns:
              - column:
                  name: collection_id
                  type: int
                  remarks: 'ID of the Snippet Folder (Collection) this Snippet is in, if any'
                  constraints:
                    nullable: true
                    referencedTableName: collection
                    referencedColumnNames: id
                    foreignKeyName: fk_snippet_collection_id
                    deleteCascade: true
        - createIndex:
            tableName: native_query_snippet
            indexName: idx_snippet_collection_id
            columns:
              - column:
                  name: collection_id

  - changeSet:
      id: 172
      author: camsaul
      comment: Added 0.36.0
      changes:
        - addColumn:
            tableName: collection
            columns:
              - column:
                  name: namespace
                  type: varchar(254)
                  remarks: 'The namespace (hierachy) this Collection belongs to. NULL means the Collection is in the default namespace.'
                  constraints:
                    nullable: true

# These migrations convert various FK constraints in the DB to ones with ON DELETE CASCADE so the DB can handle this
# instead of relying on Toucan pre-delete methods to do it, which are subject to race conditions.

  # activity.user_id -> core_user.id
  - changeSet:
      id: 173
      author: camsaul
      comment: Added 0.36.0
      changes:
        - dropForeignKeyConstraint:
            baseTableName: activity
            constraintName: fk_activity_ref_user_id

  - changeSet:
      id: 174
      author: camsaul
      comment: Added 0.36.0
      changes:
        - addForeignKeyConstraint:
            baseTableName: activity
            baseColumnNames: user_id
            referencedTableName: core_user
            referencedColumnNames: id
            constraintName: fk_activity_ref_user_id
            onDelete: CASCADE

  # card_label.card_id -> report_card.id
  - changeSet:
      id: 175
      author: camsaul
      comment: Added 0.36.0
      changes:
        - dropForeignKeyConstraint:
            baseTableName: card_label
            constraintName: fk_card_label_ref_card_id

  - changeSet:
      id: 176
      author: camsaul
      comment: Added 0.36.0
      changes:
        - addForeignKeyConstraint:
            baseTableName: card_label
            baseColumnNames: card_id
            referencedTableName: report_card
            referencedColumnNames: id
            constraintName: fk_card_label_ref_card_id
            onDelete: CASCADE

  # card_label.label_id -> label.id
  - changeSet:
      id: 177
      author: camsaul
      comment: Added 0.36.0
      changes:
        - dropForeignKeyConstraint:
            baseTableName: card_label
            constraintName: fk_card_label_ref_label_id

  - changeSet:
      id: 178
      author: camsaul
      comment: Added 0.36.0
      changes:
        - addForeignKeyConstraint:
            baseTableName: card_label
            baseColumnNames: label_id
            referencedTableName: label
            referencedColumnNames: id
            constraintName: fk_card_label_ref_label_id
            onDelete: CASCADE

  # collection.personal_owner_id -> core_user.id
  - changeSet:
      id: 179
      author: camsaul
      comment: Added 0.36.0
      changes:
        - dropForeignKeyConstraint:
            baseTableName: collection
            constraintName: fk_collection_personal_owner_id

  - changeSet:
      id: 180
      author: camsaul
      comment: Added 0.36.0
      changes:
        - addForeignKeyConstraint:
            baseTableName: collection
            baseColumnNames: personal_owner_id
            referencedTableName: core_user
            referencedColumnNames: id
            constraintName: fk_collection_personal_owner_id
            onDelete: CASCADE

  # collection_revision.user_id -> core_user.id
  - changeSet:
      id: 181
      author: camsaul
      comment: Added 0.36.0
      changes:
        - dropForeignKeyConstraint:
            baseTableName: collection_revision
            constraintName: fk_collection_revision_user_id

  - changeSet:
      id: 182
      author: camsaul
      comment: Added 0.36.0
      changes:
        - addForeignKeyConstraint:
            baseTableName: collection_revision
            baseColumnNames: user_id
            referencedTableName: core_user
            referencedColumnNames: id
            constraintName: fk_collection_revision_user_id
            onDelete: CASCADE

  # computation_job.creator_id -> core_user.id
  - changeSet:
      id: 183
      author: camsaul
      comment: Added 0.36.0
      changes:
        - dropForeignKeyConstraint:
            baseTableName: computation_job
            constraintName: fk_computation_job_ref_user_id

  - changeSet:
      id: 184
      author: camsaul
      comment: Added 0.36.0
      changes:
        - addForeignKeyConstraint:
            baseTableName: computation_job
            baseColumnNames: creator_id
            referencedTableName: core_user
            referencedColumnNames: id
            constraintName: fk_computation_job_ref_user_id
            onDelete: CASCADE

  # computation_job_result.job_id -> computation_job.id
  - changeSet:
      id: 185
      author: camsaul
      comment: Added 0.36.0
      changes:
        - dropForeignKeyConstraint:
            baseTableName: computation_job_result
            constraintName: fk_computation_result_ref_job_id

  - changeSet:
      id: 186
      author: camsaul
      comment: Added 0.36.0
      changes:
        - addForeignKeyConstraint:
            baseTableName: computation_job_result
            baseColumnNames: job_id
            referencedTableName: computation_job
            referencedColumnNames: id
            constraintName: fk_computation_result_ref_job_id
            onDelete: CASCADE

  # core_session.user_id -> core_user.id
  - changeSet:
      id: 187
      author: camsaul
      comment: Added 0.36.0
      changes:
        - dropForeignKeyConstraint:
            baseTableName: core_session
            constraintName: fk_session_ref_user_id

  - changeSet:
      id: 188
      author: camsaul
      comment: Added 0.36.0
      changes:
        - addForeignKeyConstraint:
            baseTableName: core_session
            baseColumnNames: user_id
            referencedTableName: core_user
            referencedColumnNames: id
            constraintName: fk_session_ref_user_id
            onDelete: CASCADE

  # dashboardcard_series.card_id -> report_card.id
  - changeSet:
      id: 189
      author: camsaul
      comment: Added 0.36.0
      changes:
        - dropForeignKeyConstraint:
            baseTableName: dashboardcard_series
            constraintName: fk_dashboardcard_series_ref_card_id

  - changeSet:
      id: 190
      author: camsaul
      comment: Added 0.36.0
      changes:
        - addForeignKeyConstraint:
            baseTableName: dashboardcard_series
            baseColumnNames: card_id
            referencedTableName: report_card
            referencedColumnNames: id
            constraintName: fk_dashboardcard_series_ref_card_id
            onDelete: CASCADE

  # dashboardcard_series.dashboardcard_id -> report_dashboardcard.id
  - changeSet:
      id: 191
      author: camsaul
      comment: Added 0.36.0
      changes:
        - dropForeignKeyConstraint:
            baseTableName: dashboardcard_series
            constraintName: fk_dashboardcard_series_ref_dashboardcard_id

  - changeSet:
      id: 192
      author: camsaul
      comment: Added 0.36.0
      changes:
        - addForeignKeyConstraint:
            baseTableName: dashboardcard_series
            baseColumnNames: dashboardcard_id
            referencedTableName: report_dashboardcard
            referencedColumnNames: id
            constraintName: fk_dashboardcard_series_ref_dashboardcard_id
            onDelete: CASCADE

  # group_table_access_policy.card_id -> report_card.id
  - changeSet:
      id: 193
      author: camsaul
      comment: Added 0.36.0
      changes:
        - dropForeignKeyConstraint:
            baseTableName: group_table_access_policy
            constraintName: fk_gtap_card_id

  - changeSet:
      id: 194
      author: camsaul
      comment: Added 0.36.0
      changes:
        - addForeignKeyConstraint:
            baseTableName: group_table_access_policy
            baseColumnNames: card_id
            referencedTableName: report_card
            referencedColumnNames: id
            constraintName: fk_gtap_card_id
            onDelete: CASCADE

  # metabase_field.parent_id -> metabase_field.id
  - changeSet:
      id: 195
      author: camsaul
      comment: Added 0.36.0
      changes:
        - dropForeignKeyConstraint:
            baseTableName: metabase_field
            constraintName: fk_field_parent_ref_field_id

  - changeSet:
      id: 196
      author: camsaul
      comment: Added 0.36.0
      changes:
        - addForeignKeyConstraint:
            baseTableName: metabase_field
            baseColumnNames: parent_id
            referencedTableName: metabase_field
            referencedColumnNames: id
            constraintName: fk_field_parent_ref_field_id
            onDelete: CASCADE

  # metabase_field.table_id -> metabase_table.id
  - changeSet:
      id: 197
      author: camsaul
      comment: Added 0.36.0
      changes:
        - dropForeignKeyConstraint:
            baseTableName: metabase_field
            constraintName: fk_field_ref_table_id

  - changeSet:
      id: 198
      author: camsaul
      comment: Added 0.36.0
      changes:
        - addForeignKeyConstraint:
            baseTableName: metabase_field
            baseColumnNames: table_id
            referencedTableName: metabase_table
            referencedColumnNames: id
            constraintName: fk_field_ref_table_id
            onDelete: CASCADE

  # metabase_fieldvalues.field_id -> metabase_field.id
  - changeSet:
      id: 199
      author: camsaul
      comment: Added 0.36.0
      changes:
        - dropForeignKeyConstraint:
            baseTableName: metabase_fieldvalues
            constraintName: fk_fieldvalues_ref_field_id

  - changeSet:
      id: 200
      author: camsaul
      comment: Added 0.36.0
      changes:
        - addForeignKeyConstraint:
            baseTableName: metabase_fieldvalues
            baseColumnNames: field_id
            referencedTableName: metabase_field
            referencedColumnNames: id
            constraintName: fk_fieldvalues_ref_field_id
            onDelete: CASCADE

  # metabase_table.db_id -> metabase_database.id
  - changeSet:
      id: 201
      author: camsaul
      comment: Added 0.36.0
      changes:
        - dropForeignKeyConstraint:
            baseTableName: metabase_table
            constraintName: fk_table_ref_database_id

  - changeSet:
      id: 202
      author: camsaul
      comment: Added 0.36.0
      changes:
        - addForeignKeyConstraint:
            baseTableName: metabase_table
            baseColumnNames: db_id
            referencedTableName: metabase_database
            referencedColumnNames: id
            constraintName: fk_table_ref_database_id
            onDelete: CASCADE

  # metric.creator_id -> core_user.id
  - changeSet:
      id: 203
      author: camsaul
      comment: Added 0.36.0
      changes:
        - dropForeignKeyConstraint:
            baseTableName: metric
            constraintName: fk_metric_ref_creator_id

  - changeSet:
      id: 204
      author: camsaul
      comment: Added 0.36.0
      changes:
        - addForeignKeyConstraint:
            baseTableName: metric
            baseColumnNames: creator_id
            referencedTableName: core_user
            referencedColumnNames: id
            constraintName: fk_metric_ref_creator_id
            onDelete: CASCADE

  # metric.table_id -> metabase_table.id
  - changeSet:
      id: 205
      author: camsaul
      comment: Added 0.36.0
      changes:
        - dropForeignKeyConstraint:
            baseTableName: metric
            constraintName: fk_metric_ref_table_id

  - changeSet:
      id: 206
      author: camsaul
      comment: Added 0.36.0
      changes:
        - addForeignKeyConstraint:
            baseTableName: metric
            baseColumnNames: table_id
            referencedTableName: metabase_table
            referencedColumnNames: id
            constraintName: fk_metric_ref_table_id
            onDelete: CASCADE

  # metric_important_field.field_id -> metabase_field.id
  - changeSet:
      id: 207
      author: camsaul
      comment: Added 0.36.0
      changes:
        - dropForeignKeyConstraint:
            baseTableName: metric_important_field
            constraintName: fk_metric_important_field_metabase_field_id

  - changeSet:
      id: 208
      author: camsaul
      comment: Added 0.36.0
      changes:
        - addForeignKeyConstraint:
            baseTableName: metric_important_field
            baseColumnNames: field_id
            referencedTableName: metabase_field
            referencedColumnNames: id
            constraintName: fk_metric_important_field_metabase_field_id
            onDelete: CASCADE

  # metric_important_field.metric_id -> metric.id
  - changeSet:
      id: 209
      author: camsaul
      comment: Added 0.36.0
      changes:
        - dropForeignKeyConstraint:
            baseTableName: metric_important_field
            constraintName: fk_metric_important_field_metric_id

  - changeSet:
      id: 210
      author: camsaul
      comment: Added 0.36.0
      changes:
        - addForeignKeyConstraint:
            baseTableName: metric_important_field
            baseColumnNames: metric_id
            referencedTableName: metric
            referencedColumnNames: id
            constraintName: fk_metric_important_field_metric_id
            onDelete: CASCADE

  # native_query_snippet.collection_id -> collection.id
  - changeSet:
      id: 211
      author: camsaul
      comment: Added 0.36.0
      changes:
        - dropForeignKeyConstraint:
            baseTableName: native_query_snippet
            constraintName: fk_snippet_collection_id

  - changeSet:
      id: 212
      author: camsaul
      comment: Added 0.36.0
      changes:
        - addForeignKeyConstraint:
            baseTableName: native_query_snippet
            baseColumnNames: collection_id
            referencedTableName: collection
            referencedColumnNames: id
            constraintName: fk_snippet_collection_id
            onDelete: SET NULL

  # permissions.group_id -> permissions_group.id
  - changeSet:
      id: 213
      author: camsaul
      comment: Added 0.36.0
      changes:
        - dropForeignKeyConstraint:
            baseTableName: permissions
            constraintName: fk_permissions_group_id

  - changeSet:
      id: 214
      author: camsaul
      comment: Added 0.36.0
      changes:
        - addForeignKeyConstraint:
            baseTableName: permissions
            baseColumnNames: group_id
            referencedTableName: permissions_group
            referencedColumnNames: id
            constraintName: fk_permissions_group_id
            onDelete: CASCADE

  # permissions_group_membership.group_id -> permissions_group.id
  - changeSet:
      id: 215
      author: camsaul
      comment: Added 0.36.0
      changes:
        - dropForeignKeyConstraint:
            baseTableName: permissions_group_membership
            constraintName: fk_permissions_group_group_id

  - changeSet:
      id: 216
      author: camsaul
      comment: Added 0.36.0
      changes:
        - addForeignKeyConstraint:
            baseTableName: permissions_group_membership
            baseColumnNames: group_id
            referencedTableName: permissions_group
            referencedColumnNames: id
            constraintName: fk_permissions_group_group_id
            onDelete: CASCADE

  # permissions_group_membership.user_id -> core_user.id
  - changeSet:
      id: 217
      author: camsaul
      comment: Added 0.36.0
      changes:
        - dropForeignKeyConstraint:
            baseTableName: permissions_group_membership
            constraintName: fk_permissions_group_membership_user_id

  - changeSet:
      id: 218
      author: camsaul
      comment: Added 0.36.0
      changes:
        - addForeignKeyConstraint:
            baseTableName: permissions_group_membership
            baseColumnNames: user_id
            referencedTableName: core_user
            referencedColumnNames: id
            constraintName: fk_permissions_group_membership_user_id
            onDelete: CASCADE

  # permissions_revision.user_id -> core_user.id
  - changeSet:
      id: 219
      author: camsaul
      comment: Added 0.36.0
      changes:
        - dropForeignKeyConstraint:
            baseTableName: permissions_revision
            constraintName: fk_permissions_revision_user_id

  - changeSet:
      id: 220
      author: camsaul
      comment: Added 0.36.0
      changes:
        - addForeignKeyConstraint:
            baseTableName: permissions_revision
            baseColumnNames: user_id
            referencedTableName: core_user
            referencedColumnNames: id
            constraintName: fk_permissions_revision_user_id
            onDelete: CASCADE

  # pulse.collection_id -> collection.id
  - changeSet:
      id: 221
      author: camsaul
      comment: Added 0.36.0
      changes:
        - dropForeignKeyConstraint:
            baseTableName: pulse
            constraintName: fk_pulse_collection_id

  - changeSet:
      id: 222
      author: camsaul
      comment: Added 0.36.0
      changes:
        - addForeignKeyConstraint:
            baseTableName: pulse
            baseColumnNames: collection_id
            referencedTableName: collection
            referencedColumnNames: id
            constraintName: fk_pulse_collection_id
            onDelete: SET NULL

  # pulse.creator_id -> core_user.id
  - changeSet:
      id: 223
      author: camsaul
      comment: Added 0.36.0
      changes:
        - dropForeignKeyConstraint:
            baseTableName: pulse
            constraintName: fk_pulse_ref_creator_id

  - changeSet:
      id: 224
      author: camsaul
      comment: Added 0.36.0
      changes:
        - addForeignKeyConstraint:
            baseTableName: pulse
            baseColumnNames: creator_id
            referencedTableName: core_user
            referencedColumnNames: id
            constraintName: fk_pulse_ref_creator_id
            onDelete: CASCADE

  # pulse_card.card_id -> report_card.id
  - changeSet:
      id: 225
      author: camsaul
      comment: Added 0.36.0
      changes:
        - dropForeignKeyConstraint:
            baseTableName: pulse_card
            constraintName: fk_pulse_card_ref_card_id

  - changeSet:
      id: 226
      author: camsaul
      comment: Added 0.36.0
      changes:
        - addForeignKeyConstraint:
            baseTableName: pulse_card
            baseColumnNames: card_id
            referencedTableName: report_card
            referencedColumnNames: id
            constraintName: fk_pulse_card_ref_card_id
            onDelete: CASCADE

  # pulse_card.pulse_id -> pulse.id
  - changeSet:
      id: 227
      author: camsaul
      comment: Added 0.36.0
      changes:
        - dropForeignKeyConstraint:
            baseTableName: pulse_card
            constraintName: fk_pulse_card_ref_pulse_id

  - changeSet:
      id: 228
      author: camsaul
      comment: Added 0.36.0
      changes:
        - addForeignKeyConstraint:
            baseTableName: pulse_card
            baseColumnNames: pulse_id
            referencedTableName: pulse
            referencedColumnNames: id
            constraintName: fk_pulse_card_ref_pulse_id
            onDelete: CASCADE

  # pulse_channel.pulse_id -> pulse.id
  - changeSet:
      id: 229
      author: camsaul
      comment: Added 0.36.0
      changes:
        - dropForeignKeyConstraint:
            baseTableName: pulse_channel
            constraintName: fk_pulse_channel_ref_pulse_id

  - changeSet:
      id: 230
      author: camsaul
      comment: Added 0.36.0
      changes:
        - addForeignKeyConstraint:
            baseTableName: pulse_channel
            baseColumnNames: pulse_id
            referencedTableName: pulse
            referencedColumnNames: id
            constraintName: fk_pulse_channel_ref_pulse_id
            onDelete: CASCADE

  # pulse_channel_recipient.pulse_channel_id -> pulse_channel.id
  - changeSet:
      id: 231
      author: camsaul
      comment: Added 0.36.0
      changes:
        - dropForeignKeyConstraint:
            baseTableName: pulse_channel_recipient
            constraintName: fk_pulse_channel_recipient_ref_pulse_channel_id

  - changeSet:
      id: 232
      author: camsaul
      comment: Added 0.36.0
      changes:
        - addForeignKeyConstraint:
            baseTableName: pulse_channel_recipient
            baseColumnNames: pulse_channel_id
            referencedTableName: pulse_channel
            referencedColumnNames: id
            constraintName: fk_pulse_channel_recipient_ref_pulse_channel_id
            onDelete: CASCADE

  # pulse_channel_recipient.user_id -> core_user.id
  - changeSet:
      id: 233
      author: camsaul
      comment: Added 0.36.0
      changes:
        - dropForeignKeyConstraint:
            baseTableName: pulse_channel_recipient
            constraintName: fk_pulse_channel_recipient_ref_user_id

  - changeSet:
      id: 234
      author: camsaul
      comment: Added 0.36.0
      changes:
        - addForeignKeyConstraint:
            baseTableName: pulse_channel_recipient
            baseColumnNames: user_id
            referencedTableName: core_user
            referencedColumnNames: id
            constraintName: fk_pulse_channel_recipient_ref_user_id
            onDelete: CASCADE

  # report_card.collection_id -> collection.id
  - changeSet:
      id: 235
      author: camsaul
      comment: Added 0.36.0
      changes:
        - dropForeignKeyConstraint:
            baseTableName: report_card
            constraintName: fk_card_collection_id

  - changeSet:
      id: 236
      author: camsaul
      comment: Added 0.36.0
      changes:
        - addForeignKeyConstraint:
            baseTableName: report_card
            baseColumnNames: collection_id
            referencedTableName: collection
            referencedColumnNames: id
            constraintName: fk_card_collection_id
            onDelete: SET NULL

  # report_card.made_public_by_id -> core_user.id
  - changeSet:
      id: 237
      author: camsaul
      comment: Added 0.36.0
      changes:
        - dropForeignKeyConstraint:
            baseTableName: report_card
            constraintName: fk_card_made_public_by_id

  - changeSet:
      id: 238
      author: camsaul
      comment: Added 0.36.0
      changes:
        - addForeignKeyConstraint:
            baseTableName: report_card
            baseColumnNames: made_public_by_id
            referencedTableName: core_user
            referencedColumnNames: id
            constraintName: fk_card_made_public_by_id
            onDelete: CASCADE

  # report_card.creator_id -> core_user.id
  - changeSet:
      id: 239
      author: camsaul
      comment: Added 0.36.0
      changes:
        - dropForeignKeyConstraint:
            baseTableName: report_card
            constraintName: fk_card_ref_user_id

  - changeSet:
      id: 240
      author: camsaul
      comment: Added 0.36.0
      changes:
        - addForeignKeyConstraint:
            baseTableName: report_card
            baseColumnNames: creator_id
            referencedTableName: core_user
            referencedColumnNames: id
            constraintName: fk_card_ref_user_id
            onDelete: CASCADE

  # report_card.database_id -> metabase_database.id
  - changeSet:
      id: 241
      author: camsaul
      comment: Added 0.36.0
      changes:
        - dropForeignKeyConstraint:
            baseTableName: report_card
            constraintName: fk_report_card_ref_database_id

  - changeSet:
      id: 242
      author: camsaul
      comment: Added 0.36.0
      changes:
        - addForeignKeyConstraint:
            baseTableName: report_card
            baseColumnNames: database_id
            referencedTableName: metabase_database
            referencedColumnNames: id
            constraintName: fk_report_card_ref_database_id
            onDelete: CASCADE

  # report_card.table_id -> metabase_table.id
  - changeSet:
      id: 243
      author: camsaul
      comment: Added 0.36.0
      changes:
        - dropForeignKeyConstraint:
            baseTableName: report_card
            constraintName: fk_report_card_ref_table_id

  - changeSet:
      id: 244
      author: camsaul
      comment: Added 0.36.0
      changes:
        - addForeignKeyConstraint:
            baseTableName: report_card
            baseColumnNames: table_id
            referencedTableName: metabase_table
            referencedColumnNames: id
            constraintName: fk_report_card_ref_table_id
            onDelete: CASCADE

  # report_cardfavorite.card_id -> report_card.id
  - changeSet:
      id: 245
      author: camsaul
      comment: Added 0.36.0
      changes:
        - dropForeignKeyConstraint:
            baseTableName: report_cardfavorite
            constraintName: fk_cardfavorite_ref_card_id

  - changeSet:
      id: 246
      author: camsaul
      comment: Added 0.36.0
      changes:
        - addForeignKeyConstraint:
            baseTableName: report_cardfavorite
            baseColumnNames: card_id
            referencedTableName: report_card
            referencedColumnNames: id
            constraintName: fk_cardfavorite_ref_card_id
            onDelete: CASCADE

  # report_cardfavorite.owner_id -> core_user.id
  - changeSet:
      id: 247
      author: camsaul
      comment: Added 0.36.0
      changes:
        - dropForeignKeyConstraint:
            baseTableName: report_cardfavorite
            constraintName: fk_cardfavorite_ref_user_id

  - changeSet:
      id: 248
      author: camsaul
      comment: Added 0.36.0
      changes:
        - addForeignKeyConstraint:
            baseTableName: report_cardfavorite
            baseColumnNames: owner_id
            referencedTableName: core_user
            referencedColumnNames: id
            constraintName: fk_cardfavorite_ref_user_id
            onDelete: CASCADE

  # report_dashboard.collection_id -> collection.id
  - changeSet:
      id: 249
      author: camsaul
      comment: Added 0.36.0
      changes:
        - dropForeignKeyConstraint:
            baseTableName: report_dashboard
            constraintName: fk_dashboard_collection_id

  - changeSet:
      id: 250
      author: camsaul
      comment: Added 0.36.0
      changes:
        - addForeignKeyConstraint:
            baseTableName: report_dashboard
            baseColumnNames: collection_id
            referencedTableName: collection
            referencedColumnNames: id
            constraintName: fk_dashboard_collection_id
            onDelete: SET NULL

  # report_dashboard.made_public_by_id -> core_user.id
  - changeSet:
      id: 251
      author: camsaul
      comment: Added 0.36.0
      changes:
        - dropForeignKeyConstraint:
            baseTableName: report_dashboard
            constraintName: fk_dashboard_made_public_by_id

  - changeSet:
      id: 252
      author: camsaul
      comment: Added 0.36.0
      changes:
        - addForeignKeyConstraint:
            baseTableName: report_dashboard
            baseColumnNames: made_public_by_id
            referencedTableName: core_user
            referencedColumnNames: id
            constraintName: fk_dashboard_made_public_by_id
            onDelete: CASCADE

  # report_dashboard.creator_id -> core_user.id
  - changeSet:
      id: 253
      author: camsaul
      comment: Added 0.36.0
      changes:
        - dropForeignKeyConstraint:
            baseTableName: report_dashboard
            constraintName: fk_dashboard_ref_user_id

  - changeSet:
      id: 254
      author: camsaul
      comment: Added 0.36.0
      changes:
        - addForeignKeyConstraint:
            baseTableName: report_dashboard
            baseColumnNames: creator_id
            referencedTableName: core_user
            referencedColumnNames: id
            constraintName: fk_dashboard_ref_user_id
            onDelete: CASCADE

  # report_dashboardcard.card_id -> report_card.id
  - changeSet:
      id: 255
      author: camsaul
      comment: Added 0.36.0
      changes:
        - dropForeignKeyConstraint:
            baseTableName: report_dashboardcard
            constraintName: fk_dashboardcard_ref_card_id

  - changeSet:
      id: 256
      author: camsaul
      comment: Added 0.36.0
      changes:
        - addForeignKeyConstraint:
            baseTableName: report_dashboardcard
            baseColumnNames: card_id
            referencedTableName: report_card
            referencedColumnNames: id
            constraintName: fk_dashboardcard_ref_card_id
            onDelete: CASCADE

  # report_dashboardcard.dashboard_id -> report_dashboard.id
  - changeSet:
      id: 257
      author: camsaul
      comment: Added 0.36.0
      changes:
        - dropForeignKeyConstraint:
            baseTableName: report_dashboardcard
            constraintName: fk_dashboardcard_ref_dashboard_id

  - changeSet:
      id: 258
      author: camsaul
      comment: Added 0.36.0
      changes:
        - addForeignKeyConstraint:
            baseTableName: report_dashboardcard
            baseColumnNames: dashboard_id
            referencedTableName: report_dashboard
            referencedColumnNames: id
            constraintName: fk_dashboardcard_ref_dashboard_id
            onDelete: CASCADE

  # revision.user_id -> core_user.id
  - changeSet:
      id: 259
      author: camsaul
      comment: Added 0.36.0
      changes:
        - dropForeignKeyConstraint:
            baseTableName: revision
            constraintName: fk_revision_ref_user_id

  - changeSet:
      id: 260
      author: camsaul
      comment: Added 0.36.0
      changes:
        - addForeignKeyConstraint:
            baseTableName: revision
            baseColumnNames: user_id
            referencedTableName: core_user
            referencedColumnNames: id
            constraintName: fk_revision_ref_user_id
            onDelete: CASCADE

  # segment.creator_id -> core_user.id
  - changeSet:
      id: 261
      author: camsaul
      comment: Added 0.36.0
      changes:
        - dropForeignKeyConstraint:
            baseTableName: segment
            constraintName: fk_segment_ref_creator_id

  - changeSet:
      id: 262
      author: camsaul
      comment: Added 0.36.0
      changes:
        - addForeignKeyConstraint:
            baseTableName: segment
            baseColumnNames: creator_id
            referencedTableName: core_user
            referencedColumnNames: id
            constraintName: fk_segment_ref_creator_id
            onDelete: CASCADE

  # segment.table_id -> metabase_table.id
  - changeSet:
      id: 263
      author: camsaul
      comment: Added 0.36.0
      changes:
        - dropForeignKeyConstraint:
            baseTableName: segment
            constraintName: fk_segment_ref_table_id

  - changeSet:
      id: 264
      author: camsaul
      comment: Added 0.36.0
      changes:
        - addForeignKeyConstraint:
            baseTableName: segment
            baseColumnNames: table_id
            referencedTableName: metabase_table
            referencedColumnNames: id
            constraintName: fk_segment_ref_table_id
            onDelete: CASCADE

  # view_log.user_id -> core_user.id
  - changeSet:
      id: 265
      author: camsaul
      comment: Added 0.36.0
      changes:
        - dropForeignKeyConstraint:
            baseTableName: view_log
            constraintName: fk_view_log_ref_user_id

  - changeSet:
      id: 266
      author: camsaul
      comment: Added 0.36.0
      changes:
        - addForeignKeyConstraint:
            baseTableName: view_log
            baseColumnNames: user_id
            referencedTableName: core_user
            referencedColumnNames: id
            constraintName: fk_view_log_ref_user_id
            onDelete: CASCADE

# changesets 268-272 allow for handling user account emails in lowercase (GH issue 3047)
  - changeSet:
      id: 268
      author: rlotun
      comment: Added 0.37.0  # create index on lower(email), for performance reasons (not availble on h2 and only on more recent versions of mysql)
      failOnError: false
      preConditions:
        - onFail: MARK_RAN
        - and:
            - dbms:
                type: postgresql
      # This has maybe never succeeded in creating the index because (at least with the current DB versions)
      # the syntax was wrong on all requested databases (postgresql, mysql and mariadb). Since this change is
      # not critical it's OK to ignore it.
      validCheckSum: 8:9da2f706a7cd42b5101601e0106fa929
      changes:
        - createIndex:
            columns:
             - column:
                 name: lower(email)
                 computed: true
                 type: varchar(254)
            tableName: core_user
            indexName: idx_lower_email
  - changeSet:
      id: 269
      author: rlotun
      comment: Added 0.37.0  # set email values to lower(email) but do so defensively and in a way that works on postgres and mysql - skip over those that would introduce duplicates (e.g. Reza@email.com and reza@email.com)
      changes:
        - sql :
            sql : UPDATE core_user SET email = lower(email) WHERE lower(email) NOT IN (SELECT * FROM (SELECT lower(email) FROM core_user GROUP BY lower(email) HAVING count(email) > 1) as e)
  - changeSet:
      id: 270
      author: rlotun
      comment: Added 0.37.0 # try to install citext extension on posgres (user requires privileges on postgres)
      failOnError: false
      preConditions:
        - onFail: MARK_RAN
        - or:
            - dbms:
                type: postgresql
      changes:
        - sql :
            sql : CREATE EXTENSION IF NOT EXISTS citext
  - changeSet:
      id: 271
      author: rlotun
      comment: Added 0.37.0 # try to convert email column to citext on postgres, if citext extension installed
      failOnError: false
      preConditions:
        - onFail: MARK_RAN
        - and:
            - dbms:
                type: postgresql
            - sqlCheck:
                expectedResult: 1
                sql: SELECT count(*) FROM pg_extension WHERE extname = 'citext'
      changes:
        - modifyDataType:
            tableName: core_user
            columnName: email
            newDataType: citext
  - changeSet:
      id: 272
      author: rlotun
      comment: Added 0.37.0 # for H2 convert column to VARCHAR_IGNORECASE
      failOnError: false
      preConditions:
         - onFail: MARK_RAN
         - or:
             - dbms:
                   type: h2
      changes:
        - modifyDataType:
            tableName: core_user
            columnName: email
            newDataType: varchar_ignorecase(254)

  - changeSet:
      id: 273
      author: camsaul
      comment: Added 0.37.1
      changes:
        - addDefaultValue:
            tableName: core_user
            columnName: is_superuser
            columnDataType: boolean
            defaultValueBoolean: false

  - changeSet:
      id: 274
      author: camsaul
      comment: Added 0.37.1
      changes:
        - addDefaultValue:
            tableName: core_user
            columnName: is_active
            columnDataType: boolean
            defaultValueBoolean: true

 # Add refingerprint to database to mark if fingerprinting or
 # not. Nullable in first pass so can be opt in and then in a
 # subsequent pass can be globally turned on where null, respecting
 # people who turned it on and then off.

  - changeSet:
      id: 275
      author: dpsutton
      comment: 'Added 0.38.0 refingerprint to Database'
      validCheckSum: ANY
      changes:
        - addColumn:
            tableName: metabase_database
            columns:
              - column:
                  name: refingerprint
                  type: boolean
                  remarks: 'Whether or not to enable periodic refingerprinting for this Database.'
                  constraints:
                    nullable: true
  - changeSet:
      id: 276
      author: robroland
      comment: Added 0.38.0 - Dashboard subscriptions
      validCheckSum: ANY
      changes:
        - addColumn:
            tableName: pulse_card
            columns:
            - column:
                name: dashboard_card_id
                type: int
                remarks: 'If this Pulse is a Dashboard subscription, the ID of the DashboardCard that corresponds to this PulseCard.'
                constraints:
                  nullable: true
                  referencedTableName: report_dashboardcard
                  referencedColumnNames: id
                  foreignKeyName: fk_pulse_card_ref_pulse_card_id
                  deferrable: false
                  initiallyDeferred: false

  - changeSet:
      id: 277
      author: tsmacdonald
      comment: Added 0.38.0 - Dashboard subscriptions
      changes:
        - dropForeignKeyConstraint:
            baseTableName: pulse_card
            constraintName: fk_pulse_card_ref_pulse_card_id

  - changeSet:
      id: 278
      author: tsmacdonald
      comment: Added 0.38.0 - Dashboard subscrptions
      changes:
        - addForeignKeyConstraint:
            baseTableName: pulse_card
            baseColumnNames: dashboard_card_id
            referencedTableName: report_dashboardcard
            referencedColumnNames: id
            constraintName: fk_pulse_card_ref_pulse_card_id
            onDelete: CASCADE

  - changeSet:
      id: 279
      author: camsaul
      comment: Added 0.38.0 - Dashboard subscriptions
      changes:
        - addColumn:
            tableName: pulse
            columns:
              - column:
                  name: dashboard_id
                  type: int
                  remarks: 'ID of the Dashboard if this Pulse is a Dashboard Subscription.'

  # FK constraint is added separately because deleteCascade doesn't work in addColumn -- see #14321
  - changeSet:
      id: 280
      author: camsaul
      comment: Added 0.38.0 - Dashboard subscriptions
      changes:
        - addForeignKeyConstraint:
            baseTableName: pulse
            baseColumnNames: dashboard_id
            referencedTableName: report_dashboard
            referencedColumnNames: id
            constraintName: fk_pulse_ref_dashboard_id
            onDelete: CASCADE

  - changeSet:
      id: 281
      author: dpsutton
      comment: Added 0.39 - Semantic type system - rename special_type
      changes:
        - renameColumn:
            tableName: metabase_field
            oldColumnName: special_type
            newColumnName: semantic_type
            columnDataType: varchar(255)

  # Change the TaskHistory timestamp columns to higher-resolution columns: on MySQL, they previously only had *second*
  # resolution, which caused annoying test failures and made it hard to correctly sort tasks that happened in quick
  # succession.
  #
  # We have to give these columns default values as well, or MySQL is going to be very fussy about having two
  # NOT NULL timestamp columns without default values at the same time.
  #
  # This is done in raw SQL because AFAIK there's no way in Liquibase to change a column type and give it a default
  # value in a single statement, which we have to do to make MySQL happy.
  - changeSet:
      id: 282
      author: camsaul
      comment: Added 0.39.0
      changes:
        - sql:
            dbms: h2
            sql: |
              ALTER TABLE task_history
              ALTER COLUMN started_at timestamp with time zone DEFAULT current_timestamp NOT NULL;
        - sql:
            dbms: postgresql
            sql: |
              ALTER TABLE task_history
              ALTER COLUMN started_at TYPE timestamp with time zone,
              ALTER COLUMN started_at SET DEFAULT current_timestamp;
        - sql:
            dbms: mysql,mariadb
            sql: |
              ALTER TABLE task_history
              MODIFY started_at timestamp(6) DEFAULT current_timestamp(6) NOT NULL;

  - changeSet:
      id: 283
      author: camsaul
      comment: Added 0.39.0
      changes:
        - sql:
            dbms: h2
            sql: |
              ALTER TABLE task_history
              ALTER COLUMN ended_at timestamp with time zone DEFAULT current_timestamp NOT NULL;
        - sql:
            dbms: postgresql
            sql: |
              ALTER TABLE task_history
              ALTER COLUMN ended_at TYPE timestamp with time zone,
              ALTER COLUMN ended_at SET DEFAULT current_timestamp;
        - sql:
            dbms: mysql,mariadb
            sql: |
              ALTER TABLE task_history
              MODIFY ended_at timestamp(6) DEFAULT current_timestamp(6) NOT NULL;
  - changeSet:
      id: 284
      author: dpsutton
      comment: Added 0.39 - Semantic type system - add effective type
      changes:
        - addColumn:
            tableName: metabase_field
            columns:
              - column:
                  name: effective_type
                  type: varchar(255)
                  remarks: 'The effective type of the field after any coercions.'
  - changeSet:
      id: 285
      author: dpsutton
      comment: Added 0.39 - Semantic type system - add coercion column
      changes:
        - addColumn:
            tableName: metabase_field
            columns:
              - column:
                  name: coercion_strategy
                  type: varchar(255)
                  remarks: 'A strategy to coerce the base_type into the effective_type.'
  - changeSet:
      id: 286
      author: dpsutton
      comment: Added 0.39 - Semantic type system - set effective_type default
      changes:
        - sql:
            sql: UPDATE metabase_field set effective_type = base_type
  - changeSet:
      id: 287
      author: dpsutton
      comment: Added 0.39 - Semantic type system - migrate ISO8601 strings
      validCheckSum: ANY
      changes:
        - sql:
            sql: >-
              UPDATE metabase_field
              SET effective_type    = (CASE semantic_type
                                         WHEN 'type/ISO8601DateTimeString' THEN 'type/DateTime'
                                         WHEN 'type/ISO8601TimeString'     THEN 'type/Time'
                                         WHEN 'type/ISO8601DateString'     THEN 'type/Date'
                                       END),
                  coercion_strategy = (CASE semantic_type
                                        WHEN 'type/ISO8601DateTimeString' THEN 'Coercion/ISO8601->DateTime'
                                        WHEN 'type/ISO8601TimeString'     THEN 'Coercion/ISO8601->Time'
                                        WHEN 'type/ISO8601DateString'     THEN 'Coercion/ISO8601->Date'
                                       END)
              WHERE semantic_type IN ('type/ISO8601DateTimeString',
                                      'type/ISO8601TimeString',
                                      'type/ISO8601DateString');
  ## This includes values 'timestamp_milliseconds' and 'timestamp_seconds'. These are old "special_types" that were
  ## migrated in a data migration for version 0.20. But these migrations occur after all liquibase migrations so
  ## it would be possible for another type/UNIXTimestampSeconds to pop up after this migration that supposedly
  ## got rid of them all
  - changeSet:
      id: 288
      author: dpsutton
      comment: Added 0.39 - Semantic type system - migrate unix timestamps
      validCheckSum: ANY
      changes:
        - sql:
              sql: >-
                UPDATE metabase_field
                set effective_type    = 'type/Instant',
                    coercion_strategy = (case semantic_type
                                          WHEN 'type/UNIXTimestampSeconds'      THEN 'Coercion/UNIXSeconds->DateTime'
                                          WHEN 'timestamp_seconds'              THEN 'Coercion/UNIXSeconds->DateTime'
                                          WHEN 'type/UNIXTimestampMilliSeconds' THEN 'Coercion/UNIXMilliSeconds->DateTime'
                                          WHEN 'timestamp_milliseconds'         THEN 'Coercion/UNIXMilliSeconds->DateTime'
                                          WHEN 'type/UNIXTimestampMicroSeconds' THEN 'Coercion/UNIXMicroSeconds->DateTime'
                                         END)
                WHERE semantic_type IN ('type/UNIXTimestampSeconds',
                                        'type/UNIXTimestampMilliSeconds',
                                        'type/UNIXTimestampMicroSeconds',
                                        'timestamp_seconds',
                                        'timestamp_milliseconds');

  - changeSet:
      id: 289
      author: dpsutton
      comment: Added 0.39 - Semantic type system - migrate unix timestamps (corrects typo- seconds was migrated correctly, not millis and micros)
      validCheckSum: ANY
      changes:
        - sql:
              sql: >-
                UPDATE metabase_field
                set effective_type    = 'type/Instant',
                    coercion_strategy = (case semantic_type
                                          WHEN 'type/UNIXTimestampMilliseconds' THEN 'Coercion/UNIXMilliSeconds->DateTime'
                                          WHEN 'type/UNIXTimestampMicroseconds' THEN 'Coercion/UNIXMicroSeconds->DateTime'
                                         END)
                WHERE semantic_type IN ('type/UNIXTimestampMilliseconds',
                                        'type/UNIXTimestampMicroseconds')

  - changeSet:
      id: 290
      author: dpsutton
      comment: Added 0.39 - Semantic type system - Clobber semantic_type where there was a coercion
      changes:
        - sql:
              sql: UPDATE metabase_field set semantic_type = null where coercion_strategy is not null

# 291-297 create the new login history Table

  - changeSet:
      id: 291
      author: camsaul
      validCheckSum: ANY
      comment: Added 0.39.0
      changes:
        - createTable:
            tableName: login_history
            remarks: "Keeps track of various logins for different users and additional info such as location and device"
            columns:
              - column:
                  name: id
                  type: int
                  autoIncrement: true
                  constraints:
                    primaryKey: true
                    nullable: false
              - column:
                  name: timestamp
                  type: ${timestamp_type}
                  remarks: "When this login occurred."
                  defaultValueComputed: current_timestamp
                  constraints:
                    nullable: false
              - column:
                  name: user_id
                  type: int
                  remarks: "ID of the User that logged in."
                  constraints:
                    foreignKeyName: fk_login_history_user_id
                    referencedTableName: core_user
                    referencedColumnNames: id
                    nullable: false
                    deleteCascade: true
              # FK constraint is created later, because we can't create it inline with ON DELETE SET NULL
              - column:
                  name: session_id
                  type: varchar(254)
                  remarks: "ID of the Session created by this login if one is currently active. NULL if Session is no longer active."
              - column:
                  name: device_id
                  type: char(36)
                  remarks: "Cookie-based unique identifier for the device/browser the user logged in from."
                  constraints:
                    nullable: false
              - column:
                  name: device_description
                  type: text
                  remarks: "Description of the device that login happened from, for example a user-agent string, but this might be something different if we support alternative auth mechanisms in the future."
                  constraints:
                    nullable: false
              - column:
                  name: ip_address
                  type: text
                  remarks: "IP address of the device that login happened from, so we can geocode it and determine approximate location."
                  constraints:
                    nullable: false

  - changeSet:
      id: 292
      author: camsaul
      comment: Added 0.39.0
      changes:
        - createIndex:
            tableName: login_history
            indexName: idx_user_id
            columns:
              - column:
                  name: user_id

  - changeSet:
      id: 293
      author: camsaul
      comment: Added 0.39.0
      changes:
        - addForeignKeyConstraint:
            baseTableName: login_history
            baseColumnNames: session_id
            referencedTableName: core_session
            referencedColumnNames: id
            constraintName: fk_login_history_session_id
            onDelete: SET NULL

  - changeSet:
      id: 294
      author: camsaul
      comment: Added 0.39.0
      changes:
        - createIndex:
            tableName: login_history
            indexName: idx_session_id
            columns:
              - column:
                  name: session_id

  # index on login history timestamp -- so admin can see *all* recent logins, or we can delete login history after a certain age
  - changeSet:
      id: 295
      author: camsaul
      comment: Added 0.39.0
      changes:
        - createIndex:
            tableName: login_history
            indexName: idx_timestamp
            columns:
              - column:
                  name: timestamp

  # index on login history user_id + device_id -- so we can easily see if this is the first time a device is used
  - changeSet:
      id: 296
      author: camsaul
      comment: Added 0.39.0
      changes:
        - createIndex:
            tableName: login_history
            indexName: idx_user_id_device_id
            columns:
              - column:
                  name: session_id
              - column:
                  name: device_id

  # index on login history user_id + timestamp -- so we can easily see recent logins for a user
  - changeSet:
      id: 297
      author: camsaul
      comment: Added 0.39.0
      changes:
        - createIndex:
            tableName: login_history
            indexName: idx_user_id_timestamp
            columns:
              - column:
                  name: user_id
              - column:
                  name: timestamp

  # Add parameter columns to pulses so that dashboard subscriptions can have their own filters
  - changeSet:
      id: 298
      author: tsmacdonald
      comment: Added 0.39.0
      changes:
        - addColumn:
            tableName: pulse
            columns:
              - column:
                  name: parameters
                  type: text
                  remarks: "Let dashboard subscriptions have their own filters"
                  constraints:
                    nullable: true
                    deferrable: false
                    initiallyDeferred: false
  - changeSet:
      id: 299
      author: tsmacdonald
      comment: Added 0.39.0
      changes:
        - addNotNullConstraint:
            columnDataType: text
            columnName: parameters
            defaultNullValue: '[]'
            tableName: pulse
  - changeSet:
      id: 300
      author: dpsutton
      comment: Added 0.40.0
      changes:
        - renameTable:
            oldTableName: collection_revision
            newTableName: collection_permission_graph_revision
  - changeSet:
      id: 301
      author: dpsutton
      comment: Added 0.40.0 renaming collection_revision to collection_permission_graph_revision
      failOnError: false # mysql and h2 don't have this sequence
      preConditions:
        - onFail: MARK_RAN
        - dbms:
            type: postgresql
      changes:
        - sql:
            - sql: ALTER SEQUENCE collection_revision_id_seq RENAME TO collection_permission_graph_revision_id_seq

  - changeSet:
      id: 303
      author: tsmacdonald
      comment: Added 0.40.0
      changes:
        - createTable:
            tableName: moderation_review
            remarks: "Reviews (from moderators) for a given question/dashboard (BUCM)"
            columns:
              - column:
                  name: id
                  type: int
                  autoIncrement: true
                  constraints:
                    primaryKey: true
                    nullable: false
              - column:
                  name: updated_at
                  type: ${timestamp_type}
                  defaultValueComputed: current_timestamp
                  remarks: "most recent modification time"
                  constraints:
                    nullable: false
              - column:
                  name: created_at
                  type: ${timestamp_type}
                  defaultValueComputed: current_timestamp
                  remarks: "creation time"
                  constraints:
                    nullable: false
              - column:
                  name: status
                  type: varchar(255)
                  remarks: "verified, misleading, confusing, not_misleading, pending"
              - column:
                  name: text
                  type: text
                  remarks: "Explanation of the review"
                  # I don't think it needs to be non-nullable
              - column:
                  name: moderated_item_id
                  type: int
                  remarks: "either a document or question ID; the item that needs review"
                  constraints:
                    nullable: false
              - column:
                  name: moderated_item_type
                  type: varchar(255)
                  remarks: "whether it's a question or dashboard"
                  constraints:
                    nullable: false
              - column:
                  name: moderator_id
                  type: int
                  remarks: "ID of the user who did the review"
                  constraints:
                    nullable: false
              - column:
                  name: most_recent
                  type: boolean
                  remarks: "tag for most recent review"
                  constraints:
                    nullable: false

  - changeSet:
      id: 304
      author: camsaul
      comment: Added 0.40.0 (replaces a data migration dating back to 0.20.0)
      changes:
        - sql:
              sql: >-
                UPDATE metabase_field
                SET semantic_type = (CASE semantic_type
                                      WHEN 'avatar'    THEN 'type/AvatarURL'
                                      WHEN 'category'  THEN 'type/Category'
                                      WHEN 'city'      THEN 'type/City'
                                      WHEN 'country'   THEN 'type/Country'
                                      WHEN 'desc'      THEN 'type/Description'
                                      WHEN 'fk'        THEN 'type/FK'
                                      WHEN 'id'        THEN 'type/PK'
                                      WHEN 'image'     THEN 'type/ImageURL'
                                      WHEN 'json'      THEN 'type/SerializedJSON'
                                      WHEN 'latitude'  THEN 'type/Latitude'
                                      WHEN 'longitude' THEN 'type/Longitude'
                                      WHEN 'name'      THEN 'type/Name'
                                      WHEN 'number'    THEN 'type/Number'
                                      WHEN 'state'     THEN 'type/State'
                                      WHEN 'url'       THEN 'type/URL'
                                      WHEN 'zip_code'  THEN 'type/ZipCode'
                                     END)
                WHERE semantic_type IN ('avatar', 'category', 'city', 'country', 'desc', 'fk', 'id', 'image',
                                        'json', 'latitude', 'longitude', 'name', 'number', 'state', 'url',
                                        'zip_code');

  - changeSet:
      id: 305
      author: camsaul
      comment: Added 0.40.0 (replaces a data migration dating back to 0.20.0)
      changes:
        - sql:
            sql: >-
              UPDATE metabase_field
              SET base_type = (CASE base_type
                                WHEN 'ArrayField'      THEN 'type/Array'
                                WHEN 'BigIntegerField' THEN 'type/BigInteger'
                                WHEN 'BooleanField'    THEN 'type/Boolean'
                                WHEN 'CharField'       THEN 'type/Text'
                                WHEN 'DateField'       THEN 'type/Date'
                                WHEN 'DateTimeField'   THEN 'type/DateTime'
                                WHEN 'DecimalField'    THEN 'type/Decimal'
                                WHEN 'DictionaryField' THEN 'type/Dictionary'
                                WHEN 'FloatField'      THEN 'type/Float'
                                WHEN 'IntegerField'    THEN 'type/Integer'
                                WHEN 'TextField'       THEN 'type/Text'
                                WHEN 'TimeField'       THEN 'type/Time'
                                WHEN 'UUIDField'       THEN 'type/UUID'
                                WHEN 'UnknownField'    THEN 'type/*'
                               END)
              WHERE base_type IN ('ArrayField', 'BigIntegerField', 'BooleanField', 'CharField', 'DateField',
                                  'DateTimeField', 'DecimalField', 'DictionaryField', 'FloatField', 'IntegerField',
                                  'TextField', 'TimeField', 'UUIDField', 'UnknownField');
  - changeSet:
      id: 308
      author: howonlee
      comment: Added 0.40.0 Track cache hits in query_execution table
      changes:
        - addColumn:
            tableName: query_execution
            columns:
              - column:
                  name: cache_hit
                  type: boolean
                  remarks: "Cache hit on query execution"
                  constraints:
                    nullable: true


  - changeSet:
      id: 309
      author: dpsutton
      comment: 'Added 0.40.0 - Add type to collections'
      changes:
        - addColumn:
            tableName: collection
            columns:
              - column:
                  name: authority_level
                  type: varchar(255)
                  remarks: 'Nullable column to incidate collection''s authority level. Initially values are "official" and nil.'
                  constraints:
                    nullable: true


  - changeSet:
      id: 310
      author: howonlee
      comment: Added 0.40.0 Migrate friendly field names
      changes:
        - update:
            tableName: setting
            columns:
              - column:
                  name: value
                  value: 'simple'
            where: "'key'='humanization-strategy' AND value='advanced'"

  - changeSet:
      id: 311
      author: howonlee
      comment: Added 0.40.0 Migrate friendly field names, not noop
      changes:
        - sql:
            dbms: mariadb,mysql
            sql: |
                UPDATE setting SET value='simple' WHERE `key`='humanization-strategy'
                AND value='advanced'
        - sql:
            dbms: postgresql,h2
            sql: |
                UPDATE setting SET value='simple' WHERE key='humanization-strategy'
                AND value='advanced'

  - changeSet:
      id: 312
      author: noahmoss
      comment: Added 0.41.0 Backfill collection_id for dashboard subscriptions
      changes:
        - sql:
            dbms: mariadb,mysql
            sql: >-
              UPDATE pulse p
              INNER JOIN report_dashboard d
              ON p.dashboard_id = d.id
              SET p.collection_id = d.collection_id;
        - sql:
            dbms: postgresql
            sql: >-
              UPDATE pulse p
              SET collection_id = d.collection_id
              FROM report_dashboard d
              WHERE p.dashboard_id = d.id
              AND p.dashboard_id IS NOT NULL;
        - sql:
            dbms: h2
            sql: >-
              UPDATE pulse p
              SET collection_id = (
                SELECT d.collection_id
                FROM report_dashboard d
                WHERE d.id = p.dashboard_id
              )
              WHERE dashboard_id IS NOT NULL;

  - changeSet:
      id: 313
      author: jeff303
      comment: Added 0.42.0 - Secret domain object.
      validCheckSum: ANY
      changes:
        - createTable:
            tableName: secret
            remarks: Storage for managed secrets (passwords, binary data, etc.)
            columns:
              - column:
                  autoIncrement: true
                  constraints:
                    nullable: false
                    primaryKey: true
                  name: id
                  remarks: Part of composite primary key for secret; this is the uniquely generted ID column
                  type: int
              - column:
                  constraints:
                    nullable: false
                    primaryKey: true
                  name: version
                  defaultValue: 1
                  remarks: Part of composite primary key for secret; this is the version column
                  type: int
              - column:
                  constraints:
                    deferrable: false
                    foreignKeyName: fk_secret_ref_user_id
                    initiallyDeferred: false
                    nullable: true
                    referencedTableName: core_user
                    referencedColumnNames: id
                  name: creator_id
                  remarks: User ID who created this secret instance
                  type: int
              - column:
                  constraints:
                    nullable: false
                  name: created_at
                  remarks: Timestamp for when this secret instance was created
                  type: ${timestamp_type}
              - column:
                  constraints:
                    nullable: true
                  name: updated_at
                  remarks: >-
                    Timestamp for when this secret record was updated. Only relevant when non-value field changes
                    since a value change will result in a new version being inserted.
                  type: ${timestamp_type}
              - column:
                  constraints:
                    nullable: false
                  name: name
                  remarks: The name of this secret record.
                  type: varchar(254)
              - column:
                  constraints:
                    # TODO: do we want to constrain this field or leave open for extension? or separate table with FK?
                    nullable: false
                  name: kind
                  remarks: >-
                    The kind of secret this record represents; the value is interpreted as a Clojure keyword with a
                    hierarchy. Ex: 'bytes' means generic binary data, 'jks-keystore' extends 'bytes' but has a specific
                    meaning.
                  type: varchar(254)
              - column:
                  constraints:
                    # TODO: similar question to above?
                    nullable: true
                  name: source
                  remarks: >-
                    The source of secret record, which controls how Metabase interprets the value (ex: 'file-path'
                    means the 'simple_value' is not the real value, but a pointer to a file that contains the value).
                  type: varchar(254)
              - column:
                  constraints:
                    nullable: false
                  name: value
                  remarks: The base64 encoded binary value of this secret record. If encryption is enabled, this will
                    be the output of the encryption procedure on the plaintext. If not, it will be the base64 encoded
                    plaintext.
                  type: ${blob.type}

  - changeSet:
      id: 314
      author: howonlee
      comment: Added 0.41.0 Fine grained caching controls
      changes:
        - addColumn:
            tableName: metabase_database
            columns:
              - column:
                  name: cache_ttl
                  type: integer
                  remarks: "Granular cache TTL for specific database."
                  constraints:
                    nullable: true

  - changeSet:
      id: 315
      author: howonlee
      comment: Added 0.41.0 Fine grained caching controls, pt 2
      changes:
        - addColumn:
            tableName: report_dashboard
            columns:
              - column:
                  name: cache_ttl
                  type: integer
                  remarks: "Granular cache TTL for specific dashboard."
                  constraints:
                    nullable: true

  - changeSet:
      id: 316
      author: howonlee
      comment: Added 0.41.0 Fine grained caching controls, pt 3
      changes:
        - addColumn:
            tableName: view_log
            columns:
              - column:
                  name: metadata
                  type: text
                  remarks: "Serialized JSON corresponding to metadata for view."
                  constraints:
                    nullable: true

  - changeSet:
      id: 381
      author: camsaul
      comment: Added 0.41.2 Add index to QueryExecution card_id to fix performance issues (#18759)
      changes:
        - createIndex:
            tableName: query_execution
            indexName: idx_query_execution_card_id
            columns:
              - column:
                  name: card_id

  - changeSet:
      id: 382
      author: camsaul
      comment: Added 0.41.2 Add index to ModerationReview moderated_item_type + moderated_item_id to fix performance issues (#18759)
      changes:
        - createIndex:
            tableName: moderation_review
            indexName: idx_moderation_review_item_type_item_id
            columns:
              - column:
                  name: moderated_item_type
              - column:
                  name: moderated_item_id

  - changeSet:
      id: 383
      author: camsaul
      comment: Added 0.41.3 -- Add index to QueryExecution card_id + started_at to fix performance issue #19053
      changes:
        - createIndex:
            tableName: query_execution
            indexName: idx_query_execution_card_id_started_at
            columns:
              - column:
                  name: card_id
              - column:
                  name: started_at

  - changeSet:
      id: v42.00-000
      author: camsaul
      comment: Added 0.42.0 Remove unused column (#5240)
      # this migration was previously numbered 317 and merged into master before we adopted the 0.42.0+ migration ID
      # numbering scheme. See #18821 for more info.
      preConditions:
        - onFail: MARK_RAN
        - or:
            # For some insane reason databasechangelog is upper-case in MySQL and MariaDB.
            - and:
                - dbms:
                    type: postgresql,h2
                - sqlCheck:
                    expectedResult: 0
                    sql: SELECT count(*) FROM databasechangelog WHERE id = '317';
            - and:
                - dbms:
                    type: mysql,mariadb
                - sqlCheck:
                    expectedResult: 0
                    sql: SELECT count(*) FROM `DATABASECHANGELOG` WHERE id = '317';

      changes:
        - dropColumn:
            tableName: metabase_table
            columnName: entity_name


  - changeSet:
      id: v42.00-001
      author: camsaul
      comment: Added 0.42.0 Attempt to add Card.database_id (by parsing query) to rows that are missing it (#5999)
      # If this migration fails for any reason continue with the next migration; do not fail the entire process if this one fails
      failOnError: false
      # Don't run for H2 -- the version of H2 we're using doesn't support JSON stuff.
      preConditions:
        - onFail: MARK_RAN
        - dbms:
            type: postgresql,mysql,mariadb
      # The basic idea below is to parse the `database_id` from the JSON string query dictionary and use it to set the
      # database_id column as needed. We do an INNER JOIN against the Database table to make sure that Database
      # actually exists (so we don't attempt to set an invalid database_id)
      changes:
        - sql:
            dbms: postgresql
            sql: >-
              WITH c2 AS (
                SELECT *, (dataset_query::json->>'database')::integer AS query_database_id
                FROM report_card
              )
              UPDATE report_card c
              SET database_id = c2.query_database_id
              FROM c2
              INNER JOIN metabase_database db
                ON db.id = c2.query_database_id
              WHERE c.database_id IS NULL
                AND c.id = c2.id
                AND c2.query_database_id IS NOT NULL;
        # MySQL and MariaDB are exactly the same other than different function names: json_value (for MariaDB) vs
        # json_extract (for MySQL)
        - sql:
            dbms: mariadb
            sql: >-
              UPDATE report_card c
              JOIN (
                SELECT *, cast(json_value(dataset_query, '$.database') AS signed) AS query_database_id
                FROM report_card
                ) c2
                ON c.id = c2.id
              INNER JOIN metabase_database db ON c2.query_database_id = db.id
              SET c.database_id = c2.query_database_id
              WHERE c.database_id IS NULL
                AND c2.query_database_id IS NOT NULL;
        - sql:
            dbms: mysql
            sql: >-
              UPDATE report_card c
              JOIN (
                SELECT *, cast(json_extract(dataset_query, '$.database') AS signed) AS query_database_id
                FROM report_card
                ) c2
                ON c.id = c2.id
              INNER JOIN metabase_database db ON c2.query_database_id = db.id
              SET c.database_id = c2.query_database_id
              WHERE c.database_id IS NULL
                AND c2.query_database_id IS NOT NULL;

  - changeSet:
      id: v42.00-002
      author: camsaul
      comment: Added 0.42.0 Added constraint we should have had all along (#5999)
      preConditions:
        - onFail: MARK_RAN
        # If we're dumping the migration as a SQL file or trying to force-migrate we can't check the preconditions
        # so just go ahead and skip the entire thing. This is a non-critical migration
        - onUpdateSQL: IGNORE
        - sqlCheck:
            expectedResult: 0
            sql: SELECT count(*) FROM report_card WHERE database_id IS NULL
      changes:
        - addNotNullConstraint:
            columnDataType: int
            tableName: report_card
            columnName: database_id

  - changeSet:
      id: v42.00-003
      author: dpsutton
      comment: Added 0.42.0 Initial support for datasets based on questions
      # this migration was previously numbered 320 and merged into master before we adopted the 0.42.0+ migration ID
      # numbering scheme. See #18821 for more info.
      preConditions:
        - onFail: MARK_RAN
        - or:
            - and:
                - dbms:
                    type: postgresql,h2
                - sqlCheck:
                    expectedResult: 0
                    sql: SELECT count(*) FROM databasechangelog WHERE id = '320';
            - and:
                - dbms:
                    type: mysql,mariadb
                - sqlCheck:
                    expectedResult: 0
                    sql: SELECT count(*) FROM `DATABASECHANGELOG` WHERE id = '320';
      changes:
        - addColumn:
            tableName: report_card
            columns:
              - column:
                  name: dataset
                  type: boolean
                  remarks: "Indicate whether question is a dataset"
                  constraints:
                    nullable: false
                  defaultValue: false

  - changeSet:    # this one is run unconditionally so unify the type to ${text.type} across ALL dbs
      id: v42.00-004 # this differentiation was first done under changeSet 13 above
      author: jeff303
      comment: >-
        Added 0.42.0 - modify type of activity.details from text to ${text.type}
      changes:
        - modifyDataType:
            tableName: activity
            columnName: details
            newDataType: ${text.type}

  - changeSet:
      id: v42.00-005
      author: jeff303
      comment: >-
        Added 0.42.0 - modify type of collection.description from text to ${text.type}
        on mysql,mariadb
      changes:
        - modifyDataType:
            tableName: collection
            columnName: description
            newDataType: ${text.type}
      preConditions:
        - onFail: MARK_RAN
        - dbms:
            type: mysql,mariadb

  - changeSet:
      id: v42.00-006
      author: jeff303
      comment: >-
        Added 0.42.0 - modify type of collection.name from text to ${text.type}
        on mysql,mariadb
      changes:
        - modifyDataType:
            tableName: collection
            columnName: name
            newDataType: ${text.type}
      preConditions:
        - onFail: MARK_RAN
        - dbms:
            type: mysql,mariadb

  - changeSet:
      id: v42.00-007
      author: jeff303
      comment: >-
        Added 0.42.0 - modify type of computation_job.context from text to ${text.type}
        on mysql,mariadb
      changes:
        - modifyDataType:
            tableName: computation_job
            columnName: context
            newDataType: ${text.type}
      preConditions:
        - onFail: MARK_RAN
        - dbms:
            type: mysql,mariadb

  - changeSet:
      id: v42.00-008
      author: jeff303
      comment: >-
        Added 0.42.0 - modify type of computation_job_result.payload from text
        to ${text.type} on mysql,mariadb
      changes:
        - modifyDataType:
            tableName: computation_job_result
            columnName: payload
            newDataType: ${text.type}
      preConditions:
        - onFail: MARK_RAN
        - dbms:
            type: mysql,mariadb

  - changeSet:
      id: v42.00-009
      author: jeff303
      comment: >-
        Added 0.42.0 - modify type of core_session.anti_csrf_token from text
        to ${text.type} on mysql,mariadb
      changes:
        - modifyDataType:
            tableName: core_session
            columnName: anti_csrf_token
            newDataType: ${text.type}
      preConditions:
        - onFail: MARK_RAN
        - dbms:
            type: mysql,mariadb

  - changeSet:
      id: v42.00-010
      author: jeff303
      comment: >-
        Added 0.42.0 - modify type of core_user.login_attributes from text to
        ${text.type} on mysql,mariadb
      changes:
        - modifyDataType:
            tableName: core_user
            columnName: login_attributes
            newDataType: ${text.type}
      preConditions:
        - onFail: MARK_RAN
        - dbms:
            type: mysql,mariadb

  - changeSet:
      id: v42.00-011
      author: jeff303
      comment: >-
        Added 0.42.0 - modify type of group_table_access_policy.attribute_remappings
        from text to ${text.type} on mysql,mariadb
      changes:
        - modifyDataType:
            tableName: group_table_access_policy
            columnName: attribute_remappings
            newDataType: ${text.type}
      preConditions:
        - onFail: MARK_RAN
        - dbms:
            type: mysql,mariadb

  - changeSet:
      id: v42.00-012
      author: jeff303
      comment: >-
        Added 0.42.0 - modify type of login_history.device_description from text
        to ${text.type} on mysql,mariadb
      changes:
        - modifyDataType:
            tableName: login_history
            columnName: device_description
            newDataType: ${text.type}
      preConditions:
        - onFail: MARK_RAN
        - dbms:
            type: mysql,mariadb

  - changeSet:
      id: v42.00-013
      author: jeff303
      comment: >-
        Added 0.42.0 - modify type of login_history.ip_address from text to ${text.type}
        on mysql,mariadb
      changes:
        - modifyDataType:
            tableName: login_history
            columnName: ip_address
            newDataType: ${text.type}
      preConditions:
        - onFail: MARK_RAN
        - dbms:
            type: mysql,mariadb

  - changeSet:
      id: v42.00-014
      author: jeff303
      comment: >-
        Added 0.42.0 - modify type of metabase_database.caveats from text to
        ${text.type} on mysql,mariadb
      changes:
        - modifyDataType:
            tableName: metabase_database
            columnName: caveats
            newDataType: ${text.type}
      preConditions:
        - onFail: MARK_RAN
        - dbms:
            type: mysql,mariadb

  - changeSet:
      id: v42.00-015
      author: jeff303
      comment: >-
        Added 0.42.0 - modify type of metabase_database.description from text
        to ${text.type} on mysql,mariadb
      changes:
        - modifyDataType:
            tableName: metabase_database
            columnName: description
            newDataType: ${text.type}
      preConditions:
        - onFail: MARK_RAN
        - dbms:
            type: mysql,mariadb

  - changeSet:
      id: v42.00-016
      author: jeff303
      comment: >-
        Added 0.42.0 - modify type of metabase_database.details from text to
        ${text.type} on mysql,mariadb
      changes:
        - modifyDataType:
            tableName: metabase_database
            columnName: details
            newDataType: ${text.type}
      preConditions:
        - onFail: MARK_RAN
        - dbms:
            type: mysql,mariadb

  - changeSet:
      id: v42.00-017
      author: jeff303
      comment: >-
        Added 0.42.0 - modify type of metabase_database.options from text to
        ${text.type} on mysql,mariadb
      changes:
        - modifyDataType:
            tableName: metabase_database
            columnName: options
            newDataType: ${text.type}
      preConditions:
        - onFail: MARK_RAN
        - dbms:
            type: mysql,mariadb

  - changeSet:
      id: v42.00-018
      author: jeff303
      comment: >-
        Added 0.42.0 - modify type of metabase_database.points_of_interest from
        text to ${text.type} on mysql,mariadb
      changes:
        - modifyDataType:
            tableName: metabase_database
            columnName: points_of_interest
            newDataType: ${text.type}
      preConditions:
        - onFail: MARK_RAN
        - dbms:
            type: mysql,mariadb

  - changeSet:
      id: v42.00-019
      author: jeff303
      comment: >-
        Added 0.42.0 - modify type of metabase_field.caveats from text to ${text.type}
        on mysql,mariadb
      changes:
        - modifyDataType:
            tableName: metabase_field
            columnName: caveats
            newDataType: ${text.type}
      preConditions:
        - onFail: MARK_RAN
        - dbms:
            type: mysql,mariadb

  - changeSet:
      id: v42.00-020
      author: jeff303
      comment: >-
        Added 0.42.0 - modify type of metabase_field.database_type from text
        to ${text.type} on mysql,mariadb
      changes:
        - modifyDataType:
            tableName: metabase_field
            columnName: database_type
            newDataType: ${text.type}
      preConditions:
        - onFail: MARK_RAN
        - dbms:
            type: mysql,mariadb

  - changeSet:
      id: v42.00-021
      author: jeff303
      comment: >-
        Added 0.42.0 - modify type of metabase_field.description from text to
        ${text.type} on mysql,mariadb
      changes:
        - modifyDataType:
            tableName: metabase_field
            columnName: description
            newDataType: ${text.type}
      preConditions:
        - onFail: MARK_RAN
        - dbms:
            type: mysql,mariadb

  - changeSet:
      id: v42.00-022
      author: jeff303
      comment: >-
        Added 0.42.0 - modify type of metabase_field.fingerprint from text to
        ${text.type} on mysql,mariadb
      changes:
        - modifyDataType:
            tableName: metabase_field
            columnName: fingerprint
            newDataType: ${text.type}
      preConditions:
        - onFail: MARK_RAN
        - dbms:
            type: mysql,mariadb

  - changeSet:
      id: v42.00-023
      author: jeff303
      comment: >-
        Added 0.42.0 - modify type of metabase_field.has_field_values from text
        to ${text.type} on mysql,mariadb
      changes:
        - modifyDataType:
            tableName: metabase_field
            columnName: has_field_values
            newDataType: ${text.type}
      preConditions:
        - onFail: MARK_RAN
        - dbms:
            type: mysql,mariadb

  - changeSet:
      id: v42.00-024
      author: jeff303
      comment: >-
        Added 0.42.0 - modify type of metabase_field.points_of_interest from
        text to ${text.type} on mysql,mariadb
      changes:
        - modifyDataType:
            tableName: metabase_field
            columnName: points_of_interest
            newDataType: ${text.type}
      preConditions:
        - onFail: MARK_RAN
        - dbms:
            type: mysql,mariadb

  - changeSet:
      id: v42.00-025
      author: jeff303
      comment: >-
        Added 0.42.0 - modify type of metabase_field.settings from text to ${text.type}
        on mysql,mariadb
      changes:
        - modifyDataType:
            tableName: metabase_field
            columnName: settings
            newDataType: ${text.type}
      preConditions:
        - onFail: MARK_RAN
        - dbms:
            type: mysql,mariadb

  - changeSet:
      id: v42.00-026
      author: jeff303
      comment: >-
        Added 0.42.0 - modify type of metabase_fieldvalues.human_readable_values
        from text to ${text.type} on mysql,mariadb
      changes:
        - modifyDataType:
            tableName: metabase_fieldvalues
            columnName: human_readable_values
            newDataType: ${text.type}
      preConditions:
        - onFail: MARK_RAN
        - dbms:
            type: mysql,mariadb

  - changeSet:
      id: v42.00-027
      author: jeff303
      comment: >-
        Added 0.42.0 - modify type of metabase_fieldvalues.values from text to
        ${text.type} on mysql,mariadb
      changes:
        - modifyDataType:
            tableName: metabase_fieldvalues
            columnName: values
            newDataType: ${text.type}
      preConditions:
        - onFail: MARK_RAN
        - dbms:
            type: mysql,mariadb

  - changeSet:
      id: v42.00-028
      author: jeff303
      comment: >-
        Added 0.42.0 - modify type of metabase_table.caveats from text to ${text.type}
        on mysql,mariadb
      changes:
        - modifyDataType:
            tableName: metabase_table
            columnName: caveats
            newDataType: ${text.type}
      preConditions:
        - onFail: MARK_RAN
        - dbms:
            type: mysql,mariadb

  - changeSet:
      id: v42.00-029
      author: jeff303
      comment: >-
        Added 0.42.0 - modify type of metabase_table.description from text to
        ${text.type} on mysql,mariadb
      changes:
        - modifyDataType:
            tableName: metabase_table
            columnName: description
            newDataType: ${text.type}
      preConditions:
        - onFail: MARK_RAN
        - dbms:
            type: mysql,mariadb

  - changeSet:
      id: v42.00-030
      author: jeff303
      comment: >-
        Added 0.42.0 - modify type of metabase_table.points_of_interest from
        text to ${text.type} on mysql,mariadb
      changes:
        - modifyDataType:
            tableName: metabase_table
            columnName: points_of_interest
            newDataType: ${text.type}
      preConditions:
        - onFail: MARK_RAN
        - dbms:
            type: mysql,mariadb

  - changeSet:
      id: v42.00-031
      author: jeff303
      comment: >-
        Added 0.42.0 - modify type of metric.caveats from text to ${text.type}
        on mysql,mariadb
      changes:
        - modifyDataType:
            tableName: metric
            columnName: caveats
            newDataType: ${text.type}
      preConditions:
        - onFail: MARK_RAN
        - dbms:
            type: mysql,mariadb

  - changeSet:
      id: v42.00-032
      author: jeff303
      comment: >-
        Added 0.42.0 - modify type of metric.definition from text to ${text.type}
        on mysql,mariadb
      changes:
        - modifyDataType:
            tableName: metric
            columnName: definition
            newDataType: ${text.type}
      preConditions:
        - onFail: MARK_RAN
        - dbms:
            type: mysql,mariadb

  - changeSet:
      id: v42.00-033
      author: jeff303
      comment: >-
        Added 0.42.0 - modify type of metric.description from text to ${text.type}
        on mysql,mariadb
      changes:
        - modifyDataType:
            tableName: metric
            columnName: description
            newDataType: ${text.type}
      preConditions:
        - onFail: MARK_RAN
        - dbms:
            type: mysql,mariadb

  - changeSet:
      id: v42.00-034
      author: jeff303
      comment: >-
        Added 0.42.0 - modify type of metric.how_is_this_calculated from text
        to ${text.type} on mysql,mariadb
      changes:
        - modifyDataType:
            tableName: metric
            columnName: how_is_this_calculated
            newDataType: ${text.type}
      preConditions:
        - onFail: MARK_RAN
        - dbms:
            type: mysql,mariadb

  - changeSet:
      id: v42.00-035
      author: jeff303
      comment: >-
        Added 0.42.0 - modify type of metric.points_of_interest from text to
        ${text.type} on mysql,mariadb
      changes:
        - modifyDataType:
            tableName: metric
            columnName: points_of_interest
            newDataType: ${text.type}
      preConditions:
        - onFail: MARK_RAN
        - dbms:
            type: mysql,mariadb

  - changeSet:
      id: v42.00-036
      author: jeff303
      comment: >-
        Added 0.42.0 - modify type of moderation_review.text from text to ${text.type}
        on mysql,mariadb
      changes:
        - modifyDataType:
            tableName: moderation_review
            columnName: text
            newDataType: ${text.type}
      preConditions:
        - onFail: MARK_RAN
        - dbms:
            type: mysql,mariadb

  - changeSet:
      id: v42.00-037
      author: jeff303
      comment: >-
        Added 0.42.0 - modify type of native_query_snippet.content from text
        to ${text.type} on mysql,mariadb
      changes:
        - modifyDataType:
            tableName: native_query_snippet
            columnName: content
            newDataType: ${text.type}
      preConditions:
        - onFail: MARK_RAN
        - dbms:
            type: mysql,mariadb

  - changeSet:
      id: v42.00-038
      author: jeff303
      comment: >-
        Added 0.42.0 - modify type of native_query_snippet.description from text
        to ${text.type} on mysql,mariadb
      changes:
        - modifyDataType:
            tableName: native_query_snippet
            columnName: description
            newDataType: ${text.type}
      preConditions:
        - onFail: MARK_RAN
        - dbms:
            type: mysql,mariadb

  - changeSet:
      id: v42.00-039
      author: jeff303
      comment: >-
        Added 0.42.0 - modify type of pulse.parameters from text to ${text.type}
        on mysql,mariadb
      changes:
        - modifyDataType:
            tableName: pulse
            columnName: parameters
            newDataType: ${text.type}
      preConditions:
        - onFail: MARK_RAN
        - dbms:
            type: mysql,mariadb

  - changeSet:
      id: v42.00-040
      author: jeff303
      comment: >-
        Added 0.42.0 - modify type of pulse_channel.details from text to ${text.type}
        on mysql,mariadb
      changes:
        - modifyDataType:
            tableName: pulse_channel
            columnName: details
            newDataType: ${text.type}
      preConditions:
        - onFail: MARK_RAN
        - dbms:
            type: mysql,mariadb

  - changeSet:
      id: v42.00-041
      author: jeff303
      comment: >-
        Added 0.42.0 - modify type of query.query from text to ${text.type} on
        mysql,mariadb
      changes:
        - modifyDataType:
            tableName: query
            columnName: query
            newDataType: ${text.type}
      preConditions:
        - onFail: MARK_RAN
        - dbms:
            type: mysql,mariadb

  - changeSet:
      id: v42.00-042
      author: jeff303
      comment: >-
        Added 0.42.0 - modify type of query_execution.error from text to ${text.type}
        on mysql,mariadb
      changes:
        - modifyDataType:
            tableName: query_execution
            columnName: error
            newDataType: ${text.type}
      preConditions:
        - onFail: MARK_RAN
        - dbms:
            type: mysql,mariadb

  - changeSet:
      id: v42.00-043
      author: jeff303
      comment: >-
        Added 0.42.0 - modify type of report_card.dataset_query from text to
        ${text.type} on mysql,mariadb
      changes:
        - modifyDataType:
            tableName: report_card
            columnName: dataset_query
            newDataType: ${text.type}
      preConditions:
        - onFail: MARK_RAN
        - dbms:
            type: mysql,mariadb

  - changeSet:
      id: v42.00-044
      author: jeff303
      comment: >-
        Added 0.42.0 - modify type of report_card.description from text to ${text.type}
        on mysql,mariadb
      changes:
        - modifyDataType:
            tableName: report_card
            columnName: description
            newDataType: ${text.type}
      preConditions:
        - onFail: MARK_RAN
        - dbms:
            type: mysql,mariadb

  - changeSet:
      id: v42.00-045
      author: jeff303
      comment: >-
        Added 0.42.0 - modify type of report_card.embedding_params from text
        to ${text.type} on mysql,mariadb
      changes:
        - modifyDataType:
            tableName: report_card
            columnName: embedding_params
            newDataType: ${text.type}
      preConditions:
        - onFail: MARK_RAN
        - dbms:
            type: mysql,mariadb

  - changeSet:
      id: v42.00-046
      author: jeff303
      comment: >-
        Added 0.42.0 - modify type of report_card.result_metadata from text to
        ${text.type} on mysql,mariadb
      changes:
        - modifyDataType:
            tableName: report_card
            columnName: result_metadata
            newDataType: ${text.type}
      preConditions:
        - onFail: MARK_RAN
        - dbms:
            type: mysql,mariadb

  - changeSet:
      id: v42.00-047
      author: jeff303
      comment: >-
        Added 0.42.0 - modify type of report_card.visualization_settings from
        text to ${text.type} on mysql,mariadb
      changes:
        - modifyDataType:
            tableName: report_card
            columnName: visualization_settings
            newDataType: ${text.type}
      preConditions:
        - onFail: MARK_RAN
        - dbms:
            type: mysql,mariadb

  - changeSet:
      id: v42.00-048
      author: jeff303
      comment: >-
        Added 0.42.0 - modify type of report_dashboard.caveats from text to ${text.type}
        on mysql,mariadb
      changes:
        - modifyDataType:
            tableName: report_dashboard
            columnName: caveats
            newDataType: ${text.type}
      preConditions:
        - onFail: MARK_RAN
        - dbms:
            type: mysql,mariadb

  - changeSet:
      id: v42.00-049
      author: jeff303
      comment: >-
        Added 0.42.0 - modify type of report_dashboard.description from text
        to ${text.type} on mysql,mariadb
      changes:
        - modifyDataType:
            tableName: report_dashboard
            columnName: description
            newDataType: ${text.type}
      preConditions:
        - onFail: MARK_RAN
        - dbms:
            type: mysql,mariadb

  - changeSet:
      id: v42.00-050
      author: jeff303
      comment: >-
        Added 0.42.0 - modify type of report_dashboard.embedding_params from
        text to ${text.type} on mysql,mariadb
      changes:
        - modifyDataType:
            tableName: report_dashboard
            columnName: embedding_params
            newDataType: ${text.type}
      preConditions:
        - onFail: MARK_RAN
        - dbms:
            type: mysql,mariadb

  - changeSet:
      id: v42.00-051
      author: jeff303
      comment: >-
        Added 0.42.0 - modify type of report_dashboard.parameters from text to
        ${text.type} on mysql,mariadb
      changes:
        - modifyDataType:
            tableName: report_dashboard
            columnName: parameters
            newDataType: ${text.type}
      preConditions:
        - onFail: MARK_RAN
        - dbms:
            type: mysql,mariadb

  - changeSet:
      id: v42.00-052
      author: jeff303
      comment: >-
        Added 0.42.0 - modify type of report_dashboard.points_of_interest from
        text to ${text.type} on mysql,mariadb
      changes:
        - modifyDataType:
            tableName: report_dashboard
            columnName: points_of_interest
            newDataType: ${text.type}
      preConditions:
        - onFail: MARK_RAN
        - dbms:
            type: mysql,mariadb

  - changeSet:
      id: v42.00-053
      author: jeff303
      comment: >-
        Added 0.42.0 - modify type of report_dashboardcard.parameter_mappings
        from text to ${text.type} on mysql,mariadb
      changes:
        - modifyDataType:
            tableName: report_dashboardcard
            columnName: parameter_mappings
            newDataType: ${text.type}
      preConditions:
        - onFail: MARK_RAN
        - dbms:
            type: mysql,mariadb

  - changeSet:
      id: v42.00-054
      author: jeff303
      comment: >-
        Added 0.42.0 - modify type of report_dashboardcard.visualization_settings
        from text to ${text.type} on mysql,mariadb
      changes:
        - modifyDataType:
            tableName: report_dashboardcard
            columnName: visualization_settings
            newDataType: ${text.type}
      preConditions:
        - onFail: MARK_RAN
        - dbms:
            type: mysql,mariadb

  - changeSet:
      id: v42.00-055
      author: jeff303
      comment: >-
        Added 0.42.0 - modify type of revision.message from text to ${text.type}
        on mysql,mariadb
      changes:
        - modifyDataType:
            tableName: revision
            columnName: message
            newDataType: ${text.type}
      preConditions:
        - onFail: MARK_RAN
        - dbms:
            type: mysql,mariadb

  - changeSet:    # this one is run unconditionally so unify the type to ${text.type} across ALL dbs
      id: v42.00-056 # this differentiation was first done under changeSet 10 above
      author: jeff303
      comment: >-
        Added 0.42.0 - modify type of revision.object from text to ${text.type}
      changes:
        - modifyDataType:
            tableName: revision
            columnName: object
            newDataType: ${text.type}

  - changeSet:
      id: v42.00-057
      author: jeff303
      comment: >-
        Added 0.42.0 - modify type of segment.caveats from text to ${text.type}
        on mysql,mariadb
      changes:
        - modifyDataType:
            tableName: segment
            columnName: caveats
            newDataType: ${text.type}
      preConditions:
        - onFail: MARK_RAN
        - dbms:
            type: mysql,mariadb

  - changeSet:
      id: v42.00-058
      author: jeff303
      comment: >-
        Added 0.42.0 - modify type of segment.definition from text to ${text.type}
        on mysql,mariadb
      changes:
        - modifyDataType:
            tableName: segment
            columnName: definition
            newDataType: ${text.type}
      preConditions:
        - onFail: MARK_RAN
        - dbms:
            type: mysql,mariadb

  - changeSet:
      id: v42.00-059
      author: jeff303
      comment: >-
        Added 0.42.0 - modify type of segment.description from text to ${text.type}
        on mysql,mariadb
      changes:
        - modifyDataType:
            tableName: segment
            columnName: description
            newDataType: ${text.type}
      preConditions:
        - onFail: MARK_RAN
        - dbms:
            type: mysql,mariadb

  - changeSet:
      id: v42.00-060
      author: jeff303
      comment: >-
        Added 0.42.0 - modify type of segment.points_of_interest from text to
        ${text.type} on mysql,mariadb
      changes:
        - modifyDataType:
            tableName: segment
            columnName: points_of_interest
            newDataType: ${text.type}
      preConditions:
        - onFail: MARK_RAN
        - dbms:
            type: mysql,mariadb

  - changeSet:
      id: v42.00-061
      author: jeff303
      comment: >-
        Added 0.42.0 - modify type of setting.value from text to ${text.type}
        on mysql,mariadb
      changes:
        - modifyDataType:
            tableName: setting
            columnName: value
            newDataType: ${text.type}
      preConditions:
        - onFail: MARK_RAN
        - dbms:
            type: mysql,mariadb

  - changeSet:
      id: v42.00-062
      author: jeff303
      comment: >-
        Added 0.42.0 - modify type of task_history.task_details from text to
        ${text.type} on mysql,mariadb
      changes:
        - modifyDataType:
            tableName: task_history
            columnName: task_details
            newDataType: ${text.type}
      preConditions:
        - onFail: MARK_RAN
        - dbms:
            type: mysql,mariadb

  - changeSet:
      id: v42.00-063
      author: jeff303
      comment: >-
        Added 0.42.0 - modify type of view_log.metadata from text to ${text.type}
        on mysql,mariadb
      changes:
        - modifyDataType:
            tableName: view_log
            columnName: metadata
            newDataType: ${text.type}
      preConditions:
        - onFail: MARK_RAN
        - dbms:
            type: mysql,mariadb

  - changeSet:
      id: v42.00-064
      author: jeff303
      comment: "Added 0.42.0 - fix type of query_cache.results on upgrade (in case changeSet 97 was run before #16095)"
      preConditions:
        - onFail: MARK_RAN
        - dbms:
            type: mysql,mariadb
      changes:
        - modifyDataType:
            tableName: query_cache
            columnName: results
            newDataType: longblob

  - changeSet:
      id: v42.00-065
      author: dpsutton
      comment: >-
        Added 0.42.0 - Another modal dismissed state on user. Retaining the same suffix and boolean style to ease an
        eventual migration.
      changes:
        - addColumn:
            tableName: core_user
            columns:
              - column:
                  name: is_datasetnewb
                  type: boolean
                  remarks: "Boolean flag to indicate if the dataset info modal has been dismissed."
                  defaultValueBoolean: true
                  constraints:
                    nullable: false

  - changeSet:
      id: v42.00-066
      author: noahmoss
      comment: >-
        Added 0.42.0 - new columns for initial DB sync progress UX. Indicates whether a database has succesfully synced
        at least one time.
      changes:
        - addColumn:
            tableName: metabase_database
            columns:
              - column:
                  name: initial_sync_status
                  type: varchar(32)
                  remarks: "String indicating whether a database has completed its initial sync and is ready to use"
                  defaultValue: "complete"
                  constraints:
                    nullable: false

  - changeSet:
      id: v42.00-067
      author: noahmoss
      comment: >-
        Added 0.42.0 - new columns for initial DB sync progress UX. Indicates whether a table has succesfully synced
        at least one time.
      changes:
        - addColumn:
            tableName: metabase_table
            columns:
              - column:
                  name: initial_sync_status
                  type: varchar(32)
                  remarks: "String indicating whether a table has completed its initial sync and is ready to use"
                  defaultValue: "complete"
                  constraints:
                    nullable: false

  - changeSet:
      id: v42.00-068
      author: noahmoss
      comment: >-
        Added 0.42.0 - new columns for initial DB sync progress UX. Records the ID of the admin who added a database.
        May be null for the sample dataset, or for databases added prior to 0.42.0.
      changes:
        - addColumn:
            tableName: metabase_database
            columns:
              - column:
                  name: creator_id
                  type: int
                  remarks: "ID of the admin who added the database"
                  constraints:
                    nullable: true

  - changeSet:
      id: v42.00-069
      author: noahmoss
      comment: >-
        Added 0.42.0 - adds FK constraint for creator_id column, containing the ID of the admin who added a database.
      changes:
        - addForeignKeyConstraint:
            baseTableName: metabase_database
            baseColumnNames: creator_id
            referencedTableName: core_user
            referencedColumnNames: id
            constraintName: fk_database_creator_id
            onDelete: SET NULL

  - changeSet:
      id: v42.00-070
      author: camsaul
      comment: >-
        Added 0.42.0 - add Database.settings column to implement Database-local Settings
      # This migration was originally misnumbered, so now that it has a correct number it may get triggered a second
      # time. That's fine
      preConditions:
        - onFail: MARK_RAN
        - not:
            - columnExists:
                tableName: metabase_database
                columnName: settings
      changes:
        - addColumn:
            tableName: metabase_database
            columns:
              - column:
                  name: settings
                  type: ${text.type}
                  remarks: "Serialized JSON containing Database-local Settings for this Database"

  - changeSet:
      id: v42.00-071
      author: noahmoss
      comment: >-
        Added 0.42.0 - migrates the Sample Dataset to the name "Sample Database"
      changes:
        - sql:
            sql: UPDATE metabase_database SET name='Sample Database' WHERE is_sample=true

  - changeSet:
      id: v43.00-001
      author: jeff303
      comment: >-
        Added 0.43.0 - migrates any Database using the old bigquery driver to bigquery-cloud-sdk instead
      changes:
        - sql:
            sql: UPDATE metabase_database SET engine = 'bigquery-cloud-sdk' WHERE engine = 'bigquery'


  #
  # The next few migrations replace metabase.db.data-migrations/add-users-to-default-permissions-groups from 0.20.0
  #

  # Create the magic Permissions Groups if they don't already exist.

  # [add-users-to-default-permissions-groups 1 of 4]
  - changeSet:
      id: v43.00-002
      author: camsaul
      comment: >-
        Added 0.43.0. Create magic 'All Users' Permissions Group if it does not already exist.
      preConditions:
        - onFail: MARK_RAN
        - sqlCheck:
            expectedResult: 0
            sql: >-
              SELECT count(*) FROM permissions_group WHERE name = 'All Users';
      changes:
        - sql:
            sql: >-
              INSERT INTO permissions_group (name)
              VALUES
              ('All Users')

  # [add-users-to-default-permissions-groups 2 of 4]
  - changeSet:
      id: v43.00-003
      author: camsaul
      comment: >-
        Added 0.43.0. Create magic 'Administrators' Permissions Group if it does not already exist.
      preConditions:
        - onFail: MARK_RAN
        - sqlCheck:
            expectedResult: 0
            sql: >-
              SELECT count(*) FROM permissions_group WHERE name = 'Administrators';
      changes:
        - sql:
            sql: >-
              INSERT INTO permissions_group (name)
              VALUES
              ('Administrators')

  # Add existing Users to the magic Permissions Groups if needed.

  # [add-users-to-default-permissions-groups 3 of 4]
  - changeSet:
      id: v43.00-004
      author: camsaul
      comment: >-
        Added 0.43.0. Add existing Users to 'All Users' magic Permissions Group if needed.
      changes:
        - sql:
            sql: >-
              INSERT INTO permissions_group_membership (user_id, group_id)
              SELECT
                u.id AS user_id,
                all_users_group.id AS group_id
                FROM core_user u
                LEFT JOIN (
                  SELECT *
                  FROM permissions_group
                  WHERE name = 'All Users'
                ) all_users_group
                  ON true
                LEFT JOIN permissions_group_membership pgm
                       ON u.id = pgm.user_id
                      AND all_users_group.id = pgm.group_id
                WHERE pgm.id IS NULL;

  # [add-users-to-default-permissions-groups 4 of 4]
  - changeSet:
      id: v43.00-005
      author: camsaul
      comment: >-
        Added 0.43.0. Add existing Users with 'is_superuser' flag to 'Administrators' magic Permissions Group if needed.
      changes:
        - sql:
            sql: >-
              INSERT INTO permissions_group_membership (user_id, group_id)
              SELECT
                u.id AS user_id,
                admin_group.id AS group_id
                FROM core_user u
                LEFT JOIN (
                  SELECT *
                  FROM permissions_group
                  WHERE name = 'Administrators'
                ) admin_group
                  ON true
                LEFT JOIN permissions_group_membership pgm
                       ON u.id = pgm.user_id
                      AND admin_group.id = pgm.group_id
                WHERE u.is_superuser = true
                  AND pgm.id IS NULL;

  #
  # This migration replaces metabase.db.data-migrations/add-admin-group-root-entry, added 0.20.0
  #
  # Create root permissions entry for admin magic Permissions Group. Admin Group has a single entry that lets it
  # access to everything
  - changeSet:
      id: v43.00-006
      author: camsaul
      comment: >-
        Added 0.43.0. Create root '/' permissions entry for the 'Administrators' magic Permissions Group if needed.
      changes:
        - sql:
            sql: >-
              INSERT INTO permissions (group_id, object)
              SELECT
                admin_group.id AS group_id,
                '/' AS object
              FROM (
                SELECT id
                FROM permissions_group
                WHERE name = 'Administrators'
              ) admin_group
              LEFT JOIN permissions p
                     ON admin_group.id = p.group_id
                    AND p.object = '/'
              WHERE p.object IS NULL;

  #
  # The following migration replaces metabase.db.data-migrations/add-databases-to-magic-permissions-groups, added 0.20.0
  #

  # Add permissions entries for 'All Users' for all Databases created BEFORE we created the 'All Users' Permissions
  # Group. This replaces the old 'add-databases-to-magic-permissions-groups' Clojure-land data migration. Only run
  # this migration if that one hasn't been run yet.
  - changeSet:
      id: v43.00-007
      author: camsaul
      comment: >-
        Added 0.43.0. Grant permissions for existing Databases to 'All Users' permissions group.
      preConditions:
        - onFail: MARK_RAN
        - sqlCheck:
            expectedResult: 0
            sql: >-
              SELECT count(*)
              FROM data_migrations
              WHERE id = 'add-databases-to-magic-permissions-groups';
      changes:
        - sql:
            sql: >-
              INSERT INTO permissions (object, group_id)
              SELECT db.object, all_users.id AS group_id
              FROM (
                SELECT concat('/db/', id, '/') AS object
                FROM metabase_database
              ) db
              LEFT JOIN (
                SELECT id
                FROM permissions_group
                WHERE name = 'All Users'
              ) all_users
                ON true
              LEFT JOIN permissions p
                     ON p.group_id = all_users.id
                    AND db.object = p.object
              WHERE p.object IS NULL;

  #
  # The following migration replaces metabase.db.migrations/copy-site-url-setting-and-remove-trailing-slashes, added 0.23.0
  #
  # Copy the value of the old setting `-site-url` to the new `site-url` if applicable. (`site-url` used to be stored
  # internally as `-site-url`; this was confusing, see #4188 for details.) Make sure `site-url` has no trailing slashes
  # originally fixed in #4123.
  - changeSet:
      id: v43.00-008
      author: camsaul
      comment: >-
        Added 0.43.0. Migrate legacy '-site-url' Setting to 'site-url'. Trim trailing slashes.
      preConditions:
        - onFail: MARK_RAN
        - or:
            - and:
                - dbms:
                    type: postgresql,h2
                - sqlCheck:
                    expectedResult: 0
                    sql: SELECT count(*) FROM setting WHERE key = 'site-url';
            - and:
                - dbms:
                    type: mysql,mariadb
                - sqlCheck:
                    expectedResult: 0
                    sql: SELECT count(*) FROM setting WHERE `key` = 'site-url';
      changes:
        - sql:
            dbms: h2,postgresql
            sql: >-
              INSERT INTO setting (key, value)
              SELECT
                'site-url' AS key,
                regexp_replace(value, '/$', '') AS value
              FROM setting
              WHERE key = '-site-url';
        - sql:
            dbms: mysql,mariadb
            # MySQL 5.7 doesn't support regexp_replace :(
            # 'key' has to be quoted in MySQL
            sql: >-
              INSERT INTO setting (`key`, value)
              SELECT
                'site-url' AS `key`,
                CASE
                  WHEN value LIKE '%/'
                    THEN substring(value, 1, length(value) - 1)
                  ELSE
                    value
                  END
                AS value
              FROM setting
              WHERE `key` = '-site-url';

  #
  # The following migration replaces metabase.db.migrations/ensure-protocol-specified-in-site-url, added in 0.25.1
  #
  # There's a window on in the 0.23.0 and 0.23.1 releases that the site-url could be persisted without a protocol
  # specified. Other areas of the application expect that site-url will always include http/https. This migration
  # ensures that if we have a site-url stored it has the current defaulting logic applied to it
  - changeSet:
      id: v43.00-009
      author: camsaul
      comment: >-
        Added 0.43.0. Make sure 'site-url' Setting includes protocol.
      changes:
        - sql:
            dbms: h2,postgresql
            sql: >-
              UPDATE setting
              SET value = concat('http://', value)
              WHERE key = 'site-url'
                AND value NOT LIKE 'http%';
        - sql:
            dbms: mysql,mariadb
            sql: >-
              UPDATE setting
              SET value = concat('http://', value)
              WHERE `key` = 'site-url'
                AND value NOT LIKE 'http%';

  #
  # The following migrations replace metabase.db.migrations/migrate-humanization-setting, added in 0.28.0
  #
  # Prior to version 0.28.0 humanization was configured using the boolean setting `enable-advanced-humanization`.
  # `true` meant "use advanced humanization", while `false` meant "use simple humanization". In 0.28.0, this Setting
  # was replaced by the `humanization-strategy` Setting, which (at the time of this writing) allows for a choice
  # between three options: advanced, simple, or none. Migrate any values of the old Setting, if set, to the new one.

  # [migrate-humanization-setting part 1 of 2]
  - changeSet:
      id: v43.00-010
      author: camsaul
      comment: >-
        Added 0.43.0. Migrates value of legacy enable-advanced-humanization Setting to humanization-strategy Setting added in 0.28.0.
      preConditions:
        - onFail: MARK_RAN
        - or:
            - and:
                - dbms:
                    type: postgresql,h2
                - sqlCheck:
                    expectedResult: 0
                    sql: SELECT count(*) FROM setting WHERE key = 'humanization-strategy';
            - and:
                - dbms:
                    type: mysql,mariadb
                - sqlCheck:
                    expectedResult: 0
                    sql: SELECT count(*) FROM setting WHERE `key` = 'humanization-strategy';
      changes:
        - sql:
            dbms: h2,postgresql
            sql: >-
              INSERT INTO setting (key, value)
              SELECT
                'humanization-strategy'                                      AS key,
                (CASE WHEN value = 'true' THEN 'advanced' ELSE 'simple' END) AS value
              FROM setting
              WHERE key = 'enable-advanced-humanization';
        # key has to be quoted in MySQL/MariaDB
        - sql:
            dbms: mysql,mariadb
            sql: >-
              INSERT INTO setting (`key`, value)
              SELECT
                'humanization-strategy'                                      AS `key`,
                (CASE WHEN value = 'true' THEN 'advanced' ELSE 'simple' END) AS value
              FROM setting
              WHERE `key` = 'enable-advanced-humanization';

  # [migrate-humanization-setting part 2 of 2]
  - changeSet:
      id: v43.00-011
      author: camsaul
      comment: >-
        Added 0.43.0. Remove legacy enable-advanced-humanization Setting.
      changes:
        - sql:
            dbms: h2,postgresql
            sql: >-
              DELETE FROM setting WHERE key = 'enable-advanced-humanization';
        # key has to be quoted in MySQL/MariaDB
        - sql:
            dbms: mysql,mariadb
            sql: >-
              DELETE FROM setting WHERE `key` = 'enable-advanced-humanization';

  #
  # The following migration replaces metabase.db.migrations/mark-category-fields-as-list, added in 0.29.0
  #
  # Starting in version 0.29.0 we switched the way we decide which Fields should get FieldValues. Prior to 29, Fields
  # would be marked as special type Category if they should have FieldValues. In 29+, the Category special type no
  # longer has any meaning as far as the backend is concerned. Instead, we use the new `has_field_values` column to
  # keep track of these things. Fields whose value for `has_field_values` is `list` is the equiavalent of the old
  # meaning of the Category special type.
  #
  # Note that in 0.39.0 special type was renamed to semantic type
  - changeSet:
      id: v43.00-012
      author: camsaul
      comment: >-
        Added 0.43.0. Set Field.has_field_values to 'list' if semantic_type derives from :type/Category.
      preConditions:
        - onFail: MARK_RAN
        - sqlCheck:
            expectedResult: 0
            sql: >-
              SELECT count(*)
              FROM data_migrations
              WHERE id = 'mark-category-fields-as-list';
      changes:
        - sql:
            # This is a snapshot of all the descendants of `:type/Category` at the time this migration was written. We
            # don't need to worry about new types being added in the future, since the purpose of this migration is
            # only to update old columns.
            sql: >-
              UPDATE metabase_field
              SET has_field_values = 'list'
              WHERE has_field_values IS NULL
                AND active = true
                AND semantic_type IN (
                  'type/Category',
                  'type/City',
                  'type/Company',
                  'type/Country',
                  'type/Name',
                  'type/Product',
                  'type/Source',
                  'type/State',
                  'type/Subscription',
                  'type/Title'
                );

  #
  # The following migrations replace metabase.db.migrations/add-migrated-collections, added in 0.30.0
  #
  # In 0.30 dashboards and pulses will be saved in collections rather than on separate list pages. Additionally, there
  # will no longer be any notion of saved questions existing outside of a collection (i.e. in the weird "Everything
  # Else" area where they can currently be saved).
  #
  # Consequently we'll need to move existing dashboards, pulses, and questions-not-in-a-collection to a new location
  # when users upgrade their instance to 0.30 from a previous version.
  #
  # The user feedback we've received points to a UX that would do the following:
  #
  # 1. Set permissions to the Root Collection to readwrite perms access for *all* Groups.
  #
  # 2. Create three new collections within the root collection: "Migrated dashboards," "Migrated pulses," and "Migrated
  #    questions."
  #
  # 3. The permissions settings for these new collections should be set to No Access for all user groups except
  #    Administrators.
  #
  # 4. Existing Dashboards, Pulses, and Questions from the "Everything Else" area should now be present within these
  #    new collections.

  # [add-migrated-collections part 1 of 7] Create 'Migrated Dashboards' Collection if needed
  - changeSet:
      id: v43.00-014
      author: camsaul
      comment: >-
        Added 0.43.0. Add 'Migrated Dashboards' Collection if needed and there are any Dashboards not in a Collection.
      preConditions:
        - onFail: MARK_RAN
        - and:
            - sqlCheck:
                expectedResult: 0
                sql: >-
                  SELECT count(*)
                  FROM data_migrations
                  WHERE id = 'add-migrated-collections';
            - sqlCheck:
                expectedResult: 0
                sql: >-
                  SELECT count(*)
                  FROM collection
                  WHERE name = 'Migrated Dashboards';
            - not:
                - sqlCheck:
                    expectedResult: 0
                    sql: >-
                      SELECT count(*)
                      FROM report_dashboard
                      WHERE collection_id IS NULL;
      changes:
        - sql:
            # #509ee3 is the MB brand color
            sql: >-
              INSERT INTO collection (name, color, slug)
              VALUES
              ('Migrated Dashboards', '#509ee3', 'migrated_dashboards');

  # [add-migrated-collections part 2 of 7] Create 'Migrated Pulses' Collection if needed
  - changeSet:
      id: v43.00-015
      author: camsaul
      comment: >-
        Added 0.43.0. Add 'Migrated Pulses' Collection if needed and there are any Pulses not in a Collection.
      preConditions:
        - onFail: MARK_RAN
        - and:
            - sqlCheck:
                expectedResult: 0
                sql: >-
                  SELECT count(*)
                  FROM data_migrations
                  WHERE id = 'add-migrated-collections';
            - sqlCheck:
                expectedResult: 0
                sql: >-
                  SELECT count(*)
                  FROM collection
                  WHERE name = 'Migrated Pulses';
            - not:
                - sqlCheck:
                    expectedResult: 0
                    sql: >-
                      SELECT count(*)
                      FROM pulse
                      WHERE collection_id IS NULL;
      changes:
        - sql:
            # #509ee3 is the MB brand color
            sql: >-
              INSERT INTO collection (name, color, slug)
              VALUES
              ('Migrated Pulses', '#509ee3', 'migrated_pulses');

  # [add-migrated-collections part 3 of 7] Create 'Migrated Questions' Collection if needed
  - changeSet:
      id: v43.00-016
      author: camsaul
      comment: >-
        Added 0.43.0. Add 'Migrated Questions' Collection if needed and there are any Cards not in a Collection.
      preConditions:
        - onFail: MARK_RAN
        - and:
            - sqlCheck:
                expectedResult: 0
                sql: >-
                  SELECT count(*)
                  FROM data_migrations
                  WHERE id = 'add-migrated-collections';
            - sqlCheck:
                expectedResult: 0
                sql: >-
                  SELECT count(*)
                  FROM collection
                  WHERE name = 'Migrated Questions';
            - not:
                - sqlCheck:
                    expectedResult: 0
                    sql: >-
                      SELECT count(*)
                      FROM report_card
                      WHERE collection_id IS NULL;
      changes:
        - sql:
            # #509ee3 is the MB brand color
            sql: >-
              INSERT INTO collection (name, color, slug)
              VALUES
              ('Migrated Questions', '#509ee3', 'migrated_questions');

  # [add-migrated-collections part 4 of 7] Move Dashboards not in a Collection to 'Migrated Dashboards'
  - changeSet:
      id: v43.00-017
      author: camsaul
      comment: >-
        Added 0.43.0. Move Dashboards not in a Collection to 'Migrated Dashboards'.
      preConditions:
        - onFail: MARK_RAN
        - sqlCheck:
            expectedResult: 0
            sql: >-
              SELECT count(*)
              FROM data_migrations
              WHERE id = 'add-migrated-collections';
      changes:
        - sql:
            sql: >-
              UPDATE report_dashboard
              SET collection_id = (SELECT id FROM collection WHERE name = 'Migrated Dashboards')
              WHERE collection_id IS NULL;


  # [add-migrated-collections part 5 of 7] Move Pulses not in a Collection to 'Migrated Pulses'
  - changeSet:
      id: v43.00-018
      author: camsaul
      comment: >-
        Added 0.43.0. Move Pulses not in a Collection to 'Migrated Pulses'.
      preConditions:
        - onFail: MARK_RAN
        - sqlCheck:
            expectedResult: 0
            sql: >-
              SELECT count(*)
              FROM data_migrations
              WHERE id = 'add-migrated-collections';
      changes:
        - sql:
            sql: >-
              UPDATE pulse
              SET collection_id = (SELECT id FROM collection WHERE name = 'Migrated Pulses')
              WHERE collection_id IS NULL;

  # [add-migrated-collections part 6 of 7] Move Cards not in a Collection to 'Migrated Questions'
  - changeSet:
      id: v43.00-019
      author: camsaul
      comment: >-
        Added 0.43.0. Move Cards not in a Collection to 'Migrated Questions'.
      preConditions:
        - onFail: MARK_RAN
        - sqlCheck:
            expectedResult: 0
            sql: >-
              SELECT count(*)
              FROM data_migrations
              WHERE id = 'add-migrated-collections';
      changes:
        - sql:
            sql: >-
              UPDATE report_card
              SET collection_id = (SELECT id FROM collection WHERE name = 'Migrated Questions')
              WHERE collection_id IS NULL;

  # [add-migrated-collections part 7 of 7] Grant All Users readwrite perms for the Root Collection.
  - changeSet:
      id: v43.00-020
      author: camsaul
      comment: >-
        Added 0.43.0. Grant the 'All Users' Permissions Group readwrite perms for the Root Collection.
      preConditions:
        - onFail: MARK_RAN
        - and:
            - sqlCheck:
                expectedResult: 0
                sql: >-
                  SELECT count(*)
                  FROM data_migrations
                  WHERE id = 'add-migrated-collections';
      changes:
        - sql:
            sql: >-
              INSERT INTO permissions (group_id, object)
              SELECT
                all_users_group.id AS group_id,
                '/collection/root/' AS object
              FROM (
                SELECT id
                FROM permissions_group
                WHERE name = 'All Users'
              ) all_users_group
              LEFT JOIN permissions p
                     ON all_users_group.id = p.group_id
                    AND p.object = '/collection/root/'
              WHERE p.object IS NULL;

  - changeSet:
      id: v43.00-021
      author: adam-james
      comment: Added 0.43.0 - Timeline table for Events
      changes:
        - createTable:
            tableName: timeline
            remarks: Timeline table to organize events
            columns:
              - column:
                  name: id
                  type: int
                  autoIncrement: true
                  constraints:
                    nullable: false
                    primaryKey: true
              - column:
                  remarks: Name of the timeline
                  name: name
                  type: varchar(255)
                  constraints:
                    nullable: false
              - column:
                  remarks: Optional description of the timeline
                  name: description
                  type: varchar(255)
                  constraints:
                    nullable: true
              - column:
                  name: icon
                  type: varchar(128)
                  constraints:
                    nullable: true
                  remarks: the icon to use when displaying the event
              - column:
                  remarks: ID of the collection containing the timeline
                  name: collection_id
                  type: int
                  constraints:
                    nullable: true
                    references: collection(id)
                    foreignKeyName: fk_timeline_collection_id
                    deleteCascade: true
              - column:
                  remarks: Whether or not the timeline has been archived
                  name: archived
                  type: boolean
                  defaultValueBoolean: false
                  constraints:
                    nullable: false
              - column:
                  remarks: ID of the user who created the timeline
                  name: creator_id
                  type: int
                  constraints:
                    nullable: false
                    references: core_user(id)
                    foreignKeyName: fk_timeline_creator_id
                    deleteCascade: true
              - column:
                  remarks: The timestamp of when the timeline was created
                  name: created_at
                  type: ${timestamp_type}
                  defaultValueComputed: current_timestamp
                  constraints:
                    nullable: false
              - column:
                  remarks: The timestamp of when the timeline was updated
                  name: updated_at
                  type: ${timestamp_type}
                  defaultValueComputed: current_timestamp
                  constraints:
                    nullable: false

  - changeSet:
      id: v43.00-022
      author: adam-james
      comment: Added 0.43.0 - Events table
      changes:
        - createTable:
            tableName: timeline_event
            remarks: Events table
            columns:
              - column:
                  name: id
                  type: int
                  autoIncrement: true
                  constraints:
                    nullable: false
                    primaryKey: true
              - column:
                  remarks: ID of the timeline containing the event
                  name: timeline_id
                  type: int
                  constraints:
                    nullable: false
                    references: timeline(id)
                    foreignKeyName: fk_events_timeline_id
                    deleteCascade: true
              - column:
                  remarks: Name of the event
                  name: name
                  type: varchar(255)
                  constraints:
                    nullable: false
              - column:
                  remarks: Optional markdown description of the event
                  name: description
                  type: varchar(255)
                  constraints:
                    nullable: true
              - column:
                  name: timestamp
                  type: ${timestamp_type}
                  constraints:
                    nullable: false
                  remarks: When the event happened
              - column:
                  name: time_matters
                  type: boolean
                  constraints:
                    nullable: false
                  remarks: >-
                     Indicate whether the time component matters or if the timestamp should just serve to indicate the
                     day of the event without any time associated to it.
              - column:
                  name: timezone
                  constraints:
                    nullable: false
                  type: varchar(255)
                  remarks: Timezone to display the underlying UTC timestamp in for the client
              - column:
                  name: icon
                  type: varchar(128)
                  constraints:
                    nullable: true
                  remarks: the icon to use when displaying the event
              - column:
                  remarks: Whether or not the event has been archived
                  name: archived
                  type: boolean
                  defaultValueBoolean: false
                  constraints:
                    nullable: false
              - column:
                  remarks: ID of the user who created the event
                  name: creator_id
                  type: int
                  constraints:
                    nullable: false
                    references: core_user(id)
                    foreignKeyName: fk_event_creator_id
                    deleteCascade: true
              - column:
                  remarks: The timestamp of when the event was created
                  name: created_at
                  type: ${timestamp_type}
                  defaultValueComputed: current_timestamp
                  constraints:
                    nullable: false
              - column:
                  remarks: The timestamp of when the event was modified
                  name: updated_at
                  type: ${timestamp_type}
                  defaultValueComputed: current_timestamp
                  constraints:
                    nullable: false

  - changeSet:
      id: v43.00-023
      author: dpsutton
      comment: Added 0.43.0 - Index on timeline collection_id
      changes:
        - createIndex:
            tableName: timeline
            indexName: idx_timeline_collection_id
            columns:
              - column:
                  name: collection_id

  - changeSet:
      id: v43.00-024
      author: dpsutton
      comment: Added 0.43.0 - Index on timeline_event timeline_id
      changes:
        - createIndex:
            tableName: timeline_event
            indexName: idx_timeline_event_timeline_id
            columns:
              - column:
                  name: timeline_id

  - changeSet:
      id: v43.00-025
      author: dpsutton
      comment: Added 0.43.0 - Index on timeline timestamp
      changes:
        - createIndex:
            tableName: timeline_event
            indexName: idx_timeline_event_timeline_id_timestamp
            columns:
              - column:
                  name: timeline_id
              - column:
                  name: timestamp

  - changeSet:
      id: v43.00-026
      author: noahmoss
      comment: >-
        Added 0.43.0 - adds User.settings column to implement User-local Settings
      changes:
        - addColumn:
            tableName: core_user
            columns:
              - column:
                  name: settings
                  type: ${text.type}
                  remarks: "Serialized JSON containing User-local Settings for this User"

  - changeSet:
      id: v43.00-027
      author: camsaul
      comment: Added 0.43.0. Drop NOT NULL constraint for core_user.password
      changes:
        - dropNotNullConstraint:
            tableName: core_user
            columnName: password
            columnDataType: varchar(254)

  - changeSet:
      id: v43.00-028
      author: camsaul
      comment: Added 0.43.0. Drop NOT NULL constraint for core_user.password_salt
      changes:
        - dropNotNullConstraint:
            tableName: core_user
            columnName: password_salt
            columnDataType: varchar(254)

  #
  # The following migration replaces metabase.db.data-migrations/clear-ldap-user-local-passwords, added 0.30.0
  #
  # Before 0.30.0, we were storing the LDAP user's password in the core_user table (though it wasn't used). This
  # migration clears those passwords out, disabling password-based login.
  - changeSet:
      id: v43.00-029
      author: camsaul
      comment: Added 0.43.0. Clear local password for Users using LDAP auth.
      changes:
        - sql:
            sql: >-
              UPDATE core_user
              SET
                password = NULL,
                password_salt = NULL
              WHERE ldap_auth IS TRUE;

  - changeSet:
      id: v43.00-030
      author: dpsutton
      comment: Added 0.43.0 - Dashboard bookmarks table
      changes:
        - createTable:
            tableName: dashboard_bookmark
            remarks: Table holding bookmarks on dashboards
            columns:
              - column:
                  name: id
                  type: int
                  autoIncrement: true
                  constraints:
                    primaryKey: true
                    nullable: false
              - column:
                  name: user_id
                  type: int
                  remarks: 'ID of the User who bookmarked the Dashboard'
                  constraints:
                    nullable: false
                    references: core_user(id)
                    foreignKeyName: fk_dashboard_bookmark_user_id
                    deleteCascade: true
              - column:
                  name: dashboard_id
                  type: int
                  remarks: 'ID of the Dashboard bookmarked by the user'
                  constraints:
                    nullable: false
                    references: report_dashboard(id)
                    foreignKeyName: fk_dashboard_bookmark_dashboard_id
                    deleteCascade: true
              - column:
                  remarks: The timestamp of when the bookmark was created
                  name: created_at
                  type: ${timestamp_type}
                  defaultValueComputed: current_timestamp
                  constraints:
                    nullable: false
  - changeSet:
      id: v43.00-031
      author: dpsutton
      comment: Added 0.43.0 - Dashboard bookmarks table unique constraint
      changes:
        - addUniqueConstraint:
            tableName: dashboard_bookmark
            columnNames: user_id, dashboard_id
            constraintName: unique_dashboard_bookmark_user_id_dashboard_id
  - changeSet:
      id: v43.00-032
      author: dpsutton
      comment: Added 0.43.0 - Dashboard bookmarks table index on user_id
      changes:
        - createIndex:
            tableName: dashboard_bookmark
            columns:
              - column:
                  name: user_id
            indexName: idx_dashboard_bookmark_user_id
  - changeSet:
      id: v43.00-033
      author: dpsutton
      comment: Added 0.43.0 - Dashboard bookmarks table index on dashboard_id
      changes:
        - createIndex:
            tableName: dashboard_bookmark
            columns:
              - column:
                  name: dashboard_id
            indexName: idx_dashboard_bookmark_dashboard_id

  - changeSet:
      id: v43.00-034
      author: dpsutton
      comment: Added 0.43.0 - Card bookmarks table
      changes:
        - createTable:
            tableName: card_bookmark
            remarks: Table holding bookmarks on cards
            columns:
              - column:
                  name: id
                  type: int
                  autoIncrement: true
                  constraints:
                    primaryKey: true
                    nullable: false
              - column:
                  name: user_id
                  type: int
                  remarks: 'ID of the User who bookmarked the Card'
                  constraints:
                    nullable: false
                    references: core_user(id)
                    foreignKeyName: fk_card_bookmark_user_id
                    deleteCascade: true
              - column:
                  name: card_id
                  type: int
                  remarks: 'ID of the Card bookmarked by the user'
                  constraints:
                    nullable: false
                    references: report_card(id)
                    foreignKeyName: fk_card_bookmark_dashboard_id
                    deleteCascade: true
              - column:
                  remarks: The timestamp of when the bookmark was created
                  name: created_at
                  type: ${timestamp_type}
                  defaultValueComputed: current_timestamp
                  constraints:
                    nullable: false
  - changeSet:
      id: v43.00-035
      author: dpsutton
      comment: Added 0.43.0 - Card bookmarks table unique constraint
      changes:
        - addUniqueConstraint:
            tableName: card_bookmark
            columnNames: user_id, card_id
            constraintName: unique_card_bookmark_user_id_card_id
  - changeSet:
      id: v43.00-036
      author: dpsutton
      comment: Added 0.43.0 - Card bookmarks table index on user_id
      changes:
        - createIndex:
            tableName: card_bookmark
            columns:
              - column:
                  name: user_id
            indexName: idx_card_bookmark_user_id
  - changeSet:
      id: v43.00-037
      author: dpsutton
      comment: Added 0.43.0 - Card bookmarks table index on card_id
      changes:
        - createIndex:
            tableName: card_bookmark
            columns:
              - column:
                  name: card_id
            indexName: idx_card_bookmark_card_id

  - changeSet:
      id: v43.00-038
      author: dpsutton
      comment: Added 0.43.0 - Collection bookmarks table
      changes:
        - createTable:
            tableName: collection_bookmark
            remarks: Table holding bookmarks on collections
            columns:
              - column:
                  name: id
                  type: int
                  autoIncrement: true
                  constraints:
                    primaryKey: true
                    nullable: false
              - column:
                  name: user_id
                  type: int
                  remarks: 'ID of the User who bookmarked the Collection'
                  constraints:
                    nullable: false
                    references: core_user(id)
                    foreignKeyName: fk_collection_bookmark_user_id
                    deleteCascade: true
              - column:
                  name: collection_id
                  type: int
                  remarks: 'ID of the Card bookmarked by the user'
                  constraints:
                    nullable: false
                    references: collection(id)
                    foreignKeyName: fk_collection_bookmark_collection_id
                    deleteCascade: true
              - column:
                  remarks: The timestamp of when the bookmark was created
                  name: created_at
                  type: ${timestamp_type}
                  defaultValueComputed: current_timestamp
                  constraints:
                    nullable: false
  - changeSet:
      id: v43.00-039
      author: dpsutton
      comment: Added 0.43.0 - Collection bookmarks table unique constraint
      changes:
        - addUniqueConstraint:
            tableName: collection_bookmark
            columnNames: user_id, collection_id
            constraintName: unique_collection_bookmark_user_id_collection_id
  - changeSet:
      id: v43.00-040
      author: dpsutton
      comment: Added 0.43.0 - Collection bookmarks table index on user_id
      changes:
        - createIndex:
            tableName: collection_bookmark
            columns:
              - column:
                  name: user_id
            indexName: idx_collection_bookmark_user_id
  - changeSet:
      id: v43.00-041
      author: dpsutton
      comment: Added 0.43.0 - Collection bookmarks table index on collection_id
      changes:
        - createIndex:
            tableName: collection_bookmark
            columns:
              - column:
                  name: collection_id
            indexName: idx_collection_bookmark_collection_id

  - changeSet:
      id: v43.00-042
      author: noahmoss
      comment: >-
        Added 0.43.0. Grant download permissions for existing Databases to 'All Users' permissions group
      changes:
        - sql:
            sql: >-
              INSERT INTO permissions (object, group_id)
              SELECT db.object, all_users.id AS group_id
              FROM (
                SELECT concat('/download/db/', id, '/') AS object
                FROM metabase_database
              ) db
              LEFT JOIN (
                SELECT id
                FROM permissions_group
                WHERE name = 'All Users'
              ) all_users
                ON true
              LEFT JOIN permissions p
                     ON p.group_id = all_users.id
                    AND db.object = p.object
              WHERE p.object IS NULL;

  - changeSet:
      id: v43.00-043
      author: howonlee
      comment: Added 0.43.0 - Nested field columns in fields
      changes:
        - addColumn:
            columns:
            - column:
                remarks: Nested field column paths, flattened
                name: nfc_path
                type: varchar(254)
                constraints:
                  nullable: true
            tableName: metabase_field

  - changeSet:
      id: v43.00-044
      author: noahmoss
      comment: Added 0.43.0 - Removes MetaBot permissions group
      changes:
        - sql:
            sql: DELETE FROM permissions_group WHERE name = 'MetaBot'

  - changeSet:
      id: v43.00-046
      author: qnkhuat
      comment: Added 0.43.0 - create General Permission Revision table
      changes:
        - createTable:
            tableName: general_permissions_revision
            remarks: 'Used to keep track of changes made to general permissions.'
            columns:
              - column:
                  name: id
                  type: int
                  autoIncrement: true
                  constraints:
                    primaryKey: true
                    nullable: false
              - column:
                  name: before
                  type: ${text.type}
                  remarks: 'Serialized JSON of the permission graph before the changes.'
                  constraints:
                    nullable: false
              - column:
                  name: after
                  type: ${text.type}
                  remarks: 'Serialized JSON of the changes in permission graph.'
                  constraints:
                    nullable: false
              - column:
                  name: user_id
                  type: int
                  remarks: 'The ID of the admin who made this set of changes.'
                  constraints:
                    nullable: false
                    referencedTableName: core_user
                    referencedColumnNames: id
                    foreignKeyName: fk_general_permissions_revision_user_id
              - column:
                  name: created_at
                  type: datetime
                  remarks: 'The timestamp of when these changes were made.'
                  constraints:
                    nullable: false
              - column:
                  name: remark
                  type: ${text.type}
                  remarks: 'Optional remarks explaining why these changes were made.'

  - changeSet:
      id: v43.00-047
      author: qnkhuat
      comment: Added 0.43.0. Grant the 'All Users' Group permissions to create/edit subscriptions and alerts
      changes:
        - sql:
            sql: >-
              INSERT INTO permissions (group_id, object)
              SELECT
                all_users_group.id AS group_id,
                '/general/subscription/' AS object
              FROM (
                SELECT id
                FROM permissions_group
                WHERE name = 'All Users'
              ) all_users_group
              LEFT JOIN permissions p
                ON all_users_group.id = p.group_id
                AND p.object = '/general/subscription/'
              WHERE p.object IS NULL;

  - changeSet:
      id: v43.00-049
      author: dpsutton
      comment: Added 0.43.0 - Unify datatype with query_execution.started_at so comparable (see 168).
      changes:
        - modifyDataType:
            tableName: view_log
            columnName: timestamp
            newDataType: ${timestamp_type}

  - changeSet:
        id: v43.00-050
        author: qnkhuat
        comment: Added 0.43.0. Add permissions_group_membership.is_group_manager
        changes:
          - addColumn:
              columns:
              - column:
                  remarks: Boolean flag to indicate whether user is a group's manager.
                  name: is_group_manager
                  type: boolean
                  constraints:
                    nullable: false
                  defaultValue: false
              tableName: permissions_group_membership

  - changeSet:
      id: v43.00-051
      author: adam-james
      comment: Added 0.43.0 - default boolean on timelines to indicate default timeline for a collection
      changes:
        - addColumn:
            columns:
            - column:
                remarks: Boolean value indicating if the timeline is the default one for the containing Collection
                name: default
                type: boolean
                defaultValue: false
                constraints:
                  nullable: false
            tableName: timeline

  - changeSet:
      id: v43.00-052
      author: snoe
      comment: Added 0.43.0 - bookmark ordering
      changes:
        - createTable:
            tableName: bookmark_ordering
            remarks: Table holding ordering information for various bookmark tables
            columns:
              - column:
                  name: id
                  type: int
                  autoIncrement: true
                  constraints:
                    primaryKey: true
                    nullable: false
              - column:
                  name: user_id
                  type: int
                  remarks: 'ID of the User who ordered bookmarks'
                  constraints:
                    nullable: false
                    references: core_user(id)
                    foreignKeyName: fk_bookmark_ordering_user_id
                    deleteCascade: true
              - column:
                  name: type
                  type: varchar(255)
                  remarks: 'type of the Bookmark'
                  constraints:
                    nullable: false
              - column:
                  name: item_id
                  type: int
                  remarks: 'id of the item being bookmarked (Card, Collection, Dashboard, ...) no FK, so may no longer exist'
                  constraints:
                    nullable: false
              - column:
                  name: ordering
                  type: int
                  remarks: 'order of bookmark for user'
                  constraints:
                    nullable: false
  - changeSet:
      id: v43.00-053
      author: snoe
      comment: Added 0.43.0 - bookmark ordering
      changes:
        - addUniqueConstraint:
            tableName: bookmark_ordering
            columnNames: user_id, type, item_id
            constraintName: unique_bookmark_user_id_type_item_id
  - changeSet:
      id: v43.00-054
      author: snoe
      comment: Added 0.43.0 - bookmark ordering
      changes:
        - addUniqueConstraint:
            tableName: bookmark_ordering
            columnNames: user_id, ordering
            constraintName: unique_bookmark_user_id_ordering
  - changeSet:
      id: v43.00-055
      author: snoe
      comment: Added 0.43.0 - bookmark ordering
      changes:
        - createIndex:
            tableName: bookmark_ordering
            columns:
              - column:
                  name: user_id
            indexName: idx_bookmark_ordering_user_id

  - changeSet:
      id: v43.00-056
      author: qnkhuat
      comment: >-
        Added 0.43.0 - Rename general permission revision table
        It's safe to rename this table without breaking downgrades compatibility because this table was also added in 0.43.0.
      changes:
        - renameTable:
            oldTableName: general_permissions_revision
            newTableName: application_permissions_revision

  - changeSet:
      id: v43.00-057
      author: qnkhuat
      comment: Added 0.43.0 - Rename general_permissions_revision_id_seq
      failOnError: false # mysql and h2 don't have this sequence
      preConditions:
        - onFail: MARK_RAN
        - dbms:
            type: postgresql
      changes:
        - sql:
            - sql: ALTER SEQUENCE general_permissions_revision_id_seq RENAME TO application_permissions_revision_id_seq;

  - changeSet:
      id: v43.00-058
      author: qnkhuat
      comment: Added 0.43.0 - Rename general permissios to application permissions
      changes:
        - sql:
            sql: >-
              UPDATE permissions
              SET object = REPLACE(object, '/general/', '/application/')
              WHERE object LIKE '/general/%';

  - changeSet:
      id: v43.00-059
      author: adam-james
      comment: Added 0.43.0 - disallow nil timeline icons
      changes:
        - addNotNullConstraint:
            columnDataType: varchar(128)
            tableName: timeline
            columnName: icon
            defaultNullValue: "star"
  - changeSet:
      id: v43.00-060
      author: adam-james
      comment: Added 0.43.0 - disallow nil timeline event icons
      changes:
        - addNotNullConstraint:
            columnDataType: varchar(128)
            tableName: timeline_event
            columnName: icon
            defaultNullValue: "star"

  - changeSet:
      id: v43.00-062
      author: snoe
      comment: Added 0.43.0 - Unify datatype with revision.timestamp for timezone info (see 17829).
      changes:
        - modifyDataType:
            tableName: revision
            columnName: timestamp
            newDataType: ${timestamp_type}

  - changeSet:
      id: v44.00-000
      author: dpsutton
      comment: Added 0.44.0 - Persisted Info for models
      changes:
        - createTable:
            tableName: persisted_info
            remarks: Table holding information about persisted models
            columns:
              - column:
                  name: id
                  type: int
                  autoIncrement: true
                  constraints:
                    primaryKey: true
                    nullable: false
              - column:
                  name: database_id
                  type: int
                  remarks: 'ID of the database associated to the persisted card'
                  constraints:
                    nullable: false
                    referencedTableName: metabase_database
                    referencedColumnNames: id
                    foreignKeyName: fk_persisted_info_database_id
                    deleteCascade: true
              - column:
                  name: card_id
                  type: int
                  remarks: 'ID of the Card model persisted'
                  constraints:
                    nullable: false
                    unique: true
                    referencedTableName: report_card
                    referencedColumnNames: id
                    foreignKeyName: fk_persisted_info_card_id
                    deleteCascade: true
              - column:
                  remarks: Slug of the card which will form the persisted table name
                  name: question_slug
                  type: ${text.type}
                  constraints:
                    nullable: false
              - column:
                  remarks: Name of the table persisted
                  name: table_name
                  type: ${text.type}
                  constraints:
                    nullable: false
              - column:
                  remarks: JSON object that captures the state of the table when we persisted
                  name: definition
                  type: ${text.type}
                  constraints:
                    nullable: true
              - column:
                  remarks: Hash of the query persisted
                  name: query_hash
                  type: ${text.type}
                  constraints:
                    nullable: true
              - column:
                  remarks: Indicating whether the persisted table is active and can be swapped
                  name: active
                  type: boolean
                  defaultValueBoolean: false
                  constraints:
                    nullable: false
              - column:
                  remarks: Persisted table state (creating, persisted, refreshing, deleted)
                  name: state
                  type: ${text.type}
                  constraints:
                    nullable: false
              - column:
                  remarks: The timestamp of when the most recent refresh was started
                  name: refresh_begin
                  type: ${timestamp_type}
                  constraints:
                    nullable: false
              - column:
                  remarks: The timestamp of when the most recent refresh ended
                  name: refresh_end
                  type: ${timestamp_type}
                  constraints:
                    nullable: true
              - column:
                  remarks: The timestamp of when the most recent state changed
                  name: state_change_at
                  type: ${timestamp_type}
                  constraints:
                    nullable: true
              - column:
                  remarks: Error message from persisting if applicable
                  name: error
                  type: ${text.type}
                  constraints:
                    nullable: true
              - column:
                  remarks: The timestamp of when the model was first persisted
                  name: created_at
                  type: ${timestamp_type}
                  defaultValueComputed: current_timestamp
                  constraints:
                    nullable: false
              - column:
                  name: creator_id
                  type: int
                  remarks: The person who persisted a model
                  constraints:
                    nullable: false
                    referencedTableName: core_user
                    referencedColumnNames: id
                    foreignKeyName: fk_persisted_info_ref_creator_id
                    deferrable: false
                    initiallyDeferred: false
  - changeSet:
      id: v44.00-001
      author: snoe
      comment: Added 0.44.0 - Remove not null constraint from persisted_info.creator_id
      changes:
        - dropNotNullConstraint:
            tableName: persisted_info
            columnName: creator_id
            columnDataType: int

  # v44.00-002 through -011 add entity_id columns to several internal entities.
  # These are fixed-width string fields populated with a random 21-character
  # NanoID value, and used by the serialization system to de-duplicate entities
  # in a portable way. See the serialization design doc in the design repo.
  - changeSet:
      id: v44.00-002
      author: braden
      comment: Added 0.44.0 - add entity_id column to all internal entities
      changes:
        - addColumn:
            columns:
            - column:
                remarks: Random NanoID tag for unique identity.
                name: entity_id
                type: char(21)
                constraints:
                  nullable: true
                  unique: true
            tableName: metric
  - changeSet:
      id: v44.00-003
      author: braden
      comment: Added 0.44.0 - add entity_id column to all internal entities
      changes:
        - addColumn:
            columns:
            - column:
                remarks: Random NanoID tag for unique identity.
                name: entity_id
                type: char(21)
                constraints:
                  nullable: true
                  unique: true
            tableName: segment
  - changeSet:
      id: v44.00-004
      author: braden
      comment: Added 0.44.0 - add entity_id column to all internal entities
      changes:
        - addColumn:
            columns:
            - column:
                remarks: Random NanoID tag for unique identity.
                name: entity_id
                type: char(21)
                constraints:
                  nullable: true
                  unique: true
            tableName: collection
  - changeSet:
      id: v44.00-005
      author: braden
      comment: Added 0.44.0 - add entity_id column to all internal entities
      changes:
        - addColumn:
            columns:
            - column:
                remarks: Random NanoID tag for unique identity.
                name: entity_id
                type: char(21)
                constraints:
                  nullable: true
                  unique: true
            tableName: report_dashboard
  - changeSet:
      id: v44.00-006
      author: braden
      comment: Added 0.44.0 - add entity_id column to all internal entities
      changes:
        - addColumn:
            columns:
            - column:
                remarks: Random NanoID tag for unique identity.
                name: entity_id
                type: char(21)
                constraints:
                  nullable: true
                  unique: true
            tableName: dimension
  - changeSet:
      id: v44.00-007
      author: braden
      comment: Added 0.44.0 - add entity_id column to all internal entities
      changes:
        - addColumn:
            columns:
            - column:
                remarks: Random NanoID tag for unique identity.
                name: entity_id
                type: char(21)
                constraints:
                  nullable: true
                  unique: true
            tableName: pulse
  - changeSet:
      id: v44.00-008
      author: braden
      comment: Added 0.44.0 - add entity_id column to all internal entities
      changes:
        - addColumn:
            columns:
            - column:
                remarks: Random NanoID tag for unique identity.
                name: entity_id
                type: char(21)
                constraints:
                  nullable: true
                  unique: true
            tableName: report_card
  - changeSet:
      id: v44.00-009
      author: braden
      comment: Added 0.44.0 - add entity_id column to all internal entities
      changes:
        - addColumn:
            columns:
            - column:
                remarks: Random NanoID tag for unique identity.
                name: entity_id
                type: char(21)
                constraints:
                  nullable: true
                  unique: true
            tableName: native_query_snippet
  - changeSet:
      id: v44.00-010
      author: braden
      comment: Added 0.44.0 - add entity_id column to all internal entities
      changes:
        - addColumn:
            columns:
            - column:
                remarks: Random NanoID tag for unique identity.
                name: entity_id
                type: char(21)
                constraints:
                  nullable: true
                  unique: true
            tableName: timeline
  - changeSet:
      id: v44.00-011
      author: braden
      comment: Added 0.44.0 - add entity_id column to all internal entities
      changes:
        - addColumn:
            columns:
            - column:
                remarks: Random NanoID tag for unique identity.
                name: entity_id
                type: char(21)
                constraints:
                  nullable: true
                  unique: true
            tableName: report_dashboardcard

# Migrations v44.00-012 thru v44.00-022 have been moved to v45.00-001 thru v45.00-011

  - changeSet:
      id: v44.00-023
      author: qnkhuat
      comment: Added 0.44.0 - Add parameters to report_card
      validCheckSum: ANY
      changes:
        - addColumn:
            tableName: report_card
            columns:
              - column:
                  name: parameters
                  type: ${text.type}
                  remarks: List of parameter associated to a card
                  constraints:
                    nullable: true
  - changeSet:
      id: v44.00-025
      author: qnkhuat
      comment: Added 0.44.0 - Add parameter_mappings to report_card
      validCheckSum: ANY
      changes:
        - addColumn:
            tableName: report_card
            columns:
              - column:
                  name: parameter_mappings
                  type: ${text.type}
                  remarks: List of parameter associated to a card
                  constraints:
                    nullable: true
  - changeSet:
      id: v44.00-027
      author: adam-james
      comment: Added 0.44.0. Drop NOT NULL constraint for core_user.first_name
      changes:
        - dropNotNullConstraint:
            tableName: core_user
            columnName: first_name
            columnDataType: varchar(254)
  - changeSet:
      id: v44.00-028
      author: adam-james
      comment: Added 0.44.0. Drop NOT NULL constraint for core_user.last_name
      changes:
        - dropNotNullConstraint:
            tableName: core_user
            columnName: last_name
            columnDataType: varchar(254)
  - changeSet:
      id: v44.00-029
      author: qnkhuat
      comment: Added 0.44.0 - Add has_more_values to metabase_fieldvalues
      changes:
        - addColumn:
            tableName: metabase_fieldvalues
            columns:
              - column:
                  name: has_more_values
                  type: boolean
                  remarks: true if the stored values list is a subset of all possible values
                  defaultValueBoolean: false

  - changeSet:
      id: v44.00-030
      author: snoe
      comment: Added 0.44.0 - Add database_required to metabase_field
      changes:
        - addColumn:
            tableName: metabase_field
            columns:
              - column:
                  name: database_required
                  type: boolean
                  remarks: Indicates this field is required by the database for new records. Usually not null and without a default.
                  defaultValueBoolean: false
                  constraints:
                    nullable: false

# Migrations v44.00-031 and v44.00-032 were moved to v45.00-012 and v45.00-013 respectively

  - changeSet:
      id: v44.00-033
      author: qnkhuat
      comment: >-
        Added 0.43.0. Grant the 'All Users' Permissions Group readwrite perms for the Root Snippets Collection.
      preConditions:
        - onFail: MARK_RAN
          # HACK: only run this on new instances (#21940)
        - sqlCheck:
            expectedResult: 0
            sql: >-
              SELECT count(*) AS user_count FROM core_user
      changes:
        - sql:
            sql: >-
              INSERT INTO permissions (group_id, object)
              SELECT
                all_users_group.id AS group_id,
                '/collection/namespace/snippets/root/' AS object
              FROM (
                SELECT id
                FROM permissions_group
                WHERE name = 'All Users'
              ) all_users_group
              LEFT JOIN permissions p
                      ON all_users_group.id = p.group_id
                    AND p.object = '/collection/namespace/snippets/root/'
              WHERE p.object IS NULL;

  - changeSet:
      id: v44.00-035
      author: qnkhuat
      comment: Added 0.44.0. Add type to fieldvalues
      validCheckSum: ANY
      changes:
        - addColumn:
            tableName: metabase_fieldvalues
            columns:
              - column:
                  name: type
                  type: varchar(32)
                  defaultValue: 'full'
                  remarks: Type of FieldValues
                  constraints:
                    nullable: false
  - changeSet:
      id: v44.00-037
      author: qnkhuat
      comment: Added 0.44.0. Add type to fieldvalues
      changes:
        - addColumn:
            tableName: metabase_fieldvalues
            columns:
              - column:
                  name: hash_key
                  type: ${text.type}
                  remarks: Hash key for a cached fieldvalues
                  constraints:
                    nullable: true

  - changeSet:
      id: v44.00-038
      author: metamben
      comment: Added 0.44.0 - Add collection_preview to report_card
      changes:
        - addColumn:
            tableName: report_card
            columns:
              - column:
                  name: collection_preview
                  type: boolean
                  remarks: Indicating whether the card should be visualized in the collection preview
                  defaultValueBoolean: true
                  constraints:
                    nullable: false

  - changeSet:
      id: v44.00-039
      author: qnkhuat
      comment: Added 0.44.0 - Add template_tags to native_query_snippet
      changes:
        - addColumn:
            tableName: native_query_snippet
            columns:
              - column:
                  name: template_tags
                  type: ${text.type}
                  remarks: Template tags for a snippet
                  constraints:
                    nullable: true

  - changeSet:
      id: v44.00-041
      author: braden
      comment: Added 0.44.0 - add entity_id column to PulseCard, PulseChannel
      changes:
        - addColumn:
            columns:
            - column:
                remarks: Random NanoID tag for unique identity.
                name: entity_id
                type: char(21)
                constraints:
                  nullable: true
                  unique: true
            tableName: pulse_card

  - changeSet:
      id: v44.00-042
      author: braden
      comment: Added 0.44.0 - add entity_id column to PulseCard, PulseChannel
      changes:
        - addColumn:
            columns:
            - column:
                remarks: Random NanoID tag for unique identity.
                name: entity_id
                type: char(21)
                constraints:
                  nullable: true
                  unique: true
            tableName: pulse_channel

  - changeSet:
      id: v44.00-044
      author: qnkhuat
      comment: Added 0.44.0 - drop native_query_snippet.template_tags added in v44.00-039
      changes:
        - dropColumn:
            tableName: native_query_snippet
            columnName: template_tags

##
## Metabase 45
##

  - changeSet:
      id: v45.00-001
      author: snoe
      comment: Added 0.44.0 - writeback
      # This migration was previously numbered v44.00-012 but ultimately was not shipped with 44.
      preConditions:
        - onFail: MARK_RAN
        - or:
            # For some insane reason databasechangelog is upper-case in MySQL and MariaDB.
            - and:
                - dbms:
                    type: postgresql,h2
                - sqlCheck:
                    expectedResult: 0
                    sql: SELECT count(*) FROM databasechangelog WHERE id = 'v44.00-012';
            - and:
                - dbms:
                    type: mysql,mariadb
                - sqlCheck:
                    expectedResult: 0
                    sql: SELECT count(*) FROM `DATABASECHANGELOG` WHERE id = 'v44.00-012';
      changes:
        - createTable:
            tableName: action
            remarks: An action is something you can do, such as run a readwrite query
            columns:
              - column:
                  name: id
                  type: int
                  autoIncrement: true
                  constraints:
                    primaryKey: true
                    nullable: false
              - column:
                  remarks: The timestamp of when the action was created
                  name: created_at
                  type: ${timestamp_type}
                  defaultValueComputed: current_timestamp
                  constraints:
                    nullable: false
              - column:
                  remarks: The timestamp of when the action was updated
                  name: updated_at
                  type: ${timestamp_type}
                  defaultValueComputed: current_timestamp
                  constraints:
                    nullable: false
              - column:
                  remarks: Type of action
                  name: type
                  type: ${text.type}
                  constraints:
                    nullable: false

  - changeSet:
      id: v45.00-002
      author: snoe
      comment: Added 0.44.0 - writeback
      # This migration was previously numbered v44.00-013 but ultimately was not shipped with 44.
      preConditions:
        - onFail: MARK_RAN
        - or:
            # For some insane reason databasechangelog is upper-case in MySQL and MariaDB.
            - and:
                - dbms:
                    type: postgresql,h2
                - sqlCheck:
                    expectedResult: 0
                    sql: SELECT count(*) FROM databasechangelog WHERE id = 'v44.00-013';
            - and:
                - dbms:
                    type: mysql,mariadb
                - sqlCheck:
                    expectedResult: 0
                    sql: SELECT count(*) FROM `DATABASECHANGELOG` WHERE id = 'v44.00-013';
      changes:
        - createTable:
            tableName: query_action
            remarks: A readwrite query type of action
            columns:
              - column:
                  name: action_id
                  type: int
                  remarks: The related action
                  constraints:
                    nullable: false
                    referencedTableName: action
                    referencedColumnNames: id
                    foreignKeyName: fk_query_action_ref_action_id
                    deleteCascade: true
              - column:
                  name: card_id
                  type: int
                  remarks: The related card
                  constraints:
                    nullable: false
                    referencedTableName: report_card
                    referencedColumnNames: id
                    foreignKeyName: fk_query_action_ref_card_id
                    deleteCascade: true

  - changeSet:
      id: v45.00-003
      author: snoe
      comment: Added 0.44.0 - writeback
      # This migration was previously numbered v44.00-014 but ultimately was not shipped with 44.
      preConditions:
        - onFail: MARK_RAN
        - or:
            # For some insane reason databasechangelog is upper-case in MySQL and MariaDB.
            - and:
                - dbms:
                    type: postgresql,h2
                - sqlCheck:
                    expectedResult: 0
                    sql: SELECT count(*) FROM databasechangelog WHERE id = 'v44.00-014';
            - and:
                - dbms:
                    type: mysql,mariadb
                - sqlCheck:
                    expectedResult: 0
                    sql: SELECT count(*) FROM `DATABASECHANGELOG` WHERE id = 'v44.00-014';
      changes:
        - addPrimaryKey:
            tableName: query_action
            columnNames: action_id, card_id
            constraintName: pk_query_action

  - changeSet:
      id: v45.00-004
      author: snoe
      comment: Added 0.44.0 - writeback
      # This migration was previously numbered v44.00-015 but ultimately was not shipped with 44.
      preConditions:
        - onFail: MARK_RAN
        - or:
            # For some insane reason databasechangelog is upper-case in MySQL and MariaDB.
            - and:
                - dbms:
                    type: postgresql,h2
                - sqlCheck:
                    expectedResult: 0
                    sql: SELECT count(*) FROM databasechangelog WHERE id = 'v44.00-015';
            - and:
                - dbms:
                    type: mysql,mariadb
                - sqlCheck:
                    expectedResult: 0
                    sql: SELECT count(*) FROM `DATABASECHANGELOG` WHERE id = 'v44.00-015';
      changes:
        - createTable:
            tableName: emitter
            remarks: An Emitter reperents the fact an Action can act upon the given object
            columns:
              - column:
                  name: id
                  type: int
                  autoIncrement: true
                  constraints:
                    primaryKey: true
                    nullable: false
              - column:
                  remarks: The timestamp of when the emitter was created
                  name: created_at
                  type: ${timestamp_type}
                  defaultValueComputed: current_timestamp
                  constraints:
                    nullable: false
              - column:
                  remarks: The timestamp of when the emitter was updated
                  name: updated_at
                  type: ${timestamp_type}
                  defaultValueComputed: current_timestamp
                  constraints:
                    nullable: false
              - column:
                  remarks: JSON for vis settings and other things frontend related
                  name: options
                  type: ${text.type}
              - column:
                  remarks: JSON that has a mapping of columns to parameters in the query
                  name: parameter_mappings
                  type: ${text.type}

  - changeSet:
      id: v45.00-005
      author: snoe
      comment: Added 0.44.0 - writeback
      # This migration was previously numbered v44.00-016 but ultimately was not shipped with 44.
      preConditions:
        - onFail: MARK_RAN
        - or:
            # For some insane reason databasechangelog is upper-case in MySQL and MariaDB.
            - and:
                - dbms:
                    type: postgresql,h2
                - sqlCheck:
                    expectedResult: 0
                    sql: SELECT count(*) FROM databasechangelog WHERE id = 'v44.00-016';
            - and:
                - dbms:
                    type: mysql,mariadb
                - sqlCheck:
                    expectedResult: 0
                    sql: SELECT count(*) FROM `DATABASECHANGELOG` WHERE id = 'v44.00-016';
      changes:
        - createTable:
            tableName: emitter_action
            remarks: Join table for emitter and actions
            columns:
              - column:
                  name: emitter_id
                  type: int
                  remarks: The related emitter
                  constraints:
                    nullable: false
                    referencedTableName: emitter
                    referencedColumnNames: id
                    foreignKeyName: fk_emitter_action_ref_emitter_id
                    deleteCascade: true
              - column:
                  name: action_id
                  type: int
                  remarks: The related action
                  constraints:
                    nullable: false
                    referencedTableName: action
                    referencedColumnNames: id
                    foreignKeyName: fk_emitter_action_ref_action_id
                    deleteCascade: true

  - changeSet:
      id: v45.00-006
      author: snoe
      comment: Added 0.44.0 - writeback
      # This migration was previously numbered v44.00-017 but ultimately was not shipped with 44.
      preConditions:
        - onFail: MARK_RAN
        - or:
            # For some insane reason databasechangelog is upper-case in MySQL and MariaDB.
            - and:
                - dbms:
                    type: postgresql,h2
                - sqlCheck:
                    expectedResult: 0
                    sql: SELECT count(*) FROM databasechangelog WHERE id = 'v44.00-017';
            - and:
                - dbms:
                    type: mysql,mariadb
                - sqlCheck:
                    expectedResult: 0
                    sql: SELECT count(*) FROM `DATABASECHANGELOG` WHERE id = 'v44.00-017';
      changes:
        - addPrimaryKey:
            tableName: emitter_action
            columnNames: emitter_id, action_id
            constraintName: pk_emitter_action

  - changeSet:
      id: v45.00-007
      author: snoe
      comment: Added 0.44.0 - writeback
      # This migration was previously numbered v44.00-018 but ultimately was not shipped with 44.
      preConditions:
        - onFail: MARK_RAN
        - or:
            # For some insane reason databasechangelog is upper-case in MySQL and MariaDB.
            - and:
                - dbms:
                    type: postgresql,h2
                - sqlCheck:
                    expectedResult: 0
                    sql: SELECT count(*) FROM databasechangelog WHERE id = 'v44.00-018';
            - and:
                - dbms:
                    type: mysql,mariadb
                - sqlCheck:
                    expectedResult: 0
                    sql: SELECT count(*) FROM `DATABASECHANGELOG` WHERE id = 'v44.00-018';
      changes:
        - createTable:
            tableName: dashboard_emitter
            remarks: Emitter for this dashboard
            columns:
              - column:
                  name: emitter_id
                  type: int
                  remarks: The related emitter
                  constraints:
                    nullable: false
                    referencedTableName: emitter
                    referencedColumnNames: id
                    foreignKeyName: fk_dashboard_emitter_ref_emitter_id
                    deleteCascade: true
              - column:
                  name: dashboard_id
                  type: int
                  remarks: The related dashboard
                  constraints:
                    nullable: false
                    referencedTableName: report_dashboard
                    referencedColumnNames: id
                    foreignKeyName: fk_dashboard_emitter_ref_dashboard_id
                    deleteCascade: true

  - changeSet:
      id: v45.00-008
      author: snoe
      comment: Added 0.44.0 - writeback
      # This migration was previously numbered v44.00-019 but ultimately was not shipped with 44.
      preConditions:
        - onFail: MARK_RAN
        - or:
            # For some insane reason databasechangelog is upper-case in MySQL and MariaDB.
            - and:
                - dbms:
                    type: postgresql,h2
                - sqlCheck:
                    expectedResult: 0
                    sql: SELECT count(*) FROM databasechangelog WHERE id = 'v44.00-019';
            - and:
                - dbms:
                    type: mysql,mariadb
                - sqlCheck:
                    expectedResult: 0
                    sql: SELECT count(*) FROM `DATABASECHANGELOG` WHERE id = 'v44.00-019';
      changes:
        - addPrimaryKey:
            tableName: dashboard_emitter
            columnNames: dashboard_id, emitter_id
            constraintName: pk_dashboard_emitter

  - changeSet:
      id: v45.00-009
      author: snoe
      comment: Added 0.44.0 - writeback
      # This migration was previously numbered v44.00-020 but ultimately was not shipped with 44.
      preConditions:
        - onFail: MARK_RAN
        - or:
            # For some insane reason databasechangelog is upper-case in MySQL and MariaDB.
            - and:
                - dbms:
                    type: postgresql,h2
                - sqlCheck:
                    expectedResult: 0
                    sql: SELECT count(*) FROM databasechangelog WHERE id = 'v44.00-020';
            - and:
                - dbms:
                    type: mysql,mariadb
                - sqlCheck:
                    expectedResult: 0
                    sql: SELECT count(*) FROM `DATABASECHANGELOG` WHERE id = 'v44.00-020';
      changes:
        - createTable:
            tableName: card_emitter
            remarks: Emitter for this card
            columns:
              - column:
                  name: emitter_id
                  type: int
                  remarks: The related emitter
                  constraints:
                    nullable: false
                    referencedTableName: emitter
                    referencedColumnNames: id
                    foreignKeyName: fk_card_emitter_ref_emitter_id
                    deleteCascade: true
              - column:
                  name: card_id
                  type: int
                  remarks: The related card
                  constraints:
                    nullable: false
                    referencedTableName: report_card
                    referencedColumnNames: id
                    foreignKeyName: fk_card_emitter_ref_card_id
                    deleteCascade: true
  - changeSet:
      id: v45.00-010
      author: snoe
      comment: Added 0.44.0 - writeback
      # This migration was previously numbered v44.00-021 but ultimately was not shipped with 44.
      preConditions:
        - onFail: MARK_RAN
        - or:
            # For some insane reason databasechangelog is upper-case in MySQL and MariaDB.
            - and:
                - dbms:
                    type: postgresql,h2
                - sqlCheck:
                    expectedResult: 0
                    sql: SELECT count(*) FROM databasechangelog WHERE id = 'v44.00-021';
            - and:
                - dbms:
                    type: mysql,mariadb
                - sqlCheck:
                    expectedResult: 0
                    sql: SELECT count(*) FROM `DATABASECHANGELOG` WHERE id = 'v44.00-021';
      changes:
        - addPrimaryKey:
            tableName: card_emitter
            columnNames: card_id, emitter_id
            constraintName: pk_card_emitter

  - changeSet:
      id: v45.00-011
      author: snoe
      comment: Added 0.44.0 - writeback
      # This migration was previously numbered v44.00-022 but ultimately was not shipped with 44.
      preConditions:
        - onFail: MARK_RAN
        - or:
            # For some insane reason databasechangelog is upper-case in MySQL and MariaDB.
            - and:
                - dbms:
                    type: postgresql,h2
                - sqlCheck:
                    expectedResult: 0
                    sql: SELECT count(*) FROM databasechangelog WHERE id = 'v44.00-022';
            - and:
                - dbms:
                    type: mysql,mariadb
                - sqlCheck:
                    expectedResult: 0
                    sql: SELECT count(*) FROM `DATABASECHANGELOG` WHERE id = 'v44.00-022';
      changes:
        - addColumn:
            columns:
              - column:
                  name: is_write
                  type: boolean
                  defaultValueBoolean: false
                  remarks: Indicates that this query will perform writes to a db
                  constraints:
                    nullable: false
            tableName: report_card

  - changeSet:
      id: v45.00-012
      author: snoe
      comment: Added 0.44.0 - writeback
      # This migration was previously numbered v44.00-031 but ultimately was not shipped with 44.
      preConditions:
        - onFail: MARK_RAN
        - or:
            # For some insane reason databasechangelog is upper-case in MySQL and MariaDB.
            - and:
                - dbms:
                    type: postgresql,h2
                - sqlCheck:
                    expectedResult: 0
                    sql: SELECT count(*) FROM databasechangelog WHERE id = 'v44.00-031';
            - and:
                - dbms:
                    type: mysql,mariadb
                - sqlCheck:
                    expectedResult: 0
                    sql: SELECT count(*) FROM `DATABASECHANGELOG` WHERE id = 'v44.00-031';
      changes:
        - createTable:
            tableName: http_action
            remarks: An http api call type of action
            columns:
              - column:
                  name: action_id
                  type: int
                  remarks: The related action
                  constraints:
                    nullable: false
                    referencedTableName: action
                    referencedColumnNames: id
                    foreignKeyName: fk_http_action_ref_action_id
                    deleteCascade: true
              - column:
                  name: name
                  type: varchar(254)
                  remarks: The name of this action
                  constraints:
                    nullable: false
              - column:
                  name: description
                  type: ${text.type}
                  remarks: An optional description for this action
              - column:
                  name: template
                  type: ${text.type}
                  remarks: A template that defines method,url,body,headers required to make an api call
                  constraints:
                    nullable: false
              - column:
                  name: response_handle
                  type: ${text.type}
                  remarks: A program to take an api response and transform to an appropriate response for emitters
              - column:
                  name: error_handle
                  type: ${text.type}
                  remarks: A program to take an api response to determine if an error occurred

  - changeSet:
      id: v45.00-013
      author: snoe
      comment: Added 0.44.0 - writeback
      # This migration was previously numbered v44.00-032 but ultimately was not shipped with 44.
      preConditions:
        - onFail: MARK_RAN
        - or:
            # For some insane reason databasechangelog is upper-case in MySQL and MariaDB.
            - and:
                - dbms:
                    type: postgresql,h2
                - sqlCheck:
                    expectedResult: 0
                    sql: SELECT count(*) FROM databasechangelog WHERE id = 'v44.00-032';
            - and:
                - dbms:
                    type: mysql,mariadb
                - sqlCheck:
                    expectedResult: 0
                    sql: SELECT count(*) FROM `DATABASECHANGELOG` WHERE id = 'v44.00-032';
      changes:
        - addPrimaryKey:
            tableName: http_action
            columnNames: action_id
            constraintName: pk_http_action

  - changeSet:
      id: v45.00-014
      author: snoe
      comment: Added 0.45.0 - writeback add action_id to emitter
      changes:
        - addColumn:
            columns:
              - column:
                  name: action_id
                  type: int
                  remarks: The related action
            tableName: emitter

  # FK constraint is added separately because deleteCascade doesn't work in addColumn -- see #14321
  - changeSet:
      id: v45.00-015
      author: snoe
      comment: Added 0.45.0 - writeback add fk for action_id to emitter
      changes:
        - addForeignKeyConstraint:
            baseTableName: emitter
            baseColumnNames: action_id
            referencedTableName: action
            referencedColumnNames: id
            constraintName: fk_emitter_ref_action_id
            onDelete: CASCADE

  - changeSet:
      id: v45.00-016
      author: snoe
      comment: Added 0.45.0 - writeback Move foreign keys from emitter_action and dashboard_emitter
      changes:
        - sql:
              sql: >-
                update emitter set
                action_id = (select action_id from emitter_action where emitter_id = id);

  - changeSet:
      id: v45.00-017
      author: snoe
      comment: Added 0.45.0 - writeback remove any emitters that were orphaned to be safe.
      changes:
        - sql:
              sql: delete from emitter where action_id is null;

  - changeSet:
      id: v45.00-018
      author: snoe
      comment: Added 0.45.0 - writeback Make emitter action_id not nullable
      changes:
        - addNotNullConstraint:
            columnDataType: int
            tableName: emitter
            columnName: action_id

  - changeSet:
      id: v45.00-019
      author: snoe
      comment: Added 0.45.0 - writeback drop emitter_action
      changes:
        - dropTable:
            tableName: emitter_action

  - changeSet:
<<<<<<< HEAD
      id: v45.00-026
      author: snoe
      comment: Added 0.45.0 - tie actions to dashcards
      changes:
        - addColumn:
            columns:
              - column:
                  name: action_id
                  type: int
                  remarks: The related action
            tableName: report_dashboardcard

  # FK constraint is added separately because deleteCascade doesn't work in addColumn -- see #14321
  - changeSet:
      id: v45.00-027
      author: snoe
      comment: Added 0.45.0 - writeback add fk for action_id to report_dashboardcard
      changes:
        - addForeignKeyConstraint:
            baseTableName: report_dashboardcard
            baseColumnNames: action_id
            referencedTableName: action
            referencedColumnNames: id
            constraintName: fk_report_dashboardcard_ref_action_id
            onDelete: CASCADE
=======
      id: v45.00-022
      author: snoe
      comment: Added 0.45.0 - add app container
      changes:
        - createTable:
            tableName: app
            remarks: Defines top level concerns for App
            columns:
              - column:
                  name: id
                  type: int
                  autoIncrement: true
                  constraints:
                    primaryKey: true
                    nullable: false
              - column:
                  name: entity_id
                  type: char(21)
                  remarks: Random NanoID tag for unique identity.
                  constraints:
                    nullable: false
                    unique: true
              - column:
                  name: collection_id
                  type: int
                  remarks: The associated collection
                  constraints:
                    nullable: false
                    referencedTableName: collection
                    referencedColumnNames: id
                    foreignKeyName: fk_app_ref_collection_id
                    deleteCascade: true
                    unique: true
              - column:
                  name: dashboard_id
                  type: int
                  remarks: The homepage of the app
              - column:
                  remarks: JSON for the navigation items of the app
                  name: nav_items
                  type: ${text.type}
              - column:
                  remarks: JSON for frontend related additions, such as styling
                  name: options
                  type: ${text.type}
              - column:
                  remarks: The timestamp of when the app was created
                  name: created_at
                  type: ${timestamp_type}
                  defaultValueComputed: current_timestamp
                  constraints:
                    nullable: false
              - column:
                  remarks: The timestamp of when the app was updated
                  name: updated_at
                  type: ${timestamp_type}
                  defaultValueComputed: current_timestamp
                  constraints:
                    nullable: false

  - changeSet:
      id: v45.00-023
      author: snoe
      comment: Added 0.45.0 - add app container
      changes:
        - addForeignKeyConstraint:
            baseTableName: app
            baseColumnNames: dashboard_id
            referencedTableName: report_dashboard
            referencedColumnNames: id
            constraintName: fk_app_ref_dashboard_id
            onDelete: SET NULL
>>>>>>> 28fe410d

# >>>>>>>>>> DO NOT ADD NEW MIGRATIONS BELOW THIS LINE! ADD THEM ABOVE <<<<<<<<<<

########################################################################################################################
#
# ADVICE:
#
# 1) Run ./bin/lint-migrations-file.sh to run core.spec checks against any changes you make here. Liquibase is pretty
#    forgiving and won't complain if you accidentally mix up things like deleteCascade and onDelete: CASCADE. CI runs
#    this check but it's nicer to know now instead of waiting for CI.
#
# 2) Please post a message in the Metabase Slack #migrations channel to let others know you are creating a new
#    migration so someone else doesn't steal your ID number
#
# 3) Migrations IDs should follow the format
#
#    vMM.mm-NNN
#
#    where
#
#    M = major version
#    m = minor version
#    N = migration number relative to that major+minor version
#
#   e.g. the first migration added to 0.42.0 should be numbered v42.00-000 and the second migration should be numbered
#   v42.00-001. The first migration for 0.42.1 should be numbered v42.01-000, and so forth.
#
#   This numbering scheme was adopted beginning with version 0.42.0 so that we could go back and add migrations to patch
#   releases without the ID sequence getting wildly out of order. See PR #18821 for more information.
#
# PLEASE KEEP THIS MESSAGE AT THE BOTTOM OF THIS FILE!!!!! Add new migrations above the message.
#
########################################################################################################################<|MERGE_RESOLUTION|>--- conflicted
+++ resolved
@@ -12606,10 +12606,83 @@
             tableName: emitter_action
 
   - changeSet:
-<<<<<<< HEAD
+      id: v45.00-022
+      author: snoe
+      comment: Added 0.45.0 - add app container
+      changes:
+        - createTable:
+            tableName: app
+            remarks: Defines top level concerns for App
+            columns:
+              - column:
+                  name: id
+                  type: int
+                  autoIncrement: true
+                  constraints:
+                    primaryKey: true
+                    nullable: false
+              - column:
+                  name: entity_id
+                  type: char(21)
+                  remarks: Random NanoID tag for unique identity.
+                  constraints:
+                    nullable: false
+                    unique: true
+              - column:
+                  name: collection_id
+                  type: int
+                  remarks: The associated collection
+                  constraints:
+                    nullable: false
+                    referencedTableName: collection
+                    referencedColumnNames: id
+                    foreignKeyName: fk_app_ref_collection_id
+                    deleteCascade: true
+                    unique: true
+              - column:
+                  name: dashboard_id
+                  type: int
+                  remarks: The homepage of the app
+              - column:
+                  remarks: JSON for the navigation items of the app
+                  name: nav_items
+                  type: ${text.type}
+              - column:
+                  remarks: JSON for frontend related additions, such as styling
+                  name: options
+                  type: ${text.type}
+              - column:
+                  remarks: The timestamp of when the app was created
+                  name: created_at
+                  type: ${timestamp_type}
+                  defaultValueComputed: current_timestamp
+                  constraints:
+                    nullable: false
+              - column:
+                  remarks: The timestamp of when the app was updated
+                  name: updated_at
+                  type: ${timestamp_type}
+                  defaultValueComputed: current_timestamp
+                  constraints:
+                    nullable: false
+
+  - changeSet:
+      id: v45.00-023
+      author: snoe
+      comment: Added 0.45.0 - add app container
+      changes:
+        - addForeignKeyConstraint:
+            baseTableName: app
+            baseColumnNames: dashboard_id
+            referencedTableName: report_dashboard
+            referencedColumnNames: id
+            constraintName: fk_app_ref_dashboard_id
+            onDelete: SET NULL
+
+  - changeSet:
       id: v45.00-026
       author: snoe
-      comment: Added 0.45.0 - tie actions to dashcards
+      comment: Added 0.45.0 - apps tie actions to dashcards
       changes:
         - addColumn:
             columns:
@@ -12623,7 +12696,7 @@
   - changeSet:
       id: v45.00-027
       author: snoe
-      comment: Added 0.45.0 - writeback add fk for action_id to report_dashboardcard
+      comment: Added 0.45.0 - apps add fk for action_id to report_dashboardcard
       changes:
         - addForeignKeyConstraint:
             baseTableName: report_dashboardcard
@@ -12632,80 +12705,6 @@
             referencedColumnNames: id
             constraintName: fk_report_dashboardcard_ref_action_id
             onDelete: CASCADE
-=======
-      id: v45.00-022
-      author: snoe
-      comment: Added 0.45.0 - add app container
-      changes:
-        - createTable:
-            tableName: app
-            remarks: Defines top level concerns for App
-            columns:
-              - column:
-                  name: id
-                  type: int
-                  autoIncrement: true
-                  constraints:
-                    primaryKey: true
-                    nullable: false
-              - column:
-                  name: entity_id
-                  type: char(21)
-                  remarks: Random NanoID tag for unique identity.
-                  constraints:
-                    nullable: false
-                    unique: true
-              - column:
-                  name: collection_id
-                  type: int
-                  remarks: The associated collection
-                  constraints:
-                    nullable: false
-                    referencedTableName: collection
-                    referencedColumnNames: id
-                    foreignKeyName: fk_app_ref_collection_id
-                    deleteCascade: true
-                    unique: true
-              - column:
-                  name: dashboard_id
-                  type: int
-                  remarks: The homepage of the app
-              - column:
-                  remarks: JSON for the navigation items of the app
-                  name: nav_items
-                  type: ${text.type}
-              - column:
-                  remarks: JSON for frontend related additions, such as styling
-                  name: options
-                  type: ${text.type}
-              - column:
-                  remarks: The timestamp of when the app was created
-                  name: created_at
-                  type: ${timestamp_type}
-                  defaultValueComputed: current_timestamp
-                  constraints:
-                    nullable: false
-              - column:
-                  remarks: The timestamp of when the app was updated
-                  name: updated_at
-                  type: ${timestamp_type}
-                  defaultValueComputed: current_timestamp
-                  constraints:
-                    nullable: false
-
-  - changeSet:
-      id: v45.00-023
-      author: snoe
-      comment: Added 0.45.0 - add app container
-      changes:
-        - addForeignKeyConstraint:
-            baseTableName: app
-            baseColumnNames: dashboard_id
-            referencedTableName: report_dashboard
-            referencedColumnNames: id
-            constraintName: fk_app_ref_dashboard_id
-            onDelete: SET NULL
->>>>>>> 28fe410d
 
 # >>>>>>>>>> DO NOT ADD NEW MIGRATIONS BELOW THIS LINE! ADD THEM ABOVE <<<<<<<<<<
 
