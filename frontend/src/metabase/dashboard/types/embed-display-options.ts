--- conflicted
+++ resolved
@@ -10,13 +10,9 @@
   titled: EmbedTitle;
 };
 
-export type EmbedHideDownloadButton = boolean | null;
-<<<<<<< HEAD
+type EmbedHideDownloadButton = boolean | null;
+type EmbedDownloadsEnabled = boolean | null;
 type EmbedHideDownloadButtonControls = {
-=======
-export type EmbedDownloadsEnabled = boolean | null;
-export type EmbedHideDownloadButtonControls = {
->>>>>>> 8aeebaa2
   hideDownloadButton: EmbedHideDownloadButton;
   downloadsEnabled: EmbedDownloadsEnabled;
 };
