(ns metabase.query-processor.preprocess
  (:require
   [metabase.config.core :as config]
   ;; legacy usage -- don't use Legacy MBQL utils in QP code going forward, prefer Lib. This will be updated to use
   ;; Lib soon
   ^{:clj-kondo/ignore [:discouraged-namespace]}
   [metabase.legacy-mbql.schema :as mbql.s]
   [metabase.lib.core :as lib]
   [metabase.lib.schema :as lib.schema]
   [metabase.lib.schema.id :as lib.schema.id]
   [metabase.lib.schema.info :as lib.schema.info]
   [metabase.query-processor.debug :as qp.debug]
   [metabase.query-processor.error-type :as qp.error-type]
   [metabase.query-processor.middleware.add-default-temporal-unit :as qp.add-default-temporal-unit]
   [metabase.query-processor.middleware.add-implicit-clauses :as qp.add-implicit-clauses]
   [metabase.query-processor.middleware.add-implicit-joins :as qp.add-implicit-joins]
   [metabase.query-processor.middleware.add-remaps :as qp.add-remaps]
   [metabase.query-processor.middleware.add-source-metadata :as qp.add-source-metadata]
   [metabase.query-processor.middleware.annotate :as annotate]
   [metabase.query-processor.middleware.auto-bucket-datetimes :as qp.auto-bucket-datetimes]
   [metabase.query-processor.middleware.auto-parse-filter-values :as auto-parse-filter-values]
   [metabase.query-processor.middleware.binning :as binning]
   [metabase.query-processor.middleware.check-features :as check-features]
   [metabase.query-processor.middleware.constraints :as qp.constraints]
   [metabase.query-processor.middleware.cumulative-aggregations :as qp.cumulative-aggregations]
   [metabase.query-processor.middleware.desugar :as desugar]
   [metabase.query-processor.middleware.drop-fields-in-summaries :as drop-fields-in-summaries]
   [metabase.query-processor.middleware.ensure-joins-use-source-query :as ensure-joins-use-source-query]
   [metabase.query-processor.middleware.enterprise :as qp.middleware.enterprise]
   [metabase.query-processor.middleware.expand-aggregations :as expand-aggregations]
   [metabase.query-processor.middleware.expand-macros :as expand-macros]
   [metabase.query-processor.middleware.fetch-source-query :as fetch-source-query]
   [metabase.query-processor.middleware.fix-bad-field-id-refs :as fix-bad-field-id-refs]
   [metabase.query-processor.middleware.limit :as limit]
   [metabase.query-processor.middleware.metrics :as metrics]
   [metabase.query-processor.middleware.normalize-query :as normalize]
   [metabase.query-processor.middleware.optimize-temporal-filters :as optimize-temporal-filters]
   [metabase.query-processor.middleware.parameters :as parameters]
   [metabase.query-processor.middleware.permissions :as qp.perms]
   [metabase.query-processor.middleware.persistence :as qp.persistence]
   [metabase.query-processor.middleware.reconcile-breakout-and-order-by-bucketing :as reconcile-bucketing]
   [metabase.query-processor.middleware.remove-inactive-field-refs :as qp.remove-inactive-field-refs]
   [metabase.query-processor.middleware.resolve-fields :as qp.resolve-fields]
   [metabase.query-processor.middleware.resolve-joins :as resolve-joins]
   [metabase.query-processor.middleware.resolve-referenced :as qp.resolve-referenced]
   [metabase.query-processor.middleware.resolve-source-table :as qp.resolve-source-table]
   [metabase.query-processor.middleware.validate :as validate]
   [metabase.query-processor.middleware.validate-temporal-bucketing :as validate-temporal-bucketing]
   [metabase.query-processor.middleware.wrap-value-literals :as qp.wrap-value-literals]
   [metabase.query-processor.setup :as qp.setup]
   [metabase.query-processor.store :as qp.store]
   [metabase.util :as u]
   [metabase.util.i18n :as i18n]
   [metabase.util.log :as log]
   [metabase.util.malli :as mu]))

(set! *warn-on-reflection* true)

;;; the following helper functions are temporary, to aid in the transition from a legacy MBQL QP to a pMBQL QP. Each
;;; individual middleware function is wrapped in either [[ensure-legacy]] or [[ensure-mbql5]], and will then see the
;;; flavor of MBQL it is written for.

(mu/defn- ->legacy :- mbql.s/Query
  [query :- [:map
             [:database ::lib.schema.id/database]]]
  (lib/->legacy-MBQL query))

(defn- ^:deprecated ensure-legacy [middleware-fn]
  (-> (fn [query]
        (let [query (cond-> query
                      (:lib/type query) ->legacy)]
          (vary-meta (middleware-fn query)
                     assoc :converted-form query)))
      (with-meta (meta middleware-fn))))

(mu/defn- ->mbql5 :- ::lib.schema/query
  [query :- [:map
             [:database ::lib.schema.id/database]
             ;; sanity check: info should only get added in Clojure-land and shouldn't get transformed back and forth
             ;; from JSON; make sure it's in the expected shape
             [:info {:optional true} [:maybe ::lib.schema.info/info]]]]
  (cond->> query
    (not (:lib/type query)) (lib/query (qp.store/metadata-provider))))

(defn- ensure-mbql5 [middleware-fn]
  (-> (fn [query]
        (let [query (->mbql5 query)]
          (vary-meta (middleware-fn query)
                     assoc :converted-form query)))
      (with-meta (meta middleware-fn))))

(def ^:private middleware
  "Pre-processing middleware. Has the form

    (f query) -> query"
  ;; ↓↓↓ PRE-PROCESSING ↓↓↓ happens from TOP TO BOTTOM
  #_{:clj-kondo/ignore [:deprecated-var]}
  [#'normalize/normalize-preprocessing-middleware
   (ensure-mbql5 #'qp.perms/remove-permissions-key)
   (ensure-mbql5 #'qp.perms/remove-source-card-keys)
   (ensure-mbql5 #'qp.perms/remove-sandboxed-table-keys)
   (ensure-mbql5 #'qp.constraints/maybe-add-default-userland-constraints)
   (ensure-mbql5 #'validate/validate-query)
   (ensure-mbql5 #'fetch-source-query/resolve-source-cards)
   (ensure-mbql5 #'drop-fields-in-summaries/drop-fields-in-summaries)
   (ensure-mbql5 #'expand-aggregations/expand-aggregations)
   (ensure-mbql5 #'metrics/adjust)
   (ensure-mbql5 #'expand-macros/expand-macros)
   (ensure-mbql5 #'qp.resolve-referenced/resolve-referenced-card-resources)
   (ensure-mbql5 #'parameters/substitute-parameters)
   (ensure-mbql5 #'qp.resolve-source-table/resolve-source-tables)
   (ensure-mbql5 #'qp.auto-bucket-datetimes/auto-bucket-datetimes)
   ;; TODO (Cam 9/10/25) -- once we convert the [[metabase.query-processor.middleware.resolve-joins/resolve-joins]]
   ;; middleware to Lib we can remove this middleware entirely
   (ensure-mbql5 #'ensure-joins-use-source-query/ensure-joins-use-source-query)
   (ensure-mbql5 #'reconcile-bucketing/reconcile-breakout-and-order-by-bucketing)
   (ensure-legacy #'qp.add-source-metadata/add-source-metadata-for-source-queries)
   (ensure-mbql5 #'qp.middleware.enterprise/apply-impersonation)
   (ensure-mbql5 #'qp.middleware.enterprise/attach-destination-db-middleware)
   (ensure-mbql5 #'qp.middleware.enterprise/apply-sandboxing)
<<<<<<< HEAD
   (ensure-mbql5 #'qp.persistence/substitute-persisted-query)
   (ensure-legacy #'qp.add-implicit-clauses/add-implicit-clauses) ; #61398
=======
   (ensure-legacy #'qp.persistence/substitute-persisted-query)
   (ensure-mbql5 #'qp.add-implicit-clauses/add-implicit-clauses)
>>>>>>> c1a3971a
   ;; this needs to be done twice, once before adding remaps (since we want to add remaps inside joins) and then again
   ;; after adding any implicit joins. Implicit joins do not need to get remaps since we only use them for fetching
   ;; specific columns.
   (ensure-legacy #'resolve-joins/resolve-joins)
   (ensure-mbql5 #'qp.add-remaps/add-remapped-columns)
   #'qp.resolve-fields/resolve-fields   ; this middleware actually works with either MBQL 5 or legacy
   (ensure-mbql5 #'binning/update-binning-strategy)
   (ensure-mbql5 #'desugar/desugar)
   (ensure-mbql5 #'qp.add-default-temporal-unit/add-default-temporal-unit)
   (ensure-mbql5 #'qp.add-implicit-joins/add-implicit-joins)
   (ensure-legacy #'resolve-joins/resolve-joins) ; #61398
   (ensure-mbql5 #'fix-bad-field-id-refs/fix-bad-field-id-refs)
   (ensure-mbql5 #'qp.remove-inactive-field-refs/remove-inactive-field-refs)
   ;; yes, this is called a second time, because we need to handle any joins that got added
   (ensure-mbql5 #'qp.middleware.enterprise/apply-sandboxing)
   (ensure-legacy #'qp.cumulative-aggregations/rewrite-cumulative-aggregations)
   (ensure-mbql5 #'qp.wrap-value-literals/wrap-value-literals)
   (ensure-mbql5 #'auto-parse-filter-values/auto-parse-filter-values)
   (ensure-mbql5 #'validate-temporal-bucketing/validate-temporal-bucketing)
   (ensure-mbql5 #'optimize-temporal-filters/optimize-temporal-filters)
   (ensure-mbql5 #'limit/add-default-limit)
   (ensure-mbql5 #'qp.middleware.enterprise/apply-download-limit)
   (ensure-mbql5 #'check-features/check-features)])

(defn- middleware-fn-name [middleware-fn]
  (if-let [fn-name (:name (meta middleware-fn))]
    (if-let [fn-ns (:ns (meta middleware-fn))]
      (symbol (format "%s/%s" (ns-name fn-ns) fn-name))
      fn-name)
    middleware-fn))

(def ^:private ^Long slow-middleware-warning-threshold-ms
  "Warn about slow middleware if it takes longer than this many milliseconds."
  (if config/is-prod?
    1000 ; this is egregious but we don't want to spam the logs with stuff like this in prod
    100))

(mu/defn preprocess :- ::lib.schema/query
  "Fully preprocess a query, but do not compile it to a native query or execute it."
  [query :- :map]
  (when config/is-test?
    ((requiring-resolve 'mb.hawk.init/assert-tests-are-not-initializing) "do not preprocess queries in top-level forms"))
  (qp.setup/with-qp-setup [query query]
    (qp.debug/debug> (list `preprocess query))
    (transduce
     identity
     (fn
       ([preprocessed]
        (log/debugf "Preprocessed query:\n\n%s" (u/pprint-to-str preprocessed))
        preprocessed)
       ([query middleware-fn]
        (try
          (assert (ifn? middleware-fn))
          (let [start-timer (u/start-timer)]
            ;; make sure the middleware returns a valid query... this should be dev-facing only so no need to i18n
            (u/prog1 (middleware-fn query)
              (let [duration-ms (u/since-ms start-timer)]
                (when (> duration-ms slow-middleware-warning-threshold-ms)
                  (log/warnf "Slow middleware: %s took %s" (middleware-fn-name middleware-fn) (u/format-milliseconds duration-ms))))
              (qp.debug/debug>
                (when-not (= <> query)
                  (let [middleware-fn-name (middleware-fn-name middleware-fn)]
                    (list middleware-fn-name '=> <>
                          ^{:portal.viewer/default :portal.viewer/diff}
                          [(or (-> <> meta :converted-form) query)
                           <>]))))
              ;; make sure the middleware returns a valid query... this should be dev-facing only so no need to i18n
              (when-not (map? <>)
                (throw (ex-info (format "Middleware did not return a valid query.")
                                {:fn (middleware-fn-name middleware-fn), :query query, :result <>, :type qp.error-type/qp})))))
          (catch Throwable e
            (let [middleware-fn (middleware-fn-name middleware-fn)]
              (throw (ex-info (i18n/tru "Error preprocessing query in {0}: {1}" middleware-fn ((some-fn ex-message class) e))
                              {:fn middleware-fn, :query query, :type qp.error-type/qp}
                              e)))))))
     query
     middleware)))

(mu/defn query->expected-cols :- [:maybe [:sequential ::mbql.s/legacy-column-metadata]]
  "Return the `:cols` you would normally see in MBQL query results by preprocessing the query and calling `annotate` on
  it. This only works for pure MBQL queries, since it does not actually run the queries. Native queries or MBQL
  queries with native source queries won't work, since we don't need the results."
  [query :- :map]
  (qp.setup/with-qp-setup [query query]
    (let [preprocessed (-> query preprocess)]
      ;; TODO - we should throw an Exception if the query has a native source query with no attached metadata or at
      ;; least warn about it. Need to check where this is used.
      (not-empty (annotate/expected-cols preprocessed)))))<|MERGE_RESOLUTION|>--- conflicted
+++ resolved
@@ -118,13 +118,8 @@
    (ensure-mbql5 #'qp.middleware.enterprise/apply-impersonation)
    (ensure-mbql5 #'qp.middleware.enterprise/attach-destination-db-middleware)
    (ensure-mbql5 #'qp.middleware.enterprise/apply-sandboxing)
-<<<<<<< HEAD
    (ensure-mbql5 #'qp.persistence/substitute-persisted-query)
-   (ensure-legacy #'qp.add-implicit-clauses/add-implicit-clauses) ; #61398
-=======
-   (ensure-legacy #'qp.persistence/substitute-persisted-query)
-   (ensure-mbql5 #'qp.add-implicit-clauses/add-implicit-clauses)
->>>>>>> c1a3971a
+   (ensure-mbql5 #'qp.add-implicit-clauses/add-implicit-clauses) ; #61398
    ;; this needs to be done twice, once before adding remaps (since we want to add remaps inside joins) and then again
    ;; after adding any implicit joins. Implicit joins do not need to get remaps since we only use them for fetching
    ;; specific columns.
