--- conflicted
+++ resolved
@@ -22,7 +22,8 @@
    [metabase.test :as mt]
    [metabase.test.mock.util :refer [pulse-channel-defaults]]
    [metabase.util :as u]
-   [toucan2.core :as t2]))
+   [toucan2.core :as t2]
+   [toucan2.tools.with-temp :as t2.with-temp]))
 
 ;;; +----------------------------------------------------------------------------------------------------------------+
 ;;; |                                              Helper Fns & Macros                                               |
@@ -69,11 +70,7 @@
 
 (defn- do-with-pulses-in-a-collection! [grant-collection-perms-fn! pulses-or-ids f]
   (mt/with-non-admin-groups-no-root-collection-perms
-<<<<<<< HEAD
-    (mt/with-temp [Collection collection]
-=======
     (t2.with-temp/with-temp [:model/Collection collection]
->>>>>>> 8d23fd74
       (grant-collection-perms-fn! (perms-group/all-users) collection)
       ;; use db/execute! instead of t2/update! so the updated_at field doesn't get automatically updated!
       (when (seq pulses-or-ids)
@@ -268,11 +265,7 @@
                                          :description "Info"
                                          :display     :table}]
         (api.card-test/with-cards-in-readable-collection! [card-1 card-2]
-<<<<<<< HEAD
-          (mt/with-temp [Collection collection]
-=======
           (t2.with-temp/with-temp [:model/Collection collection]
->>>>>>> 8d23fd74
             (perms/grant-collection-readwrite-permissions! (perms-group/all-users) collection)
             (mt/with-model-cleanup [:model/Pulse]
               (is (= (merge
@@ -310,11 +303,7 @@
       (mt/with-temp [:model/Card card-1 {}
                      :model/Card card-2] {}
         (mt/with-non-admin-groups-no-root-collection-perms
-<<<<<<< HEAD
-          (mt/with-temp [Collection collection]
-=======
           (t2.with-temp/with-temp [:model/Collection collection]
->>>>>>> 8d23fd74
             (perms/grant-collection-readwrite-permissions! (perms-group/all-users) collection)
             (mt/with-model-cleanup [:model/Pulse]
               (api.card-test/with-cards-in-readable-collection! [card-1 card-2]
@@ -508,11 +497,7 @@
 (deftest change-collection-test
   (testing "Can we change the Collection a Pulse is in (assuming we have the permissions to do so)?"
     (pulse-test/with-pulse-in-collection! [_db collection pulse]
-<<<<<<< HEAD
-      (mt/with-temp [Collection new-collection]
-=======
       (t2.with-temp/with-temp [:model/Collection new-collection]
->>>>>>> 8d23fd74
         ;; grant Permissions for both new and old collections
         (doseq [coll [collection new-collection]]
           (perms/grant-collection-readwrite-permissions! (perms-group/all-users) coll))
@@ -524,11 +509,7 @@
 
     (testing "...but if we don't have the Permissions for the old collection, we should get an Exception"
       (pulse-test/with-pulse-in-collection! [_db _collection pulse]
-<<<<<<< HEAD
-        (mt/with-temp [Collection new-collection]
-=======
         (t2.with-temp/with-temp [:model/Collection new-collection]
->>>>>>> 8d23fd74
           ;; grant Permissions for only the *new* collection
           (perms/grant-collection-readwrite-permissions! (perms-group/all-users) new-collection)
           ;; now make an API call to move collections. Should fail
@@ -537,11 +518,7 @@
 
     (testing "...and if we don't have the Permissions for the new collection, we should get an Exception"
       (pulse-test/with-pulse-in-collection! [_db collection pulse]
-<<<<<<< HEAD
-        (mt/with-temp [Collection new-collection]
-=======
         (t2.with-temp/with-temp [:model/Collection new-collection]
->>>>>>> 8d23fd74
           ;; grant Permissions for only the *old* collection
           (perms/grant-collection-readwrite-permissions! (perms-group/all-users) collection)
           ;; now make an API call to move collections. Should fail
@@ -947,11 +924,7 @@
 
 (deftest get-pulse-test
   (testing "GET /api/pulse/:id"
-<<<<<<< HEAD
-    (mt/with-temp [Pulse pulse]
-=======
     (t2.with-temp/with-temp [:model/Pulse pulse]
->>>>>>> 8d23fd74
       (with-pulses-in-readable-collection! [pulse]
         (is (= (assoc (pulse-details pulse)
                       :can_write     true
@@ -960,20 +933,12 @@
                    (update :collection_id boolean))))))
 
     (testing "cannot normally fetch a pulse without collection permissions"
-<<<<<<< HEAD
-      (mt/with-temp [Pulse pulse {:creator_id (mt/user->id :crowberto)}]
-=======
       (t2.with-temp/with-temp [:model/Pulse pulse {:creator_id (mt/user->id :crowberto)}]
->>>>>>> 8d23fd74
         (with-pulses-in-nonreadable-collection! [pulse]
           (mt/user-http-request :rasta :get 403 (str "pulse/" (u/the-id pulse))))))
 
     (testing "can fetch a pulse without collection permissions if you are the creator or a recipient"
-<<<<<<< HEAD
-      (mt/with-temp [Pulse pulse {:creator_id (mt/user->id :rasta)}]
-=======
       (t2.with-temp/with-temp [:model/Pulse pulse {:creator_id (mt/user->id :rasta)}]
->>>>>>> 8d23fd74
         (with-pulses-in-nonreadable-collection! [pulse]
           (mt/user-http-request :rasta :get 200 (str "pulse/" (u/the-id pulse)))))
 
@@ -1069,11 +1034,7 @@
 
 (deftest send-test-pulse-validate-emails-test
   (testing (str "POST /api/pulse/test should call " `pulse-channel/validate-email-domains)
-<<<<<<< HEAD
-    (mt/with-temp [Card card {:dataset_query (mt/mbql-query venues)}]
-=======
     (t2.with-temp/with-temp [:model/Card card {:dataset_query (mt/mbql-query venues)}]
->>>>>>> 8d23fd74
       (with-redefs [pulse-channel/validate-email-domains (fn [& _]
                                                            (throw (ex-info "Nope!" {:status-code 403})))]
         ;; make sure we validate raw emails whether they're part of `:details` or part of `:recipients` -- we
@@ -1256,19 +1217,11 @@
                                                          :details       {:other  "stuff"
                                                                          :emails ["foo@bar.com"]}}]
       (testing "Should be able to delete your own subscription"
-<<<<<<< HEAD
-        (mt/with-temp [PulseChannelRecipient _ {:pulse_channel_id channel-id :user_id (mt/user->id :rasta)}]
-=======
         (t2.with-temp/with-temp [:model/PulseChannelRecipient _ {:pulse_channel_id channel-id :user_id (mt/user->id :rasta)}]
->>>>>>> 8d23fd74
           (is (= nil
                  (mt/user-http-request :rasta :delete 204 (str "pulse/" pulse-id "/subscription"))))))
 
       (testing "Users can't delete someone else's pulse subscription"
-<<<<<<< HEAD
-        (mt/with-temp [PulseChannelRecipient _ {:pulse_channel_id channel-id :user_id (mt/user->id :rasta)}]
-=======
         (t2.with-temp/with-temp [:model/PulseChannelRecipient _ {:pulse_channel_id channel-id :user_id (mt/user->id :rasta)}]
->>>>>>> 8d23fd74
           (is (= "Not found."
                  (mt/user-http-request :lucky :delete 404 (str "pulse/" pulse-id "/subscription")))))))))