--- conflicted
+++ resolved
@@ -1,11 +1,7 @@
 import type { Card, CardType } from "./card";
 import type { Database, DatabaseId, InitialSyncStatus } from "./database";
-<<<<<<< HEAD
 import type { DatasetData } from "./dataset";
-import type { Field, FieldDimensionOption, FieldId } from "./field";
-=======
 import type { Field, FieldId } from "./field";
->>>>>>> d8aa553a
 import type { Segment } from "./segment";
 
 export type ConcreteTableId = number;
