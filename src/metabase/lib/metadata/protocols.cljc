(ns metabase.lib.metadata.protocols
  (:require
   #?@(:clj [[potemkin :as p]])
   [medley.core :as m]
   [metabase.lib.schema.id :as lib.schema.id]
   [metabase.lib.schema.metadata :as lib.schema.metadata]
   [metabase.util.malli :as mu]
   [metabase.util.malli.registry :as mr]))

(#?(:clj p/defprotocol+ :cljs defprotocol) MetadataProvider
  "Protocol for something that we can get information about Tables and Fields from. This can be provided in various ways
  various ways:

  1. By raw metadata attached to the query itself

  2. By the application database in Clj code

  3. By the Query Processor store in Clj code

  4. By the Redux store in JS

  5. By (hopefully cached) REST API calls

  This protocol is pretty limited at this point; in the future, we'll probably want to add:

  - methods for searching for Tables or Fields matching some string

  - paging, so if you have 10k Tables we don't do crazy requests that fetch them all at once

  For all of these methods: if no matching object can be found, you should generally return `nil` rather than throwing
  an Exception. Let [[metabase.lib.metadata]] worry about throwing exceptions."
  (database [metadata-provider]
    "Metadata about the Database we're querying. Should match the [[metabase.lib.metadata/DatabaseMetadata]] schema.
  This includes important info such as the supported `:features` and the like.")

<<<<<<< HEAD
  (metadatas [metadata-provider metadata-type metadata-ids]
    "Return a sequence of non-nil metadata objects of `metadata-type` associated with `metadata-ids`, which is either
 a sequence or set of integer object IDs. Objects should be fetched as needed, but if this MetadataProvider has an
 internal cache (i.e., if it is a [[CachedMetadataProvider]]), it should return any cached objects and only fetch ones
 not present in the cache. This should not error if any objects were not found. The order objects are returned in does
 not matter. For MetadataProviders that have a cache, calling this method can be done for side-effects (to warm the
 cache).")
=======
  (table [metadata-provider table-id]
    "Return metadata for a specific Table. Metadata should satisfy [[metabase.lib.metadata/TableMetadata]].")

  (field [metadata-provider field-id]
    "Return metadata for a specific Field. Metadata should satisfy [[metabase.lib.metadata/ColumnMetadata]].")

  (card [metadata-provider card-id]
    "Return information about a specific Saved Question, aka a Card. This should
    match [[metabase.lib.metadata/CardMetadata]. Currently just used for display name purposes if you have a Card as a
    source query.")

  (legacy-metric [metadata-provider metric-id]
    "Return metadata for a particular capital-M Metric, i.e. something from the `metric` table in the application
    database. Metadata should match [[metabase.lib.metadata/LegacyMetricMetadata]].")

  (segment [metadata-provider segment-id]
    "Return metadata for a particular captial-S Segment, i.e. something from the `segment` table in the application
    database. Metadata should match [[metabase.lib.metadata/SegmentMetadata]].")

  ;; these methods are only needed for using the methods BUILDING queries, so they're sort of optional I guess? Things
  ;; like the Query Processor, which is only manipulating already-built queries, shouldn't need to use these methods.
  ;; I'm on the fence about maybe putting these in a different protocol. They're part of this protocol for now tho so
  ;; implement them anyway.
>>>>>>> 44ceb9eb

  (tables [metadata-provider]
    "Return a sequence of Tables in this Database. Tables should satisfy the `:metabase.lib.schema.metadata/table`
  schema. This should also include things that serve as 'virtual' tables, e.g. Saved Questions or Models. But users of
  MLv2 should not need to know that! If we add support for Super Models or Quantum Questions in the future, they can
  just come back from this method in the same shape as everything else, the Query Builder can display them, and the
  internals can be tucked away here in MLv2.")

  (metadatas-for-table [metadata-provider metadata-type table-id]
    "Return active (non-archived) metadatas associated with a particular Table, either Fields, LegacyMetrics, or
  Segments -- `metadata-type` must be one of either `:metadata/column`, `:metadata/legacy-metric`, or
  `:metadata/segment`.")

  (setting [metadata-provider setting-key]
    "Return the value of the given Metabase setting with keyword `setting-name`."))

(defn metadata-provider?
  "Whether `x` is a valid [[MetadataProvider]]."
  [x]
  (satisfies? MetadataProvider x))

(mr/def ::metadata-provider
  "Schema for something that satisfies the [[metabase.lib.metadata.protocols/MetadataProvider]] protocol."
  [:fn
   {:error/message "Valid MetadataProvider"}
   #'metadata-provider?])

(defn metadata-providerable?
  "Whether `x` is a [[metadata-provider?]], or has one attached at `:lib/metadata` (i.e., a query)."
  [x]
  (or (metadata-provider? x)
      (some-> x :lib/metadata metadata-providerable?)))

(mr/def ::metadata-providerable
  "Something that can be used to get a MetadataProvider. Either a MetadataProvider, or a map with a MetadataProvider in
  the key `:lib/metadata` (i.e., a query)."
  [:fn
   {:error/message "Valid MetadataProvider, or a map with a MetadataProvider in the key :lib/metadata (i.e. a query)"}
   #'metadata-providerable?])

(mr/def ::metadata-type
  [:enum :metadata/table :metadata/column :metadata/card :metadata/legacy-metric :metadata/segment])

(mr/def ::metadata
  [:map
   [:lib/type ::metadata-type]
   [:id       pos-int?]])

(mu/defn ^:private metadata :- [:maybe ::metadata]
  [metadata-provider :- ::metadata-provider
   metadata-type     :- ::metadata-type
   metadata-id       :- pos-int?]
  (m/find-first (fn [object]
                  (= (:id object) metadata-id))
                (metadatas metadata-provider metadata-type [metadata-id])))

(mu/defn table :- [:maybe ::lib.schema.metadata/table]
  "Return metadata for a specific Table. Metadata should satisfy `:metabase.lib.schema.metadata/table`."
  [metadata-provider :- ::metadata-provider
   table-id          :- ::lib.schema.id/table]
  (metadata metadata-provider :metadata/table table-id))

(mu/defn field :- [:maybe ::lib.schema.metadata/column]
  "Return metadata for a specific Field. Metadata should satisfy `:metabase.lib.schema.metadata/column`."
  [metadata-provider :- ::metadata-provider
   field-id          :- ::lib.schema.id/field]
  (metadata metadata-provider :metadata/column field-id))

(mu/defn card :- [:maybe ::lib.schema.metadata/card]
  "Return information about a specific Saved Question, aka a Card. This should match
  `:metabase.lib.schema.metadata/card`. Currently just used for display name purposes if you have a Card as a source
  query."
  [metadata-provider :- ::metadata-provider
   card-id           :- ::lib.schema.id/card]
  (metadata metadata-provider :metadata/card card-id))

(mu/defn legacy-metric :- [:maybe ::lib.schema.metadata/legacy-metric]
  "Return metadata for a particular capital-M Metric, i.e. something from the `metric` table in the application
  database. Metadata should match `:metabase.lib.schema.metadata/legacy-metric`."
  [metadata-provider :- ::metadata-provider
   legacy-metric-id  :- ::lib.schema.id/legacy-metric]
  (metadata metadata-provider :metadata/legacy-metric legacy-metric-id))

(mu/defn segment :- [:maybe ::lib.schema.metadata/segment]
  "Return metadata for a particular captial-S Segment, i.e. something from the `segment` table in the application
  database. Metadata should match `:metabase.lib.schema.metadata/segment`."
  [metadata-provider :- ::metadata-provider
   segment-id        :- ::lib.schema.id/segment]
  (metadata metadata-provider :metadata/segment segment-id))

(mu/defn fields :- [:maybe [:sequential ::lib.schema.metadata/column]]
  "Return a sequence of Fields associated with a Table with the given `table-id`. Fields should satisfy
  the `:metabase.lib.schema.metadata/column` schema. If no such Table exists, this should error."
  [metadata-provider :- ::metadata-provider
   table-id          :- ::lib.schema.id/table]
  (metadatas-for-table metadata-provider :metadata/column table-id))

(mu/defn legacy-metrics :- [:maybe [:sequential ::lib.schema.metadata/legacy-metric]]
  "Return a sequence of legacy Metrics associated with a Table with the given `table-id`. Metrics should satisfy
  the `:metabase.lib.schema.metadata/legacy-metric` schema. If no such Table exists, this should error."
  [metadata-provider :- ::metadata-provider
   table-id          :- ::lib.schema.id/table]
  (metadatas-for-table metadata-provider :metadata/legacy-metric table-id))

(mu/defn segments :- [:maybe [:sequential ::lib.schema.metadata/segment]]
  "Return a sequence of legacy Segments associated with a Table with the given `table-id`. Segments should satisfy
  the `:metabase.lib.schema.metadata/segment` schema. If no Table with ID `table-id` exists, this should error."
  [metadata-provider :- ::metadata-provider
   table-id          :- ::lib.schema.id/table]
  (metadatas-for-table metadata-provider :metadata/segment table-id))

(#?(:clj p/defprotocol+ :cljs defprotocol) CachedMetadataProvider
  "Optional. A protocol for a MetadataProvider that some sort of internal cache. This is mostly useful for
  MetadataProviders that can hit some sort of relatively expensive external service,
  e.g. [[metabase.lib.metadata.jvm/application-database-metadata-provider]]. The main purpose of this is to allow
  pre-warming the cache with stuff that was already fetched elsewhere.
<<<<<<< HEAD
  See [[metabase.models.metric/warmed-metadata-provider]] for example.

  See [[metabase.lib.metadata.cached-provider/cached-metadata-provider]] for a way to wrap an existing
  MetadataProvider to add caching on top of it."
  (cached-metadatas [cached-metadata-provider metadata-type metadata-ids]
    "Like [[metadatas]], but only return metadata that is already present in the cache.")
  (store-metadata! [cached-metadata-provider object]
=======
  See [[metabase.models.legacy-metric/warmed-metadata-provider]] for example.

  See [[cached-metadata-provider]] below to wrap for a way to wrap an existing MetadataProvider to add caching on top
  of it."
  (cached-database [cached-metadata-provider]
    "Get cached metadata for the query's Database.")
  (cached-metadata [cached-metadata-provider metadata-type id]
   "Get cached metadata of a specific type, e.g. `:metadata/table`.")
  (store-database! [cached-metadata-provider database-metadata]
    "Store metadata for the query's Database.")
  (store-metadata! [cached-metadata-provider metadata-type id metadata]
>>>>>>> 44ceb9eb
    "Store metadata of a specific type, e.g. `:metadata/table`."))

(defn cached-metadata-provider?
  "Whether `x` is a valid [[CachedMetadataProvider]]."
  [x]
  (satisfies? CachedMetadataProvider x))

(mr/def ::cached-metadata-provider
  [:fn
   {:error/message "A CachedMetadataProvider"}
   #'cached-metadata-provider?])

<<<<<<< HEAD
(mu/defn store-metadatas!
=======
(#?(:clj p/defprotocol+ :cljs defprotocol) InvocationTracker
  "Optional. A protocol for a MetadataProvider that records the arguments of method invocations during query execution.

  This is useful for tracking which metdata ids were used during a query execution. The main purpose of this is to power
  updating card.last_used_at during query execution. see [[metabase.query-processor.middleware.update-used-cards/update-used-cards!]]"
  (invoked-ids [this metadata-type]
    "Get all invoked ids of a metadata type thus far."))

(defn store-metadatas!
>>>>>>> 44ceb9eb
  "Convenience. Store several metadata maps at once."
  [cached-metadata-provider :- ::cached-metadata-provider
   objects                  :- [:maybe [:sequential ::metadata]]]
  (doseq [object objects]
    (store-metadata! cached-metadata-provider object)))

(mu/defn cached-metadata :- [:maybe ::metadata]
  "Get cached metadata of a specific type, e.g. `:metadata/table`."
  [cached-metadata-provider :- ::cached-metadata-provider
   metadata-type            :- ::metadata-type
   id                       :- pos-int?]
  (m/find-first (fn [object]
                  (= (:id object) id))
                (cached-metadatas cached-metadata-provider metadata-type [id])))<|MERGE_RESOLUTION|>--- conflicted
+++ resolved
@@ -33,7 +33,6 @@
     "Metadata about the Database we're querying. Should match the [[metabase.lib.metadata/DatabaseMetadata]] schema.
   This includes important info such as the supported `:features` and the like.")
 
-<<<<<<< HEAD
   (metadatas [metadata-provider metadata-type metadata-ids]
     "Return a sequence of non-nil metadata objects of `metadata-type` associated with `metadata-ids`, which is either
  a sequence or set of integer object IDs. Objects should be fetched as needed, but if this MetadataProvider has an
@@ -41,31 +40,6 @@
  not present in the cache. This should not error if any objects were not found. The order objects are returned in does
  not matter. For MetadataProviders that have a cache, calling this method can be done for side-effects (to warm the
  cache).")
-=======
-  (table [metadata-provider table-id]
-    "Return metadata for a specific Table. Metadata should satisfy [[metabase.lib.metadata/TableMetadata]].")
-
-  (field [metadata-provider field-id]
-    "Return metadata for a specific Field. Metadata should satisfy [[metabase.lib.metadata/ColumnMetadata]].")
-
-  (card [metadata-provider card-id]
-    "Return information about a specific Saved Question, aka a Card. This should
-    match [[metabase.lib.metadata/CardMetadata]. Currently just used for display name purposes if you have a Card as a
-    source query.")
-
-  (legacy-metric [metadata-provider metric-id]
-    "Return metadata for a particular capital-M Metric, i.e. something from the `metric` table in the application
-    database. Metadata should match [[metabase.lib.metadata/LegacyMetricMetadata]].")
-
-  (segment [metadata-provider segment-id]
-    "Return metadata for a particular captial-S Segment, i.e. something from the `segment` table in the application
-    database. Metadata should match [[metabase.lib.metadata/SegmentMetadata]].")
-
-  ;; these methods are only needed for using the methods BUILDING queries, so they're sort of optional I guess? Things
-  ;; like the Query Processor, which is only manipulating already-built queries, shouldn't need to use these methods.
-  ;; I'm on the fence about maybe putting these in a different protocol. They're part of this protocol for now tho so
-  ;; implement them anyway.
->>>>>>> 44ceb9eb
 
   (tables [metadata-provider]
     "Return a sequence of Tables in this Database. Tables should satisfy the `:metabase.lib.schema.metadata/table`
@@ -182,7 +156,6 @@
   MetadataProviders that can hit some sort of relatively expensive external service,
   e.g. [[metabase.lib.metadata.jvm/application-database-metadata-provider]]. The main purpose of this is to allow
   pre-warming the cache with stuff that was already fetched elsewhere.
-<<<<<<< HEAD
   See [[metabase.models.metric/warmed-metadata-provider]] for example.
 
   See [[metabase.lib.metadata.cached-provider/cached-metadata-provider]] for a way to wrap an existing
@@ -190,19 +163,6 @@
   (cached-metadatas [cached-metadata-provider metadata-type metadata-ids]
     "Like [[metadatas]], but only return metadata that is already present in the cache.")
   (store-metadata! [cached-metadata-provider object]
-=======
-  See [[metabase.models.legacy-metric/warmed-metadata-provider]] for example.
-
-  See [[cached-metadata-provider]] below to wrap for a way to wrap an existing MetadataProvider to add caching on top
-  of it."
-  (cached-database [cached-metadata-provider]
-    "Get cached metadata for the query's Database.")
-  (cached-metadata [cached-metadata-provider metadata-type id]
-   "Get cached metadata of a specific type, e.g. `:metadata/table`.")
-  (store-database! [cached-metadata-provider database-metadata]
-    "Store metadata for the query's Database.")
-  (store-metadata! [cached-metadata-provider metadata-type id metadata]
->>>>>>> 44ceb9eb
     "Store metadata of a specific type, e.g. `:metadata/table`."))
 
 (defn cached-metadata-provider?
@@ -215,19 +175,7 @@
    {:error/message "A CachedMetadataProvider"}
    #'cached-metadata-provider?])
 
-<<<<<<< HEAD
 (mu/defn store-metadatas!
-=======
-(#?(:clj p/defprotocol+ :cljs defprotocol) InvocationTracker
-  "Optional. A protocol for a MetadataProvider that records the arguments of method invocations during query execution.
-
-  This is useful for tracking which metdata ids were used during a query execution. The main purpose of this is to power
-  updating card.last_used_at during query execution. see [[metabase.query-processor.middleware.update-used-cards/update-used-cards!]]"
-  (invoked-ids [this metadata-type]
-    "Get all invoked ids of a metadata type thus far."))
-
-(defn store-metadatas!
->>>>>>> 44ceb9eb
   "Convenience. Store several metadata maps at once."
   [cached-metadata-provider :- ::cached-metadata-provider
    objects                  :- [:maybe [:sequential ::metadata]]]
@@ -241,4 +189,11 @@
    id                       :- pos-int?]
   (m/find-first (fn [object]
                   (= (:id object) id))
-                (cached-metadatas cached-metadata-provider metadata-type [id])))+                (cached-metadatas cached-metadata-provider metadata-type [id])))
+
+(#?(:clj p/defprotocol+ :cljs defprotocol) InvocationTracker
+  "Optional. A protocol for a MetadataProvider that records the arguments of method invocations during query execution.
+  This is useful for tracking which metdata ids were used during a query execution. The main purpose of this is to power
+  updating card.last_used_at during query execution. see [[metabase.query-processor.middleware.update-used-cards/update-used-cards!]]"
+  (invoked-ids [this metadata-type]
+    "Get all invoked ids of a metadata type thus far."))