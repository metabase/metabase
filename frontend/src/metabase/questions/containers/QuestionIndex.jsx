import React, { Component } from "react";
import { connect } from "react-redux";
import { Link } from "react-router";
import cx from "classnames";
import { t } from 'c-3po';
import Icon from "metabase/components/Icon";
import Button from "metabase/components/Button";

import ExpandingSearchField from "../components/ExpandingSearchField";
import CollectionActions from "../components/CollectionActions";

import CollectionButtons from "../components/CollectionButtons"

import EntityList from "./EntityList";

import { search } from "../questions";
import { loadCollections } from "../collections";
import { getLoadingInitialEntities, getAllCollections, getAllEntities } from "../selectors";
import { getUserIsAdmin } from "metabase/selectors/user";

import { replace, push } from "react-router-redux";
import EmptyState from "metabase/components/EmptyState";
import LoadingAndErrorWrapper from "metabase/components/LoadingAndErrorWrapper";

export const CollectionEmptyState = () =>
    <div className="flex align-center p2 mt4 bordered border-med border-brand rounded bg-grey-0 text-brand">
        <Icon name="collection" size={32} className="mr2"/>
        <div className="flex-full">
            <h3>{t`Create collections for your saved questions`}</h3>
            <div className="mt1">
                {t`Collections help you organize your questions and allow you to decide who gets to see what.`}
                {" "}
                <a href="http://www.metabase.com/docs/latest/administration-guide/06-collections.html" target="_blank">
                    {t`Learn more`}
                </a>
            </div>
        </div>
        <Link to="/collections/create">
            <Button primary>{t`Create a collection`}</Button>
        </Link>
    </div>;

export const NoSavedQuestionsState = () =>
    <div className="flex-full flex align-center justify-center mb4">
        <EmptyState
            message={<span>${t`Explore your data, create charts or maps, and save what you find.`}</span>}
            image="/app/img/questions_illustration"
            action={t`Ask a question"`}
            link="/question"
        />
    </div>;

export const QuestionIndexHeader = ({questions, collections, isAdmin, onSearch}) => {
    // Some replication of logic for making writing tests easier
    const hasCollections = collections && collections.length > 0;
    const hasQuestionsWithoutCollection = questions && questions.length > 0;

    const showSearch = hasCollections || hasQuestionsWithoutCollection;
    const showSetPermissionsLink = isAdmin && hasCollections;

<<<<<<< HEAD
    return (
        <div className="flex align-center pt4 pb2">
=======
    return (<div className="flex align-center pt4 pb2">
        <TitleAndDescription title={ hasCollections ? t`Collections of Questions` : t`Saved Questions` }/>
>>>>>>> 746cdbd5

          { showSearch && hasCollections &&
          <ExpandingSearchField onSearch={onSearch}/>
          }

        <div className="flex align-center ml-auto">
            <CollectionActions>
                { showSetPermissionsLink &&
                <Link to="/collections/permissions">
                    <Icon size={18} name="lock" tooltip={t`Set permissions for collections`}/>
                </Link>
                }
                <Link to="/questions/archive">
                    <Icon size={20} name="viewArchive" tooltip={t`View the archive`}/>
                </Link>
            </CollectionActions>
        </div>
    </div>
    );
};

const mapStateToProps = (state, props) => ({
    loading:     getLoadingInitialEntities(state, props),
    questions:   getAllEntities(state, props),
    collections: getAllCollections(state, props),
    isAdmin:     getUserIsAdmin(state, props)
});

const mapDispatchToProps = ({
    search,
    loadCollections,
    replace,
    push,
});

/* connect() is in the end of this file because of the plain QuestionIndex component is used in Jest tests */
export class QuestionIndex extends Component {
    componentWillMount() {
        this.props.loadCollections();
    }

    render () {
        const { loading, questions, collections, replace, push, location, isAdmin } = this.props;

        const hasCollections = collections && collections.length > 0;
        const hasQuestionsWithoutCollection = questions && questions.length > 0;

        const showNoCollectionsState = !loading && isAdmin && !hasCollections;
        const showNoSavedQuestionsState = !loading && !hasCollections && !hasQuestionsWithoutCollection;

        const hasEntityListSectionQuery = !!(location.query && location.query.f);
        const showEntityList = hasQuestionsWithoutCollection || hasEntityListSectionQuery;

        return (
            <div className={cx("relative px4", {"full-height flex flex-column bg-slate-extra-light": showNoSavedQuestionsState})}>
                {/* Use loading wrapper only for displaying the loading indicator as EntityList component should always be in DOM */}
                { loading && <LoadingAndErrorWrapper loading={true} noBackground /> }

                { showNoCollectionsState && <CollectionEmptyState /> }

                { !loading && <QuestionIndexHeader
                    questions={questions}
                    collections={collections}
                    isAdmin={isAdmin}
                    onSearch={this.props.search}
                /> }

                { hasCollections && <CollectionButtons collections={collections} isAdmin={isAdmin} push={push} /> }

                { showNoSavedQuestionsState && <NoSavedQuestionsState /> }

<<<<<<< HEAD
                <div className={cx("pt4", { "hide": !showEntityList })}>
=======
                { showEverythingElseTitle && <h2 className="mt2 mb2">{t`Everything Else`}</h2> }

                <div className={cx({ "hide": !showEntityList })}>
>>>>>>> 746cdbd5
                    {/* EntityList loads `questions` according to the query specified in the url query string */}
                    <EntityList
                        entityType="cards"
                        entityQuery={{f: "all", collection: "", ...location.query}}
                        // use replace when changing sections so back button still takes you back to collections page
                        onChangeSection={(section) => replace({
                            ...location,
                            query: {...location.query, f: section}
                        })}
                    />
                </div>
            </div>
        )
    }
}

export default connect(mapStateToProps, mapDispatchToProps)(QuestionIndex);<|MERGE_RESOLUTION|>--- conflicted
+++ resolved
@@ -58,13 +58,8 @@
     const showSearch = hasCollections || hasQuestionsWithoutCollection;
     const showSetPermissionsLink = isAdmin && hasCollections;
 
-<<<<<<< HEAD
     return (
         <div className="flex align-center pt4 pb2">
-=======
-    return (<div className="flex align-center pt4 pb2">
-        <TitleAndDescription title={ hasCollections ? t`Collections of Questions` : t`Saved Questions` }/>
->>>>>>> 746cdbd5
 
           { showSearch && hasCollections &&
           <ExpandingSearchField onSearch={onSearch}/>
@@ -136,13 +131,7 @@
 
                 { showNoSavedQuestionsState && <NoSavedQuestionsState /> }
 
-<<<<<<< HEAD
                 <div className={cx("pt4", { "hide": !showEntityList })}>
-=======
-                { showEverythingElseTitle && <h2 className="mt2 mb2">{t`Everything Else`}</h2> }
-
-                <div className={cx({ "hide": !showEntityList })}>
->>>>>>> 746cdbd5
                     {/* EntityList loads `questions` according to the query specified in the url query string */}
                     <EntityList
                         entityType="cards"
