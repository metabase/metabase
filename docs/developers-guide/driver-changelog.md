---
title: Driver interface changelog
---

# Driver Interface Changelog

<<<<<<< HEAD
## Metabase 0.50.0
- The multimethod `metabase.driver.sql-jdbc.sync.interface/get-tables` has been added. The default implement of this will
  call the DatabaseMetadata.getTables method. This method will be used to fetch additional table metadata in a single DB call.
=======
## Metabase 0.49.0
>>>>>>> a94ece6f

- The multimethod `metabase.driver/describe-table-fks` has been deprecated in favor of `metabase.driver/describe-fks`.
  `metabase.driver/describe-table-fks` will be removed in 0.52.0.

- The multimethod `metabase.driver/describe-fks` has been added. The method needs to be implemented if the database
  supports the `:foreign-keys` and `:describe-fks` features. It replaces the `metabase.driver/describe-table-fks`
  method, which is now deprecated.

- The multimethod `metabase.driver.sql-jdbc.sync.describe-table/describe-fks-sql` has been added. The method needs
  to be implemented if you want to use the default JDBC implementation of `metabase.driver/describe-fks`.

- The multimethod `metabase.driver/alter-columns!` has been added. This method is used to alter a table's columns in the
  database. This is currently only required for drivers that support the `:uploads` feature, and has a default
  implementation for JDBC-based drivers.

- The multimethod `metabase.driver.sql-jdbc.sync.interface/alter-columns-sql` has been added. The method
  allows you to customize the query used by the default JDBC implementation of `metabase.driver/alter-columns!`.

- The multimethod `metabase.driver.sql-jdbc.sync.interface/current-user-table-privileges` has been added.
  JDBC-based drivers can implement this to improve the performance of the default SQL JDBC implementation of
  `metabase.driver/describe-database`. It needs to be implemented if the database supports the `:table-privileges`
  feature and the driver is JDBC-based.

- The multimethod `metabase.driver/create-table!` can take an additional optional map with an optional key `primary-key`.
  `metabase.driver/upload-type->database-type` must also be changed, so that if
  `:metabase.upload/auto-incrementing-int-pk` is provided as the `upload-type` argument, the function should return a
  type without the primary-key constraint included. See PR [#22166](https://github.com/metabase/metabase/pull/37505/)
  for more information. These changes only need to be implemented if the database supports the `:uploads` feature.

- The multimethod `metabase.driver/create-auto-pk-with-append-csv?` has been added. The method only needs to be
  implemented if the database supported the `:uploads` feature in 47 or earlier, and should return true if so.

- The multimethod `metabase.driver/add-columns!` has been added. This method is used to add columns to a table in the
  database. It only needs to be implemented if the database supported the `:uploads` feature in 47 or earlier.

- A new driver method has been added `metabase.driver/describe-table-indexes` along with a new feature `:index-info`.
  This method is used to get a set of column names that are indexed or are the first columns in a composite index.

- `metabase.util.honeysql-extensions`, deprecated in 0.46.0, has been removed. SQL-based drivers using Honey SQL 1
  are no longer supported. See 0.46.0 notes for more information.
  `metabase.driver.sql.query-processor/honey-sql-version` is now deprecated and no longer called. All drivers are
  assumed to use Honey SQL 2.

- The method `metabase.driver.sql.parameters.substitution/align-temporal-unit-with-param-type` is now deprecated.
  Use `metabase.driver.sql.parameters.substitution/align-temporal-unit-with-param-type-and-value` instead,
  which has access to `value` and therefore provides more flexibility for choosing the right conversion unit.

## Metabase 0.48.0
- The MBQL schema in `metabase.mbql.schema` now uses [Malli](https://github.com/metosin/malli) instead of
  [Schema](https://github.com/plumatic/schema). If you were using this namespace in combination with Schema, you'll
  want to update your code to use Malli instead.

- Another driver feature has been added: `:table-privileges`. This feature signals whether we can store
  the table-level privileges for the database on database sync.

- The multimethod `metabase.driver/current-user-table-privileges` has been added. This method is used to get
  the set of privileges the database connection's current user has. It needs to be implemented if the database
  supports the `:table-privileges` feature.

- The following functions in `metabase.query-processor.store` (`qp.store`) are now deprecated

  * `qp.store/database`
  * `qp.store/table`
  * `qp.store/field`

  Update usages of the to the corresponding functions in `metabase.lib.metadata` (`lib.metadata`):

  ```clj
  (qp.store/database)       => (lib.metadata/database (qp.store/metadata-provider))
  (qp.store/table table-id) => (lib.metadata/table (qp.store/metadata-provider) table-id)
  (qp.store/field field-id) => (lib.metadata/field (qp.store/metadata-provider) field-id)
  ```

  Note that the new methods return keys as `kebab-case` rather than `snake_case`.

- Similarly, drivers should NOT access the application database directly (via `toucan` functions or otherwise); use
  `lib.metadata` functions instead. This access may be blocked in a future release.

- SQL drivers that implement `metabase.driver.sql.query-processor/->honeysql` for
  `metabase.models.table/Table`/`:model/Table` should be updated to implement it for `:metadata/table` instead. As
  with the changes above, the main difference is that the new metadata maps use `kebab-case` keys rather than
  `snake_case` keys.

* `metabase.driver.sql.query-processor/cast-field-if-needed` now expects a `kebab-case`d field as returned by
  `lib.metadata/field`.

- `metabase.query-processor.store/fetch-and-store-database!`,
  `metabase.query-processor.store/fetch-and-store-tables!`, and
  `metabase.query-processor.store/fetch-and-store-fields!` have been removed. Things are now fetched automatically as
  needed and these calls are no longer necessary.

- `metabase.models.field/json-field?` has been removed, use `metabase.lib.field/json-field?` instead. Note that the
  new function takes a Field as returned by `lib.metadata/field`, i.e. a `kebab-case` map.

- Tests should try to avoid using any of the `with-temp` helpers or application database objects; instead, use the
  metadata functions above and and the helper *metadata providers* in `metabase.lib`, `metabase.lib.test-util`, and
  `metabase.query-processor.test-util` for mocking them, such as `mock-metadata-provider`,
  `metabase-provider-with-cards-for-queries`, `remap-metadata-provider`, and `merged-mock-metadata-provider`.

- `metabase.query-processor.util.add-alias-info/field-reference` is now deprecated. If your driver implemented it,
  implement `metabase.query-processor.util.add-alias-info/field-reference-mlv2` instead. The only difference between
  the two is that the latter is passed Field metadata with `kebab-case` keys while the former is passed legacy
  metadata with `snake_case` keys.

- `metabase.driver/current-db-time`, deprecated in 0.34, and related methods and helper functions, have been removed.
  Implement `metabase.driver/db-default-timezone` instead.

- `metabase.driver.sql-jdbc.sync.interface/db-default-timezone`, a helper for writing
  `metabase.driver/db-default-timezone` implementations for JDBC-based drivers, has been deprecated, and will be
  removed in 0.51.0 or later. You can easily implement `metabase.driver/db-default-timezone` directly, and use
  `metabase.driver.sql-jdbc.execute/do-with-connection-with-options` to get a `java.sql.Connection` for a Database.

- Added a new multimethod `metabase.driver.sql.parameters.substitution/align-temporal-unit-with-param-type`, which returns
  a suitable temporal unit conversion keyword for `field`, `param-type` and the given driver. The resulting keyword
  will be used to call the corresponding `metabase.driver.sql.query-processor/date` implementation to convert the `field`.
  Returns `nil` if the conversion is not necessary for this `field` and `param-type` combination.

- The multimethod `metabase.driver.sql-jdbc.execute/inject-remark` has been added. It allows JDBC-based drivers to
  override the default behavior of how SQL query remarks are added to queries (prepending them as a comment).

- The arity of multimethod `metabase.driver.sql-jdbc.sync.interface/fallback-metadata-query` has been updated from 3 to 4,
  it now takes an additional `db` argument. The new function arguments are: `[driver db-name-or-nil schema table]`.

## Metabase 0.47.0

- A new driver feature has been added: `:schemas`. This feature signals whether the database organizes tables in
  schemas (also known as namespaces) or not. Most databases have schemas so this feature is on by default.
  An implemention of the multimethod `metabase.driver/database-supports?` for `:schemas` is required only if the
  database doesn't store tables in schemas.

- Another driver feature has been added: `:uploads`. The `:uploads` feature signals whether the database supports
  uploading CSV files to tables in the database. To support the uploads feature, implement the following new
  multimethods: `metabase.driver/create-table!` (creates a table), `metabase.driver/drop-table!` (drops
  a table), and `metabase.driver/insert-into!` (inserts values into a table).

- The multimethod `metabase.driver/syncable-schemas` has been added. This method is used to list schemas to upload
  CSVs to, and it should include all schemas that can be synced. Currently it only needs to be implemented
  if the database has schema, and the database supports the `:uploads` feature.

- The multimethod `metabase.driver/supports?` has been deprecated in favor of `metabase.driver/database-supports?`.
  The existing default implementation of `database-supports?` currently calls `supports?`, but it will be removed in
  0.50.0.

- `metabase.driver.sql-jdbc.execute/connection-with-timezone` has been marked deprecated and is scheduled for removal
  in Metabase 0.50.0. The new method `metabase.driver.sql-jdbc.execute/do-with-connection-with-options` replaces it.
  Migration to the new method is straightforward. See PR [#22166](https://github.com/metabase/metabase/pull/22166) for
  more information. You should use `metabase.driver.sql-jdbc.execute/do-with-connection-with-options` instead of
  `clojure.java.jdbc/with-db-connection` or `clojure.java.jdbc/get-connection` going forward.

- The multimethods `set-role!`, `set-role-statement`, and `default-database-role` have been added. These methods are
  used to enable connection impersonation, which is a new feature added in 0.47.0. Connection impersonation allows users
  to be assigned to specific database roles which are set before any queries are executed, so that access to tables can
  be restricted at the database level instead of (or in conjunction with) Metabase's built-in permissions system.

- The multimethod `metabase.driver.sql-jdbc.sync.describe-table/get-table-pks` is changed to return a vector instea
  of a set.

- The function `metabase.query-processor.timezone/report-timezone-id-if-supported` has been updated to take an additional
  `database` argument for the arity which previously had one argument. This function might be used in the implementation
  of a driver's multimethods.

- `metabase.driver/prettify-native-form` was added to enable driver developers use native form formatting
  specific to their driver. For details see the PR [#34991](https://github.com/metabase/metabase/pull/34991).

## Metabase 0.46.0

- The process for building a driver has changed slightly in Metabase 0.46.0. Your build command should now look
  something like this:

  ```sh
  # Example for building the driver with bash or similar

  # switch to the local checkout of the Metabase repo
  cd /path/to/metabase/repo

  # get absolute path to the driver project directory
  DRIVER_PATH=`readlink -f ~/sudoku-driver`

  # Build driver. See explanation in sample Sudoku driver README
  clojure \
    -Sdeps "{:aliases {:sudoku {:extra-deps {com.metabase/sudoku-driver {:local/root \"$DRIVER_PATH\"}}}}}"  \
    -X:build:sudoku \
    build-drivers.build-driver/build-driver! \
    "{:driver :sudoku, :project-dir \"$DRIVER_PATH\", :target-dir \"$DRIVER_PATH/target\"}"
  ```

  Take a look at our [build instructions for the sample Sudoku
  driver](https://github.com/metabase/sudoku-driver#build-it-updated-for-build-script-changes-in-metabase-0460)
  for an explanation of the command.

  Note that while this command itself is quite a lot to type, you no longer need to specify a `:build` alias in your
  driver's `deps.edn` file.

  Please upvote https://ask.clojure.org/index.php/7843/allow-specifying-aliases-coordinates-that-point-projects ,
  which will allow us to simplify the driver build command in the future.

- The multimethod `metabase.driver/table-rows-sample` has been added. This method is used in situations where Metabase
  needs a limited sample from a table, like when fingerprinting. The default implementation defined in the
  `metabase.db.metadata-queries` namespace runs an MBQL query using the regular query processor to produce the sample
  rows. This is good enough in most cases, so this multimethod should not be implemented unless really
  necessary. Currently, the only case when a special implementation is used is for BigQuery, which does not respect
  limit clauses.

- The multimethod `metabase.driver.sql.query-processor/datetime-diff` has been added. This method is used by
  implementations of `->honeysql` for the `:datetime-diff` clause. It is recommended to implement this if you want to
  use the default SQL implementation of `->honeysql` for the `:datetime-diff`, which includes validation of argument
  types across all units.

- The multimethod `metabase.query-processor.util.add-alias-info/field-reference` has been added. This method is used
  to produce a reference to a field by the `add-alias-info` middleware. (Note that this middleware is optional,
  currently it is only used by the SQL and MongoDB drivers.) The default implementation returns the name of the field
  instance. It should be overridden if just the name is not a valid a valid reference. For example, MongoDB supports
  nested documents and references to nested fields should contain the whole path. See the namespace
  `metabase.driver.mongo.query-processor` for an alternative implementation.

- The multimethod `metabase.driver.sql-jdbc.sync.interface/syncable-schemas` (aliased as
  `metabase.driver.sql-jdbc.sync/syncable-schemas`), which was deprecated in 0.43.0, has been removed. Implement
  `metabase.driver.sql-jdbc.sync.interface/filtered-syncable-schemas` instead. See 0.43.0 notes below for more
  details.

- The multimethod `metabase.driver/format-custom-field-name`, which was deprecated in 0.42.0, has been removed.
  Implement `metabase.driver/escape-alias` instead. See 0.42.0 notes below for more information.

- The multimethod `metabase.driver.sql-jdbc.execute/read-column`, which was deprecated in 0.35.0, has been removed.
  Implement `metabase.driver.sql-jdbc.execute/read-column-thunk` instead. See 0.35.0 notes below for more information.

### Honey SQL 2

The following only applies to SQL drivers; you can ignore it for non-SQL drivers.

Prior to Metabase 0.46.0, SQL drivers used Honey SQL 1 as an intermediate target when compiling queries. In 0.46.0 we
have began the process of migrating to Honey SQL 2 as our new intermediate target.

We plan to continue to support use of Honey SQL 1 until Metabase 0.49.0. Please be sure to migrate your drivers before
then.

In Metabase 0.46.x, 0.47.x, and 0.48.x, you can specify which version of Honey SQL you driver should use by
implementing the `metabase.driver.sql.query-processor/honey-sql-version` multimethod:

```clj
(require '[metabase.driver.sql.query-processor :as sql.qp])

;;; use Honey SQL 2 for :my-driver
(defmethod sql.qp/honey-sql-version :my-driver
  [_driver]
  2)
```

This method must return either `1` or `2`. Currently, the default implementation returns `1`. Effectively this means
you currently have to opt-in to Honey SQL 2 compilation. It's a good idea to do this sooner rather than later so your
driver is prepared for 0.49.0 well in advance.

In Metabase 0.47.x or 0.48.x we will likely change the default Honey SQL version to `2` to ensure everyone is aware of
the upcoming breaking changes in 0.49.0 and give them one or two release cycles to update their drivers to target
Honey SQL 2. You will still be able to opt-in to using Honey SQL 1 until 0.49.0 by implementing
`sql.qp/honey-sql-version` and returning `1`.

#### What You Need to Change

Our Honey SQL utility namespace, `metabase.util.honeysql-extensions`, commonly aliased as `hx`, has been updated to
generate forms appropriate for either Honey SQL 1 or Honey SQL 2. This is done automatically based on your driver's
`honey-sql-version`. `metabase.driver.sql.query-processor` itself also supports both targets in the same way.

The actual changes you will need to make to your driver code will probably be fairly small. The most important things
to note when porting your driver:

1. Avoid use of things from Honey SQL 1 namespaces like `honeysql.core` or `honeysql.format`. If you must, use Honey
   SQL `honey.sql` instead; you may not need either.

2. While you can continue to use `metabase.util.honeysql-extensions` in the short term, since it can target either
   version of Honey SQL, we will probably remove this namespace at some point in the future. Update your code to use
   `metabase.util.honey-sql-2` instead. The namespaces implement an almost identical set of helper functions, so all
   you should need to switch is which one you `:require` in your `ns` form.

3. `honeysql.core/call` no longer exists; instead of a form like `(hsql/call :my_function 1 2)`, you simply return a
   plain vector like `[:my_function 1 2]`. `(hsql/raw "x")` is now`[:raw "x"]`. New handlers can be registered with
   Honey SQL 2 with `honey.sql/register-fn!`. There is no equivalent of the Honey SQL 1 `honeysql.format./ToSql`
   protocol, so you should no longer define one-off types to implement custom SQL compilation rules. Use
   `honey.sql/register-fn!` instead.

4. In Honey SQL 1 you were able to register functions to a more limited extent by implementing the multimethod
   `honeysql.format/fn-handler`. Metabase registered the functions `:extract`, `:distinct-count`, and
   `:percentile-cont` in this way. For Honey SQL 2, we've registered these functions as qualified keywords in the
   `metabase.util.honey-sql-2` namespace, to prevent confusion as to where they're defined. Thus you'll need to update
   the keyword if you're using these functions.

   ```clj
   ;;; Honey SQL 1
   (hsql/call :distinct-count expr)
   ```

   becomes

   ```clj
   ;;; Honey SQL 2
   (require '[metabase.util.honey-sql-2 :as h2x])

   [::h2x/distinct-count expr]
   ```

5. Because custom expressions are now just plain vectors like `[:my_function 1]`, you may need to wrap expressions in
   an additional vector if they appear inside `:select`, `:from`, or other places where a vector could be interpreted
   as `[expression alias]`. e.g.

   ```clj
   ;; Honey SQL 1
   (honeysql.core/format {:select [[:my_function 1]]})
   ;; => ["SELECT my_function AS 1"]

   ;; Honey SQL 2
   ;;
   ;; WRONG
   (honey.sql/format {:select [[:my_function 1]]})
   ;; => ["SELECT my_function AS ?" 1]

   ;; CORRECT
   (honey.sql/format {:select [[[:my_function 1]]]})
   ;; => ["SELECT MY_FUNCTION(?)" 1]
   ```

   The SQL query processor does this automatically for forms it generates, so you only need to worry about this if
   you're overriding the way it generates `:select` or other top-level clauses.

6. Numbers are parameterized by default, e.g. `{:select [1]}` becomes `SELECT ?` rather than `SELECT 1`. You can use
   `:inline` to force the SQL to be generated inline instead: `{:select [[[:inline 1]]]}` becomes `SELECT 1`. Numbers
   generated by the SQL query processor code should automatically be inlined, but you may need to make sure any
   numbers you generate are wrapped in `:inline` if they can end up as expressions inside a `GROUP BY` clause. Some
   databases can recognize expressions as being the same thing only when they are *not* parameterized:

   ```sql
   -- This is okay
   SELECT x + 1
   FROM table
   GROUP BY x + 1

   -- Bad: DB doesn't know whether the two x + ? expressions are the same thing
   SELECT x + ?
   FROM table
   GROUP BY x + ?
   ```

  Exercise caution when `:inline`ing things -- take care not to use it on untrusted strings or other avenues for SQL
  injection. Only inlining things that are a `number?` is a safe bet.

Please read [Differences between Honey SQL 1.x and
2.x](https://github.com/seancorfield/honeysql/blob/develop/doc/differences-from-1-x.md) for more information on the
differences between the library versions.

#### Breaking Changes in 0.46.0 related to the Honey SQL 2 transition

**Note: these breaking changes will hopefully be fixed before 0.46.0 ships. This will be updated if they are.**

The classes `metabase.util.honeysql_extensions.Identifer` and `metabase.util.honeysql_extensions.TypedHoneySQLForm`
have been moved to `metabase.util.honey_sql_1.Identifer` and `metabase.util.honey_sql_1.TypedHoneySQLForm`,
respectively. On the off chance that your driver directly referencing these class names, you may need to update things
to use the new class names.

Similarly, `metabase.util.honeysql-extensions/->AtTimeZone` has been removed; use
`metabase.util.honeysql-extensions/at-time-zone` instead.

## Metabase 0.45.0

- `metabase.driver.sql-jdbc.connection/details->connection-spec-for-testing-connection` has been removed in Metabase
  0.45.0, because it leaked SSH tunnels. See [#24445](https://github.com/metabase/metabase/issues/24445). If you are
  using this function, please update your code to use
  `metabase.driver.sql-jdbc.connection/with-connection-spec-for-testing-connection` instead, which properly cleans up
  after itself.

### New methods

- `metabase.driver.sql-jdbc.sync.describe-table-fields` has been added. Implement this method if you want to override
  the default behavior for fetching field metadata (such as types) for a table.

- `metabase.driver.sql-jdbc.sync.describe-table/get-table-pks` has been added. This methods is used to get a set of pks
  given a table.

- `->honeysql [<driver> :convert-timezone]` has been added. Implement this method if you want your driver to support
  the `convertTimezone` expression. This method takes 2 or 3 arguments and returns a `timestamp without time zone` column.

## Metabase 0.43.0

- The `:expressions` map in an MBQL query now uses strings as keys rather than keywords (see
  [#14647](https://github.com/metabase/metabase/issues/14647)). You only need to be concerned with this if you are
  accessing or manipulating this map directly. Drivers deriving from `:sql` implementing `->honeysql` for `[<driver>
  :expression]` may need to be updated. A utility function, `metabase.mbql.util/expression-with-name`, has been
  available since at least Metabase 0.35.0 and handles both types of keys. It is highly recommended that you use this
  function rather than accessing `:expressions` directly, as doing so can make your driver compatible with both 0.42.0
  and with 0.43.0 and newer.

- There is now a `describe-nested-field-columns` method under `sql-jdbc.sync` namespace which returns an instance of
  NestedFCMetadata. This is in order to allow JSON columns in Postgres and eventually other DB's which are usually
  ordinary RDBMS's but then sometimes they have a denormalized column with JSON or some other semantics. Given a table
  with denormalized columns which have nested field semantics (so, typed sub-fields which are still denormalized but
  stable in type between rows), return value should be a NestedFCMetadata, a map of flattened key paths to the
  detected sub-field. Field detection in syncing will then be enriched with those nested types. This is materially
  different from the way we do it for mongo because every kind of JSON column is different, but it's going to run
  every sync so it can't be too slow, even on enormous tables and enormous denormalized columns on those enormous tables.

## Metabase 0.42.0

Changes in Metabase 0.42.0 affect drivers that derive from `:sql` (including `:sql-jdbc`).
Non-SQL drivers likely will require no changes.

0.42.0 introduces several significant changes to the way the SQL query processor compiles and determines aliases for
MBQL `:field` clauses. For more background, see pull request
[#19384](https://github.com/metabase/metabase/pull/19384).

If you were manipulating Field or Table aliases, we consolidated a lot of overlapping vars and methods, which means you may need to delete deprecated method implementations.

### Significant changes

- The `metabase.driver.sql.query-processor/->honeysql` method for Field instances, e.g.

  ```clj
  (defmethod sql.qp/->honeysql [:my-driver (class Field)]
    [driver field]
    ...)
  ```

  is no longer invoked. All compilation is now handled by the MBQL `:field` clause method, e.g.

  ```clj
  (defmethod sql.qp/->honeysql [:my-driver :field]
    [driver field-clause]
    ...)
  ```

  If you were doing something special here, you'll need to move that special login into `[<driver> :field]` instead.
  (You may no longer need this special logic, however -- see below.)

- `:field`, `:expression`, and `:aggregation-options` clauses now contain information about what aliases you should
  use to refer to them on both the left-hand side and right-hand side of SQL `AS` or elsewhere in a query. See PR
  [#19610](https://github.com/metabase/metabase/pull/19610) for a detailed discussion about the new information,
  hereafter referred to as the /[#19610 information](https://github.com/metabase/metabase/pull/19610)/.

- If you have a custom implementation of `->honeysql` for `:field` or `(class Field)`: `->honeysql` methods for `:field` should use or replace the
  [#19610 information](https://github.com/metabase/metabase/pull/19610) rather than attempting to determine or
  override it in some other fashion.

### New methods

- `metabase.driver/escape-alias` (moved from `metabase.driver.sql.query-processor/escape-alias`, which was introduced
  in 0.41.0) is now used to generate the [#19610 information](https://github.com/metabase/metabase/pull/19610) and
  used consistently across the SQL QP code. If you need to transform generated Field aliases for any reason (such as
  escaping disallowed characters), implement this method.

- `metabase.driver.sql-jdbc.sync.interface/filtered-syncable-schemas` has been added, and will eventually replace
  `metabase.driver.sql-jdbc.sync.interface/syncable-schemas`.  It serves a similar purpose, except that it's also
  passed the inclusion and exclusion patterns (ex: `auth*,data*`) to further filter schemas that will be synced.

### Deprecated methods and vars

The following methods and vars are slated for removal in Metabase 0.45.0 unless otherwise noted.

- `metabase.driver/format-custom-field-name` is now unused. Implement `metabase.driver/escape-alias` instead.

- `metabase.driver.sql.query-processor/escape-alias` has been renamed to `metabase.driver/escape-alias`. Everything
  else is the same.

- `metabase.driver.sql.query-processor/field-clause->alias` no longer uses the optional parameter `unique-name-fn`.
  Aliases are now made unique automatically, after escaping them; implement `metabase.driver/escape-alias` if you need
  to do something special before they are made unique. (Unique aliases are also escaped a second time if you need to
  do something /really/ special.)

- `metabase.driver.sql.query-processor/field->alias`, which was deprecated in 0.41.0, is now unused in 0.42.0.
  Implementing this method no longer has any effect. Implement `metabase.driver/escape-alias` instead if you need to
  do something special; use the [#19610 information](https://github.com/metabase/metabase/pull/19610) if you need to escape the alias
  for one reason or another. This method is still slated for removal in Metabase 0.44.0.

- `metabase.driver.sql.query-processor/*field-options*` is now unused and is no longer bound automatically.  If you need field options for some reason, see our SQL Server driver for an example on how to create it.

- `metabase.driver.sql.query-processor/*table-alias*` is now unused and is no longer bound automatically. Use or
  override `:metabase.query-processor.util.add-alias-info/source-table` from the [#19610
  information](https://github.com/metabase/metabase/pull/19610) instead.

- `metabase.driver.sql.query-processor/*source-query*` is now unused and is no longer bound automatically. Use
  `metabase.driver.sql.query-processor/*inner-query*` instead, which is always bound, even if we aren't inside of a
  source query.

- `metabase.driver.sql.query-processor/field->identifier` is now unused. Implementing this method should no longer be
  necessary under any circumstances. Override `->honeysql` for `[<driver> :field]` and manipulate the [#19610
  information](https://github.com/metabase/metabase/pull/19610) if you need to do something special here.

- `metabase.driver.sql.query-processor/prefix-field-alias` is no longer used. Previously, it was made available to
  give drivers a chance to escape automatically generated aliases for joined Fields. This is no longer necessary,
  because `metabase.driver/escape-alias` is called on automatically generates aliases. Implement
  `metabase.driver/escape-alias` if you need to do something special.
- `metabase.driver.sql-jdbc.sync.interface/syncable-schemas` has been deprecated in favor of
  `metabase.driver.sql-jdbc.sync.interface/filtered-syncable-schemas` (see above). The existing default implementation
  of `syncable-schemas` currently calls `filtered-syncable-schemas` (with `nil` filters, i.e. the filtering operation
  is actually a no-op), but it will eventually be removed.

#### Removed Methods and Vars

- `metabase.mbql.schema/DatetimeFieldUnit`, deprecated in 0.39.0, is now removed.

## Older versions

Before 0.42.0, this information was tracked in our Wiki. You can find changes for versions before 0.42.0 in the
table below:

| Version | Wiki page |
|---------|-----------|
| 0.41.0 | [changes](https://github.com/metabase/metabase/wiki/What's-new-in-0.41.0-for-Metabase-driver-authors) |
| 0.40.0 | No changes. |
| 0.39.0 | No changes. |
| 0.38.0 | [changes](https://github.com/metabase/metabase/wiki/What's-new-in-0.38.0-for-Metabase-driver-authors) |
| 0.37.0 | [changes](https://github.com/metabase/metabase/wiki/What's-new-in-0.37.0-for-Metabase-driver-authors) |
| 0.36.0 | [changes](https://github.com/metabase/metabase/wiki/What's-new-in-0.36.0-for-Metabase-driver-authors) |
| 0.35.0 | [changes](https://github.com/metabase/metabase/wiki/What's-new-in-0.35.0-for-Metabase-driver-authors) |<|MERGE_RESOLUTION|>--- conflicted
+++ resolved
@@ -4,13 +4,11 @@
 
 # Driver Interface Changelog
 
-<<<<<<< HEAD
 ## Metabase 0.50.0
 - The multimethod `metabase.driver.sql-jdbc.sync.interface/get-tables` has been added. The default implement of this will
   call the DatabaseMetadata.getTables method. This method will be used to fetch additional table metadata in a single DB call.
-=======
+
 ## Metabase 0.49.0
->>>>>>> a94ece6f
 
 - The multimethod `metabase.driver/describe-table-fks` has been deprecated in favor of `metabase.driver/describe-fks`.
   `metabase.driver/describe-table-fks` will be removed in 0.52.0.
