--- conflicted
+++ resolved
@@ -1,20 +1,7 @@
 import cx from "classnames";
 import type { StyleHTMLAttributes } from "react";
-<<<<<<< HEAD
 import { useEffect, useRef, useState } from "react";
-import { connect } from "react-redux";
 import { useMount, usePrevious, useUnmount } from "react-use";
-=======
-import {
-  forwardRef,
-  useCallback,
-  useEffect,
-  useMemo,
-  useRef,
-  useState,
-} from "react";
-import { useMount, usePrevious, useThrottle, useUnmount } from "react-use";
->>>>>>> 6c933f2d
 import { jt, t } from "ttag";
 import _ from "underscore";
 
