--- conflicted
+++ resolved
@@ -52,7 +52,6 @@
 
 (set! *warn-on-reflection* true)
 
-<<<<<<< HEAD
 (defn- middleware-fn-name [middleware-fn]
   (if-let [fn-name (:name (meta middleware-fn))]
     (if-let [fn-ns (:ns (meta middleware-fn))]
@@ -60,8 +59,6 @@
       fn-name)
     middleware-fn))
 
-=======
->>>>>>> 3a5e8d14
 ;;; the following helper functions are temporary, to aid in the transition from a legacy MBQL QP to a pMBQL QP. Each
 ;;; individual middleware function is wrapped in either [[ensure-legacy]] or [[ensure-pmbql]], and will then see the
 ;;; flavor of MBQL it is written for.
@@ -181,22 +178,12 @@
    (ensure-legacy #'qp.middleware.enterprise/apply-download-limit)
    (ensure-legacy #'check-features/check-features)])
 
-<<<<<<< HEAD
-=======
-(defn- middleware-fn-name [middleware-fn]
-  (if-let [fn-name (:name (meta middleware-fn))]
-    (if-let [fn-ns (:ns (meta middleware-fn))]
-      (symbol (format "%s/%s" (ns-name fn-ns) fn-name))
-      fn-name)
-    middleware-fn))
-
 (def ^:private ^Long slow-middleware-warning-threshold-ms
   "Warn about slow middleware if it takes longer than this many milliseconds."
   (if config/is-prod?
     1000 ; this is egregious but we don't want to spam the logs with stuff like this in prod
     100))
 
->>>>>>> 3a5e8d14
 (mu/defn preprocess :- [:map
                         [:database ::lib.schema.id/database]]
   "Fully preprocess a query, but do not compile it to a native query or execute it."
@@ -212,25 +199,12 @@
        ([query middleware-fn]
         (try
           (assert (ifn? middleware-fn))
-<<<<<<< HEAD
-          (let [start-ns (System/nanoTime)]
-            ;; in dev, log warnings if a piece of middleware takes a long time.
-            (u/prog1 (middleware-fn query)
-              (when config/is-dev?
-                (let [duration-ns (- (System/nanoTime) start-ns)]
-                  (when (> duration-ns (* 50 1000 1000)) ; 50 milliseconds
-                    (log/warn (u/format-color :red
-                                              "%s took %s"
-                                              (middleware-fn-name middleware-fn)
-                                              (u/format-nanoseconds duration-ns))))))
-=======
           (let [start-timer (u/start-timer)]
             ;; make sure the middleware returns a valid query... this should be dev-facing only so no need to i18n
             (u/prog1 (middleware-fn query)
               (let [duration-ms (u/since-ms start-timer)]
                 (when (> duration-ms slow-middleware-warning-threshold-ms)
                   (log/warnf "Slow middleware: %s took %s" (middleware-fn-name middleware-fn) (u/format-milliseconds duration-ms))))
->>>>>>> 3a5e8d14
               (qp.debug/debug>
                 (when-not (= <> query)
                   (let [middleware-fn-name (middleware-fn-name middleware-fn)]
