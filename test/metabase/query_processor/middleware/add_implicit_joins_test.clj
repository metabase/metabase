--- conflicted
+++ resolved
@@ -72,13 +72,8 @@
                 lib/->legacy-MBQL
                 :query)))))
 
-<<<<<<< HEAD
-(mu/defn- add-implicit-joins
-  [query]
-=======
 (mu/defn- add-implicit-joins :- ::qp.schema/any-query
   [query :- ::qp.schema/any-query]
->>>>>>> b11e39d2
   (letfn [(add-implicit-joins-legacy [query]
             (-> (lib/query (qp.store/metadata-provider) query)
                 qp.add-implicit-joins/add-implicit-joins
