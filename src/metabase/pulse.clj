(ns metabase.pulse
  "Public API for sending Pulses."
  (:require
   [clojure.string :as str]
   [metabase.api.common :as api]
   [metabase.email :as email]
   [metabase.email.messages :as messages]
   [metabase.events :as events]
   [metabase.integrations.slack :as slack]
   [metabase.models.dashboard :as dashboard :refer [Dashboard]]
   [metabase.models.dashboard-card :as dashboard-card]
   [metabase.models.database :refer [Database]]
   [metabase.models.interface :as mi]
   [metabase.models.pulse :as pulse :refer [Pulse]]
   [metabase.models.serialization :as serdes]
   [metabase.notification.core :as notification]
   [metabase.public-settings :as public-settings]
   [metabase.pulse.markdown :as markdown]
   [metabase.pulse.parameters :as pulse-params]
   [metabase.pulse.render :as render]
   [metabase.pulse.util :as pu]
   [metabase.query-processor.timezone :as qp.timezone]
   [metabase.server.middleware.session :as mw.session]
   [metabase.shared.parameters.parameters :as shared.params]
   [metabase.util :as u]
   [metabase.util.i18n :refer [trs tru]]
   [metabase.util.log :as log]
   [metabase.util.malli :as mu]
   [metabase.util.malli.schema :as ms]
   [metabase.util.retry :as retry]
   [metabase.util.ui-logic :as ui-logic]
   [metabase.util.urls :as urls]
   [toucan2.core :as t2])
  (:import
   (clojure.lang ExceptionInfo)))

(set! *warn-on-reflection* true)

;;; ------------------------------------------------- PULSE SENDING --------------------------------------------------

<<<<<<< HEAD
#_(defn- is-card-empty?
   "Check if the card is empty"
   [card]
   (if-let [result (:result card)]
     (or (zero? (-> result :row_count))
         ;; Many aggregations result in [[nil]] if there are no rows to aggregate after filters
         (= [[nil]]
            (-> result :data :rows)))
     ;; Text cards have no result; treat as empty
     true))

#_(defn- merge-default-values
   "For the specific case of Dashboard Subscriptions we should use `:default` parameter values as the actual `:value` for
=======
(defn- merge-default-values
  "For the specific case of Dashboard Subscriptions we should use `:default` parameter values as the actual `:value` for
>>>>>>> 25c4cb0b
  the parameter if none is specified. Normally the FE client will take `:default` and pass it in as `:value` if it
  wants to use it (see #20503 for more details) but this obviously isn't an option for Dashboard Subscriptions... so
  go thru `parameters` and change `:default` to `:value` unless a `:value` is explicitly specified."
   [parameters]
   (for [{default-value :default, :as parameter} parameters]
     (merge
      (when default-value
        {:value default-value})
      (dissoc parameter :default))))

<<<<<<< HEAD
#_(defn- execute-dashboard-subscription-card
   "Returns subscription result for a card.

  This function should be executed under pulse's creator permissions."
   [dashboard dashcard card-or-id parameters]
   (assert api/*current-user-id* "Makes sure you wrapped this with a `with-current-user`.")
   (try
     (let [card-id (u/the-id card-or-id)
           card    (t2/select-one :model/Card :id card-id)
           result  (qp.dashboard/process-query-for-dashcard
                    :dashboard-id  (u/the-id dashboard)
                    :card-id       card-id
                    :dashcard-id   (u/the-id dashcard)
                    :context       :pulse ; TODO - we should support for `:dashboard-subscription` and use that to differentiate the two
                    :export-format :api
                    :parameters    parameters
                    :middleware    {:process-viz-settings? true
                                    :js-int-to-string?     false}
                    :run           (^:once fn* [query info]
                                    (qp/process-query
                                     (qp/userland-query-with-default-constraints query info))))]
       (when-not (and (get-in dashcard [:visualization_settings :card.hide_empty]) (is-card-empty? (assoc card :result result)))
         {:card     card
          :dashcard dashcard
          :result   result
          :type     :card}))
     (catch Throwable e
       (log/warnf e "Error running query for Card %s" card-or-id))))
=======
>>>>>>> 25c4cb0b

(defn virtual-card-of-type?
  "Check if dashcard is a virtual with type `ttype`, if `true` returns the dashcard, else returns `nil`.
There are currently 4 types of virtual card: \"text\", \"action\", \"link\", \"placeholder\"."
  [dashcard ttype]
  (when (= ttype (get-in dashcard [:visualization_settings :virtual_card :display]))
    dashcard))

#_(defn- link-card-entity->url
   [{:keys [db_id id model] :as _entity}]
   (case model
     "card"       (urls/card-url id)
     "dataset"    (urls/card-url id)
     "collection" (urls/collection-url id)
     "dashboard"  (urls/dashboard-url id)
     "database"   (urls/database-url id)
     "table"      (urls/table-url db_id id)))

#_(defn- link-card->text-part
   [{:keys [entity url] :as _link-card}]
   (let [url-link-card? (some? url)]
     {:text (str (format
                   "### [%s](%s)"
                   (if url-link-card? url (:name entity))
                   (if url-link-card? url (link-card-entity->url entity)))
                 (when-let [description (if url-link-card? nil (:description entity))]
                   (format "\n%s" description)))
      :type :text}))

#_(defn- dashcard-link-card->part
   "Convert a dashcard that is a link card to pulse part.

  This function should be executed under pulse's creator permissions."
   [dashcard]
   (assert api/*current-user-id* "Makes sure you wrapped this with a `with-current-user`.")
   (let [link-card (get-in dashcard [:visualization_settings :link])]
     (cond
       (some? (:url link-card))
       (link-card->text-part link-card)

       ;; if link card link to an entity, update the setting because
       ;; the info in viz-settings might be out-of-date
       (some? (:entity link-card))
       (let [{:keys [model id]} (:entity link-card)
             instance           (t2/select-one
                                  (serdes/link-card-model->toucan-model model)
                                  (dashboard-card/link-card-info-query-for-model model id))]
         (when (mi/can-read? instance)
           (link-card->text-part (assoc link-card :entity instance)))))))

#_(defn- escape-heading-markdown
   [dashcard]
   (if (= "heading" (get-in dashcard [:visualization_settings :virtual_card :display]))
     ;; If there's no heading text, the heading is empty, so we return nil.
     (when (get-in dashcard [:visualization_settings :text])
       (update-in dashcard [:visualization_settings :text]
                  #(str "## " (shared.params/escape-chars % shared.params/escaped-chars-regex))))
     dashcard))

#_(defn- dashcard->part
   "Given a dashcard returns its part based on its type.

  The result will follow the pulse's creator permissions."
<<<<<<< HEAD
   [dashcard pulse dashboard]
   (assert api/*current-user-id* "Makes sure you wrapped this with a `with-current-user`.")
   (cond
     (:card_id dashcard)
     (let [parameters (merge-default-values (pulse-params/parameters pulse dashboard))]
       (execute-dashboard-subscription-card dashboard dashcard (:card_id dashcard) parameters))

     ;; actions
     (virtual-card-of-type? dashcard "action")
     nil

     ;; link cards
     (virtual-card-of-type? dashcard "link")
     (dashcard-link-card->part dashcard)

     ;; placeholder cards aren't displayed
     (virtual-card-of-type? dashcard "placeholder")
     nil

     ;; text cards have existed for a while and I'm not sure if all existing text cards
     ;; will have virtual_card.display = "text", so assume everything else is a text card
     :else
     (let [parameters (merge-default-values (pulse-params/parameters pulse dashboard))]
       (some-> dashcard
               (pulse-params/process-virtual-dashcard parameters)
               escape-heading-markdown
               :visualization_settings
               (assoc :type :text)))))

#_(defn- dashcards->part
   [dashcards pulse dashboard]
   (let [ordered-dashcards (sort dashboard-card/dashcard-comparator dashcards)]
     (doall (for [dashcard ordered-dashcards
                  :let     [part (dashcard->part dashcard pulse dashboard)]
                  :when    (some? part)]
              part))))

#_(defn- tab->part
   [{:keys [name]}]
   {:text name
    :type :tab-title})

#_(defn- execute-dashboard
   "Fetch all the dashcards in a dashboard for a Pulse, and execute non-text cards.
=======
  [dashcard pulse dashboard]
  (assert api/*current-user-id* "Makes sure you wrapped this with a `with-current-user`.")
  (cond
    (:card_id dashcard)
    (let [parameters (merge-default-values (pulse-params/parameters pulse dashboard))]
      (pu/execute-dashboard-subscription-card dashcard parameters))

    ;; actions
    (virtual-card-of-type? dashcard "action")
    nil

    ;; link cards
    (virtual-card-of-type? dashcard "link")
    (dashcard-link-card->part dashcard)

    ;; placeholder cards aren't displayed
    (virtual-card-of-type? dashcard "placeholder")
    nil

    ;; text cards have existed for a while and I'm not sure if all existing text cards
    ;; will have virtual_card.display = "text", so assume everything else is a text card
    :else
    (let [parameters (merge-default-values (pulse-params/parameters pulse dashboard))]
      (some-> dashcard
              (pulse-params/process-virtual-dashcard parameters)
              escape-heading-markdown
              :visualization_settings
              (assoc :type :text)))))

(defn- dashcards->part
  [dashcards pulse dashboard]
  (let [ordered-dashcards (sort dashboard-card/dashcard-comparator dashcards)]
    (doall (for [dashcard ordered-dashcards
                 :let     [part (dashcard->part dashcard pulse dashboard)]
                 :when    (some? part)]
             part))))

(defn- tab->part
  [{:keys [name]}]
  {:text name
   :type :tab-title})

(defn- execute-dashboard
  "Fetch all the dashcards in a dashboard for a Pulse, and execute non-text cards.
>>>>>>> 25c4cb0b

  The generated parts will follow the pulse's creator permissions."
   [{:keys [skip_if_empty] pulse-creator-id :creator_id :as pulse} dashboard & {:as _options}]
   (let [dashboard-id (u/the-id dashboard)]
     (mw.session/with-current-user pulse-creator-id
       (let [parts (if (dashboard/has-tabs? dashboard)
                     (let [tabs-with-cards (t2/hydrate (t2/select :model/DashboardTab :dashboard_id dashboard-id) :tab-cards)]
                       (doall (flatten (for [{:keys [cards] :as tab} tabs-with-cards]
                                         (concat [(tab->part tab)] (dashcards->part cards pulse dashboard))))))
                     (dashcards->part (t2/select :model/DashboardCard :dashboard_id dashboard-id) pulse dashboard))]
         (if skip_if_empty
           ;; Remove cards that have no results when empty results aren't wanted
           (remove (fn [{part-type :type :as part}]
                     (and
                       (= part-type :card)
                       (zero? (get-in part [:result :row_count] 0))))
                   parts)
           parts)))))

(defn- database-id [card]
  (or (:database_id card)
      (get-in card [:dataset_query :database])))

(mu/defn defaulted-timezone :- :string
  "Returns the timezone ID for the given `card`. Either the report timezone (if applicable) or the JVM timezone."
  [card :- (ms/InstanceOf :model/Card)]
  (or (some->> card database-id (t2/select-one Database :id) qp.timezone/results-timezone-id)
      (qp.timezone/system-timezone-id)))

#_(defn- first-question-name [pulse]
   (-> pulse :cards first :name))

#_(defn- alert-condition-type->description [condition-type]
   (case (keyword condition-type)
     :meets (trs "reached its goal")
     :below (trs "gone below its goal")
     :rows  (trs "results")))

#_(def ^:private block-text-length-limit 3000)
#_(def ^:private attachment-text-length-limit 2000)

#_(defn- truncate-mrkdwn
   "If a mrkdwn string is greater than Slack's length limit, truncates it to fit the limit and
  adds an ellipsis character to the end."
   [mrkdwn limit]
   (if (> (count mrkdwn) limit)
     (-> mrkdwn
         (subs 0 (dec limit))
         (str "…"))
     mrkdwn))

#_(defn- text->markdown-block
   [text]
   (let [mrkdwn (markdown/process-markdown text :slack)]
     (when (not (str/blank? mrkdwn))
       {:blocks [{:type "section"
                  :text {:type "mrkdwn"
                         :text (truncate-mrkdwn mrkdwn block-text-length-limit)}}]})))

#_(defn- part->attachment-data
   [part channel-id]
   (case (:type part)
     :card
     (let [{:keys [card dashcard result]}          part
           {card-id :id card-name :name :as card} card]
       {:title           (or (-> dashcard :visualization_settings :card.title)
                             card-name)
        :rendered-info   (render/render-pulse-card :inline (defaulted-timezone card) card dashcard result)
        :title_link      (urls/card-url card-id)
        :attachment-name "image.png"
        :channel-id      channel-id
        :fallback        card-name})

     :text
     (text->markdown-block (:text part))

     :tab-title
     (text->markdown-block (format "# %s" (:text part)))))

#_(defn- create-slack-attachment-data
   "Returns a seq of slack attachment data structures, used in `create-and-upload-slack-attachments!`"
   [parts]
   (let [channel-id (slack/files-channel)]
     (for [part  parts
           :let  [attachment (part->attachment-data part channel-id)]
           :when attachment]
       attachment)))

#_(defn- subject
   [{:keys [name cards dashboard_id]}]
   (if (or dashboard_id
           (some :dashboard_id cards))
     name
     (trs "Pulse: {0}" name)))

#_(defn- filter-text
   [filter]
   (truncate-mrkdwn
    (format "*%s*\n%s" (:name filter) (pulse-params/value-string filter))
    attachment-text-length-limit))

#_(defn- slack-dashboard-header
   "Returns a block element that includes a dashboard's name, creator, and filters, for inclusion in a
  Slack dashboard subscription"
   [pulse dashboard]
   (let [header-section  {:type "header"
                          :text {:type "plain_text"
                                 :text #p (subject pulse)
                                 :emoji true}}
         creator-section {:type   "section"
                          :fields [{:type "mrkdwn"
                                    :text (str "Sent by " (-> pulse :creator :common_name))}]}
         filters         (pulse-params/parameters pulse dashboard)
         filter-fields   (for [filter filters]
                           {:type "mrkdwn"
                            :text (filter-text filter)})
         filter-section  (when (seq filter-fields)
                           {:type   "section"
                            :fields filter-fields})]
     (if filter-section
       {:blocks [header-section filter-section creator-section]}
       {:blocks [header-section creator-section]})))

#_(defn- slack-dashboard-footer
   "Returns a block element with the footer text and link which should be at the end of a Slack dashboard subscription."
   [pulse dashboard]
   {:blocks
    [{:type "divider"}
     {:type "context"
      :elements [{:type "mrkdwn"
                  :text (str "<" (pulse-params/dashboard-url (u/the-id dashboard) (pulse-params/parameters pulse dashboard)) "|"
                             "*Sent from " (public-settings/site-name) "*>")}]}]})

(def slack-width
  "Maximum width of the rendered PNG of HTML to be sent to Slack. Content that exceeds this width (e.g. a table with
  many columns) is truncated."
  1200)

#_(defn create-and-upload-slack-attachments!
   "Create an attachment in Slack for a given Card by rendering its content into an image and uploading
  it. Slack-attachment-uploader is a function which takes image-bytes and an attachment name, uploads the file, and
  returns an image url, defaulting to slack/upload-file!.

  Nested `blocks` lists containing text cards are passed through unmodified."
<<<<<<< HEAD
   ([attachments] (create-and-upload-slack-attachments! attachments slack/upload-file!))
   ([attachments slack-attachment-uploader]
    (letfn [(f [a] (select-keys a [:title :title_link :fallback]))]
      (reduce (fn [processed {:keys [rendered-info attachment-name channel-id] :as attachment-data}]
                (conj processed (if (:blocks attachment-data)
                                  attachment-data
                                  (if (:render/text rendered-info)
                                    (-> (f attachment-data)
                                        (assoc :text (:render/text rendered-info)))
                                    (let [image-bytes (render/png-from-render-info rendered-info slack-width)
                                          image-url   (slack-attachment-uploader image-bytes attachment-name channel-id)]
                                      (-> (f attachment-data)
                                          (assoc :image_url image-url)))))))
              []
              attachments))))

#_(defn- are-all-parts-empty?
   "Do none of the cards have any results?"
   [results]
   (every? is-card-empty? results))

#_(defn- goal-met? [{:keys [alert_above_goal], :as pulse} [first-result]]
   (let [goal-comparison      (if alert_above_goal >= <)
         goal-val             (ui-logic/find-goal-value first-result)
         comparison-col-rowfn (ui-logic/make-goal-comparison-rowfn (:card first-result)
                                                             (get-in first-result [:result :data]))]

     (when-not (and goal-val comparison-col-rowfn)
       (throw (ex-info (tru "Unable to compare results to goal for alert.")
                       {:pulse  pulse
                        :result first-result})))
     (boolean
      (some (fn [row]
              (goal-comparison (comparison-col-rowfn row) goal-val))
            (get-in first-result [:result :data :rows])))))
=======
  ([attachments] (create-and-upload-slack-attachments! attachments slack/upload-file!))
  ([attachments slack-attachment-uploader]
   (letfn [(f [a] (select-keys a [:title :title_link :fallback]))]
     (reduce (fn [processed {:keys [rendered-info attachment-name channel-id] :as attachment-data}]
               (conj processed (if (:blocks attachment-data)
                                 attachment-data
                                 (if (:render/text rendered-info)
                                   (-> (f attachment-data)
                                       (assoc :text (:render/text rendered-info)))
                                   (let [image-bytes (render/png-from-render-info rendered-info slack-width)
                                         image-url   (slack-attachment-uploader image-bytes attachment-name channel-id)]
                                     (-> (f attachment-data)
                                         (assoc :image_url image-url)))))))
             []
             attachments))))

(defn- are-all-parts-empty?
  "Do none of the cards have any results?"
  [results]
  (every? pu/is-card-empty? results))

(defn- goal-met? [{:keys [alert_above_goal], :as pulse} [first-result]]
  (let [goal-comparison      (if alert_above_goal >= <)
        goal-val             (ui-logic/find-goal-value first-result)
        comparison-col-rowfn (ui-logic/make-goal-comparison-rowfn (:card first-result)
                                                            (get-in first-result [:result :data]))]

    (when-not (and goal-val comparison-col-rowfn)
      (throw (ex-info (tru "Unable to compare results to goal for alert.")
                      {:pulse  pulse
                       :result first-result})))
    (boolean
     (some (fn [row]
             (goal-comparison (comparison-col-rowfn row) goal-val))
           (get-in first-result [:result :data :rows])))))
>>>>>>> 25c4cb0b


;;; +----------------------------------------------------------------------------------------------------------------+
;;; |                                         Creating Notifications To Send                                         |
;;; +----------------------------------------------------------------------------------------------------------------+

#_(defn- alert-or-pulse [pulse]
   (if (:alert_condition pulse)
     :alert
     :pulse))

#_(defmulti ^:private should-send-notification?
   "Returns true if given the pulse type and resultset a new notification (pulse or alert) should be sent"
   (fn [pulse _parts] (alert-or-pulse pulse)))

#_(defmethod should-send-notification? :alert
   [{:keys [alert_condition] :as alert} parts]
   (cond
     (= "rows" alert_condition)
     (not (are-all-parts-empty? parts))

     (= "goal" alert_condition)
     (goal-met? alert parts)

     :else
     (let [^String error-text (tru "Unrecognized alert with condition ''{0}''" alert_condition)]
       (throw (IllegalArgumentException. error-text)))))

#_(defmethod should-send-notification? :pulse
   [pulse parts]
   (if (:skip_if_empty pulse)
     (not (are-all-parts-empty? parts))
     true))

#_(defn- parts->cards-count
   [parts]
   (count (filter #(some? (#{:text :card} (:type %))) parts)))

;; 'notification' used below means a map that has information needed to send a Pulse/Alert, including results of
;; running the underlying query
#_(defmulti ^:private notification
   "Polymorphic function for creating notifications. This logic is different for pulse type (i.e. alert vs. pulse) and
  channel_type (i.e. email vs. slack)"
   {:arglists '([alert-or-pulse parts channel])}
   (fn [pulse _ {:keys [channel_type]}]
     [(alert-or-pulse pulse) (keyword channel_type)]))

#_(defn- construct-pulse-email [subject recipients message]
   {:subject      subject
    :recipients   recipients
    :message-type :attachments
    :message      message})

#_(defmethod notification [:pulse :email]
   [{pulse-id :id, pulse-name :name, dashboard-id :dashboard_id, :as pulse} parts {:keys [recipients]}]
   (log/debug (u/format-color :cyan "Sending Pulse (%s: %s) with %s Cards via email"
                              pulse-id (pr-str pulse-name) (parts->cards-count parts)))
   (let [user-recipients     (filter (fn [recipient] (and (u/email? (:email recipient))
                                                          (some? (:id recipient)))) recipients)
         non-user-recipients (filter (fn [recipient] (and (u/email? (:email recipient))
                                                          (nil? (:id recipient)))) recipients)
         timezone            (some->> parts (some :card) defaulted-timezone)
         dashboard           (update (t2/select-one Dashboard :id dashboard-id) :description markdown/process-markdown :html)
         email-to-users      (when (> (count user-recipients) 0)
                               (construct-pulse-email (subject pulse) (mapv :email user-recipients) (messages/render-pulse-email timezone pulse dashboard parts nil)))
         email-to-nonusers   (for [non-user (map :email non-user-recipients)]
                               (construct-pulse-email (subject pulse) [non-user] (messages/render-pulse-email timezone pulse dashboard parts non-user)))]
     (if email-to-users
       (conj email-to-nonusers email-to-users)
       email-to-nonusers)))

#_(defmethod notification [:pulse :slack]
   [{pulse-id :id, pulse-name :name, dashboard-id :dashboard_id, :as pulse}
    parts
    {{channel-id :channel} :details}]
   (log/debug (u/format-color :cyan "Sending Pulse (%s: %s) with %s Cards via Slack"
                              pulse-id (pr-str pulse-name) (parts->cards-count parts)))
   (let [dashboard (t2/select-one Dashboard :id dashboard-id)]
     {:channel-id  channel-id
      :attachments (remove nil?
                           (flatten [(slack-dashboard-header pulse dashboard)
                                     (create-slack-attachment-data parts)
                                     (when dashboard (slack-dashboard-footer pulse dashboard))]))}))

#_(defmethod notification [:alert :email]
   [{:keys [id] :as pulse} parts channel]
   (log/debugf "Sending Alert (%s: %s) via email" id name)
   (let [condition-kwd       (messages/pulse->alert-condition-kwd pulse)
         email-subject       (trs "Alert: {0} has {1}"
                                  (first-question-name pulse)
                                  (alert-condition-type->description condition-kwd))
         user-recipients     (filter (fn [recipient] (and (u/email? (:email recipient))
                                                          (some? (:id recipient)))) (:recipients channel))
         non-user-recipients (filter (fn [recipient] (and (u/email? (:email recipient))
                                                          (nil? (:id recipient)))) (:recipients channel))
         first-part          (some :card parts)
         timezone            (defaulted-timezone first-part)
         email-to-users      (when (> (count user-recipients) 0)
                               (construct-pulse-email email-subject (mapv :email user-recipients) (messages/render-alert-email timezone pulse channel parts (ui-logic/find-goal-value first-part) nil)))
         email-to-nonusers   (for [non-user (map :email non-user-recipients)]
                               (construct-pulse-email email-subject [non-user] (messages/render-alert-email timezone pulse channel parts (ui-logic/find-goal-value first-part) non-user)))]
        (if email-to-users
          (conj email-to-nonusers email-to-users)
          email-to-nonusers)))

#_(defmethod notification [:alert :slack]
   [pulse parts {{channel-id :channel} :details}]
   (log/debug (u/format-color :cyan "Sending Alert (%s: %s) via Slack" (:id pulse) (:name pulse)))
   {:channel-id  channel-id
    :attachments (cons {:blocks [{:type "header"
                                  :text {:type "plain_text"
                                         :text (str "🔔 " (first-question-name pulse))
                                         :emoji true}}]}
                       (create-slack-attachment-data parts))})

#_(defmethod notification :default
   [_alert-or-pulse _parts {:keys [channel_type], :as _channel}]
   (throw (UnsupportedOperationException. (tru "Unrecognized channel type {0}" (pr-str channel_type)))))

#_(defn- parts->notifications [{:keys [channels channel-ids] pulse-id :id :as pulse} parts]
   (let [channel-ids (or channel-ids (mapv :id channels))]
     (when (should-send-notification? pulse parts)
       (let [event-type (if (= :pulse (alert-or-pulse pulse))
                          :event/subscription-send
                          :event/alert-send)]
         (events/publish-event! event-type {:id      (:id pulse)
                                            :user-id (:creator_id pulse)
                                            :object  {:recipients (map :recipients (:channels pulse))
                                                      :filters    (:parameters pulse)}}))

       (when (:alert_first_only pulse)
         (t2/delete! Pulse :id pulse-id))
       ;; `channel-ids` is the set of channels to send to now, so only send to those. Note the whole set of channels
       (for [channel channels
             :when   (contains? (set channel-ids) (:id channel))]
         (notification pulse parts channel)))))

#_(defn- pulse->notifications
    "Execute the underlying queries for a sequence of Pulses and return the parts as 'notification' maps."
    [{:keys [cards] pulse-id :id :as pulse} dashboard]
    (parts->notifications
      pulse
      (if dashboard
        ;; send the dashboard
        (execute-dashboard pulse dashboard)
        ;; send the cards instead
        (for [card cards
              ;; Pulse ID may be `nil` if the Pulse isn't saved yet
              :let [part (assoc (pu/execute-card pulse (u/the-id card) :pulse-id pulse-id) :type :card)]
              ;; some cards may return empty part, e.g. if the card has been archived
              :when part]
          part))))

;;; +----------------------------------------------------------------------------------------------------------------+
;;; |                                             Sending Notifications                                              |
;;; +----------------------------------------------------------------------------------------------------------------+

#_(defmulti ^:private send-notification!
   "Invokes the side-effecty function for sending emails/slacks depending on the notification type"
   {:arglists '([pulse-or-alert])}
   (fn [{:keys [channel-id]}]
     (if channel-id :slack :email)))

#_(defmethod send-notification! :slack
   [{:keys [channel-id message attachments]}]
   (let [attachments (create-and-upload-slack-attachments! attachments)]
     (try
       (slack/post-chat-message! channel-id message attachments)
       (catch ExceptionInfo e
         ;; Token errors have already been logged and we should not retry.
         (when-not (contains? (:errors (ex-data e)) :slack-token)
           (throw e))))))

#_(defmethod send-notification! :email
   [emails]
   (doseq [{:keys [subject recipients message-type message]} emails]
     (email/send-message-or-throw! {:subject      subject
                                    :recipients   recipients
                                    :message-type message-type
                                    :message      message
                                    :bcc?         (email/bcc-enabled?)})))

#_(defn- send-notification-retrying!
   "Like [[send-notification!]] but retries sending on errors according to the retry settings."
   [& args]
   (apply (retry/decorate send-notification!) args))

#_(defn- send-notifications! [notifications]
   (doseq [notification notifications]
     ;; do a try-catch around each notification so if one fails, we'll still send the other ones for example, an Alert
     ;; set up to send over both Slack & email: if Slack fails, we still want to send the email (#7409)
     (try
       (send-notification-retrying! notification)
       (catch Throwable e
         (log/error e "Error sending notification!")))))

(defn- fix-channels
  [channels]
  (->> channels
       (map #(update % :channel_type (fn [channel-type] (keyword "channel" (name channel-type)))))
       (map #(update % :recipients (fn [recipients] (map (fn [recipient]
                                                          (if (:id recipient)
                                                            {:kind :user
                                                             :user recipient}
                                                            {:kind :external-user
                                                             :email (:email recipient)})) recipients))))))

(defn send-pulse!
  "Execute and Send a `Pulse`, optionally specifying the specific `PulseChannels`.  This includes running each
   `PulseCard`, formatting the content, and sending the content to any specified destination.

  `channel-ids` is the set of channel IDs to send to *now* -- this may be a subset of the full set of channels for
  the Pulse.

   Example:

    (send-pulse! pulse)                    ; Send to all Channels
    (send-pulse! pulse :channel-ids [312]) ; Send only to Channel with :id = 312"
  [pulse & {:keys [channel-ids]}]
  {:pre [(map? pulse) (integer? (:creator_id pulse))]}
  (let [notification {:payload_id   (:id pulse)
                      :payload_type (if (:alert_condition pulse)
                                      :notification/alert
                                      :notification/dashboard-subscription)
                      :creator_id   (:creator_id pulse)}]
    ;; TODO before merge, handles retrying and check if dashboard is archvied
    (notification/send-notification!
     (notification/notification->payload-info notification)
     (if-let [channels (seq (:channels pulse))]
       (fix-channels channels)
       (notification/notification->channel+recipients notification channel-ids)))))<|MERGE_RESOLUTION|>--- conflicted
+++ resolved
@@ -13,7 +13,7 @@
    [metabase.models.interface :as mi]
    [metabase.models.pulse :as pulse :refer [Pulse]]
    [metabase.models.serialization :as serdes]
-   [metabase.notification.core :as notification]
+   [metabase.notification.core :as noti]
    [metabase.public-settings :as public-settings]
    [metabase.pulse.markdown :as markdown]
    [metabase.pulse.parameters :as pulse-params]
@@ -38,24 +38,9 @@
 
 ;;; ------------------------------------------------- PULSE SENDING --------------------------------------------------
 
-<<<<<<< HEAD
-#_(defn- is-card-empty?
-   "Check if the card is empty"
-   [card]
-   (if-let [result (:result card)]
-     (or (zero? (-> result :row_count))
-         ;; Many aggregations result in [[nil]] if there are no rows to aggregate after filters
-         (= [[nil]]
-            (-> result :data :rows)))
-     ;; Text cards have no result; treat as empty
-     true))
 
 #_(defn- merge-default-values
    "For the specific case of Dashboard Subscriptions we should use `:default` parameter values as the actual `:value` for
-=======
-(defn- merge-default-values
-  "For the specific case of Dashboard Subscriptions we should use `:default` parameter values as the actual `:value` for
->>>>>>> 25c4cb0b
   the parameter if none is specified. Normally the FE client will take `:default` and pass it in as `:value` if it
   wants to use it (see #20503 for more details) but this obviously isn't an option for Dashboard Subscriptions... so
   go thru `parameters` and change `:default` to `:value` unless a `:value` is explicitly specified."
@@ -65,38 +50,6 @@
       (when default-value
         {:value default-value})
       (dissoc parameter :default))))
-
-<<<<<<< HEAD
-#_(defn- execute-dashboard-subscription-card
-   "Returns subscription result for a card.
-
-  This function should be executed under pulse's creator permissions."
-   [dashboard dashcard card-or-id parameters]
-   (assert api/*current-user-id* "Makes sure you wrapped this with a `with-current-user`.")
-   (try
-     (let [card-id (u/the-id card-or-id)
-           card    (t2/select-one :model/Card :id card-id)
-           result  (qp.dashboard/process-query-for-dashcard
-                    :dashboard-id  (u/the-id dashboard)
-                    :card-id       card-id
-                    :dashcard-id   (u/the-id dashcard)
-                    :context       :pulse ; TODO - we should support for `:dashboard-subscription` and use that to differentiate the two
-                    :export-format :api
-                    :parameters    parameters
-                    :middleware    {:process-viz-settings? true
-                                    :js-int-to-string?     false}
-                    :run           (^:once fn* [query info]
-                                    (qp/process-query
-                                     (qp/userland-query-with-default-constraints query info))))]
-       (when-not (and (get-in dashcard [:visualization_settings :card.hide_empty]) (is-card-empty? (assoc card :result result)))
-         {:card     card
-          :dashcard dashcard
-          :result   result
-          :type     :card}))
-     (catch Throwable e
-       (log/warnf e "Error running query for Card %s" card-or-id))))
-=======
->>>>>>> 25c4cb0b
 
 (defn virtual-card-of-type?
   "Check if dashcard is a virtual with type `ttype`, if `true` returns the dashcard, else returns `nil`.
@@ -160,28 +113,27 @@
    "Given a dashcard returns its part based on its type.
 
   The result will follow the pulse's creator permissions."
-<<<<<<< HEAD
    [dashcard pulse dashboard]
    (assert api/*current-user-id* "Makes sure you wrapped this with a `with-current-user`.")
    (cond
      (:card_id dashcard)
      (let [parameters (merge-default-values (pulse-params/parameters pulse dashboard))]
-       (execute-dashboard-subscription-card dashboard dashcard (:card_id dashcard) parameters))
-
-     ;; actions
+       (pu/execute-dashboard-subscription-card dashcard parameters))
+
+      ;; actions
      (virtual-card-of-type? dashcard "action")
      nil
 
-     ;; link cards
+      ;; link cards
      (virtual-card-of-type? dashcard "link")
      (dashcard-link-card->part dashcard)
 
-     ;; placeholder cards aren't displayed
+      ;; placeholder cards aren't displayed
      (virtual-card-of-type? dashcard "placeholder")
      nil
 
-     ;; text cards have existed for a while and I'm not sure if all existing text cards
-     ;; will have virtual_card.display = "text", so assume everything else is a text card
+      ;; text cards have existed for a while and I'm not sure if all existing text cards
+      ;; will have virtual_card.display = "text", so assume everything else is a text card
      :else
      (let [parameters (merge-default-values (pulse-params/parameters pulse dashboard))]
        (some-> dashcard
@@ -205,52 +157,6 @@
 
 #_(defn- execute-dashboard
    "Fetch all the dashcards in a dashboard for a Pulse, and execute non-text cards.
-=======
-  [dashcard pulse dashboard]
-  (assert api/*current-user-id* "Makes sure you wrapped this with a `with-current-user`.")
-  (cond
-    (:card_id dashcard)
-    (let [parameters (merge-default-values (pulse-params/parameters pulse dashboard))]
-      (pu/execute-dashboard-subscription-card dashcard parameters))
-
-    ;; actions
-    (virtual-card-of-type? dashcard "action")
-    nil
-
-    ;; link cards
-    (virtual-card-of-type? dashcard "link")
-    (dashcard-link-card->part dashcard)
-
-    ;; placeholder cards aren't displayed
-    (virtual-card-of-type? dashcard "placeholder")
-    nil
-
-    ;; text cards have existed for a while and I'm not sure if all existing text cards
-    ;; will have virtual_card.display = "text", so assume everything else is a text card
-    :else
-    (let [parameters (merge-default-values (pulse-params/parameters pulse dashboard))]
-      (some-> dashcard
-              (pulse-params/process-virtual-dashcard parameters)
-              escape-heading-markdown
-              :visualization_settings
-              (assoc :type :text)))))
-
-(defn- dashcards->part
-  [dashcards pulse dashboard]
-  (let [ordered-dashcards (sort dashboard-card/dashcard-comparator dashcards)]
-    (doall (for [dashcard ordered-dashcards
-                 :let     [part (dashcard->part dashcard pulse dashboard)]
-                 :when    (some? part)]
-             part))))
-
-(defn- tab->part
-  [{:keys [name]}]
-  {:text name
-   :type :tab-title})
-
-(defn- execute-dashboard
-  "Fetch all the dashcards in a dashboard for a Pulse, and execute non-text cards.
->>>>>>> 25c4cb0b
 
   The generated parts will follow the pulse's creator permissions."
    [{:keys [skip_if_empty] pulse-creator-id :creator_id :as pulse} dashboard & {:as _options}]
@@ -395,7 +301,6 @@
   returns an image url, defaulting to slack/upload-file!.
 
   Nested `blocks` lists containing text cards are passed through unmodified."
-<<<<<<< HEAD
    ([attachments] (create-and-upload-slack-attachments! attachments slack/upload-file!))
    ([attachments slack-attachment-uploader]
     (letfn [(f [a] (select-keys a [:title :title_link :fallback]))]
@@ -412,10 +317,10 @@
               []
               attachments))))
 
-#_(defn- are-all-parts-empty?
-   "Do none of the cards have any results?"
-   [results]
-   (every? is-card-empty? results))
+(defn- are-all-parts-empty?
+  "Do none of the cards have any results?"
+  [results]
+  (every? pu/is-card-empty? results))
 
 #_(defn- goal-met? [{:keys [alert_above_goal], :as pulse} [first-result]]
    (let [goal-comparison      (if alert_above_goal >= <)
@@ -431,43 +336,6 @@
       (some (fn [row]
               (goal-comparison (comparison-col-rowfn row) goal-val))
             (get-in first-result [:result :data :rows])))))
-=======
-  ([attachments] (create-and-upload-slack-attachments! attachments slack/upload-file!))
-  ([attachments slack-attachment-uploader]
-   (letfn [(f [a] (select-keys a [:title :title_link :fallback]))]
-     (reduce (fn [processed {:keys [rendered-info attachment-name channel-id] :as attachment-data}]
-               (conj processed (if (:blocks attachment-data)
-                                 attachment-data
-                                 (if (:render/text rendered-info)
-                                   (-> (f attachment-data)
-                                       (assoc :text (:render/text rendered-info)))
-                                   (let [image-bytes (render/png-from-render-info rendered-info slack-width)
-                                         image-url   (slack-attachment-uploader image-bytes attachment-name channel-id)]
-                                     (-> (f attachment-data)
-                                         (assoc :image_url image-url)))))))
-             []
-             attachments))))
-
-(defn- are-all-parts-empty?
-  "Do none of the cards have any results?"
-  [results]
-  (every? pu/is-card-empty? results))
-
-(defn- goal-met? [{:keys [alert_above_goal], :as pulse} [first-result]]
-  (let [goal-comparison      (if alert_above_goal >= <)
-        goal-val             (ui-logic/find-goal-value first-result)
-        comparison-col-rowfn (ui-logic/make-goal-comparison-rowfn (:card first-result)
-                                                            (get-in first-result [:result :data]))]
-
-    (when-not (and goal-val comparison-col-rowfn)
-      (throw (ex-info (tru "Unable to compare results to goal for alert.")
-                      {:pulse  pulse
-                       :result first-result})))
-    (boolean
-     (some (fn [row]
-             (goal-comparison (comparison-col-rowfn row) goal-val))
-           (get-in first-result [:result :data :rows])))))
->>>>>>> 25c4cb0b
 
 
 ;;; +----------------------------------------------------------------------------------------------------------------+
@@ -694,8 +562,8 @@
                                       :notification/dashboard-subscription)
                       :creator_id   (:creator_id pulse)}]
     ;; TODO before merge, handles retrying and check if dashboard is archvied
-    (notification/send-notification!
-     (notification/notification->payload-info notification)
+    (noti/send-notification!
+     (noti/notification->payload-info notification)
      (if-let [channels (seq (:channels pulse))]
        (fix-channels channels)
-       (notification/notification->channel+recipients notification channel-ids)))))+       (noti/notification->channel+recipients notification channel-ids)))))