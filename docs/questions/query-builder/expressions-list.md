--- conflicted
+++ resolved
@@ -284,7 +284,7 @@
 
 Syntax: `datetimeAdd(column, amount, unit)`.
 
-Example: `datetimeAdd("2021-03-25", 1, "month")` would return the value `2021-04-25`, displayed as `April 25, 2021`.
+Example: `datetimeAdd("2021-03-25T12:52:37", 1, "month")` would return `April 25, 2021, 12:52:37`.
 
 Related: [between](#between), [datetimeSubtract](#datetimesubtract).
 
@@ -294,11 +294,7 @@
 
 Syntax: `datetimeDiff(datetime1, datetime2, unit)`.
 
-<<<<<<< HEAD
-Example: `datetimeAdd("2021-03-25T12:52:37", 1, "month")` would return `April 25, 2021, 12:52:37`.
-=======
 Example: `datetimeDiff("2022-02-01", "2022-03-01", "month")` would return `1`.
->>>>>>> af174655
 
 ### [datetimeSubtract](./expressions/datetimesubtract.md)
 
@@ -306,13 +302,9 @@
 
 Syntax: `datetimeSubtract(column, amount, unit)`.
 
-Example: `datetimeSubtract("2021-03-25", 1, "month")` would return the value `2021-02-25`, displayed as `February 25, 2021`.
-
-<<<<<<< HEAD
 Example: `datetimeSubtract("2021-03-25T12:52:37", 1, "month")` would return `February 25, 2021, 12:52:37`.
-=======
+
 Related: [between](#between), [datetimeAdd](#datetimeadd).
->>>>>>> af174655
 
 ### day
 
