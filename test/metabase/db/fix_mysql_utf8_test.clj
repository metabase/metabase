--- conflicted
+++ resolved
@@ -2,16 +2,11 @@
   (:require [clojure.java.jdbc :as jdbc]
             [clojure.string :as str]
             [clojure.test :refer :all]
-            [metabase.db :as mdb]
+            [metabase.db.setup :as mdb.setup]
             [metabase.driver.sql-jdbc.connection :as sql-jdbc.conn]
-<<<<<<< HEAD
-            [toucan.db :as db]
-            [metabase.db.setup :as mdb.setup]))
-=======
             [metabase.models :refer [Database]]
             [metabase.test :as mt]
             [toucan.db :as db]))
->>>>>>> db0793ae
 
 (defn- create-test-db! []
   (jdbc/with-db-connection [server-conn (sql-jdbc.conn/connection-details->spec :mysql
