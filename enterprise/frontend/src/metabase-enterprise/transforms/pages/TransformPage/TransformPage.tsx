--- conflicted
+++ resolved
@@ -4,11 +4,8 @@
 import { skipToken } from "metabase/api";
 import { LoadingAndErrorWrapper } from "metabase/common/components/LoadingAndErrorWrapper";
 import * as Urls from "metabase/lib/urls";
-<<<<<<< HEAD
 import { useRegisterMetabotContextProvider } from "metabase/metabot";
-=======
 import { PLUGIN_TRANSFORMS_PYTHON } from "metabase/plugins";
->>>>>>> a67c48a0
 import { Stack } from "metabase/ui";
 import { useGetTransformQuery } from "metabase-enterprise/api";
 import type { Transform, TransformId } from "metabase-types/api";
