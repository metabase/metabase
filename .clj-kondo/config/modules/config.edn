;; A "module" is any `metabase.<module>.core` namespace in `src`.
;;
;; ## `api`:
;;
;; Map of module name => the "core" external public-facing API namespace(s). You have three options here:
;;
;; 1. Special sentinel value `:any` means means this module does not (yet) have external public-facing API
;;    namespace(s). This is mostly a temporary placeholder until we go in and create module namespaces, which means
;;    you should go create one.
;;
;; 2. A set of namespace symbols. All namespaces in other modules will only be allowed to use namespaces from
;;    this set. Ideally this set should only have one namespace, but restricting it to a set of several is still
;;    better than `:any`.
;;
;; 3. `nil` or not listed here -- we default to assuming there is (some subset) of the 'standard' API namespaces
;;    `<module>.api`, `<module>.core`, and `<module>.init`
;;
;; ## `uses`:
;;
;; Map of module => other modules you're allowed to use there. You have two options here:
;;
;; 1. `:any` means namespaces in this module are allowed to use any other module -- allowed modules are not
;;    enforced for this module. Module API namespaces for modules that have them defined are still enforced. For
;;    ones that are `nil`, please go in and add a list of allowed modules. `:any` is mostly meant a temporary
;;    placeholder until we can fill these all out, so feel free to fix these.
;;
;; 2. A set of module symbols. This is the list of modules that are allowed to be referenced. An empty set means no
;;    other modules are allowed to be referenced; this is the default for any modules that aren't listed here.
;;
;; ## Tips
;;
;; PRO TIP: Check out the [[dev.deps-graph]] namespace for helpful tools to see where a module is used externally, and
;; for tools for calculating this config -- you can use [[dev.deps-graph/print-kondo-config-diff]] to see what updates
;; you need to make
{:metabase/modules
 {actions
  {:api  #{metabase.actions.api metabase.actions.core}
   :uses #{analytics api driver legacy-mbql lib model-persistence models query-processor search settings util}}

  activity-feed
  {:api  #{metabase.activity-feed.api metabase.activity-feed.init}
   :uses #{api config db events models util}}

  analytics
  {:api  #{metabase.analytics.api
           metabase.analytics.core
           metabase.analytics.init
           metabase.analytics.prometheus
           metabase.analytics.snowplow}
   :uses #{api
           channel
           config
           db
           driver
           eid-translation
           internal-stats
           models
           premium-features
           settings
           task
           util}}
  analyze
  {:api  #{metabase.analyze.core metabase.analyze.query-results}
   :uses #{config driver legacy-mbql lib models sync util}}

  api
  {:api #{metabase.api.auth
          metabase.api.card
          metabase.api.cards
          metabase.api.collection
          metabase.api.common
          metabase.api.common.validation
          metabase.api.dashboard
          metabase.api.database
          metabase.api.dataset
          metabase.api.docs
          metabase.api.field
          metabase.api.geojson
          metabase.api.logger
          metabase.api.macros
          metabase.api.open-api
          metabase.api.query-metadata
          metabase.api.routes.common
          metabase.api.table
          metabase.api.user
          metabase.api.util
          metabase.api.util.handlers}
   :uses #{actions
           analytics
           analyze
           api-routes
           channel
           config
           database-routing
           db
           driver
           eid-translation
           embedding
           events
           legacy-mbql
           lib
           logger
           model-persistence
           models
           permissions
           plugins
           premium-features
           pulse
           query-processor
           request
           revisions
           sample-data
           search
           server
           session
           settings
           sso
           sync
           types
           upload
           util
           xrays
           enterprise/advanced-permissions}}

  api-keys
  {:api  #{metabase.api-keys.api
           metabase.api-keys.core}
   :uses #{api db events models permissions util}}

  api-routes
  {:api  #{metabase.api-routes.core}
   :uses :any}

  audit-app
  {:api  #{metabase.audit-app.core
           metabase.audit-app.init}
   :uses #{api db events models premium-features settings task task-history util}}

  auth-provider
  {:api  #{metabase.auth-provider.core}
   :uses #{premium-features}}

  bookmarks
  {:api  #{metabase.bookmarks.api}
   :uses #{api db models util}}

  cache
  {:api  #{metabase.cache.api
           metabase.cache.core
           metabase.cache.init}
   :uses #{api config db events models premium-features settings util}}

  ;; TODO -- way too many API namespaces.
  channel
  {:api  #{metabase.channel.api
           metabase.channel.core
           metabase.channel.email
           metabase.channel.email.messages
           metabase.channel.init
           metabase.channel.models.channel
           metabase.channel.render.core
           metabase.channel.settings
           metabase.channel.slack
           metabase.channel.template.core}
   :uses #{analytics
           api
           config
           db
           driver
           events
           formatter
           lib
           models
           notification
           permissions
           premium-features
           settings
           query-processor
           task
           timeline
           types
           util}}

  cloud-migration
  {:api  #{metabase.cloud-migration.api
           metabase.cloud-migration.core
           metabase.cloud-migration.init}
   :uses #{api cmd config db models premium-features settings task util}}

  cmd
  {:api  #{metabase.cmd
           metabase.cmd.copy
           metabase.cmd.dump-to-h2}
   :uses #{api api-routes config db legacy-mbql models plugins query-processor search settings util}}

  ;; technically this 'uses' `enterprise/core` and `test` since it tries to load them to see if they exists so we know
  ;; if EE/test code is available; however we can ignore them since they're not real usages.
  config
  {:api  #{metabase.config}
   :uses #{}}

  ;; this is not actually a real module, but comes from one of our libraries.
  connection-pool
  {:api  #{metabase.connection-pool}
   :uses #{}}

  core
  {:api  #{metabase.core.initialization-status}
   :uses :any}

  database-routing
  {:api #{metabase.database-routing.core}
   :uses #{premium-features}}

  db
  {:api  #{metabase.db metabase.db.metadata-queries metabase.db.query metabase.db.setup}
   :uses #{auth-provider config connection-pool driver legacy-mbql lib plugins query-processor task util}}

  driver
  {:api #{metabase.driver
          metabase.driver.common
          metabase.driver.common.parameters
          metabase.driver.common.parameters.dates
          metabase.driver.common.parameters.operators
          metabase.driver.common.parameters.parse
          metabase.driver.common.parameters.values
          metabase.driver.ddl.interface
          metabase.driver.h2
          metabase.driver.impl
          metabase.driver.init
          metabase.driver.mysql
          metabase.driver.postgres
          metabase.driver.sql
          metabase.driver.sql-jdbc.connection
          metabase.driver.sql-jdbc.execute
          metabase.driver.sql-jdbc.execute.diagnostic
          metabase.driver.sql-jdbc.sync
          metabase.driver.sql.query-processor
          metabase.driver.sql.query-processor.deprecated
          metabase.driver.sql.util
          metabase.driver.sync
          metabase.driver.util}
   :uses #{actions
           api
           auth-provider
           config
           connection-pool
           database-routing
           db
           legacy-mbql
           lib
           logger
           models
           notification
           plugins
           premium-features
           settings
           pulse
           query-processor
           sync
           upload
           util}}

  eid-translation
  {:api  #{metabase.eid-translation.core}
   :uses #{settings util}}

  embedding
  {:api  #{metabase.embedding.api
           metabase.embedding.app-origins-sdk
           metabase.embedding.init
           metabase.embedding.settings}
   :uses #{analytics
           api
           config
           driver
           eid-translation
           events
           models
           notification
           premium-features
           public-sharing
           query-processor
           settings
           tiles
           util}}

  events
  {:api  #{metabase.events.core
           metabase.events.init}
<<<<<<< HEAD
   :uses #{api audit-app channel driver models premium-features util}}
=======
   :uses #{channel driver models util view-log}}
>>>>>>> 5a00c58b

  formatter
  {:api  #{metabase.formatter}
   :uses #{models settings query-processor types util}}

  indexed-entities
  {:api  #{metabase.indexed-entities.api metabase.indexed-entities.init}
   :uses #{analytics api driver legacy-mbql lib models query-processor search sync task util}}

  internal-stats
  {:api #{metabase.internal-stats.core}
   :uses #{db models}}

  legacy-mbql
  {:api #{metabase.legacy-mbql.normalize
          metabase.legacy-mbql.predicates
          metabase.legacy-mbql.schema
          metabase.legacy-mbql.schema.helpers
          metabase.legacy-mbql.util}
   :uses #{lib models types util}}

  lib
  {:api #{metabase.lib.binning
          metabase.lib.binning.util
          metabase.lib.card
          metabase.lib.core
          metabase.lib.equality
          metabase.lib.field
          metabase.lib.filter
          metabase.lib.ident
          metabase.lib.join.util
          metabase.lib.metadata
          metabase.lib.metadata.calculation
          metabase.lib.metadata.jvm
          metabase.lib.metadata.protocols
          metabase.lib.normalize
          metabase.lib.options
          metabase.lib.query
          metabase.lib.schema
          metabase.lib.schema.actions
          metabase.lib.schema.binning
          metabase.lib.schema.common
          metabase.lib.schema.expression
          metabase.lib.schema.expression.temporal
          metabase.lib.schema.expression.window
          metabase.lib.schema.id
          metabase.lib.schema.info
          metabase.lib.schema.literal
          metabase.lib.schema.metadata
          metabase.lib.schema.parameter
          metabase.lib.schema.template-tag
          metabase.lib.schema.temporal-bucketing
          metabase.lib.schema.util
          metabase.lib.temporal-bucket
          metabase.lib.types.isa
          metabase.lib.util
          metabase.lib.util.match
          metabase.lib.walk}
   :uses #{config legacy-mbql models settings types util}}

  lib-be
  {:api #{metabase.lib-be.init}
   :uses #{models settings task util}}

  logger
  {:api  #{metabase.logger metabase.logger.init}
   :uses #{config plugins}}

  login-history
  {:api #{metabase.login-history.api
          metabase.login-history.core
          metabase.login-history.init}
   :uses #{analytics api channel request settings util}}

  model-persistence
  {:api #{metabase.model-persistence.api
          metabase.model-persistence.core
          metabase.model-persistence.init}
   :uses #{api db driver events lib models premium-features settings query-processor request task task-history util}}

  models
  {:api #{metabase.models.application-permissions-revision
          metabase.models.card
          metabase.models.card.metadata
          metabase.models.collection
          metabase.models.collection-permission-graph-revision
          metabase.models.collection.graph
          metabase.models.collection.root
          metabase.models.dashboard
          metabase.models.dashboard-card
          metabase.models.dashboard-tab
          metabase.models.dashboard.constants
          metabase.models.database
          metabase.models.dispatch
          metabase.models.field
          metabase.models.field-values
          metabase.models.humanization
          metabase.models.init
          metabase.models.interface
          metabase.models.moderation-review
          metabase.models.params
          metabase.models.params.chain-filter
          metabase.models.params.custom-values
          metabase.models.params.field-values
          metabase.models.params.shared
          metabase.models.query
          metabase.models.query.permissions
          metabase.models.resolution
          metabase.models.secret
          metabase.models.serialization
          metabase.models.table
          metabase.models.user
          metabase.models.user-parameter-value
          metabase.models.util.spec-update
          metabase.models.visualization-settings}
   :uses #{analytics
           analyze
           api
           api-keys
           audit-app
           cache
           channel
           config
           db
           driver
           events
           legacy-mbql
           lib
           moderation
           notification
           permissions
           plugins
           premium-features
           settings
           public-sharing
           pulse
           query-analysis
           query-processor
           request
           search
           setup
           sync
           types
           util}}

  moderation
  {:api  #{metabase.moderation}
   :uses #{models util}}

  native-query-snippets
  {:api  #{metabase.native-query-snippets.api
           metabase.native-query-snippets.core}
   :uses #{api models permissions premium-features util}}

  notification
  {:api  #{metabase.notification.api
           metabase.notification.core
           metabase.notification.init
           metabase.notification.models
           metabase.notification.payload.core}
   :uses #{analytics
           api
           channel
           config
           driver
           events
           models
           permissions
           premium-features
           settings
           query-processor
           request
           task
           task-history
           util}}

  permissions
  {:api  #{metabase.permissions.api
           metabase.permissions.core
           metabase.permissions.models.data-permissions
           metabase.permissions.models.permissions
           metabase.permissions.models.permissions-group
           metabase.permissions.util}
   :uses #{api audit-app config db models plugins premium-features request server settings util}}

  pivot
  {:api #{metabase.pivot.core}
   :uses #{util models}}

  plugins
  {:api  #{metabase.plugins metabase.plugins.classloader}
   :uses #{config driver util}}

  premium-features
  {:api  #{metabase.premium-features.api
           metabase.premium-features.core
           metabase.premium-features.init
           metabase.premium-features.token-check}
   :uses #{api config db internal-stats plugins settings util}}

  public-sharing
  {:api  #{metabase.public-sharing.api
           metabase.public-sharing.core
           metabase.public-sharing.init}
   :uses #{actions analytics api db events lib models query-processor request settings tiles util}}

  pulse
  {:api  #{metabase.pulse.api
           metabase.pulse.core
           metabase.pulse.init
           metabase.pulse.task.send-pulses}
   :uses #{api channel config db driver events models notification permissions plugins premium-features
           query-processor request task task-history util
           enterprise/advanced-permissions enterprise/sandbox}}

  query-analysis
  {:api  #{metabase.query-analysis.core metabase.query-analysis.init}
   :uses #{config driver legacy-mbql lib query-processor settings task util}}

  query-processor
  {:api #{metabase.query-processor
          metabase.query-processor.card
          metabase.query-processor.compile
          metabase.query-processor.dashboard
          metabase.query-processor.debug
          metabase.query-processor.error-type
          metabase.query-processor.interface
          metabase.query-processor.metadata
          metabase.query-processor.middleware.annotate
          metabase.query-processor.middleware.cache-backend.db
          metabase.query-processor.middleware.constraints
          metabase.query-processor.middleware.fetch-source-query-legacy
          metabase.query-processor.middleware.limit
          metabase.query-processor.middleware.permissions
          metabase.query-processor.middleware.wrap-value-literals
          metabase.query-processor.pipeline
          metabase.query-processor.pivot
          metabase.query-processor.preprocess
          metabase.query-processor.reducible
          metabase.query-processor.schema
          metabase.query-processor.setup
          metabase.query-processor.store
          metabase.query-processor.streaming
          metabase.query-processor.streaming.common
          metabase.query-processor.streaming.interface
          metabase.query-processor.timezone
          metabase.query-processor.util
          metabase.query-processor.util.add-alias-info
          metabase.query-processor.util.nest-query
          metabase.query-processor.util.persisted-cache
          metabase.query-processor.util.relative-datetime
          metabase.query-processor.util.transformations.nest-breakouts
          metabase.query-processor.writeback}
   :uses #{analytics
           analyze
           api
           audit-app
           cache
           config
           driver
           events
           formatter
           legacy-mbql
           lib
           model-persistence
           models
           permissions
           pivot
           premium-features
           settings
           request
           server
           types
           util}}

  request
  {:api  #{metabase.request.core}
   :uses #{api config models permissions settings util}}

  revisions
  {:api  #{metabase.revisions.api metabase.revisions.core metabase.revisions.init}
   :uses #{api config events models util}}

  sample-data
  {:api  #{metabase.sample-data.core
           metabase.sample-data.init}
   :uses #{plugins settings sync util}}

  search
  {:api #{metabase.search.api
          metabase.search.appdb.scoring
          metabase.search.config
          metabase.search.core
          metabase.search.in-place.scoring
          metabase.search.ingestion
          metabase.search.init
          metabase.search.spec}
   :uses #{analytics api audit-app config db driver models permissions premium-features settings request startup task util}}

  segments
  {:api  #{metabase.segments.api}
   :uses #{api events legacy-mbql lib models permissions search util xrays}}

  server
  {:api #{metabase.server.core
          metabase.server.middleware.json
          metabase.server.middleware.session
          metabase.server.streaming-response}
   :uses #{analytics api api-keys api-routes config core db driver embedding models premium-features settings session request util enterprise/sso}}

  session
  {:api  #{metabase.session.core
           metabase.session.api
           metabase.session.init
           metabase.session.models.session}
   :uses #{api channel config db driver events login-history models settings request sso task util}}

  settings
  {:api  #{metabase.settings.api
           metabase.settings.core
           metabase.settings.deprecated-grab-bag
           metabase.settings.init}
   :uses #{api config db events models plugins premium-features server util enterprise/advanced-permissions}}

  setup
  {:api  #{metabase.setup.api metabase.setup.core}
   :uses #{analytics
           api
           channel
           config
           db
           events
           models
           permissions
           settings
           request
           session
           util}}

  sso
  {:api  #{metabase.sso.api
           metabase.sso.core
           metabase.sso.init}
   :uses #{api models permissions premium-features settings util}}

  startup
  {:api  #{metabase.startup.core}
   :uses #{util}}

  sync
  {:api #{metabase.sync.api
          metabase.sync.core
          metabase.sync.init
          metabase.sync.schedules
          metabase.sync.task.sync-databases
          metabase.sync.util}
   :uses #{analyze api audit-app config db driver events lib models query-processor settings task task-history util}}

  task
  {:api #{metabase.task
          metabase.task.bootstrap
          metabase.task.init}
   :uses #{analytics
           channel
           config
           db
           driver
           plugins
           premium-features
           settings
           util}}

  task-history
  {:api  #{metabase.task-history.api
           metabase.task-history.core
           metabase.task-history.init}
   :uses #{api
           models
           permissions
           premium-features
           request
           task
           util}}

  testing-api
  {:api  #{metabase.testing-api.api
           metabase.testing-api.core
           metabase.testing-api.init}
   :uses #{analytics api config db premium-features search util}}

  tiles
  {:api  #{metabase.tiles.api
           metabase.tiles.init}
   :uses #{api legacy-mbql query-processor settings util}}

  timeline
  {:api  #{metabase.timeline.api metabase.timeline.core}
   :uses #{analytics api models util}}

  types
  {:api  #{metabase.types}
   :uses #{util}}

  upload
  {:api  #{metabase.upload.api
           metabase.upload.core
           metabase.upload.init}
   :uses #{analytics api driver events legacy-mbql lib model-persistence models permissions settings sync util}}

  user-key-value
  {:api  #{metabase.user-key-value.api metabase.user-key-value.init}
   :uses #{api config lib util}}

  util
  {:api :any
   :uses #{config db driver legacy-mbql lib models plugins settings}}

  view-log
  {:api  #{metabase.view-log.core
           metabase.view-log.init}
   :uses #{analytics api events models premium-features util}}

  xrays
  {:api  #{metabase.xrays.api
           metabase.xrays.core
           metabase.xrays.init}
   :uses #{analyze api driver legacy-mbql lib models settings query-processor util}}

  enterprise/advanced-config
  {:api  #{metabase-enterprise.advanced-config.api.logs
           metabase-enterprise.advanced-config.models.notification
           metabase-enterprise.advanced-config.init
           metabase-enterprise.advanced-config.file}
   :uses #{api api-keys db driver models permissions premium-features setup settings sync util}}

  enterprise/advanced-permissions
  {:api  #{metabase-enterprise.advanced-permissions.api.routes
           metabase-enterprise.advanced-permissions.common
           metabase-enterprise.advanced-permissions.models.permissions.group-manager}
   :uses #{api enterprise/impersonation lib models permissions premium-features query-processor util}}

  enterprise/ai-entity-analysis
  {:api #{metabase-enterprise.ai-entity-analysis.api}
   :uses #{api enterprise/metabot-v3 premium-features util}}

  enterprise/ai-sql-fixer
  {:api #{metabase-enterprise.ai-sql-fixer.api}
   :uses #{api driver enterprise/metabot-v3 query-analysis query-processor util}}

  enterprise/ai-sql-generation
  {:api #{metabase-enterprise.ai-sql-generation.api}
   :uses #{api driver enterprise/metabot-v3 models util}}

  enterprise/analytics
  {:api  #{}
   :uses #{driver premium-features enterprise/advanced-config enterprise/scim enterprise/sso}}

  enterprise/api
  {:api  #{metabase-enterprise.api.routes
           metabase-enterprise.api.routes.common}
   :uses :any}

  enterprise/audit-app
  {:api  #{metabase-enterprise.audit-app.api.routes}
   :uses #{api
           audit-app
           db
           driver
           lib
           models
           permissions
           plugins
           premium-features
           query-processor
           settings
           sync
           util
           enterprise/serialization}}

  enterprise/auth-provider
  {:api  #{}
   :uses #{premium-features util}}

  enterprise/billing
  {:api  #{metabase-enterprise.billing.api.routes}
   :uses #{api premium-features util}}

  enterprise/cache
  {:api  #{metabase-enterprise.cache.init}
   :uses #{cache premium-features query-processor task util}}

  enterprise/content-verification
  {:api  #{metabase-enterprise.content-verification.api.routes}
   :uses #{api models moderation util enterprise/api}}

  enterprise/core
  {:api  #{metabase-enterprise.core.init}
   :uses :any}

  enterprise/dashboard-subscription-filters
  {:api  #{}
   :uses #{premium-features}}

  enterprise/data-editing
  {:api  #{metabase-enterprise.data-editing.api}
   :uses #{api actions util}}

  enterprise/database-routing
  {:api #{metabase-enterprise.database-routing.api}
   :uses #{api config database-routing events lib models premium-features query-processor settings util}}

  enterprise/enhancements
  {:api  #{metabase-enterprise.enhancements.init}
   :uses #{models premium-features settings sso util enterprise/sso}}

  enterprise/gsheets
  {:api  #{metabase-enterprise.gsheets.api}
   :uses #{api analytics premium-features settings util enterprise/harbormaster}}

  enterprise/harbormaster
  {:api #{metabase-enterprise.harbormaster.client}
   :uses #{api cloud-migration util}}

  enterprise/impersonation
  {:api #{metabase-enterprise.impersonation.api}
   :uses #{api audit-app driver lib models premium-features query-processor util enterprise/sandbox}}

  enterprise/internal-stats
  {:api #{}
   :uses #{premium-features settings}}

  enterprise/llm
  {:api  #{metabase-enterprise.llm.api}
   :uses #{analytics analyze api query-processor settings util}}

  enterprise/metabot-v3
  {:api #{metabase-enterprise.metabot-v3.api metabase-enterprise.metabot-v3.core
          metabase-enterprise.metabot-v3.tools.api}
   :uses #{api config db legacy-mbql lib models premium-features settings pulse query-processor request util}}

  enterprise/premium-features
  {:api  #{}
   :uses #{premium-features util}}

  enterprise/query-reference-validation
  {:api  #{metabase-enterprise.query-reference-validation.api}
   :uses #{api models query-analysis request util}}

  enterprise/sandbox
  {:api #{metabase-enterprise.sandbox.api.routes
          metabase-enterprise.sandbox.api.util}
   :uses #{api
           audit-app
           db
           driver
           legacy-mbql
           lib
           models
           permissions
           plugins
           premium-features
           query-processor
           request
           util
           enterprise/api}}

  enterprise/scim
  {:api  #{metabase-enterprise.scim.api metabase-enterprise.scim.routes}
   :uses #{analytics api api-keys models permissions settings server util enterprise/serialization}}

  enterprise/search
  {:api  #{}
   :uses #{premium-features search}}

  enterprise/serialization
  {:api #{metabase-enterprise.serialization.api
          metabase-enterprise.serialization.cmd
          metabase-enterprise.serialization.v2.backfill-ids}
   :uses #{analytics api config db legacy-mbql lib logger models plugins premium-features settings setup util}}

  enterprise/snippet-collections
  {:api  #{}
   :uses #{models native-query-snippets permissions premium-features util}}

  enterprise/sso
  {:api #{metabase-enterprise.sso.api.routes
          metabase-enterprise.sso.integrations.sso-settings
          metabase-enterprise.sso.integrations.sso-utils}
   :uses #{api channel embedding events notification premium-features request session settings sso util enterprise/scim}}

  enterprise/stale
  {:api  #{metabase-enterprise.stale.api
           metabase-enterprise.stale.init}
   :uses #{analytics api embedding models premium-features request settings util}}

  enterprise/upload-management
  {:api  #{metabase-enterprise.upload-management.api}
   :uses #{api models premium-features upload util}}}

 ;; namespaces matching these patterns (with `re-find`) are excluded from the module linter. Since regex literals
 ;; aren't allowed in EDN just used the `(str <regex>)` version i.e. two slashes instead of one.
 ;;
 ;; this is mostly intended for excluding test namespaces or those rare 'glue' namespaces that glue multiple modules
 ;; together, e.g. `metabase.lib.metadata.jvm`.
 :linters
 {:metabase/modules
  {:ignored-namespace-patterns
   #{"-test$"                           ; anything ending in `-test`
     "test[-.]util"                     ; anything that contains `test.util` or `test-util`
     "test\\.impl"                      ; anything that contains `test.impl`
     "test-setup"                       ; anything that contains `test-setup`
     "^metabase(?:-enterprise)?\\.test" ; anything starting with `metabase.test` or `metabase-enterprise.test`
     "^metabase\\.http-client$"}}}}     ; `metabase.http-client` which is a test-only namespace despite its name.<|MERGE_RESOLUTION|>--- conflicted
+++ resolved
@@ -288,11 +288,7 @@
   events
   {:api  #{metabase.events.core
            metabase.events.init}
-<<<<<<< HEAD
-   :uses #{api audit-app channel driver models premium-features util}}
-=======
-   :uses #{channel driver models util view-log}}
->>>>>>> 5a00c58b
+   :uses #{audit-app channel driver models util view-log}}
 
   formatter
   {:api  #{metabase.formatter}
