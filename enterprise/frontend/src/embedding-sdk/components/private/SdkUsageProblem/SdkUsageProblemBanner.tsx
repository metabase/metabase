--- conflicted
+++ resolved
@@ -1,8 +1,4 @@
-<<<<<<< HEAD
 /* eslint-disable i18next/no-literal-string */
-import { useDisclosure } from "@mantine/hooks";
-=======
->>>>>>> 471ff47c
 import cx from "classnames";
 import { useState } from "react";
 
