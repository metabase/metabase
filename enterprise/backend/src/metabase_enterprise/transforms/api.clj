(ns metabase-enterprise.transforms.api
  (:require
   [clojure.core.async :as a]
   [clojure.string :as str]
   [metabase-enterprise.transforms-python.execute :as transforms-python.execute]
   [metabase-enterprise.transforms.api.transform-job]
   [metabase-enterprise.transforms.api.transform-tag]
   [metabase-enterprise.transforms.canceling :as transforms.canceling]
   [metabase-enterprise.transforms.execute :as transforms.execute]
   [metabase-enterprise.transforms.models.transform :as transform.model]
   [metabase-enterprise.transforms.models.transform-run :as transform-run]
   [metabase-enterprise.transforms.models.transform-run-cancelation :as transform-run-cancelation]
   [metabase-enterprise.transforms.ordering :as transforms.ordering]
   [metabase-enterprise.transforms.util :as transforms.util]
   [metabase.api.common :as api]
   [metabase.api.macros :as api.macros]
   [metabase.api.routes.common :refer [+auth]]
   [metabase.api.util.handlers :as handlers]
   [metabase.driver.util :as driver.u]
   [metabase.request.core :as request]
   [metabase.util :as u]
   [metabase.util.i18n :refer [deferred-tru]]
   [metabase.util.jvm :as u.jvm]
   [metabase.util.log :as log]
   [metabase.util.malli.registry :as mr]
   [metabase.util.malli.schema :as ms]
   [ring.util.response :as response]
   [toucan2.core :as t2]))

(comment metabase-enterprise.transforms.api.transform-job/keep-me
         metabase-enterprise.transforms.api.transform-tag/keep-me)

(set! *warn-on-reflection* true)

(mr/def ::transform-source
  [:multi {:dispatch (comp keyword :type)}
   [:query
    [:map
     [:type [:= "query"]]
     [:query [:map [:database :int]]]]]
   [:python
    [:map {:closed true}
     [:source-database {:optional true} :int]
     [:source-tables   [:map-of :string :int]]
     [:type [:= "python"]]
     [:body :string]]]])

(mr/def ::transform-target
  [:map
   [:database {:optional true} :int]
   [:type [:enum "table"]]
   [:schema {:optional true} [:or ms/NonBlankString :nil]]
   [:name :string]])

(mr/def ::run-trigger
  [:enum "none" "global-schedule"])

(comment
  ;; Examples
  [{:id 1
    :name "Gadget Products"
    :source {:type "query"
             :query {:database 1
                     :type "native",
                     :native {:query "SELECT * FROM PRODUCTS WHERE CATEGORY = 'Gadget'"
                              :template-tags {}}}}
    :target {:type "table"
             :schema "transforms"
             :name "gadget_products"}}])

(defn- source-database-id
  [transform]
  (if (transforms.util/python-transform? transform)
    (-> transform :source :source-database)
    (-> transform :source :query :database)))

(defn- check-database-feature
  [transform]
  (when (transforms.util/query-transform? transform)
    (let [database (api/check-400 (t2/select-one :model/Database (source-database-id transform))
                                  (deferred-tru "The source database cannot be found."))
          feature (transforms.util/required-database-feature transform)]
      (api/check-400 (not (:is_sample database))
                     (deferred-tru "Cannot run transforms on the sample database."))
      (api/check-400 (not (:is_audit database))
                     (deferred-tru "Cannot run transforms on audit databases."))
      (api/check-400 (driver.u/supports? (:engine database) feature database)
                     (deferred-tru "The database does not support the requested transform target type."))
      (api/check-400 (not (transforms.util/db-routing-enabled? database))
                     (deferred-tru "Transforms are not supported on databases with DB routing enabled.")))))

(api.macros/defendpoint :get "/"
  "Get a list of transforms."
  [_route-params
   _query-params]
  (api/check-superuser)
  (-> (t2/select :model/Transform)
      (t2/hydrate :last_run :transform_tag_ids)
      (->> (map #(update % :last_run transforms.util/localize-run-timestamps)))))

(api.macros/defendpoint :post "/"
  "Create a new transform."
  [_route-params
   _query-params
   body :- [:map
            [:name :string]
            [:description {:optional true} [:maybe :string]]
            [:source ::transform-source]
            [:target ::transform-target]
            [:run_trigger {:optional true} ::run-trigger]
            [:tag_ids {:optional true} [:sequential ms/PositiveInt]]]]
  (api/check-superuser)
  (check-database-feature body)
  (api/check (not (transforms.util/target-table-exists? body))
             403
             (deferred-tru "A table with that name already exists."))
  (t2/with-transaction [_]
    (let [tag-ids (:tag_ids body)
          transform (t2/insert-returning-instance!
                     :model/Transform (select-keys body [:name :description :source :target :run_trigger]))]
      ;; Add tag associations if provided
      (when (seq tag-ids)
        (transform.model/update-transform-tags! (:id transform) tag-ids))
      ;; Return with hydrated tag_ids
      (t2/hydrate transform :transform_tag_ids))))

(api.macros/defendpoint :get "/:id"
  "Get a specific transform."
  [{:keys [id]} :- [:map
                    [:id ms/PositiveInt]]]
  (log/info "get transform" id)
  (api/check-superuser)
  (let [{:keys [target] :as transform} (api/check-404 (t2/select-one :model/Transform id))
        database-id (source-database-id transform)
        target-table (transforms.util/target-table database-id target :active true)]
    (-> transform
        (t2/hydrate :last_run :transform_tag_ids)
        (u/update-some :last_run transforms.util/localize-run-timestamps)
        (assoc :table target-table))))

(api.macros/defendpoint :get "/:id/dependencies"
  "Get the dependencies of a specific transform."
  [{:keys [id]} :- [:map
                    [:id ms/PositiveInt]]]
  (log/info "get dependencies for transform" id)
  (api/check-superuser)
  (let [id->transform (t2/select-pk->fn identity :model/Transform)
        _ (api/check-404 (get id->transform id))
        global-ordering (transforms.ordering/transform-ordering (vals id->transform))
        dep-ids (get global-ordering id)]
    (map id->transform dep-ids)))

(api.macros/defendpoint :get "/run"
  "Get transform runs based on a set of filter params."
  [_route-params
   query-params :-
   [:map
    [:sort_column    {:optional true} [:enum "started_at" "ended_at"]]
    [:sort_direction {:optional true} [:enum "asc" "desc"]]
    [:transform_ids {:optional true} [:maybe (ms/QueryVectorOf ms/IntGreaterThanOrEqualToZero)]]
    [:statuses {:optional true} [:maybe (ms/QueryVectorOf [:enum "started" "succeeded" "failed" "timeout"])]]
    [:transform_tag_ids {:optional true} [:maybe (ms/QueryVectorOf ms/IntGreaterThanOrEqualToZero)]]
    [:start_time {:optional true} [:maybe ms/NonBlankString]]
    [:end_time {:optional true} [:maybe ms/NonBlankString]]
    [:run_methods {:optional true} [:maybe (ms/QueryVectorOf [:enum "manual" "cron"])]]]]
  (log/info "get runs")
  (api/check-superuser)
  (-> (transform-run/paged-runs (assoc query-params
                                       :offset (request/offset)
                                       :limit  (request/limit)))
      (update :data #(map transforms.util/localize-run-timestamps %))))

(api.macros/defendpoint :put "/:id"
  "Update a transform."
  [{:keys [id]} :- [:map
                    [:id ms/PositiveInt]]
   _query-params
   body :- [:map
            [:name {:optional true} :string]
            [:description {:optional true} [:maybe :string]]
            [:source {:optional true} ::transform-source]
            [:target {:optional true} ::transform-target]
            [:run_trigger {:optional true} ::run-trigger]
            [:tag_ids {:optional true} [:sequential ms/PositiveInt]]]]
  (log/info "put transform" id)
  (api/check-superuser)
  (t2/with-transaction [_]
    ;; Cycle detection should occur within the transaction to avoid race
    (let [old (t2/select-one :model/Transform id)
          new (merge old body)
          target-fields #(-> % :target (select-keys [:schema :name]))]
      (check-database-feature new)
      (when (transforms.util/query-transform? old)
        (when-let [{:keys [cycle-str]} (transforms.ordering/get-transform-cycle new)]
          (throw (ex-info (str "Cyclic transform definitions detected: " cycle-str)
                          {:status-code 400}))))
      (api/check (not (and (not= (target-fields old) (target-fields new))
                           (transforms.util/target-table-exists? new)))
                 403
                 (deferred-tru "A table with that name already exists.")))

    (t2/update! :model/Transform id (dissoc body :tag_ids))
    ;; Update tag associations if provided
    (when (contains? body :tag_ids)
      (transform.model/update-transform-tags! id (:tag_ids body)))
    (t2/hydrate (t2/select-one :model/Transform id) :transform_tag_ids)))

(api.macros/defendpoint :delete "/:id"
  "Delete a transform."
  [{:keys [id]} :- [:map
                    [:id ms/PositiveInt]]]
  (log/info "delete transform" id)
  (api/check-superuser)
  (t2/delete! :model/Transform id)
  nil)

(api.macros/defendpoint :delete "/:id/table"
  "Delete a transform's output table."
  [{:keys [id]} :- [:map
                    [:id ms/PositiveInt]]]
  (log/info "delete transform target table" id)
  (api/check-superuser)
  (transforms.util/delete-target-table-by-id! id)
  nil)

(api.macros/defendpoint :post "/:id/cancel"
  "Cancel the current run for a given transform."
  [{:keys [id]} :- [:map
                    [:id ms/PositiveInt]]]
  (log/info "canceling transform " id)
  (api/check-superuser)
  (let [transform (api/check-404 (t2/select-one :model/Transform id))
        run (api/check-404 (transform-run/running-run-for-transform-id id))]
    (transform-run-cancelation/mark-cancel-started-run! (:id run))
    (when (transforms.util/python-transform? transform)
      (transforms.canceling/cancel-run! (:id run))))
  nil)

(api.macros/defendpoint :post "/:id/run"
  "Run a transform."
  [{:keys [id]} :- [:map
                    [:id ms/PositiveInt]]]
  (log/info "run transform" id)
  (api/check-superuser)
  (let [transform (api/check-404 (t2/select-one :model/Transform id))
        start-promise (promise)]
    (if (transforms.util/python-transform? transform)
      (u.jvm/in-virtual-thread*
<<<<<<< HEAD
       (transforms-python.execute/execute-python-transform! transform {:start-promise start-promise
                                                                       :message-log   (atom {:pre-python  []
                                                                                             :python      nil
                                                                                             :post-python []})
                                                                       :run-method :manual}))
=======
       (transforms.execute/execute-python-transform! transform {:start-promise start-promise
                                                                :run-method :manual}))
>>>>>>> 65231151
      (u.jvm/in-virtual-thread*
       (transforms.execute/run-mbql-transform! transform {:start-promise start-promise
                                                          :run-method :manual})))
    (when (instance? Throwable @start-promise)
      (throw @start-promise))
    (let [result @start-promise
          run-id (when (and (vector? result) (= (first result) :started))
                   (second result))]
      (-> (response/response {:message (deferred-tru "Transform run started")
                              :run_id run-id})
          (assoc :status 202)))))

;; hack
(def ^:private python-test-run-id Integer/MAX_VALUE)

(api.macros/defendpoint :post "/test-python"
  "Test Python code execution without creating a transform."
  [_route-params
   _query-params
   body :- [:map
            [:code :string]
            [:tables [:map-of :string :int]]]]
  (log/info "test python code execution")
  (api/check-superuser)
  (let [run-id python-test-run-id
        cancel-chan (a/promise-chan)]
    (transforms.canceling/chan-start-run! run-id cancel-chan)
    (try
      (let [{:keys [response output events]} (transforms-python.execute/test-python-transform! (:code body) (:tables body) run-id cancel-chan)
            {:keys [body status]} response]
        (if (= status 200)
          (do
            (log/info "Python test execution succeeded")
            (-> (response/response {:message (deferred-tru "Python code executed successfully")
                                    :result  {:body (assoc body :output output)}})
                (assoc :status 200)))
          (do
            (log/error "Error executing Python test code")
            (-> (response/response {:message   (deferred-tru "Python code execution failed")
                                    :error     body
                                    :stdout    (->> events (filter #(= "stdout" (:stream %))) (map :message) (str/join "\n"))
                                    :stderr    (->> events (filter #(= "stderr" (:stream %))) (map :message) (str/join "\n"))
                                    :exit_code (:exit_code (:exit_code body))})
                (assoc :status status)))))
      (finally
        (transforms.canceling/chan-end-run! run-id)))))

(api.macros/defendpoint :post "/test-python/cancel"
  "Cancel the current test-python execution."
  [_route-params
   _query-params]
  (log/info "canceling test python execution")
  (api/check-superuser)
  (if (transforms.canceling/chan-signal-cancel! python-test-run-id)
    (-> (response/response {:message (deferred-tru "Python test canceled")})
        (assoc :status 200))
    (-> (response/response {:message (deferred-tru "No running Python test to cancel")})
        (assoc :status 404))))

(def ^{:arglists '([request respond raise])} routes
  "`/api/ee/transform` routes."
  (handlers/routes
   (api.macros/ns-handler *ns* +auth)))

(def ^{:arglists '([request respond raise])} transform-tag-routes
  "`/api/ee/transform-tag` routes."
  (api.macros/ns-handler 'metabase-enterprise.transforms.api.transform-tag +auth))

(def ^{:arglists '([request respond raise])} transform-job-routes
  "`/api/ee/transform-job` routes."
  (api.macros/ns-handler 'metabase-enterprise.transforms.api.transform-job +auth))<|MERGE_RESOLUTION|>--- conflicted
+++ resolved
@@ -246,16 +246,8 @@
         start-promise (promise)]
     (if (transforms.util/python-transform? transform)
       (u.jvm/in-virtual-thread*
-<<<<<<< HEAD
        (transforms-python.execute/execute-python-transform! transform {:start-promise start-promise
-                                                                       :message-log   (atom {:pre-python  []
-                                                                                             :python      nil
-                                                                                             :post-python []})
                                                                        :run-method :manual}))
-=======
-       (transforms.execute/execute-python-transform! transform {:start-promise start-promise
-                                                                :run-method :manual}))
->>>>>>> 65231151
       (u.jvm/in-virtual-thread*
        (transforms.execute/run-mbql-transform! transform {:start-promise start-promise
                                                           :run-method :manual})))
