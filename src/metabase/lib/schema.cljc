(ns metabase.lib.schema
  "Malli schema for the pMBQL query type, the version of MBQL produced and manipulated by the new Cljc
  Metabase lib. Currently this is a little different from the version of MBQL consumed by the QP, specified
  in [[metabase.legacy-mbql.schema]]. Hopefully these versions will converge in the future.

  Some primitives below are duplicated from [[metabase.util.malli.schema]] since that's not `.cljc`. Other stuff is
  copied from [[metabase.legacy-mbql.schema]] so this can exist completely independently; hopefully at some point in the
  future we can deprecate that namespace and eventually do away with it entirely."
  (:refer-clojure :exclude [ref])
  (:require
   [medley.core :as m]
   [metabase.legacy-mbql.util :as mbql.u]
   [metabase.lib.schema.actions :as actions]
   [metabase.lib.schema.aggregation :as aggregation]
   [metabase.lib.schema.common :as common]
   [metabase.lib.schema.expression :as expression]
   [metabase.lib.schema.expression.arithmetic]
   [metabase.lib.schema.expression.conditional]
   [metabase.lib.schema.expression.string]
   [metabase.lib.schema.expression.temporal]
   [metabase.lib.schema.expression.window]
   [metabase.lib.schema.filter]
   [metabase.lib.schema.id :as id]
   [metabase.lib.schema.info :as info]
   [metabase.lib.schema.join :as join]
   [metabase.lib.schema.literal :as literal]
   [metabase.lib.schema.metadata :as lib.schema.metadata]
   [metabase.lib.schema.order-by :as order-by]
   [metabase.lib.schema.parameter :as lib.schema.parameter]
   [metabase.lib.schema.ref :as ref]
   [metabase.lib.schema.template-tag :as template-tag]
   [metabase.lib.schema.util :as lib.schema.util]
   [metabase.lib.util.match :as lib.util.match]
   [metabase.util.malli.registry :as mr]))

(comment metabase.lib.schema.expression.arithmetic/keep-me
         metabase.lib.schema.expression.conditional/keep-me
         metabase.lib.schema.expression.string/keep-me
         metabase.lib.schema.expression.temporal/keep-me
         metabase.lib.schema.expression.window/keep-me
         metabase.lib.schema.filter/keep-me)

(mr/def ::stage.common
  [:map
   [:parameters {:optional true} [:ref ::lib.schema.parameter/parameters]]])

(mr/def ::stage.native
  [:and
   [:merge
    ::stage.common
    [:map
     {:decode/normalize #(->> %
                              common/normalize-map
                              ;; filter out null :collection keys -- see #59675
                              (m/filter-kv (fn [k v]
                                             (not (and (= k :collection)
                                                       (nil? v))))))}
     [:lib/type [:= {:decode/normalize common/normalize-keyword} :mbql.stage/native]]
     [:lib/stage-metadata {:optional true} [:maybe [:ref ::lib.schema.metadata/stage]]]
     ;; the actual native query, depends on the underlying database. Could be a raw SQL string or something like that.
     ;; Only restriction is that, if present, it is non-nil.
     ;; It is valid to have a blank query like `{:type :native}` in legacy.
     [:native {:optional true} some?]
     ;; any parameters that should be passed in along with the query to the underlying query engine, e.g. for JDBC these
     ;; are the parameters we pass in for a `PreparedStatement` for `?` placeholders. These can be anything, including
     ;; nil.
     ;;
     ;; TODO -- pretty sure this is supposed to be `:params`, not `:args`, and this is allowed to be anything rather
     ;; than just `literal`... I think we're using the `literal` schema tho for either normalization or serialization
     [:args {:optional true} [:sequential ::literal/literal]]
     ;; the Table/Collection/etc. that this query should be executed against; currently only used for MongoDB, where it
     ;; is required.
     [:collection {:optional true} ::common/non-blank-string]
     ;; optional template tag declarations. Template tags are things like `{{x}}` in the query (the value of the
     ;; `:native` key), but their definition lives under this key.
     [:template-tags {:optional true} [:ref ::template-tag/template-tag-map]]
     ;; optional, set of Card IDs referenced by this query in `:card` template tags like `{{card}}`. This is added
     ;; automatically during parameter expansion. To run a native query you must have native query permissions as well
     ;; as permissions for any Cards' parent Collections used in `:card` template tag parameters.
     [:query-permissions/referenced-card-ids {:optional true} [:maybe [:set ::id/card]]]]]
   (common/disallowed-keys
<<<<<<< HEAD
    {:source-table ":source-table is not allowed in a native query stage."
     :source-card  ":source-card is not allowed in a native query stage."
     :query        ":query is not allowed in a native query stage, you probably meant to use :native instead."
     :filter       "MBQL stage keys like :filter are not allowed in native query stages."
     :filters      "MBQL stage keys like :filters are not allowed in native query stages."})])
=======
    {:query        ":query is not allowed in a native query stage, you probably meant to use :native instead."
     :source-table "MBQL stage keys like :source-table are not allowed in a native query stage."
     :source-card  "MBQL stage keys like :source-card are not allowed in a native query stage."
     :fields       "MBQL stage keys like :fields are not allowed in a native query stage."
     :filter       "MBQL stage keys like :filter are not allowed in a native query stage."
     :filters      "MBQL stage keys like :filters are not allowed in a native query stage."
     :breakout     "MBQL stage keys like :breakout are not allowed in a native query stage."
     :aggregation  "MBQL stage keys like :aggregation are not allowed in a native query stage."
     :limit        "MBQL stage keys like :limit are not allowed in a native query stage."
     :order-by     "MBQL stage keys like :order-by are not allowed in a native query stage."
     :offset       "MBQL stage keys like :offset are not allowed in a native query stage."
     :page         "MBQL stage keys like :page are not allowed in a native query stage."})])
>>>>>>> e34a651a

(mr/def ::breakout
  [:ref ::ref/ref])

(mr/def ::breakouts
  [:and
   [:sequential {:min 1} ::breakout]
   [:ref ::lib.schema.util/distinct-mbql-clauses]])

(mr/def ::fields
  [:and
   [:sequential {:min 1} [:ref ::ref/ref]]
   [:ref ::lib.schema.util/distinct-mbql-clauses]])

(mr/def ::filters
  [:sequential {:min 1} [:ref ::expression/boolean]])

(defn- bad-ref-clause? [ref-type valid-ids x]
  (and (vector? x)
       (= ref-type (nth x 0 nil))
       (not (contains? valid-ids (nth x 2 nil)))))

(defn- stage-with-joins-and-namespaced-keys-removed
  "For ref validation purposes we should ignore `:joins` and any namespaced keys that might be used to record additional
  info e.g. `:lib/metadata`."
  [stage]
  (reduce-kv (fn [acc k _]
               (if (or (qualified-keyword? k)
                       (= k :joins))
                 (dissoc acc k)
                 acc))
             stage stage))

(defn- expression-ref-errors-for-stage [stage]
  (let [stage (dissoc stage :parameters) ; don't validate [:dimension [:expression ...]] refs since they might not be moved to the correct place yet.
        expression-names (into #{} (map (comp :lib/expression-name second)) (:expressions stage))
        pred #(bad-ref-clause? :expression expression-names %)
        form (-> (stage-with-joins-and-namespaced-keys-removed stage)
                 ;; also ignore expression refs inside `:parameters` since they still use legacy syntax these days.
                 (dissoc :parameters))]
    (when (mbql.u/pred-matches-form? form pred)
      (mbql.u/matching-locations form pred))))

(defn- aggregation-ref-errors-for-stage [stage]
  (let [uuids (into #{} (map (comp :lib/uuid second)) (:aggregation stage))
        pred #(bad-ref-clause? :aggregation uuids %)
        form (stage-with-joins-and-namespaced-keys-removed stage)]
    (when (mbql.u/pred-matches-form? form pred)
      (mbql.u/matching-locations form pred))))

(defn ref-errors-for-stage
  "Return the locations and the clauses with dangling expression or aggregation references.
  The return value is sequence of pairs (vectors) with the first element specifying the location
  as a vector usable in [[get-in]] and the second element being the clause with dangling reference."
  [stage]
  (concat (expression-ref-errors-for-stage stage)
          (aggregation-ref-errors-for-stage stage)))

(defn- expression-ref-error-for-stage [stage]
  (when-let [err-loc (first (expression-ref-errors-for-stage stage))]
    (if-let [expression-name (get-in err-loc [1 2])]
      (str "Invalid :expression reference: no expression named " (pr-str expression-name))
      (str "Invalid :expression reference: " (get err-loc 1)))))

(defn- aggregation-ref-error-for-stage [stage]
  (when-let [err-loc (first (aggregation-ref-errors-for-stage stage))]
    (if-let [ag-uuid (get-in err-loc [1 2])]
      (str "Invalid :aggregation reference: no aggregation with uuid " ag-uuid)
      (str "Invalid :aggregation reference: " (get err-loc 1)))))

(def ^:private ^{:arglists '([stage])} ref-error-for-stage
  "Validate references in the context of a single `stage`, independent of any previous stages. If there is an error with
  a reference, return a string describing the error."
  (some-fn expression-ref-error-for-stage
           aggregation-ref-error-for-stage))

(mr/def ::stage.valid-refs
  [:fn
   {:error/message "Valid references for a single query stage"
    :error/fn      (fn [{:keys [value]} _]
                     (ref-error-for-stage value))}
   (complement ref-error-for-stage)])

;;; TODO -- should `::page` have a `:lib/type`, like all the other maps in pMBQL?
(mr/def ::page
  [:map
   {:decode/normalize common/normalize-map}
   [:page  pos-int?]
   [:items pos-int?]])

(defn- normalize-mbql-stage [m]
  (when (map? m)
    (let [m (common/normalize-map m)]
      ;; remove deprecated ident keys if they are present for some reason.
      (dissoc m :aggregation-idents :breakout-idents :expression-idents))))

(mr/def ::stage.mbql
  [:and
   [:merge
    ::stage.common
    [:map
     {:decode/normalize normalize-mbql-stage}
     [:lib/type           [:= {:decode/normalize common/normalize-keyword} :mbql.stage/mbql]]
     [:lib/stage-metadata {:optional true} [:maybe [:ref ::lib.schema.metadata/stage]]]
     [:joins              {:optional true} [:ref ::join/joins]]
     [:expressions        {:optional true} [:ref ::expression/expressions]]
     [:breakout           {:optional true} [:ref ::breakouts]]
     [:aggregation        {:optional true} [:ref ::aggregation/aggregations]]
     [:fields             {:optional true} [:ref ::fields]]
     [:filters            {:optional true} [:ref ::filters]]
     [:order-by           {:optional true} [:ref ::order-by/order-bys]]
     [:source-table       {:optional true} [:ref ::id/table]]
     [:source-card        {:optional true} [:ref ::id/card]]
     [:page               {:optional true} [:ref ::page]]]]
   [:fn
    {:error/message "A query must have exactly one of :source-table or :source-card"}
    (complement (comp #(= (count %) 1) #{:source-table :source-card}))]
   [:ref ::stage.valid-refs]
   (common/disallowed-keys
    {:native             ":native is not allowed in an MBQL stage."
     :aggregation-idents ":aggregation-idents is deprecated and should not be used"
     :breakout-idents    ":breakout-idents is deprecated and should not be used"
     :expression-idents  ":expression-idents is deprecated and should not be used"
     :filter             ":filter is not allowed in an MBQL 5 stage, use :filters instead"})])

;;; the schemas are constructed this way instead of using `:or` because they give better error messages
(mr/def ::stage.type
  [:enum
   {:decode/normalize common/normalize-keyword}
   :mbql.stage/native
   :mbql.stage/mbql])

(defn- lib-type [x]
  (when (map? x)
    (keyword (some #(get x %) [:lib/type "lib/type"]))))

(defn- normalize-stage [stage]
  (when (map? stage)
    (let [stage (common/normalize-map stage)]
      ;; infer stage type
      (cond
        (:lib/type stage)
        stage

        ((some-fn :source-table :source-card) stage)
        (assoc stage :lib/type :mbql.stage/mbql)

        (:native stage)
        (assoc stage :lib/type :mbql.stage/native)

        :else
        stage))))

;;; TODO -- enforce all kebab-case keys
(mr/def ::stage
  [:and
   {:default          {:lib/type :mbql.stage/mbql}
    :decode/normalize normalize-stage
    :encode/serialize #(dissoc %
                               ;; this stuff is all added at runtime by QP middleware.
                               :params
                               :parameters
                               :lib/stage-metadata
                               ;; TODO (Cam 8/7/25) -- wait a minute, `:middleware` is not supposed to be added here,
                               ;; it's supposed to be added to the top level. Investigate whether this was just a
                               ;; mistake or what.
                               :middleware)}
   [:map
    [:lib/type [:ref ::stage.type]]]
   [:multi {:dispatch      lib-type
            :error/message "Invalid stage :lib/type: expected :mbql.stage/native or :mbql.stage/mbql"}
    [:mbql.stage/native [:ref ::stage.native]]
    [:mbql.stage/mbql   [:ref ::stage.mbql]]]
   (common/disallowed-keys
    {:source-metadata "A query stage should not have :source-metadata, the prior stage should have :lib/stage-metadata instead"
     :source-query    ":source-query is not allowed in MBQL 5 queries."
     :type            ":type is not allowed in a query stage in any version of MBQL"})])

(mr/def ::stage.initial
  [:multi {:dispatch      lib-type
           :error/message "Invalid stage :lib/type: expected :mbql.stage/native or :mbql.stage/mbql"}
   [:mbql.stage/native :map]
   [:mbql.stage/mbql   :map]])

(mr/def ::stage.additional
  [:multi {:dispatch      lib-type
           :error/message "Invalid stage :lib/type: expected :mbql.stage/native or :mbql.stage/mbql"}
   [:mbql.stage/native [:fn
                        {:error/message "Native stages are only allowed as the first stage of a query or join."}
                        (constantly false)]]
   [:mbql.stage/mbql   [:fn
                        {:error/message "Only the initial stage of a query can have a :source-table or :source-card"}
                        (complement (some-fn :source-table :source-card))]]])

(defn- visible-join-alias?-fn
  "Apparently you're allowed to use a join alias for a join that appeared in any previous stage or the current stage, or
  *inside* any join in any previous stage or the current stage. Why? Who knows, but this is a real thing.
  See [[metabase.driver.sql.query-processor-test/join-source-queries-with-joins-test]] for example.

  This doesn't really make sense IMO (you should use string field refs to refer to things from a previous
  stage...right?) but for now we'll have to allow it until we can figure out how to go fix all of the old broken queries.

  Also, it's apparently legal to use a join alias to refer to a column that comes from a join in a source Card, and
  there is no way for us to know what joins exist in the source Card without a metadata provider, so we're just going
  to have to go ahead and skip validation in that case. Icky! But it's better than being overly strict and rejecting
  queries that the QP could have fixed.

  Anyways, this function returns a function with the signature:

    (visible-join-alias? <join-alias>) => boolean"
  [stage]
  (if (:source-card stage)
    (constantly true)
    (letfn [(join-aliases-in-join [join]
              (cons
               (:alias join)
               (mapcat join-aliases-in-stage (:stages join))))
            (join-aliases-in-stage [stage]
              (mapcat join-aliases-in-join (:joins stage)))]
      (set (join-aliases-in-stage stage)))))

(defn- join-ref-error-for-stages [stages]
  (when (sequential? stages)
    (loop [visible-join-alias? (constantly false), i 0, [stage & more] stages]
      (let [visible-join-alias? (some-fn visible-join-alias? (visible-join-alias?-fn stage))]
        (or
         (when (map? stage)
           (lib.util.match/match-lite-recursive (dissoc stage :joins :lib/stage-metadata)
             [:field {:join-alias (join-alias :guard (and (some? join-alias)
                                                          (not (visible-join-alias? join-alias))))} _id-or-name]
             (str "Invalid :field reference in stage " i ": no join named " (pr-str join-alias))))
         (when (seq more)
           (recur visible-join-alias? (inc i) more)))))))

(def ^:private ^{:arglists '([stages])} ref-error-for-stages
  "Like [[ref-error-for-stage]], but validate references in the context of a sequence of several stages; for validations
  that can't be done on the basis of just a single stage. For example join alias validation needs to take into account
  previous stages."
  ;; this var is ultimately redundant for now since it just points to one function but I'm leaving it here so we can
  ;; add more stuff to it the future as we validate more things.
  join-ref-error-for-stages)

(mr/def ::stages.valid-refs
  [:fn
   {:error/message "Valid references for all query stages"
    :error/fn      (fn [{stages :value} _]
                     (ref-error-for-stages stages))}
   (complement ref-error-for-stages)])

(defn- normalize-stages [stages]
  (when (sequential? stages)
    (if (every? :lib/type stages)
      stages
      (into [(first stages)]
            (comp
             ;; make sure stage has keywordized keys so we can check `:lib/type`
             (map normalize-stage)
             ;; subsequent stages have to be MBQL, so add `:lib/type` if it is missing.
             (map (fn [subsequent-stage]
                    (cond-> subsequent-stage
                      (not (:lib/type subsequent-stage)) (assoc :lib/type :mbql.stage/mbql)))))
            (rest stages)))))

(mr/def ::stages
  [:and
   [:sequential {:min              1
                 :decode/normalize normalize-stages
                 :default          []}
    [:ref ::stage]]
   [:cat
    [:schema [:ref ::stage.initial]]
    [:* [:schema [:ref ::stage.additional]]]]
   [:ref ::stages.valid-refs]])

;;; TODO -- move/copy this schema from the legacy schema to here
(mr/def ::settings
  [:ref
   {:decode/normalize common/normalize-map}
   :metabase.legacy-mbql.schema/Settings])

;;; TODO -- move/copy this schema from the legacy schema to here
(mr/def ::middleware-options
  [:ref
   {:decode/normalize common/normalize-map}
   :metabase.legacy-mbql.schema/MiddlewareOptions])

;;; TODO -- move/copy this schema from the legacy schema to here
(mr/def ::constraints
  [:ref
   {:decode/normalize common/normalize-map}
   :metabase.legacy-mbql.schema/Constraints])

(defn- serialize-query [query]
  ;; this stuff all gets added in when you actually run a query with one of the QP entrypoints, and is not considered
  ;; to be part of the query itself. It doesn't get saved along with the query in the app DB.
  (let [keys-to-remove #{:lib/metadata :info :parameters :viz-settings}]
    (m/filter-keys (fn [k]
                     (and (not (contains? keys-to-remove k))
                          (or (simple-keyword? k)
                              ;; remove all random namespaced keys like
                              ;; `:metabase.query-permissions.impl/perms`. Keep `:lib` keys like `:lib/type`
                              (= (namespace k) "lib"))))
                   query)))

(mr/def ::query
  [:and
   [:map
    {:decode/normalize common/normalize-map
     :encode/serialize serialize-query}
    [:lib/type [:=
                {:decode/normalize common/normalize-keyword, :default :mbql/query}
                :mbql/query]]
    ;; TODO (Cam 6/12/25) -- why in the HECC is `:lib/metadata` not a required key here? It's virtually REQUIRED for
    ;; anything to work correctly outside of the low-level conversion code. We should make it required and then fix
    ;; whatever breaks.
    [:lib/metadata {:optional true} ::lib.schema.metadata/metadata-provider]
    [:database {:optional true} [:multi {:dispatch (partial = id/saved-questions-virtual-database-id)}
                                 [true  ::id/saved-questions-virtual-database]
                                 [false ::id/database]]]
    [:stages   [:ref ::stages]]
    [:parameters {:optional true} [:maybe [:ref ::lib.schema.parameter/parameters]]]
    ;;
    ;; OPTIONS
    ;;
    ;; These keys are used to tweak behavior of the Query Processor.
    ;;
    [:settings    {:optional true} [:maybe [:ref ::settings]]]
    [:constraints {:optional true} [:maybe [:ref ::constraints]]]
    [:middleware  {:optional true} [:maybe [:ref ::middleware-options]]]
    ;; TODO -- `:viz-settings` ?
    ;;
    ;; INFO
    ;;
    ;; Used when recording info about this run in the QueryExecution log; things like context query was ran in and
    ;; User who ran it
    [:info {:optional true} [:maybe [:ref ::info/info]]]
    ;;
    ;; ACTIONS
    ;;
    ;; This stuff is only used for Actions.
    [:create-row {:optional true} [:maybe [:ref ::actions/row]]]
    [:update-row {:optional true} [:maybe [:ref ::actions/row]]]]
   ;;
   ;; CONSTRAINTS
   [:ref ::lib.schema.util/unique-uuids]
   [:fn
    {:error/message ":expressions is not allowed in the top level of a query -- it is only allowed in MBQL stages"}
    #(not (when (map? %)
            (contains? % :expressions)))]])<|MERGE_RESOLUTION|>--- conflicted
+++ resolved
@@ -79,13 +79,6 @@
      ;; as permissions for any Cards' parent Collections used in `:card` template tag parameters.
      [:query-permissions/referenced-card-ids {:optional true} [:maybe [:set ::id/card]]]]]
    (common/disallowed-keys
-<<<<<<< HEAD
-    {:source-table ":source-table is not allowed in a native query stage."
-     :source-card  ":source-card is not allowed in a native query stage."
-     :query        ":query is not allowed in a native query stage, you probably meant to use :native instead."
-     :filter       "MBQL stage keys like :filter are not allowed in native query stages."
-     :filters      "MBQL stage keys like :filters are not allowed in native query stages."})])
-=======
     {:query        ":query is not allowed in a native query stage, you probably meant to use :native instead."
      :source-table "MBQL stage keys like :source-table are not allowed in a native query stage."
      :source-card  "MBQL stage keys like :source-card are not allowed in a native query stage."
@@ -98,7 +91,6 @@
      :order-by     "MBQL stage keys like :order-by are not allowed in a native query stage."
      :offset       "MBQL stage keys like :offset are not allowed in a native query stage."
      :page         "MBQL stage keys like :page are not allowed in a native query stage."})])
->>>>>>> e34a651a
 
 (mr/def ::breakout
   [:ref ::ref/ref])
