(ns metabase.query-processor-test.nested-queries-test
  "Tests for handling queries with nested expressions."
  (:require
   [clojure.set :as set]
   [clojure.string :as str]
   [clojure.test :refer :all]
   [honey.sql :as sql]
   [java-time :as t]
   [medley.core :as m]
   [metabase.db.query :as mdb.query]
   [metabase.driver :as driver]
   [metabase.driver.sql.query-processor-test-util :as sql.qp-test-util]
   [metabase.lib.schema.id :as lib.schema.id]
   [metabase.models :refer [Dimension Field Metric Segment Table]]
   [metabase.models.card :as card :refer [Card]]
   [metabase.models.collection :as collection :refer [Collection]]
   [metabase.models.interface :as mi]
   [metabase.models.permissions :as perms]
   [metabase.models.permissions-group :as perms-group]
   [metabase.models.query.permissions :as query-perms]
   [metabase.query-processor :as qp]
   [metabase.query-processor.middleware.permissions :as qp.perms]
   [metabase.query-processor.test-util :as qp.test-util]
   [metabase.test :as mt]
   [metabase.util :as u]
   [schema.core :as s]
   [toucan2.core :as t2]
   [toucan2.tools.with-temp :as t2.with-temp]))

(deftest ^:parallel basic-test
  (mt/test-drivers (mt/normal-drivers-with-feature :nested-queries)
    (testing "make sure we can do a basic query with MBQL source-query"
<<<<<<< HEAD
      (is (=? {:rows [[1 "Red Medicine"                  4 10.0646 -165.374 3]
                      [2 "Stout Burgers & Beers"        11 34.0996 -118.329 2]
                      [3 "The Apple Pan"                11 34.0406 -118.428 2]
                      [4 "Wurstküche"                   29 33.9997 -118.465 2]
                      [5 "Brite Spot Family Restaurant" 20 34.0778 -118.261 2]]
               :cols (mapv
                      (partial qp.test/col :venues)
                      [:id :name :category_id :latitude :longitude :price])}
              (qp.test/rows-and-cols
=======
      (is (= {:rows [[1 "Red Medicine"                  4 10.0646 -165.374 3]
                     [2 "Stout Burgers & Beers"        11 34.0996 -118.329 2]
                     [3 "The Apple Pan"                11 34.0406 -118.428 2]
                     [4 "Wurstküche"                   29 33.9997 -118.465 2]
                     [5 "Brite Spot Family Restaurant" 20 34.0778 -118.261 2]]
              :cols (mapv
                     (partial qp.test-util/col :venues)
                     [:id :name :category_id :latitude :longitude :price])}
             (qp.test-util/rows-and-cols
>>>>>>> d54caf88
               (mt/format-rows-by :venues
                 (mt/run-mbql-query nil
                   {:source-query {:source-table $$venues
                                   :order-by     [[:asc $venues.id]]
                                   :limit        10}
                    :limit        5}))))))))

(defn- sql-driver? []
  (isa? driver/hierarchy driver/*driver* :sql))

(defn- compile-to-native [mbql-query]
  (cond-> (qp/compile mbql-query)
    (sql-driver?) :query))

(deftest ^:parallel basic-sql-source-query-test
  (mt/test-drivers (mt/normal-drivers-with-feature :nested-queries)
    (testing "make sure we can do a basic query with a SQL source-query"
      (is (= {:rows [[1 -165.374  4 3 "Red Medicine"                 10.0646]
                     [2 -118.329 11 2 "Stout Burgers & Beers"        34.0996]
                     [3 -118.428 11 2 "The Apple Pan"                34.0406]
                     [4 -118.465 29 2 "Wurstküche"                   33.9997]
                     [5 -118.261 20 2 "Brite Spot Family Restaurant" 34.0778]]
              :cols (mapv (partial qp.test-util/native-query-col :venues)
                          [:id :longitude :category_id :price :name :latitude])}
             (mt/format-rows-by [int 4.0 int int str 4.0]
               (let [native-query (compile-to-native
                                   (mt/mbql-query venues
                                     {:fields [$id $longitude $category_id $price $name $latitude]}))]
                 (qp.test-util/rows-and-cols
                  (mt/run-mbql-query venues
                    {:source-query {:native native-query}
                     :order-by     [[:asc *venues.id]]
                     :limit        5})))))))))

(defn breakout-results [& {:keys [has-source-metadata? native-source?]
                            :or   {has-source-metadata? true
                                   native-source?       false}}]
  (let [{base-type :base_type effective-type :effective_type :keys [name] :as breakout-col}
        (qp.test-util/breakout-col (qp.test-util/col :venues :price))]
    {:rows [[1 22]
            [2 59]
            [3 13]
            [4  6]]
     :cols [(cond-> breakout-col
              native-source?
              (-> (assoc :field_ref [:field name {:base-type base-type}]
                         :effective_type effective-type)
                  (dissoc :description :parent_id :nfc_path :visibility_type))

              (not has-source-metadata?)
              (dissoc :id :semantic_type :settings :fingerprint :table_id :coercion_strategy))
            (qp.test-util/aggregate-col :count)]}))

(deftest ^:parallel mbql-source-query-breakout-aggregation-test
  (mt/test-drivers (mt/normal-drivers-with-feature :nested-queries)
    (testing "make sure we can do a query with breakout and aggregation using an MBQL source query"
<<<<<<< HEAD
      (is (=? (breakout-results)
              (qp.test/rows-and-cols
=======
      (is (= (breakout-results)
             (qp.test-util/rows-and-cols
>>>>>>> d54caf88
               (mt/format-rows-by [int int]
                 (mt/run-mbql-query venues
                   {:source-query {:source-table $$venues}
                    :aggregation  [:count]
                    :breakout     [$price]}))))))))

(deftest ^:parallel mbql-source-query-aggregation-order-by-test
  (mt/test-drivers (mt/normal-drivers-with-feature :nested-queries)
    (testing "Source query with aggregation and order by produces expected results (#30874)."
      (is (= [[50 10] [7 10] [40 9]]
             (mt/formatted-rows [int int]
               (mt/run-mbql-query venues
                 {:source-query {:source-table $$venues
                                 :aggregation  [:count]
                                 :breakout     [$category_id]
                                 :order-by     [[:desc [:aggregation 0]]]}
                  :order-by [[:desc *count/Integer]
                             [:desc $category_id]]
                  :limit 3})))))))

(deftest ^:parallel breakout-fk-column-test
  (mt/test-drivers (mt/normal-drivers-with-feature :nested-queries :foreign-keys)
    (testing "Test including a breakout of a nested query column that follows an FK"
<<<<<<< HEAD
      (is (=? {:rows [[1 174] [2 474] [3 78] [4 39]]
               :cols [(qp.test/breakout-col (qp.test/fk-col :checkins :venue_id :venues :price))
                      (qp.test/aggregate-col :count)]}
              (qp.test/rows-and-cols
=======
      (is (= {:rows [[1 174] [2 474] [3 78] [4 39]]
              :cols [(qp.test-util/breakout-col (qp.test-util/fk-col :checkins :venue_id :venues :price))
                     (qp.test-util/aggregate-col :count)]}
             (qp.test-util/rows-and-cols
>>>>>>> d54caf88
               (mt/format-rows-by [int int]
                 (mt/run-mbql-query checkins
                   {:source-query {:source-table $$checkins
                                   :filter       [:> $date "2014-01-01"]}
                    :aggregation  [:count]
                    :order-by     [[:asc $venue_id->venues.price]]
                    :breakout     [$venue_id->venues.price]}))))))))

(deftest ^:parallel two-breakout-fk-columns-test
  (mt/test-drivers (mt/normal-drivers-with-feature :nested-queries :foreign-keys)
    (testing "Test two breakout columns from the nested query, both following an FK"
<<<<<<< HEAD
      (is (=? {:rows [[2 33.7701 7]
                      [2 33.8894 8]
                      [2 33.9997 7]
                      [3 10.0646 2]
                      [4 33.983 2]]
               :cols [(qp.test/breakout-col (qp.test/fk-col :checkins :venue_id :venues :price))
                      (qp.test/breakout-col (qp.test/fk-col :checkins :venue_id :venues :latitude))
                      (qp.test/aggregate-col :count)]}
              (qp.test/rows-and-cols
=======
      (is (= {:rows [[2 33.7701 7]
                     [2 33.8894 8]
                     [2 33.9997 7]
                     [3 10.0646 2]
                     [4 33.983 2]]
              :cols [(qp.test-util/breakout-col (qp.test-util/fk-col :checkins :venue_id :venues :price))
                     (qp.test-util/breakout-col (qp.test-util/fk-col :checkins :venue_id :venues :latitude))
                     (qp.test-util/aggregate-col :count)]}
             (qp.test-util/rows-and-cols
>>>>>>> d54caf88
               (mt/format-rows-by [int 4.0 int]
                 (mt/run-mbql-query checkins
                   {:source-query {:source-table $$checkins
                                   :filter       [:> $date "2014-01-01"]}
                    :filter       [:< $venue_id->venues.latitude 34]
                    :aggregation  [:count]
                    :order-by     [[:asc $venue_id->venues.price]]
                    :breakout     [$venue_id->venues.price
                                   $venue_id->venues.latitude]}))))))))

(deftest ^:parallel two-breakouts-one-fk-test
  (mt/test-drivers (mt/normal-drivers-with-feature :nested-queries :foreign-keys)
    (testing "Test two breakout columns from the nested query, one following an FK the other from the source table"
<<<<<<< HEAD
      (is (=? {:rows [[1 1 6]
                      [1 2 14]
                      [1 3 13]
                      [1 4 8]
                      [1 5 10]]
               :cols [(qp.test/breakout-col (qp.test/fk-col :checkins :venue_id :venues :price))
                      (qp.test/breakout-col (qp.test/col :checkins :user_id))
                      (qp.test/aggregate-col :count)]}
              (qp.test/rows-and-cols
=======
      (is (= {:rows [[1 1 6]
                     [1 2 14]
                     [1 3 13]
                     [1 4 8]
                     [1 5 10]]
              :cols [(qp.test-util/breakout-col (qp.test-util/fk-col :checkins :venue_id :venues :price))
                     (qp.test-util/breakout-col (qp.test-util/col :checkins :user_id))
                     (qp.test-util/aggregate-col :count)]}
             (qp.test-util/rows-and-cols
>>>>>>> d54caf88
               (mt/format-rows-by [int int int]
                 (mt/run-mbql-query checkins
                   {:source-query {:source-table $$checkins
                                   :filter       [:> $date "2014-01-01"]}
                    :aggregation  [:count]
                    :filter       [:= $venue_id->venues.price 1]
                    :order-by     [[:asc $venue_id->venues.price]]
                    :breakout     [$venue_id->venues.price $user_id]
                    :limit        5}))))))))

(deftest nested-with-aggregations-at-both-levels-test
  (mt/test-drivers (mt/normal-drivers-with-feature :nested-queries)
    (mt/dataset sample-dataset
      (doseq [dataset? [true false]]
        (testing (format "Aggregations in both nested and outer query for %s have correct metadata (#19403) and (#23248)"
                         (if dataset? "questions" "models"))
          (t2.with-temp/with-temp [Card
                                   {card-id :id :as card}
                                   {:dataset dataset?
                                    :dataset_query
                                    (mt/$ids :products
                                      {:type     :query
                                       :database (mt/id)
                                       :query    {:source-table $$products
                                                  :aggregation
                                                  [[:aggregation-options
                                                    [:sum $price]
                                                    {:name "sum"}]
                                                   [:aggregation-options
                                                    [:max $rating]
                                                    {:name "max"}]]
                                                  :breakout     $category
                                                  :order-by     [[:asc $category]]}})}]
            (is (partial= {:data {:cols [{:name "sum" :display_name "Sum of Sum of Price"}
                                         {:name "count" :display_name "Count"}]
                                  :rows [[11149 4]]}}
                          (mt/format-rows-by [int int]
                            (qp/process-query (merge {:type     :query
                                                      :database (mt/id)
                                                      :query    {:source-table (str "card__" card-id)
                                                                 :aggregation  [[:aggregation-options
                                                                                 [:sum
                                                                                  [:field
                                                                                   "sum"
                                                                                   {:base-type :type/Float}]]
                                                                                 {:name "sum"}]
                                                                                [:aggregation-options
                                                                                 [:count]
                                                                                 {:name "count"}]]}}
                                                     (when dataset?
                                                       {:info {:metadata/dataset-metadata (:result_metadata card)}}))))))))))))

(deftest ^:parallel sql-source-query-breakout-aggregation-test
  (mt/test-drivers (mt/normal-drivers-with-feature :nested-queries)
    (testing "make sure we can do a query with breakout and aggregation using a SQL source query"
      (is (= (:rows (breakout-results))
             (mt/rows
              (mt/format-rows-by [int int]
                (mt/run-mbql-query venues
                  {:source-query {:native (compile-to-native (mt/mbql-query venues))}
                   :aggregation  [:count]
                   :breakout     [*price]}))))))))

(defn- mbql-card-def
  "Basic MBQL Card definition. Pass kv-pair clauses for the inner query."
  {:style/indent 0}
  ([m]
   {:dataset_query {:database (mt/id)
                    :type     :query
                    :query    m}})
  ([k v & {:as more}]
   (mbql-card-def (merge {k v} more))))

(defn- venues-mbql-card-def
  "A basic Card definition that returns raw data for the venues test table.
   Pass additional kv-pair clauses for the inner query as needed."
  {:style/indent 0}
  [& additional-clauses]
  (apply mbql-card-def :source-table (mt/id :venues) additional-clauses))

(defn- query-with-source-card
  {:style/indent 1}
  ([card]
   {:database lib.schema.id/saved-questions-virtual-database-id
    :type     :query
    :query    {:source-table (str "card__" (u/the-id card))}})

  ([card m]
   (update (query-with-source-card card) :query merge m))

  ([card k v & {:as more}]
   (query-with-source-card card (merge {k v} more))))

(deftest multilevel-nested-questions-with-joins
  (testing "Multilevel nested questions with joins work (#22859)"
    (mt/test-drivers (mt/normal-drivers-with-feature :nested-queries :left-join)
      (mt/dataset sample-dataset
        (t2.with-temp/with-temp [Card inner-card {:dataset_query
                                                  (mt/mbql-query reviews
                                                    {:fields [$id]
                                                     :joins [{:source-table $$products
                                                              :alias "P"
                                                              :fields [&P.products.id &P.products.ean]
                                                              :condition [:= $product_id &P.products.id]}]})}
                                 Card outer-card {:dataset_query
                                                  (mt/mbql-query orders
                                                    {:fields [$id]
                                                     :joins [{:source-table (str "card__" (:id inner-card))
                                                              :alias "RP"
                                                              :fields [&RP.reviews.id &RP.products.id &RP.products.ean]
                                                              :condition [:= $product_id &RP.products.id]}]})}]
          (is (= :completed
                 (-> (query-with-source-card outer-card :limit 1)
                     qp/process-query
                     :status))))))))

(deftest source-card-id-test
  (testing "Make sure we can run queries using source table `card__id` format."
    ;; This is the format that is actually used by the frontend; it gets translated to the normal `source-query`
    ;; format by middleware. It's provided as a convenience so only minimal changes need to be made to the frontend.
    (mt/test-drivers (mt/normal-drivers-with-feature :nested-queries :basic-aggregations)
      (t2.with-temp/with-temp [Card card (venues-mbql-card-def)]
<<<<<<< HEAD
        (is (=? (breakout-results)
                (qp.test/rows-and-cols
                 (mt/format-rows-by [int int]
                   (qp/process-query
                    (query-with-source-card card
                      (mt/$ids venues
                        {:aggregation [:count]
                         :breakout    [$price]})))))))))))
=======
        (is (= (breakout-results)
               (qp.test-util/rows-and-cols
                (mt/format-rows-by [int int]
                  (qp/process-query
                   (query-with-source-card card
                                           (mt/$ids venues
                                             {:aggregation [:count]
                                              :breakout    [$price]})))))))))))
>>>>>>> d54caf88

(deftest grouped-expression-in-card-test
  (testing "Nested grouped expressions work (#23862)."
    ;; TODO make this work for other drivers supporting :nested-queries :expressions :basic-aggregations
    (mt/test-drivers #{:h2 :postgres :mongo}
      (t2.with-temp/with-temp [Card card {:dataset_query
                                          (mt/mbql-query venues
                                            {:aggregation [[:count]]
                                             :breakout [[:expression "Price level"]]
                                             :expressions {"Price level" [:case [[[:> $price 2] "expensive"]] {:default "budget"}]}
                                             :limit 2})}]
        (is (= [["budget"    81]
                ["expensive" 19]]
               (mt/rows
                (qp/process-query
                 (query-with-source-card card)))))))))

(deftest card-id-native-source-queries-test
  (mt/test-drivers (set/intersection (mt/normal-drivers-with-feature :nested-queries)
                                     (descendants driver/hierarchy :sql))
    (let [native-sub-query (-> (mt/mbql-query venues {:source-table $$venues}) qp/compile :query)
          run-native-query
          (fn [sql]
            (t2.with-temp/with-temp [Card card {:dataset_query {:database (mt/id)
                                                                :type :native
                                                                :native {:query sql}}}]
              (qp.test-util/rows-and-cols
               (mt/format-rows-by [int int]
                 (qp/process-query
                  (query-with-source-card card
                                          (mt/$ids venues
                                                   {:aggregation [:count]
                                                    :breakout    [*price]})))))))]
      (is (= (breakout-results :has-source-metadata? false :native-source? true)
             (run-native-query native-sub-query))
          "make sure `card__id`-style queries work with native source queries as well")
      (is (= (breakout-results :has-source-metadata? false :native-source? true)
             (run-native-query (str native-sub-query " -- small comment here")))
          "Ensure trailing comments are trimmed and don't cause a wrapping SQL query to fail")
      (is (= (breakout-results :has-source-metadata? false :native-source? true)
             (run-native-query (str native-sub-query " -- small comment here\n")))
          "Ensure trailing comments followed by a newline are trimmed and don't cause a wrapping SQL query to fail"))))

(deftest ^:parallel filter-by-field-literal-test
  (testing "make sure we can filter by a field literal"
    ;; TODO make this work for other drivers supporting :nested-queries
    (mt/test-drivers #{:h2 :postgres :mongo}
<<<<<<< HEAD
      (is (=? {:rows [[1 "Red Medicine" 4 10.0646 -165.374 3]]
               :cols (mapv (partial qp.test/col :venues)
                           [:id :name :category_id :latitude :longitude :price])}
              (qp.test/rows-and-cols
               (mt/run-mbql-query venues
                 {:source-query {:source-table $$venues}
                  :filter       [:= *id 1]})))))))
=======
      (is (= {:rows [[1 "Red Medicine" 4 10.0646 -165.374 3]]
              :cols (mapv (partial qp.test-util/col :venues)
                          [:id :name :category_id :latitude :longitude :price])}
             (qp.test-util/rows-and-cols
              (mt/run-mbql-query venues
                                 {:source-query {:source-table $$venues}
                                  :filter       [:= *id 1]})))))))
>>>>>>> d54caf88

(defn- honeysql->sql
  "Convert `honeysql-form` to the format returned by `compile`. Writing HoneySQL is a lot easier that writing
  giant SQL strings for the 'expected' part of the tests below."
  [honeysql-form]
  (let [[sql & params] (sql/format honeysql-form {:dialect :ansi, :quoted true, :quoted-snake false})]
    {:query  sql
     :params (seq params)}))

(def ^:private venues-source-honeysql
  {:select [[:PUBLIC.VENUES.ID :ID]
            [:PUBLIC.VENUES.NAME :NAME]
            [:PUBLIC.VENUES.CATEGORY_ID :CATEGORY_ID]
            [:PUBLIC.VENUES.LATITUDE :LATITUDE]
            [:PUBLIC.VENUES.LONGITUDE :LONGITUDE]
            [:PUBLIC.VENUES.PRICE :PRICE]]
   :from   [:PUBLIC.VENUES]})

(deftest field-literals-test
  (is (= (honeysql->sql
          {:select [[:source.ID :ID]
                    [:source.NAME :NAME]
                    [:source.CATEGORY_ID :CATEGORY_ID]
                    [:source.LATITUDE :LATITUDE]
                    [:source.LONGITUDE :LONGITUDE]
                    [:source.PRICE :PRICE]]
           :from   [[venues-source-honeysql :source]]
           :where  [:= [:raw "\"source\".\"BIRD.ID\""] [:inline 1]]
           :limit  [:inline 10]})
         (qp/compile
          {:database (mt/id)
           :type     :query
           :query    {:source-query {:source-table (mt/id :venues)}
                      :filter       [:= [:field "BIRD.ID" {:base-type :type/Integer}] 1]
                      :limit        10}}))
      (str "make sure that dots in field literal identifiers get handled properly so you can't reference fields "
           "from other tables using them"))
  (mt/with-temporary-setting-values [start-of-week :sunday]
    (is (= (honeysql->sql
            {:select [[:source.ID :ID]
                      [:source.NAME :NAME]
                      [:source.CATEGORY_ID :CATEGORY_ID]
                      [:source.LATITUDE :LATITUDE]
                      [:source.LONGITUDE :LONGITUDE]
                      [:source.PRICE :PRICE]]
             :from   [[venues-source-honeysql :source]]
             :where  [:and
                      [:>= [:raw "\"source\".\"BIRD.ID\""] (t/zoned-date-time "2017-01-01T00:00Z[UTC]")]
                      [:< [:raw "\"source\".\"BIRD.ID\""]  (t/zoned-date-time "2017-01-08T00:00Z[UTC]")]]
             :limit  [:inline 10]})
           (qp/compile
            (mt/mbql-query venues
              {:source-query {:source-table $$venues}
               :filter       [:= !week.*BIRD.ID/DateTime "2017-01-01"]
               :limit        10})))
        "make sure that field-literals work as DateTimeFields")))

(deftest ^:parallel aggregatation-references-test
  (testing "make sure that aggregation references match up to aggregations from the same level they're from"
    ;; e.g. the ORDER BY in the source-query should refer the 'stddev' aggregation, NOT the 'avg' aggregation
    (is (= {:query ["SELECT"
                    "  AVG(\"source\".\"stddev\") AS \"avg\""
                    "FROM"
                    "  ("
                    "    SELECT"
                    "      \"PUBLIC\".\"VENUES\".\"PRICE\" AS \"PRICE\","
                    "      STDDEV_POP(\"PUBLIC\".\"VENUES\".\"ID\") AS \"stddev\""
                    "    FROM"
                    "      \"PUBLIC\".\"VENUES\""
                    "    GROUP BY"
                    "      \"PUBLIC\".\"VENUES\".\"PRICE\""
                    "    ORDER BY"
                    "      \"stddev\" DESC,"
                    "      \"PUBLIC\".\"VENUES\".\"PRICE\" ASC"
                    "  ) AS \"source\""]
            :params nil}
           (-> (qp/compile
                (mt/mbql-query venues
                  {:source-query {:source-table $$venues
                                  :aggregation  [[:stddev $id]]
                                  :breakout     [$price]
                                  :order-by     [[[:aggregation 0] :descending]]}
                   :aggregation  [[:avg *stddev/Integer]]}))
               (update :query #(str/split-lines (mdb.query/format-sql % :h2))))))))

(deftest ^:parallel handle-incorrect-field-forms-gracefully-test
  (testing "make sure that we handle [:field [:field <name> ...]] forms gracefully, despite that not making any sense"
    (is (sql= '{:select   [source.CATEGORY_ID AS CATEGORY_ID]
                :from     [{:select [VENUES.ID          AS ID
                                     VENUES.NAME        AS NAME
                                     VENUES.CATEGORY_ID AS CATEGORY_ID
                                     VENUES.LATITUDE    AS LATITUDE
                                     VENUES.LONGITUDE   AS LONGITUDE
                                     VENUES.PRICE       AS PRICE]
                            :from [VENUES]}
                           AS source]
                :group-by [source.CATEGORY_ID]
                :order-by [source.CATEGORY_ID ASC]
                :limit    [10]}
              (mt/mbql-query venues
                {:source-query {:source-table $$venues}
                 :breakout     [[:field [:field "category_id" {:base-type :type/Integer}] nil]]
                 :limit        10})))))

(deftest ^:parallel filter-by-string-fields-test
  (testing "Make sure we can filter by string fields from a source query"
    (is (= (honeysql->sql
            {:select [[:source.ID :ID]
                      [:source.NAME :NAME]
                      [:source.CATEGORY_ID :CATEGORY_ID]
                      [:source.LATITUDE :LATITUDE]
                      [:source.LONGITUDE :LONGITUDE]
                      [:source.PRICE :PRICE]]
             :from   [[venues-source-honeysql :source]]
             :where  [:or [:not= :source.text "Coo"]
                      [:= :source.text nil]]
             :limit  [:inline 10]})
           (qp/compile
            (mt/mbql-query nil
              {:source-query {:source-table $$venues}
               :limit        10
               :filter       [:!= [:field "text" {:base-type :type/Text}] "Coo"]}))))))

(deftest ^:parallel filter-by-number-fields-test
  (testing "Make sure we can filter by number fields form a source query"
    (is (= (honeysql->sql
            {:select [[:source.ID :ID]
                      [:source.NAME :NAME]
                      [:source.CATEGORY_ID :CATEGORY_ID]
                      [:source.LATITUDE :LATITUDE]
                      [:source.LONGITUDE :LONGITUDE]
                      [:source.PRICE :PRICE]]
             :from   [[venues-source-honeysql :source]]
             :where  [:> :source.sender_id [:inline 3]]
             :limit  [:inline 10]})
           (qp/compile
            (mt/mbql-query nil
              {:source-query {:source-table $$venues}
               :limit        10
               :filter       [:> *sender_id/Integer 3]}))))))

(deftest native-query-with-default-params-as-source-test
  (testing "make sure using a native query with default params as a source works"
    (is (= {:query  "SELECT \"source\".* FROM (SELECT * FROM PRODUCTS WHERE CATEGORY = ? LIMIT 10) AS \"source\" LIMIT 1048575"
            :params ["Widget"]}
           (t2.with-temp/with-temp [Card card {:dataset_query {:database (mt/id)
                                                               :type     :native
                                                               :native   {:query         "SELECT * FROM PRODUCTS WHERE CATEGORY = {{category}} LIMIT 10"
                                                                          :template-tags {:category {:name         "category"
                                                                                                     :display_name "Category"
                                                                                                     :type         "text"
                                                                                                     :required     true
                                                                                                     :default      "Widget"}}}}}]
             (qp/compile
              {:database (mt/id)
               :type     :query
               :query    {:source-table (str "card__" (u/the-id card))}}))))))

(deftest correct-column-metadata-test
  (mt/test-drivers (mt/normal-drivers-with-feature :nested-queries)
    (testing "make sure a query using a source query comes back with the correct columns metadata"
<<<<<<< HEAD
      (is (=? (map (partial qp.test/col :venues)
                   [:id :name :category_id :latitude :longitude :price])
              ;; todo: i don't know why the results don't have the information
              (mt/cols
               (t2.with-temp/with-temp [Card card (venues-mbql-card-def)]
                 (qp/process-query (query-with-source-card card)))))))
=======
      (is (= (map (partial qp.test-util/col :venues)
                  [:id :name :category_id :latitude :longitude :price])
             ;; todo: i don't know why the results don't have the information
             (mt/cols
              (t2.with-temp/with-temp [Card card (venues-mbql-card-def)]
                (qp/process-query (query-with-source-card card)))))))))
>>>>>>> d54caf88

(deftest correct-column-metadata-test-2
  (mt/test-drivers (mt/normal-drivers-with-feature :nested-queries)
    (testing "make sure a breakout/aggregate query using a source query comes back with the correct columns metadata"
<<<<<<< HEAD
      (is (=? [(qp.test/breakout-col (qp.test/col :venues :price))
               (qp.test/aggregate-col :count)]
              (mt/cols
               (t2.with-temp/with-temp [Card card (venues-mbql-card-def)]
                 (qp/process-query
                  (query-with-source-card card
                    (mt/$ids venues
                      {:aggregation [[:count]]
                       :breakout    [$price]})))))))))
=======
      (is (= [(qp.test-util/breakout-col (qp.test-util/col :venues :price))
              (qp.test-util/aggregate-col :count)]
             (mt/cols
              (t2.with-temp/with-temp [Card card (venues-mbql-card-def)]
                (qp/process-query
                 (query-with-source-card card
                                         (mt/$ids venues
                                           {:aggregation [[:count]]
                                            :breakout    [$price]}))))))))))
>>>>>>> d54caf88

(deftest correct-column-metadata-test-3
  (testing "make sure nested queries return the right columns metadata for SQL source queries and datetime breakouts"
    (is (= [(-> (qp.test-util/breakout-col (qp.test-util/field-literal-col :checkins :date))
                (assoc :field_ref    [:field "DATE" {:base-type :type/Date, :temporal-unit :day}]
                       :unit         :day)
                ;; because this field literal comes from a native query that does not include `:source-metadata` it
                ;; won't have the usual extra keys
                (dissoc :semantic_type :coercion_strategy :table_id
                        :id :settings :fingerprint :nfc_path))
            (qp.test-util/aggregate-col :count)]
           (mt/cols
            (t2.with-temp/with-temp [Card card {:dataset_query {:database (mt/id)
                                                                :type     :native
                                                                :native   {:query "SELECT * FROM CHECKINS"}}}]
              (qp/process-query
               (query-with-source-card card
                 (mt/$ids checkins
                   {:aggregation [[:count]]
                    :breakout    [!day.*date]})))))))))

(deftest breakout-year-test
  ;; TODO make this work for other drivers supporting :nested-queries
  (mt/test-drivers #{:h2 :postgres :mongo}
    (testing (str "make sure when doing a nested query we give you metadata that would suggest you should be able to "
                  "break out a *YEAR*")
      (let [source-query (mt/$ids checkins
                           {:source-table $$checkins
                            :aggregation  [[:count]]
                            :breakout     [!year.date]})]
        (t2.with-temp/with-temp [Card card (mbql-card-def source-query)]
          (let [[date-col count-col] (for [col (-> (qp/process-query {:database (mt/id), :type :query, :query source-query})
                                                   :data :cols)]
                                       (-> (into {} col)
                                           (assoc :source :fields)
                                           (dissoc :position)))]
            ;; since the bucketing is happening in the source query rather than at this level, the field ref should
            ;; return temporal unit `:default` rather than the upstream bucketing unit. You wouldn't want to re-apply
            ;; the `:year` bucketing if you used this query in another subsequent query, so the field ref doesn't
            ;; include the unit; however `:unit` is still `:year` so the frontend can use the correct formatting to
            ;; display values of the column.
            (is (= [(assoc date-col  :field_ref [:field (mt/id :checkins :date) {:temporal-unit :default}], :unit :year)
                    (assoc count-col :field_ref [:field "count" {:base-type :type/Integer}])]
                   (mt/cols
                    (qp/process-query (query-with-source-card card)))))))))))

(defn- completed-status [{:keys [status], :as results}]
  (if (= status :completed)
    status
    results))

(deftest time-interval-test
  (mt/test-drivers (mt/normal-drivers-with-feature :nested-queries)
    (testing "make sure using a time interval filter works"
      (t2.with-temp/with-temp [Card card (mbql-card-def (mt/$ids {:source-table $$checkins}))]
        (let [query (query-with-source-card card
                                            (mt/$ids checkins
                                              {:filter [:time-interval *date -30 :day]}))]
          (mt/with-native-query-testing-context query
            (is (=? {:status :completed}
                    (qp/process-query query)))))))))

(deftest datetime-field-literals-in-filters-and-breakouts-test
  (mt/test-drivers (mt/normal-drivers-with-feature :nested-queries)
    (testing "make sure that bucketing a `:field` w/ name works correctly in filters & breakouts"
      (t2.with-temp/with-temp [Card card (mbql-card-def (mt/$ids {:source-table $$checkins}))]
        (is (= :completed
               (-> (query-with-source-card card
                                           (mt/$ids :checkins
                                             {:aggregation [[:count]]
                                              :filter      [:= !quarter.*date "2014-01-01T08:00:00.000Z"]
                                              :breakout    [!month.*date]}))
                   qp/process-query
                   completed-status)))))))

(deftest drag-to-filter-timeseries-test
  (mt/test-drivers (mt/normal-drivers-with-feature :nested-queries)
    (testing "make sure timeseries queries generated by \"drag-to-filter\" work correctly"
      (t2.with-temp/with-temp [Card card (mbql-card-def (mt/$ids {:source-table $$checkins}))]
        (is (= :completed
               (-> (query-with-source-card card
                                           (mt/$ids checkins
                                             {:aggregation [[:count]]
                                              :breakout    [!week.*date]
                                              :filter      [:between !week.*date "2014-02-01T00:00:00-08:00" "2014-05-01T00:00:00-07:00"]}))
                   (qp/process-query)
                   (completed-status))))))))

(deftest macroexpansion-test
  (testing "Make sure that macro expansion works inside of a neested query, when using a compound filter clause (#5974)"
    (mt/test-drivers (mt/normal-drivers-with-feature :nested-queries)
      (mt/with-temp* [Segment [segment (mt/$ids {:table_id   $$venues
                                                 :definition {:filter [:= $venues.price 1]}})]
                      Card    [card (mbql-card-def
                                      :source-table (mt/id :venues)
                                      :filter       [:and [:segment (u/the-id segment)]])]]
        (is (= [[22]]
               (mt/formatted-rows [int]
                 (qp/process-query
                  (query-with-source-card card
                    {:aggregation [:count]})))))))))

(deftest card-perms-test
  (testing "perms for a Card with a SQL source query\n"
    (testing "reading should require that you have read permissions for the Card's Collection"
      (mt/with-temp* [Collection [collection]
                      Card       [card {:collection_id (u/the-id collection)
                                        :dataset_query (mt/native-query {:query "SELECT * FROM VENUES"})}]]
        (is (= #{(perms/collection-read-path collection)}
               (query-perms/perms-set (query-with-source-card card :aggregation [:count]))))))

    (testing "should be able to save even if you don't have SQL write perms (#6845)"
      (t2.with-temp/with-temp [Card card {:dataset_query (mt/native-query {:query "SELECT * FROM VENUES"})}]
        (is (= #{(perms/collection-read-path collection/root-collection)}
               (query-perms/perms-set (query-with-source-card card :aggregation [:count])))))))

  (testing "perms for Card -> Card -> MBQL Source query\n"
    (testing "You should be able to read a Card with a source Card if you can read that Card and their Collections (#12354)\n"
      (mt/with-non-admin-groups-no-root-collection-perms
        (mt/with-temp-copy-of-db
          (perms/revoke-data-perms! (perms-group/all-users) (mt/id))
          (mt/with-temp* [Collection [collection]
                          Card       [card-1 {:collection_id (u/the-id collection)
                                              :dataset_query (mt/mbql-query venues {:order-by [[:asc $id]], :limit 2})}]
                          Card       [card-2 {:collection_id (u/the-id collection)
                                              :dataset_query (mt/mbql-query nil
                                                               {:source-table (format "card__%d" (u/the-id card-1))})}]]
            (testing "read perms for both Cards should be the same as reading the parent collection")
            (is (= (mi/perms-objects-set collection :read)
                   (mi/perms-objects-set card-1 :read)
                   (mi/perms-objects-set card-2 :read)))

            (testing "\nSanity check: shouldn't be able to read before we grant permissions\n"
              (doseq [[object-name object] {"Collection" collection
                                            "Card 1"     card-1
                                            "Card 2"     card-2}]
                (mt/with-test-user :rasta
                  (testing object-name
                    (is (= false
                           (mi/can-read? object)))))))

            (testing "\nshould be able to read nested-nested Card if we have Collection permissions\n"
              (perms/grant-collection-read-permissions! (perms-group/all-users) collection)
              (mt/with-test-user :rasta
                (doseq [[object-name object] {"Collection" collection
                                              "Card 1"     card-1
                                              "Card 2"     card-2}]
                  (testing object-name
                    (is (= true
                           (mi/can-read? object)))))

                (testing "\nshould be able to run the query"
                  (is (= [[1 "Red Medicine"           4 10.0646 -165.374 3]
                          [2 "Stout Burgers & Beers" 11 34.0996 -118.329 2]]
                         (mt/rows
                          (binding [qp.perms/*card-id* (u/the-id card-2)]
                            (qp/process-query (:dataset_query card-2)))))))))))))))

;; try this in an end-to-end fashion using the API and make sure we can save a Card if we have appropriate read
;; permissions for the source query
(defn- save-card-via-API-with-native-source-query!
  "Attempt to save a Card that uses a native source query and belongs to a Collection with `collection-id` via the API
  using Rasta. Use this to test how the API endpoint behaves based on certain permissions grants for the `All Users`
  group."
  [expected-status-code db-or-id source-collection-or-id-or-nil dest-collection-or-id-or-nil]
  (t2.with-temp/with-temp [Card card {:collection_id (some-> source-collection-or-id-or-nil u/the-id)
                                      :dataset_query {:database (u/the-id db-or-id)
                                                      :type     :native
                                                      :native   {:query "SELECT * FROM VENUES"}}}]
    (mt/user-http-request :rasta :post expected-status-code "card"
                          {:name                   (mt/random-name)
                           :collection_id          (some-> dest-collection-or-id-or-nil u/the-id)
                           :display                "scalar"
                           :visualization_settings {}
                           :dataset_query          (query-with-source-card card
                                                                           :aggregation [:count])})))

(deftest save-card-with-source-query-via-api-test
  (mt/with-non-admin-groups-no-root-collection-perms
    (mt/with-temp-copy-of-db
      (testing (str "To save a Card that uses another Card as its source, you only need read permissions for the Collection "
                    "the Source Card is in, and write permissions for the Collection you're trying to save the new Card in")
        (mt/with-temp* [Collection [source-card-collection]
                        Collection [dest-card-collection]]
          (perms/grant-collection-read-permissions!      (perms-group/all-users) source-card-collection)
          (perms/grant-collection-readwrite-permissions! (perms-group/all-users) dest-card-collection)
          (is (some? (save-card-via-API-with-native-source-query! 200 (mt/db) source-card-collection dest-card-collection)))))

      (testing (str "however, if we do *not* have read permissions for the source Card's collection we shouldn't be "
                    "allowed to save the query. This API call should fail")
        (testing "Card in the Root Collection"
          (t2.with-temp/with-temp [Collection dest-card-collection]
            (perms/grant-collection-readwrite-permissions! (perms-group/all-users) dest-card-collection)
            (is (schema= {:message  (s/eq "You cannot save this Question because you do not have permissions to run its query.")
                          s/Keyword s/Any}
                         (save-card-via-API-with-native-source-query! 403 (mt/db) nil dest-card-collection)))))

        (testing "Card in a different Collection for which we do not have perms"
          (mt/with-temp* [Collection [source-card-collection]
                          Collection [dest-card-collection]]
            (perms/grant-collection-readwrite-permissions! (perms-group/all-users) dest-card-collection)
            (is (schema= {:message  (s/eq "You cannot save this Question because you do not have permissions to run its query.")
                          s/Keyword s/Any}
                         (save-card-via-API-with-native-source-query! 403 (mt/db) source-card-collection dest-card-collection)))))

        (testing "similarly, if we don't have *write* perms for the dest collection it should also fail"
          (testing "Try to save in the Root Collection"
            (t2.with-temp/with-temp [Collection source-card-collection]
              (perms/grant-collection-read-permissions! (perms-group/all-users) source-card-collection)
              (is (schema= {:message (s/eq "You do not have curate permissions for this Collection.")
                            s/Keyword s/Any}
                           (save-card-via-API-with-native-source-query! 403 (mt/db) source-card-collection nil)))))

          (testing "Try to save in a different Collection for which we do not have perms"
            (mt/with-temp* [Collection [source-card-collection]
                            Collection [dest-card-collection]]
              (perms/grant-collection-read-permissions! (perms-group/all-users) source-card-collection)
              (is (schema= {:message (s/eq "You do not have curate permissions for this Collection.")
                            s/Keyword s/Any}
                           (save-card-via-API-with-native-source-query! 403 (mt/db) source-card-collection dest-card-collection))))))))))

(deftest ^:parallel infer-source-fields-test
  (mt/test-drivers (mt/normal-drivers-with-feature :nested-queries)
    (testing (str "make sure that if we refer to a Field that is actually inside the source query, the QP is smart "
                  "enough to figure out what you were referring to and behave appropriately")
      (is (= [[10]]
             (mt/formatted-rows [int]
               (mt/run-mbql-query venues
                 {:source-query {:source-table $$venues
                                 :fields       [$id $name $category_id $latitude $longitude $price]}
                  :aggregation  [[:count]]
                  :filter       [:= $category_id 50]})))))))

(deftest ^:parallel nested-query-with-joins-test
  (mt/test-drivers (mt/normal-drivers-with-feature :nested-queries :foreign-keys)
    (testing "make sure that if a nested query includes joins queries based on it still work correctly (#8972)"
      (is (= [[31 "Bludso's BBQ"         5 33.8894 -118.207 2]
              [32 "Boneyard Bistro"      5 34.1477 -118.428 3]
              [33 "My Brother's Bar-B-Q" 5 34.167  -118.595 2]
              [35 "Smoke City Market"    5 34.1661 -118.448 1]
              [37 "bigmista's barbecue"  5 34.118  -118.26  2]
              [38 "Zeke's Smokehouse"    5 34.2053 -118.226 2]
              [39 "Baby Blues BBQ"       5 34.0003 -118.465 2]]
             (mt/formatted-rows :venues
               (qp/process-query
                (mt/mbql-query venues
                  {:source-query
                   {:source-table $$venues
                    :filter       [:= $venues.category_id->categories.name "BBQ"]
                    :order-by     [[:asc $id]]}}))))))))

(deftest ^:parallel parse-datetime-strings-test
  (mt/test-drivers (mt/normal-drivers-with-feature :nested-queries)
    (testing "Make sure we parse datetime strings when compared against type/DateTime field literals (#9007)"
      (is (= [[395]
              [980]]
             (mt/formatted-rows [int]
               (mt/run-mbql-query checkins
                 {:source-query {:source-table $$checkins}
                  :fields       [$id]
                  :filter       [:= *date "2014-03-30"]
                  :order-by     [[:asc $id]]})))))))

(deftest ^:parallel aapply-filters-test
  (mt/test-drivers (mt/normal-drivers-with-feature :nested-queries :foreign-keys)
    (testing "make sure filters in source queries are applied correctly!"
      (is (= [["Fred 62"     1]
              ["Frolic Room" 1]]
             (mt/formatted-rows [str int]
               (mt/run-mbql-query checkins
                 {:source-query {:source-table $$checkins
                                 :filter       [:> $date "2015-01-01"]}
                  :aggregation  [:count]
                  :order-by     [[:asc $venue_id->venues.name]]
                  :breakout     [$venue_id->venues.name]
                  :filter       [:starts-with $venue_id->venues.name "F"]})))))))

(deftest ^:parallel two-of-the-same-aggregations-test
  ;; TODO make this work for other drivers supporting :nested-queries
  (mt/test-drivers (disj (mt/normal-drivers-with-feature :nested-queries)
                         :vertica :sqlite :presto-jdbc :starburst)
    (testing "Do nested queries work with two of the same aggregation? (#9767)"
      (is (= [["2014-02-01T00:00:00Z" 302 1804]
              ["2014-03-01T00:00:00Z" 350 2362]]
             (mt/formatted-rows [identity int int]
               (mt/run-mbql-query checkins
                 {:source-query
                  {:source-table $$checkins
                   :aggregation  [[:sum $user_id] [:sum $venue_id]]
                   :breakout     [!month.date]}
                  :filter [:> *sum/Float 300]
                  :limit  2})))))))

(deftest expressions-test
  (mt/test-drivers (mt/normal-drivers-with-feature :nested-queries :foreign-keys :expressions)
    (testing "can you use nested queries that have expressions in them?"
      (let [query (mt/mbql-query venues
                    {:fields      [[:expression "price-times-ten"]]
                     :expressions {"price-times-ten" [:* $price 10]}
                     :order-by    [[:asc $id]]
                     :limit       2})]
        (is (= [[30] [20]]
               (mt/formatted-rows [int int]
                 (mt/run-mbql-query venues
                   {:source-query (:query query)}))))

        (testing "if source query is from a Card"
          (t2.with-temp/with-temp [Card {card-id :id} {:dataset_query query}]
            (is (= [[30] [20]]
                   (mt/formatted-rows [int int]
                     (mt/run-mbql-query nil
                       {:source-table (str "card__" card-id)}))))))))))

(deftest ^:parallel bucketing-already-bucketed-year-test
  (mt/test-drivers (mt/normal-drivers-with-feature :nested-queries)
    (testing "If a field is bucketed as a year in a source query, bucketing it as a year shouldn't break things (#10446)"
      ;; (Normally, it would break things, but the new `simplify` middleware eliminates the duplicate cast. It is not
      ;; currently possible to cast a DateTime field to a year in MBQL, and then cast it a second time in an another
      ;; query using the first as a source. This is a side-effect of MBQL year bucketing coming back as values like
      ;; `2016` rather than timestamps
      (is (= [[(if (= :sqlite driver/*driver*) "2013-01-01" "2013-01-01T00:00:00Z")]]
             (mt/rows
               (mt/run-mbql-query checkins
                 {:source-query {:source-table $$checkins
                                 :fields       [!year.date]
                                 :order-by     [[:asc !year.date]]
                                 :limit        1}
                  :fields       [!year.*date]})))))))

(deftest ^:parallel correctly-alias-duplicate-names-in-breakout-test
  (mt/test-drivers (mt/normal-drivers-with-feature :nested-queries :expressions :foreign-keys)
    (testing "Do we correctly alias name clashes in breakout (#10511)"
      (let [results (mt/run-mbql-query venues
                      {:source-query {:source-table $$venues
                                      :aggregation  [[:count]]
                                      :breakout     [$name &c.categories.name]
                                      :joins        [{:source-table $$categories
                                                      :alias        "c"
                                                      :condition    [:= $category_id &c.categories.id]}]}
                       :filter       [:> [:field "count" {:base-type :type/Number}] 0]
                       :limit        3})]
        (is (= [[ "20th Century Cafe" "Café" 1]
                [ "25°" "Burger" 1]
                [ "33 Taps" "Bar" 1]]
               (mt/formatted-rows [str str int]
                 results)))
        (is (= (mt/$ids venues
                 [{:name         (mt/format-name "name")
                   :display_name "Name"
                   :id           %name
                   :field_ref    $name
                   :base_type    :type/Text}
                  {:name         (mt/format-name "name_2")
                   :display_name "c → Name"
                   :id           %categories.name
                   :field_ref    &c.categories.name
                   :base_type    :type/Text}
                  {:name         "count"
                   :display_name "Count"
                   :field_ref    [:field "count" {:base-type :type/Integer}]
                   :base_type    (:base_type (qp.test-util/aggregate-col :count))}])
               (for [col (mt/cols results)]
                 (select-keys col [:name :display_name :id :field_ref :base_type]))))))))

(deftest remapped-fks-test
  (testing "Should be able to use a question with remapped FK columns as a Saved Question (#10474)"
    (mt/dataset sample-dataset
      ;; Add column remapping from Orders Product ID -> Products.Title
      (t2.with-temp/with-temp [Dimension _ (mt/$ids orders
                                             {:field_id                %product_id
                                              :name                    "Product ID"
                                              :type                    :external
                                              :human_readable_field_id %products.title})]
        (let [card-results-metadata (let [result (mt/run-mbql-query orders {:limit 10})]
                                      (testing "Sanity check: should be able to query Orders"
                                        (is (schema= {:status   (s/eq :completed)
                                                      s/Keyword s/Any}
                                                     result)))
                                      (get-in result [:data :results_metadata :columns]))
              expected-cols         (qp/query->expected-cols (mt/mbql-query orders))]
          (is (not (some (some-fn :lib/external_remap :lib/internal_remap)
                         expected-cols))
              "Sanity check: query->expected-cols should not include MLv2 dimension remapping keys")
          ;; Save a question with a query against orders. Should work regardless of whether Card has result_metadata
          (doseq [[description result-metadata] {"NONE"                   nil
                                                 "from running the query" card-results-metadata
                                                 "with QP expected cols"  expected-cols}]
            (testing (format "with Card with result metadata %s cols => %s"
                             description (pr-str (mapv :display_name result-metadata)))
              (t2.with-temp/with-temp [Card {card-id :id} {:dataset_query   (mt/mbql-query orders)
                                                           :result_metadata result-metadata}]
                ;; now try using this Card as a saved question,  should work
                (is (= {:rows    [[1 1  14  37.65 2.07  39.72 nil "2019-02-11T21:40:27.892Z" 2 "Awesome Concrete Shoes"]
                                  [2 1 123 110.93  6.1 117.03 nil "2018-05-15T08:04:04.58Z"  3 "Mediocre Wooden Bench"]]
                        :columns ["ID" "USER_ID" "PRODUCT_ID" "SUBTOTAL" "TAX" "TOTAL" "DISCOUNT" "CREATED_AT" "QUANTITY" "TITLE"]}
                       (mt/rows+column-names
                        (mt/run-mbql-query orders
                          {:source-table (str "card__" card-id), :limit 2, :order-by [[:asc $id]]}))))))))))))

(deftest nested-query-with-joins-test-2
  (testing "Should be able to use a query that contains joins as a source query (#14724)"
    (mt/dataset sample-dataset
      (letfn [(do-test [f]
                (let [results (mt/run-mbql-query orders
                                {:source-query {:source-table $$orders
                                                :joins        [{:fields       :all
                                                                :source-table $$products
                                                                :condition    [:= $product_id &Products.products.id]
                                                                :alias        "Products"}]}
                                 :limit        10})]
                  (is (schema= {:status    (s/eq :completed)
                                :row_count (s/eq 10)
                                s/Keyword  s/Any}
                               results))
                  (f results)))]
        (do-test
         (fn [results]
           (is (= [1 1 14 37.65 2.07 39.72 nil "2019-02-11T21:40:27.892Z" 2
                   14 "8833419218504" "Awesome Concrete Shoes" "Widget" "McClure-Lockman" 25.1
                   4.0 "2017-12-31T14:41:56.87Z"]
                  (first (mt/rows results))))))
        (mt/with-column-remappings [orders.product_id products.title]
          (do-test
           (fn [results]
             (is (= [1 1 14 37.65 2.07 39.72 nil "2019-02-11T21:40:27.892Z" 2 "Awesome Concrete Shoes" ; <- Extra remapped col
                     14 "8833419218504" "Awesome Concrete Shoes" "Widget" "McClure-Lockman" 25.1
                     4.0 "2017-12-31T14:41:56.87Z"]
                    (first (mt/rows results)))))))))))

(deftest ^:parallel inception-metadata-test
  (testing "Should be able to do an 'inception-style' nesting of source > source > source with a join (#14724)"
    (mt/dataset sample-dataset
      ;; these tests look at the metadata for just one column so it's easier to spot the differences.
      (letfn [(ean-metadata [result]
                (as-> result result
                  (get-in result [:data :results_metadata :columns])
                  (m/index-by :name result)
                  (get result "EAN")
                  (select-keys result [:name :display_name :base_type :id :field_ref])))]
        (testing "Make sure metadata is correct for the 'EAN' column with"
          (let [base-query (mt/mbql-query orders
                             {:source-table $$orders
                              :fields       [$id &Products.products.ean]
                              :joins        [{:fields       [&Products.products.ean]
                                              :source-table $$products
                                              :condition    [:= $product_id &Products.products.id]
                                              :alias        "Products"}]
                              :limit        10})]
            (doseq [level (range 4)]
              (testing (format "%d level(s) of nesting" level)
                (let [query (mt/nest-query base-query level)]
                  (testing (format "\nQuery = %s" (u/pprint-to-str query))
                    (is (= (mt/$ids products
                             {:name         "EAN"
                              :display_name "Products → Ean"
                              :base_type    :type/Text
                              :id           %ean
                              :field_ref    &Products.ean})
                           (ean-metadata (qp/process-query query))))))))))))))

(defn- field-id->name [field-id]
  (let [{field-name :name, table-id :table_id} (t2/select-one [Field :name :table_id] :id field-id)
        table-name                             (t2/select-one-fn :name Table :id table-id)]
    (format "%s.%s" table-name field-name)))

(deftest inception-test
  (testing "Should be able to do an 'inception-style' nesting of source > source > source with a join (#14724)"
    (mt/dataset sample-dataset
      (doseq [level (range 0 4)]
        (testing (format "with %d level(s) of nesting" level)
          (letfn [(run-query []
                    (let [query (-> (mt/mbql-query orders
                                      {:source-table $$orders
                                       :joins        [{:fields       :all
                                                       :source-table $$products
                                                       :condition    [:= $product_id &Products.products.id]
                                                       :alias        "Products"}]
                                       :order-by     [[:asc $id]]
                                       :limit        2})
                                    (mt/nest-query level))]
                      (qp/process-query query)))]
            (testing "with no FK remappings"
              (let [result (run-query)]
                (is (schema= {:status    (s/eq :completed)
                              :row_count (s/eq 2)
                              s/Keyword  s/Any}
                             result))
                (is (= [1 1 14 37.65 2.07 39.72 nil "2019-02-11T21:40:27.892Z" 2
                        14 "8833419218504" "Awesome Concrete Shoes" "Widget" "McClure-Lockman" 25.1 4.0
                        "2017-12-31T14:41:56.87Z"]
                       (mt/first-row result)))))
            (mt/with-column-remappings [orders.product_id products.title]
              (let [result (run-query)]
                (is (schema= {:status    (s/eq :completed)
                              :row_count (s/eq 2)
                              s/Keyword  s/Any}
                             result))
                (is (=  ["ORDERS.ID"
                         "ORDERS.USER_ID"
                         "ORDERS.PRODUCT_ID"
                         "ORDERS.SUBTOTAL"
                         "ORDERS.TAX"
                         "ORDERS.TOTAL"
                         "ORDERS.DISCOUNT"
                         "ORDERS.CREATED_AT"
                         "ORDERS.QUANTITY"
                         "PRODUCTS.TITLE"
                         "PRODUCTS.ID"
                         "PRODUCTS.EAN"
                         "PRODUCTS.TITLE"
                         "PRODUCTS.CATEGORY"
                         "PRODUCTS.VENDOR"
                         "PRODUCTS.PRICE"
                         "PRODUCTS.RATING"
                         "PRODUCTS.CREATED_AT"]
                        (mapv (comp field-id->name :id) (get-in result [:data :cols]))))
                (is (= [1 1 14 37.65 2.07 39.72 nil "2019-02-11T21:40:27.892Z" 2 "Awesome Concrete Shoes" ; <- extra remapped col
                        14 "8833419218504" "Awesome Concrete Shoes" "Widget" "McClure-Lockman"
                        25.1 4.0 "2017-12-31T14:41:56.87Z"]
                       (mt/first-row result)))))))))))

(deftest ^:parallel handle-unwrapped-joined-fields-correctly-test
  (mt/dataset sample-dataset
    (testing "References to joined fields should be handled correctly (#14766)"
      ;; using `$products.id` should give you the same results as properly referring to it with `&Products.products.id`
      (let [expected-result (mt/run-mbql-query orders
                              {:source-query {:source-table $$orders
                                              :joins        [{:fields       :all
                                                              :source-table $$products
                                                              :condition    [:= $product_id &Products.products.id]
                                                              :alias        "Products"}]}
                               :aggregation  [[:count]]
                               :breakout     [$products.id]
                               :limit        5})
            actual-result   (mt/run-mbql-query orders
                              {:source-query {:source-table $$orders
                                              :joins        [{:fields       :all
                                                              :source-table $$products
                                                              :condition    [:= $product_id &Products.products.id]
                                                              :alias        "Products"}]}
                               :aggregation  [[:count]]
                               :breakout     [&Products.products.id]
                               :limit        5})]
        (is (schema= {:status   (s/eq :completed)
                      s/Keyword s/Any}
                     expected-result))
        (is (schema= {:status   (s/eq :completed)
                      s/Keyword s/Any}
                     actual-result))
        (is (= (mt/rows expected-result)
               (mt/rows actual-result)))))))

(deftest duplicate-column-names-in-nested-queries-test
  (testing "duplicate column names in nested queries (#10511)"
    (mt/dataset sample-dataset
      (let [query (mt/mbql-query orders
                    {:filter       [:> *count/Integer 5]
                     :source-query {:source-table $$orders
                                    :aggregation  [[:count]]
                                    :breakout     [!month.created_at !month.product_id->products.created_at]}
                     :limit        5})]
        (mt/with-native-query-testing-context query
          (is (= [["2016-06-01T00:00:00Z" "2016-05-01T00:00:00Z" 13]
                  ["2016-07-01T00:00:00Z" "2016-05-01T00:00:00Z" 16]
                  ["2016-07-01T00:00:00Z" "2016-06-01T00:00:00Z" 10]
                  ["2016-07-01T00:00:00Z" "2016-07-01T00:00:00Z" 7]
                  ["2016-08-01T00:00:00Z" "2016-05-01T00:00:00Z" 12]]
                 (mt/rows (qp/process-query query)))))))))

(deftest nested-queries-with-joins-with-old-metadata-test
  (testing "Nested queries with joins using old pre-38 result metadata still work (#14788)"
    (mt/dataset sample-dataset
      ;; create the query we'll use as a source query
      (let [query    (mt/mbql-query orders
                       {:joins    [{:source-table $$products
                                    :alias        "ℙ"
                                    :fields       :all
                                    :condition    [:= $product_id &ℙ.products.id]}]
                        :order-by [[:asc $id]]
                        :limit    2})
            metadata (qp/query->expected-cols query)]
        (testing "x.38.0+: metadata should include `:field_ref`"
          (is (= (mt/$ids orders
                   [$id
                    $user_id
                    $product_id
                    $subtotal
                    $tax
                    $total
                    $discount
                    !default.created_at
                    $quantity
                    &ℙ.products.id
                    &ℙ.products.ean
                    &ℙ.products.title
                    &ℙ.products.category
                    &ℙ.products.vendor
                    &ℙ.products.price
                    &ℙ.products.rating
                    !default.&ℙ.products.created_at])
                 (map :field_ref metadata))))
        (testing "\nShould be able to use the query as a source query"
          (letfn [(test-query [query]
                    (is (schema= {:status    (s/eq :completed)
                                  :row_count (s/eq 2)
                                  s/Keyword  s/Any}
                                 (qp/process-query query))))
                  (test-source-query [metadata]
                    (test-query
                     (cond-> (mt/mbql-query nil
                               {:source-query (:query query)})
                       metadata (assoc-in [:query :source-metadata] metadata))))
                  (test-card-source-query [metadata]
                    (t2.with-temp/with-temp [Card {card-id :id} {:dataset_query   query
                                                                 :result_metadata metadata}]
                      (test-query
                       (mt/mbql-query nil
                         {:source-table (format "card__%d" card-id)}))))]
            (doseq [[msg test-query] {"directly"   test-source-query
                                      "via a Card" test-card-source-query}]
              (testing msg
                (testing "with NO source metadata"
                  (test-query nil))
                (testing "with 0.38.0+ source metadata that includes `:field_ref`"
                  (test-query metadata))
                (testing "with < 0.38.0 source metadata that DOES NOT include  `:field_ref` or `:id`"
                  (test-query (for [col metadata]
                                (dissoc col :field_ref :id))))))))))))

(deftest support-legacy-filter-clauses-test
  (testing "We should handle legacy usage of field-literal inside filter clauses"
    (mt/dataset sample-dataset
      (testing "against joins (#14809)"
        (is (schema= {:status   (s/eq :completed)
                      s/Keyword s/Any}
                     (mt/run-mbql-query orders
                       {:source-query {:source-table $$orders
                                       :joins        [{:fields       :all
                                                       :source-table $$products
                                                       :condition    [:= $product_id &Products.products.id]
                                                       :alias        "Products"}]}
                        :filter       [:= *CATEGORY/Text "Widget"]}))))
      (testing "(#14811)"
        (is (schema= {:status   (s/eq :completed)
                      s/Keyword s/Any}
                     (mt/run-mbql-query orders
                       {:source-query {:source-table $$orders
                                       :aggregation  [[:sum $product_id->products.price]]
                                       :breakout     [$product_id->products.category]}
                        ;; not sure why FE is using `field-literal` here... but it should work anyway.
                        :filter       [:= *CATEGORY/Text "Widget"]})))))))

(deftest support-legacy-dashboard-parameters-test
  (testing "We should handle legacy usage of field-literal inside (Dashboard) parameters (#14810)"
    (mt/dataset sample-dataset
      (is (schema= {:status   (s/eq :completed)
                    s/Keyword s/Any}
                   (qp/process-query
                    (mt/query orders
                      {:type       :query
                       :query      {:source-query {:source-table $$orders
                                                   :joins        [{:fields       :all
                                                                   :source-table $$products
                                                                   :condition    [:= $product_id &Products.products.id]
                                                                   :alias        "Products"}]}
                                    :limit        2}
                       :parameters [{:type   :category
                                     :target [:dimension [:field "CATEGORY" {:base-type :type/Text}]]
                                     :value  "Widget"}]})))))))

(deftest nested-queries-with-expressions-and-joins-test
  (mt/test-drivers (mt/normal-drivers-with-feature :foreign-keys :nested-queries :left-join)
    (mt/dataset sample-dataset
      (testing "Do nested queries in combination with joins and expressions still work correctly? (#14969)"
        (is (= (cond-> [["Twitter" "Widget" 0 498.59]
                        ["Twitter" nil      0 401.51]]
                 (mt/sorts-nil-first? driver/*driver* :type/Text) reverse)
               (mt/formatted-rows [str str int 2.0]
                 (mt/run-mbql-query orders
                   {:source-query {:source-table $$orders
                                   :filter       [:= $user_id 1]
                                   :fields       [$id
                                                  $user_id
                                                  $product_id
                                                  $subtotal
                                                  $tax
                                                  $total
                                                  $discount
                                                  !default.created_at
                                                  $quantity]}
                    :aggregation  [[:sum $total]]
                    :breakout     [&P.people.source
                                   &PRODUCTS__via__PRODUCT_ID.products.category
                                   [:expression "pivot-grouping"]]
                    :limit        5
                    :expressions  {:pivot-grouping [:abs 0]}
                    :order-by     [[:asc &P.people.source]
                                   [:asc &PRODUCTS__via__PRODUCT_ID.products.category]
                                   [:asc [:expression "pivot-grouping"]]]
                    :joins        [{:strategy     :left-join
                                    :source-table $$people
                                    :condition    [:= $user_id &P.people.id]
                                    :alias        "P"}
                                   {:source-query {:source-table $$products
                                                   :filter       [:= $products.category "Widget"]
                                                   :fields       [$products.id
                                                                  $products.ean
                                                                  $products.title
                                                                  $products.category
                                                                  $products.vendor
                                                                  $products.price
                                                                  $products.rating
                                                                  !default.products.created_at]}
                                    :strategy     :left-join
                                    :alias        "PRODUCTS__via__PRODUCT_ID"
                                    :condition    [:= $product_id &PRODUCTS__via__PRODUCT_ID.products.id]
                                    :fk-field-id  %product_id}]}))))))))

(deftest multi-level-aggregations-with-post-aggregation-filtering-test
  (mt/test-drivers (mt/normal-drivers-with-feature :foreign-keys :nested-queries)
    (testing "Multi-level aggregations with filter is the last section (#14872)"
      (mt/dataset sample-dataset
        (let [query (mt/mbql-query orders
                      {:source-query {:source-query {:source-table $$orders
                                                     :filter       [:= $user_id 1]
                                                     :aggregation  [[:sum $total]]
                                                     :breakout     [!day.created_at
                                                                    $product_id->products.title
                                                                    $product_id->products.category]}
                                      :filter       [:> *sum/Float 100]
                                      :aggregation  [[:sum *sum/Float]]
                                      :breakout     [*products.title]}
                       :filter       [:> *sum/Float 100]})]
          (mt/with-native-query-testing-context query
            (is (= [["Awesome Bronze Plate" 115.23]
                    ["Mediocre Rubber Shoes" 101.04]
                    ["Mediocre Wooden Bench" 117.03]
                    ["Sleek Steel Table" 134.91]
                    ["Small Marble Hat" 102.8]]
                   (mt/formatted-rows [str 2.0]
                     (qp/process-query query))))))))))

(deftest date-range-test
  (mt/test-drivers (mt/normal-drivers-with-feature :foreign-keys :nested-queries)
    (testing "Date ranges should work the same in nested queries as is regular queries (#15352)"
      (mt/dataset sample-dataset
        (let [q1        (mt/mbql-query orders
                          {:aggregation [[:count]]
                           :filter      [:between $created_at "2020-02-01" "2020-02-29"]})
              q1-native {:query  (str "SELECT COUNT(*) AS \"count\" "
                                      "FROM \"PUBLIC\".\"ORDERS\" "
                                      "WHERE (\"PUBLIC\".\"ORDERS\".\"CREATED_AT\" >= ?)"
                                      " AND (\"PUBLIC\".\"ORDERS\".\"CREATED_AT\" < ?)")
                         :params [#t "2020-02-01T00:00Z[UTC]" #t "2020-03-01T00:00Z[UTC]"]}]
          (testing "original query"
            (when (= driver/*driver* :h2)
              (is (= q1-native
                     (qp/compile q1))))
            (is (= [[543]]
                   (mt/formatted-rows [int] (qp/process-query q1)))))
          (testing "nested query"
            (let [q2 (mt/mbql-query nil
                       {:source-query (:query q1)})]
              (when (= driver/*driver* :h2)
                (is (= (update q1-native :query (fn [s]
                                                  (format (str "SELECT \"source\".\"count\" AS \"count\" "
                                                               "FROM (%s) AS \"source\" "
                                                               "LIMIT 1048575")
                                                          s)))
                       (qp/compile q2))))
              (is (= [[543]]
                     (mt/formatted-rows [int] (qp/process-query q2)))))))))))

(deftest nested-query-with-metric-test
  (mt/test-drivers (mt/normal-drivers-with-feature :nested-queries)
    (testing "A nested query with a Metric should work as expected (#12507)"
      (t2.with-temp/with-temp [Metric metric (mt/$ids checkins
                                               {:table_id   $$checkins
                                                :definition {:source-table $$checkins
                                                             :aggregation  [[:count]]
                                                             :filter       [:not-null $id]}})]
        (is (= [[100]]
               (mt/formatted-rows [int]
                 (mt/run-mbql-query checkins
                   {:source-query {:source-table $$checkins
                                   :aggregation  [[:metric (u/the-id metric)]]
                                   :breakout     [$venue_id]}
                    :aggregation  [[:count]]}))))))))

(deftest nested-query-with-expressions-test
  (testing "Nested queries with expressions should work in top-level native queries (#12236)"
    (mt/test-drivers (mt/normal-drivers-with-feature
                      :nested-queries
                      :basic-aggregations
                      :expression-aggregations
                      :foreign-keys)
      (mt/dataset sample-dataset
        (t2.with-temp/with-temp [Card card {:dataset_query (mt/mbql-query orders
                                                             {:filter      [:between $total 30 60]
                                                              :aggregation [[:aggregation-options
                                                                             [:count-where [:starts-with $product_id->products.category "G"]]
                                                                             {:name "G Monies", :display-name "G Monies"}]]
                                                              :breakout    [!month.created_at]
                                                              :limit       2})}]
          (let [card-tag (str "#" (u/the-id card))
                query    (mt/native-query
                           {:query         (format "SELECT * FROM {{%s}} x" card-tag)
                            :template-tags {card-tag
                                            {:id           "5aa37572-058f-14f6-179d-a158ad6c029d"
                                             :name         card-tag
                                             :display-name card-tag
                                             :type         :card
                                             :card-id      (u/the-id card)}}})]
            (is (= [["2016-04-01T00:00:00Z" 1]
                    ["2016-05-01T00:00:00Z" 5]]
                   (mt/formatted-rows [str int]
                     (qp/process-query query))))))))))

(deftest join-against-query-with-implicit-joins-test
  (testing "Should be able to do subsequent joins against a query with implicit joins (#17767)"
    (mt/test-drivers (mt/normal-drivers-with-feature
                      :nested-queries
                      :basic-aggregations
                      :foreign-keys
                      :left-join)
      (mt/dataset sample-dataset
        (let [query (mt/mbql-query orders
                      {:source-query {:source-table $$orders
                                      :aggregation  [[:count]]
                                      :breakout     [$product_id->products.id]}
                       :joins        [{:fields       :all
                                       :source-table $$reviews
                                       ;; It's wack that the FE is using a FIELD LITERAL here but it should still work
                                       ;; anyway.
                                       :condition    [:= *products.id &Reviews.reviews.product_id]
                                       :alias        "Reviews"}]
                       :order-by     [[:asc $product_id->products.id]
                                      [:asc &Reviews.products.id]]
                       :limit        1})]
          (sql.qp-test-util/with-native-query-testing-context query
            (testing "results"
              (is (= [[1
                       93
                       1
                       1
                       "christ"
                       5
                       "Ad perspiciatis quis et consectetur. Laboriosam fuga voluptas ut et modi ipsum. Odio et eum numquam eos nisi. Assumenda aut magnam libero maiores nobis vel beatae officia."
                       "2018-05-15T20:25:48.517Z"]]
                     (mt/formatted-rows [int int int int str int str str]
                       (qp/process-query query)))))))))))

(deftest breakout-on-temporally-bucketed-implicitly-joined-column-inside-source-query-test
  (mt/test-drivers (disj (mt/normal-drivers-with-feature :nested-queries :basic-aggregations :left-join)
                         ;; mongodb doesn't support foreign keys required by this test
                         :mongo)
    (testing (str "Should be able to breakout on a temporally-bucketed, implicitly-joined column from the source query "
                  "incorrectly using `:field` literals to refer to the Field (#16389)")
      ;; See #19757 for more details on why this query is broken
      (mt/dataset sample-dataset
        (mt/with-bigquery-fks!
          (let [query (mt/mbql-query orders
                        {:source-query {:source-table $$orders
                                        :breakout     [!month.product_id->products.created_at]
                                        :aggregation  [[:count]]}
                         :filter       [:time-interval *created_at/DateTimeWithLocalTZ -30 :year]
                         :aggregation  [[:sum *count/Integer]]
                         :breakout     [*created_at/DateTimeWithLocalTZ]
                         :limit        1})]
            (mt/with-native-query-testing-context query
              (is (= [["2016-04-01T00:00:00Z" 175]]
                     (mt/formatted-rows [str int]
                       (qp/process-query query)))))))))))

(deftest really-really-long-identifiers-test
  (testing "Should correctly handle really really long table and column names (#20627)"
    (mt/test-drivers (mt/normal-drivers-with-feature :nested-queries :basic-aggregations :left-join)
      (mt/dataset sample-dataset
        (let [table-alias "Products with a very long name - Product ID with a very long name"
              query       (mt/mbql-query orders
                            {:source-query {:source-table $$orders
                                            :joins        [{:source-table $$products
                                                            :alias        table-alias
                                                            :condition    [:=
                                                                           $product_id
                                                                           [:field %products.id {:join-alias table-alias}]]
                                                            :fields       :all}]
                                            :breakout     [[:field %products.category {:join-alias table-alias}]]
                                            :aggregation  [[:count]]}
                             :filter       [:> *count/Integer 0]})]
          (mt/with-native-query-testing-context query
            (is (= [["Doohickey" 3976]
                    ["Gadget"    4939]
                    ["Gizmo"     4784]
                    ["Widget"    5061]]
                   (mt/formatted-rows [str int]
                     (qp/process-query query))))))))))

(deftest unfolded-json-with-custom-expression-test
  (testing "Should keep roots of unfolded JSON fields in the nested query (#29184)"
    (mt/test-driver :postgres
      (mt/dataset json
        (let [db    (t2/select-one 'Database :name "json" :engine driver/*driver*)
              table (t2/select-one 'Table :db_id (:id db) :name "json")
              field (t2/select-one 'Field :table_id (:id table)
                                   :name "json_bit → title")]
          (is (seq (mt/run-mbql-query json
                                      {:expressions  {"substring" [:substring [:field (:id field) nil] 1 10]}
                                       :fields       [[:expression "substring"]
                                                      [:field (:id field) nil]]}))))))))<|MERGE_RESOLUTION|>--- conflicted
+++ resolved
@@ -30,27 +30,15 @@
 (deftest ^:parallel basic-test
   (mt/test-drivers (mt/normal-drivers-with-feature :nested-queries)
     (testing "make sure we can do a basic query with MBQL source-query"
-<<<<<<< HEAD
       (is (=? {:rows [[1 "Red Medicine"                  4 10.0646 -165.374 3]
                       [2 "Stout Burgers & Beers"        11 34.0996 -118.329 2]
                       [3 "The Apple Pan"                11 34.0406 -118.428 2]
                       [4 "Wurstküche"                   29 33.9997 -118.465 2]
                       [5 "Brite Spot Family Restaurant" 20 34.0778 -118.261 2]]
                :cols (mapv
-                      (partial qp.test/col :venues)
+                      (partial qp.test-util/col :venues)
                       [:id :name :category_id :latitude :longitude :price])}
-              (qp.test/rows-and-cols
-=======
-      (is (= {:rows [[1 "Red Medicine"                  4 10.0646 -165.374 3]
-                     [2 "Stout Burgers & Beers"        11 34.0996 -118.329 2]
-                     [3 "The Apple Pan"                11 34.0406 -118.428 2]
-                     [4 "Wurstküche"                   29 33.9997 -118.465 2]
-                     [5 "Brite Spot Family Restaurant" 20 34.0778 -118.261 2]]
-              :cols (mapv
-                     (partial qp.test-util/col :venues)
-                     [:id :name :category_id :latitude :longitude :price])}
-             (qp.test-util/rows-and-cols
->>>>>>> d54caf88
+              (qp.test-util/rows-and-cols
                (mt/format-rows-by :venues
                  (mt/run-mbql-query nil
                    {:source-query {:source-table $$venues
@@ -107,13 +95,8 @@
 (deftest ^:parallel mbql-source-query-breakout-aggregation-test
   (mt/test-drivers (mt/normal-drivers-with-feature :nested-queries)
     (testing "make sure we can do a query with breakout and aggregation using an MBQL source query"
-<<<<<<< HEAD
       (is (=? (breakout-results)
-              (qp.test/rows-and-cols
-=======
-      (is (= (breakout-results)
-             (qp.test-util/rows-and-cols
->>>>>>> d54caf88
+              (qp.test-util/rows-and-cols
                (mt/format-rows-by [int int]
                  (mt/run-mbql-query venues
                    {:source-query {:source-table $$venues}
@@ -137,17 +120,10 @@
 (deftest ^:parallel breakout-fk-column-test
   (mt/test-drivers (mt/normal-drivers-with-feature :nested-queries :foreign-keys)
     (testing "Test including a breakout of a nested query column that follows an FK"
-<<<<<<< HEAD
       (is (=? {:rows [[1 174] [2 474] [3 78] [4 39]]
-               :cols [(qp.test/breakout-col (qp.test/fk-col :checkins :venue_id :venues :price))
-                      (qp.test/aggregate-col :count)]}
-              (qp.test/rows-and-cols
-=======
-      (is (= {:rows [[1 174] [2 474] [3 78] [4 39]]
-              :cols [(qp.test-util/breakout-col (qp.test-util/fk-col :checkins :venue_id :venues :price))
-                     (qp.test-util/aggregate-col :count)]}
-             (qp.test-util/rows-and-cols
->>>>>>> d54caf88
+               :cols [(qp.test-util/breakout-col (qp.test-util/fk-col :checkins :venue_id :venues :price))
+                      (qp.test-util/aggregate-col :count)]}
+              (qp.test-util/rows-and-cols
                (mt/format-rows-by [int int]
                  (mt/run-mbql-query checkins
                    {:source-query {:source-table $$checkins
@@ -159,27 +135,15 @@
 (deftest ^:parallel two-breakout-fk-columns-test
   (mt/test-drivers (mt/normal-drivers-with-feature :nested-queries :foreign-keys)
     (testing "Test two breakout columns from the nested query, both following an FK"
-<<<<<<< HEAD
       (is (=? {:rows [[2 33.7701 7]
                       [2 33.8894 8]
                       [2 33.9997 7]
                       [3 10.0646 2]
                       [4 33.983 2]]
-               :cols [(qp.test/breakout-col (qp.test/fk-col :checkins :venue_id :venues :price))
-                      (qp.test/breakout-col (qp.test/fk-col :checkins :venue_id :venues :latitude))
-                      (qp.test/aggregate-col :count)]}
-              (qp.test/rows-and-cols
-=======
-      (is (= {:rows [[2 33.7701 7]
-                     [2 33.8894 8]
-                     [2 33.9997 7]
-                     [3 10.0646 2]
-                     [4 33.983 2]]
-              :cols [(qp.test-util/breakout-col (qp.test-util/fk-col :checkins :venue_id :venues :price))
-                     (qp.test-util/breakout-col (qp.test-util/fk-col :checkins :venue_id :venues :latitude))
-                     (qp.test-util/aggregate-col :count)]}
-             (qp.test-util/rows-and-cols
->>>>>>> d54caf88
+               :cols [(qp.test-util/breakout-col (qp.test-util/fk-col :checkins :venue_id :venues :price))
+                      (qp.test-util/breakout-col (qp.test-util/fk-col :checkins :venue_id :venues :latitude))
+                      (qp.test-util/aggregate-col :count)]}
+              (qp.test-util/rows-and-cols
                (mt/format-rows-by [int 4.0 int]
                  (mt/run-mbql-query checkins
                    {:source-query {:source-table $$checkins
@@ -193,27 +157,15 @@
 (deftest ^:parallel two-breakouts-one-fk-test
   (mt/test-drivers (mt/normal-drivers-with-feature :nested-queries :foreign-keys)
     (testing "Test two breakout columns from the nested query, one following an FK the other from the source table"
-<<<<<<< HEAD
       (is (=? {:rows [[1 1 6]
                       [1 2 14]
                       [1 3 13]
                       [1 4 8]
                       [1 5 10]]
-               :cols [(qp.test/breakout-col (qp.test/fk-col :checkins :venue_id :venues :price))
-                      (qp.test/breakout-col (qp.test/col :checkins :user_id))
-                      (qp.test/aggregate-col :count)]}
-              (qp.test/rows-and-cols
-=======
-      (is (= {:rows [[1 1 6]
-                     [1 2 14]
-                     [1 3 13]
-                     [1 4 8]
-                     [1 5 10]]
-              :cols [(qp.test-util/breakout-col (qp.test-util/fk-col :checkins :venue_id :venues :price))
-                     (qp.test-util/breakout-col (qp.test-util/col :checkins :user_id))
-                     (qp.test-util/aggregate-col :count)]}
-             (qp.test-util/rows-and-cols
->>>>>>> d54caf88
+               :cols [(qp.test-util/breakout-col (qp.test-util/fk-col :checkins :venue_id :venues :price))
+                      (qp.test-util/breakout-col (qp.test-util/col :checkins :user_id))
+                      (qp.test-util/aggregate-col :count)]}
+              (qp.test-util/rows-and-cols
                (mt/format-rows-by [int int int]
                  (mt/run-mbql-query checkins
                    {:source-query {:source-table $$checkins
@@ -336,25 +288,14 @@
     ;; format by middleware. It's provided as a convenience so only minimal changes need to be made to the frontend.
     (mt/test-drivers (mt/normal-drivers-with-feature :nested-queries :basic-aggregations)
       (t2.with-temp/with-temp [Card card (venues-mbql-card-def)]
-<<<<<<< HEAD
         (is (=? (breakout-results)
-                (qp.test/rows-and-cols
+                (qp.test-util/rows-and-cols
                  (mt/format-rows-by [int int]
                    (qp/process-query
                     (query-with-source-card card
                       (mt/$ids venues
                         {:aggregation [:count]
                          :breakout    [$price]})))))))))))
-=======
-        (is (= (breakout-results)
-               (qp.test-util/rows-and-cols
-                (mt/format-rows-by [int int]
-                  (qp/process-query
-                   (query-with-source-card card
-                                           (mt/$ids venues
-                                             {:aggregation [:count]
-                                              :breakout    [$price]})))))))))))
->>>>>>> d54caf88
 
 (deftest grouped-expression-in-card-test
   (testing "Nested grouped expressions work (#23862)."
@@ -402,23 +343,13 @@
   (testing "make sure we can filter by a field literal"
     ;; TODO make this work for other drivers supporting :nested-queries
     (mt/test-drivers #{:h2 :postgres :mongo}
-<<<<<<< HEAD
       (is (=? {:rows [[1 "Red Medicine" 4 10.0646 -165.374 3]]
-               :cols (mapv (partial qp.test/col :venues)
+               :cols (mapv (partial qp.test-util/col :venues)
                            [:id :name :category_id :latitude :longitude :price])}
-              (qp.test/rows-and-cols
+              (qp.test-util/rows-and-cols
                (mt/run-mbql-query venues
                  {:source-query {:source-table $$venues}
                   :filter       [:= *id 1]})))))))
-=======
-      (is (= {:rows [[1 "Red Medicine" 4 10.0646 -165.374 3]]
-              :cols (mapv (partial qp.test-util/col :venues)
-                          [:id :name :category_id :latitude :longitude :price])}
-             (qp.test-util/rows-and-cols
-              (mt/run-mbql-query venues
-                                 {:source-query {:source-table $$venues}
-                                  :filter       [:= *id 1]})))))))
->>>>>>> d54caf88
 
 (defn- honeysql->sql
   "Convert `honeysql-form` to the format returned by `compile`. Writing HoneySQL is a lot easier that writing
@@ -580,46 +511,25 @@
 (deftest correct-column-metadata-test
   (mt/test-drivers (mt/normal-drivers-with-feature :nested-queries)
     (testing "make sure a query using a source query comes back with the correct columns metadata"
-<<<<<<< HEAD
-      (is (=? (map (partial qp.test/col :venues)
+      (is (=? (map (partial qp.test-util/col :venues)
                    [:id :name :category_id :latitude :longitude :price])
               ;; todo: i don't know why the results don't have the information
               (mt/cols
                (t2.with-temp/with-temp [Card card (venues-mbql-card-def)]
-                 (qp/process-query (query-with-source-card card)))))))
-=======
-      (is (= (map (partial qp.test-util/col :venues)
-                  [:id :name :category_id :latitude :longitude :price])
-             ;; todo: i don't know why the results don't have the information
-             (mt/cols
-              (t2.with-temp/with-temp [Card card (venues-mbql-card-def)]
-                (qp/process-query (query-with-source-card card)))))))))
->>>>>>> d54caf88
+                 (qp/process-query (query-with-source-card card)))))))))
 
 (deftest correct-column-metadata-test-2
   (mt/test-drivers (mt/normal-drivers-with-feature :nested-queries)
     (testing "make sure a breakout/aggregate query using a source query comes back with the correct columns metadata"
-<<<<<<< HEAD
-      (is (=? [(qp.test/breakout-col (qp.test/col :venues :price))
-               (qp.test/aggregate-col :count)]
+      (is (=? [(qp.test-util/breakout-col (qp.test-util/col :venues :price))
+               (qp.test-util/aggregate-col :count)]
               (mt/cols
                (t2.with-temp/with-temp [Card card (venues-mbql-card-def)]
                  (qp/process-query
                   (query-with-source-card card
                     (mt/$ids venues
                       {:aggregation [[:count]]
-                       :breakout    [$price]})))))))))
-=======
-      (is (= [(qp.test-util/breakout-col (qp.test-util/col :venues :price))
-              (qp.test-util/aggregate-col :count)]
-             (mt/cols
-              (t2.with-temp/with-temp [Card card (venues-mbql-card-def)]
-                (qp/process-query
-                 (query-with-source-card card
-                                         (mt/$ids venues
-                                           {:aggregation [[:count]]
-                                            :breakout    [$price]}))))))))))
->>>>>>> d54caf88
+                       :breakout    [$price]}))))))))))
 
 (deftest correct-column-metadata-test-3
   (testing "make sure nested queries return the right columns metadata for SQL source queries and datetime breakouts"
@@ -676,8 +586,8 @@
     (testing "make sure using a time interval filter works"
       (t2.with-temp/with-temp [Card card (mbql-card-def (mt/$ids {:source-table $$checkins}))]
         (let [query (query-with-source-card card
-                                            (mt/$ids checkins
-                                              {:filter [:time-interval *date -30 :day]}))]
+                      (mt/$ids checkins
+                        {:filter [:time-interval *date -30 :day]}))]
           (mt/with-native-query-testing-context query
             (is (=? {:status :completed}
                     (qp/process-query query)))))))))
