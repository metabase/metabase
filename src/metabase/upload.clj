--- conflicted
+++ resolved
@@ -3,21 +3,14 @@
    [clj-bom.core :as bom]
    [clojure.data :as data]
    [clojure.data.csv :as csv]
-<<<<<<< HEAD
-   [clojure.java.jdbc :as jdbc]
-=======
->>>>>>> 2550abbb
    [clojure.string :as str]
    [flatland.ordered.map :as ordered-map]
    [flatland.ordered.set :as ordered-set]
-   [honey.sql :as sql]
    [java-time.api :as t]
    [medley.core :as m]
    [metabase.analytics.snowplow :as snowplow]
    [metabase.api.common :as api]
    [metabase.driver :as driver]
-   [metabase.driver.sql-jdbc.connection :as sql-jdbc.conn]
-   [metabase.driver.sql.query-processor :as sql.qp]
    [metabase.driver.sync :as driver.s]
    [metabase.driver.util :as driver.u]
    [metabase.lib.convert :as lib.convert]
@@ -625,55 +618,20 @@
           _                  (check-schema (dissoc normed-name->field auto-pk-column-name) header)
           col-upload-types   (map (comp base-type->upload-type :base_type normed-name->field) normed-header)
           parsed-rows        (parse-rows col-upload-types rows)]
-<<<<<<< HEAD
-=======
       (try
         (driver/insert-into! driver (:id database) (table-identifier table) normed-header parsed-rows)
         (catch Throwable e
 
           (throw (ex-info (ex-message e) {:status-code 422}))))
->>>>>>> 2550abbb
       (when create-auto-pk?
         (driver/add-columns! driver
                              (:id database)
                              (table-identifier table)
                              {(keyword auto-pk-column-name) (driver/upload-type->database-type driver ::auto-incrementing-int-pk)}))
-<<<<<<< HEAD
-      ;; If the insert fails, we need to delete the rows we just inserted. So we:
-      ;; 1. get the max PK value before inserting
-      ;; 2. insert the rows
-      ;; 3. if insertion fails, delete the rows with PKs greater than the max PK value
-      (let [;; 1.
-            max-pk (val (ffirst (jdbc/query (sql-jdbc.conn/db->pooled-connection-spec database)
-                                            (sql/format {:select [[[:max (keyword auto-pk-column-name)]]]
-                                                         :from (keyword (table-identifier table))}
-                                                        {:quoted true
-                                                         :dialect (sql.qp/quote-style driver)}))))]
-        (try
-          ;; 2.
-          (driver/insert-into! driver (:id database) (table-identifier table) normed-header parsed-rows)
-          (scan-and-sync-table! database table)
-          (let [auto-pk-field (table-id->auto-pk-column (:id table))]
-            (t2/update! :model/Field (:id auto-pk-field) {:display_name (:name auto-pk-field)}))
-          (catch Throwable e
-            ;; 3.
-            (jdbc/execute! (sql-jdbc.conn/db->pooled-connection-spec database)
-                           (sql/format {:delete-from (keyword (table-identifier table))
-                                        :where       [:> (keyword auto-pk-column-name) max-pk]}
-                                       {:quoted  true
-                                        :dialect (sql.qp/quote-style driver)}))
-            (when create-auto-pk?
-              ;; sync the table again just to pick up the new auto-pk column
-              (scan-and-sync-table! database table)
-              (let [auto-pk-field (table-id->auto-pk-column (:id table))]
-                (t2/update! :model/Field (:id auto-pk-field) {:display_name (:name auto-pk-field)})))
-            (throw (ex-info (ex-message e) {:status-code 422})))))
-=======
       (scan-and-sync-table! database table)
       (when create-auto-pk?
         (let [auto-pk-field (table-id->auto-pk-column (:id table))]
           (t2/update! :model/Field (:id auto-pk-field) {:display_name (:name auto-pk-field)})))
->>>>>>> 2550abbb
       {:row-count (count parsed-rows)})))
 
 (defn- can-append-error
@@ -714,7 +672,6 @@
   (let [table    (api/check-404 (t2/select-one :model/Table :id table-id))
         database (table/database table)]
     (check-can-append database table)
-<<<<<<< HEAD
     (append-csv!* database table file)))
 
 ;;; +--------------------------------
@@ -740,7 +697,4 @@
                (empty? all-joins))
              (let [table (t2/select-one :model/Table :id (:table_id card))]
                (can-upload-to-table? (table/database table) table)))
-    (:table_id card)))
-=======
-    (append-csv!* database table file)))
->>>>>>> 2550abbb
+    (:table_id card)))