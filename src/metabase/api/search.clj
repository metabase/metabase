(ns metabase.api.search
  (:require
   [cheshire.core :as json]
   [compojure.core :refer [GET]]
   [honey.sql.helpers :as sql.helpers]
   [medley.core :as m]
   [metabase.analytics.snowplow :as snowplow]
   [metabase.api.common :as api]
   [metabase.db :as mdb]
   [metabase.db.query :as mdb.query]
   [metabase.models.collection :as collection]
   [metabase.models.interface :as mi]
   [metabase.public-settings.premium-features :as premium-features]
   [metabase.search.config :as search.config :refer [SearchableModel SearchContext]]
   [metabase.search.filter :as search.filter]
   [metabase.search.scoring :as scoring]
   [metabase.search.util :as search.util]
   [metabase.server.middleware.offset-paging :as mw.offset-paging]
   [metabase.util :as u]
   [metabase.util.honey-sql-2 :as h2x]
   [metabase.util.i18n :refer [deferred-tru]]
   [metabase.util.log :as log]
   [metabase.util.malli :as mu]
   [metabase.util.malli.schema :as ms]
   [toucan2.core :as t2]
   [toucan2.instance :as t2.instance]
   [toucan2.realize :as t2.realize]))

(set! *warn-on-reflection* true)

(def ^:private HoneySQLColumn
  [:or
   :keyword
   [:tuple :any :keyword]])

;;; +----------------------------------------------------------------------------------------------------------------+
;;; |                                            Columns for each Entity                                             |
;;; +----------------------------------------------------------------------------------------------------------------+



;;; +----------------------------------------------------------------------------------------------------------------+
;;; |                                               Shared Query Logic                                               |
;;; +----------------------------------------------------------------------------------------------------------------+

(mu/defn ^:private ->column-alias :- keyword?
  "Returns the column name. If the column is aliased, i.e. [`:original_name` `:aliased_name`], return the aliased
  column name"
  [column-or-aliased :- HoneySQLColumn]
  (if (sequential? column-or-aliased)
    (second column-or-aliased)
    column-or-aliased))

(mu/defn ^:private canonical-columns :- [:sequential HoneySQLColumn]
  "Returns a seq of canonicalized list of columns for the search query with the given `model` Will return column names
  prefixed with the `model` name so that it can be used in criteria. Projects a `nil` for columns the `model` doesn't
  have and doesn't modify aliases."
  [model :- SearchableModel, col-alias->honeysql-clause :- [:map-of :keyword HoneySQLColumn]]
  (for [[search-col col-type] search.config/all-search-columns
        :let                  [maybe-aliased-col (get col-alias->honeysql-clause search-col)]]
    (cond
      (= search-col :model)
      [(h2x/literal model) :model]

      ;; This is an aliased column, no need to include the table alias
      (sequential? maybe-aliased-col)
      maybe-aliased-col

      ;; This is a column reference, need to add the table alias to the column
      maybe-aliased-col
      (search.config/column-with-model-alias model maybe-aliased-col)

      ;; This entity is missing the column, project a null for that column value. For Postgres and H2, cast it to the
      ;; correct type, e.g.
      ;;
      ;;    SELECT cast(NULL AS integer)
      ;;
      ;; For MySQL, this is not needed.
      :else
      [(when-not (= (mdb/db-type) :mysql)
         [:cast nil col-type])
       search-col])))

(mu/defn ^:private select-clause-for-model :- [:sequential HoneySQLColumn]
  "The search query uses a `union-all` which requires that there be the same number of columns in each of the segments
  of the query. This function will take the columns for `model` and will inject constant `nil` values for any column
  missing from `entity-columns` but found in `search.config/all-search-columns`."
  [model :- SearchableModel]
  (let [entity-columns                (search.config/columns-for-model model)
        column-alias->honeysql-clause (m/index-by ->column-alias entity-columns)
        cols-or-nils                  (canonical-columns model column-alias->honeysql-clause)]
    cols-or-nils))

(mu/defn ^:private from-clause-for-model :- [:tuple [:tuple :keyword :keyword]]
  [model :- SearchableModel]
  (let [{:keys [db-model alias]} (get search.config/model-to-db-model model)]
    [[(t2/table-name db-model) alias]]))

(mu/defn ^:private base-query-for-model :- [:map {:closed true}
                                            [:select :any]
                                            [:from :any]
                                            [:where :any]
                                            [:join {:optional true} :any]
                                            [:left-join {:optional true} :any]]
  "Create a HoneySQL query map with `:select`, `:from`, and `:where` clauses for `model`, suitable for the `UNION ALL`
  used in search."
  [model :- SearchableModel context :- SearchContext]
  (-> {:select (select-clause-for-model model)
       :from   (from-clause-for-model model)}
      (search.filter/build-filters model context)))

(mu/defn add-collection-join-and-where-clauses
  "Add a `WHERE` clause to the query to only return Collections the Current User has access to; join against Collection
  so we can return its `:name`."
  [honeysql-query               :- ms/Map
   collection-id-column         :- keyword?
   {:keys [current-user-perms]} :- SearchContext]
  (let [visible-collections      (collection/permissions-set->visible-collection-ids current-user-perms)
        collection-filter-clause (collection/visible-collection-ids->honeysql-filter-clause
                                  collection-id-column
                                  visible-collections)
        honeysql-query           (-> honeysql-query
                                     (sql.helpers/where collection-filter-clause)
                                     (sql.helpers/where [:= :collection.namespace nil]))]
    ;; add a JOIN against Collection *unless* the source table is already Collection
    (cond-> honeysql-query
      (not= collection-id-column :collection.id)
      (sql.helpers/left-join [:collection :collection]
                             [:= collection-id-column :collection.id]))))

(mu/defn ^:private add-table-db-id-clause
  "Add a WHERE clause to only return tables with the given DB id.
  Used in data picker for joins because we can't join across DB's."
  [query :- ms/Map id :- [:maybe ms/PositiveInt]]
  (if (some? id)
    (sql.helpers/where query [:= id :db_id])
    query))

(mu/defn ^:private add-card-db-id-clause
  "Add a WHERE clause to only return cards with the given DB id.
  Used in data picker for joins because we can't join across DB's."
  [query :- ms/Map id :- [:maybe ms/PositiveInt]]
  (if (some? id)
    (sql.helpers/where query [:= id :database_id])
    query))

(mu/defn ^:private replace-select :- :map
  "Replace a select from query that has alias is `target-alias` with the `with` column, throw an error if
  can't find the target select.

  This works with the assumption that `query` contains a list of select from [[select-clause-for-model]],
  and some of them are dummy column casted to the correct type.

  This function then will replace the dummy column with alias is `target-alias` with the `with` column."
  [query        :- :map
   target-alias :- :keyword
   with         :- [:or :keyword [:sequential :any]]]
  (let [selects (:select query)
        idx     (first (keep-indexed (fn [index item]
                                       (when (and (coll? item)
                                                  (= (last item) target-alias))
                                         index))
                                     selects))]
    (if (some? idx)
      (assoc query :select (m/replace-nth idx with selects))
      (throw (ex-info "Failed to replace selector" {:status-code  400
                                                    :target-alias target-alias
                                                    :with         with})))))

(mu/defn ^:private with-last-editing-info :- :map
  [query :- :map
   model :- [:enum "card" "dataset" "dashboard" "metric"]]
  (-> query
       (replace-select :last_editor_id [:r.user_id :last_editor_id])
       (replace-select :last_edited_at [:r.timestamp :last_edited_at])
       (sql.helpers/left-join [:revision :r]
                              [:and [:= :r.model_id (search.config/column-with-model-alias model :id)]
                               [:= :r.most_recent true]
<<<<<<< HEAD
                               [:= :r.model (search.filter/search-model->revision-model model)]])))

(mu/defn ^:private with-moderated-status :- :map
  [query :- :map
   model :- [:enum "card" "dataset"]]
  (-> query
      (replace-select :moderated_status [:mr.status])
      (sql.helpers/left-join [:moderation_review :mr]
                             [:and
                              [:= :mr.moderated_item_type "card"]
                              [:= :mr.moderated_item_id (search.config/column-with-model-alias model :id)]
                              [:= :mr.most_recent true]])))
=======
                               [:= :r.model (search.config/search-model->revision-model model)]])))
>>>>>>> 7d5c4daf

;;; +----------------------------------------------------------------------------------------------------------------+
;;; |                                      Search Queries for each Toucan Model                                      |
;;; +----------------------------------------------------------------------------------------------------------------+

(defmulti ^:private search-query-for-model
  {:arglists '([model search-context])}
  (fn [model _] model))

(mu/defn ^:private shared-card-impl
  [model      :- [:enum "card" "dataset"]
   search-ctx :- SearchContext]
  (-> (base-query-for-model "card" search-ctx)
      (update :where (fn [where] [:and [:= :card.dataset (= "dataset" model)] where]))
      (sql.helpers/left-join [:card_bookmark :bookmark]
                             [:and
                              [:= :bookmark.card_id :card.id]
                              [:= :bookmark.user_id api/*current-user-id*]])
      (add-collection-join-and-where-clauses :card.collection_id search-ctx)
      (add-card-db-id-clause (:table-db-id search-ctx))
<<<<<<< HEAD
      (with-last-editing-info model)
      (with-moderated-status model)))
=======
      (with-last-editing-info model)))
>>>>>>> 7d5c4daf

(defmethod search-query-for-model "action"
  [model search-ctx]
  (-> (base-query-for-model model search-ctx)
      (sql.helpers/left-join [:report_card :model]
                             [:= :model.id :action.model_id])
      (sql.helpers/left-join :query_action
                             [:= :query_action.action_id :action.id])
      (add-collection-join-and-where-clauses :model.collection_id search-ctx)))


(defmethod search-query-for-model "card"
  [_model search-ctx]
  (shared-card-impl "card" search-ctx))

(defmethod search-query-for-model "dataset"
  [_model search-ctx]
  (-> (shared-card-impl "dataset" search-ctx)
      (update :select (fn [columns]
                        (cons [(h2x/literal "dataset") :model] (rest columns))))))

(defmethod search-query-for-model "collection"
  [_model search-ctx]
  (-> (base-query-for-model "collection" search-ctx)
      (sql.helpers/left-join [:collection_bookmark :bookmark]
                             [:and
                              [:= :bookmark.collection_id :collection.id]
                              [:= :bookmark.user_id api/*current-user-id*]])
      (add-collection-join-and-where-clauses :collection.id search-ctx)))

(defmethod search-query-for-model "database"
  [model search-ctx]
  (base-query-for-model model search-ctx))

(defmethod search-query-for-model "dashboard"
  [model search-ctx]
  (-> (base-query-for-model model search-ctx)
      (sql.helpers/left-join [:dashboard_bookmark :bookmark]
                             [:and
                              [:= :bookmark.dashboard_id :dashboard.id]
                              [:= :bookmark.user_id api/*current-user-id*]])
      (add-collection-join-and-where-clauses :dashboard.collection_id search-ctx)
      (with-last-editing-info model)))

(defmethod search-query-for-model "metric"
  [model search-ctx]
  (-> (base-query-for-model model search-ctx)
      (sql.helpers/left-join [:metabase_table :table] [:= :metric.table_id :table.id])
      (with-last-editing-info model)))

(defmethod search-query-for-model "indexed-entity"
  [model search-ctx]
  (-> (base-query-for-model model search-ctx)
      (sql.helpers/left-join [:model_index :model-index]
                             [:= :model-index.id :model-index-value.model_index_id])
      (sql.helpers/left-join [:report_card :model] [:= :model-index.model_id :model.id])
      (sql.helpers/left-join [:collection :collection] [:= :model.collection_id :collection.id])))

(defmethod search-query-for-model "segment"
  [model search-ctx]
  (-> (base-query-for-model model search-ctx)
      (sql.helpers/left-join [:metabase_table :table] [:= :segment.table_id :table.id])))

(defmethod search-query-for-model "table"
  [model {:keys [current-user-perms table-db-id], :as search-ctx}]
  (when (seq current-user-perms)
    (let [base-query (base-query-for-model model search-ctx)]
      (add-table-db-id-clause
       (if (contains? current-user-perms "/")
         base-query
         (let [data-perms (filter #(re-find #"^/db/*" %) current-user-perms)]
           {:select (:select base-query)
            :from   [[(merge
                       base-query
                       {:select [:id :schema :db_id :name :description :display_name :created_at :updated_at :initial_sync_status
                                 [(h2x/concat (h2x/literal "/db/")
                                              :db_id
                                              (h2x/literal "/schema/")
                                              [:case
                                               [:not= :schema nil] :schema
                                               :else               (h2x/literal "")]
                                              (h2x/literal "/table/") :id
                                              (h2x/literal "/read/"))
                                  :path]]})
                      :table]]
            :where  (if (seq data-perms)
                      (into [:or] (for [path data-perms]
                                    [:like :path (str path "%")]))
                      [:inline [:= 0 1]])}))
       table-db-id))))

(defn order-clause
  "CASE expression that lets the results be ordered by whether they're an exact (non-fuzzy) match or not"
  [query]
  (let [match             (search.util/wildcard-match (search.util/normalize query))
        columns-to-search (->> search.config/all-search-columns
                               (filter (fn [[_k v]] (= v :text)))
                               (map first)
                               (remove #{:collection_authority_level :moderated_status
                                         :initial_sync_status :pk_ref}))
        case-clauses      (as-> columns-to-search <>
                            (map (fn [col] [:like [:lower col] match]) <>)
                            (interleave <> (repeat [:inline 0]))
                            (concat <> [:else [:inline 1]]))]
    [(into [:case] case-clauses)]))

(defmulti ^:private check-permissions-for-model
  {:arglists '([search-result])}
  (comp keyword :model))

(defmethod check-permissions-for-model :default
  [_]
  ;; We filter what we can (ie. everything that is in a collection) out already when querying
  true)

(defmethod check-permissions-for-model :metric
  [instance]
  (mi/can-read? instance))

(defmethod check-permissions-for-model :segment
  [instance]
  (mi/can-read? instance))

(defmethod check-permissions-for-model :database
  [instance]
  (mi/can-read? instance))

(mu/defn query-model-set :- [:set SearchableModel]
  "Queries all models with respect to query for one result to see if we get a result or not"
  [search-ctx :- SearchContext]
  (let [model-queries (for [model (search.filter/search-context->applicable-models
                                   (assoc search-ctx :models search.config/all-models))]
                        {:nest (sql.helpers/limit (search-query-for-model model search-ctx) 1)})
        query         (when (pos-int? (count model-queries))
                        {:select [:*]
                         :from   [[{:union-all model-queries} :dummy_alias]]})]
    (set (some->> query
                  mdb.query/query
                  (map :model)
                  set))))

(mu/defn ^:private full-search-query
  "Postgres 9 is not happy with the type munging it needs to do to make the union-all degenerate down to trivial case of
  one model without errors. Therefore we degenerate it down for it"
  [search-ctx :- SearchContext]
  (let [models       (:models search-ctx)
        order-clause [((fnil order-clause "") (:search-string search-ctx))]]
    (cond
     (= (count models) 0)
     {:select [nil]}

     (= (count models) 1)
     (search-query-for-model (first models) search-ctx)

     :else
     {:select   [:*]
      :from     [[{:union-all (vec (for [model models
                                         :let  [query (search-query-for-model model search-ctx)]
                                         :when (seq query)]
                                     query))} :alias_is_required_by_sql_but_not_needed_here]]
      :order-by order-clause})))

(defn- hydrate-user-metadata
  "Hydrate common-name for last_edited_by and created_by from result."
  [results]
  (let [user-ids             (set (flatten (for [result results]
                                             (remove nil? ((juxt :last_editor_id :creator_id) result)))))
        user-id->common-name (if (pos? (count user-ids))
                               (t2/select-pk->fn :common_name [:model/User :id :first_name :last_name :email] :id [:in user-ids])
                               {})]
    (mapv (fn [{:keys [creator_id last_editor_id] :as result}]
            (assoc result
                   :creator_common_name (get user-id->common-name creator_id)
                   :last_editor_common_name (get user-id->common-name last_editor_id)))
          results)))

(mu/defn ^:private search
  "Builds a search query that includes all the searchable entities and runs it"
  [search-ctx :- SearchContext]
  (let [search-query       (full-search-query search-ctx)
        _                  (log/tracef "Searching with query:\n%s\n%s"
                                       (u/pprint-to-str search-query)
                                       (mdb.query/format-sql (first (mdb.query/compile search-query))))
        to-toucan-instance (fn [row]
                             (let [model (-> row :model search.config/model-to-db-model :db-model)]
                               (t2.instance/instance model row)))
        reducible-results  (mdb.query/reducible-query search-query :max-rows search.config/*db-max-results*)
        xf                 (comp
                            (map t2.realize/realize)
                            (map to-toucan-instance)
                            (filter check-permissions-for-model)
                            ;; MySQL returns `:bookmark` and `:archived` as `1` or `0` so convert those to boolean as
                            ;; needed
                            (map #(update % :bookmark api/bit->boolean))
                            (map #(update % :archived api/bit->boolean))
                            (map #(update % :pk_ref json/parse-string))
                            (map (partial scoring/score-and-result (:search-string search-ctx)))
                            (filter #(pos? (:score %))))
        total-results      (hydrate-user-metadata (scoring/top-results reducible-results search.config/max-filtered-results xf))]
    ;; We get to do this slicing and dicing with the result data because
    ;; the pagination of search is for UI improvement, not for performance.
    ;; We intend for the cardinality of the search results to be below the default max before this slicing occurs
    {:total            (count total-results)
     :data             (cond->> total-results
                         (some? (:offset-int search-ctx)) (drop (:offset-int search-ctx))
                         (some? (:limit-int search-ctx)) (take (:limit-int search-ctx)))
     :available_models (query-model-set search-ctx)
     :limit            (:limit-int search-ctx)
     :offset           (:offset-int search-ctx)
     :table_db_id      (:table-db-id search-ctx)
     :models           (:models search-ctx)}))

;;; +----------------------------------------------------------------------------------------------------------------+
;;; |                                                    Endpoint                                                    |
;;; +----------------------------------------------------------------------------------------------------------------+

(mu/defn ^:private search-context
  [{:keys [archived
           created-at
           created-by
           last-edited-at
           last-edited-by
           limit
           models
           offset
           search-string
           table-db-id
           verified]}      :- [:map {:closed true}
                               [:search-string                    [:maybe ms/NonBlankString]]
                               [:models                           [:maybe [:set SearchableModel]]]
                               [:archived        {:optional true} [:maybe :boolean]]
                               [:created-at      {:optional true} [:maybe ms/NonBlankString]]
                               [:created-by      {:optional true} [:maybe [:set ms/PositiveInt]]]
                               [:last-edited-at  {:optional true} [:maybe ms/NonBlankString]]
                               [:last-edited-by  {:optional true} [:maybe [:set ms/PositiveInt]]]
                               [:limit           {:optional true} [:maybe ms/Int]]
                               [:offset          {:optional true} [:maybe ms/Int]]
                               [:table-db-id     {:optional true} [:maybe ms/PositiveInt]]
                               [:verified        {:optional true} [:maybe true?]]]]
  (when (some? verified)
    (premium-features/assert-has-any-features
     [:content-verification :official-collections]
     (deferred-tru "Content Management or Official Collections")))
  (let [models (if (string? models) [models] models)
        ctx    (cond-> {:search-string      search-string
                        :current-user-perms @api/*current-user-permissions-set*
                        :archived?          (boolean archived)
                        :models             models}
                 (some? created-at)     (assoc :created-at created-at)
                 (seq created-by)       (assoc :created-by created-by)
                 (some? last-edited-at) (assoc :last-edited-at last-edited-at)
                 (seq last-edited-by)   (assoc :last-edited-by last-edited-by)
                 (some? table-db-id)    (assoc :table-db-id table-db-id)
                 (some? limit)          (assoc :limit-int limit)
                 (some? offset)         (assoc :offset-int offset)
                 (some? verified)       (assoc :verified verified))]
    (assoc ctx :models (search.filter/search-context->applicable-models ctx))))

(api/defendpoint GET "/models"
  "Get the set of models that a search query will return"
  [q archived table-db-id created_at created_by last_edited_at last_edited_by verified]
  {archived       [:maybe ms/BooleanValue]
   table-db-id    [:maybe ms/PositiveInt]
   created_at     [:maybe ms/NonBlankString]
   created_by     [:maybe [:or ms/PositiveInt [:sequential ms/PositiveInt]]]
   last_edited_at [:maybe ms/PositiveInt]
   last_edited_by [:maybe [:or ms/PositiveInt [:sequential ms/PositiveInt]]]
   verified       [:maybe true?]}
  (query-model-set (search-context {:search-string  q
                                    :archived       archived
                                    :table-db-id    table-db-id
                                    :created-at     created_at
                                    :created-by     (set (u/one-or-many created_by))
                                    :last-edited-at last_edited_at
                                    :last-edited-by (set (u/one-or-many last_edited_by))
                                    :verified       verified
                                    :models         search.config/all-models})))

(api/defendpoint GET "/"
  "Search within a bunch of models for the substring `q`.
  For the list of models, check [[metabase.search.config/all-models]].

  To search in archived portions of models, pass in `archived=true`.
  To search for tables, cards, and models of a certain DB, pass in a DB id value
  to `table_db_id`.
  To specify a list of models, pass in an array to `models`.
  "
  [q archived created_at created_by table_db_id models last_edited_at last_edited_by verified]
  {q              [:maybe ms/NonBlankString]
   archived       [:maybe :boolean]
   table_db_id    [:maybe ms/PositiveInt]
   models         [:maybe [:or SearchableModel [:sequential SearchableModel]]]
   created_at     [:maybe ms/NonBlankString]
   created_by     [:maybe [:or ms/PositiveInt [:sequential ms/PositiveInt]]]
   last_edited_at [:maybe ms/NonBlankString]
   last_edited_by [:maybe [:or ms/PositiveInt [:sequential ms/PositiveInt]]]
   verified       [:maybe true?]}
  (api/check-valid-page-params mw.offset-paging/*limit* mw.offset-paging/*offset*)
  (let [start-time (System/currentTimeMillis)
        models-set (cond
                    (nil? models)    search.config/all-models
                    (string? models) #{models}
                    :else            (set models))
        results    (search (search-context
                            {:search-string  q
                             :archived       archived
                             :created-at     created_at
                             :created-by     (set (u/one-or-many created_by))
                             :last-edited-at last_edited_at
                             :last-edited-by (set (u/one-or-many last_edited_by))
                             :table-db-id    table_db_id
                             :models         models-set
                             :limit          mw.offset-paging/*limit*
                             :offset         mw.offset-paging/*offset*
                             :verified       verified}))
        duration   (- (System/currentTimeMillis) start-time)]
    ;; Only track global searches
    (when (and (nil? models)
               (nil? table_db_id)
               (not archived))
      (snowplow/track-event! ::snowplow/new-search-query api/*current-user-id* {:runtime-milliseconds duration}))
    results))

(api/define-routes)<|MERGE_RESOLUTION|>--- conflicted
+++ resolved
@@ -176,22 +176,7 @@
        (sql.helpers/left-join [:revision :r]
                               [:and [:= :r.model_id (search.config/column-with-model-alias model :id)]
                                [:= :r.most_recent true]
-<<<<<<< HEAD
-                               [:= :r.model (search.filter/search-model->revision-model model)]])))
-
-(mu/defn ^:private with-moderated-status :- :map
-  [query :- :map
-   model :- [:enum "card" "dataset"]]
-  (-> query
-      (replace-select :moderated_status [:mr.status])
-      (sql.helpers/left-join [:moderation_review :mr]
-                             [:and
-                              [:= :mr.moderated_item_type "card"]
-                              [:= :mr.moderated_item_id (search.config/column-with-model-alias model :id)]
-                              [:= :mr.most_recent true]])))
-=======
                                [:= :r.model (search.config/search-model->revision-model model)]])))
->>>>>>> 7d5c4daf
 
 ;;; +----------------------------------------------------------------------------------------------------------------+
 ;;; |                                      Search Queries for each Toucan Model                                      |
@@ -212,12 +197,8 @@
                               [:= :bookmark.user_id api/*current-user-id*]])
       (add-collection-join-and-where-clauses :card.collection_id search-ctx)
       (add-card-db-id-clause (:table-db-id search-ctx))
-<<<<<<< HEAD
       (with-last-editing-info model)
       (with-moderated-status model)))
-=======
-      (with-last-editing-info model)))
->>>>>>> 7d5c4daf
 
 (defmethod search-query-for-model "action"
   [model search-ctx]
