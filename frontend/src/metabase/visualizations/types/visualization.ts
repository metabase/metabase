--- conflicted
+++ resolved
@@ -312,13 +312,10 @@
   hidden?: boolean;
   disableSettingsConfig?: boolean;
   supportPreviewing?: boolean;
-<<<<<<< HEAD
   supportsSeries?: boolean;
+  supportsVisualizer?: boolean;
   disableReplaceCard?: boolean;
   disableNavigateToNewCardFromDashboard?: boolean;
-=======
-  supportsVisualizer?: boolean;
->>>>>>> b4248281
 
   minSize: VisualizationGridSize;
   defaultSize: VisualizationGridSize;
