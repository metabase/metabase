;; A "module" is any `metabase.<module>.core` namespace in `src`.
;;
;; ## `api`:
;;
;; Map of module name => the "core" external public-facing API namespace(s). You have three options here:
;;
;; 1. Special sentinel value `:any` means means this module does not (yet) have external public-facing API
;;    namespace(s). This is mostly a temporary placeholder until we go in and create module namespaces, which means
;;    you should go create one.
;;
;; 2. A set of namespace symbols. All namespaces in other modules will only be allowed to use namespaces from
;;    this set. Ideally this set should only have one namespace, but restricting it to a set of several is still
;;    better than `:any`.
;;
;; 3. `nil` or not listed here -- we default to assuming there is (some subset) of the 'standard' API namespaces
;;    `<module>.api`, `<module>.core`, and `<module>.init`
;;
;; ## `uses`:
;;
;; Map of module => other modules you're allowed to use there. You have two options here:
;;
;; 1. `:any` means namespaces in this module are allowed to use any other module -- allowed modules are not
;;    enforced for this module. Module API namespaces for modules that have them defined are still enforced. For
;;    ones that are `nil`, please go in and add a list of allowed modules. `:any` is mostly meant a temporary
;;    placeholder until we can fill these all out, so feel free to fix these.
;;
;; 2. A set of module symbols. This is the list of modules that are allowed to be referenced. An empty set means no
;;    other modules are allowed to be referenced; this is the default for any modules that aren't listed here.
;;
;; ## Tips
;;
;; PRO TIP: Check out the [[dev.deps-graph]] namespace for helpful tools to see where a module is used externally, and
;; for tools for calculating this config -- you can use [[dev.deps-graph/print-kondo-config-diff]] to see what updates
;; you need to make
{:metabase/modules
 {actions
  {:api  #{metabase.actions.api
           metabase.actions.core}
   :uses #{analytics
           api
           collections
           driver
           legacy-mbql
           lib
           model-persistence
           models
           query-processor
           search
           settings
           util}}

  activity-feed
  {:api  #{metabase.activity-feed.api metabase.activity-feed.init}
   :uses #{api collections config db events models util}}

  appearance
  {:api  #{metabase.appearance.core
           metabase.appearance.init}
   :uses #{settings util}}

  analytics
  {:api  #{metabase.analytics.api
           metabase.analytics.core
           metabase.analytics.init
           metabase.analytics.prometheus
           metabase.analytics.snowplow}
   :uses #{appearance
           api
           channel
           config
           db
           driver
           eid-translation
           internal-stats
           lib-be
           models
           premium-features
           session
           settings
           sso
           system
           task
           util
           version}}

  analyze
  {:api  #{metabase.analyze.core
           metabase.analyze.query-results}
   :uses #{config
           driver
           legacy-mbql
           lib
           models
           sync
           util}}

  api
  {:api #{metabase.api.auth
          metabase.api.card
          metabase.api.cards
          metabase.api.common
          metabase.api.common.validation
          metabase.api.dashboard
          metabase.api.database
          metabase.api.dataset
          metabase.api.docs
          metabase.api.field
          metabase.api.logger
          metabase.api.macros
          metabase.api.open-api
          metabase.api.query-metadata
          metabase.api.routes.common
          metabase.api.table
          metabase.api.user
          metabase.api.util
          metabase.api.util.handlers}
   :uses #{actions
           analytics
           analyze
           api-routes
           appearance
           channel
           classloader
           collections
           config
           database-routing
           db
           driver
           embedding
           events
           legacy-mbql
           lib
           lib-be
           logger
           model-persistence
           models
           permissions
           premium-features
           pulse
           query-processor
           request
           revisions
           sample-data
           search
           secrets
           server
           session
           settings
           sso
           sync
           types
           upload
           util
           xrays
           enterprise/advanced-permissions}}

  api-keys
  {:api  #{metabase.api-keys.api
           metabase.api-keys.core}
   :uses #{api
           db
           events
           models
           permissions
           util}}

  api-routes
  {:api  #{metabase.api-routes.core}
   :uses :any}

  audit-app
  {:api  #{metabase.audit-app.core
           metabase.audit-app.init}
   :uses #{api
           db
           events
           models
           premium-features
           settings
           task
           task-history
           util}}

  auth-provider
  {:api  #{metabase.auth-provider.core}
   :uses #{premium-features}}

  bookmarks
  {:api  #{metabase.bookmarks.api}
   :uses #{api
           db
           models
           util}}

  bug-reporting
  {:api  #{metabase.bug-reporting.api
           metabase.bug-reporting.init}
   :uses #{analytics
           api
           config
           db
           driver
           premium-features
           settings
           util}}

  cache
  {:api  #{metabase.cache.api
           metabase.cache.core
           metabase.cache.init}
   :uses #{api
           config
           db
           events
           models
           premium-features
           settings
           util}}

  ;; TODO -- way too many API namespaces.
  channel
  {:api  #{metabase.channel.api
           metabase.channel.core
           metabase.channel.email
           metabase.channel.email.messages
           metabase.channel.init
           metabase.channel.models.channel
           metabase.channel.render.core
           metabase.channel.settings
           metabase.channel.slack
           metabase.channel.template.core}
   :uses #{analytics
           api
           appearance
           collections
           config
           db
           driver
           events
           formatter
           lib
           lib-be
           models
           notification
           permissions
           premium-features
           system
           settings
           query-processor
           task
           timeline
           types
           util}}

  classloader
  {:api  #{metabase.classloader.core
           metabase.classloader.init}
   :uses #{util}}

  cloud-migration
  {:api  #{metabase.cloud-migration.api
           metabase.cloud-migration.core
           metabase.cloud-migration.init}
   :uses #{api
           cmd
           config
           db
           models
           premium-features
           settings
           task
           util}}

  content-verification
  {:api  #{metabase.content-verification.core
           metabase.content-verification.init}
   :uses #{db
           models
           util}}

  cmd
  {:api  #{metabase.cmd
           metabase.cmd.copy
           metabase.cmd.dump-to-h2}
   :uses #{api
           api-routes
           classloader
           config
           db
           legacy-mbql
           models
           query-processor
           search
           settings
           util}}

  collections
  {:api  #{metabase.collections.api
           metabase.collections.models.collection
           metabase.collections.models.collection.root}
   :uses #{api
           api-keys
           audit-app
           config
           db
           driver
           events
           legacy-mbql
           models
           permissions
           premium-features
           request
           revisions
           search
           upload
           util}}

  ;; technically this 'uses' `enterprise/core` and `test` since it tries to load them to see if they exists so we know
  ;; if EE/test code is available; however we can ignore them since they're not real usages.
  config
  {:api  #{metabase.config}
   :uses #{}}

  ;; this is not actually a real module, but comes from one of our libraries.
  connection-pool
  {:api  #{metabase.connection-pool}
   :uses #{}}

  core
  {:api  #{metabase.core.initialization-status}
   :uses :any}

  database-routing
  {:api  #{metabase.database-routing.core}
   :uses #{premium-features}}

  db
  {:api  #{metabase.db
           metabase.db.metadata-queries
           metabase.db.query
           metabase.db.setup}
   :uses #{auth-provider
           classloader
           config
           connection-pool
           driver
           legacy-mbql
           lib
           query-processor
           task
           util}}

  driver
  {:api #{metabase.driver
          metabase.driver.common
          metabase.driver.common.parameters
          metabase.driver.common.parameters.dates
          metabase.driver.common.parameters.operators
          metabase.driver.common.parameters.parse
          metabase.driver.common.parameters.values
          metabase.driver.ddl.interface
          metabase.driver.h2
          metabase.driver.impl
          metabase.driver.init
          metabase.driver.mysql
          metabase.driver.postgres
          metabase.driver.sql
          metabase.driver.sql-jdbc.connection
          metabase.driver.sql-jdbc.execute
          metabase.driver.sql-jdbc.execute.diagnostic
          metabase.driver.sql-jdbc.sync
          metabase.driver.sql.query-processor
          metabase.driver.sql.query-processor.deprecated
          metabase.driver.sql.util
          metabase.driver.sync
          metabase.driver.util}
   :uses #{actions
           api
           appearance
           auth-provider
           classloader
           config
           connection-pool
           database-routing
           db
           legacy-mbql
           lib
           lib-be
           logger
           models
           notification
           premium-features
           pulse
           query-processor
           secrets
           settings
           sync
           system
           upload
           warehouses
           util}}

  eid-translation
  {:api  #{metabase.eid-translation.api
           metabase.eid-translation.core}
   :uses #{api
           settings
           util}}

  embedding
  {:api  #{metabase.embedding.api
           metabase.embedding.app-origins-sdk
           metabase.embedding.init
           metabase.embedding.settings}
   :uses #{analytics
           api
           config
           driver
           eid-translation
           events
           models
           notification
           premium-features
           public-sharing
           query-processor
           settings
           tiles
           util}}

  events
  {:api  #{metabase.events.core
           metabase.events.init}
   :uses #{channel
           driver
           models
           util
           view-log}}

  formatter
  {:api  #{metabase.formatter}
   :uses #{appearance
           models
           system
           query-processor
           types
           util}}

  geojson
  {:api  #{metabase.geojson.api
           metabase.geojson.init}
   :uses #{api
           settings
           util}}

  indexed-entities
  {:api  #{metabase.indexed-entities.api
           metabase.indexed-entities.init}
   :uses #{analytics
           api
           driver
           legacy-mbql
           lib
           models
           query-processor
           search
           sync
           task
           util}}

  internal-stats
  {:api #{metabase.internal-stats.core}
   :uses #{db
           models}}

  legacy-mbql
  {:api #{metabase.legacy-mbql.normalize
          metabase.legacy-mbql.predicates
          metabase.legacy-mbql.schema
          metabase.legacy-mbql.schema.helpers
          metabase.legacy-mbql.util}
   :uses #{lib
           models
           types
           util}}

  lib
  {:api #{metabase.lib.binning
          metabase.lib.binning.util
          metabase.lib.card
          metabase.lib.core
          metabase.lib.equality
          metabase.lib.field
          metabase.lib.filter
          metabase.lib.ident
          metabase.lib.join.util
          metabase.lib.metadata
          metabase.lib.metadata.calculation
          metabase.lib.metadata.jvm
          metabase.lib.metadata.protocols
          metabase.lib.normalize
          metabase.lib.options
          metabase.lib.query
          metabase.lib.schema
          metabase.lib.schema.actions
          metabase.lib.schema.binning
          metabase.lib.schema.common
          metabase.lib.schema.expression
          metabase.lib.schema.expression.temporal
          metabase.lib.schema.expression.window
          metabase.lib.schema.id
          metabase.lib.schema.info
          metabase.lib.schema.literal
          metabase.lib.schema.metadata
          metabase.lib.schema.parameter
          metabase.lib.schema.template-tag
          metabase.lib.schema.temporal-bucketing
          metabase.lib.schema.util
          metabase.lib.temporal-bucket
          metabase.lib.types.isa
          metabase.lib.util
          metabase.lib.util.match
          metabase.lib.walk}
   :uses #{config
           legacy-mbql
           models
           settings
           types
           util}}

  lib-be
  {:api #{metabase.lib-be.core
          metabase.lib-be.init}
   :uses #{models
           settings
           task
           util}}

  logger
  {:api  #{metabase.logger
           metabase.logger.init}
   :uses #{classloader
           config}}

  login-history
  {:api #{metabase.login-history.api
          metabase.login-history.core
          metabase.login-history.init}
   :uses #{analytics
           api
           channel
           request
           settings
           util}}

  model-persistence
  {:api #{metabase.model-persistence.api
          metabase.model-persistence.core
          metabase.model-persistence.init}
   :uses #{api
           db
           driver
           events
           lib
           models
           premium-features
           settings
           query-processor
           request
           system
           task
           task-history
           util}}

  models
  {:api #{metabase.models.application-permissions-revision
          metabase.models.card
          metabase.models.card.metadata
          metabase.models.dashboard
          metabase.models.dashboard-card
          metabase.models.dashboard-tab
          metabase.models.dashboard.constants
          metabase.models.database
          metabase.models.dispatch
          metabase.models.field
          metabase.models.field-values
          metabase.models.humanization
          metabase.models.init
          metabase.models.interface
          metabase.models.params
          metabase.models.params.chain-filter
          metabase.models.params.custom-values
          metabase.models.params.field-values
          metabase.models.params.shared
          metabase.models.query
          metabase.models.query.permissions
          metabase.models.resolution
          metabase.models.serialization
          metabase.models.table
          metabase.models.user
          metabase.models.user-parameter-value
          metabase.models.util.spec-update
          metabase.models.visualization-settings}
   :uses #{analytics
           analyze
           api
           audit-app
           cache
           channel
           classloader
           collections
           config
           content-verification
           db
           driver
           events
           legacy-mbql
           lib
           notification
           permissions
           premium-features
           secrets
           settings
           public-sharing
           pulse
           query-analysis
           query-processor
           request
           search
           setup
           sync
           system
           types
           util}}

  native-query-snippets
  {:api  #{metabase.native-query-snippets.api
           metabase.native-query-snippets.core}
   :uses #{api
           collections
           models
           permissions
           premium-features
           util}}

  notification
  {:api  #{metabase.notification.api
           metabase.notification.core
           metabase.notification.init
           metabase.notification.models
           metabase.notification.payload.core}
   :uses #{analytics
           api
           appearance
           channel
           config
           driver
           events
           models
           permissions
           premium-features
           query-processor
           request
           session
           settings
           sso
           system
           task
           task-history
           util}}

  permissions
  {:api  #{metabase.permissions.api
           metabase.permissions.core
           metabase.permissions.models.collection-permission-graph-revision
           metabase.permissions.models.collection.graph
           metabase.permissions.models.data-permissions
           metabase.permissions.models.permissions
           metabase.permissions.models.permissions-group
           metabase.permissions.util}
   :uses #{api
           audit-app
           collections
           config
           db
           models
           premium-features
           request
           server
           settings
           util}}

  pivot
  {:api #{metabase.pivot.core}
   :uses #{models
           util}}

  plugins
  {:api  #{metabase.plugins.core}
   :uses #{classloader
           config
           driver
           util}}

  premium-features
  {:api  #{metabase.premium-features.api
           metabase.premium-features.core
           metabase.premium-features.init}
   :uses #{api
           classloader
           config
           db
           internal-stats
           settings
           util}}

  product-feedback
  {:api  #{metabase.product-feedback.api
           metabase.product-feedback.init}
   :uses #{analytics
           api
           channel
           config
           db
           driver
           premium-features
           settings
           task
           util}}

  public-sharing
  {:api  #{metabase.public-sharing.api
           metabase.public-sharing.core
           metabase.public-sharing.init}
   :uses #{actions
           analytics
           api
           events
           lib
           models
           query-processor
           request
           settings
           tiles
           util}}

  pulse
  {:api  #{metabase.pulse.api
           metabase.pulse.core
           metabase.pulse.init
           metabase.pulse.task.send-pulses}
   :uses #{api
           channel
           classloader
           collections
           config
           db
           driver
           events
           models
           notification
           permissions
           premium-features
           query-processor
           request
           task
           task-history
           util
           enterprise/advanced-permissions
           enterprise/sandbox}}

  query-analysis
  {:api  #{metabase.query-analysis.core
           metabase.query-analysis.init}
   :uses #{config
           driver
           legacy-mbql
           lib
           query-processor
           settings
           task
           util}}

  query-processor
  {:api #{metabase.query-processor
          metabase.query-processor.card
          metabase.query-processor.compile
          metabase.query-processor.dashboard
          metabase.query-processor.debug
          metabase.query-processor.error-type
          metabase.query-processor.init
          metabase.query-processor.interface
          metabase.query-processor.metadata
          metabase.query-processor.middleware.annotate
          metabase.query-processor.middleware.cache-backend.db
          metabase.query-processor.middleware.constraints
          metabase.query-processor.middleware.fetch-source-query-legacy
          metabase.query-processor.middleware.limit
          metabase.query-processor.middleware.permissions
          metabase.query-processor.middleware.wrap-value-literals
          metabase.query-processor.pipeline
          metabase.query-processor.pivot
          metabase.query-processor.preprocess
          metabase.query-processor.reducible
          metabase.query-processor.schema
          metabase.query-processor.setup
          metabase.query-processor.store
          metabase.query-processor.streaming
          metabase.query-processor.streaming.common
          metabase.query-processor.streaming.interface
          metabase.query-processor.timezone
          metabase.query-processor.util
          metabase.query-processor.util.add-alias-info
          metabase.query-processor.util.nest-query
          metabase.query-processor.util.persisted-cache
          metabase.query-processor.util.relative-datetime
          metabase.query-processor.util.transformations.nest-breakouts
          metabase.query-processor.writeback}
   :uses #{analytics
           analyze
           api
           appearance
           audit-app
           cache
           config
           driver
           events
           formatter
           legacy-mbql
           lib
           lib-be
           model-persistence
           models
           permissions
           pivot
           premium-features
           request
           settings
           system
           server
           types
           util}}

  request
  {:api  #{metabase.request.core
           metabase.request.init}
   :uses #{api
           config
           models
           permissions
           session
           settings
           util}}

  revisions
  {:api  #{metabase.revisions.api
           metabase.revisions.core
           metabase.revisions.init}
   :uses #{api
           config
           events
           models
           util}}

  sample-data
  {:api  #{metabase.sample-data.core
           metabase.sample-data.init}
   :uses #{plugins
           settings
           sync
           util}}

  search
  {:api #{metabase.search.api
          metabase.search.appdb.scoring
          metabase.search.config
          metabase.search.core
          metabase.search.in-place.scoring
          metabase.search.ingestion
          metabase.search.init
          metabase.search.spec}
   :uses #{analytics
           api
           appearance
           audit-app
           collections
           config
           db
           driver
           models
           permissions
           premium-features
           settings
           request
           startup
           task
           util}}

  secrets
  {:api  #{metabase.secrets.core}
   :uses #{api driver models premium-features util}}

  segments
  {:api  #{metabase.segments.api}
   :uses #{api
           events
           legacy-mbql
           lib
           models
           permissions
           search
           util
           xrays}}

  server
  {:api #{metabase.server.core
          metabase.server.init
          metabase.server.middleware.session
          metabase.server.streaming-response} ; TODO -- too many API namespaces
   :uses #{analytics
           api
           api-keys
           api-routes
           appearance
           config
           core
           db
           driver
           embedding
           models
           premium-features
           request
           session
           settings
           system
           util
           enterprise/sso}}

  session
  {:api  #{metabase.session.core
           metabase.session.api
           metabase.session.init
           metabase.session.models.session ; TODO -- shouldn't be exposed as an API namespace
           metabase.session.settings}      ; TODO -- shouldn't be exposed as an API namespace
   :uses #{api
           channel
           config
           db
           driver
           events
           login-history
           models
           settings
           request
           sso
           system
           task
           util}}

  settings
  {:api  #{metabase.settings.api
           metabase.settings.core
           metabase.settings.init}
   :uses #{api
           config
           db
           events
           models
           premium-features
           util
           enterprise/advanced-permissions}}

  setup
  {:api  #{metabase.setup.api metabase.setup.core}
   :uses #{analytics
           api
           appearance
           channel
           config
           db
           events
           models
           permissions
           request
           session
           settings
           system
           util}}

  sso
  {:api  #{metabase.sso.api
           metabase.sso.core
           metabase.sso.init}
   :uses #{api
           config
           models
           permissions
           premium-features
           settings
           util}}

  startup
  {:api  #{metabase.startup.core}
   :uses #{util}}

  sync
  {:api #{metabase.sync.api
          metabase.sync.core
          metabase.sync.init
          metabase.sync.schedules
          metabase.sync.task.sync-databases
          metabase.sync.util}
   :uses #{analyze
           api
           audit-app
           config
           db
           driver
           events
           lib
           models
           query-processor
           settings
           task
           task-history
           util}}

  system
  {:api  #{metabase.system.core
           metabase.system.init}
   :uses #{appearance settings util}}

  task
  {:api #{metabase.task.bootstrap
          metabase.task.core}
<<<<<<< HEAD
   :uses #{analytics
           classloader
           db
=======
   :uses #{db
           plugins
>>>>>>> b91c475c
           util}}

  task-history
  {:api  #{metabase.task-history.api
           metabase.task-history.core
           metabase.task-history.init}
   :uses #{api
           models
           permissions
           premium-features
           request
           task
           util}}

  testing-api
  {:api  #{metabase.testing-api.api
           metabase.testing-api.core
           metabase.testing-api.init}
   :uses #{analytics
           api
           config
           db
           premium-features
           search
           util}}

  tiles
  {:api  #{metabase.tiles.api
           metabase.tiles.init}
   :uses #{api
           legacy-mbql
           query-processor
           settings
           util}}

  timeline
  {:api  #{metabase.timeline.api
           metabase.timeline.core}
   :uses #{analytics
           api
           collections
           models
           util}}

  types
  {:api  #{metabase.types}
   :uses #{util}}

  upload
  {:api  #{metabase.upload.api
           metabase.upload.core
           metabase.upload.init}
   :uses #{analytics
           appearance
           api
           collections
           driver
           events
           legacy-mbql
           lib
           model-persistence
           models
           permissions
           settings
           sync
           util}}

  user-key-value
  {:api  #{metabase.user-key-value.api
           metabase.user-key-value.init}
   :uses #{api
           config
           lib
           util}}

  util
  {:api :any
   :uses #{classloader
           channel
           config
           db
           driver
           legacy-mbql
           lib
           models
           settings
           system}}

  version
  {:api  #{metabase.version.core
           metabase.version.init}
   :uses #{config
           settings
           system
           task
           util}}

  view-log
  {:api  #{metabase.view-log.core
           metabase.view-log.init}
   :uses #{analytics
           api
           audit-app
           events
           models
           premium-features
           util}}

  warehouses
  {:api  #{metabase.warehouses.core
           metabase.warehouses.init}
   :uses #{premium-features
           settings
           util}}

  xrays
  {:api  #{metabase.xrays.api
           metabase.xrays.core
           metabase.xrays.init}
   :uses #{analyze
           appearance
           api
           collections
           driver
           legacy-mbql
           lib
           models
           settings
           query-processor
           util}}

  enterprise/advanced-config
  {:api  #{metabase-enterprise.advanced-config.api.logs
           metabase-enterprise.advanced-config.models.notification
           metabase-enterprise.advanced-config.init
           metabase-enterprise.advanced-config.file}
   :uses #{api
           api-keys
           db
           driver
           models
           permissions
           premium-features
           setup
           settings
           sync
           util}}

  enterprise/advanced-permissions
  {:api  #{metabase-enterprise.advanced-permissions.api.routes
           metabase-enterprise.advanced-permissions.common
           metabase-enterprise.advanced-permissions.models.permissions.group-manager}
   :uses #{api
           enterprise/impersonation
           lib
           models
           permissions
           premium-features
           query-processor
           util}}

  enterprise/ai-entity-analysis
  {:api #{metabase-enterprise.ai-entity-analysis.api}
  :uses #{api
          premium-features
          enterprise/metabot-v3}}

  enterprise/ai-sql-fixer
  {:api #{metabase-enterprise.ai-sql-fixer.api}
   :uses #{api
           driver
           enterprise/metabot-v3
           query-analysis
           query-processor
           util}}

  enterprise/ai-sql-generation
  {:api #{metabase-enterprise.ai-sql-generation.api}
   :uses #{api
           driver
           enterprise/metabot-v3
           models
           util}}

  enterprise/analytics
  {:api  #{}
   :uses #{driver
           premium-features
           enterprise/advanced-config
           enterprise/scim
           enterprise/sso}}

  enterprise/api
  {:api  #{metabase-enterprise.api.routes
           metabase-enterprise.api.routes.common}
   :uses :any}

  enterprise/audit-app
  {:api  #{metabase-enterprise.audit-app.api.routes}
   :uses #{api
           audit-app
           classloader
           db
           driver
           lib
           models
           permissions
           plugins
           premium-features
           query-processor
           settings
           sync
           util
           enterprise/serialization}}

  enterprise/auth-provider
  {:api  #{}
   :uses #{premium-features
           util}}

  enterprise/billing
  {:api  #{metabase-enterprise.billing.api.routes}
   :uses #{api
           premium-features util}}

  enterprise/cache
  {:api  #{metabase-enterprise.cache.init}
   :uses #{cache
           premium-features
           query-processor
           task
           util}}

  enterprise/content-verification
  {:api  #{metabase-enterprise.content-verification.api.routes}
   :uses #{api
           content-verification
           util
           enterprise/api}}

  enterprise/core
  {:api  #{metabase-enterprise.core.init}
   :uses :any}

  enterprise/dashboard-subscription-filters
  {:api  #{}
   :uses #{premium-features}}

  enterprise/data-editing
  {:api  #{metabase-enterprise.data-editing.api}
   :uses #{api
           actions
           util}}

  enterprise/database-routing
  {:api #{metabase-enterprise.database-routing.api}
   :uses #{api
           config
           database-routing
           events
           lib
           models
           premium-features
           query-processor
           settings
           util}}

  enterprise/enhancements
  {:api  #{metabase-enterprise.enhancements.init}
   :uses #{models
           premium-features
           settings
           sso
           util enterprise/sso}}

  enterprise/gsheets
  {:api  #{metabase-enterprise.gsheets.api}
   :uses #{api
           analytics
           premium-features
           settings
           util
           enterprise/harbormaster}}

  enterprise/harbormaster
  {:api #{metabase-enterprise.harbormaster.client}
   :uses #{api
           cloud-migration
           util}}

  enterprise/impersonation
  {:api #{metabase-enterprise.impersonation.api}
   :uses #{api
           audit-app
           driver
           lib
           models
           premium-features
           query-processor
           util
           enterprise/sandbox}}

  enterprise/internal-stats
  {:api #{}
   :uses #{premium-features
           settings}}

  enterprise/llm
  {:api  #{metabase-enterprise.llm.api}
   :uses #{analytics
           analyze
           api
           query-processor
           settings
           util}}

  enterprise/metabot-v3
  {:api #{metabase-enterprise.metabot-v3.api metabase-enterprise.metabot-v3.core
          metabase-enterprise.metabot-v3.tools.api}
   :uses #{api
           collections
           config
           db
           legacy-mbql
           lib
           models
           premium-features
           settings
           pulse
           query-processor
           request
           system
           util}}

  enterprise/premium-features
  {:api  #{}
   :uses #{premium-features
           util}}

  enterprise/query-reference-validation
  {:api  #{metabase-enterprise.query-reference-validation.api}
   :uses #{api
           collections
           query-analysis
           request
           util}}

  enterprise/sandbox
  {:api #{metabase-enterprise.sandbox.api.routes
          metabase-enterprise.sandbox.api.util}
   :uses #{api
           audit-app
           classloader
           db
           driver
           legacy-mbql
           lib
           models
           permissions
           premium-features
           query-processor
           request
           util
           enterprise/api}}

  enterprise/scim
  {:api  #{metabase-enterprise.scim.core
           metabase-enterprise.scim.init
           metabase-enterprise.scim.routes}
   :uses #{analytics
           api
           api-keys
           models
           permissions
           settings
           server
           system
           util
           enterprise/serialization}}

  enterprise/search
  {:api  #{}
   :uses #{premium-features
           search}}

  enterprise/serialization
  {:api #{metabase-enterprise.serialization.api
          metabase-enterprise.serialization.cmd
          metabase-enterprise.serialization.v2.backfill-ids}
   :uses #{analytics
           api
           appearance
           collections
           config
           db
           legacy-mbql
           lib
           logger
           models
           plugins
           premium-features
           settings
           setup
           util}}

  enterprise/snippet-collections
  {:api  #{}
   :uses #{models
           native-query-snippets
           permissions
           premium-features
           util}}

  enterprise/sso
  {:api #{metabase-enterprise.sso.api.routes
          metabase-enterprise.sso.integrations.sso-settings
          metabase-enterprise.sso.integrations.sso-utils}
   :uses #{api
           appearance
           channel
           embedding
           events
           notification
           premium-features
           request
           session
           settings
           sso
           system
           util
           enterprise/scim}}

  enterprise/stale
  {:api  #{metabase-enterprise.stale.api
           metabase-enterprise.stale.init}
   :uses #{analytics
           api
           collections
           embedding
           models
           premium-features
           request
           settings
           util}}

  enterprise/upload-management
  {:api  #{metabase-enterprise.upload-management.api}
   :uses #{api
           models
           premium-features
           upload
           util}}}

 ;; namespaces matching these patterns (with `re-find`) are excluded from the module linter. Since regex literals
 ;; aren't allowed in EDN just used the `(str <regex>)` version i.e. two slashes instead of one.
 ;;
 ;; this is mostly intended for excluding test namespaces or those rare 'glue' namespaces that glue multiple modules
 ;; together, e.g. `metabase.lib.metadata.jvm`.
 :linters
 {:metabase/modules
  {:ignored-namespace-patterns
   #{"-test$"                           ; anything ending in `-test`
     "test[-.]util"                     ; anything that contains `test.util` or `test-util`
     "test\\.impl"                      ; anything that contains `test.impl`
     "test-setup"                       ; anything that contains `test-setup`
     "^metabase(?:-enterprise)?\\.test" ; anything starting with `metabase.test` or `metabase-enterprise.test`
     "^metabase\\.http-client$"}}}}     ; `metabase.http-client` which is a test-only namespace despite its name.<|MERGE_RESOLUTION|>--- conflicted
+++ resolved
@@ -1032,14 +1032,8 @@
   task
   {:api #{metabase.task.bootstrap
           metabase.task.core}
-<<<<<<< HEAD
-   :uses #{analytics
-           classloader
-           db
-=======
-   :uses #{db
-           plugins
->>>>>>> b91c475c
+   :uses #{classloader
+           db
            util}}
 
   task-history
