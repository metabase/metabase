--- conflicted
+++ resolved
@@ -41,21 +41,12 @@
 export const navigateToNewCardFromDashboard = createThunkAction(
   NAVIGATE_TO_NEW_CARD,
   ({ nextCard, previousCard, dashcard, objectId }) =>
-<<<<<<< HEAD
-    (dispatch, getState) => {
+    async (dispatch, getState) => {
+      await dispatch(loadMetadataForDashcards([dashcard]));
       const state = getState();
       const { dashboardId } = state.dashboard;
       const metadata = getMetadata(state);
       const url = getNewCardUrl(metadata, state.dashboard, {
-=======
-    async (dispatch, getState) => {
-      await dispatch(loadMetadataForDashcards([dashcard]));
-
-      const metadata = getMetadata(getState());
-      const { dashboardId, dashboards, parameterValues } = getState().dashboard;
-      const dashboard = dashboards[dashboardId];
-      const cardAfterClick = getCardAfterVisualizationClick(
->>>>>>> 41f6d175
         nextCard,
         previousCard,
         dashcard,
