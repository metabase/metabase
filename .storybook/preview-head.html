<style>
  :root {
    --mb-default-font-family: "Lato";
    --mb-color-brand: #509ee3;
    --mb-color-brand-alpha-04: rgba(80, 158, 227, 0.04);
    --mb-color-brand-alpha-88: rgba(80, 158, 227, 0.88);
    --mb-color-focus: #cbe2f7;
    --mb-color-bg-dark: #93a1ab;
    --mb-color-bg-light: #f9fbfc;
    --mb-color-bg-error: #ed6e6e55;
    --mb-color-bg-medium: #edf2f5;
    --mb-color-bg-night: #42484e;
    --mb-color-bg-white: #fff;
    --mb-color-border: #eeecec;
<<<<<<< HEAD
    --mb-color-text-dark: #4c5773;
    --mb-color-text-light: #949aab;
    --mb-color-text-medium: #696e7b;
=======
    --mb-color-brand-light: #f9fbfc;
    --mb-color-brand-lighter: #eef6fc;
    --mb-color-filter: #7172ad;
>>>>>>> 6d0f5e69
  }
</style><|MERGE_RESOLUTION|>--- conflicted
+++ resolved
@@ -12,14 +12,11 @@
     --mb-color-bg-night: #42484e;
     --mb-color-bg-white: #fff;
     --mb-color-border: #eeecec;
-<<<<<<< HEAD
+    --mb-color-brand-light: #f9fbfc;
+    --mb-color-brand-lighter: #eef6fc;
+    --mb-color-filter: #7172ad;
     --mb-color-text-dark: #4c5773;
     --mb-color-text-light: #949aab;
     --mb-color-text-medium: #696e7b;
-=======
-    --mb-color-brand-light: #f9fbfc;
-    --mb-color-brand-lighter: #eef6fc;
-    --mb-color-filter: #7172ad;
->>>>>>> 6d0f5e69
   }
 </style>