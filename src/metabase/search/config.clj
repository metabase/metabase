(ns metabase.search.config
  (:require
   [cheshire.core :as json]
   [clojure.string :as str]
   [flatland.ordered.map :as ordered-map]
   [metabase.models.setting :refer [defsetting]]
   [metabase.permissions.util :as perms.u]
   [metabase.public-settings :as public-settings]
   [metabase.util.i18n :refer [deferred-tru]]
   [metabase.util.malli :as mu]
   [metabase.util.malli.schema :as ms]))

(defsetting search-typeahead-enabled
  (deferred-tru "Enable typeahead search in the {0} navbar?"
    (public-settings/application-name-for-setting-descriptions))
  :type       :boolean
  :default    true
  :visibility :authenticated
  :export?    true
  :audit      :getter)

(def ^:dynamic *db-max-results*
  "Number of raw results to fetch from the database. This number is in place to prevent massive application DB load by
  returning tons of results; this number should probably be adjusted downward once we have UI in place to indicate
  that results are truncated.

  Under normal situations it shouldn't be rebound, but it's dynamic to make unit testing easier."
  1000)

(def ^:const max-filtered-results
  "Number of results to return in an API response"
  1000)

(def ^:const stale-time-in-days
  "Results older than this number of days are all considered to be equally old. In other words, there is a ranking
  bonus for results newer than this (scaled to just how recent they are). c.f. `search.scoring/recency-score`"
  180)

(def ^:const dashboard-count-ceiling
  "Results in more dashboards than this are all considered to be equally popular."
  50)

(def ^:const surrounding-match-context
  "Show this many words of context before/after matches in long search results"
  2)

(def model-to-db-model
  "Mapping from string model to the Toucan model backing it."
  {"action"         {:db-model :model/Action :alias :action}
   "card"           {:db-model :model/Card :alias :card}
   "collection"     {:db-model :model/Collection :alias :collection}
   "dashboard"      {:db-model :model/Dashboard :alias :dashboard}
   "database"       {:db-model :model/Database :alias :database}
   "dataset"        {:db-model :model/Card :alias :card}
   "indexed-entity" {:db-model :model/ModelIndexValue :alias :model-index-value}
   "metric"         {:db-model :model/Card :alias :card}
   "segment"        {:db-model :model/Segment :alias :segment}
   "table"          {:db-model :model/Table :alias :table}})

(def all-models
  "Set of all valid models to search for. "
  (set (keys model-to-db-model)))

(def models-search-order
  "The order of this list influences the order of the results: items earlier in the
  list will be ranked higher."
  ["dashboard" "metric" "segment" "indexed-entity" "card" "dataset" "collection" "table" "action" "database"])

(assert (= all-models (set models-search-order)) "The models search order has to include all models")

(defn search-model->revision-model
  "Return the apporpriate revision model given a search model."
  [model]
  (case model
    "dataset" (recur "card")
    "metric" (recur "card")
    (str/capitalize model)))

(defn model->alias
  "Given a model string returns the model alias"
  [model]
  (-> model model-to-db-model :alias))

(mu/defn column-with-model-alias :- keyword?
  "Given a column and a model name, Return a keyword representing the column with the model alias prepended.

  (column-with-model-alias \"card\" :id) => :card.id)"
  [model-string :- ms/KeywordOrString
   column       :- ms/KeywordOrString]
  (keyword (str (name (model->alias model-string)) "." (name column))))

(def SearchableModel
  "Schema for searchable models"
  (into [:enum] all-models))

(def SearchContext
  "Map with the various allowed search parameters, used to construct the SQL query."
<<<<<<< HEAD
  [:map {:closed true}
   [:search-string                                        [:maybe ms/NonBlankString]]
   [:archived?                                            :boolean]
   [:model-ancestors?                                     :boolean]
   [:current-user-id                                      pos-int?]
   [:current-user-perms                                   [:set perms.u/PathSchema]]
   [:models                                               [:set SearchableModel]]
   [:filter-items-in-personal-collection {:optional true} [:enum "only" "exclude"]]
   [:created-at                          {:optional true} ms/NonBlankString]
   [:created-by                          {:optional true} [:set {:min 1} ms/PositiveInt]]
   [:last-edited-at                      {:optional true} ms/NonBlankString]
   [:last-edited-by                      {:optional true} [:set {:min 1} ms/PositiveInt]]
   [:table-db-id                         {:optional true} ms/PositiveInt]
   [:limit-int                           {:optional true} ms/Int]
   [:offset-int                          {:optional true} ms/Int]
   [:search-native-query                 {:optional true} true?]
   ;; true to search for verified items only, nil will return all items
   [:verified                            {:optional true} true?]])
=======
  (mc/schema
   [:map {:closed true}
    [:search-string                                        [:maybe ms/NonBlankString]]
    [:archived?                                            [:maybe :boolean]]
    [:model-ancestors?                                     :boolean]
    [:current-user-perms                                   [:set perms.u/PathSchema]]
    [:models                                               [:set SearchableModel]]
    [:filter-items-in-personal-collection {:optional true} [:enum "only" "exclude"]]
    [:created-at                          {:optional true} ms/NonBlankString]
    [:created-by                          {:optional true} [:set {:min 1} ms/PositiveInt]]
    [:last-edited-at                      {:optional true} ms/NonBlankString]
    [:last-edited-by                      {:optional true} [:set {:min 1} ms/PositiveInt]]
    [:table-db-id                         {:optional true} ms/PositiveInt]
    [:limit-int                           {:optional true} ms/Int]
    [:offset-int                          {:optional true} ms/Int]
    [:search-native-query                 {:optional true} true?]
    ;; true to search for verified items only, nil will return all items
    [:verified                            {:optional true} true?]]))
>>>>>>> 8f9b9c3a

(def all-search-columns
  "All columns that will appear in the search results, and the types of those columns. The generated search query is a
  `UNION ALL` of the queries for each different entity; it looks something like:

    SELECT 'card' AS model, id, cast(NULL AS integer) AS table_id, ...
    FROM report_card
    UNION ALL
    SELECT 'metric' as model, id, table_id, ...
    FROM metric

  Columns that aren't used in any individual query are replaced with `SELECT cast(NULL AS <type>)` statements. (These
  are cast to the appropriate type because Postgres will assume `SELECT NULL` is `TEXT` by default and will refuse to
  `UNION` two columns of two different types.)"
  (ordered-map/ordered-map
   ;; returned for all models. Important to be first for changing model for dataset
   :model               :text
   :id                  :integer
   :name                :text
   :display_name        :text
   :description         :text
   :archived            :boolean
   ;; returned for Card, Dashboard, and Collection
   :collection_id       :integer
   :collection_name     :text
   :collection_type     :text
   :collection_location :text
   :collection_authority_level :text
   :trashed_from_collection_id :integer
   ;; returned for Card and Dashboard
   :collection_position :integer
   :creator_id          :integer
   :created_at          :timestamp
   :bookmark            :boolean
   ;; returned for everything except Collection
   :updated_at          :timestamp
   ;; returned only for Collection
   :location            :text
   ;; returned for Card only, used for scoring and displays
   :dashboardcard_count :integer
   :last_edited_at      :timestamp
   :last_editor_id      :integer
   :moderated_status    :text
   :display             :text
   ;; returned for Metric and Segment
   :table_id            :integer
   :table_schema        :text
   :table_name          :text
   :table_description   :text
   ;; returned for Metric, Segment, and Action
   :database_id         :integer
   ;; returned for Database and Table
   :initial_sync_status :text
   :database_name       :text
   ;; returned for Action
   :model_id            :integer
   :model_name          :text
   ;; returned for indexed-entity
   :pk_ref              :text
   :model_index_id      :integer
   ;; returned for Card and Action
   :dataset_query       :text))

(def ^:const displayed-columns
  "All of the result components that by default are displayed by the frontend."
  #{:name :display_name :collection_name :description})

(defmulti searchable-columns-for-model
  "The columns that will be searched for the query."
  {:arglists '([model])}
  (fn [model] model))

(defmethod searchable-columns-for-model :default
  [_]
  [:name])

(defmethod searchable-columns-for-model "action"
  [_]
  [:name
   :dataset_query
   :description])

(defmethod searchable-columns-for-model "card"
  [_]
  [:name
   :dataset_query
   :description])

(defmethod searchable-columns-for-model "dataset"
  [_]
  (searchable-columns-for-model "card"))

(defmethod searchable-columns-for-model "metric"
  [_]
  (searchable-columns-for-model "card"))

(defmethod searchable-columns-for-model "dashboard"
  [_]
  [:name
   :description])

(defmethod searchable-columns-for-model "page"
  [_]
  (searchable-columns-for-model "dashboard"))

(defmethod searchable-columns-for-model "database"
  [_]
  [:name
   :description])

(defmethod searchable-columns-for-model "table"
  [_]
  [:name
   :display_name
   :description])

(defmethod searchable-columns-for-model "indexed-entity"
  [_]
  [:name])

(def ^:private default-columns
  "Columns returned for all models."
  [:id :name :description :archived :created_at :updated_at])

(def ^:private bookmark-col
  "Case statement to return boolean values of `:bookmark` for Card, Collection and Dashboard."
  [[:case [:not= :bookmark.id nil] true :else false] :bookmark])

(def ^:private dashboardcard-count-col
  "Subselect to get the count of associated DashboardCards"
  [{:select [:%count.*]
    :from   [:report_dashboardcard]
    :where  [:= :report_dashboardcard.card_id :card.id]}
   :dashboardcard_count])

(def ^:private table-columns
  "Columns containing information about the Table this model references. Returned for Metrics and Segments."
  [:table_id
   :created_at
   [:table.db_id       :database_id]
   [:table.schema      :table_schema]
   [:table.name        :table_name]
   [:table.description :table_description]])

(defmulti columns-for-model
  "The columns that will be returned by the query for `model`, excluding `:model`, which is added automatically.
  This is not guaranteed to be the final list of columns, new columns can be added by calling [[api.search/replace-select]]"
  {:arglists '([model])}
  (fn [model] model))

(defmethod columns-for-model "action"
  [_]
  (conj default-columns :model_id
        :creator_id
        [:model.collection_id        :collection_id]
        [:model.id                   :model_id]
        [:model.name                 :model_name]
        [:query_action.database_id   :database_id]
        [:query_action.dataset_query :dataset_query]))

(defmethod columns-for-model "card"
  [_]
  (conj default-columns :collection_id :trashed_from_collection_id :collection_position :dataset_query :display :creator_id
        [:collection.name :collection_name]
        [:collection.type :collection_type]
        [:collection.location :collection_location]
        [:collection.authority_level :collection_authority_level]
        bookmark-col dashboardcard-count-col))

(defmethod columns-for-model "indexed-entity" [_]
  [[:model-index-value.name     :name]
   [:model-index-value.model_pk :id]
   [:model-index.pk_ref         :pk_ref]
   [:model-index.id             :model_index_id]
   [:collection.name            :collection_name]
   [:collection.type            :collection_type]
   [:model.collection_id        :collection_id]
   [:model.id                   :model_id]
   [:model.name                 :model_name]
   [:model.database_id          :database_id]])

(defmethod columns-for-model "dashboard"
  [_]
  (conj default-columns :trashed_from_collection_id :collection_id :collection_position :creator_id bookmark-col
        [:collection.name :collection_name]
        [:collection.type :collection_type]
        [:collection.authority_level :collection_authority_level]))

(defmethod columns-for-model "database"
  [_]
  [:id :name :description :created_at :updated_at :initial_sync_status])

(defmethod columns-for-model "collection"
  [_]
  (conj (remove #{:updated_at} default-columns)
        [:collection.id :collection_id]
        [:name :collection_name]
        [:type :collection_type]
        [:authority_level :collection_authority_level]
        :location
        bookmark-col))

(defmethod columns-for-model "segment"
  [_]
  (concat default-columns table-columns [:creator_id]))

(defmethod columns-for-model "metric"
  [_]
  (concat default-columns table-columns [:creator_id]))

(defmethod columns-for-model "table"
  [_]
  [[:table.id :id]
   [:table.name :name]
   [:table.created_at :created_at]
   [:table.display_name :display_name]
   [:table.description :description]
   [:table.updated_at :updated_at]
   [:table.initial_sync_status :initial_sync_status]
   [:table.id :table_id]
   [:table.db_id :database_id]
   [:table.schema :table_schema]
   [:table.name :table_name]
   [:table.description :table_description]
   [:metabase_database.name :database_name]])

(defmulti column->string
  "Turn a complex column into a string"
  (fn [_column-value model column-name]
    [(keyword model) column-name]))

(defmethod column->string :default
  [value _ _]
  value)

(defmethod column->string [:card :dataset_query]
  [value _ _]
  (let [query (json/parse-string value true)]
    (if (= "native" (:type query))
      (-> query :native :query)
      "")))<|MERGE_RESOLUTION|>--- conflicted
+++ resolved
@@ -95,45 +95,30 @@
 
 (def SearchContext
   "Map with the various allowed search parameters, used to construct the SQL query."
-<<<<<<< HEAD
   [:map {:closed true}
-   [:search-string                                        [:maybe ms/NonBlankString]]
-   [:archived?                                            :boolean]
-   [:model-ancestors?                                     :boolean]
-   [:current-user-id                                      pos-int?]
-   [:current-user-perms                                   [:set perms.u/PathSchema]]
-   [:models                                               [:set SearchableModel]]
-   [:filter-items-in-personal-collection {:optional true} [:enum "only" "exclude"]]
+   ;;
+   ;; required
+   ;;
+   [:archived?          [:maybe :boolean]]
+   [:current-user-id    pos-int?]
+   [:current-user-perms [:set perms.u/PathSchema]]
+   [:model-ancestors?   :boolean]
+   [:models             [:set SearchableModel]]
+   [:search-string      [:maybe ms/NonBlankString]]
+   ;;
+   ;; optional
+   ;;
    [:created-at                          {:optional true} ms/NonBlankString]
    [:created-by                          {:optional true} [:set {:min 1} ms/PositiveInt]]
+   [:filter-items-in-personal-collection {:optional true} [:enum "only" "exclude"]]
    [:last-edited-at                      {:optional true} ms/NonBlankString]
    [:last-edited-by                      {:optional true} [:set {:min 1} ms/PositiveInt]]
-   [:table-db-id                         {:optional true} ms/PositiveInt]
    [:limit-int                           {:optional true} ms/Int]
    [:offset-int                          {:optional true} ms/Int]
    [:search-native-query                 {:optional true} true?]
+   [:table-db-id                         {:optional true} ms/PositiveInt]
    ;; true to search for verified items only, nil will return all items
    [:verified                            {:optional true} true?]])
-=======
-  (mc/schema
-   [:map {:closed true}
-    [:search-string                                        [:maybe ms/NonBlankString]]
-    [:archived?                                            [:maybe :boolean]]
-    [:model-ancestors?                                     :boolean]
-    [:current-user-perms                                   [:set perms.u/PathSchema]]
-    [:models                                               [:set SearchableModel]]
-    [:filter-items-in-personal-collection {:optional true} [:enum "only" "exclude"]]
-    [:created-at                          {:optional true} ms/NonBlankString]
-    [:created-by                          {:optional true} [:set {:min 1} ms/PositiveInt]]
-    [:last-edited-at                      {:optional true} ms/NonBlankString]
-    [:last-edited-by                      {:optional true} [:set {:min 1} ms/PositiveInt]]
-    [:table-db-id                         {:optional true} ms/PositiveInt]
-    [:limit-int                           {:optional true} ms/Int]
-    [:offset-int                          {:optional true} ms/Int]
-    [:search-native-query                 {:optional true} true?]
-    ;; true to search for verified items only, nil will return all items
-    [:verified                            {:optional true} true?]]))
->>>>>>> 8f9b9c3a
 
 (def all-search-columns
   "All columns that will appear in the search results, and the types of those columns. The generated search query is a
