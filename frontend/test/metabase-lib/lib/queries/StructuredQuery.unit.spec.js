--- conflicted
+++ resolved
@@ -1,4 +1,3 @@
-import { chain } from "icepick";
 import { createMockMetadata } from "__support__/metadata";
 import {
   createMockDatabase,
@@ -239,59 +238,10 @@
         expect(query._database().id).toBe(SAMPLE_DB_ID);
       });
     });
-<<<<<<< HEAD
     describe("engine", () => {
       it("identifies the engine of a query", () => {
         // This is a magic constant and we should probably pull this up into an enum
         expect(query.engine()).toBe("H2");
-=======
-    describe("dependentMetadata", () => {
-      it("should include db schemas and source table with foreignTables = true", () => {
-        expect(query.dependentMetadata()).toEqual([
-          { type: "schema", id: SAMPLE_DB_ID },
-          { type: "table", id: ORDERS_ID, foreignTables: true },
-        ]);
-      });
-
-      it("should include db schemas and source table for nested queries with foreignTables = true", () => {
-        expect(query.nest().dependentMetadata()).toEqual([
-          { type: "schema", id: SAMPLE_DB_ID },
-          { type: "table", id: ORDERS_ID, foreignTables: true },
-        ]);
-      });
-
-      it("should include db schemas and joined tables with foreignTables = false", () => {
-        expect(
-          query
-            .join({
-              alias: "x",
-              "source-table": PRODUCTS_ID,
-            })
-            .dependentMetadata(),
-        ).toEqual([
-          { type: "schema", id: SAMPLE_DB_ID },
-          { type: "table", id: ORDERS_ID, foreignTables: true },
-          { type: "table", id: PRODUCTS_ID, foreignTables: false },
-        ]);
-      });
-
-      describe("when the query is missing a database", () => {
-        it("should not include db schemas in dependent  metadata", () => {
-          const queryWithoutDatabase = new StructuredQuery(
-            query._originalQuestion,
-            chain(query.datasetQuery())
-              .assoc("database", null)
-              .assoc("query", {})
-              .value(),
-          );
-
-          const dependentMetadata = queryWithoutDatabase.dependentMetadata();
-
-          expect(dependentMetadata.some(({ type }) => type === "schema")).toBe(
-            false,
-          );
-        });
->>>>>>> 7eb7cd30
       });
     });
   });
