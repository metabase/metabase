--- conflicted
+++ resolved
@@ -43,11 +43,7 @@
           cy.contains(representativeResult);
         });
 
-<<<<<<< HEAD
-        clearFilterWidget();
-=======
         clearFilterWidget(index);
->>>>>>> 47e7e470
         cy.wait("@dashcardQuery1");
       },
     );
