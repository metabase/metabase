import type {
  CellContext,
  ColumnSizingState,
  SortingState,
} from "@tanstack/react-table";
import cx from "classnames";
import type React from "react";
import {
  type Ref,
  forwardRef,
  useCallback,
  useEffect,
  useMemo,
  useRef,
  useState,
} from "react";
import { t } from "ttag";
import _ from "underscore";

import { ErrorMessage } from "metabase/components/ErrorMessage";
import ExplicitSize from "metabase/components/ExplicitSize";
import ExternalLink from "metabase/core/components/ExternalLink";
import DashboardS from "metabase/css/dashboard.module.css";
import { DataGrid, type DataGridStylesProps } from "metabase/data-grid";
import {
  FOOTER_HEIGHT,
  HEADER_HEIGHT,
  ROW_HEIGHT,
  ROW_ID_COLUMN_ID,
} from "metabase/data-grid/constants";
import { useDataGridInstance } from "metabase/data-grid/hooks/use-data-grid-instance";
import type {
  BodyCellVariant,
  ColumnOptions,
  DataGridTheme,
  RowIdColumnOptions,
} from "metabase/data-grid/types";
import { withMantineTheme } from "metabase/hoc/MantineTheme";
import {
  memoize,
  useMemoizedCallback,
} from "metabase/hooks/use-memoized-callback";
import { TABLE_ACTIONS_SETTING } from "metabase/lib/data_grid";
import { getScrollBarSize } from "metabase/lib/dom";
import { formatValue } from "metabase/lib/formatting";
import { useDispatch } from "metabase/lib/redux";
import { PLUGIN_TABLE_ACTIONS } from "metabase/plugins";
import EmbedFrameS from "metabase/public/components/EmbedFrame/EmbedFrame.module.css";
import { setUIControls } from "metabase/query_builder/actions";
import { Flex, type MantineTheme } from "metabase/ui";
import {
  getTableCellClickedObject,
  getTableClickedObjectRowData,
  getTableHeaderClickedObject,
} from "metabase/visualizations/lib/table";
import { getColumnExtent } from "metabase/visualizations/lib/utils";
import type {
  QueryClickActionsMode,
  VisualizationProps,
} from "metabase/visualizations/types";
import type { ClickObject, OrderByDirection } from "metabase-lib/types";
import type Question from "metabase-lib/v1/Question";
import { isFK, isID, isPK } from "metabase-lib/v1/types/utils/isa";
import type {
  DatasetColumn,
  RowValue,
  RowValues,
  VisualizationSettings,
} from "metabase-types/api";

import S from "./TableInteractive.module.css";
import {
  HeaderCellWithColumnInfo,
  type HeaderCellWithColumnInfoProps,
} from "./cells/HeaderCellWithColumnInfo";
import { MiniBarCell } from "./cells/MiniBarCell";
import { useObjectDetail } from "./hooks/use-object-detail";
import { useResetWidthsOnColumnsChange } from "./hooks/use-reset-widths-on-columns-change";

const getBodyCellVariant = (column: DatasetColumn): BodyCellVariant => {
  const isPill = isPK(column) || isFK(column);
  if (isPill) {
    return "pill";
  }

  return "text";
};

const getColumnIndexFromPivotedColumnId = (pivotedColumnId: string) =>
  parseInt(pivotedColumnId.split(":")[1]);

interface TableProps extends VisualizationProps {
  rowIndexToPkMap?: Record<number, string>;
  isPivoted?: boolean;
  hasMetadataPopovers?: boolean;
  question: Question;
  mode: QueryClickActionsMode;
  scrollToColumn?: number;
  scrollToLastColumn?: boolean;
  theme: MantineTheme;
  renderEmptyMessage?: boolean;
  getColumnTitle: (columnIndex: number) => string;
  getColumnSortDirection: (columnIndex: number) => OrderByDirection | undefined;
  renderTableHeader: HeaderCellWithColumnInfoProps["renderTableHeader"];
  onUpdateVisualizationSettings: (settings: VisualizationSettings) => void;
  onZoomRow?: (objectId: number | string) => void;
}

const getColumnOrder = (cols: DatasetColumn[], hasIndexColumn: boolean) => {
  const dataColumns = cols.map((col) => col.name);
  if (!hasIndexColumn) {
    return dataColumns;
  }
  return [ROW_ID_COLUMN_ID, ...dataColumns];
};

const getColumnSizing = (
  cols: DatasetColumn[],
  widths?: number[],
): ColumnSizingState => {
  if (!widths) {
    return {};
  }

  return cols.reduce((acc: ColumnSizingState, column, index) => {
    const width = widths[index];
    if (width != null && width > 0) {
      acc[column.name] = width;
    }
    return acc;
  }, {});
};

export const TableInteractiveInner = forwardRef(function TableInteractiveInner(
  {
    className,
    data,
    series,
    height,
    settings,
    width,
    isPivoted = false,
    isNightMode,
    question,
    clicked,
    hasMetadataPopovers = true,
    mode,
    theme,
    scrollToColumn,
    renderEmptyMessage,
    queryBuilderMode,
    isDashboard,
    isSettings,
    isRawTable,
    isEmbeddingSdk,
    scrollToLastColumn,
    token,
    uuid,
    getColumnTitle,
    renderTableHeader,
    visualizationIsClickable,
    getColumnSortDirection: getServerColumnSortDirection,
    onVisualizationClick,
    onUpdateVisualizationSettings,
  }: TableProps,
  ref: Ref<HTMLDivElement>,
) {
  const tableTheme = theme?.other?.table;
  const dispatch = useDispatch();
  const isClientSideSortingEnabled = isDashboard;
  const isDashcardViewTable = isDashboard && !isSettings;
  const [sorting, setSorting] = useState<SortingState>([]);

  const { rows, cols } = data;

  const getColumnSortDirection = useMemo(() => {
    if (!isClientSideSortingEnabled) {
      return getServerColumnSortDirection;
    }

    return (columnIndex: number) => {
      const col = cols[columnIndex];
      const sortingState = sorting.find((sort) => sort.id === col.name);
      if (!sortingState) {
        return undefined;
      }
      return sortingState.desc ? "desc" : "asc";
    };
  }, [sorting, cols, isClientSideSortingEnabled, getServerColumnSortDirection]);

  const columnOrder = useMemo(() => {
    return getColumnOrder(cols, settings["table.row_index"]);
    // eslint-disable-next-line react-hooks/exhaustive-deps
  }, [cols, settings["table.row_index"]]);

  const columnWidths = settings["table.column_widths"];
  const columnSizingMap = useMemo(() => {
    return getColumnSizing(cols, columnWidths);
  }, [cols, columnWidths]);

  const onOpenObjectDetail = useObjectDetail(data);

  const getIsCellClickable = useMemoizedCallback(
    (clicked: ClickObject) => {
      return visualizationIsClickable(clicked);
    },
    [onVisualizationClick, visualizationIsClickable],
  );

  const getCellClickedObject = useMemoizedCallback(
    (datasetColumnIndex: number, rowIndex: number) => {
      const clickedRowData = getTableClickedObjectRowData(
        series,
        rowIndex,
        datasetColumnIndex,
        isPivoted,
        data,
      );

      const clicked = getTableCellClickedObject(
        data,
        settings,
        rowIndex,
        datasetColumnIndex,
        isPivoted,
        clickedRowData,
      );

      return clicked;
    },
    [series, isPivoted, data, settings],
  );

  const columnFormatters = useMemo(() => {
    return cols.map((col) => {
      const columnSettings = settings.column?.(col);
      const columnIndex = cols.findIndex((c) => c.name === col.name);

      return memoize((value, rowIndex) => {
        const clicked = getCellClickedObject(columnIndex, rowIndex);
        return formatValue(value, {
          ...columnSettings,
          type: "cell",
          jsx: true,
          rich: true,
          clicked,
        });
      });
    });
  }, [cols, settings, getCellClickedObject]);

  const {
    tableActions,
    selectedTableActionState,
    handleTableActionRun,
    handleExecuteActionModalClose,
  } = PLUGIN_TABLE_ACTIONS.useTableActionsExecute({
    actionsVizSettings: settings[TABLE_ACTIONS_SETTING],
    datasetData: data,
  });

  const handleBodyCellClick = useCallback(
    (
      event: React.MouseEvent<HTMLDivElement, MouseEvent>,
      {
        rowIndex,
        columnId,
      }: {
        rowIndex: number;
        columnId: string;
        cellId: string;
      },
    ) => {
      if (columnId === ROW_ID_COLUMN_ID) {
        if (!isDashboard) {
          onOpenObjectDetail(rowIndex);
        }
        return;
      }

      const columnIndex = isPivoted
        ? getColumnIndexFromPivotedColumnId(columnId)
        : data.cols.findIndex((col) => col.name === columnId);

      const formatter = columnFormatters[columnIndex];
      const formattedValue = formatter(
        data.rows[rowIndex][columnIndex],
        rowIndex,
      );
      const clicked = getCellClickedObject(columnIndex, rowIndex);

      const isLink = (formattedValue as any)?.type === ExternalLink;
      if (getIsCellClickable(clicked) && !isLink) {
        onVisualizationClick?.({
          ...clicked,
          element: event.currentTarget,
        });
      }
    },
    [
      data,
      isDashboard,
      isPivoted,
      columnFormatters,
      getIsCellClickable,
      getCellClickedObject,
      onOpenObjectDetail,
      onVisualizationClick,
    ],
  );

  const handleHeaderCellClick = useCallback(
    (
      event: React.MouseEvent<HTMLDivElement, MouseEvent>,
      columnId?: string,
    ) => {
      if (columnId == null) {
        return;
      }

      if (isClientSideSortingEnabled) {
        const currentSorting = sorting.find(
          (columnSorting) => columnSorting.id === columnId,
        );

        if (currentSorting == null) {
          setSorting([{ id: columnId, desc: true }]);
        } else if (currentSorting.desc) {
          setSorting((prev) =>
            prev.map((sorting) => {
              if (sorting.id === columnId) {
                return { ...sorting, desc: false };
              }
              return sorting;
            }),
          );
        } else {
          setSorting((prev) =>
            prev.filter((sorting) => sorting.id !== columnId),
          );
        }
        return;
      }

      const columnIndex = isPivoted
        ? getColumnIndexFromPivotedColumnId(columnId)
        : data.cols.findIndex((col) => col.name === columnId);

      if (columnIndex === -1) {
        return;
      }
      const newClicked = getTableHeaderClickedObject(
        data,
        columnIndex,
        isPivoted,
      );
      if (clicked?.element === event.currentTarget) {
        // Close the click actions popover after clicking on the column header the second time
        onVisualizationClick(null);
      } else {
        onVisualizationClick({ ...newClicked, element: event.currentTarget });
      }
    },
    [
      data,
      clicked,
      isPivoted,
      onVisualizationClick,
      sorting,
      isClientSideSortingEnabled,
    ],
  );

  const handleColumnReordering = useCallback(
    (columnsOrder: string[]) => {
      const newColumns = settings["table.columns"]?.slice() ?? [];

      const enabledIndices = newColumns
        .map((col, index) => (col.enabled ? index : -1))
        .filter((index) => index !== -1);

      columnsOrder.forEach((columnName, orderIndex) => {
        const sourceIndex = newColumns.findIndex(
          (col) => col.name === columnName,
        );
        if (sourceIndex !== -1) {
          const targetIndex = enabledIndices[orderIndex];

          const [column] = newColumns.splice(sourceIndex, 1);
          newColumns.splice(targetIndex, 0, column);

          if (sourceIndex > targetIndex) {
            for (let i = orderIndex + 1; i < enabledIndices.length; i++) {
              enabledIndices[i]++;
            }
          }
        }
      });

      const newEnabledColumns = newColumns.filter((col) => col.enabled);
      const savedWidths = settings["table.column_widths"];
      const newWidths =
        Array.isArray(savedWidths) &&
        savedWidths.length === newEnabledColumns.length
          ? newEnabledColumns.map((c) => columnSizingMap[c.name])
          : undefined;

      const settingsUpdate = {
        "table.columns": newColumns,
        "table.column_widths": newWidths,
      };

      onUpdateVisualizationSettings(settingsUpdate);
    },
    [onUpdateVisualizationSettings, settings, columnSizingMap],
  );

  const handleAddColumnButtonClick = useMemo(() => {
    if (
      !question ||
      !mode?.clickActions ||
      !onVisualizationClick ||
      isPivoted
    ) {
      return undefined;
    }

    for (const action of mode.clickActions) {
      const res = action({
        question,
        clicked: {
          columnShortcuts: true,
          extraData: {
            isRawTable,
          },
        },
      });
      if (res?.length > 0) {
        return (e: React.MouseEvent<HTMLButtonElement, MouseEvent>) => {
          onVisualizationClick({
            columnShortcuts: true,
            element: e.currentTarget,
          });
        };
      }
    }
  }, [isRawTable, mode, onVisualizationClick, question, isPivoted]);

  const columnsOptions: ColumnOptions<RowValues, RowValue>[] = useMemo(() => {
    return cols.map((col, columnIndex) => {
      const columnSettings = settings.column?.(col) ?? {};

      const wrap =
        !settings["table.pagination"] &&
        Boolean(columnSettings["text_wrapping"]);
      const isMinibar = columnSettings["show_mini_bar"];
      const cellVariant = getBodyCellVariant(col);
      const isImage = columnSettings["view_as"] === "image";
      const headerVariant = mode != null || isDashboard ? "light" : "outline";
      const getBackgroundColor = memoize(
        (value: RowValue, rowIndex: number) =>
          settings["table._cell_background_getter"]?.(
            value,
            rowIndex,
            col.name,
          ) ?? tableTheme?.cell?.backgroundColor,
      );

      const formatter = columnFormatters[columnIndex];
      const columnName = getColumnTitle(columnIndex);

      let align;
      let id;
      let sortDirection: "asc" | "desc" | undefined;
      if (isPivoted) {
        align = columnIndex === 0 ? "right" : columnSettings["text_align"];
        id = `${col.name}:${columnIndex}`;
      } else {
        align = columnSettings["text_align"];
        id = col.name;
        sortDirection = getColumnSortDirection(columnIndex);
      }

      const options: ColumnOptions<RowValues, RowValue> = {
        id,
        name: columnName,
        accessorFn: (row: RowValues) => row[columnIndex],
        cellVariant,
        getCellClassName: (value) =>
          cx("test-TableInteractive-cellWrapper", {
            [S.pivotedFirstColumn]: columnIndex === 0 && isPivoted,
            [S.bodyCellWithImage]: isImage,
            "test-Table-ID": value != null && isID(col),
            "test-Table-FK": value != null && isFK(col),
            "test-TableInteractive-cellWrapper--firstColumn": columnIndex === 0,
            "test-TableInteractive-cellWrapper--lastColumn":
              columnIndex === cols.length - 1,
            "test-TableInteractive-emptyCell": value == null,
          }),
        header: () => {
          return (
            <HeaderCellWithColumnInfo
              className={cx({
                [S.pivotedFirstColumn]: columnIndex === 0 && isPivoted,
              })}
              infoPopoversDisabled={!hasMetadataPopovers || isDashboard}
              timezone={data.results_timezone}
              question={question}
              column={col}
              name={columnName}
              align={align}
              sort={sortDirection}
              variant={headerVariant}
              columnIndex={columnIndex}
              theme={theme}
              renderTableHeader={renderTableHeader}
            />
          );
        },
        headerClickTargetSelector: "[data-header-click-target]",
        align,
        wrap,
        sortDirection,
        enableResizing: true,
        getBackgroundColor,
        formatter,
      };

      if (isMinibar) {
        options.cell = ({
          getValue,
          row,
        }: CellContext<RowValues, RowValue>) => {
          const value = getValue();
          const backgroundColor = getBackgroundColor(value, row?.index);
          const columnExtent = getColumnExtent(cols, rows, columnIndex);

          return (
            <MiniBarCell
              rowIndex={row.index}
              columnId={id}
              align={align}
              backgroundColor={backgroundColor}
              value={value}
              formatter={formatter}
              extent={columnExtent}
              columnSettings={columnSettings}
            />
          );
        };
      }

      return options;
    });
  }, [
    theme,
    hasMetadataPopovers,
    data,
    question,
    mode,
    renderTableHeader,
    cols,
    getColumnSortDirection,
    getColumnTitle,
    columnFormatters,
    isPivoted,
    rows,
    settings,
    tableTheme,
    isDashboard,
  ]);

  const handleColumnResize = useCallback(
    (columnName: string, width: number) => {
      const columnIndex = cols.findIndex((col) => col.name === columnName);
      if (columnIndex == null || isDashcardViewTable) {
        return;
      }
      const columnWidthsSetting = (
        settings["table.column_widths"] ?? []
      ).slice();

      columnWidthsSetting[columnIndex] = width;

      onUpdateVisualizationSettings({
        "table.column_widths": columnWidthsSetting,
      });
    },
    [cols, isDashcardViewTable, onUpdateVisualizationSettings, settings],
  );

  const rowId: RowIdColumnOptions | undefined = useMemo(() => {
    const getBackgroundColor = memoize((rowIndex: number) =>
      settings["table._cell_background_getter"]?.(null, rowIndex),
    );

    const hasAggregation = cols.some(
      (column) => column.source === "aggregation",
    );
    const isNotebookPreview = queryBuilderMode === "notebook";
    const isModelEditor = queryBuilderMode === "dataset";
    const hasObjectDetail =
      !(isPivoted || hasAggregation || isNotebookPreview || isModelEditor) &&
      !isEmbeddingSdk;

    const shouldShowRowIndex =
      settings["table.row_index"] && !isNotebookPreview && !isModelEditor;
    if (!hasObjectDetail && !shouldShowRowIndex) {
      return undefined;
    }

    if (isDashboard) {
      return shouldShowRowIndex
        ? {
            variant: "index",
            getBackgroundColor,
          }
        : undefined;
    }

    return {
      variant: shouldShowRowIndex ? "indexExpand" : "expandButton",
      getBackgroundColor,
    };
  }, [
    cols,
    isEmbeddingSdk,
    isPivoted,
    queryBuilderMode,
    settings,
    isDashboard,
  ]);

  const backgroundColor = useMemo(() => {
    if (!isNightMode) {
      return "transparent";
    }

    const isPublicOrStaticEmbedding = token != null || uuid != null;
    return isPublicOrStaticEmbedding
      ? "var(--mb-color-bg-black)"
      : "var(--mb-color-bg-night)";
  }, [isNightMode, token, uuid]);

  const dataGridTheme: DataGridTheme = useMemo(() => {
    return {
      stickyBackgroundColor: tableTheme.stickyBackgroundColor,
      fontSize: tableTheme.cell.fontSize,
      cell: {
        backgroundColor: tableTheme.cell.backgroundColor ?? backgroundColor,
        textColor: tableTheme.cell.textColor,
      },
      pillCell: {
        backgroundColor: tableTheme.idColumn?.backgroundColor,
        textColor: tableTheme.idColumn?.textColor,
      },
    };
  }, [tableTheme, backgroundColor]);

  const dataGridStyles: DataGridStylesProps["styles"] = useMemo(() => {
    return {
      footer: {
        color: tableTheme.cell.textColor,
      },
    };
  }, [tableTheme.cell.textColor]);

  const pageSize: number | undefined = useMemo(() => {
    if (settings["table.pagination"]) {
      const availableSpaceForRows = Math.max(
        height - (HEADER_HEIGHT + FOOTER_HEIGHT + getScrollBarSize()),
        0,
      );

      const heightBasedPageSize = Math.floor(
        availableSpaceForRows / ROW_HEIGHT,
      );

      return heightBasedPageSize > 0 ? heightBasedPageSize : undefined;
    }
    return undefined;
  }, [height, settings]);

<<<<<<< HEAD
  const rowActionsColumn = useMemo(() => {
    return tableActions?.length && handleTableActionRun
      ? { actions: tableActions, onActionRun: handleTableActionRun }
      : undefined;
  }, [handleTableActionRun, tableActions]);
=======
  const minGridWidth = useMemo(() => {
    return isDashcardViewTable ? width : undefined;
  }, [isDashcardViewTable, width]);
>>>>>>> 25ed5d9b

  const tableProps = useDataGridInstance({
    data: rows,
    rowId,
    sorting,
    columnOrder,
    columnSizingMap,
    columnsOptions,
    theme: dataGridTheme,
    onColumnResize: handleColumnResize,
    onColumnReorder: handleColumnReordering,
    pageSize,
<<<<<<< HEAD
    rowActionsColumn,
=======
    minGridWidth,
>>>>>>> 25ed5d9b
  });
  const { virtualGrid } = tableProps;

  // If the data changes we reset saved column widths as it is no longer relevant
  // except for the case where question is converted from a model to a question and back.
  useResetWidthsOnColumnsChange(onUpdateVisualizationSettings, data, question);

  const scrolledColumnRef = useRef<number | null>(null);
  useEffect(() => {
    const hasColumns = virtualGrid.virtualColumns.length > 0;
    if (hasColumns && scrollToLastColumn) {
      virtualGrid.columnVirtualizer.scrollToIndex(
        tableProps.table.getAllColumns().length,
        {
          align: "end",
        },
      );
      dispatch(setUIControls({ scrollToLastColumn: false }));
    } else if (
      scrollToColumn != null &&
      scrolledColumnRef.current !== scrollToColumn
    ) {
      virtualGrid.columnVirtualizer.scrollToIndex(scrollToColumn);
      scrolledColumnRef.current = scrollToColumn;
    }
  }, [
    scrollToColumn,
    scrollToLastColumn,
    dispatch,
    tableProps.table,
    virtualGrid,
  ]);

  const handleWheel = useCallback(() => {
    if (clicked === null) {
      return;
    }

    onVisualizationClick(null);
  }, [clicked, onVisualizationClick]);

  const emptyState = useMemo(
    () =>
      renderEmptyMessage ? (
        <Flex h="100%">
          <ErrorMessage
            type="noRows"
            title={t`No results!`}
            message={t`This may be the answer you’re looking for. If not, try removing or changing your filters to make them less specific.`}
            action={undefined}
          />
        </Flex>
      ) : null,
    [renderEmptyMessage],
  );

  if (!width || !height) {
    return <div ref={ref} className={className} />;
  }

  const isColumnReorderingDisabled =
    (isDashboard || mode == null || isRawTable) && !isSettings;

  const TableActionExecuteModal = PLUGIN_TABLE_ACTIONS.TableActionExecuteModal;

  return (
    <div
      ref={ref}
      className={cx(
        S.root,
        DashboardS.fullscreenNormalText,
        DashboardS.fullscreenNightText,
        EmbedFrameS.fullscreenNightText,
        className,
      )}
    >
      <DataGrid
        {...tableProps}
        styles={dataGridStyles}
        showRowsCount={isDashboard}
        isColumnReorderingDisabled={isColumnReorderingDisabled}
        emptyState={emptyState}
        onBodyCellClick={handleBodyCellClick}
        onAddColumnClick={handleAddColumnButtonClick}
        onHeaderCellClick={handleHeaderCellClick}
        onWheel={handleWheel}
      />
      <TableActionExecuteModal
        selectedTableActionState={selectedTableActionState}
        onClose={handleExecuteActionModalClose}
      />
    </div>
  );
});

export const TableInteractive = _.compose(
  withMantineTheme,
  ExplicitSize({
    refreshMode: "throttle",
  }),
)(TableInteractiveInner);<|MERGE_RESOLUTION|>--- conflicted
+++ resolved
@@ -681,17 +681,15 @@
     return undefined;
   }, [height, settings]);
 
-<<<<<<< HEAD
+  const minGridWidth = useMemo(() => {
+    return isDashcardViewTable ? width : undefined;
+  }, [isDashcardViewTable, width]);
+
   const rowActionsColumn = useMemo(() => {
     return tableActions?.length && handleTableActionRun
       ? { actions: tableActions, onActionRun: handleTableActionRun }
       : undefined;
   }, [handleTableActionRun, tableActions]);
-=======
-  const minGridWidth = useMemo(() => {
-    return isDashcardViewTable ? width : undefined;
-  }, [isDashcardViewTable, width]);
->>>>>>> 25ed5d9b
 
   const tableProps = useDataGridInstance({
     data: rows,
@@ -704,11 +702,8 @@
     onColumnResize: handleColumnResize,
     onColumnReorder: handleColumnReordering,
     pageSize,
-<<<<<<< HEAD
+    minGridWidth,
     rowActionsColumn,
-=======
-    minGridWidth,
->>>>>>> 25ed5d9b
   });
   const { virtualGrid } = tableProps;
 
