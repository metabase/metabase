--- conflicted
+++ resolved
@@ -9,6 +9,7 @@
 import Table from "metabase/entities/tables";
 
 import EntityItem from "metabase/components/EntityItem";
+import Subhead from "metabase/components/Subhead";
 
 import colors from "metabase/lib/colors";
 
@@ -205,20 +206,14 @@
                       data-metabase-event={`${ANALYTICS_CONTEXT};Database Click`}
                       hover={{ color: colors["brand"] }}
                     >
-<<<<<<< HEAD
-                      <Card p={3}>
+                      <Card p={3} hover={{ color: colors["brand"] }}>
                         <Icon
                           name="database"
-                          color={colors["accent2"]}
+                          color={colors["text-medium"]}
                           mb={3}
                           size={28}
                         />
-                        <h3>{database.name}</h3>
-=======
-                      <Card p={3} hover={{ color: normal.blue }}>
-                        <Icon name="database" color={normal.grey2} mb={3} />
                         <Subhead className="text-wrap">{database.name}</Subhead>
->>>>>>> 050031f7
                       </Card>
                     </Link>
                   </GridItem>
