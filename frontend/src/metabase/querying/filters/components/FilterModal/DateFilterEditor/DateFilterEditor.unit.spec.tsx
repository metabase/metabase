import userEvent from "@testing-library/user-event";

import { renderWithProviders, screen } from "__support__/ui";
import * as Lib from "metabase-lib";
import { columnFinder, createQuery } from "metabase-lib/test-helpers";

import { DateFilterEditor } from "./DateFilterEditor";

interface SetupOpts {
  query: Lib.Query;
  stageIndex: number;
  column: Lib.ColumnMetadata;
  filter?: Lib.FilterClause;
}

function setup({ query, stageIndex, column, filter }: SetupOpts) {
  const onChange = jest.fn();
  const onInput = jest.fn();

  renderWithProviders(
    <DateFilterEditor
      query={query}
      stageIndex={stageIndex}
      column={column}
      filter={filter}
      isSearching={false}
      onChange={onChange}
      onInput={onInput}
    />,
  );

  const getNextFilterName = () => {
    const [nextFilter] = onChange.mock.lastCall;
    return nextFilter
      ? Lib.displayInfo(query, stageIndex, nextFilter).displayName
      : null;
  };

  return { onChange, onInput, getNextFilterName };
}

describe("DateFilterEditor", () => {
  const defaultQuery = createQuery();
  const stageIndex = 0;
  const availableColumns = Lib.filterableColumns(defaultQuery, stageIndex);
  const findColumn = columnFinder(defaultQuery, availableColumns);
  const column = findColumn("ORDERS", "CREATED_AT");

  it("should add a relative date filter from a shortcut", async () => {
    const { getNextFilterName } = setup({
      query: defaultQuery,
      stageIndex,
      column,
    });

<<<<<<< HEAD
      await userEvent.click(screen.getByText("Previous month"));
=======
    await userEvent.click(screen.getByText("Last month"));
>>>>>>> 82728422

    expect(getNextFilterName()).toBe("Created At is in the previous month");
  });

  it("should remove a relative date filter from a shortcut", async () => {
    const { query, filter } = createQueryWithFilter(
      defaultQuery,
      stageIndex,
      Lib.relativeDateFilterClause({
        column,
        value: "current",
        bucket: "day",
        offsetValue: null,
        offsetBucket: null,
        options: {},
      }),
    );
    const { getNextFilterName } = setup({
      query,
      stageIndex,
      column,
      filter,
    });

    const button = screen.getByRole("button", { name: "Today" });
    expect(button).toHaveAttribute("aria-selected", "true");

    await userEvent.click(button);
    expect(getNextFilterName()).toBeNull();
  });

  it("should add a relative date filter", async () => {
    const { getNextFilterName } = setup({
      query: defaultQuery,
      stageIndex,
      column,
    });

    await userEvent.click(screen.getByLabelText("More options"));
    await userEvent.click(await screen.findByText("Last 30 days"));

<<<<<<< HEAD
      await userEvent.click(screen.getByLabelText("More options"));
      await userEvent.click(await screen.findByText("Previous 30 days"));
=======
    expect(getNextFilterName()).toBe("Created At is in the previous 30 days");
  });
>>>>>>> 82728422

  it("should remove a relative date filter", async () => {
    const { query, filter } = createQueryWithFilter(
      defaultQuery,
      stageIndex,
      Lib.relativeDateFilterClause({
        column,
        value: -30,
        bucket: "day",
        offsetValue: null,
        offsetBucket: null,
        options: {},
      }),
    );
    const { getNextFilterName } = setup({
      query,
      stageIndex,
      column,
      filter,
    });
    expect(screen.getByText("Previous 30 Days")).toBeInTheDocument();

    await userEvent.click(screen.getByLabelText("Clear"));
    expect(getNextFilterName()).toBe(null);
  });

  it("should add a specific date filter", async () => {
    const { getNextFilterName } = setup({
      query: defaultQuery,
      stageIndex,
      column,
    });

    await userEvent.click(screen.getByLabelText("More options"));
    await userEvent.click(await screen.findByText("Specific dates…"));
    await userEvent.click(screen.getByText("After"));
    await userEvent.clear(screen.getByLabelText("Date"));
    await userEvent.type(screen.getByLabelText("Date"), "Feb 15, 2020");
    await userEvent.click(screen.getByText("Add filter"));

    expect(getNextFilterName()).toBe("Created At is after Feb 15, 2020");
  });

  it("should remove a specific date filter", async () => {
    const { query, filter } = createQueryWithFilter(
      defaultQuery,
      stageIndex,
      Lib.specificDateFilterClause(defaultQuery, stageIndex, {
        operator: "=",
        column,
        values: [new Date(2020, 1, 15)],
        hasTime: false,
      }),
    );
    const { getNextFilterName } = setup({
      query,
      stageIndex,
      column,
      filter,
    });
    expect(screen.getByText("Feb 15, 2020")).toBeInTheDocument();

    await userEvent.click(screen.getByLabelText("Clear"));
    expect(getNextFilterName()).toBe(null);
  });

  it("should add an exclude date filter", async () => {
    const { getNextFilterName } = setup({
      query: defaultQuery,
      stageIndex,
      column,
    });

    await userEvent.click(screen.getByLabelText("More options"));
    await userEvent.click(await screen.findByText("Exclude…"));
    await userEvent.click(screen.getByText("Hours of the day…"));
    await userEvent.click(screen.getByText("5 PM"));
    await userEvent.click(screen.getByText("Add filter"));

    expect(getNextFilterName()).toBe("Created At excludes the hour of 5 PM");
  });

  it("should remove an exclude date filter", async () => {
    const { query, filter } = createQueryWithFilter(
      defaultQuery,
      stageIndex,
      Lib.excludeDateFilterClause(defaultQuery, stageIndex, {
        operator: "!=",
        column,
        values: [17],
        bucket: "hour-of-day",
      }),
    );
    const { getNextFilterName } = setup({
      query,
      stageIndex,
      column,
      filter,
    });
    expect(screen.getByText("Excludes 5 PM")).toBeInTheDocument();

    await userEvent.click(screen.getByLabelText("Clear"));
    expect(getNextFilterName()).toBe(null);
  });

  it("should not allow to set time for a date only column", async () => {
    setup({
      query: defaultQuery,
      stageIndex,
      column: findColumn("PEOPLE", "BIRTH_DATE"),
    });

    await userEvent.click(screen.getByLabelText("More options"));
    await userEvent.click(screen.getByText("Specific dates…"));
    await userEvent.click(screen.getByText("On"));
    expect(screen.queryByText("Add time")).not.toBeInTheDocument();

    await userEvent.click(screen.getByLabelText("Back"));
    await userEvent.click(screen.getByText("Relative dates…"));
    await userEvent.click(screen.getByDisplayValue("days"));
    expect(screen.getByText("days")).toBeInTheDocument();
    expect(screen.queryByText("hours")).not.toBeInTheDocument();

    await userEvent.click(screen.getByLabelText("Back"));
    await userEvent.click(screen.getByText("Exclude…"));
    expect(screen.getByText("Days of the week…")).toBeInTheDocument();
    expect(screen.queryByText("Hours of the day…")).not.toBeInTheDocument();
  });
});

function createQueryWithFilter(
  initialQuery: Lib.Query,
  stageIndex: number,
  clause: Lib.ExpressionClause | Lib.SegmentMetadata,
) {
  const query = Lib.filter(initialQuery, stageIndex, clause);
  const [filter] = Lib.filters(query, stageIndex);
  return { query, filter };
}<|MERGE_RESOLUTION|>--- conflicted
+++ resolved
@@ -53,11 +53,7 @@
       column,
     });
 
-<<<<<<< HEAD
-      await userEvent.click(screen.getByText("Previous month"));
-=======
     await userEvent.click(screen.getByText("Last month"));
->>>>>>> 82728422
 
     expect(getNextFilterName()).toBe("Created At is in the previous month");
   });
@@ -99,13 +95,8 @@
     await userEvent.click(screen.getByLabelText("More options"));
     await userEvent.click(await screen.findByText("Last 30 days"));
 
-<<<<<<< HEAD
-      await userEvent.click(screen.getByLabelText("More options"));
-      await userEvent.click(await screen.findByText("Previous 30 days"));
-=======
     expect(getNextFilterName()).toBe("Created At is in the previous 30 days");
   });
->>>>>>> 82728422
 
   it("should remove a relative date filter", async () => {
     const { query, filter } = createQueryWithFilter(
