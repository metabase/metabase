--- conflicted
+++ resolved
@@ -16,19 +16,12 @@
 } from "metabase-types/api";
 
 import { useQueryMetadata } from "../../hooks/use-query-metadata";
-<<<<<<< HEAD
-=======
 import type { TransformEditorValue } from "../../hooks/use-transform-editor";
->>>>>>> 28857523
 
 import { EditorBody } from "./EditorBody";
 import { EditorHeader } from "./EditorHeader";
 import { EditorValidationCard } from "./EditorValidationCard";
 import S from "./QueryEditor.module.css";
-<<<<<<< HEAD
-import { useQueryEditorContext } from "./QueryEditorContext";
-=======
->>>>>>> 28857523
 import { getValidationResult, useSelectedText } from "./utils";
 
 type QueryEditorProps = {
@@ -68,11 +61,7 @@
     isNative,
     runQuery,
     cancelQuery,
-<<<<<<< HEAD
-  } = useQueryEditorContext();
-=======
   } = transformEditor;
->>>>>>> 28857523
 
   const { isInitiallyLoaded } = useQueryMetadata(question);
   const [isPreviewQueryModalOpen, togglePreviewQueryModal] = useToggle();
@@ -154,39 +143,6 @@
           onSave={handleSave}
           onCancel={onCancel}
         />
-<<<<<<< HEAD
-        <Flex h="100%" w="100%" mih="0">
-          <Stack flex="2 1 100%" pos="relative">
-            <EditorBody
-              question={question}
-              proposedQuestion={proposedQuestion}
-              isNative={isNative}
-              isRunnable={isRunnable}
-              isRunning={isRunning}
-              isResultDirty={isResultDirty}
-              isShowingDataReference={false}
-              isShowingSnippetSidebar={false}
-              onChange={handleChange}
-              onRunQuery={runQuery}
-              onCancelQuery={cancelQuery}
-              onRejectProposed={onRejectProposed}
-              onAcceptProposed={
-                proposedSource
-                  ? () => onAcceptProposed?.(proposedSource)
-                  : undefined
-              }
-              databases={databases?.data ?? []}
-              onToggleDataReference={() => null}
-              onToggleSnippetSidebar={() => null}
-              onOpenModal={handleOpenModal}
-              modalSnippet={modalSnippet}
-              onChangeModalSnippet={setModalSnippet}
-              onChangeNativeEditorSelection={setSelectionRange}
-              nativeEditorSelectedText={selectedText}
-            />
-          </Stack>
-        </Flex>
-=======
         <EditorBody
           question={question}
           proposedQuestion={proposedQuestion}
@@ -214,7 +170,6 @@
           onChangeNativeEditorSelection={setSelectionRange}
           nativeEditorSelectedText={selectedText}
         />
->>>>>>> 28857523
         <EditorValidationCard validationResult={validationResult} />
       </Stack>
       {isNative && (
