import { useAsync } from "react-use";
import { t } from "ttag";
import { PublicLinkCopyPanel } from "metabase/dashboard/components/PublicLinkPopover/PublicLinkCopyPanel";
import { useSelector } from "metabase/lib/redux";
import type { exportFormats } from "metabase/lib/urls";
import { getUserIsAdmin } from "metabase/selectors/user";
import { Box, Popover, Text, Title } from "metabase/ui";

export type ExportFormatType = typeof exportFormats[number] | null;

export type PublicLinkPopoverProps = {
  target: JSX.Element;
  isOpen: boolean;
  onClose: () => void;
  createPublicLink: () => Promise<void>;
  deletePublicLink: () => void;
  url: string | null;
  extensions?: ExportFormatType[];
  selectedExtension?: ExportFormatType | null;
  setSelectedExtension?: (extension: ExportFormatType) => void;
};

export const PublicLinkPopover = ({
  target,
  createPublicLink,
  deletePublicLink,
  url,
  isOpen,
  onClose,
  extensions = [],
  selectedExtension,
  setSelectedExtension,
}: PublicLinkPopoverProps) => {
  const isAdmin = useSelector(getUserIsAdmin);

  const { loading } = useAsync(async () => {
    if (isOpen && !url) {
      return createPublicLink();
    }

    return null;
  }, [url, isOpen]);

  const onRemoveLink = async () => {
    onClose();
    deletePublicLink();
  };

  return (
    <Popover opened={isOpen} onClose={onClose} position="bottom-end">
      <Popover.Target>
        <div>{target}</div>
      </Popover.Target>
      <Popover.Dropdown>
        <Box p="lg" w="28rem" data-testid="public-link-popover-content">
          <Title order={4}>{t`Public link`}</Title>
          <Text>{t`Anyone can view this if you give them the link.`}</Text>
<<<<<<< HEAD
          <PublicLinkCopyPanel
            loading={loading}
            url={url}
            onRemoveLink={isAdmin ? onRemoveLink : undefined}
            extensions={extensions}
            selectedExtension={exportFormat}
            onChangeExtension={setExportFormat}
            removeButtonLabel={t`Remove public link`}
            removeTooltipLabel={t`Affects both public link and embed URL for this dashboard`}
          />
=======
          <LinkContainer noWrap w="28rem" p="sm" align="center">
            {loading ? (
              <PublicLinkTextContainer>
                <Text truncate c="text.0">{t`Loading…`}</Text>
              </PublicLinkTextContainer>
            ) : (
              <>
                <PublicLinkTextContainer>
                  <Text truncate data-testid="public-link-text">
                    {url}
                  </Text>
                </PublicLinkTextContainer>
                <PublicLinkCopyButton value={url} />
              </>
            )}
          </LinkContainer>
          {extensions && extensions.length > 0 && (
            <Group my="sm">
              {extensions.map(extension => (
                <ExtensionOption
                  data-testid="extension-option"
                  key={extension}
                  isSelected={extension === selectedExtension}
                  onClick={() =>
                    setSelectedExtension?.(
                      extension === selectedExtension ? null : extension,
                    )
                  }
                >
                  {extension}
                </ExtensionOption>
              ))}
            </Group>
          )}
          {isAdmin && (
            <Box mt="md">
              <Tooltip
                label={
                  <Text
                    fw={700}
                    fz="md"
                    color="white"
                  >{t`Affects both public link and embed URL for this dashboard`}</Text>
                }
              >
                <Anchor fz="sm" c="error.0" fw={700} onClick={onRemoveLink}>
                  {t`Remove this public link`}
                </Anchor>
              </Tooltip>
            </Box>
          )}
>>>>>>> f3214783
        </Box>
      </Popover.Dropdown>
    </Popover>
  );
};<|MERGE_RESOLUTION|>--- conflicted
+++ resolved
@@ -41,7 +41,7 @@
     return null;
   }, [url, isOpen]);
 
-  const onRemoveLink = async () => {
+  const onRemoveLink = () => {
     onClose();
     deletePublicLink();
   };
@@ -55,70 +55,16 @@
         <Box p="lg" w="28rem" data-testid="public-link-popover-content">
           <Title order={4}>{t`Public link`}</Title>
           <Text>{t`Anyone can view this if you give them the link.`}</Text>
-<<<<<<< HEAD
           <PublicLinkCopyPanel
             loading={loading}
             url={url}
             onRemoveLink={isAdmin ? onRemoveLink : undefined}
             extensions={extensions}
-            selectedExtension={exportFormat}
-            onChangeExtension={setExportFormat}
+            selectedExtension={selectedExtension}
+            onChangeExtension={setSelectedExtension}
             removeButtonLabel={t`Remove public link`}
             removeTooltipLabel={t`Affects both public link and embed URL for this dashboard`}
           />
-=======
-          <LinkContainer noWrap w="28rem" p="sm" align="center">
-            {loading ? (
-              <PublicLinkTextContainer>
-                <Text truncate c="text.0">{t`Loading…`}</Text>
-              </PublicLinkTextContainer>
-            ) : (
-              <>
-                <PublicLinkTextContainer>
-                  <Text truncate data-testid="public-link-text">
-                    {url}
-                  </Text>
-                </PublicLinkTextContainer>
-                <PublicLinkCopyButton value={url} />
-              </>
-            )}
-          </LinkContainer>
-          {extensions && extensions.length > 0 && (
-            <Group my="sm">
-              {extensions.map(extension => (
-                <ExtensionOption
-                  data-testid="extension-option"
-                  key={extension}
-                  isSelected={extension === selectedExtension}
-                  onClick={() =>
-                    setSelectedExtension?.(
-                      extension === selectedExtension ? null : extension,
-                    )
-                  }
-                >
-                  {extension}
-                </ExtensionOption>
-              ))}
-            </Group>
-          )}
-          {isAdmin && (
-            <Box mt="md">
-              <Tooltip
-                label={
-                  <Text
-                    fw={700}
-                    fz="md"
-                    color="white"
-                  >{t`Affects both public link and embed URL for this dashboard`}</Text>
-                }
-              >
-                <Anchor fz="sm" c="error.0" fw={700} onClick={onRemoveLink}>
-                  {t`Remove this public link`}
-                </Anchor>
-              </Tooltip>
-            </Box>
-          )}
->>>>>>> f3214783
         </Box>
       </Popover.Dropdown>
     </Popover>
