--- conflicted
+++ resolved
@@ -205,12 +205,8 @@
       ;; i'm a bit worried that this is an n+1 situation here. The cards can be batch hydrated i think because they
       ;; have a hydration key and an id. moderation_reviews currently aren't batch hydrated but i'm worried they
       ;; cannot be in this situation
-<<<<<<< HEAD
-      (hydrate [:ordered_cards [:card [:moderation_reviews :moderator_details]] :series] :collection_authority_level :can_write :param_fields :param_values)
+      (hydrate [:ordered_cards [:card [:moderation_reviews :moderator_details]] :series] :collection_authority_level :can_write :param_fields)
       (cond-> api/*is-superuser?* (hydrate [:emitters [:action :card]]))
-=======
-      (hydrate [:ordered_cards [:card [:moderation_reviews :moderator_details]] :series] :collection_authority_level :can_write :param_fields)
->>>>>>> fc0daf9c
       api/read-check
       api/check-not-archived
       hide-unreadable-cards
