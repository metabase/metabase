--- conflicted
+++ resolved
@@ -136,29 +136,17 @@
   (clojure.core/isa? (:semantic-type column) :type/Name))
 
 (defn ^:export json?
-<<<<<<< HEAD
-  "Is this a column with a JSON semantic type?"
-=======
   "Is `column` a serialized JSON column?"
->>>>>>> 5c2714ee
   [column]
   (clojure.core/isa? (:semantic-type column) :type/SerializedJSON))
 
 (defn ^:export xml?
-<<<<<<< HEAD
-  "Is this a column with an XML semantic type?"
-=======
   "Is `column` a serialized XML column?"
->>>>>>> 5c2714ee
   [column]
   (clojure.core/isa? (:semantic-type column) :type/XML))
 
 (defn ^:export structured?
-<<<<<<< HEAD
-  "Is this a column with a `:type/Structured` semantic type?"
-=======
   "Is `column` serialized structured data? (eg. JSON, XML)"
->>>>>>> 5c2714ee
   [column]
   (clojure.core/isa? (:semantic-type column) :type/Structured))
 
