import { t } from "ttag";

import { Button } from "metabase/ui";
import { useMetabotAgent } from "metabase-enterprise/metabot/hooks";

import { trackQueryFixClicked } from "../../analytics";

<<<<<<< HEAD
type FixSqlQueryButtonProps = {
  rawSql?: string | null;
  errorMessage?: string | null;
};

export function FixSqlQueryButton({
  rawSql,
  errorMessage,
}: FixSqlQueryButtonProps) {
  const { submitInput } = useMetabotAgent();
=======
export function FixSqlQueryButton() {
  const { submitInput } = useMetabotAgent("omnibot");
>>>>>>> a01df0e0

  const handleClick = () => {
    trackQueryFixClicked();
    const promptParts = ["Fix this SQL query."];
    if (errorMessage) {
      promptParts.push(`The database returned this error: ${errorMessage}`);
    }
    if (rawSql) {
      promptParts.push(`SQL:\n${rawSql}`);
    }
    submitInput(promptParts.join("\n\n"));
  };

  return <Button onClick={handleClick}>{t`Have Metabot fix it`}</Button>;
}<|MERGE_RESOLUTION|>--- conflicted
+++ resolved
@@ -5,7 +5,6 @@
 
 import { trackQueryFixClicked } from "../../analytics";
 
-<<<<<<< HEAD
 type FixSqlQueryButtonProps = {
   rawSql?: string | null;
   errorMessage?: string | null;
@@ -15,11 +14,7 @@
   rawSql,
   errorMessage,
 }: FixSqlQueryButtonProps) {
-  const { submitInput } = useMetabotAgent();
-=======
-export function FixSqlQueryButton() {
   const { submitInput } = useMetabotAgent("omnibot");
->>>>>>> a01df0e0
 
   const handleClick = () => {
     trackQueryFixClicked();
