(ns metabase.models.notification
  "A notification have:
  - a payload
  - more than one subscriptions
  - more than one handlers where each handler has a channel, optionally a template, and more than one recpients."
  (:require
   [malli.core :as mc]
   [medley.core :as m]
   [metabase.models.channel :as models.channel]
   [metabase.models.interface :as mi]
   [metabase.models.permissions :as perms]
   [metabase.models.util.spec-update :as models.u.spec-update]
<<<<<<< HEAD
   [metabase.public-settings.premium-features :as premium-features]
=======
   [metabase.premium-features.core :as premium-features]
>>>>>>> 08a52d31
   [metabase.util :as u]
   [metabase.util.malli :as mu]
   [metabase.util.malli.registry :as mr]
   [metabase.util.malli.schema :as ms]
   [methodical.core :as methodical]
   [toucan2.core :as t2]))

(set! *warn-on-reflection* true)

(methodical/defmethod t2/table-name :model/Notification             [_model] :notification)
(methodical/defmethod t2/table-name :model/NotificationSubscription [_model] :notification_subscription)
(methodical/defmethod t2/table-name :model/NotificationHandler      [_model] :notification_handler)
(methodical/defmethod t2/table-name :model/NotificationRecipient    [_model] :notification_recipient)
(methodical/defmethod t2/table-name :model/NotificationCard         [_model] :notification_card)

(doseq [model [:model/Notification
               :model/NotificationSubscription
               :model/NotificationHandler
               :model/NotificationRecipient
               :model/NotificationCard]]
  (doto model
    (derive :metabase/model)
    (derive (if (= model :model/NotificationSubscription)
              :hook/created-at-timestamped?
              :hook/timestamped?))))

;; ------------------------------------------------------------------------------------------------;;
;;                                       :model/Notification                                       ;;
;; ------------------------------------------------------------------------------------------------;;

(def notification-types
  "Set of valid notification types."
  #{:notification/system-event
    :notification/dashboard
    :notification/card
    ;; for testing only
    :notification/testing})

(t2/deftransforms :model/Notification
  {:payload_type (mi/transform-validator mi/transform-keyword (partial mi/assert-enum notification-types))})

(t2/define-after-select :model/Notification
  [notification]
  (dissoc notification :internal_id))

(methodical/defmethod t2/batched-hydrate [:model/Notification :subscriptions]
  "Batch hydration NotificationSubscriptions for a list of Notifications."
  [_model k notifications]
  (mi/instances-with-hydrated-data
   notifications k
   #(group-by :notification_id
              (t2/select :model/NotificationSubscription :notification_id [:in (map :id notifications)]))
   :id
   {:default []}))

(methodical/defmethod t2/batched-hydrate [:model/Notification :payload]
  "Batch hydration payloads for a list of Notifications."
  [_model k notifications]
  (let [payload-type->ids        (u/group-by :payload_type :payload_id
                                             conj #{}
                                             notifications)
        payload-type+id->payload (into {}
                                       (for [[payload-type payload-ids] payload-type->ids]
                                         (case payload-type
                                           :notification/card
                                           (t2/select-fn->fn (fn [x] [payload-type (:id x)]) identity
                                                             :model/NotificationCard :id [:in payload-ids])
                                           {[payload-type nil] nil})))]

    (for [notification notifications]
      (assoc notification k
             (get payload-type+id->payload [(:payload_type notification)
                                            (:payload_id notification)])))))

(methodical/defmethod t2/batched-hydrate [:model/Notification :handlers]
  "Batch hydration NotificationHandlers for a list of Notifications"
  [_model k notifications]
  (mi/instances-with-hydrated-data
   notifications k
   #(group-by :notification_id
              (t2/select :model/NotificationHandler :notification_id [:in (map :id notifications)]))
   :id
   {:default []}))

(mr/def ::Notification
  [:merge
   [:map
    [:payload_type (ms/enum-decode-keyword notification-types)]]
   [:multi {:dispatch (comp keyword :payload_type)}
    [:notification/system-event
     [:map
      [:payload_id {:optional true} nil?]]]
    [:notification/card
     [:map
      ;; optional during creation
      [:payload_id {:optional true} int?]
      [:creator_id {:optional true} int?]]]
    [:notification/testing :any]]])

(defn- validate-notification
  [notification]
  (mu/validate-throw ::Notification notification))

(t2/define-before-insert :model/Notification
  [instance]
  (validate-notification instance)
  instance)

(t2/define-before-update :model/Notification
  [instance]
  (validate-notification instance)
  (when-let [unallowed-key (some #{:payload_type :payload_id :creator_id} (keys (t2/changes instance)))]
    (throw (ex-info (format "Update %s is not allowed." (name unallowed-key))
                    {:status-code 400
                     :changes     (t2/changes instance)})))
  instance)

(defn- delete-trigger-for-subscription!
  [& args]
  (apply (requiring-resolve 'metabase.task.notification/delete-trigger-for-subscription!) args))

(t2/define-before-delete :model/Notification
  [instance]
  (doseq [subscription-id (t2/select-pks-set :model/NotificationSubscription
                                             :notification_id (:id instance)
                                             :type :notification-subscription/cron)]
    (delete-trigger-for-subscription! subscription-id))
  (when-let [payload-id (:payload_id instance)]
    (t2/delete! (case (:payload_type instance)
                  :notification/card
                  :model/NotificationCard)
                payload-id))
  instance)

;; ------------------------------------------------------------------------------------------------;;
;;                               :model/NotificationSubscription                                   ;;
;; ------------------------------------------------------------------------------------------------;;

(def ^:private subscription-types
  #{:notification-subscription/system-event
    :notification-subscription/cron})

(t2/deftransforms :model/NotificationSubscription
  {:type       (mi/transform-validator mi/transform-keyword (partial mi/assert-enum subscription-types))
   :event_name (mi/transform-validator mi/transform-keyword (partial mi/assert-namespaced "event"))})

(mr/def ::NotificationSubscription
  "Schema for :model/NotificationSubscription."
  [:merge [:map
           [:type (ms/enum-decode-keyword subscription-types)]]
   [:multi {:dispatch (comp keyword :type)}
    [:notification-subscription/system-event
     [:map
      [:event_name                     [:or :keyword :string]]
      [:cron_schedule {:optional true} nil?]]]
    [:notification-subscription/cron
     [:map
      [:cron_schedule                  :string]
      [:event_name    {:optional true} nil?]]]]])

(defn- validate-subscription
  "Validate a NotificationSubscription."
  [subscription]
  (mu/validate-throw ::NotificationSubscription subscription))

(t2/define-before-insert :model/NotificationSubscription
  [instance]
  (validate-subscription instance)
  instance)

(defn- update-subscription-trigger!
  [& args]
  (apply (requiring-resolve 'metabase.task.notification/update-subscription-trigger!) args))

(t2/define-after-insert :model/NotificationSubscription
  [instance]
  (update-subscription-trigger! instance)
  instance)

(t2/define-before-update :model/NotificationSubscription
  [instance]
  (validate-subscription instance)
  (update-subscription-trigger! instance)
  instance)

(t2/define-before-delete :model/NotificationSubscription
  [instance]
  (delete-trigger-for-subscription! (:id instance))
  instance)

;; ------------------------------------------------------------------------------------------------;;
;;                                  :model/NotificationHandler                                     ;;
;; ------------------------------------------------------------------------------------------------;;

(t2/deftransforms :model/NotificationHandler
  {:channel_type (mi/transform-validator mi/transform-keyword (partial mi/assert-namespaced "channel"))})

(methodical/defmethod t2/batched-hydrate [:model/NotificationHandler :channel]
  "Batch hydration Channels for a list of NotificationHandlers"
  [_model k notification-handlers]
  (mi/instances-with-hydrated-data
   notification-handlers k
   #(when-let [channel-ids (seq (keep :channel_id notification-handlers))]
      (t2/select-fn->fn :id identity :model/Channel
                        :id [:in channel-ids]
                        :active true))
   :channel_id
   {:default nil}))

(methodical/defmethod t2/batched-hydrate [:model/NotificationHandler :template]
  "Batch hydration ChannelTemplates for a list of NotificationHandlers"
  [_model k notification-handlers]
  (mi/instances-with-hydrated-data
   notification-handlers k
   #(when-let [template-ids (seq (keep :template_id notification-handlers))]
      (t2/select-fn->fn :id identity :model/ChannelTemplate
                        :id [:in template-ids]))
   :template_id
   {:default nil}))

(methodical/defmethod t2/batched-hydrate [:model/NotificationHandler :recipients]
  "Batch hydration NotificationRecipients for a list of NotificationHandlers"
  [_model k notification-handlers]
  (mi/instances-with-hydrated-data
   notification-handlers
   k
   #(group-by :notification_handler_id
              (let [recipients       (t2/select :model/NotificationRecipient
                                                :notification_handler_id [:in (map :id notification-handlers)])
                    type->recipients (group-by :type recipients)]
                (-> type->recipients
                    (m/update-existing :notification-recipient/user
                                       (fn [recipients]
                                         (t2/hydrate recipients :user)))
                    (m/update-existing :notification-recipient/group
                                       (fn [recipients]
                                         (t2/hydrate recipients [:permissions_group :members])))
                    vals
                    flatten)))
   :id
   {:default []}))

(defn- cross-check-channel-type-and-template-type
  [notification-handler]
  (when-let [template-id (:template_id notification-handler)]
    (let [channel-type  (keyword (:channel_type notification-handler))
          template-type (t2/select-one-fn :channel_type [:model/ChannelTemplate :channel_type] template-id)]
      (when (not= channel-type template-type)
        (throw (ex-info "Channel type and template type mismatch"
                        {:status        400
                         :channel-type  channel-type
                         :template-type template-type}))))))

(mr/def ::NotificationHandler
  [:map
   ;; optional during insertion
   [:notification_id {:optional true}       ms/PositiveInt]
   [:channel_type    {:decode/json keyword} [:fn #(= "channel" (-> % keyword namespace))]]
   [:channel_id      {:optional true}       [:maybe ms/PositiveInt]]
   [:template_id     {:optional true}       [:maybe ms/PositiveInt]]
   [:active          {:optional true}       [:maybe :boolean]]])

(defn- validate-notification-handler
  [notification-handler]
  (mu/validate-throw ::NotificationHandler notification-handler))

(t2/define-before-insert :model/NotificationHandler
  [instance]
  (cross-check-channel-type-and-template-type instance)
  (validate-notification-handler instance)
  instance)

(t2/define-before-update :model/NotificationHandler
  [instance]
  (validate-notification-handler instance)
  (when (some #{:channel_id :template_id :channel_type} (-> instance t2/changes keys))
    (cross-check-channel-type-and-template-type instance)
    instance))

;; ------------------------------------------------------------------------------------------------;;
;;                                   :model/NotificationRecipient                                  ;;
;; ------------------------------------------------------------------------------------------------;;

(def ^:private notification-recipient-types
  #{:notification-recipient/user
    :notification-recipient/group
    :notification-recipient/raw-value
    :notification-recipient/template})

(t2/deftransforms :model/NotificationRecipient
  {:type    (mi/transform-validator mi/transform-keyword (partial mi/assert-enum notification-recipient-types))
   :details mi/transform-json})

(mr/def ::NotificationRecipient
  "Schema for :model/NotificationRecipient."
  [:merge [:map
           [:type (ms/enum-decode-keyword notification-recipient-types)]
           [:notification_handler_id {:optional true} ms/PositiveInt]]
   [:multi {:dispatch (comp keyword :type)}
    [:notification-recipient/user
     [:map
      [:user_id                               ms/PositiveInt]
      [:permissions_group_id {:optional true} [:fn nil?]]
      [:details              {:optional true} [:fn empty?]]]]
    [:notification-recipient/group
     [:map
      [:permissions_group_id                  ms/PositiveInt]
      [:user_id              {:optional true} [:fn nil?]]
      [:details              {:optional true} [:fn empty?]]]]
    [:notification-recipient/raw-value
     [:map
      [:details                               [:map {:closed true}
                                               [:value :any]]]
      [:user_id              {:optional true} [:fn nil?]]
      [:permissions_group_id {:optional true} [:fn nil?]]]]
    [:notification-recipient/template
     [:map
      [:details                               [:map {:closed true}
                                               [:pattern                      :string]
                                               [:is_optional {:optional true} :boolean]]]
      [:user_id              {:optional true} [:fn nil?]]
      [:permissions_group_id {:optional true} [:fn nil?]]]]]])

(defn- check-valid-recipient
  [recipient]
  (mu/validate-throw ::NotificationRecipient recipient))

(t2/define-before-insert :model/NotificationRecipient
  [instance]
  (check-valid-recipient instance)
  instance)

(t2/define-before-update :model/NotificationRecipient
  [instance]
  (check-valid-recipient instance)
  instance)

;; ------------------------------------------------------------------------------------------------;;
;;                                     :model/NotificationCard                                     ;;
;; ------------------------------------------------------------------------------------------------;;

(def card-subscription-send-conditions
  "Set of valid send conditions for NotificationCard."
  #{:has_result
    :goal_above
    :goal_below})

(t2/deftransforms :model/NotificationCard
  {:send_condition (mi/transform-validator mi/transform-keyword (partial mi/assert-enum card-subscription-send-conditions))})

(mr/def ::NotificationCard
  "Schema for :model/NotificationCard."
  [:map
   [:card_id                         ms/PositiveInt]
   [:send_condition {:optional true} (ms/enum-decode-keyword card-subscription-send-conditions)]
   [:send_once      {:optional true} :boolean]])

(t2/define-before-insert :model/NotificationCard
  [instance]
  (merge {:send_condition :has_result
          :send_once      false}
         instance))

;; ------------------------------------------------------------------------------------------------;;
;;                                         Permissions                                             ;;
;; ------------------------------------------------------------------------------------------------;;

(defn current-user-can-read-payload?
  "Check if the current user can read the payload of a notification."
  [notification]
  (case (:payload_type notification)
    :notification/card
    (mi/can-read? :model/Card (-> notification :payload :card_id))

    :notification/system-event
    (mi/superuser?)

    :notification/testing
    true))

(defn current-user-is-recipient?
  "Check if the current user is a recipient of a notification."
  [notification]
  (->> (:handlers (t2/hydrate notification [:handlers :recipients]))
       (mapcat :recipients)
       (map :user_id)
       distinct
       (some #{(mi/current-user-id)})
       boolean))

(defn current-user-is-creator?
  "Check if the current user is the creator of a notification."
  [notification]
  (= (:creator_id notification) (mi/current-user-id)))

(defmethod mi/can-read? :model/Notification
  ([notification]
   (or
    (mi/superuser?)
    (current-user-is-creator? notification)
    (current-user-is-recipient? notification)))
  ([_ pk]
   (mi/can-read? (t2/select-one :model/Notification pk))))

(defmethod mi/can-create? :model/Notification
  [_ notification]
  (or (mi/superuser?)
      (and (current-user-can-read-payload? notification)
           ;; if advanced-permissions is enabled, we require users to have subscription permissions
           (or (not (premium-features/has-feature? :advanced-permissions))
               (perms/current-user-has-application-permissions? :subscription)))))

(defmethod mi/can-update? :model/Notification
  [instance _changes]
  (or
   (mi/superuser?)
   (and
    (current-user-is-creator? instance)
    ;; if advanced-permissions is enabled, we require users to have subscription permissions
    ;; and is the owner of the notification and can read the payload
    (or
     (not (premium-features/has-feature? :advanced-permissions))
     (perms/current-user-has-application-permissions? :subscription))
    (current-user-can-read-payload? instance))))

;; ------------------------------------------------------------------------------------------------;;
;;                                         Public APIs                                             ;;
;; ------------------------------------------------------------------------------------------------;;

(mr/def ::FullyHydratedNotification
  "Fully hydrated notification."
  [:merge
   ::Notification
   [:map
    [:creator       {:optional true} [:maybe :map]]
    [:subscriptions {:optional true} [:sequential ::NotificationSubscription]]
    [:handlers      {:optional true} [:sequential [:merge
                                                   ::NotificationHandler
                                                   [:map
                                                    [:template   {:optional true} [:maybe ::models.channel/ChannelTemplate]]
                                                    [:channel    {:optional true} [:maybe ::models.channel/Channel]]
                                                    [:recipients {:optional true} [:sequential ::NotificationRecipient]]]]]]]
   [:multi {:dispatch (comp keyword :payload_type)}
    [:notification/card [:map
                         [:payload ::NotificationCard]]]
    [::mc/default       :any]]])

(mu/defn hydrate-notification :- [:or ::FullyHydratedNotification [:sequential ::FullyHydratedNotification]]
  "Fully hydrate notifictitons."
  [notification-or-notifications]
  (t2/hydrate notification-or-notifications
              :creator
              :payload
              :subscriptions
              [:handlers :channel :template :recipients]))

(defn notifications-for-event
  "Find all active notifications for a given event."
  [event-name]
  (t2/select :model/Notification
             {:select    [:n.*]
              :from      [[:notification :n]]
              :left-join [[:notification_subscription :ns] [:= :n.id :ns.notification_id]]
              :where     [:and
                          [:= :n.active true]
                          [:= :ns.event_name (u/qualified-name event-name)]
                          [:= :ns.type (u/qualified-name :notification-subscription/system-event)]]}))

(defn create-notification!
  "Create a new notification with `subsciptions`.
  Return the created notification."
  [notification subscriptions handlers+recipients]
  (t2/with-transaction [_conn]
    (let [payload-id      (case (:payload_type notification)
                            (:notification/system-event :notification/testing)
                            nil
                            :notification/card
                            (t2/insert-returning-pk! :model/NotificationCard (:payload notification)))
          notification    (-> notification
                              (assoc :payload_id payload-id)
                              (dissoc :payload))
          instance        (t2/insert-returning-instance! :model/Notification notification)
          notification-id (:id instance)]
      (when (seq subscriptions)
        (t2/insert! :model/NotificationSubscription (map #(assoc % :notification_id notification-id) subscriptions)))
      (doseq [handler handlers+recipients]
        (let [recipients (:recipients handler)
              handler    (-> handler
                             (dissoc :recipients)
                             (assoc :notification_id notification-id))
              handler-id (t2/insert-returning-pk! :model/NotificationHandler handler)]
          (t2/insert! :model/NotificationRecipient (map #(assoc % :notification_handler_id handler-id) recipients))))
      instance)))

(models.u.spec-update/define-spec notification-update-spec
  "Spec for updating a notification."
  {:model        :model/Notification
   :compare-cols [:active]
   :extra-cols   [:payload_type :internal_id :payload_id]
   :nested-specs {:payload       {:model        :model/NotificationCard
                                  :compare-cols [:send_condition :send_once]
                                  :extra-cols   [:card_id]}
                  :subscriptions {:model        :model/NotificationSubscription
                                  :fk-column    :notification_id
                                  :compare-cols [:notification_id :type :event_name :cron_schedule]
                                  :multi-row?   true}
                  :handlers      {:model        :model/NotificationHandler
                                  :fk-column    :notification_id
                                  :compare-cols [:notification_id :channel_type :channel_id :template_id :active]
                                  :multi-row?   true
                                  :nested-specs {:recipients {:model        :model/NotificationRecipient
                                                              :fk-column    :notification_handler_id
                                                              :compare-cols [:notification_handler_id :type :user_id :permissions_group_id :details]
                                                              :multi-row?   true}}}}})

(defn update-notification!
  "Update an existing notification with `new-notification`."
  [existing-notification new-notification]
  (models.u.spec-update/do-update! existing-notification new-notification notification-update-spec))

(defn unsubscribe-user!
  "Unsubscribe a user from a notification."
  [notification-id user-id]
  (t2/delete! :model/NotificationRecipient
              :user_id user-id
              :notification_handler_id [:in {:select [:id]
                                             :from   [:notification_handler]
                                             :where  [:= :notification_id notification-id]}]))<|MERGE_RESOLUTION|>--- conflicted
+++ resolved
@@ -10,11 +10,7 @@
    [metabase.models.interface :as mi]
    [metabase.models.permissions :as perms]
    [metabase.models.util.spec-update :as models.u.spec-update]
-<<<<<<< HEAD
-   [metabase.public-settings.premium-features :as premium-features]
-=======
    [metabase.premium-features.core :as premium-features]
->>>>>>> 08a52d31
    [metabase.util :as u]
    [metabase.util.malli :as mu]
    [metabase.util.malli.registry :as mr]
