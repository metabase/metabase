--- conflicted
+++ resolved
@@ -69,7 +69,6 @@
   `(t/do-report
     (query=-report ~message ~expected ~actual)))
 
-<<<<<<< HEAD
 ;; `partial=` is like `=` but only compares stuff (using [[data/diff]] that's in `expected`. Anything else is ignored.
 
 (defn- remove-keys-not-in-expected
@@ -111,7 +110,7 @@
   [message [_ expected actual]]
   `(t/do-report
     (partial=-report ~message ~expected ~actual)))
-=======
+
 (defn sql=-report
   [message expected query]
   (let [sql-map ((requiring-resolve 'metabase.driver.sql.query-processor-test-util/query->sql-map)
@@ -134,5 +133,4 @@
       ;; [[t/do-report]] has to be in the expansion, otherwise it picks up the wrong filename and line metadata.
       (fn []
         (t/do-report
-         (sql=-report ~message ~expected query#))))))
->>>>>>> 84f64cb7
+         (sql=-report ~message ~expected query#))))))