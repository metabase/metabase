--- conflicted
+++ resolved
@@ -254,17 +254,10 @@
   field-clause)
 
 (defmethod lib.ref/ref-method :metadata/field
-<<<<<<< HEAD
   [{source :lib/source, :as metadata}]
   (case source
-    :source/aggregation (lib.aggregation/column-metadata->aggregation-ref metadata)
-    :source/expressions (lib.expression/column-metadata->expression-ref metadata)
-=======
-  [metadata]
-  (case (:lib/source metadata)
     :source/aggregations (lib.aggregation/column-metadata->aggregation-ref metadata)
     :source/expressions  (lib.expression/column-metadata->expression-ref metadata)
->>>>>>> 6c9f8ca3
     (let [options          (merge
                             {:lib/uuid       (str (random-uuid))
                              :base-type      (:base_type metadata)
