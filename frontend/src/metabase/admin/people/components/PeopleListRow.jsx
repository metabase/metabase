/* eslint-disable react/prop-types */
import cx from "classnames";
import moment from "moment-timezone"; // eslint-disable-line no-restricted-imports -- deprecated usage
import { Fragment, useMemo } from "react";
import { t } from "ttag";

import EntityMenu from "metabase/components/EntityMenu";
import LoadingSpinner from "metabase/components/LoadingSpinner";
import UserAvatar from "metabase/components/UserAvatar";
import Tooltip from "metabase/core/components/Tooltip";
import CS from "metabase/css/core/index.css";
import { color } from "metabase/lib/colors";
import { useSelector } from "metabase/lib/redux";
import * as Urls from "metabase/lib/urls";
import { getFullName } from "metabase/lib/user";
import { PLUGIN_ADMIN_USER_MENU_ITEMS } from "metabase/plugins";
import { getSetting } from "metabase/selectors/settings";
import { Icon } from "metabase/ui";

import MembershipSelect from "./MembershipSelect";
import { RefreshLink } from "./PeopleListRow.styled";

const enablePasswordLoginKey = "enable-password-login";

const PeopleListRow = ({
  user,
  showDeactivated,
  groups,
  userMemberships,
  isCurrentUser,
  isAdmin,
  onAdd,
  onRemove,
  onChange,
}) => {
  const membershipsByGroupId = useMemo(
    () =>
      userMemberships?.reduce((acc, membership) => {
        acc.set(membership.group_id, membership);
        return acc;
      }, new Map()),
    [userMemberships],
  );

  const isLoadingGroups = !groups;

  const isPasswordLoginEnabled = useSelector(state =>
    getSetting(state, enablePasswordLoginKey),
  );

  return (
    <tr key={user.id}>
      <td className={cx(CS.flex, CS.alignCenter)}>
        <span className={cx(CS.textWhite, CS.inlineBlock)}>
          <UserAvatar
            bg={user.is_superuser ? color("accent2") : color("brand")}
            user={user}
          />
        </span>{" "}
<<<<<<< HEAD
        <span className={cx(CS.ml2, CS.textBold)}>{getName(user)}</span>
=======
        <span className={cx("ml2", CS.textBold)}>{getName(user)}</span>
>>>>>>> 6655faa0
      </td>
      <td>
        {user.google_auth ? (
          <Tooltip tooltip={t`Signed up via Google`}>
            <Icon name="google" />
          </Tooltip>
        ) : null}
        {user.ldap_auth ? (
          <Tooltip tooltip={t`Signed up via LDAP`}>
            <Icon name="ldap" />
          </Tooltip>
        ) : null}
      </td>
      <td>{user.email}</td>
      {showDeactivated ? (
        <Fragment>
          <td>{moment(user.updated_at).fromNow()}</td>
          <td>
            <Tooltip tooltip={t`Reactivate this account`}>
              <RefreshLink to={Urls.reactivateUser(user.id)}>
                <Icon name="refresh" size={20} />
              </RefreshLink>
            </Tooltip>
          </td>
        </Fragment>
      ) : (
        <Fragment>
          <td>
            {isLoadingGroups ? (
              <LoadingSpinner />
            ) : (
              <MembershipSelect
                groups={groups}
                memberships={membershipsByGroupId}
                isCurrentUser={isCurrentUser}
                isUserAdmin={user.is_superuser}
                onAdd={onAdd}
                onRemove={onRemove}
                onChange={onChange}
              />
            )}
          </td>
          <td>
            {user.last_login ? moment(user.last_login).fromNow() : t`Never`}
          </td>
          <td className={CS.textRight}>
            {isAdmin && (
              <EntityMenu
                triggerIcon="ellipsis"
                items={[
                  {
                    title: t`Edit user`,
                    link: Urls.editUser(user.id),
                  },
                  isPasswordLoginEnabled && {
                    title: t`Reset password`,
                    link: Urls.resetPassword(user.id),
                  },
                  ...PLUGIN_ADMIN_USER_MENU_ITEMS.flatMap(getItems =>
                    getItems(user),
                  ),
                  !isCurrentUser && {
                    title: t`Deactivate user`,
                    link: Urls.deactivateUser(user.id),
                  },
                ]}
              />
            )}
          </td>
        </Fragment>
      )}
    </tr>
  );
};

/**
 *
 * @param {import("metabase-types/api").User} user
 * @returns {string}
 */
function getName(user) {
  const name = getFullName(user);

  if (!name) {
    return "-";
  }

  return name;
}

export default PeopleListRow;<|MERGE_RESOLUTION|>--- conflicted
+++ resolved
@@ -57,11 +57,7 @@
             user={user}
           />
         </span>{" "}
-<<<<<<< HEAD
         <span className={cx(CS.ml2, CS.textBold)}>{getName(user)}</span>
-=======
-        <span className={cx("ml2", CS.textBold)}>{getName(user)}</span>
->>>>>>> 6655faa0
       </td>
       <td>
         {user.google_auth ? (
