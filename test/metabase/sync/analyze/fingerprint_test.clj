--- conflicted
+++ resolved
@@ -2,14 +2,8 @@
   "Basic tests to make sure the fingerprint generatation code is doing something that makes sense."
   (:require
    [clojure.test :refer :all]
-<<<<<<< HEAD
    [metabase.analyze.fingerprint.fingerprinters :as fingerprinters]
-   [metabase.db.util :as mdb.u]
-=======
-   [malli.core :as mc]
-   [malli.error :as me]
    [metabase.db.query :as mdb.query]
->>>>>>> 3f42b5ac
    [metabase.models.field :as field :refer [Field]]
    [metabase.models.table :refer [Table]]
    [metabase.query-processor :as qp]
@@ -131,15 +125,9 @@
                      [:not (mdb.query/isa :semantic_type :type/PK)]
                      [:= :semantic_type nil]]
                     [:not-in :visibility_type ["retired" "sensitive"]]
-<<<<<<< HEAD
-                    [:not (mdb.u/isa :base_type :type/Structured)]]}
+                    [:not (mdb.query/isa :base_type :type/Structured)]]}
            (binding [sync.fingerprint/*refingerprint?* true]
              (#'sync.fingerprint/honeysql-for-fields-that-need-fingerprint-updating))))))
-=======
-                    [:not (mdb.query/isa :base_type :type/Structured)]]}
-           (binding [fingerprint/*refingerprint?* true]
-             (#'fingerprint/honeysql-for-fields-that-need-fingerprint-updating))))))
->>>>>>> 3f42b5ac
 
 
 ;; Make sure that the above functions are used correctly to determine which Fields get (re-)fingerprinted
@@ -281,17 +269,6 @@
       (is (= (sync.fingerprint/empty-stats-map 0)
              (sync.fingerprint/fingerprint-fields! (t2/select-one Table :id (data/id :venues))))))))
 
-<<<<<<< HEAD
-(deftest test-fingerprint-skipped-for-ga
-  (testing "Google Analytics doesn't support fingerprinting fields"
-    (let [fake-db (-> (data/db)
-                      (assoc :engine :googleanalytics))]
-      (with-redefs [sync.fingerprint/fingerprint-table! (fn [_] (throw (Exception. "this should not be called!")))]
-        (is (= (sync.fingerprint/empty-stats-map 0)
-               (sync.fingerprint/fingerprint-fields-for-db! fake-db [(t2/select-one Table :id (data/id :venues))] (fn [_ _]))))))))
-
-=======
->>>>>>> 3f42b5ac
 (deftest fingerprint-test
   (mt/test-drivers (mt/normal-drivers)
     (testing "Fingerprints should actually get saved with the correct values"
