/* eslint-disable react/prop-types */
import { Component } from "react";
import { connect } from "react-redux";
import { t } from "ttag";
import _ from "underscore";

import { deletePermanently } from "metabase/archive/actions";
import { ArchivedEntityBanner } from "metabase/archive/components/ArchivedEntityBanner";
import ExplicitSize from "metabase/components/ExplicitSize";
import LoadingAndErrorWrapper from "metabase/components/LoadingAndErrorWrapper";
import Toaster from "metabase/components/Toaster";
import CS from "metabase/css/core/index.css";
import QueryBuilderS from "metabase/css/query_builder.module.css";
import Questions from "metabase/entities/questions";
import {
  rememberLastUsedDatabase,
  setArchivedQuestion,
} from "metabase/query_builder/actions";
import { SIDEBAR_SIZES } from "metabase/query_builder/constants";
import { TimeseriesChrome } from "metabase/querying";
import { Transition } from "metabase/ui";
import * as Lib from "metabase-lib";

import DatasetEditor from "../DatasetEditor";
import NativeQueryEditor from "../NativeQueryEditor";
import QueryModals from "../QueryModals";
import QueryVisualization from "../QueryVisualization";
import { SavedQuestionIntroModal } from "../SavedQuestionIntroModal";
import DataReference from "../dataref/DataReference";
import { SnippetSidebar } from "../template_tags/SnippetSidebar";
import { TagEditorSidebar } from "../template_tags/TagEditorSidebar";

import NewQuestionHeader from "./NewQuestionHeader";
import { NotebookContainer } from "./View/NotebookContainer";
import {
  BorderedViewTitleHeader,
  NativeQueryEditorContainer,
  QueryBuilderContentContainer,
  QueryBuilderMain,
  QueryBuilderViewHeaderContainer,
  QueryBuilderViewRoot,
  StyledDebouncedFrame,
  StyledSyncedParametersList,
} from "./View.styled";
import ViewFooter from "./ViewFooter";
import ViewSidebar from "./ViewSidebar";
import ChartSettingsSidebar from "./sidebars/ChartSettingsSidebar";
import ChartTypeSidebar from "./sidebars/ChartTypeSidebar";
import { QuestionInfoSidebar } from "./sidebars/QuestionInfoSidebar";
import { SummarizeSidebar } from "./sidebars/SummarizeSidebar";
import TimelineSidebar from "./sidebars/TimelineSidebar";

const fadeIn = {
  in: { opacity: 1 },
  out: { opacity: 0 },
  transitionProperty: "opacity",
};

class View extends Component {
  getLeftSidebar = () => {
    const {
      isShowingChartSettingsSidebar,
      isShowingChartTypeSidebar,
      onCloseChartSettings,
      onCloseChartType,
    } = this.props;

    if (isShowingChartSettingsSidebar) {
      const {
        question,
        result,
        addField,
        initialChartSetting,
        onReplaceAllVisualizationSettings,
        onOpenChartType,
        visualizationSettings,
        showSidebarTitle,
      } = this.props;
      return (
        <ChartSettingsSidebar
          question={question}
          result={result}
          addField={addField}
          initialChartSetting={initialChartSetting}
          onReplaceAllVisualizationSettings={onReplaceAllVisualizationSettings}
          onOpenChartType={onOpenChartType}
          visualizationSettings={visualizationSettings}
          showSidebarTitle={showSidebarTitle}
          onClose={onCloseChartSettings}
        />
      );
    }

    if (isShowingChartTypeSidebar) {
      return <ChartTypeSidebar {...this.props} onClose={onCloseChartType} />;
    }

    return null;
  };

  getRightSidebarForStructuredQuery = () => {
    const {
      question,
      timelines,
      isShowingSummarySidebar,
      isShowingTimelineSidebar,
      isShowingQuestionInfoSidebar,
      updateQuestion,
      visibleTimelineEventIds,
      selectedTimelineEventIds,
      xDomain,
      showTimelineEvents,
      hideTimelineEvents,
      selectTimelineEvents,
      deselectTimelineEvents,
      onOpenModal,
      onCloseSummary,
      onCloseTimelines,
      onSave,
    } = this.props;

    const isSaved = question.isSaved();

    if (isShowingSummarySidebar) {
      const query = question.query();
      return (
        <SummarizeSidebar
          query={query}
          onQueryChange={nextQuery => {
            const datesetQuery = Lib.toLegacyQuery(nextQuery);
            const nextQuestion = question.setDatasetQuery(datesetQuery);
            updateQuestion(nextQuestion.setDefaultDisplay(), { run: true });
          }}
          onClose={onCloseSummary}
        />
      );
    }

    if (isShowingTimelineSidebar) {
      return (
        <TimelineSidebar
          question={question}
          timelines={timelines}
          visibleTimelineEventIds={visibleTimelineEventIds}
          selectedTimelineEventIds={selectedTimelineEventIds}
          xDomain={xDomain}
          onShowTimelineEvents={showTimelineEvents}
          onHideTimelineEvents={hideTimelineEvents}
          onSelectTimelineEvents={selectTimelineEvents}
          onDeselectTimelineEvents={deselectTimelineEvents}
          onOpenModal={onOpenModal}
          onClose={onCloseTimelines}
        />
      );
    }

    if (isSaved && isShowingQuestionInfoSidebar) {
      return <QuestionInfoSidebar question={question} onSave={onSave} />;
    }

    return null;
  };

  getRightSidebarForNativeQuery = () => {
    const {
      isShowingTemplateTagsEditor,
      isShowingDataReference,
      isShowingSnippetSidebar,
      isShowingTimelineSidebar,
      isShowingQuestionInfoSidebar,
      toggleTemplateTagsEditor,
      toggleDataReference,
      toggleSnippetSidebar,
      showTimelineEvent,
      showTimelineEvents,
      hideTimelineEvents,
      selectTimelineEvents,
      deselectTimelineEvents,
      onCloseTimelines,
      onSave,
      question,
    } = this.props;

    if (isShowingTemplateTagsEditor) {
      return (
        <TagEditorSidebar
          {...this.props}
          query={question.legacyQuery()}
          onClose={toggleTemplateTagsEditor}
        />
      );
    }

    if (isShowingDataReference) {
      return <DataReference {...this.props} onClose={toggleDataReference} />;
    }

    if (isShowingSnippetSidebar) {
      return <SnippetSidebar {...this.props} onClose={toggleSnippetSidebar} />;
    }

    if (isShowingTimelineSidebar) {
      return (
        <TimelineSidebar
          {...this.props}
          onShowTimelineEvent={showTimelineEvent}
          onShowTimelineEvents={showTimelineEvents}
          onHideTimelineEvents={hideTimelineEvents}
          onSelectTimelineEvents={selectTimelineEvents}
          onDeselectTimelineEvents={deselectTimelineEvents}
          onClose={onCloseTimelines}
        />
      );
    }

    if (isShowingQuestionInfoSidebar) {
      return <QuestionInfoSidebar question={question} onSave={onSave} />;
    }

    return null;
  };

  getRightSidebar = () => {
    const { question } = this.props;
    const { isNative } = Lib.queryDisplayInfo(question.query());

    return !isNative
      ? this.getRightSidebarForStructuredQuery()
      : this.getRightSidebarForNativeQuery();
  };

  renderHeader = () => {
    const { question, onUnarchive, onMove, onDeletePermanently } = this.props;
    const query = question.query();
    const card = question.card();
    const { isNative } = Lib.queryDisplayInfo(query);

    const isNewQuestion = !isNative && Lib.sourceTableOrCardId(query) === null;

    return (
      <QueryBuilderViewHeaderContainer>
        {card.archived && (
          <ArchivedEntityBanner
            name={card.name}
            entityType={card.type}
            canWrite={card.can_write}
            canRestore={card.can_restore}
            onUnarchive={() => onUnarchive(question)}
            onMove={collection => onMove(question, collection)}
            onDeletePermanently={() => onDeletePermanently(card.id)}
          />
        )}

        <BorderedViewTitleHeader
          {...this.props}
          style={{
            transition: "opacity 300ms linear",
            opacity: isNewQuestion ? 0 : 1,
          }}
        />
        {/*This is used so that the New Question Header is unmounted after the animation*/}
        <Transition mounted={isNewQuestion} transition={fadeIn} duration={300}>
          {style => <NewQuestionHeader className={CS.spread} style={style} />}
        </Transition>
      </QueryBuilderViewHeaderContainer>
    );
  };

  renderNativeQueryEditor = () => {
    const {
      question,
      card,
      height,
      isDirty,
      isNativeEditorOpen,
      setParameterValueToDefault,
      onSetDatabaseId,
    } = this.props;

    const legacyQuery = question.legacyQuery();

    // Normally, when users open native models,
    // they open an ad-hoc GUI question using the model as a data source
    // (using the `/dataset` endpoint instead of the `/card/:id/query`)
    // However, users without data permission open a real model as they can't use the `/dataset` endpoint
    // So the model is opened as an underlying native question and the query editor becomes visible
    // This check makes it hide the editor in this particular case
    // More details: https://github.com/metabase/metabase/pull/20161
    const { isEditable } = Lib.queryDisplayInfo(question.query());
    if (question.type() === "model" && !isEditable) {
      return null;
    }

    return (
      <NativeQueryEditorContainer>
        <NativeQueryEditor
          {...this.props}
          query={legacyQuery}
          viewHeight={height}
          isOpen={legacyQuery.isEmpty() || isDirty}
          isInitiallyOpen={isNativeEditorOpen}
          datasetQuery={card && card.dataset_query}
          setParameterValueToDefault={setParameterValueToDefault}
          onSetDatabaseId={onSetDatabaseId}
        />
      </NativeQueryEditorContainer>
    );
  };

  renderMain = ({ leftSidebar, rightSidebar }) => {
    const {
      question,
      mode,
      parameters,
      isLiveResizable,
      setParameterValue,
      queryBuilderMode,
    } = this.props;

    if (queryBuilderMode === "notebook") {
      // we need to render main only in view mode
      return;
    }

    const queryMode = mode && mode.queryMode();
    const { isNative } = Lib.queryDisplayInfo(question.query());
    const isSidebarOpen = leftSidebar || rightSidebar;

    return (
      <QueryBuilderMain
        isSidebarOpen={isSidebarOpen}
        data-testid="query-builder-main"
      >
        {isNative ? (
          this.renderNativeQueryEditor()
        ) : (
          <StyledSyncedParametersList
            parameters={parameters}
            setParameterValue={setParameterValue}
            commitImmediately
          />
        )}

        <StyledDebouncedFrame enabled={!isLiveResizable}>
          <QueryVisualization
            {...this.props}
            noHeader
            className={CS.spread}
            mode={queryMode}
          />
        </StyledDebouncedFrame>
        <TimeseriesChrome
          question={this.props.question}
          updateQuestion={this.props.updateQuestion}
          className={CS.flexNoShrink}
        />
        <ViewFooter {...this.props} className={CS.flexNoShrink} />
      </QueryBuilderMain>
    );
  };

  render() {
    const {
      question,
      databases,
      isShowingNewbModal,
      isShowingTimelineSidebar,
      queryBuilderMode,
      closeQbNewbModal,
      onDismissToast,
      onConfirmToast,
      isShowingToaster,
      isHeaderVisible,
    } = this.props;

    // if we don't have a question at all or no databases then we are initializing, so keep it simple
    if (!question || !databases) {
      return <LoadingAndErrorWrapper className={CS.fullHeight} loading />;
    }

    const query = question.query();
    const { isNative } = Lib.queryDisplayInfo(question.query());

    const isNewQuestion = !isNative && Lib.sourceTableOrCardId(query) === null;
<<<<<<< HEAD

    if (isNewQuestion && queryBuilderMode === "view") {
      return (
        <NewQuestionView
          question={question}
          updateQuestion={updateQuestion}
          className={CS.fullHeight}
        />
      );
    }

    const isModelOrMetric =
      question.type() === "model" || question.type() === "metric";
=======
    const isModel = question.type() === "model";
>>>>>>> 147b9f7d

    if (isModelOrMetric && queryBuilderMode === "dataset") {
      return (
        <>
          <DatasetEditor {...this.props} />
          <QueryModals {...this.props} />
        </>
      );
    }

    const isNotebookContainerOpen =
      isNewQuestion || queryBuilderMode === "notebook";

    const leftSidebar = this.getLeftSidebar();
    const rightSidebar = this.getRightSidebar();
    const rightSidebarWidth = isShowingTimelineSidebar
      ? SIDEBAR_SIZES.TIMELINE
      : SIDEBAR_SIZES.NORMAL;

    return (
      <div className={CS.fullHeight}>
        <QueryBuilderViewRoot
          className={QueryBuilderS.QueryBuilder}
          data-testid="query-builder-root"
        >
          {isHeaderVisible && this.renderHeader()}

          <QueryBuilderContentContainer>
            {!isNative && (
              <NotebookContainer
                isOpen={isNotebookContainerOpen}
                {...this.props}
              />
            )}
            <ViewSidebar side="left" isOpen={!!leftSidebar}>
              {leftSidebar}
            </ViewSidebar>
            {this.renderMain({ leftSidebar, rightSidebar })}
            <ViewSidebar
              side="right"
              isOpen={!!rightSidebar}
              width={rightSidebarWidth}
            >
              {rightSidebar}
            </ViewSidebar>
          </QueryBuilderContentContainer>
        </QueryBuilderViewRoot>

        {isShowingNewbModal && (
          <SavedQuestionIntroModal
            question={question}
            isShowingNewbModal={isShowingNewbModal}
            onClose={() => closeQbNewbModal()}
          />
        )}

        <QueryModals {...this.props} />

        <Toaster
          message={t`Would you like to be notified when this question is done loading?`}
          isShown={isShowingToaster}
          onDismiss={onDismissToast}
          onConfirm={onConfirmToast}
          fixed
        />
      </div>
    );
  }
}

const mapDispatchToProps = dispatch => ({
  onSetDatabaseId: id => dispatch(rememberLastUsedDatabase(id)),
  onUnarchive: question => dispatch(setArchivedQuestion(question, false)),
  onMove: (question, newCollection) =>
    dispatch(
      Questions.actions.setCollection({ id: question.id() }, newCollection, {
        notify: { undo: false },
      }),
    ),
  onDeletePermanently: id => {
    const deleteAction = Questions.actions.delete({ id });
    dispatch(deletePermanently(deleteAction));
  },
});

export default _.compose(
  ExplicitSize({ refreshMode: "debounceLeading" }),
  connect(null, mapDispatchToProps),
)(View);<|MERGE_RESOLUTION|>--- conflicted
+++ resolved
@@ -382,23 +382,8 @@
     const { isNative } = Lib.queryDisplayInfo(question.query());
 
     const isNewQuestion = !isNative && Lib.sourceTableOrCardId(query) === null;
-<<<<<<< HEAD
-
-    if (isNewQuestion && queryBuilderMode === "view") {
-      return (
-        <NewQuestionView
-          question={question}
-          updateQuestion={updateQuestion}
-          className={CS.fullHeight}
-        />
-      );
-    }
-
     const isModelOrMetric =
       question.type() === "model" || question.type() === "metric";
-=======
-    const isModel = question.type() === "model";
->>>>>>> 147b9f7d
 
     if (isModelOrMetric && queryBuilderMode === "dataset") {
       return (
