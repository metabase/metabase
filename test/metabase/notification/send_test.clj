--- conflicted
+++ resolved
@@ -254,17 +254,6 @@
             (#'notification.send/channel-send-retrying! 1 :notification/card {:channel_type :channel/slack} fake-slack-notification)
             (is (= {:success true, :retries 1} @state))))))
     (testing "post slack message to missing channel fails without retry"
-<<<<<<< HEAD
-      (let [test-retry (retry/random-exponential-backoff-retry "test-retry" test-retry-configuration)]
-        (with-redefs [slack/post-chat-message! (fn [& _]
-                                                 (throw (ex-info "Channel not found"
-                                                                 {:error-type :slack/channel-not-found}))
-                                                 nil)
-                      retry/random-exponential-backoff-retry (constantly test-retry)]
-          (#'notification.send/channel-send-retrying! 1 :notification/card {:channel_type :channel/slack} fake-slack-notification)
-          (is (= {:numberOfFailedCallsWithoutRetryAttempt 1}
-                 (get-positive-retry-metrics test-retry))))))))
-=======
       (let [[hook state] (rt/retry-analytics-config-hook)]
         (binding [retry/*test-time-config-hook* hook]
           (with-redefs [slack/post-chat-message! (fn [& _]
@@ -273,7 +262,6 @@
                                                    nil)]
             (#'notification.send/channel-send-retrying! 1 :notification/card {:channel_type :channel/slack} fake-slack-notification)
             (is (= {:success false, :retries 0} @state))))))))
->>>>>>> 4794cc30
 
 (deftest send-channel-record-task-history-test
   (with-redefs [notification.send/default-retry-config {:max-retries             4
