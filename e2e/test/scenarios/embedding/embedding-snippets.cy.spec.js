--- conflicted
+++ resolved
@@ -87,12 +87,9 @@
             getEmbeddingJsCode({
               type: "dashboard",
               id: ORDERS_DASHBOARD_ID,
-<<<<<<< HEAD
               background: false,
-=======
               theme: "transparent",
               downloads: defaultDownloadsValue,
->>>>>>> 8aeebaa2
             }),
           );
 
@@ -142,26 +139,7 @@
             }),
           );
 
-<<<<<<< HEAD
         cy.findByRole("tab", { name: "Look and Feel" }).click();
-=======
-        cy.findByRole("tab", { name: "Appearance" }).click();
-
-        // set transparent background metabase#23477
-        cy.findByText("Transparent").click();
-        cy.get(".ace_content")
-          .first()
-          .invoke("text")
-          .should(
-            "match",
-            getEmbeddingJsCode({
-              type: "question",
-              id: ORDERS_QUESTION_ID,
-              theme: "transparent",
-              downloads: defaultDownloadsValue,
-            }),
-          );
->>>>>>> 8aeebaa2
 
         // hide download button for pro/enterprise users metabase#23477
         if (feature === "all") {
@@ -177,12 +155,7 @@
               getEmbeddingJsCode({
                 type: "question",
                 id: ORDERS_QUESTION_ID,
-<<<<<<< HEAD
-                hideDownloadButton: true,
-=======
-                theme: "transparent",
                 downloads: false,
->>>>>>> 8aeebaa2
               }),
             );
         }
