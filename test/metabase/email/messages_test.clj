(ns metabase.email.messages-test
  (:require
   [clojure.string :as str]
   [clojure.test :refer :all]
   [metabase.email-test :as et]
   [metabase.email.messages :as messages]
   [metabase.test :as mt]
   [metabase.test.util :as tu])
  (:import
   (java.io IOException)))

<<<<<<< HEAD
; (deftest new-user-email
;  (is (= [{:from    "notifications@metabase.com",
;          :to      ["test@test.com"],
;           :subject "You're invited to join Metabase Test's Metabase",
;           :body    [{:type "text/html; charset=utf-8"}]}]
;         (tu/with-temporary-setting-values [site-name "Metabase Test"]
;           (et/with-fake-inbox
;             (messages/send-new-user-email! {:first_name "test" :email "test@test.com"}
;                                            {:first_name "invitor" :email "invited_by@test.com"}
;                                           "http://localhost/some/url"
;                                            false)
;             (-> (@et/inbox "test@test.com")
;                 (update-in [0 :body 0] dissoc :content)))))))
=======
(set! *warn-on-reflection* true)

(deftest new-user-email
  (is (= [{:from    "notifications@metabase.com",
           :to      ["test@test.com"],
           :subject "You're invited to join Metabase Test's Metabase",
           :body    [{:type "text/html; charset=utf-8"}]}]
         (tu/with-temporary-setting-values [site-name "Metabase Test"]
           (et/with-fake-inbox
             (messages/send-new-user-email! {:first_name "test" :email "test@test.com"}
                                            {:first_name "invitor" :email "invited_by@test.com"}
                                            "http://localhost/some/url"
                                            false)
             (-> (@et/inbox "test@test.com")
                 (update-in [0 :body 0] dissoc :content)))))))
>>>>>>> 0ca7df37

(deftest password-reset-email
  (testing "password reset email can be sent successfully"
    (et/with-fake-inbox
      (messages/send-password-reset-email! "test@test.com" false false "http://localhost/some/url" true)
      (is (= [{:from    "notifications@metabase.com",
               :to      ["test@test.com"],
               :subject "[Metabase] Password Reset Request",
               :body    [{:type "text/html; charset=utf-8"}]}]
             (-> (@et/inbox "test@test.com")
                 (update-in [0 :body 0] dissoc :content))))))
  ;; Email contents contain randomized elements, so we only check for the inclusion of a single word to verify
  ;; that the contents changed in the tests below.
  (testing "password reset email tells user if they should log in with Google Sign-In"
    (et/with-fake-inbox
      (messages/send-password-reset-email! "test@test.com" true false "http://localhost/some/url" true)
      (is (-> (@et/inbox "test@test.com")
              (get-in [0 :body 0 :content])
              (str/includes? "Google")))))
  (testing "password reset email tells user if they should log in with (non-Google) SSO"
    (et/with-fake-inbox
      (messages/send-password-reset-email! "test@test.com" false true nil true)
      (is (-> (@et/inbox "test@test.com")
              (get-in [0 :body 0 :content])
              (str/includes? "SSO")))))
  (testing "password reset email tells user if their account is inactive"
    (et/with-fake-inbox
      (messages/send-password-reset-email! "test@test.com" false false "http://localhost/some/url" false)
      (is (-> (@et/inbox "test@test.com")
              (get-in [0 :body 0 :content])
              (str/includes? "deactivated"))))))

(defmacro ^:private with-create-temp-failure [& body]
  `(with-redefs [messages/create-temp-file (fn [~'_]
                                             (throw (IOException. "Failed to write file")))]
     ~@body))

;; Test that IOException bubbles up
(deftest throws-exception
  (is (thrown-with-msg?
        IOException
        (re-pattern (format "Unable to create temp file in `%s`" (System/getProperty "java.io.tmpdir")))
        (with-create-temp-failure
          (#'messages/create-temp-file-or-throw "txt")))))

(deftest alert-schedule-text-test
  (testing "Alert schedules can be described as English strings, with the timezone included"
    (tu/with-temporary-setting-values [report-timezone "America/Pacific"]
      (is (= "Run hourly"
             (@#'messages/alert-schedule-text {:schedule_type :hourly})))
      (is (= "Run daily at 12 AM America/Pacific"
             (@#'messages/alert-schedule-text {:schedule_type :daily
                                               :schedule_hour 0})))
      (is (= "Run daily at 5 AM America/Pacific"
             (@#'messages/alert-schedule-text {:schedule_type :daily
                                               :schedule_hour 5})))
      (is (= "Run daily at 6 PM America/Pacific"
             (@#'messages/alert-schedule-text {:schedule_type :daily
                                               :schedule_hour 18})))
      (is (= "Run weekly on Monday at 8 AM America/Pacific"
             (@#'messages/alert-schedule-text {:schedule_type :weekly
                                               :schedule_day  "mon"
                                               :schedule_hour 8})))))
  (testing "If report-timezone is not set, falls back to UTC"
    (tu/with-temporary-setting-values [report-timezone nil]
      (is (= "Run daily at 12 AM UTC"
             (@#'messages/alert-schedule-text {:schedule_type :daily
                                               :schedule_hour 0}))))))

(deftest render-pulse-email-test
  (testing "Email with few rows and columns can be rendered when tracing (#21166)"
    (mt/with-log-level [metabase.email :trace]
      (let [result {:card   {:name "card-name"
                             :visualization_settings
                             {:table.column_formatting []}}
                    :result {:data {:cols [{:name "x"} {:name "y"}]
                                    :rows [[0 0]
                                           [1 1]]}}}
            emails (messages/render-pulse-email "America/Pacific" {} {} [result])]
        (is (vector? emails))
        (is (map? (first emails)))))))<|MERGE_RESOLUTION|>--- conflicted
+++ resolved
@@ -9,37 +9,21 @@
   (:import
    (java.io IOException)))
 
-<<<<<<< HEAD
-; (deftest new-user-email
-;  (is (= [{:from    "notifications@metabase.com",
-;          :to      ["test@test.com"],
-;           :subject "You're invited to join Metabase Test's Metabase",
-;           :body    [{:type "text/html; charset=utf-8"}]}]
-;         (tu/with-temporary-setting-values [site-name "Metabase Test"]
-;           (et/with-fake-inbox
-;             (messages/send-new-user-email! {:first_name "test" :email "test@test.com"}
-;                                            {:first_name "invitor" :email "invited_by@test.com"}
-;                                           "http://localhost/some/url"
-;                                            false)
-;             (-> (@et/inbox "test@test.com")
-;                 (update-in [0 :body 0] dissoc :content)))))))
-=======
 (set! *warn-on-reflection* true)
 
-(deftest new-user-email
-  (is (= [{:from    "notifications@metabase.com",
-           :to      ["test@test.com"],
-           :subject "You're invited to join Metabase Test's Metabase",
-           :body    [{:type "text/html; charset=utf-8"}]}]
-         (tu/with-temporary-setting-values [site-name "Metabase Test"]
-           (et/with-fake-inbox
-             (messages/send-new-user-email! {:first_name "test" :email "test@test.com"}
-                                            {:first_name "invitor" :email "invited_by@test.com"}
-                                            "http://localhost/some/url"
-                                            false)
-             (-> (@et/inbox "test@test.com")
-                 (update-in [0 :body 0] dissoc :content)))))))
->>>>>>> 0ca7df37
+;; (deftest new-user-email
+;;   (is (= [{:from    "notifications@metabase.com",
+;;            :to      ["test@test.com"],
+;;            :subject "You're invited to join Metabase Test's Metabase",
+;;            :body    [{:type "text/html; charset=utf-8"}]}]
+;;          (tu/with-temporary-setting-values [site-name "Metabase Test"]
+;;            (et/with-fake-inbox
+;;              (messages/send-new-user-email! {:first_name "test" :email "test@test.com"}
+;;                                             {:first_name "invitor" :email "invited_by@test.com"}
+;;                                             "http://localhost/some/url"
+;;                                             false)
+;;              (-> (@et/inbox "test@test.com")
+;;                  (update-in [0 :body 0] dissoc :content)))))))
 
 (deftest password-reset-email
   (testing "password reset email can be sent successfully"
