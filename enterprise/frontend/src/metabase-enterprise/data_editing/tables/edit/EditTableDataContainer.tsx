--- conflicted
+++ resolved
@@ -1,8 +1,4 @@
-<<<<<<< HEAD
-=======
-import { useDisclosure } from "@mantine/hooks";
-import { useCallback, useMemo, useState } from "react";
->>>>>>> a9169ea5
+import { useMemo } from "react";
 import { useMount } from "react-use";
 import { t } from "ttag";
 
@@ -18,13 +14,7 @@
 import { Box, Flex, Stack, Text } from "metabase/ui";
 import { isDatabaseTableEditingEnabled } from "metabase-enterprise/data_editing/settings";
 import { getRowCountMessage } from "metabase-lib/v1/queries/utils/row-count";
-<<<<<<< HEAD
-=======
-import { isPK } from "metabase-lib/v1/types/utils/isa";
-import type { Field, RowValue } from "metabase-types/api";
-
-import type { UpdatedRowCellsHandlerParams } from "../types";
->>>>>>> a9169ea5
+import type { Field } from "metabase-types/api";
 
 import S from "./EditTableData.module.css";
 import { EditTableDataGrid } from "./EditTableDataGrid";
@@ -60,7 +50,7 @@
       tableMetadata?.fields?.reduce(
         (acc, item) => ({
           ...acc,
-          [item.name]: item as Field,
+          [item.name]: item,
         }),
         {} as Record<Field["name"], Field>,
       ),
@@ -110,12 +100,8 @@
           <>
             <Box pos="relative" className={S.gridWrapper}>
               <EditTableDataGrid
-<<<<<<< HEAD
                 data={datasetData.data}
-=======
-                data={datasetData}
                 fieldMetadataMap={tableFieldMetadataMap}
->>>>>>> a9169ea5
                 onCellValueUpdate={handleCellValueUpdate}
                 onRowExpandClick={handleModalOpenAndExpandedRow}
               />
