(ns metabase.models.on-demand-test
  "Tests for On-Demand FieldValues updating behavior for Cards and Dashboards."
  (:require
   [clojure.test :refer :all]
<<<<<<< HEAD
   [metabase.models.dashboard :as dashboard]
=======
   [metabase.dashboards.models.dashboard :as dashboard]
   [metabase.models.field :as field]
   [metabase.models.field-values :as field-values]
>>>>>>> c8546e2a
   [metabase.test :as mt]
   [metabase.test.data :as data]
   [metabase.util :as u]
   [metabase.warehouse-schema.models.field :as field]
   [metabase.warehouse-schema.models.field-values :as field-values]
   [toucan2.core :as t2]))

(defn- do-with-mocked-field-values-updating!
  "Run F the function responsible for updating FieldValues bound to a mock function that instead just records the names
  of Fields that should have been updated. Returns the set of updated Field names."
  [f]
  (let [updated-field-names (atom #{})]
    (with-redefs [field-values/create-or-update-full-field-values! (fn [field]
                                                                     (swap! updated-field-names conj (:name field)))]
      (f updated-field-names)
      @updated-field-names)))

(defn- basic-native-query []
  {:database (data/id)
   :type     "native"
   :native   {:query "SELECT AVG(SUBTOTAL) AS \"Average Price\"\nFROM ORDERS"}})

(defn- native-query-with-template-tag [field-or-id]
  {:database (field/field-id->database-id (u/the-id field-or-id))
   :type     "native"
   :native   {:query         "SELECT AVG(SUBTOTAL) AS \"Average Price\"\nFROM ORDERS nWHERE {{category}}"
              :template-tags {:category {:name         "category"
                                         :display-name "Category"
                                         :id           "_category_"
                                         :type         "dimension"
                                         :dimension    [:field (u/the-id field-or-id) nil]
                                         :widget-type  "category"
                                         :default      "Widget"}}}})

(defn- do-with-updated-fields-for-card! [options & [f]]
  (mt/with-temp [:model/Database db    (:db options)
                 :model/Table    table (merge {:db_id (u/the-id db)}
                                              (:table options))
                 :model/Field    field (merge {:table_id (u/the-id table) :has_field_values "list"}
                                              (:field options))]
    (do-with-mocked-field-values-updating!
     (fn [updated-field-names]
       (mt/with-temp [:model/Card card (merge {:dataset_query (native-query-with-template-tag field)}
                                              (:card options))]
         (when f
           (f {:db db :table table :field field :card card :updated-field-names updated-field-names})))))))

;;; +----------------------------------------------------------------------------------------------------------------+
;;; |                                                     CARDS                                                      |
;;; +----------------------------------------------------------------------------------------------------------------+

(defn- field-values-were-updated-for-new-card?! [options]
  (boolean (seq (do-with-updated-fields-for-card! options))))

(deftest newly-created-card-test
  (testing "Newly created Card with param referencing Field"
    (testing "in On-Demand DB should get updated FieldValues"
      (is (true?
           (field-values-were-updated-for-new-card?! {:db {:is_on_demand true}}))))

    (testing "in non-On-Demand DB should *not* get updated FieldValues"
      (is (= false
             (field-values-were-updated-for-new-card?! {:db {:is_on_demand false}}))))))

(deftest existing-card-test
  (testing "Existing Card"
    (testing "with unchanged param referencing Field in On-Demand DB should *not* get updated FieldValues"
      (is (= #{}
             ;; create Parameterized Card with field in On-Demand DB
             (do-with-updated-fields-for-card!
              {:db {:is_on_demand true}}
              (fn [{:keys [card updated-field-names]}]
                ;; clear out the list of updated field names
                (reset! updated-field-names #{})
                ;; now update the Card... since param didn't change at all FieldValues
                ;; should not be updated
                (t2/update! :model/Card (u/the-id card) card))))))))

(deftest existing-card-test-2
  (testing "Existing Card"
    (testing "with changed param referencing Field in On-Demand DB should get updated FieldValues"
      (is (= #{"New Field"}
             ;; create parameterized Card with Field in On-Demand DB
             (do-with-updated-fields-for-card!
              {:db {:is_on_demand true}}
              (fn [{:keys [table card updated-field-names]}]
                ;; clear out the list of updated field names
                (reset! updated-field-names #{})
                ;; now Change the Field that is referenced by the Card's SQL param
                (mt/with-temp [:model/Field new-field {:table_id         (u/the-id table)
                                                       :has_field_values "list"
                                                       :name             "New Field"}]
                  (t2/update! :model/Card (u/the-id card)
                              {:dataset_query (native-query-with-template-tag new-field)})))))))))

(deftest existing-card-test-3
  (testing "Existing Card"
    (testing "with newly added param referencing Field in On-Demand DB should get updated FieldValues"
      (is (= #{"New Field"}
             ;; create a Card with non-parameterized query
             (do-with-updated-fields-for-card!
              {:db    {:is_on_demand true}
               :card  {:dataset_query (basic-native-query)}
               :field {:name "New Field"}}
              (fn [{:keys [field card]}]
                ;; now change the query to one that references our Field in a
                ;; on-demand DB. Field should have updated values
                (t2/update! :model/Card (u/the-id card)
                            {:dataset_query (native-query-with-template-tag field)}))))))))

(deftest existing-card-test-4
  (testing "Existing Card"
    (testing "with unchanged param referencing Field in non-On-Demand DB should *not* get updated FieldValues"
      (is (= #{}
             ;; create a parameterized Card with a Field that belongs to a non-on-demand DB
             (do-with-updated-fields-for-card!
              {:db {:is_on_demand false}}
              (fn [{:keys [card]}]
                ;; update the Card. Field should get updated values
                (t2/update! :model/Card (u/the-id card) card))))))))

(deftest existing-card-test-5
  (testing "Existing Card"
    (testing "with newly added param referencing Field in non-On-Demand DB should *not* get updated FieldValues"
      (is (= #{}
             ;; create a Card with non-parameterized query
             (do-with-updated-fields-for-card!
              {:db   {:is_on_demand false}
               :card {:dataset_query (basic-native-query)}}
              (fn [{:keys [field card]}]
                ;; now change the query to one that references a Field. Field should
                ;; not get values since DB is not On-Demand
                (t2/update! :model/Card (u/the-id card)
                            {:dataset_query (native-query-with-template-tag field)}))))))))

(deftest existing-card-test-6
  (testing "Existing Card"
    (testing "with changed param referencing Field in non-On-Demand DB should *not* get updated FieldValues"
      (is (= #{}
             ;; create a parameterized Card with a Field that belongs to a non-on-demand DB
             (do-with-updated-fields-for-card!
              {:db {:is_on_demand false}}
              (fn [{:keys [table card]}]
                ;; change the query to one referencing a different Field. Field should
                ;; not get values since DB is not On-Demand
                (mt/with-temp [:model/Field new-field {:table_id         (u/the-id table)
                                                       :has_field_values "list"
                                                       :name             "New Field"}]
                  (t2/update! :model/Card (u/the-id card)
                              {:dataset_query (native-query-with-template-tag new-field)})))))))))

;;; +----------------------------------------------------------------------------------------------------------------+
;;; |                                                   DASHBOARDS                                                   |
;;; +----------------------------------------------------------------------------------------------------------------+

(defn- basic-mbql-query []
  {:database (data/id)
   :type     :query
   :query    {:source-table (data/id :venues)
              :aggregation  [[:count]]}})

(defn- parameter-mappings-for-card-and-field [card-or-id field-or-id]
  [{:card_id (u/the-id card-or-id)
    :parameter_id "12121212"
    :target  [:dimension [:field (u/the-id field-or-id) nil]]}])

(defn- add-dashcard-with-parameter-mapping! [dashboard-or-id card-or-id field-or-id]
  (dashboard/add-dashcards! dashboard-or-id
                            [{:card_id            (u/the-id card-or-id)
                              :row                0
                              :col                0
                              :size_x             4
                              :size_y             4
                              :parameter_mappings (parameter-mappings-for-card-and-field card-or-id field-or-id)}]))

(defn- do-with-updated-fields-for-dashboard! [options & [f]]
  (do-with-updated-fields-for-card! (merge {:card {:dataset_query (basic-mbql-query)}}
                                           options)
                                    (fn [objects]
                                      (mt/with-temp [:model/Dashboard dash]
                                        (let [dashcard (add-dashcard-with-parameter-mapping! dash (:card objects) (:field objects))]
                                          (when f
                                            (f (assoc objects
                                                      :dash     dash
                                                      :dashcard (first dashcard)))))))))

(deftest existing-dashboard-test
  (testing "Existing Dashboard"
    (testing "with newly added param referencing Field in On-Demand DB should get updated FieldValues"
      (is (= #{"My Cool Field"}
             ;; Create a On-Demand DB and MBQL Card
             (do-with-updated-fields-for-dashboard!
              {:db    {:is_on_demand true}
               :field {:name "My Cool Field"}}))))))

(deftest existing-dashboard-test-2
  (testing "Existing Dashboard"
    (testing "with unchanged param referencing Field in On-Demand DB should *not* get updated FieldValues"
      (is (= #{}
             ;; Create a On-Demand DB and MBQL Card
             (do-with-updated-fields-for-dashboard!
              {:db {:is_on_demand true}}
              (fn [{:keys [field card dash updated-field-names]}]
                ;; clear out the list of updated Field Names
                (reset! updated-field-names #{})
                ;; ok, now add a new Card with a param that references the same field
                ;; The field shouldn't get new values because the set of referenced Fields didn't change
                (add-dashcard-with-parameter-mapping! dash card field))))))))

(deftest existing-dashboard-test-3
  (testing "Existing Dashboard"
    (testing "with changed referencing Field in On-Demand DB should get updated FieldValues"
      (is (= #{"New Field"}
             ;; Create a On-Demand DB and MBQL Card
             (do-with-updated-fields-for-dashboard!
              {:db {:is_on_demand true}}
              (fn [{:keys [table card dash dashcard updated-field-names]}]
                ;; create a Dashboard and add a DashboardCard with a param mapping
                (mt/with-temp [:model/Field new-field {:table_id         (u/the-id table)
                                                       :name             "New Field"
                                                       :has_field_values "list"}]
                  ;; clear out the list of updated Field Names
                  (reset! updated-field-names #{})
                  ;; ok, now update the parameter mapping to the new field. The new Field should get new values
                  (dashboard/update-dashcards! (t2/hydrate dash [:dashcards :series :card])
                                               [(assoc dashcard :parameter_mappings (parameter-mappings-for-card-and-field card new-field))])))))))))

(deftest existing-dashboard-test-4
  (testing "Existing Dashboard"
    (testing "with newly added param referencing Field in non-On-Demand DB should *not* get updated FieldValues"
      (is (= #{}
             (do-with-updated-fields-for-dashboard!
              {:db {:is_on_demand false}}))))))

(deftest existing-dashboard-test-5
  (testing "Existing Dashboard"
    (testing "with unchanged param referencing Field in non-On-Demand DB should *not* get updated FieldValues"
      (is (= #{}
             (do-with-updated-fields-for-dashboard!
              {:db {:is_on_demand false}}
              (fn [{:keys [field card dash]}]
                (add-dashcard-with-parameter-mapping! dash card field))))))))

(deftest existing-dashboard-test-6
  (testing "Existing Dashboard"
    (testing "with changed param referencing Field in non-On-Demand DB should *not* get updated FieldValues"
      (is (= #{}
             (do-with-updated-fields-for-dashboard!
              {:db {:is_on_demand false}}
              (fn [{:keys [table card dash dashcard]}]
                (mt/with-temp [:model/Field new-field {:table_id (u/the-id table), :has_field_values "list"}]
                  (dashboard/update-dashcards! (t2/hydrate dash [:dashcards :series :card])
                                               [(assoc dashcard :parameter_mappings (parameter-mappings-for-card-and-field card new-field))])))))))))<|MERGE_RESOLUTION|>--- conflicted
+++ resolved
@@ -2,13 +2,7 @@
   "Tests for On-Demand FieldValues updating behavior for Cards and Dashboards."
   (:require
    [clojure.test :refer :all]
-<<<<<<< HEAD
-   [metabase.models.dashboard :as dashboard]
-=======
    [metabase.dashboards.models.dashboard :as dashboard]
-   [metabase.models.field :as field]
-   [metabase.models.field-values :as field-values]
->>>>>>> c8546e2a
    [metabase.test :as mt]
    [metabase.test.data :as data]
    [metabase.util :as u]
