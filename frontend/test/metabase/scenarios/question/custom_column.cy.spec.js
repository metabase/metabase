--- conflicted
+++ resolved
@@ -335,7 +335,6 @@
     });
   });
 
-<<<<<<< HEAD
   it.skip("should create custom column after aggregation with 'cum-sum/count' (metabase#13634)", () => {
     cy.request("POST", "/api/card", {
       name: "13634",
@@ -362,7 +361,9 @@
       cy.log("**Reported failing in v0.34.3, v0.35.4, v0.36.8.2, v0.37.0.2**");
       cy.findByText("Foo Bar");
       cy.findAllByText("57911");
-=======
+    });
+  });
+
   it.skip("should not be dropped if filter is changed after aggregation (metaabase#14193)", () => {
     const CC_NAME = "Double the fun";
 
@@ -430,7 +431,6 @@
 
       cy.findByText(CC_NAME);
       cy.findByText("Gizmo2");
->>>>>>> fdb83f2e
     });
   });
 });