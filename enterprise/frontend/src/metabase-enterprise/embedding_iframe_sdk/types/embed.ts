import type {
  EntityTypeFilterKeys,
  MetabaseTheme,
  SqlParameterValues,
} from "embedding-sdk";
import type { MetabaseError } from "embedding-sdk/errors";
import type { MetabaseAuthMethod } from "embedding-sdk/types";
import type { MetabaseEmbeddingSessionToken } from "embedding-sdk/types/refresh-token";
import type { ParameterValues } from "metabase/embedding-sdk/types/dashboard";
import type { CollectionId } from "metabase-types/api";

/** Events that the embed.js script listens for */
export type SdkIframeEmbedTagMessage =
  | { type: "metabase.embed.iframeReady" }
  | { type: "metabase.embed.requestSessionToken" };

/** Events that the sdk embed route listens for */
export type SdkIframeEmbedMessage =
  | {
      type: "metabase.embed.setSettings";
      data: SdkIframeEmbedSettings;
    }
  | {
      type: "metabase.embed.submitSessionToken";
      data: {
        authMethod: MetabaseAuthMethod;
        sessionToken: MetabaseEmbeddingSessionToken;
      };
    }
  | {
      type: "metabase.embed.reportAuthenticationError";
      data: {
        error: MetabaseError<string, unknown>;
      };
    };

// --- Embed Option Interfaces ---

export interface DashboardEmbedOptions {
  dashboardId: number | string;

  isDrillThroughEnabled?: boolean;
  withTitle?: boolean;
  withDownloads?: boolean;

  // parameters
  initialParameters?: ParameterValues;
  hiddenParameters?: string[];

  // incompatible options
  template?: never;
  questionId?: never;
}

export interface QuestionEmbedOptions {
  questionId: number | string;

  isDrillThroughEnabled?: boolean;
  withTitle?: boolean;
  withDownloads?: boolean;

  // parameters
  initialSqlParameters?: SqlParameterValues;

  // incompatible options
  template?: never;
  dashboardId?: never;
}

export interface ExplorationEmbedOptions {
  template: "exploration";

  isSaveEnabled?: boolean;
  targetCollection?: CollectionId;
  entityTypes?: EntityTypeFilterKeys[];

  // incompatible options
  questionId?: never;
  dashboardId?: never;
}

export interface CurateContentEmbedOptions {
  template: "curate-content";
  initialCollection: CollectionId;

  entityTypes?: CollectionBrowserEntityTypes[];

  questionId?: never;
  dashboardId?: never;
}

export interface ViewContentEmbedOptions {
  template: "view-content";
  initialCollection: CollectionId;

  entityTypes?: CollectionBrowserEntityTypes[];

  questionId?: never;
  dashboardId?: never;
}

type CollectionBrowserEntityTypes =
  | "collection"
  | "dashboard"
  | "question"
  | "model";

export type SdkIframeEmbedBaseSettings = {
  apiKey: string;
  instanceUrl: string;
  theme?: MetabaseTheme;
  locale?: string;
  preferredAuthMethod?: MetabaseAuthMethod;
  // Whether the embed is running on localhost. Cannot be set by the user.
  _isLocalhost?: boolean;
};

type SdkIframeEmbedTemplateSettings =
  | DashboardEmbedOptions
  | QuestionEmbedOptions
  | ExplorationEmbedOptions
  | CurateContentEmbedOptions
  | ViewContentEmbedOptions;

/** Settings used by the sdk embed route */
export type SdkIframeEmbedSettings = SdkIframeEmbedBaseSettings &
  SdkIframeEmbedTemplateSettings;

/** Settings used by the embed.js constructor */
export type SdkIframeEmbedTagSettings = SdkIframeEmbedSettings & {
  target: string | HTMLElement;
  iframeClassName?: string;
};

<<<<<<< HEAD
export type SdkIframeEmbedEvent = { type: "ready" };

export type SdkIframeEmbedEventHandler = () => void;
=======
/** Keys that can be used to update the embed settings */
export type SdkIframeEmbedSettingKey =
  | keyof SdkIframeEmbedBaseSettings
  | keyof DashboardEmbedOptions
  | keyof QuestionEmbedOptions
  | keyof ExplorationEmbedOptions
  | keyof CurateContentEmbedOptions
  | keyof ViewContentEmbedOptions;
>>>>>>> 38715c57
<|MERGE_RESOLUTION|>--- conflicted
+++ resolved
@@ -132,11 +132,10 @@
   iframeClassName?: string;
 };
 
-<<<<<<< HEAD
 export type SdkIframeEmbedEvent = { type: "ready" };
 
 export type SdkIframeEmbedEventHandler = () => void;
-=======
+
 /** Keys that can be used to update the embed settings */
 export type SdkIframeEmbedSettingKey =
   | keyof SdkIframeEmbedBaseSettings
@@ -144,5 +143,4 @@
   | keyof QuestionEmbedOptions
   | keyof ExplorationEmbedOptions
   | keyof CurateContentEmbedOptions
-  | keyof ViewContentEmbedOptions;
->>>>>>> 38715c57
+  | keyof ViewContentEmbedOptions;