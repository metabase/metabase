--- conflicted
+++ resolved
@@ -1068,33 +1068,27 @@
   ;; LIKE clauses? That's what we're doing with Druid... (Cam)
   ;;
   ;; TODO - Postgres supports `ILIKE`. Does that make a big enough difference performance-wise that we should do a
-<<<<<<< HEAD
   ;; custom implementation? (Cam)
   [:like (cond->> field (not case-sensitive) (hx/call :lower)) pattern])
 
-(defn- generate-pattern
+(def ^:private ValueFieldExpression
+  [:or
+   [:and mbql.s/value
+    [:fn {:error/message "string value"} #(string? (second %))]]
+   mbql.s/FieldOrExpressionDef])
+
+(mu/defn ^:private generate-pattern
   "Generate pattern to match against in like clause. Lowercasing for case insensitive matching also happens here."
-  [driver pre [type _ :as arg] post {:keys [case-sensitive] :or {case-sensitive true} :as _options}]
+  [driver
+   pre
+   [type _ :as arg] :- ValueFieldExpression
+   post
+   {:keys [case-sensitive] :or {case-sensitive true} :as _options}]
   (if (= :value type)
     (->honeysql driver (update arg 1 #(cond-> (str pre % post)
                                         (not case-sensitive) u/lower-case-en)))
     (cond->> (->honeysql driver (into [:concat] (remove nil?) [pre arg post]))
       (not case-sensitive) (hx/call :lower))))
-=======
-  ;; custom implementation?
-  (if (get options :case-sensitive true)
-    [:like field                    (->honeysql driver value)]
-    [:like (hx/call :lower field) (->honeysql driver (update value 1 u/lower-case-en))]))
-
-(def ^:private StringValue
-  [:and
-   mbql.s/value
-   [:fn {:error/message "string value"} #(string? (second %))]])
-
-(mu/defn ^:private update-string-value :- mbql.s/value
-  [value :- StringValue f]
-  (update value 1 f))
->>>>>>> cc7a6afd
 
 (defmethod ->honeysql [:sql :starts-with]
   [driver [_ field arg options]]
