--- conflicted
+++ resolved
@@ -141,12 +141,7 @@
       (sample-data/update-sample-database-if-needed!))
     (init-status/set-progress! 0.9))
 
-<<<<<<< HEAD
-  ;; TODO uncomment when audit v2 is ready
-  ;; (ensure-audit-db-installed!)
-=======
   (ensure-audit-db-installed!)
->>>>>>> 1d2254f1
 
   ;; start scheduler at end of init!
   (task/start-scheduler!)
