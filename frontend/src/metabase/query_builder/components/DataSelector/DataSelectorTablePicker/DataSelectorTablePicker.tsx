--- conflicted
+++ resolved
@@ -164,11 +164,7 @@
         "questions/native-editor/referencing-saved-questions-in-queries",
       )}
       target="_blank"
-<<<<<<< HEAD
-      className={cx(CS.block, "link")}
-=======
-      className={cx("block", CS.link)}
->>>>>>> be6c90d5
+      className={cx(CS.block, CS.link)}
     >
       {t`Learn more about nested queries`}
     </ExternalLink>
