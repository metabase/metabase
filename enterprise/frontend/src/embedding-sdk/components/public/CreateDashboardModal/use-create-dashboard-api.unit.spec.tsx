--- conflicted
+++ resolved
@@ -81,11 +81,7 @@
     {
       mode: "sdk",
       sdkProviderProps: {
-<<<<<<< HEAD
-        config: createMockAuthProviderUriConfig(),
-=======
         authConfig: createMockAuthProviderUriConfig(),
->>>>>>> cfe32222
       },
     },
   );
