(ns metabase-enterprise.data-editing.api
  (:require
   [clojure.walk :as walk]
   [metabase-enterprise.data-editing.data-editing :as data-editing]
   [metabase-enterprise.data-editing.params :as data-editing.params]
   [metabase.actions.core :as actions]
   [metabase.actions.models :as actions.models]
   [metabase.actions.types :as types]
   [metabase.api.common :as api]
   [metabase.api.macros :as api.macros]
   [metabase.api.routes.common :refer [+auth]]
   [metabase.driver :as driver]
   [metabase.util :as u]
   [metabase.util.i18n :as i18n]
   [metabase.util.malli :as mu]
   [metabase.util.malli.registry :as mr]
   [metabase.util.malli.schema :as ms]
   [toucan2.core :as t2]))

(set! *warn-on-reflection* true)

(defn require-authz?
  "Temporary hack to have auth be off by default, only on if MB_DATA_EDITING_AUTHZ=true.
  Remove once auth policy is fixed for dashboards."
  []
  (= "true" (System/getenv "MB_DATA_EDITING_AUTHZ")))

(defn- check-permissions []
  (when (require-authz?)
    (api/check-superuser)))

(api.macros/defendpoint :post "/table/:table-id"
  "Insert row(s) into the given table."
  [{:keys [table-id]} :- [:map [:table-id ms/PositiveInt]]
   {}
   {:keys [rows scope]} :- [:map
                            [:rows [:sequential {:min 1} :map]]
                            ;; TODO make this non-optional in the future
                            [:scope {:optional true} ::types/scope.raw]]]
  (check-permissions)
  (let [;; This is a bit unfortunate... we ignore the table-id in the path when called with a custom scope...
        ;; The solution is to stop accepting custom scope once we migrate the data grid to action/execute
        scope (or scope {:table-id table-id})]
    {:created-rows (map :row (:outputs (actions/perform-action! :data-grid.row/create scope rows)))}))

(api.macros/defendpoint :put "/table/:table-id"
  "Update row(s) within the given table."
  [{:keys [table-id]} :- [:map [:table-id ms/PositiveInt]]
   {}
   {:keys [rows pks updates scope]}
   :- [:multi {:dispatch #(cond
                            (:rows %) :mixed-updates
                            (:pks %)  :uniform-updates)}
       [:mixed-updates [:map
                        [:rows [:sequential {:min 1} :map]]
                        ;; TODO make :scope required
                        [:scope {:optional true} ::types/scope.raw]]]
       [:uniform-updates [:map
                          [:pks [:sequential {:min 1} :map]]
                          [:updates :map]
                          ;; TODO make :scope required
                          [:scope {:optional true} ::types/scope.raw]]]]]
  (check-permissions)
  (if (empty? (or rows pks))
    {:updated []}
    (let [;; This is a bit unfortunate... we ignore the table-id in the path when called with a custom scope...
          ;; The solution is to stop accepting custom scope once we migrate the data grid to action/execute
          scope   (or scope {:table-id table-id})
          rows    (or rows
                      ;; For now, it's just a shim, because we haven't implemented an efficient bulk update action yet.
                      ;; This is a dumb shim; we're not checking that the pk maps are really (just) the pks.
                      (map #(merge % updates) pks))]
      {:updated (map :row (:outputs (actions/perform-action! :data-grid.row/update scope rows)))})))

;; This is a POST instead of DELETE as not all web proxies pass on the body of DELETE requests.
(api.macros/defendpoint :post "/table/:table-id/delete"
  "Delete row(s) from the given table"
  [{:keys [table-id]} :- [:map [:table-id ms/PositiveInt]]
   {}
   {:keys [rows scope]} :- [:map
                            [:rows [:sequential {:min 1} :map]]
                            ;; make this non-optional in the future
                            [:scope {:optional true} ::types/scope.raw]]]
  (check-permissions)
  ;; This is a bit unfortunate... we ignore the table-id in the path when called with a custom scope...
  ;; The solution is to stop accepting custom scope once we migrate the data grid to action/execute
  (let [scope (or scope {:table-id table-id})]
    (actions/perform-action! :data-grid.row/delete scope rows)
    {:success true}))

;; might later be changed, or made driver specific, we might later drop the requirement depending on admin trust
;; model (e.g are admins trusted with writing arbitrary SQL cases anyway, will non admins ever call this?)
(def ^:private Identifier
  "A malli schema for strings that can be used as SQL identifiers"
  [:re #"^[\w\- ]+$"])

;; upload types are used temporarily, I expect this to change
(def ^:private column-type->upload-type
  {"auto_incrementing_int_pk" :metabase.upload/auto-incrementing-int-pk
   "boolean"                  :metabase.upload/boolean
   "int"                      :metabase.upload/int
   "float"                    :metabase.upload/float
   "varchar255"               :metabase.upload/varchar-255
   "text"                     :metabase.upload/text
   "date"                     :metabase.upload/date
   "datetime"                 :metabase.upload/datetime
   "offset_datetime"          :metabase.upload/timestamp-with-time-zone})

(def ^:private ColumnType
  (into [:enum] (keys column-type->upload-type)))

(defn- ensure-database-type [driver column-type]
  (if-some [upload-type (column-type->upload-type column-type)]
    (driver/upload-type->database-type driver upload-type)
    (throw (ex-info (i18n/tru "Not a supported column type: {0}" column-type)
                    {:status 400, :column-type column-type}))))

(api.macros/defendpoint :post "/database/:db-id/table"
  "Creates a new table in the given database"
  [{:keys [db-id]} :- [:map [:db-id ms/PositiveInt]]
   _
   {table-name :name
    :keys      [primary_key columns]}
   :-
   [:map
    [:name Identifier]
    [:primary_key [:seqable {:min-count 1} Identifier]]
    [:columns [:seqable
               [:map
                [:name Identifier]
                [:type ColumnType]]]]]]
  (check-permissions)
  (let [{driver :engine :as database} (api/check-404 (t2/select-one :model/Database db-id))
        _          (actions/check-data-editing-enabled-for-database! database)
        column-map (->> (for [{column-name :name
                               column-type :type} columns]
                          [column-name (ensure-database-type driver column-type)])
                        (into {}))]
    (driver/create-table! driver db-id table-name column-map :primary-key (map keyword primary_key))))

(api.macros/defendpoint :post "/webhook"
  "Creates a new webhook endpoint token.
  The token can be used with the unauthenticated ingestion endpoint.
  POST /ee/data-editing-public/webhook/{token} to insert rows."
  [_
   _
   {:keys [table-id]}] :- [:map [:table-id ms/PositiveInt]]
  (check-permissions)
  (let [_       (api/check-404 (t2/select-one :model/Table table-id))
        token   (u/generate-nano-id)
        user-id api/*current-user-id*]
    (t2/insert! :table_webhook_token {:token token, :table_id table-id, :creator_id user-id})
    {:table_id table-id
     :token token}))

(api.macros/defendpoint :delete "/webhook/:token"
  "Deletes a webhook endpoint token."
  [{:keys [token]} :- [:map [:token [:string {:api/regex #"[0-9a-zA-Z-_]+"}]]]
   _
   _]
  (check-permissions)
  (let [deleted-count (t2/delete! :table_webhook_token :token token)]
    (api/check-404 (pos? deleted-count)))
  {})

(api.macros/defendpoint :get "/webhook"
  "Lists webhook endpoints tokens for a table.
  Behaviour is currently undefined if no table-id parameter is specified"
  [_
   {:keys [table-id]} :- [:map [:table-id ms/PositiveInt]]]
  (check-permissions)
  (api/check-404 (t2/select-one :model/Table table-id))
  (let [include-cols [:token :table_id :creator_id]]
    {:tokens (t2/select (into [:table_webhook_token] include-cols) :table_id table-id)}))

(defn- input->parameters
  "We support either named or id based parameters for invoking legacy actions. This converts keys to ids, if necessary."
  [parameters input]
  (let [slug-or-id->id (merge (u/index-by :slug :id parameters)
                              (u/index-by :id :id parameters))]
    (if (not-every? #(contains? slug-or-id->id (name %)) (keys input))
      (throw (ex-info
              "Unexpected parameter(s) provided"
              {:status-code 400
               :input       input
               :parameters  parameters}))
      (update-keys input (comp slug-or-id->id name)))))

(defn- execute-saved-action! [action inputs]
  (doall
   (for [input inputs]
     (actions/execute-action! action (input->parameters (:parameters action) input)))))

(defn- execute-saved-action-from-id! [action-id inputs]
  (let [action (-> (actions/select-action :id action-id :archived false) (t2/hydrate :creator) api/read-check)]
    (execute-saved-action! action inputs)))

(def tmp-action
  "A temporary var for our proxy in [[metabase.actions.api]] to call, until we move this endpoint there."
  (api.macros/defendpoint :get "/tmp-action"
    "Returns all actions across all tables and models"
    [_
     _
     _]
    (check-permissions)
    (let [databases          (t2/select [:model/Database :id :settings])
          editable-database? (comp boolean :database-enable-table-editing :settings)
          editable-databases (filter editable-database? databases)
          editable-tables    (when (seq editable-databases)
                               (t2/select :model/Table
                                          :db_id [:in (map :id editable-databases)]
                                          :active true))
          fields             (when (seq editable-tables)
                               (t2/select :model/Field :table_id [:in (map :id editable-tables)]))
          fields-by-table    (group-by :table_id fields)
          table-actions      (for [t            editable-tables
                                   [op op-name] actions/enabled-table-actions
                                   :let [fields (fields-by-table (:id t))
                                         action (actions/table-primitive-action t fields op)]]
                               (assoc action :table_name op-name))
          saved-actions      (for [a (actions/select-actions nil :archived false)]
                               (select-keys a [:name
                                               :model_id
                                               :type
                                               :database_id
                                               :id
                                               :visualization_settings
                                               :parameters]))]
      {:actions (vec (concat saved-actions table-actions))})))

(mr/def ::unified-action.base
  [:or
   [:map {:closed true}
    [:action-id ms/PositiveInt]]
   [:map {:closed true}
    [:action-kw :keyword]
    [:mapping {:optional true} [:maybe :map]]]])

(mr/def ::unified-action
  [:or
   ::unified-action.base
   [:map {:closed true}
    [:dashboard-action ms/PositiveInt]]
   [:map {:closed true}
    [:inner-action ::unified-action.base]
    ;; TODO type our mappings
    [:mapping [:maybe :map]]
    [:param-map :map]
    ;; TODO generalize so we can support grids outside of dashboards
    [:dashcard-id ms/PositiveInt]]])

(mu/defn- fetch-unified-action :- ::unified-action
  "Resolve various types of action id into a semantic map which is easier to dispatch on."
  [scope :- ::types/scope.hydrated
   raw-id :- [:or :string ms/NegativeInt ms/PositiveInt]]
  (cond
    (pos-int? raw-id) {:action-id raw-id}
    (neg-int? raw-id) (let [[op param] (actions/unpack-encoded-action-id raw-id)]
                        (cond
                          (isa? op :table.row/common)
                          {:action-kw op
                           :mapping {:table-id param :row ::root}}
                          :else
                          (throw (ex-info "Execution not supported for given encoded action" {:status    400
                                                                                              :action-id raw-id
                                                                                              :op        op
                                                                                              :param     param}))))
    (string? raw-id) (if-let [[_ dashcard-id _nested-id] (re-matches #"^dashcard:([^:]+):(.*)$" raw-id)]
                       (let [dashcard-id (if (= "unknown" dashcard-id) (:dashcard-id scope) (parse-long dashcard-id))
                             dashcard    (api/check-404 (some->> dashcard-id (t2/select-one [:model/DashboardCard :visualization_settings])))
                             ;; TODO: this should belongs to our configuration
                             actions     (-> dashcard :visualization_settings :editableTable.enabledActions)
                             viz-action  (api/check-404 (first (filter (comp #{raw-id} :id) actions)))
                             inner-id    (:actionId viz-action)
                             unified     (fetch-unified-action scope inner-id)
                             action-type (:actionType viz-action "data-grid/row-action")
                             mapping     (:mapping viz-action)
                             param-map   (->> (:parameterMappings viz-action {})
                                              (u/index-by :parameterId #(dissoc % :parameterId))
                                              walk/keywordize-keys)]
                         (assert (:enabled viz-action) "Cannot call disabled actions")
                         (case action-type
                           ("data-grid/built-in"
                            "data-grid/row-action")
                           {:inner-action unified
                            :mapping      mapping
                            :param-map    param-map
                            :dashcard-id  dashcard-id}))
                       (if-let [[_ dashcard-id] (re-matches #"^dashcard:(\d+)$" raw-id)]
                         ;; Dashboard buttons can only be invoked from dashboards
                         ;; We're not checking that the scope has the correct dashboard, but if it's incorrect, there
                         ;; will be a 404 thrown when we try to execute the action.
                         ;; This 404 here is not the best error to return, but we can polish this later.
                         (let [dashboard-id (api/check-404 (:dashboard-id scope))]
                           (api/read-check :model/Dashboard dashboard-id)
                           {:dashboard-action (parse-long dashcard-id)})
                         ;; Not a fancy encoded string, it must refer directly to a primitive.
                         {:action-kw (keyword raw-id)}))
    :else
    (throw (ex-info "Unexpected id value" {:status 400, :action-id raw-id}))))

(defn- hydrate-mapping [mapping]
  (walk/postwalk-replace
   {"::root" ::root
    "::key"  ::key}
   mapping))

(defn- augment-params [{:keys [dashcard-id param-map] :as _action} input params]
  (let [row (delay (let [{:keys [table-id]} (actions/cached-value
                                             [:dashcard-viz dashcard-id]
                                             #(t2/select-one-fn :visualization_settings :model/DashboardCard dashcard-id))]
                     (if-not table-id
                       ;; this is not an Editable, it must be a question - so we use the client-side row
                       (update-keys input name)
                       ;; TODO batch fetching all these rows, across all inputs
                       (let [fields    (t2/select [:model/Field :id :name :semantic_type] :table_id table-id)
                             pk-fields (filter #(= :type/PK (:semantic_type %)) fields)
                             ;; TODO we could restrict which fields we fetch in future
                             [row]     (data-editing/query-db-rows table-id pk-fields [input])
                             _         (api/check-404 row)]
                         ;; staging uses both field ids and names, not sure which is canonical
                         ;; we just support both
                         (merge
                          (update-keys row (comp (u/index-by :name :id fields) name))
                          (update-keys row name))))))]
    (reduce-kv
     (fn [acc k v]
       (case (:sourceType v)
         "ask-user" (if-let [default (:value v)]
                      (if-not (contains? acc k)
                        (assoc acc k default)
                        acc)
                      acc)
         "constant" (assoc acc k (:value v))
         ;; TODO: support override from params?
         "row-data" (assoc acc k (get @row (:sourceValueTarget v)))))
     (merge input params)
     param-map)))

(defn- apply-mapping [{:keys [mapping] :as action} params inputs]
  (let [mapping (hydrate-mapping mapping)]
    (if-not mapping
      (if (or params (:param-map action))
        (map #(augment-params action % params) inputs)
        inputs)
      (for [input inputs
            :let [root (augment-params action input params)]]
        (walk/postwalk
         (fn [x]
           (cond
             ;; TODO handle the fact this stuff can be json-ified better
             (= ::root x)
             root
             ;; specific key
             (and (vector? x) (= ::key (first x)))
             (get root (keyword (second x)))
             :else
             x))
         mapping)))))

(defn- apply-mapping-nested [{:keys [inner-action] :as outer-action} params inputs-before]
  (let [inputs-after (apply-mapping outer-action params inputs-before)]
    (if inner-action
      (recur inner-action nil inputs-after)
      inputs-after)))

(defn- execute!* [action-id scope params raw-inputs]
  (let [scope   (actions/hydrate-scope scope)
        unified (fetch-unified-action scope action-id)
        inputs  (apply-mapping-nested unified params raw-inputs)]
    (cond
      (:action-id unified)
      (let [action (api/read-check (actions/select-action :id (:action-id unified) :archived false))]
        (api/check-400 (= 1 (count inputs)) "Saved actions currently only support a single input")
        (execute-saved-action! action inputs))
      (:action-kw unified)
      (let [action-kw (keyword (:action-kw unified))]
        (:outputs (actions/perform-action! action-kw scope inputs)))
      (:dashboard-action unified)
      (do
        (api/check-400 (= 1 (count inputs)) "Saved actions currently only support a single input")
        [(actions/execute-dashcard! (:dashboard-id scope)
                                    (:dashboard-action unified)
                                    (walk/stringify-keys (first inputs)))])
      (:inner-action unified)
      ;; use flat namespace for now, probably want to separate form inputs from pks
      (let [inner     (:inner-action unified)
            saved-id  (:action-id inner)
            action-kw (:action-kw inner)]
        (cond
          saved-id
          (execute-saved-action-from-id! saved-id inputs)
          action-kw
          (:outputs (actions/perform-action! action-kw scope inputs))))
      :else
      (throw (ex-info "Not able to execute given action yet" {:status-code 500 :scope scope :unified unified})))))

(def execute-single
  "A temporary var for our proxy in [[metabase.actions.api]] to call, until we move this endpoint there."
  (api.macros/defendpoint :post "/action/v2/execute"
    "The One True API for invoking actions.
  It doesn't care whether the action is saved or primitive, and whether it has been placed.
  In particular, it supports:
  - Custom model actions as well as primitive actions, and encoded hack actions which use negative ids.
  - Stand-alone actions, Dashboard actions, Row actions, and whatever else comes along.
  Since actions are free to return multiple outputs even for a single output, the response is always plural."
    [{}
     {}
     {:keys [action_id scope params input]}
     :- [:map
       ;; TODO docstrings for these
         [:action_id [:or :string ms/NegativeInt ms/PositiveInt]]
         [:scope     ::types/scope.raw]
         [:params    {:optional true} :map]
         [:input     :map]]]
    {:outputs (execute!* action_id scope params [input])}))

(def execute-bulk
  "A temporary var for our proxy in [[metabase.actions.api]] to call, until we move this endpoint there."
  (api.macros/defendpoint :post "/action/v2/execute-bulk"
    "The *other* One True API for invoking actions. The only difference is that it accepts multiple inputs."
    [{}
     {}
     {:keys [action_id scope inputs params]}
     :- [:map
         [:action_id               [:or :string ms/NegativeInt ms/PositiveInt]]
         [:scope                   ::types/scope.raw]
         [:inputs                  [:sequential :map]]
         [:params {:optional true} :map]]]
  ;; TODO get rid of *params* and use :mapping pattern to handle nested deletes
    {:outputs (binding [actions/*params* params]
                (execute!* action_id scope (dissoc params :delete-children) inputs))}))

(def tmp-modal
  "A temporary var for our proxy in [[metabase.actions.api]] to call, until we move this endpoint there."
  (api.macros/defendpoint :post "/tmp-modal"
    "Temporary endpoint for describing an actions parameters
  such that they can be presented correctly in a modal ahead of execution."
    [{}
     {}
   ;; TODO support for bulk actions
<<<<<<< HEAD
   {:keys [action_id scope input]}]
  (let [scope   (actions/hydrate-scope scope)
        ;; TODO consolidate this with [[fetch-unified-action]]
        unified (cond
                  (not (#{"table.row/create"
                          "table.row/update"
                          "table.row/delete"} action_id))
                  (fetch-unified-action scope action_id)

                  (:dashcard-id scope)
                  (let [{:keys [dashcard-id]} scope
                        {:keys [dashboard_id visualization_settings]} (t2/select-one :model/DashboardCard dashcard-id)]
                    (api/read-check (t2/select-one :model/Dashboard dashboard_id))
                    {:dashcard-viz  visualization_settings
                     :inner-action  {:action-kw (keyword action_id)
                                     :mapping   {:table-id (:table_id visualization_settings)
                                                 :row      ::root}}
                     ;; TODO: this should belongs to our configuration
                     ;; TODO: migrate on read
                     :param-mapping (->> visualization_settings
                                         :editableTable.enabledActions
                                         (some (fn [{:keys [id parameterMappings]}]
                                                 (when (= id action_id)
                                                   parameterMappings))))})

                  (:table-id scope)
                  {:action-kw (keyword action_id)
                   :mapping   {:table-id (:table-id scope)
                               :row      ::root}}

                  :else
                  (throw (ex-info "Using table.row/* actions require either a table-id or dashcard-id in the scope"
                                  {:status-code 400
                                   :scope       scope
                                   :action_id   action_id})))]
    (data-editing.params/describe-unified-action unified scope input)))
=======
     {:keys [action_id scope input]}]
    (let [scope (actions/hydrate-scope scope)
          unified
        ;; this mess can go once callers are on new listing API, leaving only the unified-action call.
        ;; but then this route's lifetime should be similarly limited!
          (cond
            (not (#{"table.row/create"
                    "table.row/update"
                    "table.row/delete"} action_id))
            (fetch-unified-action scope action_id)

            (:table-id input)
            {:action-kw (keyword action_id)
             :mapping   {:table-id (:table-id input)
                         :row      ::root}}

            (:dashcard-id scope)
            (let [{:keys [dashcard-id]} scope
                  {:keys [dashboard_id visualization_settings]} (t2/select-one :model/DashboardCard dashcard-id)]
              (api/read-check (t2/select-one :model/Dashboard dashboard_id))
              {:dashcard-viz  visualization_settings
               :inner-action  {:action-kw (keyword action_id)
                               :mapping   {:table-id (:table_id visualization_settings)
                                           :row      ::root}}
               :param-mapping (->> visualization_settings
                                   :editableTable.enabledActions
                                   (some (fn [{:keys [id parameterMappings]}]
                                           (when (= id action_id)
                                             parameterMappings))))})

            (:table-id scope)
            {:action-kw (keyword action_id)
             :mapping   {:table-id (:table-id scope)
                         :row      ::root}}

            :else
            (throw (ex-info "Using table.row/* actions require either a table-id or dashcard-id in the scope"
                            {:status-code 400
                             :scope       scope
                             :action_id   action_id})))

          param-value
          (fn [param-mapping row-delay]
            (case (:sourceType param-mapping)
              "constant" (:value param-mapping)
              "row-data" (when row-delay (get @row-delay (keyword (:sourceValueTarget param-mapping))))
              nil))

          saved-param-base-type
          (fn [saved-param viz-field]
            (let [{param-type :type} saved-param]
              (case param-type
                :string/= :type/Text
                :number/= :type/Number
                :date/single (case (:inputType viz-field)
                             ;; formatting needs thought
                               "datetime" :type/DateTime
                               :type/Date)
                (if (= "type" (namespace param-type))
                  type
                  (throw
                   (ex-info "Unsupported query action parameter type"
                            {:status-code 500
                             :param-type  param-type
                             :scope       scope
                             :unified     unified}))))))

          saved-param-input-type
          (fn [saved-param viz-field]
            (cond
            ;; we could distinguish between inline-select and dropdown (which are both options for model action params)
              (seq (:valueOptions viz-field))
              "dropdown"

              (= "text" (:inputType viz-field))
              "textarea"

              :else
              (condp #(isa? %2 %1) (saved-param-base-type saved-param viz-field)
                :type/Date     "date"
                :type/DateTime "datetime"
                "text")))

          describe-saved-action
          (fn [& {:keys [action-id
                         param-mapping
                         row-delay]}]
            (let [action              (-> (actions/select-action :id action-id
                                                                 :archived false
                                                                 {:where [:not [:= nil :model_id]]})
                                          api/read-check
                                          api/check-404)
                  param-id->viz-field (-> action :visualization_settings (:fields {}))
                  param-id->mapping   (u/index-by :parameterId param-mapping)]

              {:title (:name action)
               :parameters
               (->> (for [param (:parameters action)
                        ;; query type actions store most stuff in viz settings rather than the
                        ;; parameter
                          :let [viz-field     (param-id->viz-field (:id param))
                                param-mapping (param-id->mapping (:id param))]
                          :when (and (not (:hidden viz-field))
                                     (not= "hidden" (:visibility param-mapping)))]
                      (u/remove-nils
                       {:id            (:id param)
                        :display_name  (or (:display-name param) (:name param))
                        :param-mapping param-mapping
                        :input_type    (saved-param-input-type param viz-field)
                        :optional      (and (not (:required param)) (not (:required viz-field)))
                        :nullable      true             ; is there a way to know this?
                        :readonly      (= "readonly" (:visibility param-mapping))
                        :value         (param-value param-mapping row-delay)
                        :value_options (:valueOptions viz-field)}))
                    vec)}))

          field-input-type
          (fn [field field-values]
            (case (:type field-values)
              (:list :auto-list :search) "dropdown"
              (condp #(isa? %2 %1) (:semantic_type field)
                :type/Description "textarea"
                :type/Category    "dropdown"
                :type/FK          "dropdown"
                (condp #(isa? %2 %1) (:base_type field)
                  :type/Date     "date"
                  :type/DateTime "datetime"
                  "text"))))

          describe-table-action
          (fn [& {:keys [action-kw
                         table-id
                         param-mapping
                         dashcard-viz
                         row-delay]}]
            (let [table-id                    table-id
                  table                       (api/read-check (t2/select-one :model/Table :id table-id :active true))
                  field-name->mapping         (u/index-by :parameterId param-mapping)
                  fields                      (-> (t2/select :model/Field :table_id table-id {:order-by [[:position]]})
                                                  (t2/hydrate :dimensions
                                                              :has_field_values
                                                              :values))
                  dashcard-column-editable?   (or (some-> dashcard-viz :table.editableColumns set)
                                                ;; columns are assumed editable if no dashcard-viz specialisation
                                                  (constantly true))
                  dashcard-sort               (zipmap (map :name (:table.columns dashcard-viz)) (range))
                  field-name->dashcard-column (u/index-by :name (:table.columns dashcard-viz))
                  field-sort                  (zipmap (map :name fields) (range))
                  sort-key                    (fn [{:keys [name]}]
                                                (or (dashcard-sort name) ; prefer user defined sort in the dashcard
                                                    (+ (inc (count dashcard-sort))
                                                       (field-sort name))))]

              {:title (format "%s: %s" (:display_name table) (u/capitalize-en (name action-kw)))
               :parameters
               (->> (for [field (sort-by sort-key fields)
                          :let [{field-values :values} field
                                pk                     (= :type/PK (:semantic_type field))
                                param-mapping          (field-name->mapping (:name field))
                                dashcard-column        (field-name->dashcard-column (:name field))]
                          :when (case action-kw
                                ;; create does not take pk cols if auto increment, todo generated cols?
                                  :table.row/create (not (:database_is_auto_increment field))
                                ;; delete only requires pk cols
                                  :table.row/delete pk
                                ;; update takes both the pk and field (if not a row action)
                                  :table.row/update true)
                        ;; row-actions can explicitly hide parameters
                          :when (not= "hidden" (:visibility param-mapping))
                        ;; dashcard column context can hide parameters (if defined)
                          :when (:enabled dashcard-column true)
                          :let [required (or pk (:database_required field))]]
                      (u/remove-nils
                       {:id                      (:name field)
                        :display_name            (:display_name field)
                        :semantic_type           (:semantic_type field)
                        :input_type              (field-input-type field field-values)
                        :field_id                (:id field)
                        :human_readable_field_id (-> field :dimensions first :human_readable_field_id)
                        :optional                (not required)
                        :nullable                (:database_is_nullable field)
                        :database_default        (:database_default field)
                        :readonly                (or (= "readonly" (:visibility param-mapping))
                                                     (not (dashcard-column-editable? (:name field))))
                        :value                   (param-value param-mapping row-delay)}))
                    vec)}))]

      (cond
      ;; saved action
        (:action-id unified)
        (describe-saved-action :action-id (:action-id unified))

      ;; table action
        (:action-kw unified)
        (describe-table-action
         {:action-kw     (:action-kw unified)
        ;; todo this should come from applying the (arbitrarily nested) mappings to the input
        ;;      ... and we also need apply-mapping to pull constants out of the form configuration as well!
          :table-id      (or (:table-id (:mapping (:inner-action unified)))
                             (:table-id (:mapping unified))
                             (:table-id input))
          :param-mapping (:param-mapping unified)
          :dashcard-viz  (:dashcard-viz (:dashcard-viz unified))})

        (:inner-action unified)
        (let [inner       (:inner-action unified)
              mapping     (:param-mapping unified)
              dashcard-id (:dashcard-id unified)
              saved-id    (:action-id inner)
              action-kw   (:action-kw inner)
              table-id    (or (:table-id mapping)
                              (:table-id (:mapping inner))
                              (:table-id input)
                              (:table-id scope))
              _           (when-not table-id
                            (throw (ex-info "Must provide table-id" {:status-code 400})))
              row-delay   (delay
                         ;; TODO this is incorrect - in general the row will not come from the table we are acting
                         ;;      upon - this is not even true for our first use case!
                            (when table-id
                              (let [pk-fields    (data-editing/select-table-pk-fields table-id)
                                    pk           (select-keys input (mapv (comp keyword :name) pk-fields))
                                    pk-satisfied (= (count pk) (count pk-fields))]
                                (when pk-satisfied
                                  (first (data-editing/query-db-rows table-id pk-fields [pk]))))))]
          (cond
            saved-id
            (describe-saved-action :action-id              saved-id
                                   :row-action-dashcard-id dashcard-id
                                   :param-mapping          mapping
                                   :row-delay              row-delay)

            action-kw
            (describe-table-action :action-kw     action-kw
                                   :table-id      table-id
                                   :param-mapping mapping
                                   :dashcard-viz  (:dashcard-viz unified)
                                   :row-delay     row-delay)

            :else (ex-info "Not a supported row action" {:status-code 500, :scope scope, :unified unified})))
        :else
        (throw (ex-info "Not able to execute given action yet" {:status-code 500, :scope scope, :unified unified}))))))
>>>>>>> b86c0c92

(def ^{:arglists '([request respond raise])} routes
  "`/api/ee/data-editing routes."
  (api.macros/ns-handler *ns* +auth))<|MERGE_RESOLUTION|>--- conflicted
+++ resolved
@@ -439,287 +439,42 @@
     [{}
      {}
    ;; TODO support for bulk actions
-<<<<<<< HEAD
-   {:keys [action_id scope input]}]
-  (let [scope   (actions/hydrate-scope scope)
-        ;; TODO consolidate this with [[fetch-unified-action]]
-        unified (cond
-                  (not (#{"table.row/create"
-                          "table.row/update"
-                          "table.row/delete"} action_id))
-                  (fetch-unified-action scope action_id)
-
-                  (:dashcard-id scope)
-                  (let [{:keys [dashcard-id]} scope
-                        {:keys [dashboard_id visualization_settings]} (t2/select-one :model/DashboardCard dashcard-id)]
-                    (api/read-check (t2/select-one :model/Dashboard dashboard_id))
-                    {:dashcard-viz  visualization_settings
-                     :inner-action  {:action-kw (keyword action_id)
-                                     :mapping   {:table-id (:table_id visualization_settings)
-                                                 :row      ::root}}
-                     ;; TODO: this should belongs to our configuration
-                     ;; TODO: migrate on read
-                     :param-mapping (->> visualization_settings
-                                         :editableTable.enabledActions
-                                         (some (fn [{:keys [id parameterMappings]}]
-                                                 (when (= id action_id)
-                                                   parameterMappings))))})
-
-                  (:table-id scope)
-                  {:action-kw (keyword action_id)
-                   :mapping   {:table-id (:table-id scope)
-                               :row      ::root}}
-
-                  :else
-                  (throw (ex-info "Using table.row/* actions require either a table-id or dashcard-id in the scope"
-                                  {:status-code 400
-                                   :scope       scope
-                                   :action_id   action_id})))]
-    (data-editing.params/describe-unified-action unified scope input)))
-=======
      {:keys [action_id scope input]}]
-    (let [scope (actions/hydrate-scope scope)
-          unified
-        ;; this mess can go once callers are on new listing API, leaving only the unified-action call.
-        ;; but then this route's lifetime should be similarly limited!
-          (cond
-            (not (#{"table.row/create"
-                    "table.row/update"
-                    "table.row/delete"} action_id))
-            (fetch-unified-action scope action_id)
-
-            (:table-id input)
-            {:action-kw (keyword action_id)
-             :mapping   {:table-id (:table-id input)
-                         :row      ::root}}
-
-            (:dashcard-id scope)
-            (let [{:keys [dashcard-id]} scope
-                  {:keys [dashboard_id visualization_settings]} (t2/select-one :model/DashboardCard dashcard-id)]
-              (api/read-check (t2/select-one :model/Dashboard dashboard_id))
-              {:dashcard-viz  visualization_settings
-               :inner-action  {:action-kw (keyword action_id)
-                               :mapping   {:table-id (:table_id visualization_settings)
-                                           :row      ::root}}
-               :param-mapping (->> visualization_settings
-                                   :editableTable.enabledActions
-                                   (some (fn [{:keys [id parameterMappings]}]
-                                           (when (= id action_id)
-                                             parameterMappings))))})
-
-            (:table-id scope)
-            {:action-kw (keyword action_id)
-             :mapping   {:table-id (:table-id scope)
-                         :row      ::root}}
-
-            :else
-            (throw (ex-info "Using table.row/* actions require either a table-id or dashcard-id in the scope"
-                            {:status-code 400
-                             :scope       scope
-                             :action_id   action_id})))
-
-          param-value
-          (fn [param-mapping row-delay]
-            (case (:sourceType param-mapping)
-              "constant" (:value param-mapping)
-              "row-data" (when row-delay (get @row-delay (keyword (:sourceValueTarget param-mapping))))
-              nil))
-
-          saved-param-base-type
-          (fn [saved-param viz-field]
-            (let [{param-type :type} saved-param]
-              (case param-type
-                :string/= :type/Text
-                :number/= :type/Number
-                :date/single (case (:inputType viz-field)
-                             ;; formatting needs thought
-                               "datetime" :type/DateTime
-                               :type/Date)
-                (if (= "type" (namespace param-type))
-                  type
-                  (throw
-                   (ex-info "Unsupported query action parameter type"
-                            {:status-code 500
-                             :param-type  param-type
-                             :scope       scope
-                             :unified     unified}))))))
-
-          saved-param-input-type
-          (fn [saved-param viz-field]
-            (cond
-            ;; we could distinguish between inline-select and dropdown (which are both options for model action params)
-              (seq (:valueOptions viz-field))
-              "dropdown"
-
-              (= "text" (:inputType viz-field))
-              "textarea"
-
-              :else
-              (condp #(isa? %2 %1) (saved-param-base-type saved-param viz-field)
-                :type/Date     "date"
-                :type/DateTime "datetime"
-                "text")))
-
-          describe-saved-action
-          (fn [& {:keys [action-id
-                         param-mapping
-                         row-delay]}]
-            (let [action              (-> (actions/select-action :id action-id
-                                                                 :archived false
-                                                                 {:where [:not [:= nil :model_id]]})
-                                          api/read-check
-                                          api/check-404)
-                  param-id->viz-field (-> action :visualization_settings (:fields {}))
-                  param-id->mapping   (u/index-by :parameterId param-mapping)]
-
-              {:title (:name action)
-               :parameters
-               (->> (for [param (:parameters action)
-                        ;; query type actions store most stuff in viz settings rather than the
-                        ;; parameter
-                          :let [viz-field     (param-id->viz-field (:id param))
-                                param-mapping (param-id->mapping (:id param))]
-                          :when (and (not (:hidden viz-field))
-                                     (not= "hidden" (:visibility param-mapping)))]
-                      (u/remove-nils
-                       {:id            (:id param)
-                        :display_name  (or (:display-name param) (:name param))
-                        :param-mapping param-mapping
-                        :input_type    (saved-param-input-type param viz-field)
-                        :optional      (and (not (:required param)) (not (:required viz-field)))
-                        :nullable      true             ; is there a way to know this?
-                        :readonly      (= "readonly" (:visibility param-mapping))
-                        :value         (param-value param-mapping row-delay)
-                        :value_options (:valueOptions viz-field)}))
-                    vec)}))
-
-          field-input-type
-          (fn [field field-values]
-            (case (:type field-values)
-              (:list :auto-list :search) "dropdown"
-              (condp #(isa? %2 %1) (:semantic_type field)
-                :type/Description "textarea"
-                :type/Category    "dropdown"
-                :type/FK          "dropdown"
-                (condp #(isa? %2 %1) (:base_type field)
-                  :type/Date     "date"
-                  :type/DateTime "datetime"
-                  "text"))))
-
-          describe-table-action
-          (fn [& {:keys [action-kw
-                         table-id
-                         param-mapping
-                         dashcard-viz
-                         row-delay]}]
-            (let [table-id                    table-id
-                  table                       (api/read-check (t2/select-one :model/Table :id table-id :active true))
-                  field-name->mapping         (u/index-by :parameterId param-mapping)
-                  fields                      (-> (t2/select :model/Field :table_id table-id {:order-by [[:position]]})
-                                                  (t2/hydrate :dimensions
-                                                              :has_field_values
-                                                              :values))
-                  dashcard-column-editable?   (or (some-> dashcard-viz :table.editableColumns set)
-                                                ;; columns are assumed editable if no dashcard-viz specialisation
-                                                  (constantly true))
-                  dashcard-sort               (zipmap (map :name (:table.columns dashcard-viz)) (range))
-                  field-name->dashcard-column (u/index-by :name (:table.columns dashcard-viz))
-                  field-sort                  (zipmap (map :name fields) (range))
-                  sort-key                    (fn [{:keys [name]}]
-                                                (or (dashcard-sort name) ; prefer user defined sort in the dashcard
-                                                    (+ (inc (count dashcard-sort))
-                                                       (field-sort name))))]
-
-              {:title (format "%s: %s" (:display_name table) (u/capitalize-en (name action-kw)))
-               :parameters
-               (->> (for [field (sort-by sort-key fields)
-                          :let [{field-values :values} field
-                                pk                     (= :type/PK (:semantic_type field))
-                                param-mapping          (field-name->mapping (:name field))
-                                dashcard-column        (field-name->dashcard-column (:name field))]
-                          :when (case action-kw
-                                ;; create does not take pk cols if auto increment, todo generated cols?
-                                  :table.row/create (not (:database_is_auto_increment field))
-                                ;; delete only requires pk cols
-                                  :table.row/delete pk
-                                ;; update takes both the pk and field (if not a row action)
-                                  :table.row/update true)
-                        ;; row-actions can explicitly hide parameters
-                          :when (not= "hidden" (:visibility param-mapping))
-                        ;; dashcard column context can hide parameters (if defined)
-                          :when (:enabled dashcard-column true)
-                          :let [required (or pk (:database_required field))]]
-                      (u/remove-nils
-                       {:id                      (:name field)
-                        :display_name            (:display_name field)
-                        :semantic_type           (:semantic_type field)
-                        :input_type              (field-input-type field field-values)
-                        :field_id                (:id field)
-                        :human_readable_field_id (-> field :dimensions first :human_readable_field_id)
-                        :optional                (not required)
-                        :nullable                (:database_is_nullable field)
-                        :database_default        (:database_default field)
-                        :readonly                (or (= "readonly" (:visibility param-mapping))
-                                                     (not (dashcard-column-editable? (:name field))))
-                        :value                   (param-value param-mapping row-delay)}))
-                    vec)}))]
-
-      (cond
-      ;; saved action
-        (:action-id unified)
-        (describe-saved-action :action-id (:action-id unified))
-
-      ;; table action
-        (:action-kw unified)
-        (describe-table-action
-         {:action-kw     (:action-kw unified)
-        ;; todo this should come from applying the (arbitrarily nested) mappings to the input
-        ;;      ... and we also need apply-mapping to pull constants out of the form configuration as well!
-          :table-id      (or (:table-id (:mapping (:inner-action unified)))
-                             (:table-id (:mapping unified))
-                             (:table-id input))
-          :param-mapping (:param-mapping unified)
-          :dashcard-viz  (:dashcard-viz (:dashcard-viz unified))})
-
-        (:inner-action unified)
-        (let [inner       (:inner-action unified)
-              mapping     (:param-mapping unified)
-              dashcard-id (:dashcard-id unified)
-              saved-id    (:action-id inner)
-              action-kw   (:action-kw inner)
-              table-id    (or (:table-id mapping)
-                              (:table-id (:mapping inner))
-                              (:table-id input)
-                              (:table-id scope))
-              _           (when-not table-id
-                            (throw (ex-info "Must provide table-id" {:status-code 400})))
-              row-delay   (delay
-                         ;; TODO this is incorrect - in general the row will not come from the table we are acting
-                         ;;      upon - this is not even true for our first use case!
-                            (when table-id
-                              (let [pk-fields    (data-editing/select-table-pk-fields table-id)
-                                    pk           (select-keys input (mapv (comp keyword :name) pk-fields))
-                                    pk-satisfied (= (count pk) (count pk-fields))]
-                                (when pk-satisfied
-                                  (first (data-editing/query-db-rows table-id pk-fields [pk]))))))]
-          (cond
-            saved-id
-            (describe-saved-action :action-id              saved-id
-                                   :row-action-dashcard-id dashcard-id
-                                   :param-mapping          mapping
-                                   :row-delay              row-delay)
-
-            action-kw
-            (describe-table-action :action-kw     action-kw
-                                   :table-id      table-id
-                                   :param-mapping mapping
-                                   :dashcard-viz  (:dashcard-viz unified)
-                                   :row-delay     row-delay)
-
-            :else (ex-info "Not a supported row action" {:status-code 500, :scope scope, :unified unified})))
-        :else
-        (throw (ex-info "Not able to execute given action yet" {:status-code 500, :scope scope, :unified unified}))))))
->>>>>>> b86c0c92
+    (let [scope   (actions/hydrate-scope scope)
+         ;; TODO consolidate this with [[fetch-unified-action]]
+          unified (cond
+                    (not (#{"table.row/create"
+                            "table.row/update"
+                            "table.row/delete"} action_id))
+                    (fetch-unified-action scope action_id)
+
+                    (:dashcard-id scope)
+                    (let [{:keys [dashcard-id]} scope
+                          {:keys [dashboard_id visualization_settings]} (t2/select-one :model/DashboardCard dashcard-id)]
+                      (api/read-check (t2/select-one :model/Dashboard dashboard_id))
+                      {:dashcard-viz  visualization_settings
+                       :inner-action  {:action-kw (keyword action_id)
+                                       :mapping   {:table-id (:table_id visualization_settings)
+                                                   :row      ::root}}
+                      ;; TODO: this should belongs to our configuration
+                      ;; TODO: migrate on read
+                       :param-mapping (->> visualization_settings
+                                           :editableTable.enabledActions
+                                           (some (fn [{:keys [id parameterMappings]}]
+                                                   (when (= id action_id)
+                                                     parameterMappings))))})
+
+                    (:table-id scope)
+                    {:action-kw (keyword action_id)
+                     :mapping   {:table-id (:table-id scope)
+                                 :row      ::root}}
+
+                    :else
+                    (throw (ex-info "Using table.row/* actions require either a table-id or dashcard-id in the scope"
+                                    {:status-code 400
+                                     :scope       scope
+                                     :action_id   action_id})))]
+      (data-editing.params/describe-unified-action unified scope input))))
 
 (def ^{:arglists '([request respond raise])} routes
   "`/api/ee/data-editing routes."
