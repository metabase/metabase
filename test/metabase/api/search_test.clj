(ns metabase.api.search-test
  (:require
   [clojure.set :as set]
   [clojure.string :as str]
   [clojure.test :refer :all]
   [java-time :as t]
   [metabase.analytics.snowplow-test :as snowplow-test]
   [metabase.api.search :as api.search]
   [metabase.mbql.normalize :as mbql.normalize]
   [metabase.models
    :refer [Action Card CardBookmark Collection Dashboard DashboardBookmark
            DashboardCard Database Metric PermissionsGroup
            PermissionsGroupMembership Pulse PulseCard QueryAction Segment Table]]
   [metabase.models.collection :as collection]
   [metabase.models.model-index :as model-index]
   [metabase.models.permissions :as perms]
   [metabase.models.permissions-group :as perms-group]
   [metabase.models.revision :as revision]
   [metabase.public-settings.premium-features :as premium-features]
   [metabase.public-settings.premium-features-test :as premium-features-test]
   [metabase.search.config :as search.config]
   [metabase.search.scoring :as scoring]
   [metabase.test :as mt]
   [metabase.util :as u]
   [schema.core :as s]
   [toucan2.core :as t2]
   [toucan2.execute :as t2.execute]
   [toucan2.tools.with-temp :as t2.with-temp]))

(defn- ordered-subset?
  "Test if all the elements in `xs` appear in the same order in `ys`. Search results in this test suite can be polluted
  by local data, so this is a way to ignore extraneous results."
  [[x & rest-x :as xs] [y & rest-y :as ys]]
  (or (zero? (count xs))
      (if (> (count xs) (count ys))
        false
        (if (= x y)
          (recur rest-x rest-y)
          (recur xs rest-y)))))

(def ^:private default-search-row
  {:archived                   false
   :bookmark                   nil
   :collection                 {:id false :name nil :authority_level nil}
   :collection_authority_level nil
   :collection_position        nil
   :context                    nil
   :created_at                 true
   :creator_common_name        nil
   :creator_id                 false
   :dashboardcard_count        nil
   :database_id                false
   :dataset_query              nil
   :description                nil
   :id                         true
   :initial_sync_status        nil
   :model_id                   false
   :model_name                 nil
   :moderated_status           nil
   :last_editor_common_name    nil
   :last_editor_id             false
   :last_edited_at             false
   :pk_ref                     nil
   :model_index_id             false ;; columns ending in _id get booleaned
   :table_description          nil
   :table_id                   false
   :table_name                 nil
   :table_schema               nil
   :updated_at                 true})

(defn- table-search-results
  "Segments and Metrics come back with information about their Tables as of 0.33.0. The `model-defaults` for Segment and
  Metric put them both in the `:checkins` Table."
  []
  (merge
   {:table_id true, :database_id true}
   (t2/select-one [Table [:name :table_name] [:schema :table_schema] [:description :table_description]]
                  :id (mt/id :checkins))))

(defn- sorted-results [results]
  (->> results
       (sort-by (juxt (comp (var-get #'scoring/model->sort-position) :model)))
       reverse))

(defn- make-result
  [name & kvs]
  (apply assoc default-search-row :name name kvs))

(defn- query-action
  [action-id]
  {:action_id     action-id
   :database_id   (u/the-id (mt/db))
   :dataset_query (mt/query venues)})

(def ^:private test-collection (make-result "collection test collection"
                                            :bookmark false
                                            :model "collection"
                                            :collection {:id true, :name true :authority_level nil}
                                            :updated_at false))

(def ^:private action-model-params {:name "ActionModel", :dataset true})


(defn- default-search-results []
  (sorted-results
   [(make-result "dashboard test dashboard", :model "dashboard", :bookmark false :creator_id true :creator_common_name "Rasta Toucan")
    test-collection
<<<<<<< HEAD
    (make-result "card test card", :model "card", :bookmark false, :dashboardcard_count 0 :dataset_query nil)
    (make-result "dataset test dataset", :model "dataset", :bookmark false, :dashboardcard_count 0 :dataset_query nil)
    (make-result "action test action", :model "action", :model_name (:name action-model-params), :model_id true, :database_id true :dataset_query (update (mt/query venues) :type  name))
=======
    (make-result "card test card", :model "card", :bookmark false, :dashboardcard_count 0 :creator_id true :creator_common_name "Rasta Toucan")
    (make-result "dataset test dataset", :model "dataset", :bookmark false, :dashboardcard_count 0 :creator_id true :creator_common_name "Rasta Toucan")
    (make-result "action test action", :model "action", :model_name (:name action-model-params), :model_id true, :database_id true :creator_id true :creator_common_name "Rasta Toucan")
>>>>>>> 7d5c4daf
    (merge
     (make-result "metric test metric", :model "metric", :description "Lookin' for a blueberry" :creator_id true :creator_common_name "Rasta Toucan")
     (table-search-results))
    (merge
     (make-result "segment test segment", :model "segment", :description "Lookin' for a blueberry" :creator_id true :creator_common_name "Rasta Toucan")
     (table-search-results))]))

(defn- default-metric-segment-results []
  (filter #(contains? #{"metric" "segment"} (:model %)) (default-search-results)))

(defn- default-archived-results []
  (for [result (default-search-results)
        :when (false? (:archived result))]
    (assoc result :archived true)))

(defn- on-search-types [model-set f coll]
  (for [search-item coll]
    (if (contains? model-set (:model search-item))
      (f search-item)
      search-item)))

(defn- default-results-with-collection []
  (on-search-types #{"dashboard" "pulse" "card" "dataset" "action"}
                   #(assoc % :collection {:id true, :name (if (= (:model %) "action") nil true) :authority_level nil})
                   (default-search-results)))

(defn- do-with-search-items [search-string in-root-collection? f]
  (let [data-map      (fn [instance-name]
                        {:name (format instance-name search-string)})
        coll-data-map (fn [instance-name collection]
                        (merge (data-map instance-name)
                               (when-not in-root-collection?
                                 {:collection_id (u/the-id collection)})))]
    (mt/with-temp [Collection  coll           (data-map "collection %s collection")
                   Card        action-model   (if in-root-collection?
                                                action-model-params
                                                (assoc action-model-params :collection_id (u/the-id coll)))
                   Action      {action-id :id
                                :as action}   (merge (data-map "action %s action")
                                                     {:type :query, :model_id (u/the-id action-model)})
                   Database    {db-id :id
                                :as db}       (data-map "database %s database")
                   Table       table          (merge (data-map "database %s database")
                                                     {:db_id db-id})

                   QueryAction _qa (query-action action-id)
                   Card        card           (coll-data-map "card %s card" coll)
                   Card        dataset        (assoc (coll-data-map "dataset %s dataset" coll)
                                                     :dataset true)
                   Dashboard   dashboard      (coll-data-map "dashboard %s dashboard" coll)
                   Metric      metric         (data-map "metric %s metric")
                   Segment     segment        (data-map "segment %s segment")]
      (f {:action     action
          :collection coll
          :card       card
          :database   db
          :dataset    dataset
          :dashboard  dashboard
          :metric     metric
          :table      table
          :segment    segment}))))

(defmacro ^:private with-search-items-in-root-collection [search-string & body]
  `(do-with-search-items ~search-string true (fn [~'_] ~@body)))

(defmacro ^:private with-search-items-in-collection [created-items-sym search-string & body]
  `(do-with-search-items ~search-string false (fn [~created-items-sym] ~@body)))

(def ^:private ^:dynamic *search-request-results-database-id*
  "Filter out all results from `search-request` that don't have this Database ID. Default: the default H2 `test-data`
  Database. Other results are filtered out so these tests can be ran from the REPL without the presence of other
  Databases causing the tests to fail."
  mt/id)

(def ^:private remove-databases
  "Remove DBs from the results, which is useful since test databases unrelated to this suite can pollute the results"
  (partial remove #(= (:model %) "database")))

(defn- process-raw-data [raw-data keep-database-id]
  (for [result raw-data
        ;; filter out any results not from the usual test data DB (e.g. results from other drivers)
        :when  (contains? #{keep-database-id nil} (:database_id result))]
    (-> result
        mt/boolean-ids-and-timestamps
        (update-in [:collection :name] #(some-> % string?))
        ;; `:scores` is just used for debugging and would be a pain to match against.
        (dissoc :scores))))

(defn- make-search-request [user-kwd params]
  (apply mt/user-http-request user-kwd :get 200 "search" params))

(defn- search-request-data-with [xf user-kwd & params]
  (let [raw-results-data (:data (make-search-request user-kwd params))
        keep-database-id (if (fn? *search-request-results-database-id*)
                           (*search-request-results-database-id*)
                           *search-request-results-database-id*)]
    (if (:error raw-results-data)
      raw-results-data
      (vec (xf (process-raw-data raw-results-data keep-database-id))))))

(defn- search-request-with [xf user-kwd & params]
  (let [raw-results      (make-search-request user-kwd params)
        keep-database-id (if (fn? *search-request-results-database-id*)
                           (*search-request-results-database-id*)
                           *search-request-results-database-id*)]
    (if (:error (:data raw-results))
      raw-results
      (update raw-results :data
              (fn [raw-data]
                (vec (xf (process-raw-data raw-data keep-database-id))))))))

(defn- search-request
  [& args]
  (apply search-request-with (comp sorted-results remove-databases) args))

(defn- search-request-data
  "Gets just the data elements of the search"
  [& args]
  (apply search-request-data-with (comp sorted-results remove-databases) args))

(defn- unsorted-search-request-data
  [& args]
  (apply search-request-data-with identity args))

(deftest order-clause-test
  (testing "it includes all columns and normalizes the query"
    (is (= [[:case
             [:like [:lower :model]             "%foo%"] [:inline 0]
             [:like [:lower :name]              "%foo%"] [:inline 0]
             [:like [:lower :display_name]      "%foo%"] [:inline 0]
             [:like [:lower :description]       "%foo%"] [:inline 0]
             [:like [:lower :collection_name]   "%foo%"] [:inline 0]
             [:like [:lower :table_schema]      "%foo%"] [:inline 0]
             [:like [:lower :table_name]        "%foo%"] [:inline 0]
             [:like [:lower :table_description] "%foo%"] [:inline 0]
             [:like [:lower :model_name]        "%foo%"] [:inline 0]
             [:like [:lower :dataset_query]     "%foo%"] [:inline 0]
             :else [:inline 1]]]
           (api.search/order-clause "Foo")))))

(deftest basic-test
  (testing "Basic search, should find 1 of each entity type, all items in the root collection"
    (with-search-items-in-root-collection "test"
      (is (= (default-search-results)
             (search-request-data :crowberto :q "test")))))
  (testing "Basic search should only return substring matches"
    (with-search-items-in-root-collection "test"
      (with-search-items-in-root-collection "something different"
        (is (= (default-search-results)
               (search-request-data :crowberto :q "test"))))))
  (testing "It prioritizes exact matches"
    (with-search-items-in-root-collection "test"
      (with-redefs [search.config/*db-max-results* 1]
        (is (= [test-collection]
               (search-request-data :crowberto :q "test collection"))))))
  (testing "It limits matches properly"
    (with-search-items-in-root-collection "test"
      (is (>= 2 (count (search-request-data :crowberto :q "test" :limit "2" :offset "0"))))))
  (testing "It offsets matches properly"
    (with-search-items-in-root-collection "test"
      (is (<= 4 (count (search-request-data :crowberto :q "test" :limit "100" :offset "2"))))))
  (testing "It offsets without limit properly"
    (with-search-items-in-root-collection "test"
      (is (<= 5 (count (search-request-data :crowberto :q "test" :offset "2"))))))
  (testing "It limits without offset properly"
    (with-search-items-in-root-collection "test"
      (is (>= 2 (count (search-request-data :crowberto :q "test" :limit "2"))))))
  (testing "It subsets matches for model"
    (with-search-items-in-root-collection "test"
      (is (= 0 (count (search-request-data :crowberto :q "test" :models "database"))))
      (is (= 1 (count (search-request-data :crowberto :q "test" :models "database" :models "card"))))))
  (testing "It distinguishes datasets from cards"
    (with-search-items-in-root-collection "test"
      (let [results (search-request-data :crowberto :q "test" :models "dataset")]
        (is (= 1 (count results)))
        (is (= "dataset" (-> results first :model))))
      (let [results (search-request-data :crowberto :q "test" :models "card")]
        (is (= 1 (count results)))
        (is (= "card" (-> results first :model))))))
  (testing "It returns limit and offset params in return result"
    (with-search-items-in-root-collection "test"
      (is (= 2 (:limit (search-request :crowberto :q "test" :limit "2" :offset "3"))))
      (is (= 3 (:offset (search-request :crowberto :q "test" :limit "2" :offset "3")))))))

(deftest archived-models-test
  (testing "It returns some stuff when you get results"
    (with-search-items-in-root-collection "test"
      ;; sometimes there is a "table" in these responses. might be do to garbage in CI
      (is (set/subset? #{"dashboard" "dataset" "segment" "collection" "database" "metric" "card"}
                       (-> (mt/user-http-request :crowberto :get 200 "search?q=test")
                           :available_models
                           set)))))
  (testing "It returns nothing if there are no results"
    (with-search-items-in-root-collection "test"
      (is (= [] (:available_models (mt/user-http-request :crowberto :get 200 "search?q=noresults")))))))

(deftest query-model-set-test
  (let [search-term "query-model-set"]
    (with-search-items-in-root-collection search-term
      (testing "should returns a list of models that search result will return"
        (is (= #{"dashboard" "table" "dataset" "segment" "collection" "database" "action" "metric" "card"}
               (set (mt/user-http-request :crowberto :get 200 "search/models" :q search-term)))))
      (testing "return a subset of model for created-by filter"
        (is (= #{"dashboard" "dataset" "card" "action"}
               (set (mt/user-http-request :crowberto :get 200 "search/models"
                                          :q search-term
                                          :created_by (mt/user->id :rasta))))))
      (testing "return a subset of model for verified filter"
        (t2.with-temp/with-temp
          [:model/Card       {v-card-id :id}  {:name (format "%s Verified Card" search-term)}
           :model/Card       {v-model-id :id} {:name (format "%s Verified Model" search-term) :dataset true}
           :model/Collection {_v-coll-id :id} {:name (format "%s Verified Collection" search-term) :authority_level "official"}]
          (testing "when has both :content-verification features"
            (premium-features-test/with-premium-features #{:content-verification}
              (mt/with-verified-cards [v-card-id v-model-id]
                (is (= #{"card" "dataset"}
                       (set (mt/user-http-request :crowberto :get 200 "search/models"
                                                  :q search-term
                                                  :verified true)))))))
          (testing "when has :content-verification feature only"
            (premium-features-test/with-premium-features #{:content-verification}
              (mt/with-verified-cards [v-card-id]
                (is (= #{"card"}
                       (set (mt/user-http-request :crowberto :get 200 "search/models"
                                                  :q search-term
                                                  :verified true)))))))))
      (testing "return a subset of model for created_at filter"
        (is (= #{"dashboard" "table" "dataset" "collection" "database" "action" "card"}
               (set (mt/user-http-request :crowberto :get 200 "search/models"
                                          :q search-term
                                          :created_at "today"))))))))

(def ^:private dashboard-count-results
  (letfn [(make-card [dashboard-count]
            (make-result (str "dashboard-count " dashboard-count) :dashboardcard_count dashboard-count,
<<<<<<< HEAD
                         :model "card", :bookmark false :dataset_query nil))]
=======
                         :model "card", :bookmark false :creator_id true :creator_common_name "Rasta Toucan"))]
>>>>>>> 7d5c4daf
    (set [(make-card 5)
          (make-card 3)
          (make-card 0)])))

(deftest dashboard-count-test
  (testing "It sorts by dashboard count"
    (mt/with-temp [Card          {card-id-3 :id} {:name "dashboard-count 3"}
                   Card          {card-id-5 :id} {:name "dashboard-count 5"}
                   Card          _               {:name "dashboard-count 0"}
                   Dashboard     {dash-id :id}   {}
                   DashboardCard _               {:card_id card-id-3 :dashboard_id dash-id}
                   DashboardCard _               {:card_id card-id-3 :dashboard_id dash-id}
                   DashboardCard _               {:card_id card-id-3 :dashboard_id dash-id}
                   DashboardCard _               {:card_id card-id-5 :dashboard_id dash-id}
                   DashboardCard _               {:card_id card-id-5 :dashboard_id dash-id}
                   DashboardCard _               {:card_id card-id-5 :dashboard_id dash-id}
                   DashboardCard _               {:card_id card-id-5 :dashboard_id dash-id}
                   DashboardCard _               {:card_id card-id-5 :dashboard_id dash-id}]
      (is (= dashboard-count-results
             (set (unsorted-search-request-data :rasta :q "dashboard-count")))))))

(deftest permissions-test
  (testing (str "Ensure that users without perms for the root collection don't get results NOTE: Metrics and segments "
                "don't have collections, so they'll be returned")
    (mt/with-non-admin-groups-no-root-collection-perms
      (with-search-items-in-root-collection "test"
        (is (= (default-metric-segment-results)
               (search-request-data :rasta :q "test"))))))

  (testing "Users that have root collection permissions should get root collection search results"
    (mt/with-non-admin-groups-no-root-collection-perms
      (with-search-items-in-root-collection "test"
        (mt/with-temp [PermissionsGroup           group {}
                       PermissionsGroupMembership _ {:user_id (mt/user->id :rasta), :group_id (u/the-id group)}]
          (perms/grant-permissions! group (perms/collection-read-path {:metabase.models.collection.root/is-root? true}))
          (is (ordered-subset? (remove (comp #{"collection"} :model) (default-search-results))
                               (search-request-data :rasta :q "test")))))))

  (testing "Users without root collection permissions should still see other collections they have access to"
    (mt/with-non-admin-groups-no-root-collection-perms
      (with-search-items-in-collection {:keys [collection]} "test"
        (with-search-items-in-root-collection "test2"
          (mt/with-temp [PermissionsGroup           group {}
                         PermissionsGroupMembership _ {:user_id (mt/user->id :rasta), :group_id (u/the-id group)}]
            (perms/grant-collection-read-permissions! group (u/the-id collection))
            (is (= (sorted-results
                    (reverse ;; This reverse is hokey; it's because the test2 results happen to come first in the API response
                             (into
                              (default-results-with-collection)
                              (map #(merge default-search-row % (table-search-results))
                                   [{:name "metric test2 metric", :description "Lookin' for a blueberry",
                                     :model "metric" :creator_id true :creator_common_name "Rasta Toucan"}
                                    {:name "segment test2 segment", :description "Lookin' for a blueberry",
                                     :model "segment" :creator_id true :creator_common_name "Rasta Toucan"}]))))
                   (search-request-data :rasta :q "test"))))))))

  (testing (str "Users with root collection permissions should be able to search root collection data long with "
                "collections they have access to")
    (mt/with-non-admin-groups-no-root-collection-perms
      (with-search-items-in-collection {:keys [collection]} "test"
        (with-search-items-in-root-collection "test2"
          (mt/with-temp [PermissionsGroup           group {}
                         PermissionsGroupMembership _ {:user_id (mt/user->id :rasta) :group_id (u/the-id group)}]
            (perms/grant-permissions! group (perms/collection-read-path {:metabase.models.collection.root/is-root? true}))
            (perms/grant-collection-read-permissions! group collection)
            (is (ordered-subset? (sorted-results
                                  (reverse
                                   (into
                                    (default-results-with-collection)
                                    (for [row  (default-search-results)
                                          :when (not= "collection" (:model row))]
                                      (update row :name #(str/replace % "test" "test2"))))))
                                 (search-request-data :rasta :q "test"))))))))

 (testing "Users with access to multiple collections should see results from all collections they have access to"
   (with-search-items-in-collection {coll-1 :collection} "test"
     (with-search-items-in-collection {coll-2 :collection} "test2"
       (mt/with-temp [PermissionsGroup           group {}
                      PermissionsGroupMembership _ {:user_id (mt/user->id :rasta) :group_id (u/the-id group)}]
         (perms/grant-collection-read-permissions! group (u/the-id coll-1))
         (perms/grant-collection-read-permissions! group (u/the-id coll-2))
         (is (ordered-subset? (sorted-results
                               (reverse
                                (into
                                 (default-results-with-collection)
                                 (map (fn [row] (update row :name #(str/replace % "test" "test2")))
                                      (default-results-with-collection)))))
                              (search-request-data :rasta :q "test")))))))

 (testing "User should only see results in the collection they have access to"
   (mt/with-non-admin-groups-no-root-collection-perms
     (with-search-items-in-collection {coll-1 :collection} "test"
       (with-search-items-in-collection _ "test2"
         (mt/with-temp [PermissionsGroup           group {}
                        PermissionsGroupMembership _ {:user_id (mt/user->id :rasta) :group_id (u/the-id group)}]
           (perms/grant-collection-read-permissions! group (u/the-id coll-1))
           (is (= (sorted-results
                   (reverse
                    (into
                     (default-results-with-collection)
                     (map #(merge default-search-row % (table-search-results))
                          [{:name "metric test2 metric" :description "Lookin' for a blueberry"
                            :model "metric" :creator_id true :creator_common_name "Rasta Toucan"}
                           {:name "segment test2 segment" :description "Lookin' for a blueberry" :model "segment"
                            :creator_id true :creator_common_name "Rasta Toucan"}]))))
                  (search-request-data :rasta :q "test"))))))))

 (testing "Metrics on tables for which the user does not have access to should not show up in results"
   (mt/with-temp [Database {db-id :id} {}
                  Table    {table-id :id} {:db_id  db-id
                                           :schema nil}
                  Metric   _ {:table_id table-id
                              :name     "test metric"}]
     (perms/revoke-data-perms! (perms-group/all-users) db-id)
     (is (= []
            (search-request-data :rasta :q "test")))))

 (testing "Segments on tables for which the user does not have access to should not show up in results"
   (mt/with-temp [Database {db-id :id} {}
                  Table    {table-id :id} {:db_id  db-id
                                           :schema nil}
                  Segment  _ {:table_id table-id
                              :name     "test segment"}]
     (perms/revoke-data-perms! (perms-group/all-users) db-id)
     (is (= []
            (search-request-data :rasta :q "test")))))

 (testing "Databases for which the user does not have access to should not show up in results"
   (mt/with-temp [Database db-1  {:name "db-1"}
                  Database _db-2 {:name "db-2"}]
     (is (set/subset? #{"db-2" "db-1"}
                      (->> (search-request-data-with sorted-results :rasta :q "db")
                           (map :name)
                           set)))
     (perms/revoke-data-perms! (perms-group/all-users) (:id db-1))
     (is (nil? ((->> (search-request-data-with sorted-results :rasta :q "db")
                     (map :name)
                     set)
                "db-1"))))))

(deftest bookmarks-test
  (testing "Bookmarks are per user, so other user's bookmarks don't cause search results to be altered"
    (with-search-items-in-collection {:keys [card dashboard]} "test"
      (mt/with-temp [CardBookmark      _ {:card_id (u/the-id card)
                                          :user_id (mt/user->id :rasta)}
                     DashboardBookmark _ {:dashboard_id (u/the-id dashboard)
                                          :user_id      (mt/user->id :rasta)}]
        (is (= (default-results-with-collection)
               (search-request-data :crowberto :q "test"))))))

  (testing "Basic search, should find 1 of each entity type and include bookmarks when available"
    (with-search-items-in-collection {:keys [card dashboard]} "test"
      (mt/with-temp [CardBookmark      _ {:card_id (u/the-id card)
                                          :user_id (mt/user->id :crowberto)}
                     DashboardBookmark _ {:dashboard_id (u/the-id dashboard)
                                          :user_id      (mt/user->id :crowberto)}]
        (is (= (on-search-types #{"dashboard" "card"}
                                #(assoc % :bookmark true)
                                (default-results-with-collection))
               (search-request-data :crowberto :q "test")))))))

(defn- archived [m]
  (assoc m :archived true))

(deftest database-test
  (testing "Should search database names and descriptions"
    (mt/with-temp [Database       _ {:name "aviaries"}
                   Database       _ {:name "user_favorite_places" :description "Join table between users and their favorite places, which could include aviaries"}
                   Database       _ {:name "users" :description "As it sounds"}]
      (letfn [(result [db]
                (merge {:name nil
                        :model "database"
                        :description nil}
                       db))]
        (is (= (sorted-results
                (map result [{:name "aviaries"}
                             {:name "user_favorite_places"
                              :description "Join table between users and their favorite places, which could include aviaries"}]))
               (map #(select-keys % [:name :model :description])
                    (search-request-data-with sorted-results :crowberto :q "aviaries"))))))))

(deftest indexed-entity-test
  (testing "Should search indexed entities"
    (mt/dataset airports
      (let [query (mt/mbql-query municipality)]
        (mt/with-temp [Card model {:dataset       true
                                   :dataset_query query}]
          (let [model-index (model-index/create
                             (mt/$ids {:model-id   (:id model)
                                       :pk-ref     $municipality.id
                                       :value-ref  $municipality.name
                                       :creator-id (mt/user->id :rasta)}))
                relevant    (comp (filter (comp #{(:id model)} :model_id))
                                  (filter (comp #{"indexed-entity"} :model)))
                search!     (fn [search-term]
                              (:data (make-search-request :crowberto [:q search-term])))]
            (model-index/add-values! model-index)

            (is (= #{"Dallas-Fort Worth" "Fort Lauderdale" "Fort Myers"
                     "Fort Worth" "Fort Smith" "Fort Wayne"}
                   (into #{} (comp relevant (map :name)) (search! "fort"))))

            (testing "Sandboxed users do not see indexed entities in search"
              (with-redefs [premium-features/sandboxed-or-impersonated-user? (constantly true)]
                (is (= #{}
                       (into #{} (comp relevant (map :name)) (search! "fort"))))))

            (let [normalize (fn [x] (-> x (update :pk_ref mbql.normalize/normalize)))]
              (is (=? {"Rome"   {:pk_ref        (mt/$ids $municipality.id)
                                 :name          "Rome"
                                 :model_id      (:id model)
                                 :model_name     (:name model)
                                 :model_index_id #hawk/schema s/Int}
                       "Tromsø" {:pk_ref        (mt/$ids $municipality.id)
                                 :name          "Tromsø"
                                 :model_id      (:id model)
                                 :model_name     (:name model)
                                 :model_index_id #hawk/schema s/Int}}
                      (into {} (comp relevant (map (juxt :name normalize)))
                            (search! "rom")))))))))))

(deftest archived-results-test
  (testing "Should return unarchived results by default"
    (with-search-items-in-root-collection "test"
      (mt/with-temp [Card        action-model {:dataset true}
                     Action      {action-id :id} (archived {:name     "action test action 2"
                                                            :type     :query
                                                            :model_id (u/the-id action-model)})
                     QueryAction _ (query-action action-id)
                     Card        _ (archived {:name "card test card 2"})
                     Card        _ (archived {:name "dataset test dataset" :dataset true})
                     Dashboard   _ (archived {:name "dashboard test dashboard 2"})
                     Collection  _ (archived {:name "collection test collection 2"})
                     Metric      _ (archived {:name "metric test metric 2"})
                     Segment     _ (archived {:name "segment test segment 2"})]
        (is (= (default-search-results)
               (search-request-data :crowberto :q "test"))))))

  (testing "Should return archived results when specified"
    (with-search-items-in-root-collection "test2"
      (mt/with-temp [Card        action-model action-model-params
                     Action      {action-id :id} (archived {:name     "action test action"
                                                            :type     :query
                                                            :model_id (u/the-id action-model)})
                     QueryAction _ (query-action action-id)
                     Action      _ (archived {:name     "action that will not appear in results"
                                              :type     :query
                                              :model_id (u/the-id action-model)})
                     Card        _ (archived {:name "card test card"})
                     Card        _ (archived {:name "card that will not appear in results"})
                     Card        _ (archived {:name "dataset test dataset" :dataset true})
                     Dashboard   _ (archived {:name "dashboard test dashboard"})
                     Collection  _ (archived {:name "collection test collection"})
                     Metric      _ (archived {:name "metric test metric"})
                     Segment     _ (archived {:name "segment test segment"})]
        (is (= (default-archived-results)
               (search-request-data :crowberto :q "test", :archived "true"))))))

  (testing "Should return archived results when specified without a search query"
    (with-search-items-in-root-collection "test2"
      (mt/with-temp [Card        action-model action-model-params
                     Action      {action-id :id} (archived {:name     "action test action"
                                                            :type     :query
                                                            :model_id (u/the-id action-model)})
                     QueryAction _ (query-action action-id)
                     Card        _ (archived {:name "card test card"})
                     Card        _ (archived {:name "dataset test dataset" :dataset true})
                     Dashboard   _ (archived {:name "dashboard test dashboard"})
                     Collection  _ (archived {:name "collection test collection"})
                     Metric      _ (archived {:name "metric test metric"})
                     Segment     _ (archived {:name "segment test segment"})]
        (is (ordered-subset? (default-archived-results)
                             (search-request-data :crowberto :archived "true")))))))

(deftest alerts-test
  (testing "Search should not return alerts"
    (with-search-items-in-root-collection "test"
      (mt/with-temp [Pulse pulse {:alert_condition  "rows"
                                  :alert_first_only false
                                  :alert_above_goal nil
                                  :name             nil}]
        (is (= []
               (filter (fn [{:keys [model id]}]
                         (and (= id (u/the-id pulse))
                              (= "pulse" model)))
                       (:data (mt/user-http-request :crowberto :get 200 "search")))))))))

(defn- default-table-search-row [table-name]
  (merge
   default-search-row
   {:name                table-name
    :table_name          table-name
    :table_id            true
    :archived            nil
    :model               "table"
    :database_id         true
    :pk_ref              nil
    :initial_sync_status "complete"}))

(defmacro ^:private do-test-users {:style/indent 1} [[user-binding users] & body]
  `(doseq [user# ~users
           :let [~user-binding user#]]
     (testing (format "\nuser = %s" user#)
       ~@body)))

(deftest table-test
  (testing "You should see Tables in the search results!\n"
    (mt/with-temp [Table _ {:name "RoundTable"}]
      (do-test-users [user [:crowberto :rasta]]
        (is (= [(default-table-search-row "RoundTable")]
               (search-request-data user :q "RoundTable"))))))
  (testing "You should not see hidden tables"
    (mt/with-temp [Table _normal {:name "Foo Visible"}
                   Table _hidden {:name "Foo Hidden", :visibility_type "hidden"}]
      (do-test-users [user [:crowberto :rasta]]
        (is (= [(default-table-search-row "Foo Visible")]
               (search-request-data user :q "Foo"))))))
  (testing "You should be able to search by their display name"
    (let [lancelot "Lancelot's Favorite Furniture"]
      (mt/with-temp [Table _ {:name "RoundTable" :display_name lancelot}]
        (do-test-users [user [:crowberto :rasta]]
          (is (= [(assoc (default-table-search-row "RoundTable") :name lancelot)]
                 (search-request-data user :q "Lancelot")))))))
  (testing "You should be able to search by their description"
    (let [lancelot "Lancelot's Favorite Furniture"]
      (mt/with-temp [Table _ {:name "RoundTable" :description lancelot}]
        (do-test-users [user [:crowberto :rasta]]
          (is (= [(assoc (default-table-search-row "RoundTable") :description lancelot :table_description lancelot)]
                 (search-request-data user :q "Lancelot")))))))
  (testing "When searching with ?archived=true, normal Tables should not show up in the results"
    (let [table-name (mt/random-name)]
      (mt/with-temp [Table _ {:name table-name}]
        (do-test-users [user [:crowberto :rasta]]
          (is (= []
                 (search-request-data user :q table-name :archived true)))))))
  (testing "*archived* tables should not appear in search results"
    (let [table-name (mt/random-name)]
      (mt/with-temp [Table _ {:name table-name, :active false}]
        (do-test-users [user [:crowberto :rasta]]
          (is (= []
                 (search-request-data user :q table-name)))))))
  (testing "you should not be able to see a Table if the current user doesn't have permissions for that Table"
    (mt/with-temp [Database {db-id :id} {}
                   Table    table {:db_id db-id}]
      (perms/revoke-data-perms! (perms-group/all-users) db-id)
      (is (= []
             (binding [*search-request-results-database-id* db-id]
               (search-request-data :rasta :q (:name table))))))))

(deftest all-users-no-perms-table-test
  (testing (str "If the All Users group doesn't have perms to view a Table, but the current User is in a group that "
                "does have perms, they should still be able to see it (#12332)")
    (mt/with-temp [Database                   {db-id :id} {}
                   Table                      table {:name "RoundTable" :db_id db-id}
                   PermissionsGroup           {group-id :id} {}
                   PermissionsGroupMembership _ {:group_id group-id :user_id (mt/user->id :rasta)}]
      (perms/revoke-data-perms! (perms-group/all-users) db-id (:schema table) (:id table))
      (perms/grant-permissions! group-id (perms/table-read-path table))
      (do-test-users [user [:crowberto :rasta]]
        (is (= [(default-table-search-row "RoundTable")]
               (binding [*search-request-results-database-id* db-id]
                 (search-request-data user :q "RoundTable"))))))))

(deftest all-users-no-data-perms-table-test
  (testing "If the All Users group doesn't have perms to view a Table they sholdn't see it (#16855)"
    (mt/with-temp [Database                   {db-id :id} {}
                   Table                      table {:name "RoundTable", :db_id db-id}]
      (perms/revoke-data-perms! (perms-group/all-users) db-id (:schema table) (:id table))
      (is (= []
             (filter #(= (:name %) "RoundTable")
                     (binding [*search-request-results-database-id* db-id]
                       (search-request-data :rasta :q "RoundTable"))))))))

(deftest collection-namespaces-test
  (testing "Search should only return Collections in the 'default' namespace"
    (mt/with-temp [Collection _c1 {:name "Normal Collection"}
                   Collection _c2 {:name "Coin Collection" :namespace "currency"}]
      (assert (not (t2/exists? Collection :name "Coin Collection", :namespace nil)))
      (is (=? [{:name "Normal Collection"}]
              (->> (search-request-data :crowberto :q "Collection")
                   (filter #(and (= (:model %) "collection")
                                 (#{"Normal Collection" "Coin Collection"} (:name %))))))))))

(deftest no-dashboard-subscription-pulses-test
  (testing "Pulses used for Dashboard subscriptions should not be returned by search results (#14190)"
    (letfn [(search-for-pulses [{pulse-id :id}]
              (->> (:data (mt/user-http-request :crowberto :get "search?q=electro"))
                   (filter #(and (= (:model %) "pulse")
                                 (= (:id %) pulse-id)))
                   first))]
      (t2.with-temp/with-temp [Pulse pulse {:name "Electro-Magnetic Pulse"}]
        (testing "Pulses are not searchable"
          (is (= nil (search-for-pulses pulse))))
        (mt/with-temp [Card      card-1 {}
                       PulseCard _ {:pulse_id (:id pulse), :card_id (:id card-1)}
                       Card      card-2 {}
                       PulseCard _ {:pulse_id (:id pulse), :card_id (:id card-2)}]
          (testing "Create some Pulse Cards: we should not find them."
            (is (= nil (search-for-pulses pulse))))
          (testing "Even as a dashboard subscription, the pulse is not found."
            (mt/with-temp [Dashboard dashboard {}]
              (t2/update! Pulse (:id pulse) {:dashboard_id (:id dashboard)})
              (is (= nil (search-for-pulses pulse))))))))))

(deftest card-dataset-query-test
  (testing "Search results should match a native query's dataset_query column, but not an MBQL query's one. (#24132)"
    (let [native-card {:name          "Another SQL query"
                       :query_type    "native"
                       :dataset_query (mt/native-query {:query "SELECT COUNT(1) AS aggregation FROM venues"})}]
      (mt/with-temp
        [Card _mbql-card   {:name          "Venues Count"
                            :query_type    "query"
                            :dataset_query (mt/mbql-query venues {:aggregation [[:count]]})}
         Card _native-card native-card
         Card _dataset     (assoc native-card :name "Dataset" :dataset true)]
        (is (= ["Another SQL query" "Dataset"]
               (->> (search-request-data :rasta :q "aggregation" :search_native_query true)
                    (map :name))))))))

(deftest search-db-call-count-test
  (t2.with-temp/with-temp
    [Card      _              {:name "card db count test 1"}
     Card      _              {:name "card db count test 2"}
     Card      _              {:name "card db count test 3"}
     Dashboard _              {:name "dash count test 1"}
     Dashboard _              {:name "dash count test 2"}
     Dashboard _              {:name "dash count test 3"}
     Database  {db-id :id}    {:name "database count test 1"}
     Database  _              {:name "database count test 2"}
     Database  _              {:name "database count test 3"}
     Table     {table-id :id} {:db_id  db-id
                               :schema nil}
     Metric    _              {:table_id table-id
                               :name     "metric count test 1"}
     Metric    _              {:table_id table-id
                               :name     "metric count test 1"}
     Metric    _              {:table_id table-id
                               :name     "metric count test 2"}
     Segment   _              {:table_id table-id
                               :name     "segment count test 1"}
     Segment   _              {:table_id table-id
                               :name     "segment count test 2"}
     Segment   _              {:table_id table-id
                               :name     "segment count test 3"}]
    (mt/with-current-user (mt/user->id :crowberto)
      (t2.execute/with-call-count [call-count]
        (#'api.search/search {:search-string      "count test"
                              :archived?          false
                              :models             search.config/all-models
                              :current-user-perms #{"/"}
                              :limit-int          100})
        ;; the call count number here are expected to change if we change the search api
        ;; we have this test here just to keep tracks this number to remind us to put effort
        ;; into keep this number as low as we can
        (is (= 11 (call-count)))))))

(deftest snowplow-new-search-query-event-test
  (testing "Send a snowplow event when a new global search query is made"
    (snowplow-test/with-fake-snowplow-collector
      (mt/user-http-request :crowberto :get 200 "search?q=test")
      (is (=? {:data {"event"                "new_search_query"
                      "runtime_milliseconds" pos?}
               :user-id (str (mt/user->id :crowberto))}
              (last (snowplow-test/pop-event-data-and-user-id!))))))
  (testing "Don't send a snowplow event if the search isn't global"
    (snowplow-test/with-fake-snowplow-collector
      (mt/user-http-request :crowberto :get 200 "search" :q "test" :models "table")
      (is (empty? (snowplow-test/pop-event-data-and-user-id!))))
    (snowplow-test/with-fake-snowplow-collector
      (mt/user-http-request :crowberto :get 200 "search" :q "test" :table_db_id (mt/id))
      (is (empty? (snowplow-test/pop-event-data-and-user-id!))))
    (snowplow-test/with-fake-snowplow-collector
      (mt/user-http-request :crowberto :get 200 "search" :q "test" :archived true)
      (is (empty? (snowplow-test/pop-event-data-and-user-id!))))))

;; ------------------------------------------------ Filter Tests ------------------------------------------------ ;;

(deftest filter-by-creator-test
  (let [search-term "Created by Filter"]
    (with-search-items-in-root-collection search-term
      (mt/with-temp
        [:model/User      {user-id :id}      {:first_name "Explorer" :last_name "Curious"}
         :model/User      {user-id-2 :id}    {:first_name "Explorer" :last_name "Hubble"}
         :model/Card      {card-id :id}      {:name (format "%s Card 1" search-term) :creator_id user-id}
         :model/Card      {card-id-2 :id}    {:name (format "%s Card 2" search-term) :creator_id user-id
                                              :collection_id (:id (collection/user->personal-collection user-id))}
         :model/Card      {card-id-3 :id}    {:name (format "%s Card 3" search-term) :creator_id user-id :archived true}
         :model/Card      {card-id-4 :id}    {:name (format "%s Card 4" search-term) :creator_id user-id-2}
         :model/Card      {model-id :id}     {:name (format "%s Dataset 1" search-term) :dataset true :creator_id user-id}
         :model/Dashboard {dashboard-id :id} {:name (format "%s Dashboard 1" search-term) :creator_id user-id}
         :model/Action    {action-id :id}    {:name (format "%s Action 1" search-term) :model_id model-id :creator_id user-id :type :http}]

        (testing "sanity check that without search by created_by we have more results than if a filter is provided"
          (is (> (:total (mt/user-http-request :crowberto :get 200 "search" :q search-term))
                 5)))

        (testing "Able to filter by creator"
          (let [resp (mt/user-http-request :crowberto :get 200 "search" :q search-term :created_by user-id)]

            (testing "only a subset of models are applicable"
              (is (= #{"card" "dataset" "dashboard" "action"} (set (:available_models resp)))))

            (testing "results contains only entities with the specified creator"
              (is (= #{[dashboard-id "dashboard" "Created by Filter Dashboard 1"]
                       [card-id      "card"      "Created by Filter Card 1"]
                       [card-id-2    "card"      "Created by Filter Card 2"]
                       [model-id     "dataset"   "Created by Filter Dataset 1"]
                       [action-id    "action"    "Created by Filter Action 1"]}
                     (->> (:data resp)
                          (map (juxt :id :model :name))
                          set))))))

        (testing "Able to filter by multiple creators"
          (let [resp (mt/user-http-request :crowberto :get 200 "search" :q search-term :created_by user-id :created_by user-id-2)]

            (testing "only a subset of models are applicable"
              (is (= #{"card" "dataset" "dashboard" "action"} (set (:available_models resp)))))

            (testing "results contains only entities with the specified creator"
              (is (= #{[dashboard-id "dashboard" "Created by Filter Dashboard 1"]
                       [card-id      "card"      "Created by Filter Card 1"]
                       [card-id-2    "card"      "Created by Filter Card 2"]
                       [card-id-4    "card"      "Created by Filter Card 4"]
                       [model-id     "dataset"   "Created by Filter Dataset 1"]
                       [action-id    "action"    "Created by Filter Action 1"]}
                     (->> (:data resp)
                          (map (juxt :id :model :name))
                          set))))))

       (testing "Works with archived filter"
         (is (=? [{:model "card"
                   :id     card-id-3
                   :archived true}]
                 (:data (mt/user-http-request :crowberto :get 200 "search" :q search-term :created_by user-id :archived true)))))

       (testing "Works with models filter"
         (testing "return intersections of supported models with provided models"
           (is (= #{"dashboard" "card"}
                  (->> (mt/user-http-request :crowberto :get 200 "search" :q search-term :created_by user-id :models "card" :models "dashboard")
                       :data
                       (map :model)
                       set))))

         (testing "return nothing if there is no intersection"
           (is (= #{}
                  (->> (mt/user-http-request :crowberto :get 200 "search" :q search-term :created_by user-id :models "table" :models "database")
                       :data
                       (map :model)
                       set)))))

       (testing "respect the read permissions"
         (let [resp (mt/user-http-request :rasta :get 200 "search" :q search-term :created_by user-id)]
           (is (not (contains?
                     (->> (:data resp)
                          (filter #(= (:model %) "card"))
                          (map :id)
                          set)
                     card-id-2)))))

       (testing "error if creator_id is not an integer"
         (let [resp (mt/user-http-request :crowberto :get 400 "search" :q search-term :created_by "not-a-valid-user-id")]
           (is (= {:created_by "nullable value must be an integer greater than zero., or sequence of value must be an integer greater than zero."}
                  (:errors resp)))))))))

(deftest filter-by-last-edited-by-test
  (let [search-term "last-edited-by"]
    (mt/with-temp
      [:model/Card       {rasta-card-id :id}   {:name search-term}
       :model/Card       {lucky-card-id :id}   {:name search-term}
       :model/Card       {rasta-model-id :id}  {:name search-term :dataset true}
       :model/Card       {lucky-model-id :id}  {:name search-term :dataset true}
       :model/Dashboard  {rasta-dash-id :id}   {:name search-term}
       :model/Dashboard  {lucky-dash-id :id}   {:name search-term}
       :model/Metric     {rasta-metric-id :id} {:name search-term}
       :model/Metric     {lucky-metric-id :id} {:name search-term}]
      (let [rasta-user-id (mt/user->id :rasta)
            lucky-user-id (mt/user->id :lucky)]
        (doseq [[model id user-id] [[:model/Card rasta-card-id rasta-user-id] [:model/Card rasta-model-id rasta-user-id]
                                    [:model/Dashboard rasta-dash-id rasta-user-id] [:model/Metric rasta-metric-id rasta-user-id]
                                    [:model/Card lucky-card-id lucky-user-id] [:model/Card lucky-model-id lucky-user-id]
                                    [:model/Dashboard lucky-dash-id lucky-user-id] [:model/Metric lucky-metric-id lucky-user-id]]]
          (revision/push-revision!
           :entity      model
           :id          id
           :user-id     user-id
           :is_creation true
           :object      {:id id}))

        (testing "Able to filter by last editor"
          (let [resp (mt/user-http-request :crowberto :get 200 "search" :q search-term :last_edited_by rasta-user-id)]

            (testing "only a subset of models are applicable"
              (is (= #{"dashboard" "dataset" "metric" "card"} (set (:available_models resp)))))

            (testing "results contains only entities with the specified creator"
              (is (= #{[rasta-metric-id "metric"]
                       [rasta-card-id   "card"]
                       [rasta-model-id  "dataset"]
                       [rasta-dash-id   "dashboard"]}
                     (->> (:data resp)
                          (map (juxt :id :model))
                          set))))))

        (testing "Able to filter by multiple last editor"
          (let [resp (mt/user-http-request :crowberto :get 200 "search" :q search-term :last_edited_by rasta-user-id :last_edited_by lucky-user-id)]

            (testing "only a subset of models are applicable"
              (is (= #{"dashboard" "dataset" "metric" "card"} (set (:available_models resp)))))

            (testing "results contains only entities with the specified creator"
              (is (= #{[rasta-metric-id "metric"]
                       [rasta-card-id   "card"]
                       [rasta-model-id  "dataset"]
                       [rasta-dash-id   "dashboard"]
                       [lucky-metric-id "metric"]
                       [lucky-card-id   "card"]
                       [lucky-model-id  "dataset"]
                       [lucky-dash-id   "dashboard"]}
                     (->> (:data resp)
                          (map (juxt :id :model))
                          set))))))

       (testing "error if last_edited_by is not an integer"
         (let [resp (mt/user-http-request :crowberto :get 400 "search" :q search-term :last_edited_by "not-a-valid-user-id")]
           (is (= {:last_edited_by "nullable value must be an integer greater than zero., or sequence of value must be an integer greater than zero."}
                  (:errors resp)))))))))

(deftest verified-filter-test
  (let [search-term "Verified filter"]
    (t2.with-temp/with-temp
      [:model/Card {v-card-id :id}  {:name (format "%s Verified Card" search-term)}
       :model/Card {_card-id :id}   {:name (format "%s Normal Card" search-term)}
       :model/Card {_model-id :id}  {:name (format "%s Normal Model" search-term) :dataset true}
       :model/Card {v-model-id :id} {:name (format "%s Verified Model" search-term) :dataset true}]
      (mt/with-verified-cards [v-card-id v-model-id]
        (premium-features-test/with-premium-features #{:content-verification}
          (testing "Able to filter only verified items"
            (let [resp (mt/user-http-request :crowberto :get 200 "search" :q search-term :verified true)]
              (testing "do not returns duplicated verified cards"
                (is (= 1 (->> resp
                              :data
                              (filter #(= {:model "card" :id v-card-id} (select-keys % [:model :id])))
                              count))))

              (testing "only a subset of models are applicable"
                (is (= #{"card" "dataset"} (set (:available_models resp)))))

              (testing "results contains only verified entities"
                (is (= #{[v-card-id  "card"       "Verified filter Verified Card"]
                         [v-model-id "dataset"    "Verified filter Verified Model"]}

                       (->> (:data resp)
                            (map (juxt :id :model :name))
                            set))))))

          (testing "Returns schema error if attempt to serach for non-verified items"
            (is (= {:verified "nullable true"}
                   (:errors (mt/user-http-request :crowberto :get 400 "search" :q "x" :verified false)))))

          (testing "Works with models filter"
            (testing "return intersections of supported models with provided models"
              (is (= #{"card"}
                     (->> (mt/user-http-request :crowberto :get 200 "search"
                                                :q search-term :verified true :models "card" :models "dashboard" :model "table")
                          :data
                          (map :model)
                          set))))))

        (premium-features-test/with-premium-features #{:content-verification}
          (testing "Returns verified cards and models only if :content-verification is enabled"
            (let [resp (mt/user-http-request :crowberto :get 200 "search" :q search-term :verified true)]

              (testing "only a subset of models are applicable"
                (is (= #{"card" "dataset"} (set (:available_models resp)))))

              (testing "results contains only verified entities"
                (is (= #{[v-card-id  "card"    "Verified filter Verified Card"]
                         [v-model-id "dataset" "Verified filter Verified Model"]}
                       (->> (:data resp)
                            (map (juxt :id :model :name))
                            set)))))))

       (testing "error if doesn't have premium-features"
         (premium-features-test/with-premium-features #{}
           (is (= "Content Management or Official Collections is a paid feature not currently available to your instance. Please upgrade to use it. Learn more at metabase.com/upgrade/"
                  (mt/user-http-request :crowberto :get 402 "search" :q search-term :verified true)))))))))

(deftest created-at-api-test
  (let [search-term "created-at-filtering"]
    (with-search-items-in-root-collection search-term
      (testing "returns only applicable models"
        (is (= #{"dashboard" "table" "dataset" "collection" "database" "action" "card"}
               (-> (mt/user-http-request :crowberto :get 200 "search" :q search-term :created_at "today")
                   :available_models
                   set))))

      (testing "works with others filter too"
        (is (= #{"dashboard" "table" "dataset" "collection" "database" "action" "card"}
               (-> (mt/user-http-request :crowberto :get 200 "search" :q search-term :created_at "today" :creator_id (mt/user->id :rasta))
                   :available_models
                   set))))

      (testing "error if invalids created_at string"
        (is (= "Failed to parse datetime value: today~"
               (mt/user-http-request :crowberto :get 400 "search" :q search-term :created_at "today~" :creator_id (mt/user->id :rasta))))))))

(deftest filter-by-last-edited-at-test
  (let [search-term "last-edited-at-filtering"]
    (t2.with-temp/with-temp
      [:model/Card       {card-id :id}   {:name search-term}
       :model/Card       {model-id :id}  {:name search-term :dataset true}
       :model/Dashboard  {dash-id :id}   {:name search-term}
       :model/Metric     {metric-id :id} {:name search-term}
       :model/Action     {action-id :id} {:name       search-term
                                          :model_id   model-id
                                          :type       :http}]
      (doseq [[model id] [[:model/Card card-id] [:model/Card model-id]
                          [:model/Dashboard dash-id] [:model/Metric metric-id]]]
        (revision/push-revision!
         :entity      model
         :id          id
         :user-id     (mt/user->id :rasta)
         :is_creation true
         :object      {:id id}))
      (testing "returns only applicable models"
        (let [resp (mt/user-http-request :crowberto :get 200 "search" :q search-term :last_edited_at "today")]
          (is (= #{[action-id "action"]
                   [card-id   "card"]
                   [dash-id   "dashboard"]
                   [model-id  "dataset"]
                   [metric-id "metric"]}
                 (->> (:data resp)
                      (map (juxt :id :model))
                      set)))

          (is (= #{"action" "card" "dashboard" "dataset" "metric"}
                 (-> resp
                     :available_models
                     set)))))

      (testing "works with the last_edited_by filter too"
        (doseq [[model id] [[:model/Card card-id] [:model/Card model-id]
                            [:model/Dashboard dash-id] [:model/Metric metric-id]]]
          (revision/push-revision!
           :entity      model
           :id          id
           :user-id     (mt/user->id :rasta)
           :is_creation true
           :object      {:id id}))
        (is (= #{"dashboard" "dataset" "metric" "card"}
               (-> (mt/user-http-request :crowberto :get 200 "search" :q search-term :last_edited_at "today" :last_edited_by (mt/user->id :rasta))
                   :available_models
                   set))))

      (testing "error if invalids last_edited_at string"
        (is (= "Failed to parse datetime value: today~"
               (mt/user-http-request :crowberto :get 400 "search" :q search-term :last_edited_at "today~" :creator_id (mt/user->id :rasta))))))))

(deftest created-at-correctness-test
  (let [search-term "created-at-filtering"
        new          #t "2023-05-04T10:00Z[UTC]"
        two-years-ago (t/minus new (t/years 2))]
    (mt/with-clock new
      (t2.with-temp/with-temp
        [:model/Dashboard  {dashboard-new :id}{:name       search-term
                                               :created_at new}
         :model/Dashboard  {dashboard-old :id}{:name       search-term
                                               :created_at two-years-ago}
         :model/Database   {db-new :id}       {:name       search-term
                                               :created_at new}
         :model/Database   {db-old :id }      {:name       search-term
                                               :created_at two-years-ago}
         :model/Table      {table-new :id}    {:name       search-term
                                               :db_id      db-new
                                               :created_at new}
         :model/Table      {table-old :id}    {:name       search-term
                                               :db_id      db-old
                                               :created_at two-years-ago}
         :model/Collection {coll-new :id}     {:name       search-term
                                               :created_at new}
         :model/Collection {coll-old :id}     {:name       search-term
                                               :created_at two-years-ago}
         :model/Card       {card-new :id}     {:name       search-term
                                               :created_at new}
         :model/Card       {card-old :id}     {:name       search-term
                                               :created_at two-years-ago}
         :model/Card       {model-new :id}    {:name       search-term
                                               :dataset    true
                                               :created_at new}
         :model/Card       {model-old :id}    {:name       search-term
                                               :dataset    true
                                               :created_at two-years-ago}
         :model/Action     {action-new :id}   {:name       search-term
                                               :model_id   model-new
                                               :type       :http
                                               :created_at new}
         :model/Action     {action-old :id}   {:name       search-term
                                               :model_id   model-old
                                               :type       :http
                                               :created_at two-years-ago}
         :model/Segment    {_segment-new :id} {:name       search-term
                                               :created_at new}
         :model/Metric     {_metric-new :id}  {:name       search-term
                                               :created_at new}]
        ;; with clock doesn't work if calling via API, so we call the search function directly
        (let [test-search (fn [created-at expected]
                           (testing (format "searching with created-at = %s" created-at)
                             (mt/with-current-user (mt/user->id :crowberto)
                               (is (= expected
                                      (->> (#'api.search/search (#'api.search/search-context
                                                                 {:search-string search-term
                                                                  :archived      false
                                                                  :models        search.config/all-models
                                                                  :created-at    created-at}))
                                           :data
                                           (map (juxt :model :id))
                                           set))))))
              new-result  #{["action"     action-new]
                            ["card"       card-new]
                            ["collection" coll-new]
                            ["database"   db-new]
                            ["dataset"    model-new]
                            ["dashboard"  dashboard-new]
                            ["table"      table-new]}
              old-result  #{["action"     action-old]
                            ["card"       card-old]
                            ["collection" coll-old]
                            ["database"   db-old]
                            ["dataset"    model-old]
                            ["dashboard"  dashboard-old]
                            ["table"      table-old]}]
          ;; absolute datetime
         (test-search "Q2-2021" old-result)
         (test-search "2023-05-04" new-result)
         (test-search "2021-05-03~" (set/union old-result new-result))
         ;; range is inclusive of the start but exclusive of the end, so this does not contain new-result
         (test-search "2021-05-04~2023-05-03" old-result)
         (test-search "2021-05-05~2023-05-04" new-result)
         (test-search "~2023-05-03" old-result)
         (test-search "2021-05-04T09:00:00~2021-05-04T10:00:10" old-result)

         ;; relative times
         (test-search "thisyear" new-result)
         (test-search "past1years-from-12months" old-result)
         (test-search "today" new-result))))))

(deftest last-edited-at-correctness-test
  (let [search-term   "last-edited-at-filtering"
        new           #t "2023-05-04T10:00Z[UTC]"
        two-years-ago (t/minus new (t/years 2))]
    (mt/with-clock new
      (t2.with-temp/with-temp
        [:model/Dashboard  {dashboard-new :id} {:name       search-term}
         :model/Dashboard  {dashboard-old :id} {:name       search-term}
         :model/Card       {card-new :id}      {:name       search-term}
         :model/Card       {card-old :id}      {:name       search-term}
         :model/Card       {model-new :id}     {:name       search-term
                                                :dataset    true}
         :model/Card       {model-old :id}     {:name       search-term
                                                :dataset    true}
         :model/Metric     {metric-new :id}    {:name       search-term}
         :model/Metric     {metric-old :id}    {:name       search-term}
         :model/Action     {action-new :id}    {:name       search-term
                                                :model_id   model-new
                                                :type       :http
                                                :updated_at new}
         :model/Action     {action-old :id}    {:name       search-term
                                                :model_id   model-old
                                                :type       :http
                                                :updated_at two-years-ago}]
        (t2/insert! (t2/table-name :model/Revision) (for [[model model-id timestamp]
                                                          [["Dashboard" dashboard-new new]
                                                           ["Dashboard" dashboard-old two-years-ago]
                                                           ["Card" card-new new]
                                                           ["Card" card-old two-years-ago]
                                                           ["Card" model-new new]
                                                           ["Card" model-old two-years-ago]
                                                           ["Metric" metric-new new]
                                                           ["Metric" metric-old two-years-ago]]]
                                                      {:model       model
                                                       :model_id    model-id
                                                       :object      "{}"
                                                       :user_id     (mt/user->id :rasta)
                                                       :timestamp   timestamp
                                                       :most_recent true}))
        ;; with clock doesn't work if calling via API, so we call the search function directly
        (let [test-search (fn [last-edited-at expected]
                            (testing (format "searching with last-edited-at = %s" last-edited-at)
                              (mt/with-current-user (mt/user->id :crowberto)
                                (is (= expected
                                       (->> (#'api.search/search (#'api.search/search-context
                                                                  {:search-string  search-term
                                                                   :archived       false
                                                                   :models         search.config/all-models
                                                                   :last-edited-at last-edited-at}))
                                            :data
                                            (map (juxt :model :id))
                                            set))))))
              new-result  #{["action"    action-new]
                            ["card"      card-new]
                            ["dataset"   model-new]
                            ["dashboard" dashboard-new]
                            ["metric"    metric-new]}
              old-result  #{["action"    action-old]
                            ["card"      card-old]
                            ["dataset"   model-old]
                            ["dashboard" dashboard-old]
                            ["metric"    metric-old]}]
          ;; absolute datetime
          (test-search "Q2-2021" old-result)
          (test-search "2023-05-04" new-result)
          (test-search "2021-05-03~" (set/union old-result new-result))
          ;; range is inclusive of the start but exclusive of the end, so this does not contain new-result
          (test-search "2021-05-04~2023-05-03" old-result)
          (test-search "2021-05-05~2023-05-04" new-result)
          (test-search "~2023-05-03" old-result)
          (test-search "2021-05-04T09:00:00~2021-05-04T10:00:10" old-result)

          ;; relative times
          (test-search "thisyear" new-result)
          (test-search "past1years-from-12months" old-result)
          (test-search "today" new-result))))))

(deftest available-models-should-be-independent-of-models-param-test
  (testing "if a search request includes `models` params, the `available_models` from the response should not be restricted by it"
   (let [search-term "Available models"]
    (with-search-items-in-root-collection search-term
      (testing "GET /api/search"
        (is (= #{"dashboard" "dataset" "segment" "collection" "action" "metric" "card" "table" "database"}
               (-> (mt/user-http-request :crowberto :get 200 "search" :q search-term :models "card")
                   :available_models
                   set)))

        (is (= #{"dashboard" "dataset" "segment" "collection" "action" "metric" "card" "table" "database"}
               (-> (mt/user-http-request :crowberto :get 200 "search" :q search-term :models "card" :models "dashboard")
                   :available_models
                   set))))

      (testing "GET /api/search/models"
        (is (= #{"dashboard" "dataset" "segment" "collection" "action" "metric" "card" "table" "database"}
               (set (mt/user-http-request :crowberto :get 200 "search/models" :q search-term :models "card"))))

        (is (= #{"dashboard" "dataset" "segment" "collection" "action" "metric" "card" "table" "database"}
               (set (mt/user-http-request :crowberto :get 200 "search/models" :q search-term :models "card" :models "dashboard")))))))))

<<<<<<< HEAD
(deftest search-native-query-test
  (let [search-term "search-native-query"]
    (mt/with-temp
      [:model/Card {mbql-card :id}             {:name search-term}
       :model/Card {native-card-in-name :id}   {:name search-term}
       :model/Card {native-card-in-query :id}  {:dataset_query (mt/native-query {:query (format "select %s" search-term)})}
       :model/Card {mbql-model :id}            {:name search-term :dataset true}
       :model/Card {native-model-in-name :id}  {:name search-term :dataset true}
       :model/Card {native-model-in-query :id} {:dataset_query (mt/native-query {:query (format "select %s" search-term)}) :dataset true}]
      (mt/with-actions
        [_                         {:dataset true :dataset_query (mt/mbql-query venues)}
         {http-action :action-id}  {:type :http :name search-term}
         {query-action :action-id} {:type :query :dataset_query (mt/native-query {:query (format "delete from %s" search-term)})}]
        (testing "by default do not search for native content"
          (is (= #{["card" mbql-card]
                   ["card" native-card-in-name]
                   ["dataset" mbql-model]
                   ["dataset" native-model-in-name]
                   ["action" http-action]}
               (->> (mt/user-http-request :crowberto :get 200 "search" :q search-term)
                    :data
                    (map (juxt :model :id))
                    set))))

        (testing "if search-native-query is true, search both dataset_query and the name"
          (is (= #{["card" mbql-card]
                   ["card" native-card-in-name]
                   ["dataset" mbql-model]
                   ["dataset" native-model-in-name]
                   ["action" http-action]

                   ["card" native-card-in-query]
                   ["dataset" native-model-in-query]
                   ["action" query-action]}
               (->> (mt/user-http-request :crowberto :get 200 "search" :q search-term :search_native_query true)
                    :data
                    (map (juxt :model :id))
                    set))))))))
=======
(deftest search-result-with-user-metadata-test
  (let [search-term "with-user-metadata"]
    (mt/with-temp
      [:model/User {user-id-1 :id} {:first_name "Ngoc"
                                    :last_name  "Khuat"}
       :model/User {user-id-2 :id} {:first_name nil
                                    :last_name  nil
                                    :email      "ngoc@metabase.com"}
       :model/Card {card-id-1 :id} {:creator_id user-id-1
                                    :name       search-term}
       :model/Card {card-id-2 :id} {:creator_id user-id-2
                                    :name       search-term}]

      (revision/push-revision!
       :entity      :model/Card
       :id          card-id-1
       :user-id     user-id-1
       :is_creation true
       :object      {:id card-id-1})

      (revision/push-revision!
       :entity      :model/Card
       :id          card-id-2
       :user-id     user-id-2
       :is_creation true
       :object      {:id card-id-2})

      (testing "search result should returns creator_common_name and last_editor_common_name"
        (is (= #{["card" card-id-1 "Ngoc Khuat" "Ngoc Khuat"]
                 ;; for user that doesn't have first_name or last_name, should fall backs to email
                 ["card" card-id-2 "ngoc@metabase.com" "ngoc@metabase.com"]}
               (->> (mt/user-http-request :crowberto :get 200 "search" :q search-term)
                    :data
                    (map (juxt :model :id :creator_common_name :last_editor_common_name))
                    set)))))))

(deftest models-table-db-id-test
  (testing "search/models request includes `table-db-id` param"
    (with-search-items-in-root-collection "Available models"
      (testing "`table-db-id` is invalid"
        (is (=? {:errors {:table-db-id "nullable value must be an integer greater than zero."}}
                (mt/user-http-request :crowberto :get 400 "search/models" :table-db-id -1))))
      (testing "`table-db-id` is for a non-existent database"
        (is (= #{"dashboard" "database" "segment" "collection" "action" "metric"}
               (set (mt/user-http-request :crowberto :get 200 "search/models" :table-db-id Integer/MAX_VALUE)))))
      (testing "`table-db-id` is for an existing database"
        (is (= #{"dashboard" "database" "segment" "collection" "action" "metric" "card" "dataset" "table"}
               (set (mt/user-http-request :crowberto :get 200 "search/models" :table-db-id (mt/id)))))))))

(deftest models-archived-string-test
  (testing "search/models request includes `archived-string` param"
    (with-search-items-in-root-collection "Available models"
      (mt/with-temp [Card        {model-id :id} action-model-params
                     Action      _              (archived {:name     "test action"
                                                           :type     :query
                                                           :model_id model-id})]
       (testing "`archived-string` is 'false'"
         (is (= #{"dashboard" "table" "dataset" "segment" "collection" "database" "action" "metric" "card"}
                (set (mt/user-http-request :crowberto :get 200 "search/models" :archived "false")))))
       (testing "`archived-string` is 'true'"
         (is (= #{"action"}
                (set (mt/user-http-request :crowberto :get 200 "search/models" :archived "true")))))))))
>>>>>>> 7d5c4daf
<|MERGE_RESOLUTION|>--- conflicted
+++ resolved
@@ -105,15 +105,9 @@
   (sorted-results
    [(make-result "dashboard test dashboard", :model "dashboard", :bookmark false :creator_id true :creator_common_name "Rasta Toucan")
     test-collection
-<<<<<<< HEAD
-    (make-result "card test card", :model "card", :bookmark false, :dashboardcard_count 0 :dataset_query nil)
-    (make-result "dataset test dataset", :model "dataset", :bookmark false, :dashboardcard_count 0 :dataset_query nil)
-    (make-result "action test action", :model "action", :model_name (:name action-model-params), :model_id true, :database_id true :dataset_query (update (mt/query venues) :type  name))
-=======
-    (make-result "card test card", :model "card", :bookmark false, :dashboardcard_count 0 :creator_id true :creator_common_name "Rasta Toucan")
-    (make-result "dataset test dataset", :model "dataset", :bookmark false, :dashboardcard_count 0 :creator_id true :creator_common_name "Rasta Toucan")
-    (make-result "action test action", :model "action", :model_name (:name action-model-params), :model_id true, :database_id true :creator_id true :creator_common_name "Rasta Toucan")
->>>>>>> 7d5c4daf
+    (make-result "card test card", :model "card", :bookmark false, :dashboardcard_count 0 :creator_id true :creator_common_name "Rasta Toucan" :dataset_query nil)
+    (make-result "dataset test dataset", :model "dataset", :bookmark false, :dashboardcard_count 0 :creator_id true :creator_common_name "Rasta Toucan" :dataset_query nil)
+    (make-result "action test action", :model "action", :model_name (:name action-model-params), :model_id true, :database_id true :creator_id true :creator_common_name "Rasta Toucan" :dataset_query nil)
     (merge
      (make-result "metric test metric", :model "metric", :description "Lookin' for a blueberry" :creator_id true :creator_common_name "Rasta Toucan")
      (table-search-results))
@@ -349,11 +343,7 @@
 (def ^:private dashboard-count-results
   (letfn [(make-card [dashboard-count]
             (make-result (str "dashboard-count " dashboard-count) :dashboardcard_count dashboard-count,
-<<<<<<< HEAD
-                         :model "card", :bookmark false :dataset_query nil))]
-=======
-                         :model "card", :bookmark false :creator_id true :creator_common_name "Rasta Toucan"))]
->>>>>>> 7d5c4daf
+                         :model "card", :bookmark false :creator_id true :creator_common_name "Rasta Toucan" :dataset_query nil))]
     (set [(make-card 5)
           (make-card 3)
           (make-card 0)])))
@@ -1299,7 +1289,6 @@
         (is (= #{"dashboard" "dataset" "segment" "collection" "action" "metric" "card" "table" "database"}
                (set (mt/user-http-request :crowberto :get 200 "search/models" :q search-term :models "card" :models "dashboard")))))))))
 
-<<<<<<< HEAD
 (deftest search-native-query-test
   (let [search-term "search-native-query"]
     (mt/with-temp
@@ -1338,7 +1327,7 @@
                     :data
                     (map (juxt :model :id))
                     set))))))))
-=======
+
 (deftest search-result-with-user-metadata-test
   (let [search-term "with-user-metadata"]
     (mt/with-temp
@@ -1400,5 +1389,4 @@
                 (set (mt/user-http-request :crowberto :get 200 "search/models" :archived "false")))))
        (testing "`archived-string` is 'true'"
          (is (= #{"action"}
-                (set (mt/user-http-request :crowberto :get 200 "search/models" :archived "true")))))))))
->>>>>>> 7d5c4daf
+                (set (mt/user-http-request :crowberto :get 200 "search/models" :archived "true")))))))))