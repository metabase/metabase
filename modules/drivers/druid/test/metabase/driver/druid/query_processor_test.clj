(ns metabase.driver.druid.query-processor-test
  "Some tests to make sure the Druid Query Processor is generating sane Druid queries when compiling MBQL."
  (:require [metabase
             [driver :as driver]
             [query-processor :as qp]]
            [metabase.driver.druid.query-processor :as druid.qp]
            [metabase.test.data :as data]
            [metabase.test.data.datasets :as datasets]
            [metabase.timeseries-query-processor-test.util :as tqpt]))

(defn- do-query->native [query]
  (driver/with-driver :druid
    (tqpt/with-flattened-dbdef
      (with-redefs [druid.qp/random-query-id (constantly "<Query ID>")]
        (qp/query->native
          query)))))

(defmacro ^:private query->native [query]
  `(do-query->native
    (data/mbql-query ~'checkins
      ~query)))

(datasets/expect-with-driver :druid
  {:projections [:venue_price :__count_0 :expression]
   :query       {:queryType        :topN
                 :threshold        1000
                 :granularity      :all
                 :dataSource       "checkins"
                 :dimension        "venue_price"
                 :context          {:timeout 60000, :queryId "<Query ID>"}
                 :postAggregations [{:type   :arithmetic
                                     :name   "expression"
                                     :fn     :*
                                     :fields [{:type :fieldAccess, :fieldName "__count_0"}
                                              {:type :constant, :name "10", :value 10}]}]
                 :intervals        ["1900-01-01/2100-01-01"]
                 :metric           {:type :alphaNumeric}
                 :aggregations
                 [{:type       :filtered
                   :filter
                   {:type  :not
                    :field {:type :selector, :dimension "id", :value nil}}
                   :aggregator {:type :count, :name "__count_0"}}]}
   :query-type  ::druid.qp/topN
   :mbql?       true}
  (query->native
   {:aggregation [[:* [:count $id] 10]]
    :breakout    [$venue_price]}))

(datasets/expect-with-driver :druid
<<<<<<< HEAD
  {:projections [:venue_category_name :user_name :__count_0]
   :query       {:queryType        :groupBy
                 :granularity      :all
                 :dataSource       "checkins"
                 :dimensions       ["venue_category_name", "user_name"]
                 :context          {:timeout 60000, :queryId "<Query ID>"}
                 :intervals        ["1900-01-01/2100-01-01"]
                 :aggregations     [{:type       :cardinality
                                     :name       "__count_0"
                                     :fieldNames ["venue_name"]}]
                 :limitSpec        {:type    :default
                                    :columns [{:dimension "__count_0", :direction :descending}
                                              {:dimension "venue_category_name", :direction :ascending}
                                              {:dimension "user_name", :direction :ascending}]}}
    :query-type  ::druid.qp/groupBy
    :mbql?       true}
  (query->native
    {:aggregation [[:aggregation-options [:distinct [:field-id (data/id :checkins :venue_name)]] {:name "__count_0"}]]
     :breakout    [$venue_category_name $user_name]
     :order-by    [[:desc [:aggregation 0]] [:asc [:field-id (data/id :checkins :venue_category_name)]]]}))

(datasets/expect-with-driver :druid
  {:projections [:venue_category_name :user_name :__count_0]
   :query       {:queryType        :groupBy
                 :granularity      :all
                 :dataSource       "checkins"
                 :dimensions       ["venue_category_name", "user_name"]
                 :context          {:timeout 60000, :queryId "<Query ID>"}
                 :intervals        ["1900-01-01/2100-01-01"]
                 :aggregations     [{:type       :cardinality
                                     :name       "__count_0"
                                     :fieldNames ["venue_name"]}]
                 :limitSpec        {:type    :default
                                    :columns [{:dimension "__count_0", :direction :descending}
                                              {:dimension "venue_category_name", :direction :ascending}
                                              {:dimension "user_name", :direction :ascending}]
                                    :limit   5}}
   :query-type  ::druid.qp/groupBy
   :mbql?       true}
  (query->native
    {:aggregation [[:aggregation-options [:distinct [:field-id (data/id :checkins :venue_name)]] {:name "__count_0"}]]
     :breakout    [$venue_category_name $user_name]
     :order-by    [[:desc [:aggregation 0]] [:asc [:field-id (data/id :checkins :venue_category_name)]]]
     :limit       5}))
=======
  {:projections [:venue_category_name :__count_0]
    :query       {:queryType        :topN
                  :threshold        1000
                  :granularity      :all
                  :dataSource       "checkins"
                  :dimension        "venue_category_name"
                  :context          {:timeout 60000, :queryId "<Query ID>"}
                  :intervals        ["1900-01-01/2100-01-01"]
                  :metric           "__count_0"
                  :aggregations
                  [{:type       :cardinality
                    :name       "__count_0"
                    :fieldNames ["venue_name"]}]}
    :query-type  ::druid.qp/topN
    :mbql?       true}
  (query->native
    {:aggregation [[:aggregation-options [:distinct [:field-id (data/id :checkins :venue_name)]] {:name "__count_0"}]]
    :breakout    [$venue_category_name]
    :order-by    [[:desc [:aggregation 0]] [:asc [:field-id (data/id :checkins :venue_category_name)]]]}))
>>>>>>> 9c1dced3
<|MERGE_RESOLUTION|>--- conflicted
+++ resolved
@@ -48,7 +48,6 @@
     :breakout    [$venue_price]}))
 
 (datasets/expect-with-driver :druid
-<<<<<<< HEAD
   {:projections [:venue_category_name :user_name :__count_0]
    :query       {:queryType        :groupBy
                  :granularity      :all
@@ -93,7 +92,8 @@
      :breakout    [$venue_category_name $user_name]
      :order-by    [[:desc [:aggregation 0]] [:asc [:field-id (data/id :checkins :venue_category_name)]]]
      :limit       5}))
-=======
+
+(datasets/expect-with-driver :druid
   {:projections [:venue_category_name :__count_0]
     :query       {:queryType        :topN
                   :threshold        1000
@@ -112,5 +112,4 @@
   (query->native
     {:aggregation [[:aggregation-options [:distinct [:field-id (data/id :checkins :venue_name)]] {:name "__count_0"}]]
     :breakout    [$venue_category_name]
-    :order-by    [[:desc [:aggregation 0]] [:asc [:field-id (data/id :checkins :venue_category_name)]]]}))
->>>>>>> 9c1dced3
+    :order-by    [[:desc [:aggregation 0]] [:asc [:field-id (data/id :checkins :venue_category_name)]]]}))