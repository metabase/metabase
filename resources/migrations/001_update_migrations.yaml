databaseChangeLog:
  - property:
      name: timestamp_type
      value: timestamp with time zone
      dbms: postgresql,h2
  - property:
      name: timestamp_type
      value: timestamp(6)
      dbms: mysql,mariadb
  - property:
      name: blob.type
      value: blob
      dbms: mysql,h2,mariadb
  - property:
      name: blob.type
      value: bytea
      dbms: postgresql
  # In MySQL, use LONGTEXT instead of TEXT (#7006)
  - property:
      name: text.type
      value: text
      dbms: postgresql,h2
  - property:
      name: text.type
      value: longtext
      dbms: mysql,mariadb
  # databasechangelog is uppercase in MySQL and H2 but lower-case in Postgres for reasons
  - property:
      name: databasechangelog.name
      value: DATABASECHANGELOG
      dbms: h2,mysql,mariadb
  - property:
      name: databasechangelog.name
      value: databasechangelog
      dbms: postgresql
  # in MySQL, use bit(1) for booleans instead of tinyint
  - property:
      name: boolean.type
      value: boolean
      dbms: postgresql,h2
  - property:
      name: boolean.type
      value: bit(1)
      dbms: mysql,mariadb

  - objectQuotingStrategy: QUOTE_ALL_OBJECTS

  - changeSet:
      id: v00.00-000
      validCheckSum: 8:a59595109e74e7a2678a1b0dfd25f74a
      author: qnkhuat
      comment: Initialze metabase
      preConditions:
        - onFail: MARK_RAN
        - not:
          - tableExists:
              tableName: core_user
      changes:
        - sqlFile:
            dbms: postgresql
            path: initialization/metabase_postgres.sql
            relativeToChangelogFile: true
        - sqlFile:
            dbms: mysql,mariadb
            path: initialization/metabase_mysql.sql
            relativeToChangelogFile: true
        - sqlFile:
            dbms: h2
            path: initialization/metabase_h2.sql
            relativeToChangelogFile: true

# Note on rollback: migrations for v45 onwards should always include a rollback key unless they are supported
# by Liquibase Auto Rollback. Most common changes are supported. See docs here:
#
#  https://docs.liquibase.com/workflows/liquibase-community/liquibase-auto-rollback.html

  - changeSet:
      id: v45.00-001
      validCheckSum: 8:da99b71a4ac7eb662f6a95e69585935e
      author: snoe
      comment: Added 0.44.0 - writeback
      # This migration was previously numbered v44.00-012 but ultimately was not shipped with 44.
      preConditions:
        - onFail: MARK_RAN
        - or:
            # For some insane reason databasechangelog is upper-case in MySQL and MariaDB.
            - and:
                - dbms:
                    type: postgresql,h2
                - sqlCheck:
                    expectedResult: 0
                    sql: SELECT count(*) FROM databasechangelog WHERE id = 'v44.00-012';
            - and:
                - dbms:
                    type: mysql,mariadb
                - sqlCheck:
                    expectedResult: 0
                    sql: SELECT count(*) FROM `DATABASECHANGELOG` WHERE id = 'v44.00-012';
      changes:
        - createTable:
            tableName: action
            remarks: An action is something you can do, such as run a readwrite query
            columns:
              - column:
                  name: id
                  type: int
                  autoIncrement: true
                  constraints:
                    primaryKey: true
                    nullable: false
              - column:
                  remarks: The timestamp of when the action was created
                  name: created_at
                  type: ${timestamp_type}
                  defaultValueComputed: current_timestamp
                  constraints:
                    nullable: false
              - column:
                  remarks: The timestamp of when the action was updated
                  name: updated_at
                  type: ${timestamp_type}
                  defaultValueComputed: current_timestamp
                  constraints:
                    nullable: false
              - column:
                  remarks: Type of action
                  name: type
                  type: ${text.type}
                  constraints:
                    nullable: false

  - changeSet:
      id: v45.00-002
      validCheckSum: 8:6da7a6285edb138c404de0eeba209570
      author: snoe
      comment: Added 0.44.0 - writeback
      # This migration was previously numbered v44.00-013 but ultimately was not shipped with 44.
      preConditions:
        - onFail: MARK_RAN
        - or:
            # For some insane reason databasechangelog is upper-case in MySQL and MariaDB.
            - and:
                - dbms:
                    type: postgresql,h2
                - sqlCheck:
                    expectedResult: 0
                    sql: SELECT count(*) FROM databasechangelog WHERE id = 'v44.00-013';
            - and:
                - dbms:
                    type: mysql,mariadb
                - sqlCheck:
                    expectedResult: 0
                    sql: SELECT count(*) FROM `DATABASECHANGELOG` WHERE id = 'v44.00-013';
      changes:
        - createTable:
            tableName: query_action
            remarks: A readwrite query type of action
            columns:
              - column:
                  name: action_id
                  type: int
                  remarks: The related action
                  constraints:
                    nullable: false
                    referencedTableName: action
                    referencedColumnNames: id
                    foreignKeyName: fk_query_action_ref_action_id
                    deleteCascade: true
              - column:
                  name: card_id
                  type: int
                  remarks: The related card
                  constraints:
                    nullable: false
                    referencedTableName: report_card
                    referencedColumnNames: id
                    foreignKeyName: fk_query_action_ref_card_id
                    deleteCascade: true

  - changeSet:
      id: v45.00-003
      validCheckSum: 8:512337d6d4af38016aa79585abbe03a1
      author: snoe
      comment: Added 0.44.0 - writeback
      # This migration was previously numbered v44.00-014 but ultimately was not shipped with 44.
      preConditions:
        - onFail: MARK_RAN
        - or:
            # For some insane reason databasechangelog is upper-case in MySQL and MariaDB.
            - and:
                - dbms:
                    type: postgresql,h2
                - sqlCheck:
                    expectedResult: 0
                    sql: SELECT count(*) FROM databasechangelog WHERE id = 'v44.00-014';
            - and:
                - dbms:
                    type: mysql,mariadb
                - sqlCheck:
                    expectedResult: 0
                    sql: SELECT count(*) FROM `DATABASECHANGELOG` WHERE id = 'v44.00-014';
      changes:
        - addPrimaryKey:
            tableName: query_action
            columnNames: action_id, card_id
            constraintName: pk_query_action
      rollback: # will be deleted when table is deleted

  # note: some migrations which only added and deleted tables within v45 were removed, hence an ID gap here

  - changeSet:
      id: v45.00-011
      validCheckSum: 8:dcf1cda9f20dca4b6ff8101b13b98c4a
      author: snoe
      comment: Added 0.44.0 - writeback
      # This migration was previously numbered v44.00-022 but ultimately was not shipped with 44.
      preConditions:
        - onFail: MARK_RAN
        - or:
            # For some insane reason databasechangelog is upper-case in MySQL and MariaDB.
            - and:
                - dbms:
                    type: postgresql,h2
                - sqlCheck:
                    expectedResult: 0
                    sql: SELECT count(*) FROM databasechangelog WHERE id = 'v44.00-022';
            - and:
                - dbms:
                    type: mysql,mariadb
                - sqlCheck:
                    expectedResult: 0
                    sql: SELECT count(*) FROM `DATABASECHANGELOG` WHERE id = 'v44.00-022';
      changes:
        - addColumn:
            columns:
              - column:
                  name: is_write
                  type: boolean
                  defaultValueBoolean: false
                  remarks: Indicates that this query will perform writes to a db
                  constraints:
                    nullable: false
            tableName: report_card

  - changeSet:
      id: v45.00-012
      validCheckSum: 8:aadf28229f585cff7c4b4c1918e558b2
      author: snoe
      comment: Added 0.44.0 - writeback
      # This migration was previously numbered v44.00-031 but ultimately was not shipped with 44.
      preConditions:
        - onFail: MARK_RAN
        - or:
            # For some insane reason databasechangelog is upper-case in MySQL and MariaDB.
            - and:
                - dbms:
                    type: postgresql,h2
                - sqlCheck:
                    expectedResult: 0
                    sql: SELECT count(*) FROM databasechangelog WHERE id = 'v44.00-031';
            - and:
                - dbms:
                    type: mysql,mariadb
                - sqlCheck:
                    expectedResult: 0
                    sql: SELECT count(*) FROM `DATABASECHANGELOG` WHERE id = 'v44.00-031';
      changes:
        - createTable:
            tableName: http_action
            remarks: An http api call type of action
            columns:
              - column:
                  name: action_id
                  type: int
                  remarks: The related action
                  constraints:
                    nullable: false
                    referencedTableName: action
                    referencedColumnNames: id
                    foreignKeyName: fk_http_action_ref_action_id
                    deleteCascade: true
              - column:
                  name: name
                  type: varchar(254)
                  remarks: The name of this action
                  constraints:
                    nullable: false
              - column:
                  name: description
                  type: ${text.type}
                  remarks: An optional description for this action
              - column:
                  name: template
                  type: ${text.type}
                  remarks: A template that defines method,url,body,headers required to make an api call
                  constraints:
                    nullable: false
              - column:
                  name: response_handle
                  type: ${text.type}
                  remarks: A program to take an api response and transform to an appropriate response for emitters
              - column:
                  name: error_handle
                  type: ${text.type}
                  remarks: A program to take an api response to determine if an error occurred

  - changeSet:
      id: v45.00-013
      validCheckSum: 8:26dba276b14255d4346507a1a25d117b
      author: snoe
      comment: Added 0.44.0 - writeback
      # This migration was previously numbered v44.00-032 but ultimately was not shipped with 44.
      preConditions:
        - onFail: MARK_RAN
        - or:
            # For some insane reason databasechangelog is upper-case in MySQL and MariaDB.
            - and:
                - dbms:
                    type: postgresql,h2
                - sqlCheck:
                    expectedResult: 0
                    sql: SELECT count(*) FROM databasechangelog WHERE id = 'v44.00-032';
            - and:
                - dbms:
                    type: mysql,mariadb
                - sqlCheck:
                    expectedResult: 0
                    sql: SELECT count(*) FROM `DATABASECHANGELOG` WHERE id = 'v44.00-032';
      changes:
        - addPrimaryKey:
            tableName: http_action
            columnNames: action_id
            constraintName: pk_http_action
      rollback: # no rollback needed, will be deleted with table


  # note: some migrations which only added and deleted tables within v45 were removed, hence an ID gap here

  - changeSet:
      id: v45.00-022
      validCheckSum: 8:d46fa24e4d75a11b2e92aecbf39c6ee1
      author: snoe
      comment: Added 0.45.0 - add app container
      changes:
        - createTable:
            tableName: app
            remarks: Defines top level concerns for App
            columns:
              - column:
                  name: id
                  type: int
                  autoIncrement: true
                  constraints:
                    primaryKey: true
                    nullable: false
              - column:
                  name: entity_id
                  type: char(21)
                  remarks: Random NanoID tag for unique identity.
                  constraints:
                    nullable: false
                    unique: true
              - column:
                  name: collection_id
                  type: int
                  remarks: The associated collection
                  constraints:
                    nullable: false
                    referencedTableName: collection
                    referencedColumnNames: id
                    foreignKeyName: fk_app_ref_collection_id
                    deleteCascade: true
                    unique: true
              - column:
                  name: dashboard_id
                  type: int
                  remarks: The homepage of the app
              - column:
                  remarks: JSON for the navigation items of the app
                  name: nav_items
                  type: ${text.type}
              - column:
                  remarks: JSON for frontend related additions, such as styling
                  name: options
                  type: ${text.type}
              - column:
                  remarks: The timestamp of when the app was created
                  name: created_at
                  type: ${timestamp_type}
                  defaultValueComputed: current_timestamp
                  constraints:
                    nullable: false
              - column:
                  remarks: The timestamp of when the app was updated
                  name: updated_at
                  type: ${timestamp_type}
                  defaultValueComputed: current_timestamp
                  constraints:
                    nullable: false

  - changeSet:
      id: v45.00-023
      validCheckSum: 8:c6c1ff9ca3b62d4cda3a2d782dd86f2f
      author: snoe
      comment: Added 0.45.0 - add app container
      changes:
        - addForeignKeyConstraint:
            baseTableName: app
            baseColumnNames: dashboard_id
            referencedTableName: report_dashboard
            referencedColumnNames: id
            constraintName: fk_app_ref_dashboard_id
            onDelete: SET NULL

  - changeSet:
      id: v45.00-025
      validCheckSum: 8:50a43cea3123ecdb602123825f5a7dbf
      author: metamben
      comment: Added 0.45.0 - mark app pages
      changes:
        - addColumn:
            columns:
              - column:
                  name: is_app_page
                  type: boolean
                  defaultValueBoolean: false
                  remarks: Indicates that this dashboard serves as a page of an app
                  constraints:
                    nullable: false
            tableName: report_dashboard

  - changeSet:
      id: v45.00-026
      validCheckSum: 8:ae77d4086998911877e3207fcf90c9c7
      author: snoe
      comment: Added 0.45.0 - apps add action_id to report_dashboardcard
      changes:
        - addColumn:
            columns:
              - column:
                  name: action_id
                  type: int
                  remarks: The related action
            tableName: report_dashboardcard

  # FK constraint is added separately because deleteCascade doesn't work in addColumn -- see #14321
  - changeSet:
      id: v45.00-027
      validCheckSum: 8:40c3c8391c1416a3bce09ca3c7237173
      author: snoe
      comment: Added 0.45.0 - apps add fk for action_id to report_dashboardcard
      changes:
        - addForeignKeyConstraint:
            baseTableName: report_dashboardcard
            baseColumnNames: action_id
            referencedTableName: action
            referencedColumnNames: id
            constraintName: fk_report_dashboardcard_ref_action_id
            onDelete: CASCADE

  - changeSet:
      id: v45.00-028
      validCheckSum: 8:f8f68f80627aeb2ef7f28f2af2b5a31b
      author: camsaul
      comment: Added 0.45.0 -- rename DashboardCard sizeX to size_x. See https://github.com/metabase/metabase/issues/16344
      changes:
        - renameColumn:
            tableName: report_dashboardcard
            columnDataType: int
            oldColumnName: sizeX
            newColumnName: size_x

  - changeSet:
      id: v45.00-029
      validCheckSum: 8:579957652133eab3ee023dd911162a1e
      author: camsaul
      comment: Added 0.45.0 -- rename DashboardCard size_y to size_y. See https://github.com/metabase/metabase/issues/16344
      changes:
        - renameColumn:
            tableName: report_dashboardcard
            columnDataType: int
            oldColumnName: sizeY
            newColumnName: size_y

  - changeSet:
      id: v45.00-030
      validCheckSum: 8:41eda097feb034c4d01b2dbda74753c8
      author: camsaul
      comment: Added 0.45.0 -- add default value to DashboardCard size_x -- this was previously done by Toucan
      changes:
        - addDefaultValue:
            tableName: report_dashboardcard
            columnName: size_x
            defaultValue: 2

  - changeSet:
      id: v45.00-031
      validCheckSum: 8:6416e373e335dc1c12c7571af674dede
      author: camsaul
      comment: Added 0.45.0 -- add default value to DashboardCard size_y -- this was previously done by Toucan
      changes:
        - addDefaultValue:
            tableName: report_dashboardcard
            columnName: size_y
            defaultValue: 2

  - changeSet:
      id: v45.00-032
      validCheckSum: 8:d97444fe24a2dca618a2804741335f6d
      author: camsaul
      comment: Added 0.45.0 -- add default value for DashboardCard created_at (Postgres/H2)
      dbms: postgresql,h2
      preConditions:
        - onFail: MARK_RAN
        - dbms:
            type: postgresql,h2
      changes:
        - addDefaultValue:
            tableName: report_dashboardcard
            columnName: created_at
            columnDataType: ${timestamp_type}
            defaultValueComputed: current_timestamp

    # addDefaultValue with defaultValueComputed doesn't work for MySQL/MariaDB so we have to do this the hard way.
  - changeSet:
      id: v45.00-033
      validCheckSum: 8:34df79fc79e086ab05bb2fd79bb4e322
      author: camsaul
      comment: Added 0.45.0 -- add default value for DashboardCard created_at (MySQL/MariaDB)
      preConditions:
        - onFail: MARK_RAN
        - dbms:
            type: mysql,mariadb
      changes:
        - sql:
            sql: >-
              ALTER TABLE report_dashboardcard
              CHANGE created_at
              created_at timestamp(6) NOT NULL DEFAULT current_timestamp(6);
      rollback: # nothing to do, but required for sql

  - changeSet:
      id: v45.00-034
      validCheckSum: 8:ba0505a87ef876026759cdcb4e704f41
      author: camsaul
      comment: Added 0.45.0 -- add default value for DashboardCard updated_at (Postgres/H2)
      dbms: postgresql,h2
      preConditions:
        - onFail: MARK_RAN
        - dbms:
            type: postgresql,h2
      changes:
        - addDefaultValue:
            tableName: report_dashboardcard
            columnName: updated_at
            columnDataType: ${timestamp_type}
            defaultValueComputed: current_timestamp

  - changeSet:
      id: v45.00-035
      validCheckSum: 8:dcee49781d80d9c4be5ad9dd51975a07
      author: camsaul
      comment: Added 0.45.0 -- add default value for DashboardCard updated_at (MySQL/MariaDB)
      preConditions:
        - onFail: MARK_RAN
        - dbms:
            type: mysql,mariadb
      changes:
        - sql:
            sql: >-
              ALTER TABLE report_dashboardcard
              CHANGE updated_at
              updated_at timestamp(6) NOT NULL DEFAULT current_timestamp(6);
      rollback: # nothing to do

  - changeSet:
      id: v45.00-036
      validCheckSum: 8:cd4009254bd2c56aaf281082038c1f0b
      author: snoe
      comment: Added 0.45.0 - add model action table
      changes:
        - createTable:
            tableName: model_action
            remarks: Ties actions to models
            columns:
              - column:
                  name: id
                  type: int
                  autoIncrement: true
                  constraints:
                    primaryKey: true
                    nullable: false
              - column:
                  name: entity_id
                  type: char(21)
                  remarks: Random NanoID tag for unique identity.
                  constraints:
                    nullable: false
                    unique: true
              - column:
                  name: slug
                  type: varchar(254)
                  remarks: The referenceable name for this action
                  constraints:
                    nullable: false
              - column:
                  name: card_id
                  type: int
                  remarks: The associated model
                  constraints:
                    nullable: false
                    referencedTableName: report_card
                    referencedColumnNames: id
                    foreignKeyName: fk_model_action_ref_card_id
                    deleteCascade: true
              - column:
                  name: action_id
                  type: int
                  remarks: The associated action
                  constraints:
                    nullable: true
                    referencedTableName: action
                    referencedColumnNames: id
                    foreignKeyName: fk_model_action_ref_action_id
                    deleteCascade: true
              - column:
                  name: requires_pk
                  remarks: Indicates that the primary key(s) need to be passed in as parameters
                  type: boolean
                  defaultValueBoolean: false
                  constraints:
                    nullable: false
              - column:
                  name: parameter_mappings
                  type: ${text.type}
                  remarks: Mappings for primary keys to action parameters
              - column:
                  name: visualization_settings
                  type: ${text.type}
                  remarks: Settings for rendering the action

  - changeSet:
      id: v45.00-037
      validCheckSum: 8:56f548cc84a53cc6d18302761ee71554
      author: snoe
      comment: Added 0.45.0 - model action
      changes:
        - addUniqueConstraint:
            tableName: model_action
            columnNames: card_id, slug
            constraintName: unique_model_action_card_id_slug
      rollback: # will be deleted with table

  # The next 4 values add default values for Database `created_at` and `updated_at`; previously this was handled by
  # Toucan but it's more convenient to do this at the application database level instead -- it facilitates stuff like
  # schema migration tests that don't use Toucan, or other manual scripting
  - changeSet:
      id: v45.00-038
      validCheckSum: 8:c38ddc295206e807c7254581ed9566c3
      author: camsaul
      comment: Added 0.45.0 -- add default value for Database created_at (Postgres/H2)
      dbms: postgresql,h2
      preConditions:
        - onFail: MARK_RAN
        - dbms:
            type: postgresql,h2
      changes:
        - addDefaultValue:
            tableName: metabase_database
            columnName: created_at
            columnDataType: ${timestamp_type}
            defaultValueComputed: current_timestamp

    # addDefaultValue with defaultValueComputed doesn't work for MySQL/MariaDB so we have to do this the hard way.
  - changeSet:
      id: v45.00-039
      validCheckSum: 8:2c539d76d3aead7f7366b15333132b30
      author: camsaul
      comment: Added 0.45.0 -- add default value for Database created_at (MySQL/MariaDB)
      preConditions:
        - onFail: MARK_RAN
        - dbms:
            type: mysql,mariadb
      changes:
        - sql:
            sql: >-
              ALTER TABLE metabase_database
              CHANGE created_at
              created_at timestamp(6) NOT NULL DEFAULT current_timestamp(6);
      rollback: # nothing to do

  - changeSet:
      id: v45.00-040
      validCheckSum: 8:00ac7c24cfd3e7ea3a21f21f4e45dbcf
      author: camsaul
      comment: Added 0.45.0 -- add default value for Database updated_at (Postgres/H2)
      dbms: postgresql,h2
      preConditions:
        - onFail: MARK_RAN
        - dbms:
            type: postgresql,h2
      changes:
        - addDefaultValue:
            tableName: metabase_database
            columnName: updated_at
            columnDataType: ${timestamp_type}
            defaultValueComputed: current_timestamp

  - changeSet:
      id: v45.00-041
      validCheckSum: 8:82dc368fa3e0163a06929da6e9556fe2
      author: camsaul
      comment: Added 0.45.0 -- add default value for Database updated_at (MySQL/MariaDB)
      preConditions:
        - onFail: MARK_RAN
        - dbms:
            type: mysql,mariadb
      changes:
        - sql:
            sql: >-
              ALTER TABLE metabase_database
              CHANGE updated_at
              updated_at timestamp(6) NOT NULL DEFAULT current_timestamp(6);
      rollback: # nothing to do

  # It was probably an oversight, but while we validated Database `details` in the API layer it was not a required/NOT
  # NULL column in the application Database itself. No problem; let's add it now that we've noticed it.
  #
  # MySQL (at least 5.7) won't let us have nice things:
  #
  # https://dev.mysql.com/doc/refman/5.7/en/data-type-defaults.html
  #
  # The BLOB, TEXT, GEOMETRY, and JSON data types cannot be assigned a default value.
  #
  # Because of this restriction we will just have to update existing NULL values in SQL and then add a NOT NULL
  # restriction separately; we can use Toucan `pre-insert` to set defaults values when saving things.
  - changeSet:
      id: v45.00-042
      validCheckSum: 8:d04207471480e335f14094e9a7a5d293
      author: camsaul
      comment: Added 0.45.0 -- add default value for Database with NULL details
      changes:
        - sql:
            sql: >-
              UPDATE metabase_database SET details = '{}' WHERE details IS NULL;
      rollback: # nothing to do, since a '{}' is okay for v44

  - changeSet:
      id: v45.00-043
      validCheckSum: 8:1d07a5435e51abd0663458d907865a6b
      author: camsaul
      comment: Added 0.45.0 -- make Database details NOT NULL
      changes:
        - addNotNullConstraint:
            columnDataType: ${text.type}
            tableName: metabase_database
            columnName: details

  - changeSet:
      id: v45.00-044
      validCheckSum: 8:0b23976c5d2248d511ac31b244efef22
      author: metamben
      comment: Added 0.45.0 -- create app permission graph revision table
      changes:
        - createTable:
            tableName: app_permission_graph_revision
            remarks: 'Used to keep track of changes made to app permissions.'
            columns:
              - column:
                  name: id
                  type: int
                  autoIncrement: true
                  constraints:
                    primaryKey: true
                    nullable: false
              - column:
                  name: before
                  type: ${text.type}
                  remarks: 'Serialized JSON of the apps graph before the changes.'
                  constraints:
                    nullable: false
              - column:
                  name: after
                  type: ${text.type}
                  remarks: 'Serialized JSON of the apps graph after the changes.'
                  constraints:
                    nullable: false
              - column:
                  name: user_id
                  type: int
                  remarks: 'The ID of the admin who made this set of changes.'
                  constraints:
                    nullable: false
                    referencedTableName: core_user
                    referencedColumnNames: id
                    foreignKeyName: fk_app_permission_graph_revision_user_id
              - column:
                  name: created_at
                  type: ${timestamp_type}
                  remarks: 'The timestamp of when these changes were made.'
                  defaultValueComputed: current_timestamp
                  constraints:
                    nullable: false
              - column:
                  name: remark
                  type: ${text.type}
                  remarks: 'Optional remarks explaining why these changes were made.'

  # note: some migrations which only added and deleted tables within v45 were removed, hence an ID gap here

  # Add created_at to Collection
  - changeSet:
      id: v45.00-048
      validCheckSum: 8:0aca8f157f163e62805b7202f8aa202f
      author: camsaul
      comment: Added 0.45.0 -- add created_at to Collection
      changes:
        - addColumn:
            tableName: collection
            columns:
              - column:
                  name: created_at
                  type: ${timestamp_type}
                  remarks: Timestamp of when this Collection was created.
                  constraints:
                    nullable: false
                  defaultValueComputed: current_timestamp

  # Seed Collection created_at for Personal Collections with the date_joined of the User that owns them.
  - changeSet:
      id: v45.00-049
      author: camsaul
      comment: Added 0.45.0 -- set Collection.created_at to User.date_joined for Personal Collections
      validCheckSum: 8:df2097d176fad99c142c5dd75ce8a3db
      changes:
        - sql:
            dbms: postgresql
            sql: >-
              UPDATE collection c
              SET created_at = u.date_joined
              FROM core_user u
              WHERE c.personal_owner_id = u.id;
        - sql:
            dbms: mysql,mariadb
            sql: >-
              UPDATE collection c
              INNER JOIN core_user u
              ON c.personal_owner_id = u.id
              SET c.created_at = u.date_joined;
        - sql:
            dbms: h2
            sql: >-
              UPDATE collection c
              SET created_at = (
                SELECT u.date_joined
                FROM core_user u
                WHERE c.personal_owner_id = u.id
              )
              WHERE c.personal_owner_id IS NOT NULL;
      rollback: # nothing to roll back, but required for sql change types

  # seed Collection created_at based on the max created at of child objects
  #
  # At the time of this writing, the following Models can appear in a Collection:
  #
  # - App
  # - Card
  # - Dashboard
  # - Pulse
  # - Timeline
  # - NativeQuerySnippet
  - changeSet:
      id: v45.00-050
      author: camsaul
      validCheckSum: ANY
      comment: Added 0.45.0 -- seed Collection.created_at with value of oldest item for non-Personal Collections
      changes:
        - sql:
            dbms: postgresql
            sql: >-
              UPDATE collection c
              SET created_at = created_ats.created_at
              FROM (
                SELECT min(created_at) AS created_at, collection_id
                FROM (
                  SELECT created_at, collection_id FROM app                  UNION ALL
                  SELECT created_at, collection_id FROM report_card          UNION ALL
                  SELECT created_at, collection_id FROM report_dashboard     UNION ALL
                  SELECT created_at, collection_id FROM pulse                UNION ALL
                  SELECT created_at, collection_id FROM timeline             UNION ALL
                  SELECT created_at, collection_id FROM native_query_snippet
                ) created_ats
                GROUP BY collection_id
              ) created_ats
              WHERE c.id = created_ats.collection_id
                AND c.personal_owner_id IS NULL;
        - sql:
            dbms: mysql,mariadb
            sql: >-
              UPDATE collection c
              LEFT JOIN (
                SELECT min(created_at) AS created_at, collection_id
                FROM (
                  SELECT created_at, collection_id FROM app                  UNION ALL
                  SELECT created_at, collection_id FROM report_card          UNION ALL
                  SELECT created_at, collection_id FROM report_dashboard     UNION ALL
                  SELECT created_at, collection_id FROM pulse                UNION ALL
                  SELECT created_at, collection_id FROM timeline             UNION ALL
                  SELECT created_at, collection_id FROM native_query_snippet
                ) created_ats
                GROUP BY collection_id
              ) created_ats
              ON c.id = created_ats.collection_id
              SET c.created_at = created_ats.created_at
              WHERE c.personal_owner_id IS NULL
                AND created_ats.created_at IS NOT NULL;
        - sql:
            dbms: h2
            # I would have preferred using MERGE ... USING instead of WHERE EXISTS ... but it's broken in 1.4.197
            # because of https://github.com/h2database/h2database/issues/1034, which is fixed in 1.4.198. So this will
            # have to do for now, even if it's a little ugly.
            sql: >-
              WITH created_ats AS (
                SELECT min(created_at) AS created_at, collection_id
                FROM (
                  SELECT created_at, collection_id FROM app                  UNION ALL
                  SELECT created_at, collection_id FROM report_card          UNION ALL
                  SELECT created_at, collection_id FROM report_dashboard     UNION ALL
                  SELECT created_at, collection_id FROM pulse                UNION ALL
                  SELECT created_at, collection_id FROM timeline             UNION ALL
                  SELECT created_at, collection_id FROM native_query_snippet
                ) created_ats
                GROUP BY collection_id
              )
              UPDATE collection c
              SET created_at = (
                SELECT created_ats.created_at
                FROM created_ats
                WHERE created_ats.collection_id = c.id
              )
              WHERE EXISTS (
                SELECT created_ats.collection_id
                FROM created_ats
                WHERE c.id = created_ats.collection_id
                  AND c.personal_owner_id IS NULL
              );
      rollback: # rollback is a no-op for most seed migrations, but required for sql change type

  - changeSet:
      id: v45.00-051
      validCheckSum: 8:2378c7031da6871dcf1c737bf323d211
      author: qnkhuat
      comment: >-
        Added 0.45.0 - modify type of collection_permission_graph_revision.after from text to ${text.type}
        on mysql,mariadb
      changes:
        - modifyDataType:
            tableName: collection_permission_graph_revision
            columnName: after
            newDataType: ${text.type}
      rollback:
        - modifyDataType:
            tableName: collection_permission_graph_revision
            columnName: after
            newDataType: text
      preConditions:
        - onFail: MARK_RAN
        - dbms:
            type: mysql,mariadb

  - changeSet:
      id: v45.00-052
      validCheckSum: 8:b7343eb9556c3e636b6f8dd70708c0b3
      author: qnkhuat
      comment: >-
        Added 0.45.0 - modify type of collection_permission_graph_revision.before from text to ${text.type}
        on mysql,mariadb
      changes:
        - modifyDataType:
            tableName: collection_permission_graph_revision
            columnName: before
            newDataType: ${text.type}
      rollback:
        - modifyDataType:
            tableName: collection_permission_graph_revision
            columnName: before
            newDataType: text
      preConditions:
        - onFail: MARK_RAN
        - dbms:
            type: mysql,mariadb

  - changeSet:
      id: v45.00-053
      validCheckSum: 8:fa552605d5a587c4fa74e0c6bd358097
      author: qnkhuat
      comment: >-
        Added 0.45.0 - modify type of collection_permission_graph_revision.remark from text to ${text.type}
        on mysql,mariadb
      changes:
        - modifyDataType:
            tableName: collection_permission_graph_revision
            columnName: remark
            newDataType: ${text.type}
      rollback:
        - modifyDataType:
            tableName: collection_permission_graph_revision
            columnName: remark
            newDataType: text
      preConditions:
        - onFail: MARK_RAN
        - dbms:
            type: mysql,mariadb

  - changeSet:
      id: v45.00-054
      validCheckSum: 8:60862c4ecf505727e839ac5e94f95528
      author: qnkhuat
      comment: >-
        Added 0.45.0 - modify type of permissions_revision.after from text to ${text.type}
        on mysql,mariadb
      changes:
        - modifyDataType:
            tableName: permissions_revision
            columnName: after
            newDataType: ${text.type}
      rollback:
        - modifyDataType:
            tableName: permissions_revision
            columnName: after
            newDataType: text
      preConditions:
        - onFail: MARK_RAN
        - dbms:
            type: mysql,mariadb

  - changeSet:
      id: v45.00-055
      validCheckSum: 8:717f0c266da5768098a2ead6168f3b18
      author: qnkhuat
      comment: >-
        Added 0.45.0 - modify type of permissions_revision.before from text to ${text.type}
        on mysql,mariadb
      changes:
        - modifyDataType:
            tableName: permissions_revision
            columnName: before
            newDataType: ${text.type}
      rollback:
        - modifyDataType:
            tableName: permissions_revision
            columnName: before
            newDataType: text
      preConditions:
        - onFail: MARK_RAN
        - dbms:
            type: mysql,mariadb

  - changeSet:
      id: v45.00-056
      validCheckSum: 8:a1f364d45a922c90b4fac741a22e66b3
      author: qnkhuat
      comment: >-
        Added 0.45.0 - modify type of permissions_revision.remark from text to ${text.type}
        on mysql,mariadb
      changes:
        - modifyDataType:
            tableName: permissions_revision
            columnName: remark
            newDataType: ${text.type}
      rollback:
        - modifyDataType:
            tableName: permissions_revision
            columnName: remark
            newDataType: text
      preConditions:
        - onFail: MARK_RAN
        - dbms:
            type: mysql,mariadb

  - changeSet:
      id: v45.00-057
      validCheckSum: 8:650a5b435f8195765a2ab1e3e4bc7b14
      author: qnkhuat
      comment: >-
        Added 0.45.0 - modify type of secret.value from blob to longblob
        on mysql,mariadb
      changes:
        - modifyDataType:
            tableName: secret
            columnName: value
            newDataType: longblob
      rollback:
        - modifyDataType:
            tableName: secret
            columnName: value
            newDataType: ${blob.type}
      preConditions:
        - onFail: MARK_RAN
        - dbms:
            type: mysql,mariadb

  - changeSet:
      id: v46.00-000
      validCheckSum: 8:97251413292221e51490e990b6f683f2
      author: snoe
      comment: Added 0.46.0 - Unify action representation
      changes:
        - createTable:
            tableName: implicit_action
            remarks: An action with dynamic parameters based on the underlying model
            columns:
              - column:
                  name: action_id
                  type: int
                  remarks: The associated action
                  constraints:
                    nullable: false
                    referencedTableName: action
                    referencedColumnNames: id
                    foreignKeyName: fk_implicit_action_action_id
                    deleteCascade: true
              - column:
                  name: kind
                  type: ${text.type}
                  remarks: The kind of implicit action create/update/delete
                  constraints:
                    nullable: false

  - changeSet:
      id: v46.00-001
      validCheckSum: 8:4a90c7523749aa7e4e4d2ea9dd6db777
      author: snoe
      comment: Added 0.46.0 - Unify action representation
      changes:
        - addColumn:
            tableName: action
            columns:
              - column:
                  name: model_id
                  remarks: The associated model
                  type: int

  - changeSet:
      id: v46.00-002
      validCheckSum: 8:b2b112f0df413692631b75822f658de1
      author: snoe
      comment: Added 0.46.0 - Unify action representation
      changes:
        - addColumn:
            tableName: action
            columns:
              - column:
                  name: name
                  remarks: The name of the action
                  type: varchar(254)

  - changeSet:
      id: v46.00-003
      validCheckSum: 8:45b8358f31811335aaa93032726a042b
      author: snoe
      comment: Added 0.46.0 - Unify action representation
      changes:
        - addColumn:
            tableName: action
            columns:
              - column:
                  name: description
                  remarks: The description of the action
                  type: ${text.type}

  - changeSet:
      id: v46.00-004
      validCheckSum: 8:0ce8ff05beffc5c72e2348bcec581eee
      author: snoe
      comment: Added 0.46.0 - Unify action representation
      changes:
        - addColumn:
            tableName: action
            columns:
              - column:
                  name: parameters
                  remarks: The saved parameters for this action
                  type: ${text.type}

  - changeSet:
      id: v46.00-005
      validCheckSum: 8:84cf1fbf435c7c3f794c973de4d62fad
      author: snoe
      comment: Added 0.46.0 - Unify action representation
      changes:
        - addColumn:
            tableName: action
            columns:
              - column:
                  name: parameter_mappings
                  remarks: The saved parameter mappings for this action
                  type: ${text.type}

  - changeSet:
      id: v46.00-006
      validCheckSum: 8:df43ef08b76c33c5626dbf9b226717b5
      author: snoe
      comment: Added 0.46.0 - Unify action representation
      changes:
        - addColumn:
            tableName: action
            columns:
              - column:
                  name: visualization_settings
                  remarks: The UI visualization_settings for this action
                  type: ${text.type}

  - changeSet:
      id: v46.00-007
      validCheckSum: 8:6830901cccc14ad22cdfd86bd3a2afe7
      author: snoe
      comment: Added 0.46.0 - Unify action representation
      changes:
        - addForeignKeyConstraint:
            baseTableName: action
            baseColumnNames: model_id
            referencedTableName: report_card
            referencedColumnNames: id
            constraintName: fk_action_model_id

  - changeSet:
      id: v46.00-008
      validCheckSum: 8:6e73a8683d1b757c5f9034513ec8a581
      author: snoe
      comment: Added 0.46.0 - Unify action representation
      changes:
        - addColumn:
            tableName: query_action
            columns:
              - column:
                  name: database_id
                  remarks: The associated database
                  type: int

  - changeSet:
      id: v46.00-009
      validCheckSum: 8:2b4fd7cee77d5ed8de22fcc2fba158bc
      author: snoe
      comment: Added 0.46.0 - Unify action representation
      changes:
        - addColumn:
            tableName: query_action
            columns:
              - column:
                  name: dataset_query
                  remarks: The MBQL writeback query
                  type: ${text.type}

  - changeSet:
      id: v46.00-010
      validCheckSum: 8:77ca03e5a0dbe370461295da1c77cf0f
      author: snoe
      comment: Added 0.46.0 - Unify action representation
      changes:
        - addForeignKeyConstraint:
            baseTableName: query_action
            baseColumnNames: database_id
            referencedTableName: metabase_database
            referencedColumnNames: id
            constraintName: fk_query_action_database_id
            onDelete: CASCADE

  - changeSet:
      id: v46.00-011
      author: snoe
      validCheckSum: ANY
      comment: Added 0.46.0 - Unify action representation
      changes:
        - sql:
            dbms: mysql,mariadb
            sql: >-
              ALTER TABLE query_action DROP PRIMARY KEY, ADD PRIMARY KEY pk_query_action (action_id);
        - sql:
            dbms: h2
            sql: >-
              ALTER TABLE query_action DROP PRIMARY KEY;
              ALTER TABLE query_action ADD CONSTRAINT pk_query_action PRIMARY KEY (action_id);
        - sql:
            dbms: postgresql
            sql: >-
              ALTER TABLE query_action DROP CONSTRAINT pk_query_action;
              ALTER TABLE query_action ADD CONSTRAINT pk_query_action PRIMARY KEY (action_id);
      rollback:
        - sql:
            dbms: mysql,mariadb
            sql: >-
              ALTER TABLE query_action DROP PRIMARY KEY, ADD PRIMARY KEY pk_query_action (action_id, card_id);
        - sql:
            dbms: h2
            sql: >-
              ALTER TABLE query_action DROP CONSTRAINT fk_query_action_ref_action_id;
              ALTER TABLE query_action DROP PRIMARY KEY;
              ALTER TABLE query_action ADD CONSTRAINT fk_query_action_ref_action_id FOREIGN KEY (action_id) REFERENCES action(id) ON DELETE CASCADE;
              ALTER TABLE query_action ADD CONSTRAINT pk_query_action PRIMARY KEY (action_id, card_id);
        - sql:
            dbms: postgresql
            sql: >-
              ALTER TABLE query_action DROP CONSTRAINT pk_query_action;
              ALTER TABLE query_action ADD CONSTRAINT pk_query_action PRIMARY KEY (action_id, card_id);

  - changeSet:
      id: v46.00-012
      validCheckSum: 8:7e4dffe8bbbb740207001ead696a8557
      author: snoe
      comment: Added 0.46.0 - Unify action representation
      changes:
        - dropNotNullConstraint:
            tableName: query_action
            columnDataType: int
            columnName: card_id

  # migration for developers and internal use of actions created in 45 during a short period.
  - changeSet:
      id: v46.00-013
      author: snoe
      comment: Added 0.46.0 - Unify action representation
      validCheckSum: ANY
      changes:
        - sql:
            sql: >-
              INSERT INTO action (type, model_id, name)
              SELECT 'implicit', card_id, slug
              FROM model_action
              WHERE action_id is null AND slug in ('insert','update','delete');

              INSERT INTO implicit_action (action_id, kind)
              SELECT
                id,
                case name
                  when 'insert' then 'row/create'
                  when 'update' then 'row/update'
                  when 'delete' then 'row/delete'
                end
              FROM action
              WHERE type = 'implicit';

              UPDATE action
              SET model_id = (SELECT card_id
                              FROM model_action
                              WHERE model_action.action_id = action.id)
              WHERE model_id is null;

              DELETE FROM action WHERE model_id is null;

              UPDATE report_dashboardcard
              SET action_id = (SELECT action.id
                               FROM action
                               LEFT JOIN implicit_action ON implicit_action.action_id = action.id
                               WHERE action.model_id = report_dashboardcard.card_id
                               AND coalesce((
                                  CASE implicit_action.kind
                                     WHEN 'row/create' THEN 'insert'
                                     WHEN 'row/delete' THEN 'delete'
                                     WHEN 'row/update' THEN 'update'
                                  END), ('action_' || action.id)) =
                                  substring(report_dashboardcard.visualization_settings,
                                    position('"action_slug":"' in report_dashboardcard.visualization_settings)+15,
                                    position('"' in
                                      substring(report_dashboardcard.visualization_settings,
                                        position('"action_slug":"' in visualization_settings)+15)) - 1))
              WHERE report_dashboardcard.visualization_settings like '%action_slug%';

              UPDATE query_action SET
                dataset_query = (select dataset_query from report_card where report_card.id = query_action.card_id),
                database_id = (select database_id from report_card where report_card.id = query_action.card_id);

              UPDATE action SET
                name = (
                  select name
                  from query_action
                  inner join report_card on report_card.id = query_action.card_id
                  where query_action.action_id = action.id),
                description = (
                  select description
                  from query_action
                  inner join report_card on report_card.id = query_action.card_id
                  where query_action.action_id = action.id),
                parameters = (
                  select parameters
                  from query_action
                  inner join report_card on report_card.id = query_action.card_id
                  where query_action.action_id = action.id),
                parameter_mappings = (
                  select parameter_mappings
                  from query_action
                  inner join report_card on report_card.id = query_action.card_id
                  where query_action.action_id = action.id),
                visualization_settings = (
                  select visualization_settings
                  from query_action
                  inner join report_card on report_card.id = query_action.card_id
                  where query_action.action_id = action.id)
              WHERE type = 'query';
      rollback: # no-op, we do not care to preserve actions from 46->45

  - changeSet:
      id: v46.00-014
      validCheckSum: 8:585958ee7e90e23a9cc22ebf7e4228cb
      author: snoe
      comment: Added 0.46.0 - Unify action representation
      changes:
        - dropForeignKeyConstraint:
            baseTableName: query_action
            constraintName: fk_query_action_ref_card_id
      rollback:

  - changeSet:
      id: v46.00-015
      validCheckSum: 8:9b57260e146618caff3f468116031008
      author: snoe
      comment: Added 0.46.0 - Unify action representation
      changes:
        - dropColumn:
            tableName: query_action
            columnName: card_id

      rollback:
        - addColumn:
            tableName: query_action
            columns:
              - column:
                  name: card_id
                  type: int
                  remarks: The related card
                  constraints:
                    nullable: false
                    referencedTableName: report_card
                    referencedColumnNames: id
                    foreignKeyName: fk_query_action_ref_card_id
                    deleteCascade: true

  - changeSet:
      id: v46.00-016
      validCheckSum: 8:cb79eef9f483e73b3d9b571f916b8598
      author: snoe
      comment: Added 0.46.0 - Unify action representation
      changes:
        - sql:
            sql: >-
              DELETE FROM report_card
              WHERE is_write = true;

              DELETE FROM model_action;
      rollback: # we do not care to preserve actions from 46->45
        - sql:
            sql: >-
              DELETE FROM report_dashboardcard WHERE action_id is not null;
              DELETE FROM action;

  - changeSet:
      id: v46.00-017
      validCheckSum: 8:90525ade34e7bb883bf75cdf8a2b3340
      author: snoe
      comment: Added 0.46.0 - Unify action representation
      changes:
        - dropColumn:
            tableName: http_action
            columnName: name
      rollback:
        - addColumn:
            tableName: http_action
            columns:
              - column:
                  name: name
                  type: varchar(254)
                  remarks: The name of this action
                  constraints:
                    nullable: false

  - changeSet:
      id: v46.00-018
      validCheckSum: 8:cf3c31a975dc86f1def6ee5d11f5f9dc
      author: snoe
      comment: Added 0.46.0 - Unify action representation
      changes:
        - dropColumn:
            tableName: http_action
            columnName: description
      rollback:
        - addColumn:
            tableName: http_action
            columns:
              - column:
                  name: description
                  type: ${text.type}
                  remarks: An optional description for this action

  - changeSet:
      id: v46.00-019
      validCheckSum: 8:a9f70163707cc7f798bdd0527a55854b
      author: snoe
      comment: Added 0.46.0 - Unify action representation
      changes:
        - dropColumn:
            tableName: report_card
            columnName: is_write
      rollback:
        - addColumn:
            columns:
              - column:
                  name: is_write
                  type: boolean
                  defaultValueBoolean: false
                  remarks: Indicates that this query will perform writes to a db
                  constraints:
                    nullable: false
            tableName: report_card

  - changeSet:
      id: v46.00-020
      validCheckSum: 8:2def45c139267d7424e1187764122669
      author: snoe
      comment: Added 0.46.0 - Unify action representation
      changes:
        - addNotNullConstraint:
            tableName: query_action
            columnName: database_id
            columnDataType: int

  - changeSet:
      id: v46.00-021
      validCheckSum: 8:52c8107f4bcc6e9889b270e0a4954921
      author: snoe
      comment: Added 0.46.0 - Unify action representation
      changes:
        - addNotNullConstraint:
            tableName: query_action
            columnName: dataset_query
            columnDataType: ${text.type}

  - changeSet:
      id: v46.00-022
      validCheckSum: 8:52c8107f4bcc6e9889b270e0a4954921
      author: snoe
      comment: Added 0.46.0 - Unify action representation
      changes:
        - addNotNullConstraint:
            tableName: query_action
            columnName: dataset_query
            columnDataType: ${text.type}

  - changeSet:
      id: v46.00-023
      validCheckSum: 8:33c91db1b039855af8bf1dc8315bd5d2
      author: snoe
      comment: Added 0.46.0 - Unify action representation
      changes:
        - addNotNullConstraint:
            tableName: action
            columnName: model_id
            columnDataType: int

  - changeSet:
      id: v46.00-024
      validCheckSum: 8:080ff435bae61f324535393d9e78de38
      author: snoe
      comment: Added 0.46.0 - Unify action representation
      changes:
        - addNotNullConstraint:
            tableName: action
            columnName: name
            columnDataType: varchar(254)

  - changeSet:
      id: v46.00-025
      validCheckSum: 8:60016f3de98c7382602485f13bc4e04f
      author: snoe
      comment: Added 0.46.0 - Unify action representation
      changes:
        - dropTable:
            tableName: model_action
      rollback:
        - createTable:
            tableName: model_action
            remarks: Ties actions to models
            columns:
              - column:
                  name: id
                  type: int
                  autoIncrement: true
                  constraints:
                    primaryKey: true
                    nullable: false
              - column:
                  name: entity_id
                  type: char(21)
                  remarks: Random NanoID tag for unique identity.
                  constraints:
                    nullable: false
                    unique: true
              - column:
                  name: slug
                  type: varchar(254)
                  remarks: The referenceable name for this action
                  constraints:
                    nullable: false
              - column:
                  name: card_id
                  type: int
                  remarks: The associated model
                  constraints:
                    nullable: false
                    referencedTableName: report_card
                    referencedColumnNames: id
                    foreignKeyName: fk_model_action_ref_card_id
                    deleteCascade: true
              - column:
                  name: action_id
                  type: int
                  remarks: The associated action
                  constraints:
                    nullable: true
                    referencedTableName: action
                    referencedColumnNames: id
                    foreignKeyName: fk_model_action_ref_action_id
                    deleteCascade: true
              - column:
                  name: requires_pk
                  remarks: Indicates that the primary key(s) need to be passed in as parameters
                  type: boolean
                  defaultValueBoolean: false
                  constraints:
                    nullable: false
              - column:
                  name: parameter_mappings
                  type: ${text.type}
                  remarks: Mappings for primary keys to action parameters
              - column:
                  name: visualization_settings
                  type: ${text.type}
                  remarks: Settings for rendering the action

  - changeSet:
      id: v46.00-026
      validCheckSum: 8:948b9653bfbadeb29c847ef41d053dba
      author: metamben
      comment: Added 0.46.0 -- add field for tracking DBMS versions
      changes:
        - addColumn:
            tableName: metabase_database
            columns:
              - column:
                  name: dbms_version
                  type: ${text.type}
                  remarks: 'A JSON object describing the flavor and version of the DBMS.'

  - changeSet:
      id: v46.00-027
      validCheckSum: 8:5f7773b797a3c85a99cd35cb60cfd0b3
      author: snoe
      comment: Added 0.46.0 -- add last_used_at to FieldValues
      changes:
        - addColumn:
            tableName: metabase_fieldvalues
            columns:
              - column:
                  name: last_used_at
                  type: ${timestamp_type}
                  remarks: Timestamp of when these FieldValues were last used.
                  constraints:
                    nullable: false
                  defaultValueComputed: current_timestamp

  - changeSet:
      id: v46.00-028
      validCheckSum: 8:33cc1a038e926acb7dfd7cf29b4fa545
      author: tsmacdonald
      comment: Added 0.46.0 -- Join table connecting cards to dashboards/cards's parameters that need custom filter values from the card
      changes:
        - createTable:
            tableName: parameter_card
            remarks: "Join table connecting cards to entities (dashboards, other cards, etc.) that use the values generated by the card for filter values"
            columns:
              - column:
                  name: id
                  type: int
                  autoIncrement: true
                  constraints:
                    primaryKey: true
                    nullable: false
              - column:
                  name: updated_at
                  type: ${timestamp_type}
                  defaultValueComputed: current_timestamp
                  remarks: "most recent modification time"
                  constraints:
                    nullable: false
              - column:
                  name: created_at
                  type: ${timestamp_type}
                  defaultValueComputed: current_timestamp
                  remarks: "creation time"
                  constraints:
                    nullable: false
              - column:
                  name: card_id
                  type: int
                  remarks: "ID of the card generating the values"
                  constraints:
                    nullable: false
              - column:
                  name: parameterized_object_type
                  type: varchar(32)
                  remarks: "Type of the entity consuming the values (dashboard, card, etc.)"
                  constraints:
                    nullable: false
              - column:
                  name: parameterized_object_id
                  type: int
                  remarks: "ID of the entity consuming the values"
                  constraints:
                    nullable: false
              - column:
                  name: parameter_id
                  type: varchar(32)
                  remarks: "The parameter ID"
                  constraints:
                    nullable: false

  # Make Dimension <=> Field a 1t1 relationship. Replace unique field_id + name with unique field_id.
  # See issue #27054.
  - changeSet:
      id: v46.00-029
      validCheckSum: 8:96336855a4180eaf51d7be4a97f3b1a4
      author: camsaul
      comment: Make Dimension <=> Field a 1t1 relationship. Drop unique constraint on field_id + name. (1/3)
      changes:
        - dropUniqueConstraint:
            tableName: dimension
            constraintName: unique_dimension_field_id_name
      rollback:
        - addUniqueConstraint:
            tableName: dimension
            constraintName: unique_dimension_field_id_name
            columnNames: field_id, name

  - changeSet:
      id: v46.00-030
      validCheckSum: 8:e1f67579cb8dc1102445df299636cb7b
      author: camsaul
      comment: Make Dimension <=> Field a 1t1 relationship. Delete duplicate entries. (2/3)
      changes:
        - sql:
            # Which rows to keep is not 100% clear. I decided to keep newer entries, by ID. I considered keeping new
            # entries by `updated_at` but the SQL for doing that across the three databases was such a hairball and
            # having duplicates in the first place was such an edge case I decided this approach is fine for now. The
            # `row_number()` window function would have made this easier to do but we haven't merged H2 v2 yet.
            #
            # Writing the query with these unnecessary subselects is stupid, but MySQL 5.7 doesn't work without them.
            # See https://metaboat.slack.com/archives/CKZEMT1MJ/p1670624514320419 for more info
            sql: >-
              DELETE FROM dimension
              WHERE field_id IN (
                SELECT field_id
                FROM (
                  SELECT field_id
                  FROM dimension
                  GROUP BY field_id
                  HAVING COUNT(*) > 1
                ) duplicates
              )
              AND id NOT IN (
                SELECT id FROM (
                  SELECT max(id) AS id
                  FROM dimension
                  GROUP BY field_id
                ) most_recents
              );
      rollback: # don't need to roll back anything, deleting duplicate entries doesn't need to be reversed.

  - changeSet:
      id: v46.00-031
      validCheckSum: 8:a9b4c86de880b2bc01e208d8d4d8cf64
      author: camsaul
      comment: Make Dimension <=> Field a 1t1 relationship. Add unique constraint on field_id. (3/3)
      changes:
        - addUniqueConstraint:
            tableName: dimension
            columnNames: field_id
            constraintName: unique_dimension_field_id
        # this change can roll back automatically.

  - changeSet:
      id: v46.00-032
      validCheckSum: 8:2a7de9726282af199737a334395f1068
      author: tsmacdonald
      comment: Added 0.46.0 -- Unique parameter_card
      changes:
        - addUniqueConstraint:
            tableName: parameter_card
            columnNames: parameterized_object_id, parameterized_object_type, parameter_id
            constraintName: unique_parameterized_object_card_parameter

  - changeSet:
      id: v46.00-033
      validCheckSum: 8:25bc5b1a806d4b352d43f5b16e7e6e20
      author: tsmacdonald
      comment: Added 0.46.0 -- parameter_card index on connected object
      changes:
        - createIndex:
            tableName: parameter_card
            columns:
              - column:
                  name: parameterized_object_id
            indexName: idx_parameter_card_parameterized_object_id

  - changeSet:
      id: v46.00-034
      validCheckSum: 8:5a6b5a2cf7160baec4f81f6675de898c
      author: tsmacdonald
      comment: Added 0.46.0 -- parameter_card index on connected card
      changes:
        - createIndex:
            tableName: parameter_card
            columns:
              - column:
                  name: card_id
            indexName: idx_parameter_card_card_id

  - changeSet:
      id: v46.00-035
      validCheckSum: 8:0639e4c0939848b4377792290311f239
      author: tsmacdonald
      comment: Added 0.46.0 - parameter_card.card_id foreign key
      changes:
        - addForeignKeyConstraint:
            baseTableName: parameter_card
            baseColumnNames: card_id
            referencedTableName: report_card
            referencedColumnNames: id
            constraintName: fk_parameter_card_ref_card_id
            onDelete: CASCADE

  - changeSet:
      id: v46.00-036
      validCheckSum: 8:39d440f29a481e9f0915532106079a1a
      author: metamben
      comment: App containers are removed in 0.46.0
      changes:
        - dropTable:
            tableName: app_permission_graph_revision
      rollback:
        - createTable:
            tableName: app_permission_graph_revision
            remarks: 'Used to keep track of changes made to app permissions.'
            columns:
              - column:
                  name: id
                  type: int
                  autoIncrement: true
                  constraints:
                    primaryKey: true
                    nullable: false
              - column:
                  name: before
                  type: ${text.type}
                  remarks: 'Serialized JSON of the apps graph before the changes.'
                  constraints:
                    nullable: false
              - column:
                  name: after
                  type: ${text.type}
                  remarks: 'Serialized JSON of the apps graph after the changes.'
                  constraints:
                    nullable: false
              - column:
                  name: user_id
                  type: int
                  remarks: 'The ID of the admin who made this set of changes.'
                  constraints:
                    nullable: false
                    referencedTableName: core_user
                    referencedColumnNames: id
                    foreignKeyName: fk_app_permission_graph_revision_user_id
              - column:
                  name: created_at
                  type: ${timestamp_type}
                  remarks: 'The timestamp of when these changes were made.'
                  defaultValueComputed: current_timestamp
                  constraints:
                    nullable: false
              - column:
                  name: remark
                  type: ${text.type}
                  remarks: 'Optional remarks explaining why these changes were made.'

  - changeSet:
      id: v46.00-037
      validCheckSum: 8:dbbe898501c554e3ee74c6b9ef9c1575
      author: metamben
      comment: App pages are removed in 0.46.0
      changes:
        - dropColumn:
            tableName: report_dashboard
            columnName: is_app_page
      rollback:
        - addColumn:
            columns:
              - column:
                  name: is_app_page
                  type: boolean
                  defaultValueBoolean: false
                  remarks: Indicates that this dashboard serves as a page of an app
                  constraints:
                    nullable: false
            tableName: report_dashboard

  - changeSet:
      id: v46.00-038
      validCheckSum: 8:220a27bae93423a2c9a76f611f10b87b
      author: metamben
      comment: App containers are removed in 0.46.0
      changes:
        - dropTable:
            tableName: app
      rollback:
        - createTable:
            tableName: app
            remarks: Defines top level concerns for App
            columns:
              - column:
                  name: id
                  type: int
                  autoIncrement: true
                  constraints:
                    primaryKey: true
                    nullable: false
              - column:
                  name: entity_id
                  type: char(21)
                  remarks: Random NanoID tag for unique identity.
                  constraints:
                    nullable: false
                    unique: true
              - column:
                  name: collection_id
                  type: int
                  remarks: The associated collection
                  constraints:
                    nullable: false
                    referencedTableName: collection
                    referencedColumnNames: id
                    foreignKeyName: fk_app_ref_collection_id
                    deleteCascade: true
                    unique: true
              - column:
                  name: dashboard_id
                  type: int
                  remarks: The homepage of the app
              - column:
                  remarks: JSON for the navigation items of the app
                  name: nav_items
                  type: ${text.type}
              - column:
                  remarks: JSON for frontend related additions, such as styling
                  name: options
                  type: ${text.type}
              - column:
                  remarks: The timestamp of when the app was created
                  name: created_at
                  type: ${timestamp_type}
                  defaultValueComputed: current_timestamp
                  constraints:
                    nullable: false
              - column:
                  remarks: The timestamp of when the app was updated
                  name: updated_at
                  type: ${timestamp_type}
                  defaultValueComputed: current_timestamp
                  constraints:
                    nullable: false
        - addForeignKeyConstraint:
            baseTableName: app
            baseColumnNames: dashboard_id
            referencedTableName: report_dashboard
            referencedColumnNames: id
            constraintName: fk_app_ref_dashboard_id
            onDelete: SET NULL

  - changeSet:
      id: v46.00-039
      validCheckSum: 8:7ed32de11fbe8565148d8491f908ad05
      author: qnkhuat
      comment: Added 0.46.0 - add entity_id to parameter_card
      changes:
        - addColumn:
            columns:
            - column:
                remarks: Random NanoID tag for unique identity.
                name: entity_id
                type: char(21)
                constraints:
                  nullable: true
                  unique: true
            tableName: parameter_card

  - changeSet:
      id: v46.00-040
      validCheckSum: 8:7fec881cac598cce34b62c98fcf37563
      author: tsmacdonald
      comment: Added 0.46.0 -- Bump default dashcard size to 4x4
      changes:
        - addDefaultValue:
            tableName: report_dashboardcard
            columnName: size_x
            defaultValue: 4

  - changeSet:
      id: v46.00-041
      validCheckSum: 8:0214a8d0b94a9eb48aad75b1d50dd279
      author: tsmacdonald
      comment: Added 0.46.0 -- Bump default dashcard size to 4x4
      changes:
        - addDefaultValue:
            tableName: report_dashboardcard
            columnName: size_y
            defaultValue: 4

  - changeSet:
      id: v46.00-042
      validCheckSum: 8:7b91ad83569565517c43e9f7b9bfa29a
      author: tsmacdonald
      comment: Added 0.46.0 -- index query_execution.executor_id
      changes:
        - createIndex:
            tableName: query_execution
            columns:
              - column:
                  name: executor_id
            indexName: idx_query_execution_executor_id

  - changeSet:
      id: v46.00-043
      validCheckSum: 8:d9cab29076035068cfc49fb9570832af
      author: tsmacdonald
      comment: Added 0.46.0 -- index query_execution.context
      changes:
        - createIndex:
            tableName: query_execution
            columns:
              - column:
                  name: context
            indexName: idx_query_execution_context

  - changeSet:
      id: v46.00-045
      validCheckSum: 8:7a9cabf1c693de8b0c9555f7deb072a4
      author: calherries
      comment: Added 0.46.0 -- add public_uuid to action.
      changes:
        - addColumn:
            tableName: action
            columns:
              - column:
                  name: public_uuid
                  type: char(36)
                  remarks: 'Unique UUID used to in publically-accessible links to this Action.'
                  constraints:
                    unique: true

  - changeSet:
      id: v46.00-051
      validCheckSum: 8:74e83fc2ee7c1a06a94f07830f361773
      author: calherries
      comment: Added 0.46.0 -- drop defaults for dashcard's position and size
      changes:
        - dropDefaultValue:
            tableName: report_dashboardcard
            columnName: row
      rollback:
        - addDefaultValue:
            tableName: report_dashboardcard
            columnName: row
            defaultValueNumeric: 4

  - changeSet:
      id: v46.00-052
      validCheckSum: 8:948c978fcb2d938d272a05b3e56808d1
      author: calherries
      comment: Added 0.46.0 -- drop defaults for dashcard's position and size
      changes:
        - dropDefaultValue:
            tableName: report_dashboardcard
            columnName: col
      rollback:
        - addDefaultValue:
            tableName: report_dashboardcard
            columnName: col
            defaultValueNumeric: 4

  - changeSet:
      id: v46.00-053
      validCheckSum: 8:04e092dbffdfda13f28b1e3ea38299a7
      author: calherries
      comment: Added 0.46.0 -- drop defaults for dashcard's position and size
      changes:
        - dropDefaultValue:
            tableName: report_dashboardcard
            columnName: size_x
      rollback:
        - addDefaultValue:
            tableName: report_dashboardcard
            columnName: size_x
            defaultValueNumeric: 4

  - changeSet:
      id: v46.00-054
      validCheckSum: 8:bc3abf9ab94199aeaebb2be28dea77aa
      author: calherries
      comment: Added 0.46.0 -- drop defaults for dashcard's position and size
      changes:
        - dropDefaultValue:
            tableName: report_dashboardcard
            columnName: size_y
      rollback:
        - addDefaultValue:
            tableName: report_dashboardcard
            columnName: size_y
            defaultValueNumeric: 4

  - changeSet:
      id: v46.00-055
      validCheckSum: 8:48a516459b84a21e9edbdbfe1bffd671
      author: calherries
      comment: Added 0.46.0 -- add made_public_by_id
      changes:
        - addColumn:
            tableName: action
            columns:
              - column:
                  name: made_public_by_id
                  type: int
                  remarks: 'The ID of the User who first publically shared this Action.'

  - changeSet:
      id: v46.00-056
      validCheckSum: 8:af93ab591b44b5d81d8d8a496600c1bc
      author: calherries
      comment: Added 0.46.0 -- add public_uuid and made_public_by_id to action. public_uuid is indexed
      changes:
        - createIndex:
            tableName: action
            indexName: idx_action_public_uuid
            columns:
              column:
                name: public_uuid

  - changeSet:
      id: v46.00-057
      validCheckSum: 8:aff3b0e15dcfc36a4fd97faade0751c0
      author: dpsutton
      comment: Added 0.46.0 -- parameter_card.parameter_id long enough to hold a uuid
      changes:
        - modifyDataType:
            tableName: parameter_card
            columnName: parameter_id
            newDataType: varchar(36)
      rollback: #nothing to do, char(32) or char(36) are equivalent

  - changeSet:
      id: v46.00-058
      validCheckSum: 8:11440c629413c7231e7f156347353761
      author: calherries
      comment: Added 0.46.0 -- add FK constraint for action.made_public_by_id with core_user.id
      changes:
        - addForeignKeyConstraint:
            baseTableName: action
            baseColumnNames: made_public_by_id
            referencedTableName: core_user
            referencedColumnNames: id
            constraintName: fk_action_made_public_by_id
            onDelete: CASCADE

  - changeSet:
      id: v46.00-059
      validCheckSum: 8:6ddec7d622e9200e36bd5e2e2e0a48c2
      author: tsmacdonald
      comment: Added 0.46.0 -- add actions.creator_id
      changes:
        - addColumn:
            tableName: action
            columns:
              - column:
                  name: creator_id
                  type: int
                  remarks: 'The user who created the action'
      rollback:
        - dropColumn:
            tableName: action
            columnName: creator_id

  - changeSet:
      id: v46.00-060
      validCheckSum: 8:fc1762a930726afb11131acf3a56312b
      author: tsmacdonald
      comment: Added 0.46.0 -- action.creator_id index
      changes:
        - createIndex:
            tableName: action
            columns:
              - column:
                  name: creator_id
            indexName: idx_action_creator_id
      rollback:
        - dropIndex:
            tableName: action
            indexName: idx_action_creator_id

  - changeSet:
      id: v46.00-061
      validCheckSum: 8:d57393ae0e96a9b1a0bd7a66597cb485
      author: tsmacdonald
      comment: Added 0.46.0 -- action.creator_id index
      changes:
        - addForeignKeyConstraint:
            baseTableName: action
            baseColumnNames: creator_id
            referencedTableName: core_user
            referencedColumnNames: id
            constraintName: fk_action_creator_id
            nullable: false

  - changeSet:
      id: v46.00-062
      validCheckSum: 8:20efdbd79df3c76cbf77318d871a9836
      author: tsmacdonald
      comment: Added 0.46.0 -- add actions.archived
      changes:
        - addColumn:
            tableName: action
            columns:
              - column:
                  name: archived
                  type: boolean
                  defaultValueBoolean: false
                  remarks: 'Whether or not the action has been archived'
                  constraints:
                    nullable: false
      rollback:
        - dropColumn:
            tableName: action
            columnName: archived

  - changeSet:
      id: v46.00-064
      validCheckSum: 8:0ac10ca0d82f1bbe39737eb0a8fdcd7d
      author: noahmoss
      comment: Added 0.46.0 -- rename `group_table_access_policy` to `sandboxes`
      changes:
        - renameTable:
            newTableName: sandboxes
            oldTableName: group_table_access_policy

  - changeSet:
      id: v46.00-065
      validCheckSum: 8:5cbb335952dd1ab7a137d80d6c1ab82e
      author: noahmoss
      comment: Added 0.46.0 -- add `permission_id` to `sandboxes`
      changes:
      - addColumn:
          tableName: sandboxes
          columns:
          - column:
              name: permission_id
              type: int
              remarks: The ID of the corresponding permissions path for this sandbox

  - changeSet:
      id: v46.00-070
      validCheckSum: 8:d440a8d0aef0bbfdae24a9c70bd37605
      author: calherries
      comment: Added 0.46.0 - add entity_id column to action
      changes:
        - addColumn:
            columns:
            - column:
                remarks: Random NanoID tag for unique identity.
                name: entity_id
                type: char(21)
                constraints:
                  nullable: true
                  unique: true
            tableName: action

  - changeSet:
      id: v46.00-074
      validCheckSum: 8:c1273a3003d82638a0a5413bf2aa6777
      author: metamben
      comment: Added 0.46.0 -- increase precision of updated_at of report_card
      changes:
        - modifyDataType:
            tableName: report_card
            columnName: updated_at
            newDataType: ${timestamp_type}
      rollback:
        - modifyDataType:
            tableName: report_card
            columnName: updated_at
            newDataType: DATETIME

  - changeSet:
      id: v46.00-079
      validCheckSum: 8:de167f33d3f7670246623466487d2e67
      author: john-metabase
      comment: Added 0.46.0 -- migrates Databases using deprecated and removed presto driver to presto-jdbc
      changes:
        - sql: UPDATE metabase_database SET engine = 'presto-jdbc' WHERE engine = 'presto'
      rollback: # nothing to do, since we don't know which drivers used to be presto

  - changeSet:
      id: v46.00-080
      validCheckSum: 8:022a846feb10103f2e9fe4b58cb792d6
      author: noahmoss
      comment: Migrate data permission paths from v1 to v2 (splitting them into separate data and query permissions)
      changes:
        - customChange:
            class: "metabase.db.custom_migrations.SplitDataPermissions"

  - changeSet:
      id: v46.00-084
      validCheckSum: 8:b4f465ca3be584028e077b907656b804
      author: qnkhuat
      comment: Added 0.46.0 - CASCADE delete for action.model_id
      changes:
        - dropForeignKeyConstraint:
            baseTableName: action
            constraintName: fk_action_model_id
      rollback:
        - addForeignKeyConstraint:
            baseTableName: action
            baseColumnNames: model_id
            referencedTableName: report_card
            referencedColumnNames: id
            constraintName: fk_action_model_id
            onDelete: CASCADE

  - changeSet:
      id: v46.00-085
      validCheckSum: 8:17fe48c56aa457a6a09775099d44d7a5
      author: qnkhuat
      comment: Added 0.46.0 - CASCADE delete for action.model_id
      changes:
        - addForeignKeyConstraint:
            baseTableName: action
            baseColumnNames: model_id
            referencedTableName: report_card
            referencedColumnNames: id
            constraintName: fk_action_model_id
            onDelete: CASCADE

  - changeSet:
      id: v46.00-086
      validCheckSum: 8:677e076d8741275d31a02e97531fd930
      author: calherries
      comment: Added 0.46.0 - Delete the abandonment email task
      changes:
        - customChange:
            class: "metabase.db.custom_migrations.DeleteAbandonmentEmailTask"

  - changeSet:
      id: v46.00-088
      validCheckSum: 8:ff9defc19920960db55ef71e4d32b4ea
      author: noahmoss
      comment: Added 0.46.5 -- backfill `permission_id` values in `sandboxes`. This is a fixed verison of v46.00-066
               which has been removed, since it had a bug that blocked a customer from upgrading.
      changes:
        - sql: >-
            UPDATE sandboxes s
            SET permission_id = (
              SELECT p.id
              FROM permissions p
              WHERE
                p.object = CONCAT('/db/',
                                  (SELECT t.db_id FROM metabase_table t WHERE t.id = s.table_id),
                                  '/schema/',
                                  (SELECT t.schema FROM metabase_table t WHERE t.id = s.table_id),
                                  '/table/',
                                  s.table_id,
                                  '/query/segmented/')
                AND p.group_id = s.group_id
              LIMIT 1
            )
            WHERE permission_id IS NULL;
      rollback:
        # not required, new values added here do not need to be dropped

  - changeSet:
      id: v46.00-089
      validCheckSum: 8:e0fbd2514cc960cc74106204ac65a3ea
      author: noahmoss
      comment: Added 0.46.5 -- remove orphaned entries in `sandboxes`
      changes:
        - sql: >-
            DELETE FROM sandboxes
            WHERE permission_id IS NULL;
      rollback: # not required, orphaned sandboxes should not be re-added to the DB

  - changeSet:
      id: v46.00-090
      validCheckSum: 8:963c0cd3a7bd2858e4dbfd4d4aad95cb
      author: noahmoss
      comment: Add foreign key constraint on sandboxes.permission_id
      preConditions:
        - onFail: MARK_RAN
        - not:
            - foreignKeyConstraintExists:
                - foreignKeyName: fk_sandboxes_ref_permissions
      changes:
        - addForeignKeyConstraint:
            baseTableName: sandboxes
            baseColumnNames: permission_id
            referencedTableName: permissions
            referencedColumnNames: id
            constraintName: fk_sandboxes_ref_permissions
            onDelete: CASCADE

  - changeSet:
      id: v47.00-001
      validCheckSum: 8:14bf2732687c04256e9c036ba142aa93
      author: calherries
      comment: Added 0.47.0 -- set base-type to type/JSON for JSON database-types for postgres and mysql
      changes:
        - sql:
            sql: >-
              UPDATE metabase_field f
              SET base_type = 'type/JSON'
              WHERE EXISTS (
                SELECT *
                FROM metabase_database d
                JOIN metabase_table t ON t.db_id = d.id
                WHERE f.table_id = t.id
                  AND lower(f.database_type) in ('json', 'jsonb')
                  AND d.engine in ('postgres', 'mysql')
              )
      rollback:
        - sql:
            dbms: postgresql
            sql: >-
              UPDATE metabase_field f
              SET base_type = case when d.engine = 'postgres' then 'type/Structured' else 'type/SerializedJSON' end
              FROM metabase_database d
              JOIN metabase_table t ON t.db_id = d.id
              WHERE f.table_id = t.id
                AND lower(f.database_type) in ('json', 'jsonb')
                AND d.engine in ('postgres', 'mysql')
        - sql:
            dbms: mysql,mariadb
            sql: >-
              UPDATE metabase_field f
              JOIN metabase_table t ON f.table_id = t.id
              JOIN metabase_database d ON t.db_id = d.id
              SET base_type = case when d.engine = 'postgres' then 'type/Structured' else 'type/SerializedJSON' end
              WHERE lower(f.database_type) in ('json', 'jsonb')
                AND d.engine in ('postgres', 'mysql')
        - sql:
            dbms: h2
            sql: >-
              MERGE INTO metabase_field f
              USING (
                SELECT f.id, case when d.engine = 'postgres' then 'type/Structured' else 'type/SerializedJSON' end as base_type
                FROM metabase_field f
                JOIN metabase_table t ON f.table_id = t.id
                JOIN metabase_database d ON t.db_id = d.id
                WHERE lower(f.database_type) in ('json', 'jsonb')
                  AND d.engine in ('postgres', 'mysql')
              ) as updates
              ON f.id = updates.id
              WHEN MATCHED THEN
                UPDATE SET f.base_type = updates.base_type;

  - changeSet:
      id: v47.00-002
      validCheckSum: 8:963690f41f487b122464277c627823f6
      author: calherries
      comment: Added 0.47.0 - Add json_unfolding column to metabase_field
      changes:
        - addColumn:
            columns:
            - column:
                remarks: 'Enable/disable JSON unfolding for a field'
                name: json_unfolding
                type: boolean
                defaultValueBoolean: false
                constraints:
                  nullable: false
            tableName: metabase_field

  - changeSet:
      id: v47.00-003
      validCheckSum: 8:97bccdf5e9bcdfacd1c315fa1342c167
      author: calherries
      comment: Added 0.47.0 - Populate metabase_field.json_unfolding based on base_type
      changes:
        - sql:
            sql: >-
              UPDATE metabase_field
              SET json_unfolding = true
              WHERE base_type = 'type/JSON';
      rollback: # nothing to do, since json_unfolding is new in 47

  - changeSet:
      id: v47.00-004
      validCheckSum: 8:58ad79be7de00e413da51fab3c8beea0
      author: qnkhuat
      comment: Added 0.47.0 - Add auto_incremented to metabase_field
      changes:
        - addColumn:
            tableName: metabase_field
            columns:
              - column:
                  name: database_is_auto_increment
                  type: boolean
                  remarks: Indicates this field is auto incremented
                  defaultValueBoolean: false
                  constraints:
                    nullable: false

  - changeSet:
      id: v47.00-005
      validCheckSum: 8:ccf53f27a551fd0799d0103bd65cca99
      author: winlost
      comment: Added 0.47.0 - Add auto_apply_filters to dashboard
      changes:
        - addColumn:
            tableName: report_dashboard
            columns:
              - column:
                  name: auto_apply_filters
                  type: boolean
                  remarks: Whether or not to auto-apply filters on a dashboard
                  defaultValueBoolean: true
                  constraints:
                    nullable: false

  - changeSet:
      id: v47.00-006
      validCheckSum: 8:b63ff10d3d121bed42eece1ae3dbb177
      author: qnkhuat
      comment: Added 0.47.0 - Add dashboard_tab table
      changes:
        - createTable:
            tableName: dashboard_tab
            remarks: "Join table connecting dashboard to dashboardcards"
            columns:
              - column:
                  name: id
                  type: int
                  autoIncrement: true
                  constraints:
                    primaryKey: true
                    nullable: false
              - column:
                  name: dashboard_id
                  type: int
                  remarks: The dashboard that a tab is on
                  constraints:
                    nullable: false
                    referencedTableName: report_dashboard
                    referencedColumnNames: id
                    foreignKeyName: fk_dashboard_tab_ref_dashboard_id
                    deleteCascade: true
              - column:
                  name: name
                  remarks: Displayed name of the tab
                  type: ${text.type}
                  constraints:
                    nullable: false
              - column:
                  name: position
                  remarks: Position of the tab with respect to others tabs in dashboard
                  type: int
                  constraints:
                    nullable: false
              - column:
                  name: entity_id
                  type: char(21)
                  remarks: Random NanoID tag for unique identity.
                  constraints:
                    nullable: false
                    unique: true
              - column:
                  name: created_at
                  remarks: The timestamp at which the tab was created
                  type: ${timestamp_type}
                  defaultValueComputed: current_timestamp
                  constraints:
                    nullable: false
              - column:
                  name: updated_at
                  remarks: The timestamp at which the tab was last updated
                  type: ${timestamp_type}
                  defaultValueComputed: current_timestamp
                  constraints:
                    nullable: false

  - changeSet:
      id: v47.00-007
      validCheckSum: 8:e9f7d6b18d65be6fde07c0b5471b8760
      author: qnkhuat
      comment: Added 0.47.0 -- add report_dashboardcard.dashboard_tab_id
      changes:
        - addColumn:
            tableName: report_dashboardcard
            columns:
              - column:
                  name: dashboard_tab_id
                  type: int
                  remarks: The referenced tab id that dashcard is on, it's nullable for dashboard with no tab
                  constraints:
                    nullable: true

  - changeSet:
      id: v47.00-008
      validCheckSum: 8:e37c88d202007bd3e6a72b6404d1b0e9
      author: qnkhuat
      comment: Added 0.47.0 -- add report_dashboardcard.dashboard_tab_id fk constraint
      changes:
        - addForeignKeyConstraint:
            baseTableName: report_dashboardcard
            baseColumnNames: dashboard_tab_id
            referencedTableName: dashboard_tab
            referencedColumnNames: id
            constraintName: fk_report_dashboardcard_ref_dashboard_tab_id
            deleteCascade: true

  - changeSet:
      id: v47.00-009
      validCheckSum: 8:398124b0dd4dd6e117cdc1378152469b
      author: qwef
      comment: Added 0.47.0 - Replace user google_auth and ldap_auth columns with sso_source values
      changes:
        - sql:
            sql: UPDATE core_user SET sso_source = 'google' WHERE google_auth = true;
      rollback:
        - sql:
            sql: UPDATE core_user SET google_auth = true, sso_source = NULL WHERE sso_source = 'google';

  - changeSet:
      id: v47.00-010
      validCheckSum: 8:3c4f9fc116fbced18c50952def65b3e0
      author: tsmacdonald
      comment: Added 0.47.0 - Make metabase_table.name long enough for H2 names
      changes:
        - modifyDataType:
            tableName: metabase_table
            columnName: name
            newDataType: varchar(256)
      rollback: # no rollback needed, varchar(256) is backwards compatible

  - changeSet:
      id: v47.00-011
      validCheckSum: 8:148b982debddfa511cb45b87179b8c46
      author: tsmacdonald
      comment: Added 0.47.0 - Make metabase_table.display_name long enough for H2 names
      changes:
        - modifyDataType:
            tableName: metabase_table
            columnName: display_name
            newDataType: varchar(256)
      rollback: # no rollback needed, varchar(256) is backwards compatible

  - changeSet:
      id: v47.00-012
      validCheckSum: 8:bf19ef077bc6bc517c515dd78ca46e3b
      author: qwef
      comment: Added 0.47.0 - Replace user google_auth and ldap_auth columns with sso_source values
      changes:
        - dropColumn:
            tableName: core_user
            columnName: google_auth
      rollback:
        - addColumn:
            tableName: core_user
            columns:
              - column:
                  name: google_auth
                  type: boolean
                  defaultValueBoolean: false
                  constraints:
                    nullable: false

  - changeSet:
      id: v47.00-013
      validCheckSum: 8:044aec6d07049e3c5a45830797189ab0
      author: qwef
      comment: Added 0.47.0 - Replace user google_auth and ldap_auth columns with sso_source values
      changes:
        - sql:
            sql: UPDATE core_user SET sso_source = 'ldap' WHERE ldap_auth = true;
      rollback:
        - sql:
            sql: UPDATE core_user SET ldap_auth = true, sso_source = NULL WHERE sso_source = 'ldap';

  - changeSet:
      id: v47.00-014
      validCheckSum: 8:6a973f3198ad4596ecade95e61b35991
      author: qwef
      comment: Added 0.47.0 - Replace user google_auth and ldap_auth columns with sso_source values
      changes:
        - dropColumn:
            tableName: core_user
            columnName: ldap_auth
      rollback:
        - addColumn:
            tableName: core_user
            columns:
              - column:
                  name: ldap_auth
                  type: boolean
                  defaultValueBoolean: false
                  constraints:
                    nullable: false

  - changeSet:
      id: v47.00-015
      validCheckSum: 8:d2d5eea99db75e656709006b3a7749f0
      author: escherize
      comment: added 0.47.0 - Add is_audit to metabase_database
      changes:
        - addColumn:
            tableName: metabase_database
            columns:
              - column:
                  name: is_audit
                  type: boolean
                  defaultValueBoolean: false
                  remarks: 'Only the app db, visible to admins via auditing should have this set true.'
                  constraints:
                    nullable: false

  - changeSet:
      id: v47.00-016
      validCheckSum: 8:62290f0389eb2a17170a9c0351ac8a85
      author: calherres
      comment: Added 0.47.0 - Migrate the report_card.visualization_settings.column_settings field refs from legacy format
      changes:
        - customChange:
            class: "metabase.db.custom_migrations.MigrateLegacyColumnSettingsFieldRefs"

  - changeSet:
      id: v47.00-018
      validCheckSum: 8:7bacd2f60393eebd3bebcfdb0e952ecd
      author: dpsutton
      comment: Indexed Entities information table
      changes:
        - createTable:
            tableName: model_index
            remarks: 'Used to keep track of which models have indexed columns.'
            columns:
              - column:
                  name: id
                  type: int
                  autoIncrement: true
                  constraints:
                    primaryKey: true
                    nullable: false
              - column:
                  name: model_id
                  type: int
                  remarks: 'The ID of the indexed model.'
              - column:
                  name: pk_ref
                  type: ${text.type}
                  remarks: 'Serialized JSON of the primary key field ref.'
                  constraints:
                    nullable: false
              - column:
                  name: value_ref
                  type: ${text.type}
                  remarks: 'Serialized JSON of the label field ref.'
                  constraints:
                    nullable: false
              - column:
                  name: schedule
                  type: ${text.type}
                  remarks: 'The cron schedule for when value syncing should happen.'
                  constraints:
                    nullable: false
              - column:
                  name: state
                  type: ${text.type}
                  remarks: 'The status of the index: initializing, indexed, error, overflow.'
                  constraints:
                    nullable: false
              - column:
                  name: indexed_at
                  type: ${timestamp_type}
                  remarks: 'When the status changed'
                  constraints:
                    nullable: true
              - column:
                  name: error
                  type: ${text.type}
                  remarks: 'The error message if the status is error.'
                  constraints:
                    nullable: true
              - column:
                  name: created_at
                  type: ${timestamp_type}
                  remarks: 'The timestamp of when these changes were made.'
                  defaultValueComputed: current_timestamp
                  constraints:
                    nullable: false
              - column:
                  remarks: 'ID of the user who created the event'
                  name: creator_id
                  type: int
                  constraints:
                    nullable: false
                    references: core_user(id)
                    foreignKeyName: fk_model_index_creator_id
                    deleteCascade: true
      rollback:
        - dropTable:
            tableName: model_index

  - changeSet:
      id: v47.00-019
      validCheckSum: 8:7a5589d70c80b3ffc99a85722f440a91
      author: dpsutton
      comment: Indexed Entities values table
      changes:
        - createTable:
            tableName: model_index_value
            remarks: 'Used to keep track of the values indexed in a model'
            columns:
              - column:
                  name: model_index_id
                  type: int
                  remarks: 'The ID of the indexed model.'
              - column:
                  name: model_pk
                  type: int
                  remarks: 'The primary key of the indexed value'
                  constraints:
                    nullable: false
              - column:
                  name: name
                  type: ${text.type}
                  remarks: 'The label to display identifying the indexed value.'
                  constraints:
                    nullable: false
      rollback:
        - dropTable:
            tableName: model_index_value

  - changeSet:
      id: v47.00-020
      validCheckSum: 8:d32a4cf7b37f012a7db74628cdde48df
      author: dpsutton
      comment: Add unique constraint on index_id and pk
      changes:
        - addUniqueConstraint:
            tableName: model_index_value
            constraintName: unique_model_index_value_model_index_id_model_pk
            columnNames: model_index_id, model_pk
      rollback:
        - dropUniqueConstraint:
            tableName: model_index_value
            constraintName: unique_model_index_value_model_index_id_model_pk

  - changeSet:
      id: v47.00-023
      validCheckSum: 8:5d9e81c3e950afad66cb5e9e823b1f03
      author: dpsutton
      comment: Added 0.47.0 -- model_index index
      changes:
        - createIndex:
            tableName: model_index
            columns:
              - column:
                  name: model_id
            indexName: idx_model_index_model_id

  - changeSet:
      id: v47.00-024
      validCheckSum: 8:3079db8d91e54ff2b41050f7dab27936
      author: dpsutton
      comment: Added 0.47.0 -- model_index foriegn key to report_card
      changes:
        - addForeignKeyConstraint:
            baseTableName: model_index
            baseColumnNames: model_id
            referencedTableName: report_card
            referencedColumnNames: id
            constraintName: fk_model_index_model_id
            nullable: false
            deleteCascade: true

  - changeSet:
      id: v47.00-025
      validCheckSum: 8:6889e314a2016c9bc017a358b81ed24e
      author: dpsutton
      comment: Added 0.47.0 -- model_index_value foriegn key to model_index
      changes:
        - addForeignKeyConstraint:
            baseTableName: model_index_value
            baseColumnNames: model_index_id
            referencedTableName: model_index
            referencedColumnNames: id
            constraintName: fk_model_index_value_model_id
            nullable: false
            deleteCascade: true

  - changeSet:
      id: v47.00-026
      validCheckSum: 8:acf279edf538ee29a4ea9103d809b3da
      author: noahmoss
      comment: Added 0.47.0 - New table for connection impersonation policies
      changes:
        - createTable:
            tableName: connection_impersonations
            remarks: Table for holding connection impersonation policies
            columns:
              - column:
                  name: id
                  type: int
                  autoIncrement: true
                  constraints:
                    primaryKey: true
                    nullable: false
              - column:
                  name: db_id
                  type: int
                  remarks: 'ID of the database this connection impersonation policy affects'
                  constraints:
                    nullable: false
                    referencedTableName: metabase_database
                    referencedColumnNames: id
                    foreignKeyName: fk_conn_impersonation_db_id
                    deleteCascade: true
              - column:
                  name: group_id
                  type: int
                  remarks: 'ID of the permissions group this connection impersonation policy affects'
                  constraints:
                    nullable: false
                    referencedTableName: permissions_group
                    referencedColumnNames: id
                    foreignKeyName: fk_conn_impersonation_group_id
                    deleteCascade: true
              - column:
                  name: attribute
                  type: ${text.type}
                  remarks: 'User attribute associated with the database role to use for this connection impersonation policy'

  - changeSet:
      id: v47.00-027
      validCheckSum: 8:c720f3de8feed35e592c0ca9b9975a18
      author: calherries
      comment: Added 0.47.0 - Migrate field_ref in report_card.result_metadata from legacy format
      changes:
        - customChange:
            class: "metabase.db.custom_migrations.MigrateLegacyResultMetadataFieldRefs"

  - changeSet:
      id: v47.00-028
      validCheckSum: 8:f38598170766acaaa8fd3b20ef683372
      author: calherries
      comment: Added 0.47.0 - Add join-alias to the report_card.visualization_settings.column_settings field refs
      changes:
        - customChange:
            class: "metabase.db.custom_migrations.AddJoinAliasToVisualizationSettingsFieldRefs"

  - changeSet:
      id: v47.00-029
      validCheckSum: 8:c7625e5018087e915e547f9318b2b8f5
      author: qnkhuat
      comment: Added 0.47.0 - Stack cards vertically for dashboard with tabs on downgrade
      changes:
        - customChange:
            class: "metabase.db.custom_migrations.DowngradeDashboardTab"

  - changeSet:
      id: v47.00-030
      validCheckSum: 8:7919d959008457419a09fd3275d3ed00
      author: escherize
      comment: Added 0.47.0 - Type column for collections for instance-analytics
      changes:
        - addColumn:
            tableName: collection
            columns:
              - column:
                  name: type
                  type: varchar(256)
                  defaultValue: null
                  remarks: 'This is used to differentiate instance-analytics collections from all other collections.'

  - changeSet:
      id: v47.00-031
      author: qnkhuat
      comment: Added 0.47.0 - migrate dashboard grid size from 18 to 24
      validCheckSum: 8:ad9bdb62df65cf26a5a9892a82779ea7
      changes:
          # new_size_x = size_x + ((col + size_x + 1) // 3) - ((col + 1) // 3)
          # new_col    = col + ((col + 1) // 3)
          - sql:
              dbms: postgresql
              sql: >-
                  update report_dashboardcard set size_x = size_x + floor(cast(size_x + col + 1  as decimal) / 3) - floor(cast(col + 1 as decimal) / 3);
                  update report_dashboardcard set col    = col + floor(cast(col + 1 as decimal) / 3);
          - sql:
              dbms: mysql,mariadb,h2
              sql: >-
                  update report_dashboardcard set size_x = size_x + floor(cast(size_x + col + 1  as decimal) / 3) - floor(cast(col + 1 as decimal) / 3);
                  update report_dashboardcard set col    = col + floor(cast(col + 1 as decimal) / 3);

      rollback:
          # new_size_x = size_x - ((size_x + col + 1) // 4 - (col + 1) // 4) for size_x > 1
          # new_col    = col - (col + 1) // 4
          # for size_x, we keep it as it is, because it can't be smaller right?
          - sql:
              dbms: postgresql
              sql: >-
                  update report_dashboardcard set size_x = size_x - (floor(cast(size_x + col + 1 as decimal) / 4) - floor(cast(col + 1 as decimal) / 4)) where size_x <> 1;
                  update report_dashboardcard set col    = col - floor(cast(col + 1 as decimal) / 4);

          - sql:
              dbms: mysql,mariadb,h2
              sql: >-
                  update report_dashboardcard set size_x = size_x - (floor(cast(size_x + col + 1 as decimal) / 4) - floor(cast(col + 1 as decimal) / 4)) where size_x <> 1;
                  update report_dashboardcard set col    = col - floor(cast(col + 1 as decimal) / 4);

  - changeSet:
      id: v47.00-032
      author: qnkhuat
      comment: Added 0.47.0 - migrate dashboard grid size from 18 to 24 for revisions
      validCheckSum: ANY
      changes:
        - customChange:
            class: "metabase.db.custom_migrations.RevisionDashboardMigrateGridFrom18To24"

  - changeSet:
      id: v47.00-033
      validCheckSum: 8:c4a38673bf2a702e807a2074c0d0b719
      author: calherries
      comment: Added 0.47.0 - Migrate field refs in visualization_settings.column_settings keys from legacy format
      changes:
        - customChange:
            class: "metabase.db.custom_migrations.RevisionMigrateLegacyColumnSettingsFieldRefs"

  - changeSet:
      id: v47.00-034
      validCheckSum: 8:bb77d686c5c204e480a1da5fcfb518e2
      author: calherries
      comment: Added 0.47.0 - Add join-alias to the visualization_settings.column_settings field refs in card revisions
      changes:
        - customChange:
            class: "metabase.db.custom_migrations.RevisionAddJoinAliasToColumnSettingsFieldRefs"

  - changeSet:
      id: v47.00-035
      validCheckSum: 8:aeafa7ff310f799eb3fb2e14640a9e06
      author: calherries
      comment: Added 0.47.0 - Drop foreign key constraint on implicit_action.action_id
      changes:
        - dropForeignKeyConstraint:
            baseTableName: implicit_action
            constraintName: fk_implicit_action_action_id
      rollback:
        - addForeignKeyConstraint:
            baseTableName: implicit_action
            baseColumnNames: action_id
            referencedTableName: action
            referencedColumnNames: id
            constraintName: fk_implicit_action_action_id
            onDelete: CASCADE

  - changeSet:
      id: v47.00-036
      validCheckSum: 8:e815729b6ebfd4799743b249409558aa
      author: calherries
      comment: Added 0.47.0 - Set primary key to action_id for implicit_action table
      changes:
        - addPrimaryKey:
            tableName: implicit_action
            columnNames: action_id
            constraintName: pk_implicit_action

  - changeSet:
      id: v47.00-037
      validCheckSum: 8:58c705a18bb3441e3ed5d1167ec64fcb
      author: calherries
      comment: Added 0.47.0 - Add foreign key constraint on implicit_action.action_id
      changes:
        - addForeignKeyConstraint:
            baseTableName: implicit_action
            baseColumnNames: action_id
            referencedTableName: action
            referencedColumnNames: id
            constraintName: fk_implicit_action_action_id
            onDelete: CASCADE

  - changeSet:
      id: v47.00-043
      validCheckSum: 8:5e030b73be03e7cd8b19a5a46f9b2a4c
      author: calherres
      comment: Added 0.47.0 - Migrate report_dashboardcard.visualization_settings.column_settings field refs from legacy format
      changes:
        - customChange:
            class: "metabase.db.custom_migrations.MigrateLegacyDashboardCardColumnSettingsFieldRefs"

  - changeSet:
      id: v47.00-044
      validCheckSum: 8:1828d1bd8e2da6eec14ca61e6c01a56f
      author: calherries
      comment: Added 0.47.0 - Add join-alias to the report_dashboardcard.visualization_settings.column_settings field refs
      changes:
        - customChange:
            class: "metabase.db.custom_migrations.AddJoinAliasToDashboardCardColumnSettingsFieldRefs"

  - changeSet:
      id: v47.00-045
      validCheckSum: 8:d7f479a389877010f5af9dc7ec859b51
      author: calherres
      comment: Added 0.47.0 - Migrate dashboard revision dashboard cards' visualization_settings.column_settings field refs from legacy format
      changes:
        - customChange:
            class: "metabase.db.custom_migrations.RevisionMigrateLegacyDashboardCardColumnSettingsFieldRefs"

  - changeSet:
      id: v47.00-046
      validCheckSum: 8:1e43c8712a5b36809a3c3fa9933a523c
      author: calherries
      comment: Added 0.47.0 - Add join-alias to dashboard revision dashboard cards' visualization_settings.column_settings field refs
      changes:
        - customChange:
            class: "metabase.db.custom_migrations.RevisionAddJoinAliasToDashboardCardColumnSettingsFieldRefs"

  - changeSet:
      id: v47.00-050
      validCheckSum: 8:a5d516f2b5ea92f401387646b49a9950
      author: tsmacdonald
      comment: Added 0.47.0 - table.is_upload
      changes:
        - addColumn:
            tableName: metabase_table
            columns:
              - column:
                  name: is_upload
                  type: boolean
                  defaultValueBoolean: false
                  remarks: 'Was the table created from user-uploaded (i.e., from a CSV) data?'
                  constraints:
                    nullable: false

  - changeSet:
      id: v47.00-051
      validCheckSum: 8:83a8b7ad58b2deb0732e671db51fa608
      author: noahmoss
      comment: Added 0.47.0 - Drop foreign key constraint on connection_impersonations.db_id
      changes:
        - dropForeignKeyConstraint:
            baseTableName: connection_impersonations
            constraintName: fk_conn_impersonation_db_id
      rollback:
        - addForeignKeyConstraint:
            baseTableName: connection_impersonations
            baseColumnNames: db_id
            referencedTableName: metabase_database
            referencedColumnNames: id
            constraintName: fk_conn_impersonation_db_id
            onDelete: CASCADE

  - changeSet:
      id: v47.00-052
      validCheckSum: 8:d170bef8f707027360cf08fb55e91452
      author: noahmoss
      comment: Added 0.47.0 - Drop foreign key constraint on connection_impersonations.group_id
      changes:
        - dropForeignKeyConstraint:
            baseTableName: connection_impersonations
            constraintName: fk_conn_impersonation_group_id
      rollback:
        - addForeignKeyConstraint:
            baseTableName: connection_impersonations
            baseColumnNames: group_id
            referencedTableName: permissions_group
            referencedColumnNames: id
            constraintName: fk_conn_impersonation_group_id
            onDelete: CASCADE

  - changeSet:
      id: v47.00-053
      validCheckSum: 8:3b52631c2c82b88043b840391c7d9ef0
      author: noahmoss
      comment: Added 0.47.0 -- connection_impersonations index for db_id column
      changes:
        - createIndex:
            tableName: connection_impersonations
            columns:
              - column:
                  name: db_id
            indexName: idx_conn_impersonations_db_id

  - changeSet:
      id: v47.00-054
      validCheckSum: 8:5404d7e3781f0dfcc984676ea434c842
      author: noahmoss
      comment: Added 0.47.0 -- connection_impersonations index for group_id column
      changes:
        - createIndex:
            tableName: connection_impersonations
            columns:
              - column:
                  name: group_id
            indexName: idx_conn_impersonations_group_id

  - changeSet:
      id: v47.00-055
      validCheckSum: 8:295c4477995058b93eba2857090eb6f6
      author: noahmoss
      comment: Added 0.47.0 - unique constraint for connection impersonations
      changes:
        - addUniqueConstraint:
            tableName: connection_impersonations
            columnNames: group_id, db_id
            constraintName: conn_impersonation_unique_group_id_db_id
      rollback:
        - dropUniqueConstraint:
            tableName: connection_impersonations
            constraintName: conn_impersonation_unique_group_id_db_id

  - changeSet:
      id: v47.00-056
      validCheckSum: 8:bd965141f770a65982ecebab51a565e9
      author: noahmoss
      comment: Added 0.47.0 - re-add foreign key constraint on connection_impersonations.db_id
      changes:
        - addForeignKeyConstraint:
            baseTableName: connection_impersonations
            baseColumnNames: db_id
            referencedTableName: metabase_database
            referencedColumnNames: id
            constraintName: fk_conn_impersonation_db_id
            onDelete: CASCADE

  - changeSet:
      id: v47.00-057
      validCheckSum: 8:fe79acdba9db58709b6fffbb7aac2844
      author: noahmoss
      comment: Added 0.47.0 - re-add foreign key constraint on connection_impersonations.group_id
      changes:
        - addForeignKeyConstraint:
            baseTableName: connection_impersonations
            baseColumnNames: group_id
            referencedTableName: permissions_group
            referencedColumnNames: id
            constraintName: fk_conn_impersonation_group_id
            onDelete: CASCADE

  - changeSet:
      id: v47.00-058
      validCheckSum: 8:05731b3e62deb09c64b60bc10031d206
      author: qnkhuat
      comment: 'Drop parameter_card.entity_id'
      preConditions:
        - onFail: MARK_RAN
        - columnExists:
            tableName: parameter_card
            columnName: entity_id
      changes:
        - dropColumn:
            tableName: parameter_card
            columnName: entity_id
      rollback:
        - addColumn:
            tableName: parameter_card
            columns:
              - column:
                  remarks: Random NanoID tag for unique identity.
                  name: entity_id
                  type: char(21)
                  constraints:
                    nullable: true
                    unique: true

  - changeSet:
      id: v47.00-059
      validCheckSum: 8:123cf42eed168444f88418f071d2730f
      author: piranha
      comment: 'Drops not null from dashboard_tab.entity_id since it breaks drop-entity-ids command'
      changes:
        - dropNotNullConstraint:
            tableName: dashboard_tab
            columnName: entity_id
            columnDataType: char(21)
      rollback: # noop, and 'drop not null' is a noop if it's dropped already

  - changeSet:
      id: v48.00-001
      validCheckSum: 8:c38ceb502af7907aed614f17da6c3f80
      author: qnkhuat
      comment: Added 0.47.0 - Migrate database.options to database.settings
      changes:
        - customChange:
            class: "metabase.db.custom_migrations.MigrateDatabaseOptionsToSettings"

  - changeSet:
      id: v48.00-002
      validCheckSum: 8:deceb81591f51f2d7253976f247e36cc
      author: qnkhuat
      comment: Added 0.47.0 - drop metabase_database.options
      changes:
        - dropColumn:
            tableName: metabase_database
            columnName: options
      rollback:
        - addColumn:
            tableName: metabase_database
            columns:
              - column:
                  name: options
                  type: ${text.type}
                  remarks: "Serialized JSON containing various options like QB behavior."

  - changeSet:
      id: v48.00-003
      validCheckSum: 8:da33cde0f1f93eed56c0f6d9ac2007df
      author: qnkhuat
      comment: Added 0.48.0 - drop computation_job_result table
      preConditions:
        - onFail: MARK_RAN
        - tableExists:
            tableName: computation_job_result
      changes:
          - dropTable:
              tableName: computation_job_result
      rollback: # no rollback needed since this table has been unused since 2018

  - changeSet:
      id: v48.00-004
      validCheckSum: 8:d0b1d7cc179c332b7e31f065325b7275
      author: qnkhuat
      comment: Added 0.48.0 - drop computation_job table
      preConditions:
        - onFail: MARK_RAN
        - tableExists:
            tableName: computation_job
      changes:
          - dropTable:
              tableName: computation_job
      rollback: # no rollback needed since this table has been unused since 2018

  - changeSet:
      id: v48.00-005
      validCheckSum: 8:a570f2e1d90a302bc207c00e3776eaaf
      author: qnkhuat
      comment: Added 0.48.0 - Add query_execution.action_id
      changes:
        - addColumn:
            tableName: query_execution
            columns:
              - column:
                  name: action_id
                  type: integer
                  remarks: 'The ID of the action associated with this query execution, if any.'

  - changeSet:
      id: v48.00-006
      validCheckSum: 8:cf1413241565a186bf98eece35d519bf
      author: qnkhuat
      comment: Added 0.48.0 - Index query_execution.action_id
      changes:
        - createIndex:
            tableName: query_execution
            indexName: idx_query_execution_action_id
            columns:
              column:
                name: action_id

  - changeSet:
      id: v48.00-007
      validCheckSum: 8:15d05ceba05e5b7d25d351fb6ec5b100
      author: qnkhuat
      comment: Added 0.48.0 - Add revision.most_recent
      changes:
        - addColumn:
            tableName: revision
            columns:
              - column:
                  name: most_recent
                  type: boolean
                  defaultValueBoolean: false
                  remarks: 'Whether a revision is the most recent one'
                  constraints:
                    nullable: false

  - changeSet:
      id: v48.00-008
      validCheckSum: 8:c0a512701d6dfd5cc1c4a689919be074
      author: qnkhuat
      comment: Set revision.most_recent = true for latest revisions
      changes:
        - sql:
            dbms: postgresql,h2
            sql: >-
              UPDATE revision r
              SET most_recent = true
              WHERE (model, model_id, timestamp) IN (
                                 SELECT model, model_id, MAX(timestamp)
                                 FROM revision
                                 GROUP BY model, model_id);
          # mysql and mariadb does not allow update on a table that is in the select part
          # so it we join for them
        - sql:
            dbms: mysql,mariadb
            sql: >-
              UPDATE revision r
              JOIN (
                  SELECT model, model_id, MAX(timestamp) AS max_timestamp
                  FROM revision
                  GROUP BY model, model_id
              ) AS subquery
              ON r.model = subquery.model AND r.model_id = subquery.model_id AND r.timestamp = subquery.max_timestamp
              SET r.most_recent = true;
      rollback: # nothing to do since the most_recent will be dropped anyway


  - changeSet:
      id: v48.00-009
      validCheckSum: 8:dfd90256380263274ea7f5cc0c5ed413
      author: calherries
      comment: Added 0.48.0 - Create table_privileges table
      changes:
        - createTable:
            tableName: table_privileges
            remarks: Table for user and role privileges by table
            columns:
              - column:
                  name: table_id
                  type: int
                  remarks: 'Table ID'
                  constraints:
                    foreignKeyName: fk_table_privileges_table_id
                    nullable: false
                    referencedTableName: metabase_table
                    referencedColumnNames: id
                    deleteCascade: true
              - column:
                  name: role
                  type: varchar(255)
                  remarks: 'Role name. NULL indicates the privileges are the current user''s'
              - column:
                  name: select
                  type: boolean
                  remarks: 'Privilege to select from the table'
                  constraints:
                    nullable: false
                  defaultValue: false
              - column:
                  name: update
                  type: boolean
                  remarks: 'Privilege to update records in the table'
                  constraints:
                    nullable: false
                  defaultValue: false
              - column:
                  name: insert
                  type: boolean
                  remarks: 'Privilege to insert records into the table'
                  constraints:
                    nullable: false
                  defaultValue: false
              - column:
                  name: delete
                  type: boolean
                  remarks: 'Privilege to delete records from the table'
                  constraints:
                    nullable: false
                  defaultValue: false
            uniqueConstraints:
              - unique:
                  columnNames: table_id, role
                  name: uq_table_privileges_table_id_role


  - changeSet:
      id: v48.00-010
      validCheckSum: 8:da6117039b6e0249b710cc3160af982d
      author: qnkhuat
      comment: Remove ON UPDATE for revision.timestamp on mysql, mariadb
      preConditions:
          # If preconditions fail (i.e., dbms is not mysql or mariadb) then mark this migration as 'ran'
          - onFail: MARK_RAN
          - dbms:
              type: mysql,mariadb
      changes:
          - sql:
                sql: ALTER TABLE `revision` CHANGE `timestamp` `timestamp` timestamp(6) NOT NULL DEFAULT current_timestamp(6);
      rollback: # no need

  - changeSet:
      id: v48.00-011
      validCheckSum: 8:65ef87949a7e9555fabaf69069806ee0
      author: qnkhuat
      comment: Index revision.most_recent
      changes:
        - createIndex:
            tableName: revision
            indexName: idx_revision_most_recent
            columns:
              column:
                name: most_recent

  - changeSet:
      id: v48.00-013
      validCheckSum: 8:145eb766e2d49e95f31d8a08df8ff776
      author: qnkhuat
      comment: Index unindexed FKs for postgres
      preConditions:
        - onFail: MARK_RAN
        - dbms:
            type: postgresql
      changes:
          - sql:
              sql: >-
                  CREATE INDEX IF NOT EXISTS idx_action_made_public_by_id ON action (made_public_by_id);
                  CREATE INDEX IF NOT EXISTS idx_action_model_id ON action (model_id);
                  CREATE INDEX IF NOT EXISTS idx_application_permissions_revision_user_id ON application_permissions_revision (user_id);
                  CREATE INDEX IF NOT EXISTS idx_collection_permission_graph_revision_user_id ON collection_permission_graph_revision (user_id);
                  CREATE INDEX IF NOT EXISTS idx_core_session_user_id ON core_session (user_id);
                  CREATE INDEX IF NOT EXISTS idx_dashboard_tab_dashboard_id ON dashboard_tab (dashboard_id);
                  CREATE INDEX IF NOT EXISTS idx_dimension_human_readable_field_id ON dimension (human_readable_field_id);
                  CREATE INDEX IF NOT EXISTS idx_metabase_database_creator_id ON metabase_database (creator_id);
                  CREATE INDEX IF NOT EXISTS idx_model_index_creator_id ON model_index (creator_id);
                  CREATE INDEX IF NOT EXISTS idx_native_query_snippet_creator_id ON native_query_snippet (creator_id);
                  CREATE INDEX IF NOT EXISTS idx_permissions_revision_user_id ON permissions_revision (user_id);
                  CREATE INDEX IF NOT EXISTS idx_persisted_info_creator_id ON persisted_info (creator_id);
                  CREATE INDEX IF NOT EXISTS idx_persisted_info_database_id ON persisted_info (database_id);
                  CREATE INDEX IF NOT EXISTS idx_pulse_dashboard_id ON pulse (dashboard_id);
                  CREATE INDEX IF NOT EXISTS idx_pulse_card_dashboard_card_id ON pulse_card (dashboard_card_id);
                  CREATE INDEX IF NOT EXISTS idx_pulse_channel_recipient_pulse_channel_id ON pulse_channel_recipient (pulse_channel_id);
                  CREATE INDEX IF NOT EXISTS idx_pulse_channel_recipient_user_id ON pulse_channel_recipient (user_id);
                  CREATE INDEX IF NOT EXISTS idx_query_action_database_id ON query_action (database_id);
                  CREATE INDEX IF NOT EXISTS idx_report_card_database_id ON report_card (database_id);
                  CREATE INDEX IF NOT EXISTS idx_report_card_made_public_by_id ON report_card (made_public_by_id);
                  CREATE INDEX IF NOT EXISTS idx_report_card_table_id ON report_card (table_id);
                  CREATE INDEX IF NOT EXISTS idx_report_dashboard_made_public_by_id ON report_dashboard (made_public_by_id);
                  CREATE INDEX IF NOT EXISTS idx_report_dashboardcard_action_id ON report_dashboardcard (action_id);
                  CREATE INDEX IF NOT EXISTS idx_report_dashboardcard_dashboard_tab_id ON report_dashboardcard (dashboard_tab_id);
                  CREATE INDEX IF NOT EXISTS idx_revision_user_id ON revision (user_id);
                  CREATE INDEX IF NOT EXISTS idx_sandboxes_card_id ON sandboxes (card_id);
                  CREATE INDEX IF NOT EXISTS idx_sandboxes_permission_id ON sandboxes (permission_id);
                  CREATE INDEX IF NOT EXISTS idx_secret_creator_id ON secret (creator_id);
                  CREATE INDEX IF NOT EXISTS idx_timeline_creator_id ON timeline (creator_id);
                  CREATE INDEX IF NOT EXISTS idx_timeline_event_creator_id ON timeline_event (creator_id);
      rollback: # no need

  - changeSet:
      id: v48.00-014
      validCheckSum: 8:b2c1361f1dc14c2390a1dc25a4a86311
      author: calherries
      comment: Added 0.48.0 - Create table_privileges.table_id index
      preConditions:
        - onFail: MARK_RAN
        - dbms:
            type: postgresql
      changes:
        - createIndex:
            indexName: idx_table_privileges_table_id
            tableName: table_privileges
            columns:
              - column:
                  name: table_id
      rollback: # not needed, it will be removed with the table

  - changeSet:
      id: v48.00-015
      validCheckSum: 8:6f58cf60c8048bb39bbf6128058ff85e
      author: calherries
      comment: Added 0.48.0 - Create table_privileges.role index
      changes:
        - createIndex:
            indexName: idx_table_privileges_role
            tableName: table_privileges
            columns:
              - column:
                  name: role
      rollback: # not needed, it will be removed with the table

  - changeSet:
      id: v48.00-016
      validCheckSum: 8:ea2cb901edad5cf3a1250bdd2a9b0866
      author: calherries
      comment: Added 0.48.0 - Change the type of collection.slug to varchar(510)
      changes:
        - modifyDataType:
            tableName: collection
            columnName: slug
            newDataType: varchar(510)
      rollback:
        - modifyDataType:
            tableName: collection
            columnName: slug
            newDataType: varchar(254)

  - changeSet:
      id: v48.00-018
      validCheckSum: 8:efae52e7403f39c1458f53e885b4393d
      author: noahmoss
      comment: Add new recent_views table
      changes:
        - createTable:
            tableName: recent_views
            remarks: Used to store recently viewed objects for each user
            columns:
              - column:
                  name: id
                  type: int
                  autoIncrement: true
                  constraints:
                    primaryKey: true
                    nullable: false
              - column:
                  name: user_id
                  type: int
                  remarks: The user associated with this view
                  constraints:
                    nullable: false
                    referencedTableName: core_user
                    referencedColumnNames: id
                    foreignKeyName: fk_recent_views_ref_user_id
              - column:
                  name: model
                  type: varchar(16)
                  remarks: The name of the model that was viewed
                  constraints:
                    nullable: false
              - column:
                  name: model_id
                  type: int
                  remarks: The ID of the model that was viewed
                  constraints:
                    nullable: false
              - column:
                  name: timestamp
                  type: DATETIME
                  remarks: The time a view was recorded
                  constraints:
                    nullable: false

  - changeSet:
      id: v48.00-019
      validCheckSum: 8:c3866a4b7cfbb49d4b626dc2fd750935
      author: nemanjaglumac
      comment: 'Collection color is removed in 0.48.0'
      changes:
        - dropColumn:
            tableName: collection
            columnName: color
      rollback:
        - addColumn:
            tableName: collection
            columns:
              - column:
                  name: color
                  type: char(7)
                  remarks: 'Seven-character hex color for this Collection, including the preceding hash sign.'
                  constraints:
                    nullable: false
                  defaultValue: '#31698A'

  - changeSet:
      id: v48.00-020
      validCheckSum: 8:2c410019e1834304131ff57278003d35
      author: noahmoss
      comment: Added 0.48.0 - Create recent_views.user_id index
      changes:
        - createIndex:
            indexName: idx_recent_views_user_id
            tableName: recent_views
            columns:
              - column:
                  name: user_id
      rollback: # not needed, it will be removed with the table

  - changeSet:
      id: v48.00-021
      validCheckSum: 8:a1543239e39c70dc9bab3bbc303242b1
      author: piranha
      comment: 'Cards store Metabase version used to create them'
      changes:
        - addColumn:
            tableName: report_card
            columns:
              - column:
                  name: metabase_version
                  type: varchar(100)
                  remarks: 'Metabase version used to create the card.'

  - changeSet:
      id: v48.00-022
      validCheckSum: 8:0f034d06b1ad5336c3c81b0d22cde259
      author: johnswanson
      comment: Migrate migrate-click-through to a custom migration
      preConditions:
        - onFail: MARK_RAN
        - sqlCheck:
            expectedResult: 0
            sql: SELECT count(*) FROM data_migrations WHERE id = 'migrate-click-through';
      changes:
        - customChange:
            class: "metabase.db.custom_migrations.MigrateClickThrough"

  - changeSet:
      id: v48.00-023
      validCheckSum: 8:f18e5e053b508aab0bdd8c4bf1d7de4b
      author: piranha
      comment: Data migration migrate-remove-admin-from-group-mapping-if-needed
      preConditions:
        - onFail: MARK_RAN
        - sqlCheck:
            expectedResult: 0
            sql: SELECT count(*) FROM data_migrations WHERE id = 'migrate-remove-admin-from-group-mapping-if-needed';
      changes:
        - customChange:
            class: "metabase.db.custom_migrations.MigrateRemoveAdminFromGroupMappingIfNeeded"

  - changeSet:
      id: v48.00-024
      validCheckSum: 8:fab2a51d73c66cea059d55a6fea8bb2f
      author: piranha
      comment: All data migrations were transferred to custom_migrations!
      changes:
        - dropTable:
            tableName: data_migrations
      rollback:
        - sql:
            sql: >-
              CREATE TABLE data_migrations (
                id varchar(254) primary key,
                timestamp ${timestamp_type} not null
              );
              INSERT INTO data_migrations VALUES
                  ('set-card-database-and-table-ids', current_timestamp),
                  ('set-mongodb-databases-ssl-false', current_timestamp),
                  ('set-default-schemas', current_timestamp),
                  ('set-admin-email', current_timestamp),
                  ('remove-database-sync-activity-entries', current_timestamp),
                  ('remove-duplicate-fk-entries', current_timestamp),
                  ('update-dashboards-to-new-grid', current_timestamp),
                  ('migrate-field-visibility-type', current_timestamp),
                  ('fix-dashboard-cards-without-positions', current_timestamp),
                  ('migrate-fk-metadata', current_timestamp),
                  ('create-raw-tables', current_timestamp),
                  ('migrate-base-types', current_timestamp),
                  ('migrate-field-types', current_timestamp),
                  ('fix-invalid-field-types', current_timestamp),
                  ('add-users-to-default-permissions-groups', current_timestamp),
                  ('add-admin-group-root-entry', current_timestamp),
                  ('add-databases-to-magic-permissions-groups', current_timestamp),
                  ('fix-legacy-magic-group-names', current_timestamp),
                  ('remove-trailing-slashes-from-site-url-setting', current_timestamp),
                  ('copy-site-url-setting-and-remove-trailing-slashes', current_timestamp),
                  ('migrate-query-executions', current_timestamp),
                  ('drop-old-query-execution-table', current_timestamp),
                  ('ensure-protocol-specified-in-site-url', current_timestamp),
                  ('populate-card-database-id', current_timestamp),
                  ('migrate-humanization-setting', current_timestamp),
                  ('populate-card-read-permissions', current_timestamp),
                  ('mark-category-fields-as-list', current_timestamp),
                  ('repopulate-card-read-permissions', current_timestamp),
                  ('add-legacy-sql-directive-to-bigquery-sql-cards', current_timestamp),
                  ('clear-ldap-user-local-passwords', current_timestamp),
                  ('add-migrated-collections', current_timestamp),
                  ('migrate-map-regions', current_timestamp),
                  ('migrate-click-through', current_timestamp),
                  ('migrate-remove-admin-from-group-mapping-if-needed', current_timestamp);

  - changeSet:
      id: v48.00-025
      validCheckSum: 8:a2fa9ab0913b9e4b97dff91f973344d6
      author: piranha
      comment: 'Revisions store Metabase version used to create them'
      changes:
        - addColumn:
            tableName: revision
            columns:
              - column:
                  name: metabase_version
                  type: varchar(100)
                  remarks: 'Metabase version used to create the revision.'

  - changeSet:
      id: v48.00-026
      validCheckSum: 8:7c8330e861c16997780a9b0881144b26
      author: lbrdnk
      comment: Set semantic_type with value type/Number to null (#18754)
      changes:
        - update:
            tableName: metabase_field
            columns:
              - column:
                  name: semantic_type
                  value: NULL
            where: semantic_type = 'type/Number'
      rollback:

  # this is a no op, it was previously used to Drop parameter_card.entity_id,
  # now it's moved to v47.00-058
  # this is still here because we want the change set id to be consistent
  # see #35239 for details
  - changeSet:
      id: v48.00-027
      author: qnkhuat
      validCheckSum: ANY
      comment: 'No op migration'
      changes:
        - sql:
          sql: SELECT 1;
      rollback:

  - changeSet:
      id: v48.00-028
      validCheckSum: 8:818119252c2e7877bbf46aec40fab160
      author: noahmoss
      comment: Add new audit_log table
      changes:
        - createTable:
            tableName: audit_log
            remarks: Used to store application events for auditing use cases
            columns:
              - column:
                  name: id
                  type: int
                  autoIncrement: true
                  constraints:
                    primaryKey: true
                    nullable: false
              - column:
                  name: topic
                  type: varchar(32)
                  remarks: The topic of a given audit event
                  constraints:
                    nullable: false
              - column:
                  name: timestamp
                  type: ${timestamp_type}
                  remarks: The time an event was recorded
                  constraints:
                    nullable: false
              - column:
                  name: end_timestamp
                  type: ${timestamp_type}
                  remarks: The time an event ended, if applicable
                  constraints:
                    nullable: true
              - column:
                  name: user_id
                  type: int
                  remarks: The user who performed an action or triggered an event
                  constraints:
                    nullable: true
              - column:
                  name: model
                  type: varchar(32)
                  remarks: The name of the model this event applies to (e.g. Card, Dashboard), if applicable
                  constraints:
                    nullable: true
              - column:
                  name: model_id
                  type: int
                  remarks: The ID of the model this event applies to, if applicable
                  constraints:
                    nullable: true
              - column:
                  name: details
                  type: ${text.type}
                  remarks: A JSON map with metadata about the event
                  constraints:
                    nullable: false

  - changeSet:
      id: v48.00-029
      validCheckSum: 8:1994760ab0950e7f591c40e887295e1a
      author: noahmoss
      comment: Added 0.48.0 - new view v_audit_log
      changes:
        - sqlFile:
            dbms: postgresql
            path: instance_analytics_views/audit_log/v1/postgres-audit_log.sql
            relativeToChangelogFile: true
        - sqlFile:
            dbms: mysql,mariadb
            path: instance_analytics_views/audit_log/v1/mysql-audit_log.sql
            relativeToChangelogFile: true
        - sqlFile:
            dbms: h2
            path: instance_analytics_views/audit_log/v1/h2-audit_log.sql
            relativeToChangelogFile: true
      rollback:
        - sql:
            sql: drop view if exists v_audit_log;

  - changeSet:
      id: v48.00-030
      validCheckSum: 8:965d6479698fe55f2f6799be552b5edb
      author: noahmoss
      comment: Added 0.48.0 - new view v_content
      changes:
        - sqlFile:
            dbms: postgresql
            path: instance_analytics_views/content/v1/postgres-content.sql
            relativeToChangelogFile: true
        - sqlFile:
            dbms: mysql,mariadb
            path: instance_analytics_views/content/v1/mysql-content.sql
            relativeToChangelogFile: true
        - sqlFile:
            dbms: h2
            path: instance_analytics_views/content/v1/h2-content.sql
            relativeToChangelogFile: true
      rollback:
        - sql:
            sql: drop view if exists v_content;

  - changeSet:
      id: v48.00-031
      validCheckSum: 8:721bedb0dd362793a1a216cf3e552f3b
      author: noahmoss
      comment: Added 0.48.0 - new view v_dashboardcard
      changes:
        - sqlFile:
            path: instance_analytics_views/dashboardcard/v1/dashboardcard.sql
            relativeToChangelogFile: true
      rollback:
        - sql:
            sql: drop view if exists v_dashboardcard;

  - changeSet:
      id: v48.00-032
      validCheckSum: 8:64d52462def7bb6981a3b6a40d42e67e
      author: noahmoss
      comment: Added 0.48.0 - new view v_group_members
      changes:
        - sqlFile:
            path: instance_analytics_views/group_members/v1/group_members.sql
            relativeToChangelogFile: true
      rollback:
        - sql:
            sql: drop view if exists v_group_members;

  - changeSet:
      id: v48.00-033
      validCheckSum: 8:7ac57373a0fba4bd9613c242702c863d
      author: noahmoss
      comment: Added 0.48.0 - new view v_subscriptions for postgres
      changes:
        - sqlFile:
            dbms: postgresql
            path: instance_analytics_views/subscriptions/v1/postgres-subscriptions.sql
            relativeToChangelogFile: true
        - sqlFile:
            dbms: mysql,mariadb
            path: instance_analytics_views/subscriptions/v1/mysql-subscriptions.sql
            relativeToChangelogFile: true
        - sqlFile:
            dbms: h2
            path: instance_analytics_views/subscriptions/v1/h2-subscriptions.sql
            relativeToChangelogFile: true
      rollback:
        - sql:
            sql: drop view if exists v_subscriptions;

  - changeSet:
      id: v48.00-034
      validCheckSum: 8:1c268d93ce69eaee11e3ecdf9951449a
      author: noahmoss
      comment: Added 0.48.0 - new view v_users
      changes:
        - sqlFile:
            dbms: postgresql
            path: instance_analytics_views/users/v1/postgres-users.sql
            relativeToChangelogFile: true
        - sqlFile:
            dbms: mysql,mariadb
            path: instance_analytics_views/users/v1/mysql-users.sql
            relativeToChangelogFile: true
        - sqlFile:
            dbms: h2
            path: instance_analytics_views/users/v1/h2-users.sql
            relativeToChangelogFile: true
      rollback:
        - sql:
            sql: drop view if exists v_users;

  - changeSet:
      id: v48.00-035
      validCheckSum: 8:c0276764af3e1b4b5b0c4e5fdc979e60
      author: noahmoss
      comment: Added 0.48.0 - new view v_alerts
      changes:
        - sqlFile:
            dbms: postgresql
            path: instance_analytics_views/alerts/v1/postgres-alerts.sql
            relativeToChangelogFile: true
        - sqlFile:
            dbms: mysql,mariadb
            path: instance_analytics_views/alerts/v1/mysql-alerts.sql
            relativeToChangelogFile: true
        - sqlFile:
            dbms: h2
            path: instance_analytics_views/alerts/v1/h2-alerts.sql
            relativeToChangelogFile: true
      rollback:
        - sql:
            sql: drop view if exists v_alerts;

  - changeSet:
      id: v48.00-036
      validCheckSum: 8:8a35e1bdf0738ccac5da8062d6671dd0
      author: noahmoss
      comment: Added 0.48.0 - new view v_databases
      changes:
        - sqlFile:
            path: instance_analytics_views/databases/v1/databases.sql
            relativeToChangelogFile: true
      rollback:
        - sql:
            sql: drop view if exists v_databases;

  - changeSet:
      id: v48.00-037
      validCheckSum: 8:a4b6ebd594b4663a6a888211f36ce6c3
      author: noahmoss
      comment: Added 0.48.0 - new view v_fields
      changes:
        - sqlFile:
            dbms: postgresql
            path: instance_analytics_views/fields/v1/postgres-fields.sql
            relativeToChangelogFile: true
        - sqlFile:
            dbms: mysql,mariadb
            path: instance_analytics_views/fields/v1/mysql-fields.sql
            relativeToChangelogFile: true
        - sqlFile:
            dbms: h2
            path: instance_analytics_views/fields/v1/h2-fields.sql
            relativeToChangelogFile: true
      rollback:
        - sql:
            sql: drop view if exists v_fields;

  - changeSet:
      id: v48.00-038
      validCheckSum: 8:a24f4bcd3336e79d1c8ef33ab81c0db3
      author: noahmoss
      comment: Added 0.48.0 - new view v_query_log
      changes:
        - sqlFile:
            dbms: postgresql
            path: instance_analytics_views/query_log/v1/postgres-query_log.sql
            relativeToChangelogFile: true
        - sqlFile:
            dbms: mysql,mariadb
            path: instance_analytics_views/query_log/v1/mysql-query_log.sql
            relativeToChangelogFile: true
        - sqlFile:
            dbms: h2
            path: instance_analytics_views/query_log/v1/h2-query_log.sql
            relativeToChangelogFile: true
      rollback:
        - sql:
            sql: drop view if exists v_query_log;

  - changeSet:
      id: v48.00-039
      validCheckSum: 8:b43481a01df86830c4cb1adb8189d400
      author: noahmoss
      comment: Added 0.48.0 - new view v_tables
      changes:
        - sqlFile:
            dbms: postgresql
            path: instance_analytics_views/tables/v1/postgres-tables.sql
            relativeToChangelogFile: true
        - sqlFile:
            dbms: mysql,mariadb
            path: instance_analytics_views/tables/v1/mysql-tables.sql
            relativeToChangelogFile: true
        - sqlFile:
            dbms: h2
            path: instance_analytics_views/tables/v1/h2-tables.sql
            relativeToChangelogFile: true
      rollback:
        - sql:
            sql: drop view if exists v_tables;

  - changeSet:
      id: v48.00-040
      validCheckSum: 8:b8842eac1c7cba6e997d4d288306e36c
      author: noahmoss
      comment: Added 0.48.0 - new view v_view_log
      changes:
        - sqlFile:
            dbms: postgresql
            path: instance_analytics_views/view_log/v1/postgres-view_log.sql
            relativeToChangelogFile: true
        - sqlFile:
            dbms: mysql,mariadb
            path: instance_analytics_views/view_log/v1/mysql-view_log.sql
            relativeToChangelogFile: true
        - sqlFile:
            dbms: h2
            path: instance_analytics_views/view_log/v1/h2-view_log.sql
            relativeToChangelogFile: true
      rollback:
        - sql:
            sql: drop view if exists v_view_log;

  - changeSet:
      id: v48.00-045
      validCheckSum: 8:874f14ae26d742448d8dd2b47dc8aa3d
      author: qwef
      comment: Added 0.48.0 - add is_sandboxed to query_execution
      changes:
        - addColumn:
            tableName: query_execution
            columns:
              - column:
                  name: is_sandboxed
                  type: boolean
                  remarks: "Is query from a sandboxed user"
                  constraints:
                    nullable: true

  - changeSet:
      id: v48.00-046
      validCheckSum: 8:4bb11295621890202e066cd15de93a52
      author: noahmoss
      comment: Added 0.48.0 - new indexes to optimize audit v2 queries
      changes:
        - sqlFile:
            dbms: postgresql
            path: instance_analytics_views/indexes/v1/postgres-indexes.sql
            relativeToChangelogFile: true
        - sqlFile:
            dbms: mysql
            path: instance_analytics_views/indexes/v1/mysql-indexes.sql
            relativeToChangelogFile: true
        - sqlFile:
            dbms: mariadb
            path: instance_analytics_views/indexes/v1/mariadb-indexes.sql
            relativeToChangelogFile: true
        - sqlFile:
            dbms: h2
            path: instance_analytics_views/indexes/v1/h2-indexes.sql
            relativeToChangelogFile: true
      rollback:
        # Only MySQL needes a rollback because all the other DBs support "CREATE INDEX IF NOT EXISTS"
        - sqlFile:
            dbms: mysql
            path: instance_analytics_views/indexes/v1/mysql-rollback.sql
            relativeToChangelogFile: true

  - changeSet:
      id: v48.00-047
      validCheckSum: 8:2b18bed0e1ae18dd7b26a0770dac54c0
      author: noahmoss
      comment: Drop foreign key on recent_views so that it can be recreated with onDelete policy
      changes:
        - dropForeignKeyConstraint:
            baseTableName: recent_views
            constraintName: fk_recent_views_ref_user_id
      rollback:
        - addForeignKeyConstraint:
            baseTableName: recent_views
            constraintName: fk_recent_views_ref_user_id
            referencedTableName: core_user
            baseColumnNames: user_id
            referencedColumnNames: id
            onDelete: CASCADE

  - changeSet:
      id: v48.00-048
      validCheckSum: 8:872e632a8ffa42eb2969f77823e8bfc8
      author: noahmoss
      comment: Add foreign key on recent_views with onDelete CASCADE
      changes:
        - addForeignKeyConstraint:
            baseTableName: recent_views
            constraintName: fk_recent_views_ref_user_id
            referencedTableName: core_user
            baseColumnNames: user_id
            referencedColumnNames: id
            onDelete: CASCADE
      rollback:
        - dropForeignKeyConstraint:
            baseTableName: recent_views
            constraintName: fk_recent_views_ref_user_id

  - changeSet:
      id: v48.00-049
      validCheckSum: 8:853f2a24c53470bf2d9e85b1246bab7b
      author: noahmoss
      comment: Migrate data from activity to audit_log
      changes:
        - sql:
            dbms: postgresql
            sql: >-
              INSERT INTO audit_log (topic, timestamp, user_id, model, model_id, details)
              SELECT
                topic,
                timestamp,
                user_id,
                model,
                model_id,
                details::jsonb || json_strip_nulls(json_build_object('database_id', database_id, 'table_id', table_id))::jsonb
              FROM activity;
        - sql:
            dbms: mysql,mariadb
            sql: >-
              INSERT INTO audit_log (topic, timestamp, user_id, model, model_id, details)
              SELECT
                  topic,
                  timestamp,
                  user_id,
                  model,
                  model_id,
                  JSON_MERGE(
                      details,
                      JSON_OBJECT('database_id', database_id, 'table_id', table_id)
                  )
              FROM activity;
        - sql:
            dbms: h2
            sql: >-
              INSERT INTO audit_log (topic, timestamp, user_id, model, model_id, details)
              SELECT
                  topic,
                  timestamp,
                  user_id,
                  model,
                  model_id,
                  JSON_OBJECT(
                    'database_id': database_id,
                    'table_id': table_id
                    ABSENT ON NULL
                  )
              FROM activity;
      rollback: # not necessary

  - changeSet:
      id: v48.00-050
      validCheckSum: 8:d41d8cd98f00b204e9800998ecf8427e
      author: noahmoss
      comment: Added 0.48.0 - no-op migration to remove audit DB and collection on downgrade
      changes:
        - comment: "No operation performed for this changeset on execution."
      rollback:
        - sql: DELETE FROM metabase_database WHERE is_audit = TRUE;
        - sql: DELETE FROM collection WHERE type = 'instance_analytics';

  - changeSet:
      id: v48.00-051
      validCheckSum: 8:5f5d1fd5b6153a6613511fd8f765737d
      author: calherries
      comment: Migrate metabase_field when the fk target field is inactive
      changes:
        - sql:
            dbms: mariadb,mysql
            sql: >-
              UPDATE metabase_field AS a
              JOIN metabase_field AS b ON b.id = a.fk_target_field_id
              SET a.fk_target_field_id = NULL,
                  a.semantic_type = NULL
              WHERE b.active = FALSE;
        - sql:
            dbms: postgresql,h2
            sql: >-
              UPDATE metabase_field
              SET fk_target_field_id = NULL,
                  semantic_type = NULL
              WHERE fk_target_field_id IN (
                  SELECT id
                  FROM metabase_field
                  WHERE active = FALSE
              );
      rollback: # no change

  - changeSet:
      id: v48.00-053
      validCheckSum: 8:8b41162170f6d712871b2ee9221adc1a
      author: johnswanson
      comment: Increase length of `activity.model` to fit longer model names
      changes:
        - modifyDataType:
            tableName: activity
            columnName: model
            newDataType: VARCHAR(32)
      rollback: # not necessary

  - changeSet:
      id: v48.00-054
      validCheckSum: 8:d41d8cd98f00b204e9800998ecf8427e
      author: escherize
      comment: Added 0.48.0 - no-op migration to remove Internal Metabase User on downgrade
      changes:
        - comment: "No operation performed for this changeset on execution."
      rollback:
        - sql: DELETE FROM core_user WHERE id = 13371338;

  - changeSet:
      id: v48.00-055
      validCheckSum: 8:fd36092d50982fbf31ce16757c16e47e
      author: noahmoss
      comment: Added 0.48.0 - new view v_tasks
      changes:
        - sqlFile:
            dbms: postgresql
            path: instance_analytics_views/tasks/v1/postgres-tasks.sql
            relativeToChangelogFile: true
        - sqlFile:
            dbms: mysql,mariadb
            path: instance_analytics_views/tasks/v1/mysql-tasks.sql
            relativeToChangelogFile: true
        - sqlFile:
            dbms: h2
            path: instance_analytics_views/tasks/v1/h2-tasks.sql
            relativeToChangelogFile: true
      rollback:
        - sql:
            sql: drop view if exists v_tasks;

  - changeSet:
      id: v48.00-056
      validCheckSum: 8:229e8058cc8309053b344bbfdb042405
      author: noahmoss
      comment: 'Adjust view_log schema for Audit Log v2'
      changes:
        - addColumn:
            tableName: view_log
            columns:
              - column:
                  name: has_access
                  type: boolean
                  constraints:
                    nullable: true
                  remarks: 'Whether the user who initiated the view had read access to the item being viewed.'

  - changeSet:
      id: v48.00-057
      validCheckSum: 8:8e32153df1031ea12005d58ce1674873
      author: noahmoss
      comment: 'Adjust view_log schema for Audit Log v2'
      changes:
        - addColumn:
            tableName: view_log
            columns:
              - column:
                  name: context
                  type: varchar(32)
                  constraints:
                    nullable: true
                  remarks: 'The context of the view, can be collection, question, or dashboard. Only for cards.'

  - changeSet:
      id: v48.00-059
      validCheckSum: 8:fd8b5031dbbf69c4588ce2699eb20f33
      author: qwef
      comment: 'Update the namespace of any audit collections that are already loaded'
      changes:
        - sql:
            sql: UPDATE collection SET namespace = 'analytics' WHERE entity_id = 'okNLSZKdSxaoG58JSQY54' OR entity_id = 'vG58R8k-QddHWA7_47umn'
      rollback: # not necessary

  - changeSet:
      id: v48.00-060
      validCheckSum: 8:a59027f5494811033ce77cd0ba05d6bd
      author: noahmoss
      comment: Added 0.48.0 - task_history.started_at
      changes:
        - createIndex:
            indexName: idx_task_history_started_at
            tableName: task_history
            columns:
              - column:
                  name: started_at

  - changeSet:
      id: v48.00-061
      validCheckSum: 8:9b9939aad6ca12f7cf4dfa85dae6eb1c
      author: piranha
      comment: 'Adds query_execution.cache_hash -> query_cache.query_hash'
      changes:
        - addColumn:
            tableName: query_execution
            columns:
              - column:
                  name: cache_hash
                  type: ${blob.type}
                  constraints:
                    nullable: true
                  remarks: 'Hash of normalized query, calculated in middleware.cache'

  # this index was added in migration 95, but during our split migration work in #34400 we didn't include this index
  # in the sql initialization, so we need to recreate one here for new instances running 48+
  - changeSet:
      id: v48.00-067
      validCheckSum: 8:e7cd8168533c58c865dacf320e819218
      author: qnkhuat
      comment: 'Add unique constraint idx_databasechangelog_id_author_filename'
      preConditions:
        - onFail: MARK_RAN
        # If we're dumping the migration as a SQL file or trying to force-migrate we can't check the preconditions
        # so just go ahead and skip the entire thing. This is a non-critical migration
        - onUpdateSQL: IGNORE
        - and:
          - sqlCheck:
              expectedResult: 0
              sql: SELECT count(*) FROM (SELECT count(*) FROM DATABASECHANGELOG GROUP BY ID, AUTHOR, FILENAME HAVING count(*) > 1) t1
          - or:
            - and:
              - dbms:
                  type: postgresql
              - sqlCheck:
                  expectedResult: 0
                  sql: >-
                    SELECT COUNT(*)
                    FROM pg_indexes
                    WHERE tablename = 'databasechangelog' AND
                          indexname = 'idx_databasechangelog_id_author_filename';
            - and:
              - dbms:
                  type: h2
              - sqlCheck:
                  expectedResult: 0
                  sql: >-
                    SELECT COUNT(*)
                    FROM INFORMATION_SCHEMA.INDEXES
                    WHERE TABLE_NAME = 'DATABASECHANGELOG' AND
                          INDEX_NAME = 'IDX_DATABASECHANGELOG_ID_AUTHOR_FILENAME_INDEX_1';
            - and:
              - dbms:
                  type: mysql,mariadb
              - not:
                - indexExists:
                    tableName: ${databasechangelog.name}
                    indexName: idx_databasechangelog_id_author_filename
      changes:
        - addUniqueConstraint:
            constraintName: idx_databasechangelog_id_author_filename
            tableName: ${databasechangelog.name}
            columnNames: id, author, filename
      rollback:
        - dropUniqueConstraint:
            tableName: ${databasechangelog.name}
            constraintName: idx_databasechangelog_id_author_filename

  - changeSet:
      id: v49.00-000
      author: qnkhuat
      comment: Remove leagcy pulses
      changes:
        - sql: DELETE FROM pulse where dashboard_id is null and alert_condition is null;
      # pulse has been deprecated in v38(~2.5 years ago), even the UI to view it is broken
      # so we don't need to worry about recovering it on rollback
      rollback:

  - changeSet:
      id: v49.00-003
      author: johnswanson
      comment: Add a `type` to users
      changes:
        - addColumn:
            columns:
              - column:
                  name: type
                  type: varchar(64)
                  constraints:
                    nullable: false
                  defaultValue: 'personal'
                  remarks: The type of user
            tableName: core_user

  - changeSet:
      id: v49.00-004
      author: johnswanson
      comment: Add a table for API keys
      changes:
        - createTable:
            tableName: api_key
            remarks: An API Key
            columns:
              - column:
                  remarks: The ID of the API Key itself
                  name: id
                  type: int
                  autoIncrement: true
                  constraints:
                    primaryKey: true
                    nullable: false
              - column:
                  name: user_id
                  type: int
                  remarks: The ID of the user who this API Key acts as
                  constraints:
                    nullable: false
                    referencedTableName: core_user
                    referencedColumnNames: id
                    foreignKeyName: fk_api_key_user_id
              - column:
                  remarks: The hashed API key
                  name: key
                  type: varchar(254)
                  constraints:
                    nullable: false
              - column:
                  remarks: The first 7 characters of the unhashed key
                  name: key_prefix
                  type: varchar(7)
                  constraints:
                    nullable: false
                    unique: true
              - column:
                  remarks: The ID of the user that created this API key
                  name: created_by
                  type: integer
                  constraints:
                    nullable: false
                    referencedTableName: core_user
                    referencedColumnNames: id
                    foreignKeyName: fk_api_key_created_by_user_id
              - column:
                  remarks: The timestamp when the key was created
                  name: created_at
                  type: ${timestamp_type}
                  defaultValueComputed: current_timestamp
                  constraints:
                    nullable: false
              - column:
                  remarks: The timestamp when the key was last updated
                  name: updated_at
                  type: ${timestamp_type}
                  defaultValueComputed: current_timestamp
                  constraints:
                    nullable: false

  - changeSet:
      id: v49.00-005
      author: johnswanson
      comment: Add an index on `api_key.created_by`
      rollback: # not necessary, will be removed with the table
      changes:
        - createIndex:
            tableName: api_key
            indexName: idx_api_key_created_by
            columns:
              column:
                name: created_by

  - changeSet:
      id: v49.00-006
      author: johnswanson
      comment: Add an index on `api_key.user_id`
      rollback: # not necessary, will be removed with the table
      changes:
        - createIndex:
            tableName: api_key
            indexName: idx_api_key_user_id
            columns:
              column:
                name: user_id

  - changeSet:
      id: v49.00-007
      author: johnswanson
      comment: Set the `type` of the internal user
      changes:
        - sql:
            sql: UPDATE core_user SET type='internal' WHERE id=13371338;
      rollback: # not necessary

  - changeSet:
      id: v49.00-008
      author: qnkhuat
      comment: Add metabase_field.database_indexed
      changes:
        - addColumn:
            tableName: metabase_field
            columns:
              - column:
                  name: database_indexed
                  type: boolean
                  constraints:
                    nullable: true
                  remarks: 'If the database supports indexing, this column indicate whether or not a field is indexed, or is the 1st column in a composite index'

  - changeSet:
      id: v49.00-009
      author: adam-james
      comment: Migrate pulse_card.include_csv to 'true' when the joined card.display is 'table'
      changes:
        - sql:
            dbms: mariadb,mysql
            sql: >-
              UPDATE pulse_card AS pc
              JOIN report_card AS rc ON rc.id = pc.card_id
              SET pc.include_csv = TRUE
              WHERE rc.display = 'table';
        - sql:
            dbms: postgresql,h2
            sql: >-
              UPDATE pulse_card pc
              SET include_csv = TRUE
              WHERE pc.card_id IN (
                  SELECT rc.id
                  FROM report_card rc
                  WHERE rc.display = 'table'
                  AND rc.id = pc.card_id
              );
      rollback: # no change

  - changeSet:
      id: v49.00-010
      author: johnswanson
      comment: Add a name to API Keys
      changes:
        - addColumn:
            tableName: api_key
            columns:
              - column:
                  name: name
                  type: varchar(254)
                  constraints:
                    nullable: false
                    unique: true
                  remarks: 'The user-defined name of the API key.'

  - changeSet:
      id: v49.00-011
      author: qnkhuat
      comment: Add metabase_table.database_require_filter
      changes:
        - addColumn:
            tableName: metabase_table
            columns:
              - column:
                  name: database_require_filter
                  type: boolean
                  constraints:
                    nullable: true
                  remarks: 'If true, the table requires a filter to be able to query it'

  - changeSet:
      id: v49.00-012
      author: qnkhuat
      comment: Add metabase_field.database_partitioned
      changes:
        - addColumn:
            tableName: metabase_field
            columns:
              - column:
                  name: database_partitioned
                  type: boolean
                  constraints:
                    nullable: true
                  remarks: 'Whether the table is partitioned by this field'

  - changeSet:
      id: v49.00-013
      author: johnswanson
      comment: Add `api_key.updated_by_id`
      rollback: # will be removed with the table
      changes:
        - addColumn:
            tableName: api_key
            columns:
              - column:
                  remarks: The ID of the user that last updated this API key
                  name: updated_by_id
                  type: integer
                  constraints:
                    # no default and nullable: false for a new column? yikes! But this should probably be ok, because
                    # we don't yet have any UI for creating a new API key.
                    nullable: false
                    referencedTableName: core_user
                    referencedColumnNames: id
                    foreignKeyName: fk_api_key_updated_by_id_user_id

  - changeSet:
      id: v49.00-014
      author: johnswanson
      comment: Add an index on `api_key.updated_by_id`
      rollback: # not necessary, will be removed with the table
      changes:
        - createIndex:
            tableName: api_key
            indexName: idx_api_key_updated_by_id
            columns:
              column:
                name: updated_by_id

  - changeSet:
      id: v49.00-015
      author: johnswanson
      comment: Rename `created_by` to `creator_id`
      rollback: # not necessary, will be removed with the table
      changes:
        - renameColumn:
            tableName: api_key
            columnDataType: integer
            oldColumnName: created_by
            newColumnName: creator_id

  - changeSet:
      id: v49.00-016
      author: noahmoss
      comment: >-
        Added 0.49.0 - modify type of action.archived from boolean to
        ${boolean.type} on mysql,mariadb
      dbms: mysql,mariadb
      changes:
        - modifyDataType:
            tableName: action
            columnName: archived
            newDataType: ${boolean.type}
      rollback:
        - modifyDataType:
            tableName: action
            columnName: archived
            newDataType: boolean
      preConditions:
        - onFail: MARK_RAN
        - dbms:
            type: mysql,mariadb

  - changeSet:
      id: v49.00-017
      author: noahmoss
      comment: Add NOT NULL constraint to action.archived
      changes:
        - addNotNullConstraint:
            columnDataType: ${boolean.type}
            tableName: action
            columnName: archived
            defaultNullValue: false
      preConditions:
        - onFail: MARK_RAN
        - dbms:
            type: mysql,mariadb

  - changeSet:
      id: v49.00-018
      author: noahmoss
      comment: Add default value to action.archived
      changes:
        - addDefaultValue:
            defaultValueBoolean: false
            tableName: action
            columnName: archived
      preConditions:
        - onFail: MARK_RAN
        - dbms:
            type: mysql,mariadb

  - changeSet:
      id: v49.00-019
      author: noahmoss
      comment: >-
        Added 0.49.0 - modify type of metabase_field.json_unfolding from
        boolean to ${boolean.type} on mysql,mariadb
      dbms: mysql,mariadb
      changes:
        - modifyDataType:
            tableName: metabase_field
            columnName: json_unfolding
            newDataType: ${boolean.type}
      rollback:
        - modifyDataType:
            tableName: metabase_field
            columnName: json_unfolding
            newDataType: boolean
      preConditions:
        - onFail: MARK_RAN
        - dbms:
            type: mysql,mariadb

  - changeSet:
      id: v49.00-020
      author: noahmoss
      comment: Add NOT NULL constraint to metabase_field.json_unfolding
      changes:
        - addNotNullConstraint:
            columnDataType: ${boolean.type}
            tableName: metabase_field
            columnName: json_unfolding
            defaultNullValue: false
      preConditions:
        - onFail: MARK_RAN
        - dbms:
            type: mysql,mariadb

  - changeSet:
      id: v49.00-021
      author: noahmoss
      comment: Add default value to metabase_field.json_unfolding
      changes:
        - addDefaultValue:
            defaultValueBoolean: false
            tableName: metabase_field
            columnName: json_unfolding
      preConditions:
        - onFail: MARK_RAN
        - dbms:
            type: mysql,mariadb

  - changeSet:
      id: v49.00-022
      author: noahmoss
      comment: >-
        Added 0.49.0 - modify type of metabase_field.database_is_auto_increment
        from boolean to ${boolean.type} on mysql,mariadb
      dbms: mysql,mariadb
      changes:
        - modifyDataType:
            tableName: metabase_field
            columnName: database_is_auto_increment
            newDataType: ${boolean.type}
      rollback:
        - modifyDataType:
            tableName: metabase_field
            columnName: database_is_auto_increment
            newDataType: boolean
      preConditions:
        - onFail: MARK_RAN
        - dbms:
            type: mysql,mariadb

  - changeSet:
      id: v49.00-023
      author: noahmoss
      comment: Add NOT NULL constraint to metabase_field.database_is_auto_increment
      changes:
        - addNotNullConstraint:
            columnDataType: ${boolean.type}
            tableName: metabase_field
            columnName: database_is_auto_increment
            defaultNullValue: false
      preConditions:
        - onFail: MARK_RAN
        - dbms:
            type: mysql,mariadb

  - changeSet:
      id: v49.00-024
      author: noahmoss
      comment: Add default value to metabase_field.database_is_auto_increment
      changes:
        - addDefaultValue:
            defaultValueBoolean: false
            tableName: metabase_field
            columnName: database_is_auto_increment
      preConditions:
        - onFail: MARK_RAN
        - dbms:
            type: mysql,mariadb

  - changeSet:
      id: v49.00-025
      author: noahmoss
      comment: >-
        Added 0.49.0 - modify type of report_dashboard.auto_apply_filters
        from boolean to ${boolean.type} on mysql,mariadb
      dbms: mysql,mariadb
      changes:
        - modifyDataType:
            tableName: report_dashboard
            columnName: auto_apply_filters
            newDataType: ${boolean.type}
      rollback:
        - modifyDataType:
            tableName: report_dashboard
            columnName: auto_apply_filters
            newDataType: boolean
      preConditions:
        - onFail: MARK_RAN
        - dbms:
            type: mysql,mariadb

  - changeSet:
      id: v49.00-026
      author: noahmoss
      comment: Add NOT NULL constraint to report_dashboard.auto_apply_filters
      changes:
        - addNotNullConstraint:
            columnDataType: ${boolean.type}
            tableName: report_dashboard
            columnName: auto_apply_filters
            defaultNullValue: true
      preConditions:
        - onFail: MARK_RAN
        - dbms:
            type: mysql,mariadb

  - changeSet:
      id: v49.00-027
      author: noahmoss
      comment: Add default value to report_dashboard.auto_apply_filters
      changes:
        - addDefaultValue:
            defaultValueBoolean: true
            tableName: report_dashboard
            columnName: auto_apply_filters
      preConditions:
        - onFail: MARK_RAN
        - dbms:
            type: mysql,mariadb

  - changeSet:
      id: v49.00-028
      author: noahmoss
      comment: >-
        Added 0.49.0 - modify type of metabase_database.is_audit
        from boolean to ${boolean.type} on mysql,mariadb
      dbms: mysql,mariadb
      changes:
        - modifyDataType:
            tableName: metabase_database
            columnName: is_audit
            newDataType: ${boolean.type}
      rollback:
        - modifyDataType:
            tableName: metabase_database
            columnName: is_audit
            newDataType: boolean
      preConditions:
        - onFail: MARK_RAN
        - dbms:
            type: mysql,mariadb

  - changeSet:
      id: v49.00-029
      author: noahmoss
      comment: Add NOT NULL constraint to metabase_database.is_audit
      changes:
        - addNotNullConstraint:
            columnDataType: ${boolean.type}
            tableName: metabase_database
            columnName: is_audit
            defaultNullValue: false
      preConditions:
        - onFail: MARK_RAN
        - dbms:
            type: mysql,mariadb

  - changeSet:
      id: v49.00-030
      author: noahmoss
      comment: Add default value to metabase_database.is_audit
      changes:
        - addDefaultValue:
            defaultValueBoolean: false
            tableName: metabase_database
            columnName: is_audit
      preConditions:
        - onFail: MARK_RAN
        - dbms:
            type: mysql,mariadb

  - changeSet:
      id: v49.00-031
      author: noahmoss
      comment: >-
        Added 0.49.0 - modify type of metabase_table.is_upload
        from boolean to ${boolean.type} on mysql,mariadb
      dbms: mysql,mariadb
      changes:
        - modifyDataType:
            tableName: metabase_table
            columnName: is_upload
            newDataType: ${boolean.type}
      rollback:
        - modifyDataType:
            tableName: metabase_table
            columnName: is_upload
            newDataType: boolean
      preConditions:
        - onFail: MARK_RAN
        - dbms:
            type: mysql,mariadb

  - changeSet:
      id: v49.00-032
      author: noahmoss
      comment: Add NOT NULL constraint to metabase_table.is_upload
      changes:
        - addNotNullConstraint:
            columnDataType: ${boolean.type}
            tableName: metabase_table
            columnName: is_upload
            defaultNullValue: false
      preConditions:
        - onFail: MARK_RAN
        - dbms:
            type: mysql,mariadb

  - changeSet:
      id: v49.00-033
      author: noahmoss
      comment: Add default value to metabase_table.is_upload
      changes:
        - addDefaultValue:
            defaultValueBoolean: false
            tableName: metabase_table
            columnName: is_upload
      preConditions:
        - onFail: MARK_RAN
        - dbms:
            type: mysql,mariadb

  - changeSet:
      id: v49.00-034
      author: noahmoss
      comment: >-
        Added 0.49.0 - modify type of revision.most_recent
        from boolean to ${boolean.type} on mysql,mariadb
      dbms: mysql,mariadb
      changes:
        - modifyDataType:
            tableName: revision
            columnName: most_recent
            newDataType: ${boolean.type}
      rollback:
        - modifyDataType:
            tableName: revision
            columnName: most_recent
            newDataType: boolean
      preConditions:
        - onFail: MARK_RAN
        - dbms:
            type: mysql,mariadb

  - changeSet:
      id: v49.00-035
      author: noahmoss
      comment: >-
        Added 0.49.0 - modify type of revision.most_recent
        from boolean to ${boolean.type} on mysql,mariadb
      dbms: mysql,mariadb
      changes:
        - modifyDataType:
            tableName: revision
            columnName: most_recent
            newDataType: ${boolean.type}
      rollback:
        - modifyDataType:
            tableName: revision
            columnName: most_recent
            newDataType: boolean
      preConditions:
        - onFail: MARK_RAN
        - dbms:
            type: mysql,mariadb

  - changeSet:
      id: v49.00-036
      author: noahmoss
      comment: Add NOT NULL constraint to revision.most_recent
      changes:
        - addNotNullConstraint:
            columnDataType: ${boolean.type}
            tableName: revision
            columnName: most_recent
            defaultNullValue: false
      preConditions:
        - onFail: MARK_RAN
        - dbms:
            type: mysql,mariadb

  - changeSet:
      id: v49.00-037
      author: noahmoss
      comment: Add default value to revision.most_recent
      changes:
        - addDefaultValue:
            defaultValueBoolean: false
            tableName: revision
            columnName: most_recent
      preConditions:
        - onFail: MARK_RAN
        - dbms:
            type: mysql,mariadb

  - changeSet:
      id: v49.00-038
      author: noahmoss
      comment: >-
        Added 0.49.0 - modify type of table_privileges.select
        from boolean to ${boolean.type} on mysql,mariadb
      dbms: mysql,mariadb
      changes:
        - modifyDataType:
            tableName: table_privileges
            columnName: select
            newDataType: ${boolean.type}
      rollback:
        - modifyDataType:
            tableName: table_privileges
            columnName: select
            newDataType: boolean
      preConditions:
        - onFail: MARK_RAN
        - dbms:
            type: mysql,mariadb

  - changeSet:
      id: v49.00-039
      author: noahmoss
      comment: Add NOT NULL constraint to table_privileges.select
      changes:
        - addNotNullConstraint:
            columnDataType: ${boolean.type}
            tableName: table_privileges
            columnName: select
            defaultNullValue: false
      preConditions:
        - onFail: MARK_RAN
        - dbms:
            type: mysql,mariadb

  - changeSet:
      id: v49.00-040
      author: noahmoss
      comment: Add default value to table_privileges.select
      changes:
        - addDefaultValue:
            defaultValueBoolean: false
            tableName: table_privileges
            columnName: select
      preConditions:
        - onFail: MARK_RAN
        - dbms:
            type: mysql,mariadb

  - changeSet:
      id: v49.00-041
      author: noahmoss
      comment: >-
        Added 0.49.0 - modify type of table_privileges.update
        from boolean to ${boolean.type} on mysql,mariadb
      dbms: mysql,mariadb
      changes:
        - modifyDataType:
            tableName: table_privileges
            columnName: update
            newDataType: ${boolean.type}
      rollback:
        - modifyDataType:
            tableName: table_privileges
            columnName: update
            newDataType: boolean
      preConditions:
        - onFail: MARK_RAN
        - dbms:
            type: mysql,mariadb

  - changeSet:
      id: v49.00-042
      author: noahmoss
      comment: Add NOT NULL constraint to table_privileges.update
      changes:
        - addNotNullConstraint:
            columnDataType: ${boolean.type}
            tableName: table_privileges
            columnName: update
            defaultNullValue: false
      preConditions:
        - onFail: MARK_RAN
        - dbms:
            type: mysql,mariadb

  - changeSet:
      id: v49.00-043
      author: noahmoss
      comment: Add default value to table_privileges.update
      changes:
        - addDefaultValue:
            defaultValueBoolean: false
            tableName: table_privileges
            columnName: update
      preConditions:
        - onFail: MARK_RAN
        - dbms:
            type: mysql,mariadb

  - changeSet:
      id: v49.00-044
      author: noahmoss
      comment: >-
        Added 0.49.0 - modify type of table_privileges.insert
        from boolean to ${boolean.type} on mysql,mariadb
      dbms: mysql,mariadb
      changes:
        - modifyDataType:
            tableName: table_privileges
            columnName: insert
            newDataType: ${boolean.type}
      rollback:
        - modifyDataType:
            tableName: table_privileges
            columnName: insert
            newDataType: boolean
      preConditions:
        - onFail: MARK_RAN
        - dbms:
            type: mysql,mariadb

  - changeSet:
      id: v49.00-045
      author: noahmoss
      comment: Add NOT NULL constraint to table_privileges.insert
      changes:
        - addNotNullConstraint:
            columnDataType: ${boolean.type}
            tableName: table_privileges
            columnName: insert
            defaultNullValue: false
      preConditions:
        - onFail: MARK_RAN
        - dbms:
            type: mysql,mariadb

  - changeSet:
      id: v49.00-046
      author: noahmoss
      comment: Add default value to table_privileges.insert
      changes:
        - addDefaultValue:
            defaultValueBoolean: false
            tableName: table_privileges
            columnName: insert
      preConditions:
        - onFail: MARK_RAN
        - dbms:
            type: mysql,mariadb

  - changeSet:
      id: v49.00-047
      author: noahmoss
      comment: >-
        Added 0.49.0 - modify type of table_privileges.delete
        from boolean to ${boolean.type} on mysql,mariadb
      dbms: mysql,mariadb
      changes:
        - modifyDataType:
            tableName: table_privileges
            columnName: delete
            newDataType: ${boolean.type}
      rollback:
        - modifyDataType:
            tableName: table_privileges
            columnName: delete
            newDataType: boolean
      preConditions:
        - onFail: MARK_RAN
        - dbms:
            type: mysql,mariadb

  - changeSet:
      id: v49.00-048
      author: noahmoss
      comment: Add NOT NULL constraint to table_privileges.delete
      changes:
        - addNotNullConstraint:
            columnDataType: ${boolean.type}
            tableName: table_privileges
            columnName: delete
            defaultNullValue: false
      preConditions:
        - onFail: MARK_RAN
        - dbms:
            type: mysql,mariadb

  - changeSet:
      id: v49.00-049
      author: noahmoss
      comment: Add default value to table_privileges.delete
      changes:
        - addDefaultValue:
            defaultValueBoolean: false
            tableName: table_privileges
            columnName: delete
      preConditions:
        - onFail: MARK_RAN
        - dbms:
            type: mysql,mariadb

  - changeSet:
      id: v49.00-050
      author: noahmoss
      comment: >-
        Added 0.49.0 - modify type of query_execution.is_sandboxed
        from boolean to ${boolean.type} on mysql,mariadb
      dbms: mysql,mariadb
      changes:
        - modifyDataType:
            tableName: query_execution
            columnName: is_sandboxed
            newDataType: ${boolean.type}
      rollback:
        - modifyDataType:
            tableName: query_execution
            columnName: is_sandboxed
            newDataType: boolean
      preConditions:
        - onFail: MARK_RAN
        - dbms:
            type: mysql,mariadb

  - changeSet:
      id: v49.00-051
      author: noahmoss
      comment: >-
        Added 0.49.0 - modify type of view_log.has_access
        from boolean to ${boolean.type} on mysql,mariadb
      dbms: mysql,mariadb
      changes:
        - modifyDataType:
            tableName: view_log
            columnName: has_access
            newDataType: ${boolean.type}
      rollback:
        - modifyDataType:
            tableName: view_log
            columnName: has_access
            newDataType: boolean
      preConditions:
        - onFail: MARK_RAN
        - dbms:
            type: mysql,mariadb

  - changeSet:
      id: v49.00-052
      author: noahmoss
      comment: >-
        Added 0.49.0 - modify type of metabase_field.database_indexed
        from boolean to ${boolean.type} on mysql,mariadb
      dbms: mysql,mariadb
      changes:
        - modifyDataType:
            tableName: metabase_field
            columnName: database_indexed
            newDataType: ${boolean.type}
      rollback:
        - modifyDataType:
            tableName: metabase_field
            columnName: database_indexed
            newDataType: boolean
      preConditions:
        - onFail: MARK_RAN
        - dbms:
            type: mysql,mariadb

  - changeSet:
      id: v49.00-053
      author: noahmoss
      comment: >-
        Added 0.49.0 - modify type of metabase_table.database_require_filter
        from boolean to ${boolean.type} on mysql,mariadb
      dbms: mysql,mariadb
      changes:
        - modifyDataType:
            tableName: metabase_table
            columnName: database_require_filter
            newDataType: ${boolean.type}
      rollback:
        - modifyDataType:
            tableName: metabase_table
            columnName: database_require_filter
            newDataType: boolean
      preConditions:
        - onFail: MARK_RAN
        - dbms:
            type: mysql,mariadb

  - changeSet:
      id: v49.00-059
      author: qnkhuat
      comment: Added 0.49.0 - unify type of time columns
      changes:
        - customChange:
            class: "metabase.db.custom_migrations.UnifyTimeColumnsType"

  - changeSet:
      id: v49.00-060
      author: qnkhuat
      comment: >-
        Added 0.49.0 - modify type of metabase_field.database_partitioned
        from boolean to ${boolean.type} on mysql,mariadb
      dbms: mysql,mariadb
      changes:
        - modifyDataType:
            tableName: metabase_field
            columnName: database_partitioned
            newDataType: ${boolean.type}
      rollback:
        - modifyDataType:
            tableName: metabase_field
            columnName: database_partitioned
            newDataType: boolean
      preConditions:
        - onFail: MARK_RAN
        - dbms:
            type: mysql,mariadb

  - changeSet:
      id: v49.2023-01-24T12:00:00
      author: piranha
      comment: >-
        This significantly speeds up api.database/autocomplete-fields query
        and is an improvement for issue 30588.
        H2 does not support this: https://github.com/h2database/h2database/issues/3535
        Mariadb does not support this.
        Mysql says it does, but reports an error during migration.
      dbms: postgresql
      changes:
        - createIndex:
            tableName: metabase_field
            indexName: idx_field_name_lower
            columns:
              - column:
                  name: lower(name)
                  computed: true
      rollback:
        - dropIndex:
            tableName: metabase_field
            indexName: idx_field_name_lower

  - changeSet:
      id: v49.2024-01-22T11:50:00
      author: qnkhuat
      comment: Add `report_card.type`
      changes:
        - addColumn:
            tableName: report_card
            columns:
              - column:
                  remarks: The type of card, could be 'question', 'model', 'metric'
                  name: type
                  type: varchar(16)
                  defaultValue: "question"
                  constraints:
                    nullable: false

  - changeSet:
      id: v49.2024-01-22T11:51:00
      author: qnkhuat
      comment: Backfill `report_card.type`
      changes:
        - sql:
            sql: >-
              UPDATE report_card
              SET type = 'model'
              WHERE dataset is true
      rollback: # no need, the column will be dropped

  - changeSet:
      id: v49.2024-01-22T11:52:00
      author: qnkhuat
      comment: Backfill `report_card.type`
      changes:
        - customChange:
            class: "metabase.db.custom_migrations.CardRevisionAddType"

  - changeSet:
      id: v49.2024-01-29T19:26:40
      author: adam-james
      comment: Add width setting to Dashboards
      changes:
        - addColumn:
            tableName: report_dashboard
            columns:
              - column:
                  name: width
                  type: varchar(16)
                  defaultValue: "fixed"
                  remarks: "The value of the dashboard's width setting can be fixed or full. New dashboards will be set to fixed"

  - changeSet:
      id: v49.2024-01-29T19:30:00
      author: adam-james
      comment: Update existing report_dashboard width values to full
      changes:
        - update:
            tableName: report_dashboard
            columns:
              - column:
                  name: width
                  value: "full"
      rollback: []

  - changeSet:
      id: v49.2024-01-29T19:56:40
      author: adam-james
      comment: Dashboard width setting must have a value
      changes:
        - addNotNullConstraint:
            tableName: report_dashboard
            columnName: width
            columnDatatype: varchar(16)
            defaultNullvalue: "full"
            remarks: "If for some reason an existing dashboard has null width value it is set to full"

  - changeSet:
      id: v49.2024-01-29T19:59:12
      author: adam-james
      comment: Add default value to report_dashboard.width for mysql and mariadb
      changes:
        - addDefaultValue:
            defaultValue: "fixed"
            tableName: report_dashboard
            columnName: width
      preConditions:
        - onFail: MARK_RAN
        - dbms:
            type: mysql,mariadb

  - changeSet:
      id: v49.2024-02-02T11:27:49
      author: oisincoveney
      comment: >-
        Add report_card.initially_published_at
      changes:
        - addColumn:
            tableName: report_card
            columns:
              - column:
                  name: initially_published_at
                  type: ${timestamp_type}
                  constraints:
                    nullable: true
                  remarks: The timestamp when the card was first published in a static embed

  - changeSet:
        id: v49.2024-02-02T11:28:36
        author: oisincoveney
        comment: >-
          Add report_dashboard.initially_published_at
        changes:
          - addColumn:
              tableName: report_dashboard
              columns:
                - column:
                    name: initially_published_at
                    type: ${timestamp_type}
                    constraints:
                      nullable: true
                    remarks: The timestamp when the dashboard was first published in a static embed

  - changeSet:
      id: v49.2024-02-07T21:52:01
      author: noahmoss
      comment: Added 0.49.0 - updated view v_view_log
      changes:
        - sqlFile:
            dbms: postgresql
            path: instance_analytics_views/view_log/v2/postgres-view_log.sql
            relativeToChangelogFile: true
        - sqlFile:
            dbms: mysql,mariadb
            path: instance_analytics_views/view_log/v2/mysql-view_log.sql
            relativeToChangelogFile: true
        - sqlFile:
            dbms: h2
            path: instance_analytics_views/view_log/v2/h2-view_log.sql
            relativeToChangelogFile: true
      rollback:
        - sqlFile:
            dbms: postgresql
            path: instance_analytics_views/view_log/v1/postgres-view_log.sql
            relativeToChangelogFile: true
        - sqlFile:
            dbms: mysql,mariadb
            path: instance_analytics_views/view_log/v1/mysql-view_log.sql
            relativeToChangelogFile: true
        - sqlFile:
            dbms: h2
            path: instance_analytics_views/view_log/v1/h2-view_log.sql
            relativeToChangelogFile: true

  - changeSet:
      id: v49.2024-02-07T21:52:02
      author: noahmoss
      comment: Added 0.49.0 - updated view v_audit_log
      changes:
        - sqlFile:
            dbms: postgresql
            path: instance_analytics_views/audit_log/v2/postgres-audit_log.sql
            relativeToChangelogFile: true
        - sqlFile:
            dbms: mysql,mariadb
            path: instance_analytics_views/audit_log/v2/mysql-audit_log.sql
            relativeToChangelogFile: true
        - sqlFile:
            dbms: h2
            path: instance_analytics_views/audit_log/v2/h2-audit_log.sql
            relativeToChangelogFile: true
      rollback:
        - sqlFile:
            dbms: postgresql
            path: instance_analytics_views/audit_log/v1/postgres-audit_log.sql
            relativeToChangelogFile: true
        - sqlFile:
            dbms: mysql,mariadb
            path: instance_analytics_views/audit_log/v1/mysql-audit_log.sql
            relativeToChangelogFile: true
        - sqlFile:
            dbms: h2
            path: instance_analytics_views/audit_log/v1/h2-audit_log.sql
            relativeToChangelogFile: true

  - changeSet:
      id: v49.2024-02-07T21:52:03
      author: noahmoss
      comment: Added 0.49.0 - updated view v_group_members
      changes:
        - sqlFile:
            path: instance_analytics_views/group_members/v2/group_members.sql
            relativeToChangelogFile: true
      rollback:
        - sqlFile:
            dbms: postgresql
            path: instance_analytics_views/group_members/v1/group_members.sql
            relativeToChangelogFile: true

  - changeSet:
      id: v49.2024-02-07T21:52:04
      author: noahmoss
      comment: Added 0.49.0 - updated view v_query_log
      changes:
        - sqlFile:
            dbms: postgresql
            path: instance_analytics_views/query_log/v2/postgres-query_log.sql
            relativeToChangelogFile: true
        - sqlFile:
            dbms: mysql,mariadb
            path: instance_analytics_views/query_log/v2/mysql-query_log.sql
            relativeToChangelogFile: true
        - sqlFile:
            dbms: h2
            path: instance_analytics_views/query_log/v2/h2-query_log.sql
            relativeToChangelogFile: true
      rollback:
        - sqlFile:
            dbms: postgresql
            path: instance_analytics_views/query_log/v1/postgres-query_log.sql
            relativeToChangelogFile: true
        - sqlFile:
            dbms: mysql,mariadb
            path: instance_analytics_views/query_log/v1/mysql-query_log.sql
            relativeToChangelogFile: true
        - sqlFile:
            dbms: h2
            path: instance_analytics_views/query_log/v1/h2-query_log.sql
            relativeToChangelogFile: true

  - changeSet:
      id: v49.2024-02-07T21:52:05
      author: noahmoss
      comment: Added 0.49.0 - updated view v_users
      changes:
        - sqlFile:
            dbms: postgresql
            path: instance_analytics_views/users/v2/postgres-users.sql
            relativeToChangelogFile: true
        - sqlFile:
            dbms: mysql,mariadb
            path: instance_analytics_views/users/v2/mysql-users.sql
            relativeToChangelogFile: true
        - sqlFile:
            dbms: h2
            path: instance_analytics_views/users/v2/h2-users.sql
            relativeToChangelogFile: true
      rollback:
        - sqlFile:
            dbms: postgresql
            path: instance_analytics_views/users/v1/postgres-users.sql
            relativeToChangelogFile: true
        - sqlFile:
            dbms: mysql,mariadb
            path: instance_analytics_views/users/v1/mysql-users.sql
            relativeToChangelogFile: true
        - sqlFile:
            dbms: h2
            path: instance_analytics_views/users/v1/h2-users.sql
            relativeToChangelogFile: true

  - changeSet:
      id: v49.2024-02-09T13:55:26
      author: noahmoss
      comment: Set default value for enable-public-sharing to `false` for existing instances with users, if not already set
      preConditions:
        - onFail: MARK_RAN
        - and:
            - or:
                - and:
                    - dbms:
                        type: postgresql
                    - sqlCheck:
                        expectedResult: 0
                        sql: SELECT count(*) FROM setting WHERE key = 'enable-public-sharing';
                - and:
                    - dbms:
                        type: h2
                    - sqlCheck:
                        expectedResult: 0
                        sql: SELECT count(*) FROM setting WHERE "KEY" = 'enable-public-sharing';
                - and:
                    - dbms:
                        type: mysql,mariadb
                    - sqlCheck:
                        expectedResult: 0
                        sql: SELECT count(*) FROM setting WHERE `key` = 'enable-public-sharing';
            - sqlCheck:
                expectedResult: 1
                sql: >
                  SELECT CASE WHEN COUNT(*) > 0 THEN 1 ELSE 0 END FROM core_user;
      changes:
        - sql:
            dbms: postgresql
            sql: INSERT INTO setting (key, value) VALUES ('enable-public-sharing', 'false');
        - sql:
            dbms: mysql,mariadb
            sql: INSERT INTO setting (`key`, value) VALUES ('enable-public-sharing', 'false');
        - sql:
            dbms: h2
            sql: INSERT INTO setting ("KEY", "VALUE") VALUES ('enable-public-sharing', 'false');
      rollback: # not needed

  - changeSet:
      id: v49.2024-03-26T10:23:12
      author: adam-james
      comment: Add pulse_card.format_rows
      changes:
        - addColumn:
            tableName: pulse_card
            columns:
              - column:
                  name: format_rows
                  type: ${boolean.type}
                  defaultValue: true
                  remarks: Whether or not to apply formatting to the rows of the export

  - changeSet:
      id: v49.2024-03-26T20:27:58
      author: noahmoss
      comment: Added 0.46.0 - Delete the truncate audit log task (renamed to truncate audit tables)
      changes:
        - customChange:
            class: "metabase.db.custom_migrations.DeleteTruncateAuditLogTask"

  - changeSet:
      id: v49.2024-04-09T10:00:00
      author: qnkhuat
      comment: Drop not null constraint on metabase_database.cache_field_values_schedule
      changes:
        - dropNotNullConstraint:
            tableName: metabase_database
            columnName: cache_field_values_schedule
            columnDataType: varchar(254)
      # nothing because it should always be like this
      rollback:

  - changeSet:
      id: v49.2024-04-09T10:00:01
      author: qnkhuat
      comment: Drop default value on metabase_database.cache_field_values_schedule
      changes:
        - dropDefaultValue:
            tableName: metabase_database
            columnName: cache_field_values_schedule
      # nothing because it should always be like this
      rollback:

  - changeSet:
      id: v49.2024-04-09T10:00:02
      author: qnkhuat
      comment: Add null as default value for metabase_database.cache_field_values_schedule
      changes:
        - addDefaultValue:
            defaultValue: "null"
            tableName: metabase_database
            columnName: cache_field_values_schedule
      # nothing because it should always be like this
      rollback:

  - changeSet:
      id: v49.2024-04-09T10:00:03
      author: qnkhuat
      comment: This clears the schedule for caching field values for databases with period scanning disabled.
      changes:
        - customChange:
            class: "metabase.db.custom_migrations.DeleteScanFieldValuesTriggerForDBThatTurnItOff"

  - changeSet:
      id: v50.2024-01-04T13:52:51
      author: noahmoss
      comment: Data permissions table
      changes:
        - createTable:
            tableName: data_permissions
            remarks: A table to store database and table permissions
            columns:
              - column:
                  remarks: The ID of the permission
                  name: id
                  type: int
                  autoIncrement: true
                  constraints:
                    primaryKey: true
                    nullable: false
              - column:
                  remarks: The ID of the associated permission group
                  name: group_id
                  type: int
                  constraints:
                    nullable: false
                    referencedTableName: permissions_group
                    referencedColumnNames: id
                    foreignKeyName: fk_data_permissions_ref_permissions_group
                    deleteCascade: true
              - column:
                  remarks: The type of the permission (e.g. "data", "collection", "download"...)
                  name: perm_type
                  type: varchar(64)
                  constraints:
                    nullable: false
              - column:
                  remarks: A database ID, for DB and table-level permissions
                  name: db_id
                  type: int
                  constraints:
                    nullable: false
                    referencedTableName: metabase_database
                    referencedColumnNames: id
                    foreignKeyName: fk_data_permissions_ref_db_id
                    deleteCascade: true
              - column:
                  remarks: A schema name, for table-level permissions
                  name: schema_name
                  type: varchar(254)
                  constraints:
                    nullable: true
              - column:
                  remarks: A table ID
                  name: table_id
                  type: int
                  constraints:
                    nullable: true
                    referencedTableName: metabase_table
                    referencedColumnNames: id
                    foreignKeyName: fk_data_permissions_ref_table_id
                    deleteCascade: true
              - column:
                  remarks: The value this permission is set to.
                  name: perm_value
                  type: varchar(64)
                  constraints:
                    nullable: false

  - changeSet:
      id: v50.2024-01-09T13:52:21
      author: noahmoss
      comment: Index on data_permissions.table_id
      rollback: # not necessary, will be removed with the table
      changes:
        - createIndex:
            tableName: data_permissions
            columns:
              - column:
                  name: table_id
            indexName: idx_data_permissions_table_id

  - changeSet:
      id: v50.2024-01-09T13:53:50
      author: noahmoss
      comment: Index on data_permissions.db_id
      rollback: # not necessary, will be removed with the table
      changes:
        - createIndex:
            tableName: data_permissions
            columns:
              - column:
                  name: db_id
            indexName: idx_data_permissions_db_id

  - changeSet:
      id: v50.2024-01-09T13:53:54
      author: noahmoss
      comment: Index on data_permissions.group_id
      rollback: # not necessary, will be removed with the table
      changes:
        - createIndex:
            tableName: data_permissions
            columns:
              - column:
                  name: group_id
            indexName: idx_data_permissions_group_id

  - changeSet:
      id: v50.2024-01-10T03:27:29
      author: noahmoss
      comment: Drop foreign key constraint on sandboxes.permissions_id
      changes:
        - dropForeignKeyConstraint:
            baseTableName: sandboxes
            constraintName: fk_sandboxes_ref_permissions
      rollback:
        - addForeignKeyConstraint:
            baseTableName: sandboxes
            baseColumnNames: permission_id
            referencedTableName: permissions
            referencedColumnNames: id
            constraintName: fk_sandboxes_ref_permissions
            onDelete: CASCADE

  - changeSet:
      id: v50.2024-01-10T03:27:30
      author: noahmoss
      comment: Migrate data-access permissions from `permissions` to `data_permissions`
      changes:
        - sqlFile:
            dbms: postgresql,h2
            path: permissions/data_access.sql
            relativeToChangelogFile: true
        - sqlFile:
            dbms: mysql,mariadb
            path: permissions/mysql_data_access.sql
            relativeToChangelogFile: true
      rollback:
        - sqlFile:
            dbms: postgresql,h2
            path: permissions/rollback/data_access.sql
            relativeToChangelogFile: true
        - sqlFile:
            dbms: mysql,mariadb
            path: permissions/rollback/mysql_data_access.sql
            relativeToChangelogFile: true

  - changeSet:
      id: v50.2024-01-10T03:27:31
      author: noahmoss
      comment: Migrate native-query-editing permissions from `permissions` to `data_permissions`
      changes:
        - sqlFile:
            path: permissions/native_query_editing.sql
            relativeToChangelogFile: true
      rollback:
        - sqlFile:
            path: permissions/rollback/native_query_editing.sql
            relativeToChangelogFile: true

  - changeSet:
      id: v50.2024-01-10T03:27:32
      author: noahmoss
      comment: Migrate download-results permissions from `permissions` to `data_permissions`
      changes:
        - sqlFile:
            dbms: postgresql,h2
            path: permissions/download_results.sql
            relativeToChangelogFile: true
        - sqlFile:
            dbms: mysql,mariadb
            path: permissions/mysql_download_results.sql
            relativeToChangelogFile: true
      rollback:
        - sqlFile:
            dbms: postgresql,h2
            path: permissions/rollback/download_results.sql
            relativeToChangelogFile: true
        - sqlFile:
            dbms: mysql,mariadb
            path: permissions/rollback/mysql_download_results.sql
            relativeToChangelogFile: true

  - changeSet:
      id: v50.2024-01-10T03:27:33
      author: noahmoss
      comment: Migrate manage-data-metadata permissions from `permissions` to `data_permissions`
      changes:
        - sqlFile:
            dbms: postgresql,h2
            path: permissions/manage_table_metadata.sql
            relativeToChangelogFile: true
        - sqlFile:
            dbms: mysql,mariadb
            path: permissions/mysql_manage_table_metadata.sql
            relativeToChangelogFile: true
      rollback:
        - sqlFile:
            dbms: postgresql,h2
            path: permissions/rollback/manage_table_metadata.sql
            relativeToChangelogFile: true
        - sqlFile:
            dbms: mysql,mariadb
            path: permissions/rollback/mysql_manage_table_metadata.sql
            relativeToChangelogFile: true

  - changeSet:
      id: v50.2024-01-10T03:27:34
      author: noahmoss
      comment: Migrate manage-database permissions from `permissions` to `data_permissions`
      changes:
        - sqlFile:
            path: permissions/manage_database.sql
            relativeToChangelogFile: true
      rollback:
        - sqlFile:
            path: permissions/rollback/manage_database.sql
            relativeToChangelogFile: true

  - changeSet:
      id: v50.2024-02-19T21:32:04
      author: noahmoss
      comment: Clear data permission paths
      changes:
        - sql: >-
            DELETE FROM permissions WHERE object LIKE '%/db/%';
      rollback: # not needed; handled by the permission migrations above

  - changeSet:
      id: v50.2024-02-20T19:21:04
      author: camsaul
      comment: Drop v1 version of v_content view since it references report_card.dataset which we are dropping in next migration
      changes:
        - sql:
            sql: >
              DROP VIEW IF EXISTS v_content;
      rollback:
        - sqlFile:
            dbms: postgresql
            path: instance_analytics_views/content/v1/postgres-content.sql
            relativeToChangelogFile: true
        - sqlFile:
            dbms: mysql,mariadb
            path: instance_analytics_views/content/v1/mysql-content.sql
            relativeToChangelogFile: true
        - sqlFile:
            dbms: h2
            path: instance_analytics_views/content/v1/h2-content.sql
            relativeToChangelogFile: true

  - changeSet:
      id: v50.2024-02-20T19:25:40
      author: camsaul
      comment: Remove report_card.dataset (indicated whether Card was a Model; migrated to report_card.type in 49)
      changes:
        - dropColumn:
            tableName: report_card
            columnName: dataset
      rollback:
        - addColumn:
            tableName: report_card
            columns:
              - column:
                  name: dataset
                  type: boolean
                  remarks: "Indicate whether question is a model"
                  constraints:
                    nullable: false
                  defaultValue: false
        - sql:
            sql: >-
              UPDATE report_card
              SET dataset = true
              WHERE type = 'model';

  - changeSet:
      id: v50.2024-02-20T19:26:38
      author: camsaul
      comment: Add new v2 version of v_content view which uses report_card.type instead of report_card.dataset (removed in previous migration)
      changes:
        - sqlFile:
            dbms: postgresql
            path: instance_analytics_views/content/v2/postgres-content.sql
            relativeToChangelogFile: true
        - sqlFile:
            dbms: mysql,mariadb
            path: instance_analytics_views/content/v2/mysql-content.sql
            relativeToChangelogFile: true
        - sqlFile:
            dbms: h2
            path: instance_analytics_views/content/v2/h2-content.sql
            relativeToChangelogFile: true
      rollback:
        - sql:
            sql: >-
              DROP VIEW IF EXISTS v_content;

  - changeSet:
      id: v50.2024-02-26T22:15:54
      author: noahmoss
      comment: New `view-data` permission
      changes:
        - sqlFile:
            dbms: postgresql,h2
            path: permissions/view_data.sql
            relativeToChangelogFile: true
        - sqlFile:
            dbms: mysql,mariadb
            path: permissions/mysql_view_data.sql
            relativeToChangelogFile: true
      rollback:
        - sqlFile:
            path: permissions/rollback/view_data.sql
            relativeToChangelogFile: true

  - changeSet:
      id: v50.2024-02-26T22:15:55
      author: noahmoss
      comment: New `create_queries` permission
      changes:
        - sqlFile:
            path: permissions/create_queries.sql
            relativeToChangelogFile: true
      rollback:
        - sqlFile:
            path: permissions/rollback/create_queries.sql
            relativeToChangelogFile: true

  - changeSet:
      id: v50.2024-02-29T15:06:43
      author: tsmacdonald
      comment: Add the query_field join table
      changes:
        - createTable:
            tableName: query_field
            remarks: Fields used by a card's query
            columns:
              - column:
                  name: id
                  remarks: PK
                  type: int
                  autoIncrement: true
                  constraints:
                    primaryKey: true
                    nullable: false
              - column:
                  name: card_id
                  remarks: referenced card
                  type: int
                  constraints:
                    nullable: false
                    referencedTableName: report_card
                    referencedColumnNames: id
                    foreignKeyName: fk_query_field_card_id
                    deleteCascade: true
              - column:
                  name: field_id
                  remarks: referenced field
                  type: int
                  constraints:
                    nullable: false
                    referencedTableName: metabase_field
                    referencedColumnNames: id
                    foreignKeyName: fk_query_field_field_id
                    deleteCascade: true

  - changeSet:
      id: v50.2024-02-29T15:07:43
      author: tsmacdonald
      comment: Index query_field.card_id
      rollback: # not necessary, will be removed with the table
      changes:
        - createIndex:
            tableName: query_field
            columns:
              - column:
                  name: card_id
            indexName: idx_query_field_card_id

  - changeSet:
      id: v50.2024-02-29T15:08:43
      author: tsmacdonald
      comment: Index query_field.field_id
      rollback: # not necessary, will be removed with the table
      changes:
        - createIndex:
            tableName: query_field
            columns:
              - column:
                  name: field_id
            indexName: idx_query_field_field_id

  - changeSet:
      id: v50.2024-03-12T17:16:38
      author: noahmoss
      comment: Drops the `activity` table which is now unused
      changes:
        - dropTable:
            tableName: activity
      rollback:
        - createTable:
            tableName: activity
            columns:
              - column:
                  name: id
                  type: int
                  autoIncrement: true
                  constraints:
                    primaryKey: true
                    nullable: false
              - column:
                  name: topic
                  type: varchar(32)
                  constraints:
                    nullable: false
              - column:
                  name: timestamp
                  type: DATETIME
                  constraints:
                    nullable: false
              - column:
                  name: user_id
                  type: int
                  constraints:
                    nullable: true
                    referencedTableName: core_user
                    referencedColumnNames: id
                    foreignKeyName: fk_activity_ref_user_id
                    deferrable: false
                    initiallyDeferred: false
              - column:
                  name: model
                  type: varchar(16)
                  constraints:
                    nullable: true
              - column:
                  name: model_id
                  type: int
                  constraints:
                    nullable: true
              - column:
                  name: database_id
                  type: int
                  constraints:
                    nullable: true
              - column:
                  name: table_id
                  type: int
                  constraints:
                    nullable: true
              - column:
                  name: custom_id
                  type: varchar(48)
                  constraints:
                    nullable: true
              - column:
                  name: details
                  type: ${text.type}
                  constraints:
                    nullable: false
        - sql:
            dbms: mysql
            sql: >
              CREATE index idx_activity_entity_qualified_id ON activity (
                (
                  CASE
                    WHEN model = 'Dataset' THEN (concat('card_', model_id))
                    WHEN model_id IS NULL THEN NULL
                    ELSE (concat(lower(model), '_', model_id))
                  END
                )
              );

  - changeSet:
      id: v50.2024-03-18T16:00:00
      author: piranha
      comment: 'Effective caching #36847'
      changes:
        - createTable:
            tableName: cache_config
            remarks: Cache Configuration
            columns:
              - column:
                  name: id
                  remarks: Unique ID
                  type: int
                  autoIncrement: true
                  constraints:
                    primaryKey: true
                    nullable: false
              - column:
                  name: model
                  remarks: Name of an entity model
                  type: varchar(32)
                  constraints:
                    nullable: false
              - column:
                  name: model_id
                  remarks: ID of the said entity
                  type: int
                  constraints:
                    nullable: false
              - column:
                  name: created_at
                  remarks: Timestamp when the config was inserted
                  type: ${timestamp_type}
                  defaultValueComputed: current_timestamp
                  constraints:
                    nullable: false
              - column:
                  name: updated_at
                  remarks: Timestamp when the config was updated
                  type: ${timestamp_type}
                  defaultValueComputed: current_timestamp
                  constraints:
                    nullable: false
              - column:
                  name: strategy
                  remarks: caching strategy name
                  type: ${text.type}
                  constraints:
                    nullable: false
              - column:
                  name: config
                  remarks: caching strategy configuration
                  type: ${text.type}
                  constraints:
                    nullable: false
              - column:
                  name: state
                  remarks: state for strategies needing to keep some data between runs
                  type: ${text.type}
                  constraints:
                    nullable: true
              - column:
                  name: invalidated_at
                  remarks: indicates when a cache was invalidated last time for schedule-based strategies
                  type: ${timestamp_type}
                  constraints:
                    nullable: true
              - column:
                  name: next_run_at
                  remarks: keeps next time to run for schedule-based strategies
                  type: ${timestamp_type}
                  constraints:
                    nullable: true

  - changeSet:
      id: v50.2024-03-18T16:00:01
      author: piranha
      comment: 'Effective caching #36847'
      rollback: # will be removed with the table
      changes:
        - addUniqueConstraint:
            remarks: Unique config for cache_config (model, model_id)
            tableName: cache_config
            constraintName: idx_cache_config_unique_model
            columnNames: model, model_id

  - changeSet:
      id: v50.2024-03-21T17:41:00
      author: qnkhuat
      comment: Add metabase_table.estimated_row_count
      changes:
        - addColumn:
            tableName: metabase_table
            columns:
              - column:
                  name: estimated_row_count
                  type: bigint
                  remarks: The estimated row count

  - changeSet:
      id: v50.2024-03-22T00:38:28
      author: qnkhuat
      comment: Add field_usage table
      changes:
        - createTable:
            tableName: field_usage
            remarks: Used to store field usage during query execution
            columns:
              - column:
                  name: id
                  remarks: Unique ID
                  type: int
                  autoIncrement: true
                  constraints:
                    primaryKey: true
                    nullable: false
              - column:
                  name: field_id
                  remarks: ID of the field
                  type: int
                  constraints:
                    nullable: false
                    referencedTableName: metabase_field
                    referencedColumnNames: id
                    foreignKeyName: fk_field_usage_field_id_metabase_field_id
                    deleteCascade: true
              - column:
                  name: query_execution_id
                  remarks: referenced query execution
                  type: int
                  constraints:
                    nullable: false
                    referencedTableName: query_execution
                    referencedColumnNames: id
                    foreignKeyName: fk_field_usage_query_execution_id
                    deleteCascade: true
              - column:
                  name: used_in
                  remarks: which part of the query the field was used in
                  type: varchar(25)
                  constraints:
                    nullable: false
              - column:
                  name: filter_op
                  remarks: filter's operator that applied to the field
                  type: varchar(25)
                  constraints:
                    nullable: true
              - column:
                  name: aggregation_function
                  remarks: the aggregation function that field applied to
                  type: varchar(25)
                  constraints:
                    nullable: true
              - column:
                  name: breakout_temporal_unit
                  remarks: temporal unit options of the breakout
                  type: varchar(25)
                  constraints:
                    nullable: true
              - column:
                  name: breakout_binning_strategy
                  remarks: the strategy of breakout
                  type: varchar(25)
                  constraints:
                    nullable: true
              - column:
                  name: breakout_binning_num_bins
                  remarks: The numbin option of breakout
                  type: int
                  constraints:
                    nullable: true
              - column:
                  name: breakout_binning_bin_width
                  remarks: The numbin option of breakout
                  type: int
                  constraints:
                    nullable: true
              - column:
                  name: created_at
                  type: ${timestamp_type}
                  remarks: The time a field usage was recorded
                  defaultValueComputed: current_timestamp
                  constraints:
                    nullable: false

  - changeSet:
      id: v50.2024-03-22T00:39:28
      author: qnkhuat
      comment: Index field_usage.field_id
      rollback: # not necessary, will be removed with the table
      changes:
        - createIndex:
            tableName: field_usage
            indexName: idx_field_usage_field_id
            columns:
              column:
                name: field_id

  - changeSet:
      id: v50.2024-03-24T19:34:11
      author: noahmoss
      comment: Clean up deprecated view-data and native-query-editing permissions
      rollback: # handled by the rollbacks for `v50.2024-02-26T22:15:54` and `v50.2024-02-26T22:15:55`
      changes:
        - sql:
            sql: >
              DELETE FROM data_permissions where perm_type = 'perms/data-access' OR perm_type = 'perms/native-query-editing';

  - changeSet:
      id: v50.2024-03-25T14:53:00
      author: tsmacdonald
      comment: Add query_field.direct_reference
      changes:
        - addColumn:
            tableName: query_field
            columns:
              - column:
                  name: direct_reference
                  type: ${boolean.type}
                  remarks: "Is the Field referenced directly or via a wildcard"
                  constraints:
                    nullable: false
                  defaultValue: true

  - changeSet:
      id: v50.2024-03-28T16:30:35
      author: calherries
      comment: Create internal user
      changes:
        - customChange:
            class: "metabase.db.custom_migrations.CreateInternalUser"

  - changeSet:
      id: v50.2024-03-29T10:00:00
      author: piranha
      comment: 'Granular cache invalidation'
      changes:
        - addColumn:
            tableName: report_card
            columns:
              - column:
                  name: cache_invalidated_at
                  type: ${timestamp_type}
                  remarks: 'An invalidation time that can supersede cache_config.invalidated_at'
                  constraints:
                    nullable: true

  - changeSet:
      id: v50.2024-04-09T15:55:19
      author: calherries
      comment: Add collection.is_sample column
      changes:
        - addColumn:
            tableName: collection
            columns:
              - column:
                  name: is_sample
                  type: ${boolean.type}
                  remarks: "Is the collection part of the sample content?"
                  constraints:
                    nullable: false
                  defaultValue: false

  - changeSet:
      id: v50.2024-04-09T15:55:22
      author: calherries
      comment: Create sample content
      changes:
        - customChange:
            class: "metabase.db.custom_migrations.CreateSampleContent"

  - changeSet:
      id: v50.2024-04-09T15:55:23
      author: piranha
      comment: Backfill query_field for native queries
      changes:
        - customChange:
            class: "metabase.db.custom_migrations.BackfillQueryField"

  - changeSet:
      id: v50.2024-04-12T12:33:09
      author: piranha
      comment: 'Copy old cache configurations to cache_config table'
      changes:
        - sqlFile:
            dbms: postgresql
            path: custom_sql/fill_cache_config.pg.sql
            relativeToChangelogFile: true
        - sqlFile:
            dbms: mysql,mariadb
            path: custom_sql/fill_cache_config.my.sql
            relativeToChangelogFile: true
        - sqlFile:
            dbms: h2
            path: custom_sql/fill_cache_config.h2.sql
            relativeToChangelogFile: true
      rollback: # no rollback necessary, we're not removing the columns yet

  - changeSet:
      id: v50.2024-04-19T17:04:04
      author: noahmoss
      comment: Clean up deprecated view-data and native-query-editing permissions (again)
      rollback: # handled by the rollbacks for `v50.2024-02-26T22:15:54` and `v50.2024-02-26T22:15:55`
      changes:
        - sql:
            sql: >
              DELETE FROM data_permissions where perm_type = 'perms/data-access' OR perm_type = 'perms/native-query-editing';

  - changeSet:
      id: v50.2024-04-25T03:15:01
      author: noahmoss
      comment: Add entity_id to core_user
      changes:
        - addColumn:
            columns:
              - column:
                  remarks: NanoID tag for each user
                  name: entity_id
                  type: char(21)
                  constraints:
                    nullable: true
                    unique: true
            tableName: core_user

  - changeSet:
      id: v50.2024-04-25T03:15:02
      author: noahmoss
      comment: Add entity_id to permissions_group
      changes:
        - addColumn:
            columns:
              - column:
                  remarks: NanoID tag for each user
                  name: entity_id
                  type: char(21)
                  constraints:
                    nullable: true
                    unique: true
            tableName: permissions_group

  - changeSet:
      id: v50.2024-04-25T16:29:31
      author: calherries
      comment: Add report_card.view_count
      changes:
        - addColumn:
            columns:
              - column:
                  name: view_count
                  type: integer
                  defaultValueNumeric: 0
                  remarks: Keeps a running count of card views
                  constraints:
                    nullable: false
            tableName: report_card

  - changeSet:
      id: v50.2024-04-25T16:29:32
      author: calherries
      comment: Populate report_card.view_count
      changes:
        - sql:
            dbms: mysql,mariadb
            sql: >-
              UPDATE report_card c
              SET c.view_count = (
                  SELECT COUNT(*)
                  FROM view_log v
                  WHERE v.model = 'card'
                  AND v.model_id = c.id
              );
        - sql:
            dbms: postgresql,h2
            sql: >-
              UPDATE report_card c
              SET view_count = (
                  SELECT count(*)
                  FROM view_log v
                  WHERE v.model = 'card'
                  AND v.model_id = c.id
              );
      rollback: # nothing to do, since view_count didn't exist in v49

  - changeSet:
      id: v50.2024-04-25T16:29:33
      author: calherries
      comment: Add report_dashboard.view_count
      changes:
        - addColumn:
            columns:
              - column:
                  name: view_count
                  type: integer
                  defaultValueNumeric: 0
                  remarks: Keeps a running count of dashboard views
                  constraints:
                    nullable: false
            tableName: report_dashboard

  - changeSet:
      id: v50.2024-04-25T16:29:34
      author: calherries
      comment: Populate report_dashboard.view_count
      changes:
        - sql:
            dbms: mysql,mariadb
            sql: >-
              UPDATE report_dashboard c
              SET c.view_count = (
                  SELECT COUNT(*)
                  FROM view_log v
                  WHERE v.model = 'dashboard'
                  AND v.model_id = c.id
              );
        - sql:
            dbms: postgresql,h2
            sql: >-
              UPDATE report_dashboard c
              SET view_count = (
                  SELECT count(*)
                  FROM view_log v
                  WHERE v.model = 'dashboard'
                  AND v.model_id = c.id
              );
      rollback: # nothing to do, since view_count didn't exist in v49

  - changeSet:
<<<<<<< HEAD
      id: v50.2024-04-25T16:29:35
      author: calherries
      comment: Add metabase_table.view_count
      changes:
        - addColumn:
            columns:
              - column:
                  name: view_count
                  type: integer
                  defaultValueNumeric: 0
                  remarks: Keeps a running count of card views
                  constraints:
                    nullable: false
            tableName: metabase_table

  - changeSet:
      id: v50.2024-04-25T16:29:36
      author: calherries
      comment: Populate metabase_table.view_count
      changes:
        - sql:
            dbms: mysql,mariadb
            sql: >-
              UPDATE metabase_table t
              SET t.view_count = (
                  SELECT count(*)
                  FROM view_log v
                  WHERE v.model = 'table'
                  AND v.model_id = t.id
              );
        - sql:
            dbms: postgresql,h2
            sql: >-
              UPDATE metabase_table t
              SET view_count = (
                  SELECT count(*)
                  FROM view_log v
                  WHERE v.model = 'table'
                  AND v.model_id = t.id
              );
      rollback: # nothing to do, since view_count didn't exist in v49
=======
      id: v50.2024-04-26T09:19:00
      author: adam-james
      comment: Added 0.50.0 - Per-user Dashboard Parameter values table
      changes:
        - createTable:
            tableName: user_parameter_value
            remarks: Table holding last set value of a parameter per user
            columns:
              - column:
                  name: id
                  type: int
                  autoIncrement: true
                  constraints:
                    primaryKey: true
                    nullable: false
              - column:
                  name: user_id
                  type: int
                  remarks: 'ID of the User who has set the parameter value'
                  constraints:
                    nullable: false
                    references: core_user(id)
                    foreignKeyName: fk_user_parameter_value_user_id
                    deleteCascade: true
              - column:
                  name: parameter_id
                  type: varchar(36)
                  remarks: "The parameter ID"
                  constraints:
                    nullable: false
              - column:
                  name: value
                  type: ${text.type}
                  remarks: Value of the parameter
                  constraints:
                    nullable: true

  - changeSet:
      id: v50.2024-04-26T09:25:00
      author: adam-james
      comment: Index user_parameter_value.user_id
      rollback: # not necessary, will be removed with the table
      changes:
        - createIndex:
            tableName: user_parameter_value
            indexName: idx_user_parameter_value_user_id
            columns:
              column:
                name: user_id

>>>>>>> 868ccdf2

  # >>>>>>>>>> DO NOT ADD NEW MIGRATIONS BELOW THIS LINE! ADD THEM ABOVE <<<<<<<<<<

########################################################################################################################
#
# ADVICE:
#
# 1) Run ./bin/lint-migrations-file.sh to run core.spec checks against any changes you make here. Liquibase is pretty
#    forgiving and won't complain if you accidentally mix up things like deleteCascade and onDelete: CASCADE. CI runs
#    this check but it's nicer to know now instead of waiting for CI.
#
#   1a) Ensure your changes are compatible with Liquibase rollback. See comments starting with
#       0.45 migrations for more notes. Rollback to 0.44 and forwards to the latest migration is tested
#       automatically and the migrations linter will check for the presence of rollback where required as
#       much as possible.
#
# 2) Migration IDs should follow the format
#
#    vMM.TIMESTAMP
#
#    Where
#
#    M         = major version
#    TIMESTAMP = the current timestamp with format `yyyy-MM-dd'T'HH:mm:ss`
#                To get this timestamp, evaluate this in your REPL: `(dev/migration-timestamp)`
#
#    E.g: You're adding a new migration for version 49, And it's 10:30:00AM on April 1, 2023 (UTC),
#    your migration id should be: `v49.2023-04-01T10:30:00`.
#
# PLEASE KEEP THIS MESSAGE AT THE BOTTOM OF THIS FILE!!!!! Add new migrations above the message.
#
########################################################################################################################<|MERGE_RESOLUTION|>--- conflicted
+++ resolved
@@ -6698,7 +6698,6 @@
       rollback: # nothing to do, since view_count didn't exist in v49
 
   - changeSet:
-<<<<<<< HEAD
       id: v50.2024-04-25T16:29:35
       author: calherries
       comment: Add metabase_table.view_count
@@ -6740,7 +6739,8 @@
                   AND v.model_id = t.id
               );
       rollback: # nothing to do, since view_count didn't exist in v49
-=======
+
+  - changeSet:
       id: v50.2024-04-26T09:19:00
       author: adam-james
       comment: Added 0.50.0 - Per-user Dashboard Parameter values table
@@ -6790,8 +6790,6 @@
             columns:
               column:
                 name: user_id
-
->>>>>>> 868ccdf2
 
   # >>>>>>>>>> DO NOT ADD NEW MIGRATIONS BELOW THIS LINE! ADD THEM ABOVE <<<<<<<<<<
 
