While Docker simplifies a lot of aspects of running Metabase, there are a number of potential pitfalls to keep in mind.

If you are having issues with Metabase under Docker, we recommend going through the troubleshooting process below. Then look below for details about the specific issue you've found.

## Troubleshooting Process

1. Check that the container is running
2. Check that the server is running inside the container
3. Check whether Metabase is using the correct application database
4. Check that you can connect to the Docker host on the Metabase port
5. Check that you can connect to the container from the Docker host
6. Check that you can connect to the server from within the container

## Specific Problems

### Metabase container exits without starting the server

Run `docker ps` to see if the Metabase container is currently running. If it is move on to the next step.

If `docker ps` does not show the running container, then list the stopped containers by running:

`docker ps -a | grep metabase/metabase`

And look for the container that exited most recently. Note the container ID.
Look at that container's logs with:

`Docker logs CONTAINER_ID`

### Metabase Container is running but the Server is not

#### How to detect this:

Run `docker ps` to make sure the container is running

The server should be logging to the Docker container logs. Check this by running:

`docker logs CONTAINER_NAME`

You should see a line like this at the beginning:

```
05-10 18:11:32 INFO metabase.util :: Loading Metabase...
```

and eventually:

```
05-10 18:12:30 INFO metabase.core :: Metabase Initialization COMPLETE
```

If you see the below lines:

```
05-15 19:07:11 INFO metabase.core :: Metabase Shutting Down ...
05-15 19:07:11 INFO metabase.core :: Metabase Shutdown COMPLETE
```

#### How to fix this:

Check this for errors about connecting to the application database.
Watch the logs to see if Metabase is still being started:

`Docker logs -f CONTAINER_ID`

will let you see the logs as they are printed.

If the container is being killed before it finished starting it could be a health check timeout in the orchestration service used to start the container, such as Docker Cloud, or Elastic Beanstalk.

If the container is not being killed from the outside, and is failing to start anyway, this problem is probably not specific to Docker. If you are using a Metabase-supplied image, you should [open a GitHub issue](https://github.com/metabase/metabase/issues/new/choose).
<<<<<<< HEAD

=======
>>>>>>> bbd268b2

### Not connecting to a remote application database

#### How to detect this:

If this is a new Metabase instance, then the database you specified via the environment variables will be empty. If this is an existing Metabase instance with incorrect environment parameters, the server will create a new H2 embedded database to use for application data and you’ll see lines similar to these:

```
05-10 18:11:40 INFO metabase.core :: Setting up and migrating Metabase DB. Please sit tight, this may take a minute...
05-10 18:11:40 INFO metabase.db :: Verifying h2 Database Connection ...

05-10 18:11:40 INFO metabase.db :: Verify Database Connection ...  ✅
```

#### How to fix this:

Double check you are passing environments to Docker in the correct way.
You can list the environment variables for a container with this command:

`docker inspect some-postgres -f '{% raw %}{{ .Config.Env }}{% endraw %}'`
<<<<<<< HEAD

=======
>>>>>>> bbd268b2

### The Metabase server isn’t able to connect to a MySQL or PostgreSQL database

#### How to detect this:

The logs for the Docker container return an error message after the “Verifying Database Connection” line.

#### How to fix this:
<<<<<<< HEAD
=======

>>>>>>> bbd268b2
Try to connect with `mysql` or `psql` commands with the connection string parameters you are passing in [via the environment variables](../operations-guide/configuring-application-database.md).

If you can’t connect to the database, the problem is due to either the credentials or connectivity. Verify that the credentials are correct. If you are able to log in with those credentials from another machine then try to make the same connection from the host running the Docker container.

One easy way to run this is to use Docker to start a container that has the appropriate client for your database. For Postgres this would look like:

`docker run --name postgres-client --rm -ti --entrypoint /bin/bash postgres`

Then from within that container try connecting to the database host using the client command in the container such as `psql`. If you are able to connect from another container on the same host, then try making that connection from within the Metabase Docker container itself:

`docker exec -ti container-name bash`

And try to connect to the database host using the `nc` command and check if the connection can be opened:

`nc -v your-db-host 5432`

This will make it clear if this is a network or authentication problem.

### The Metabase application database is not being persisted

#### How to detect this:

This occurs if you get the Setup screen every time you start the application. The most common root cause is not giving the Docker container a persistent filesystem mount to put the application database in.

#### How to fix this:
<<<<<<< HEAD
Make sure you are giving the container a [persistent volume](../operations-guide/running-metabase-on-docker.md#mounting-a-mapped-file-storage-volume)
=======

Make sure you are giving the container a [persistent volume](../operations-guide/running-metabase-on-docker.html#mounting-a-mapped-file-storage-volume)
>>>>>>> bbd268b2

### The internal port isn’t being remapped correctly

#### How to detect this:

Run `docker ps` and look at the port mapping
Run `curl http://localhost:port-number-here/api/health`. This should return a response with a JSON response like:

```
{"status":"ok"}
```

#### How to fix this:

Make sure to include a `-p 3000:3000` or similar remapping in the `docker run` command you execute to start the Metabase container image.

## Helpful tidbits

### How to get to the shell in the Metabase container

`docker exec -ti CONTAINER_NAME bash`

### How to get the logs for the Metabase container

`docker logs -f CONTAINER_NAME`<|MERGE_RESOLUTION|>--- conflicted
+++ resolved
@@ -67,10 +67,6 @@
 If the container is being killed before it finished starting it could be a health check timeout in the orchestration service used to start the container, such as Docker Cloud, or Elastic Beanstalk.
 
 If the container is not being killed from the outside, and is failing to start anyway, this problem is probably not specific to Docker. If you are using a Metabase-supplied image, you should [open a GitHub issue](https://github.com/metabase/metabase/issues/new/choose).
-<<<<<<< HEAD
-
-=======
->>>>>>> bbd268b2
 
 ### Not connecting to a remote application database
 
@@ -91,10 +87,6 @@
 You can list the environment variables for a container with this command:
 
 `docker inspect some-postgres -f '{% raw %}{{ .Config.Env }}{% endraw %}'`
-<<<<<<< HEAD
-
-=======
->>>>>>> bbd268b2
 
 ### The Metabase server isn’t able to connect to a MySQL or PostgreSQL database
 
@@ -103,10 +95,7 @@
 The logs for the Docker container return an error message after the “Verifying Database Connection” line.
 
 #### How to fix this:
-<<<<<<< HEAD
-=======
 
->>>>>>> bbd268b2
 Try to connect with `mysql` or `psql` commands with the connection string parameters you are passing in [via the environment variables](../operations-guide/configuring-application-database.md).
 
 If you can’t connect to the database, the problem is due to either the credentials or connectivity. Verify that the credentials are correct. If you are able to log in with those credentials from another machine then try to make the same connection from the host running the Docker container.
@@ -132,12 +121,8 @@
 This occurs if you get the Setup screen every time you start the application. The most common root cause is not giving the Docker container a persistent filesystem mount to put the application database in.
 
 #### How to fix this:
-<<<<<<< HEAD
-Make sure you are giving the container a [persistent volume](../operations-guide/running-metabase-on-docker.md#mounting-a-mapped-file-storage-volume)
-=======
 
 Make sure you are giving the container a [persistent volume](../operations-guide/running-metabase-on-docker.html#mounting-a-mapped-file-storage-volume)
->>>>>>> bbd268b2
 
 ### The internal port isn’t being remapped correctly
 
