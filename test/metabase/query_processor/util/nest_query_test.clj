--- conflicted
+++ resolved
@@ -295,33 +295,6 @@
 
 (deftest ^:parallel idempotence-test
   (testing "A nested query should return the same set of columns as the original"
-<<<<<<< HEAD
-    (mt/with-temp [:model/Card base {:dataset_query
-                                     (mt/mbql-query
-                                       reviews
-                                       {:breakout [$product_id]
-                                        :aggregation [[:count]]
-                                        ;; filter on an implicit join
-                                        :filter [:= $product_id->products.category "Doohickey"]})}]
-      (let [query   (mt/mbql-query orders
-                      {:joins [{:source-table (str "card__" (:id base))
-                                :alias (str "Question " (:id base))
-                                :condition [:=
-                                            $product_id
-                                            [:field
-                                             %reviews.product_id
-                                             {:join-alias (str "Question " (:id base))}]]
-                                :fields :all}]
-                       :expressions {"CC" [:+ 1 1]}
-                       :limit 2})
-            nested  (assoc query :query (nest-expressions query))
-            query*  (qp.store/with-metadata-provider (mt/id)
-                      (lib/query (qp.store/metadata-provider) query))
-            nested* (qp.store/with-metadata-provider (mt/id)
-                      (lib/query (qp.store/metadata-provider) nested))]
-        (is (= (map :lib/desired-column-alias (lib/returned-columns query*))
-               (map :lib/desired-column-alias (lib/returned-columns nested*))))))))
-=======
     (let [mp      (lib.tu/mock-metadata-provider
                    meta/metadata-provider
                    {:cards [{:id            1
@@ -346,7 +319,6 @@
           nested* (lib/query mp nested)]
       (is (= (map :lib/desired-column-alias (lib/returned-columns query*))
              (map :lib/desired-column-alias (lib/returned-columns nested*)))))))
->>>>>>> f1c7740a
 
 (deftest ^:parallel nest-expressions-ignore-source-queries-from-joins-test-e2e-test
   (testing "Ignores source-query from joins (#20809)"
