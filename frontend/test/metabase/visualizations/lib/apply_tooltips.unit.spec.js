import moment from "moment";

import { getClickHoverObject } from "metabase/visualizations/lib/apply_tooltips";
import { getDatas } from "metabase/visualizations/lib/renderer_utils";

import {
  getFormattedTooltips,
  BooleanColumn,
  DateTimeColumn,
  StringColumn,
  NumberColumn,
} from "../__support__/visualizations";

describe("getClickHoverObject", () => {
  it("should return data for tooltip", () => {
    const d = { data: { key: "foobar", value: 123 } };
    const cols = [StringColumn(), NumberColumn()];
    const rows = [["foobar", 123]];
    const otherArgs = {
      ...seriesAndData({ cols, rows }),
      seriesIndex: 0,
      classList: [],
      event: {},
    };

    const obj = getClickHoverObject(d, otherArgs);

    expect(getFormattedTooltips(obj)).toEqual(["foobar", "123"]);
  });

  it("should show the correct tooltip for dates", () => {
    const d = {
      data: {
        key: moment("2016-04-01T00:00:00.000Z", "YYYY-MM-DDTHH:mm:ss.SSSSZ"),
        value: 2,
      },
    };
    const cols = [DateTimeColumn({ unit: "month" }), NumberColumn()];
    const rows = [
      ["2016-03-01T00:00:00.000Z", 1],
      ["2016-04-01T00:00:00.000Z", 2],
      ["2016-05-01T00:00:00.000Z", 3],
    ];
    const otherArgs = {
      ...seriesAndData({ cols, rows }),
      seriesIndex: 0,
      classList: [],
      event: {},
    };

    const obj = getClickHoverObject(d, otherArgs);

    expect(getFormattedTooltips(obj)).toEqual(["April, 2016", "2"]);
  });

  it("should show the correct tooltip for months", () => {
    const d = {
      data: {
        key: moment("2016-04-01T00:00:00.000Z", "YYYY-MM-DDTHH:mm:ss.SSSSZ"),
        value: 2,
      },
    };

    const cols = [DateTimeColumn({ unit: "month" }), NumberColumn()];
    const rows = [["2016-03", 1], ["2016-04", 2], ["2016-05", 3]];
    const otherArgs = {
      ...seriesAndData({ cols, rows }),
      seriesIndex: 0,
      classList: [],
      event: {},
    };

    const obj = getClickHoverObject(d, otherArgs);

    expect(getFormattedTooltips(obj)).toEqual(["April, 2016", "2"]);
  });

  // This is an ugly test. It's looking at whether we correctly set event and
  // element properties on the returned object. Those are used to determine how
  // the tooltips are positioned.
  it("should return event/element target correctly", () => {
    const d = { data: { key: "foobar", value: 123 } };
    const cols = [StringColumn(), NumberColumn()];
    const rows = [["foobar", 123]];
    const otherArgs = {
      ...seriesAndData({ cols, rows }),
      seriesIndex: 0,
      element: "DOM element",
    };

    for (const [eventType, klass, shouldUseMouseLocation] of [
      ["mousemove", "bar", false],
      ["click", "bar", true],
      ["mousemove", "dot", false],
      ["click", "dot", false],
      ["mousemove", "area", true],
      ["click", "area", true],
    ]) {
      const { event, element } = getClickHoverObject(d, {
        ...otherArgs,
        classList: [klass],
        event: { type: eventType },
      });
      if (shouldUseMouseLocation) {
        expect(event).toEqual({ type: eventType });
        expect(element).toEqual(null);
      } else {
        expect(event).toEqual(null);
        expect(element).toEqual("DOM element");
      }
    }
  });

  it("should exclude aggregation and query-transform columns from dimensions", () => {
    const d = { data: { key: "foobar", value: 123 } };
    const cols = [
      StringColumn(),
      NumberColumn({ source: "aggregation" }),
      StringColumn({ source: "query-transform" }),
    ];
    const rows = [["foobar", 123, "barfoo"]];
    const otherArgs = {
      ...seriesAndData({ cols, rows }),
      seriesIndex: 0,
      classList: [],
      event: {},
    };

    const { data, dimensions } = getClickHoverObject(d, otherArgs);

    expect(data.map(d => d.col)).toEqual(cols);
    expect(dimensions.map(d => d.column)).toEqual([cols[0]]);
  });

  it("should parse boolean strings in boolean columns", () => {
    const d = { data: { key: "foobar", value: "true" } };
    const cols = [StringColumn(), BooleanColumn()];
    const rows = [["foobar", "true"]];
    const otherArgs = {
      ...seriesAndData({ cols, rows }),
      seriesIndex: 0,
      classList: [],
      event: {},
      seriesTitle: "better name",
    };

    const {
      dimensions: [, { value: dimValue }],
      value: dValue,
    } = getClickHoverObject(d, otherArgs);

    expect(dimValue).toBe(true);
    expect(dValue).toBe(true);
  });

  it("should show correct tooltip for nulls", () => {
    const d = { data: { key: "(empty)", value: "2" } };
    const cols = [StringColumn(), NumberColumn()];
    const rows = [["foobar", 1], [null, 2], ["barfoo", 3]];
    const otherArgs = {
      ...seriesAndData({
        cols,
        rows,
        settings: {
          "graph.x_axis.scale": "ordinal",
        },
      }),
      seriesIndex: 0,
      classList: [],
      event: {},
    };

    const obj = getClickHoverObject(d, otherArgs);
    expect(getFormattedTooltips(obj)).toEqual(["(empty)", "2"]);
  });
});

function seriesAndData({ cols, rows, settings = {} }) {
  const series = [{ data: { cols, rows }, card: {} }];
<<<<<<< HEAD
  const datas = getDatas({ series, settings: {} });
  const groups = [
    [
      {
        all: () => rows,
      },
    ],
  ];

  return { series, datas, groups };
=======
  const datas = getDatas({ series, settings });
  return { series, datas };
>>>>>>> 2845ccc3
}<|MERGE_RESOLUTION|>--- conflicted
+++ resolved
@@ -177,8 +177,7 @@
 
 function seriesAndData({ cols, rows, settings = {} }) {
   const series = [{ data: { cols, rows }, card: {} }];
-<<<<<<< HEAD
-  const datas = getDatas({ series, settings: {} });
+  const datas = getDatas({ series, settings });
   const groups = [
     [
       {
@@ -188,8 +187,4 @@
   ];
 
   return { series, datas, groups };
-=======
-  const datas = getDatas({ series, settings });
-  return { series, datas };
->>>>>>> 2845ccc3
 }