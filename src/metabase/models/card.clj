--- conflicted
+++ resolved
@@ -191,12 +191,8 @@
   ([_model _id instance]
    (cond-> (apply dissoc instance excluded-columns-for-card-revision)
      ;; datasets should preserve edits to metadata
-<<<<<<< HEAD
-     (and (:type instance) (not (model? instance)))
-=======
      ;; the type check only needed in tests because most test object does not include `type` key
      (and (some? (:type instance)) (not (model? instance)))
->>>>>>> d601f0e8
      (dissoc :result_metadata))))
 
 ;;; --------------------------------------------------- Lifecycle ----------------------------------------------------
@@ -346,21 +342,6 @@
                            :query-database        query-db-id
                            :field-filter-database field-db-id})))))))
 
-<<<<<<< HEAD
-(defn assert-card-type-and-dataset
-  "Check if the value of card type and dataset is consistent, throws a 400 if not.
-  - if dataset is true then type must be model
-  - if dataset is false, then type can't be model"
-  [{:keys [dataset type]}]
-  (when (and (some? type) (some? dataset))
-    (when-not (if (true? dataset)
-                (= "model" type)
-                (not= "model" type))
-      (throw (ex-info (tru ":dataset is inconsistent with :type")
-                      {:status-code 400})))))
-
-(defn- ensure-type-and-dataset-are-consistent
-=======
 (defn- assert-card-type-and-dataset
   "Throw an exception if card type and dataset contradicts, return the card if it's not."
   [{:keys [type dataset] :as card}]
@@ -373,7 +354,6 @@
     card))
 
 (defn ensure-type-and-dataset-are-consistent
->>>>>>> d601f0e8
   "We're in the process of migrating from using `report_card.dataset` to `report_card.type`.
   In the future we'll drop `dataset` and only use `type`. But for now we need to make sure that both keys are aligned
   when dealing with cards.
@@ -387,15 +367,9 @@
    (and (nil? type) (nil? dataset))
    card
 
-<<<<<<< HEAD
-   ;; if both type and dataset is present, we prioritize type
-   (and (some? type) (some? dataset))
-   (assoc card :dataset (= "model" type))
-=======
    ;; if both type and dataset is present, makes sure they don't contradict
    (and (some? type) (some? dataset))
    (assert-card-type-and-dataset card)
->>>>>>> d601f0e8
 
    ;; if only type is present, make sure dataset follows
    (some? type)
@@ -543,7 +517,6 @@
       (check-field-filter-fields-are-from-correct-database changes)
       ;; Make sure the Collection is in the default Collection namespace (e.g. as opposed to the Snippets Collection namespace)
       (collection/check-collection-namespace Card (:collection_id changes))
-      (assert-card-type-and-dataset changes)
       (params/assert-valid-parameters changes)
       (params/assert-valid-parameter-mappings changes)
       (update-parameters-using-card-as-values-source changes)
@@ -703,24 +676,6 @@
   created."
   ([card creator] (create-card! card creator false))
   ([{:keys [dataset_query result_metadata dataset parameters parameter_mappings type] :as card-data} creator delay-event?]
-<<<<<<< HEAD
-   ;; `zipmap` instead of `select-keys` because we want to get `nil` values for keys that aren't present. Required by
-   ;; `api/maybe-reconcile-collection-position!`
-   (assert-card-type-and-dataset card-data)
-   (let [data-keys            [:dataset_query :description :display :name :visualization_settings
-                               :parameters :parameter_mappings :collection_id :collection_position :cache_ttl]
-         card-data            (-> (zipmap data-keys (map card-data data-keys))
-                                  (assoc
-                                   :creator_id (:id creator)
-                                   :dataset    (boolean dataset)
-                                   :type       (or type
-                                                   ;; most tests will create a model using :dataset true, so we'll
-                                                   ;; respect that
-                                                   (when dataset "model")
-                                                   "question")
-                                   :parameters (or parameters [])
-                                   :parameter_mappings (or parameter_mappings []))
-=======
    (assert-card-type-and-dataset card-data)
    (let [data-keys            [:dataset_query :description :display :name :visualization_settings
                                :parameters :parameter_mappings :collection_id :collection_position :cache_ttl :type :dataset]
@@ -733,7 +688,6 @@
                                    :parameter_mappings (or parameter_mappings []))
                                   (cond-> (and (nil? type) (nil? dataset))
                                     (assoc :type "question"))
->>>>>>> d601f0e8
                                   ensure-type-and-dataset-are-consistent)
          result-metadata-chan (result-metadata-async {:query    dataset_query
                                                       :metadata result_metadata
