(ns metabase.driver.common.parameters.dates
  "Shared code for handling datetime parameters, used by both MBQL and native params implementations."
  (:require
   [clojure.string :as str]
   [java-time :as t]
   [medley.core :as m]
   [metabase.lib.schema.parameter :as lib.schema.parameter]
   [metabase.mbql.schema :as mbql.s]
   [metabase.mbql.util :as mbql.u]
   [metabase.models.params :as params]
   [metabase.query-processor.error-type :as qp.error-type]
   [metabase.util.date-2 :as u.date]
   [metabase.util.i18n :refer [tru]]
   [metabase.util.malli :as mu]
   [metabase.util.malli.schema :as ms]
   [schema.core :as s])
  (:import
   (java.time.temporal Temporal)))

(set! *warn-on-reflection* true)

(mu/defn date-type?
  "Is param type `:date` or some subtype like `:date/month-year`?"
<<<<<<< HEAD
  [param-type :- s/Keyword]
=======
  [param-type :- :keyword]
>>>>>>> b7ea2376
  (= (get-in lib.schema.parameter/types [param-type :type]) :date))

(defn not-single-date-type?
  "Does date `param-type` represent a range of dates, rather than a single absolute date? (The value may be relative,
  such as `past30days`, or absolute, such as `2020-01`.)"
  [param-type]
  (and (date-type? param-type)
       (not (#{:date/single :date} param-type))))

;; Both in MBQL and SQL parameter substitution a field value is compared to a date range, either relative or absolute.
;; Currently the field value is casted to a day (ignoring the time of day), so the ranges should have the same
;; granularity level.
;;
;; See https://github.com/metabase/metabase/pull/4607#issuecomment-290884313 how we could support
;; hour/minute granularity in field parameter queries.

(defn- day-range
  [start end]
  {:start start, :end end})

(defn- comparison-range
  ([t unit]
   (comparison-range t t unit :day))

  ([start end unit]
   (comparison-range start end unit :day))

  ([start end unit resolution]
   (merge
    (u.date/comparison-range start unit :>= {:resolution resolution})
    (u.date/comparison-range end   unit :<= {:resolution resolution, :end :inclusive}))))

(defn- second-range
  [start end]
  (comparison-range start end :second :second))

(defn- minute-range
  [start end]
  (comparison-range start end :minute :minute))

(defn- hour-range
  [start end]
  (comparison-range start end :hour :hour))

(defn- week-range [start end]
  (comparison-range start end :week))

(defn- month-range [start end]
  (comparison-range start end :month))

(defn- year-range [start end]
  (comparison-range start end :year))

(defn- relative-quarter-range
  [start end]
  (comparison-range start end :quarter))

(defn- absolute-quarter-range
  [quarter year]
  (let [year-quarter (t/year-quarter year (case quarter
                                            "Q1" 1
                                            "Q2" 2
                                            "Q3" 3
                                            "Q4" 4))]
    {:start (.atDay year-quarter 1)
     :end   (.atEndOfQuarter year-quarter)}))

(def ^:private operations-by-date-unit
  {"second"  {:unit-range second-range
              :to-period  t/seconds}
   "minute"  {:unit-range minute-range
              :to-period  t/minutes}
   "hour"    {:unit-range hour-range
              :to-period  t/hours}
   "day"     {:unit-range day-range
              :to-period  t/days}
   "week"    {:unit-range week-range
              :to-period  t/weeks}
   "month"   {:unit-range month-range
              :to-period  t/months}
   "quarter" {:unit-range relative-quarter-range
              :to-period  (comp t/months (partial * 3))}
   "year"    {:unit-range year-range
              :to-period  t/years}})

(defn- maybe-reduce-resolution [unit dt]
  (if
    (contains? #{"second" "minute" "hour"} unit)
    dt
    ; for units that are a day or longer, convert back to LocalDate
    (t/local-date dt)))

;;; +----------------------------------------------------------------------------------------------------------------+
;;; |                                              DATE STRING DECODERS                                              |
;;; +----------------------------------------------------------------------------------------------------------------+

;; For parsing date strings and producing either a date range (for raw SQL parameter substitution) or a MBQL clause

(defn- expand-parser-groups
  [group-label group-value]
  (when group-value
    (case group-label
      :unit (conj (seq (get operations-by-date-unit group-value))
                  [group-label group-value])
      (:int-value :int-value-1) [[group-label (Integer/parseInt group-value)]]
      (:date :date-1 :date-2) [[group-label (u.date/parse group-value)]]
      [[group-label group-value]])))

(mu/defn ^:private regex->parser :- fn?
  "Takes a regex and labels matching the regex capturing groups. Returns a parser which takes a parameter value,
  validates the value against regex and gives a map of labels and group values. Respects the following special label
  names:

      :unit – finds a matching date unit and merges date unit operations to the result
      :int-value, :int-value-1 – converts the group value to integer
      :date, :date1, date2 – converts the group value to absolute date"
  [regex :- [:fn {:error/message "regular expression"} m/regexp?] group-labels]
  (fn [param-value]
    (when-let [regex-result (re-matches regex param-value)]
      (into {} (mapcat expand-parser-groups group-labels (rest regex-result))))))

;; Decorders consist of:
;; 1) Parser which tries to parse the date parameter string
;; 2) Range decoder which takes the parser output and produces a date range relative to the given datetime
;; 3) Filter decoder which takes the parser output and produces a mbql clause for a given mbql field reference

(def ^:private temporal-units-regex #"(millisecond|second|minute|hour|day|week|month|quarter|year)")
(def ^:private relative-suffix-regex (re-pattern (format "(|~|-from-([0-9]+)%ss)" temporal-units-regex)))

(defn- include-current?
  "Adding a tilde (~) at the end of a past<n><unit>s filter means we should include the current time-unit (e.g. year, day,
  week, or month)."
  [relative-suffix]
  (= "~" relative-suffix))

(def ^:private relative-date-string-decoders
  [{:parser #(= % "today")
    :range  (fn [_ dt]
              (let [dt-res (t/local-date dt)]
                {:start dt-res,
                 :end   dt-res}))
    :filter (fn [_ field-clause]
              [:= (mbql.u/with-temporal-unit field-clause :day) [:relative-datetime :current]])}

   {:parser #(= % "yesterday")
    :range  (fn [_ dt]
              (let [dt-res (t/local-date dt)]
                {:start (t/minus dt-res (t/days 1))
                 :end   (t/minus dt-res (t/days 1))}))
    :filter (fn [_ field-clause]
              [:= (mbql.u/with-temporal-unit field-clause :day) [:relative-datetime -1 :day]])}

   ;; Adding a tilde (~) at the end of a past<n><unit>s filter means we should include the current day/etc.
   ;; e.g. past30days  = past 30 days, not including partial data for today ({:include-current false})
   ;;      past30days~ = past 30 days, *including* partial data for today   ({:include-current true}).
   ;; Adding a -from-<n><unit>s suffix at the end of the filter means we want to offset the range in the
   ;; case of past filters into the past, in the case of next filters into the future.
   ;; The implementation below uses the fact that if the relative suffix is not empty, then the
   ;; include-current flag is true.
   {:parser (regex->parser (re-pattern (str #"past([0-9]+)" temporal-units-regex #"s" relative-suffix-regex))
                           [:int-value :unit :relative-suffix :int-value-1 :unit-1])
    :range  (fn [{:keys [unit int-value unit-range to-period relative-suffix unit-1 int-value-1]} dt]
              (let [dt-offset (cond-> dt
                                unit-1 (t/minus ((get-in operations-by-date-unit [unit-1 :to-period]) int-value-1)))
                    dt-resolution (maybe-reduce-resolution unit dt-offset)]
                (unit-range (t/minus dt-resolution (to-period int-value))
                            (t/minus dt-resolution (to-period (if (include-current? relative-suffix) 0 1))))))

    :filter (fn [{:keys [unit int-value relative-suffix unit-1 int-value-1]} field-clause]
              (if unit-1
                [:between
                 [:+ field-clause [:interval int-value-1 (keyword unit-1)]]
                 [:relative-datetime (- int-value) (keyword unit)]
                 [:relative-datetime 0 (keyword unit)]]
                [:time-interval field-clause (- int-value) (keyword unit) {:include-current (include-current? relative-suffix)}]))}

   {:parser (regex->parser (re-pattern (str #"next([0-9]+)" temporal-units-regex #"s" relative-suffix-regex))
                           [:int-value :unit :relative-suffix :int-value-1 :unit-1])
    :range  (fn [{:keys [unit int-value unit-range to-period relative-suffix unit-1 int-value-1]} dt]
              (let [dt-offset (cond-> dt
                                unit-1 (t/plus ((get-in operations-by-date-unit [unit-1 :to-period]) int-value-1)))
                    dt-resolution (maybe-reduce-resolution unit dt-offset)]
                (unit-range (t/plus dt-resolution (to-period (if (include-current? relative-suffix) 0 1)))
                            (t/plus dt-resolution (to-period int-value)))))
    :filter (fn [{:keys [unit int-value relative-suffix unit-1 int-value-1]} field-clause]
              (if unit-1
                [:between
                 [:+ field-clause [:interval (- int-value-1) (keyword unit-1)]]
                 [:relative-datetime 0 (keyword unit)]
                 [:relative-datetime int-value (keyword unit)]]
                [:time-interval field-clause int-value (keyword unit) {:include-current (include-current? relative-suffix)}]))}

   {:parser (regex->parser (re-pattern (str #"last" temporal-units-regex))
                           [:unit])
    :range  (fn [{:keys [unit unit-range to-period]} dt]
              (let [last-unit (t/minus (maybe-reduce-resolution unit dt) (to-period 1))]
                (unit-range last-unit last-unit)))
    :filter (fn [{:keys [unit]} field-clause]
              [:time-interval field-clause :last (keyword unit)])}

   {:parser (regex->parser (re-pattern (str #"this" temporal-units-regex))
                           [:unit])
    :range  (fn [{:keys [unit unit-range]} dt]
              (let [dt-adj (maybe-reduce-resolution unit dt)]
                (unit-range dt-adj dt-adj)))
    :filter (fn [{:keys [unit]} field-clause]
              [:time-interval field-clause :current (keyword unit)])}])

(defn- ->iso-8601-date [t]
  (t/format :iso-local-date t))

;; TODO - using `range->filter` so much below seems silly. Why can't we just bucket the field and use `:=` clauses?
(defn- range->filter
  [{:keys [start end]} field-clause]
  [:between (mbql.u/with-temporal-unit field-clause :day) (->iso-8601-date start) (->iso-8601-date end)])

(def ^:private short-day->day
  {"Mon" :monday
   "Tue" :tuesday
   "Wed" :wednesday
   "Thu" :thursday
   "Fri" :friday
   "Sat" :saturday
   "Sun" :sunday})

(def ^:private short-month->month
  (into {}
        (map-indexed (fn [i m] [m (inc i)]))
        ["Jan" "Feb" "Mar" "Apr" "May" "Jun" "Jul" "Aug" "Sep" "Oct" "Nov" "Dec"]))

(defn- parse-int-in-range [s min-val max-val]
  (try
    (let [i (Integer/parseInt s)]
      (when (<= min-val i max-val)
        i))
    (catch NumberFormatException _)))

(defn- excluded-datetime [unit date exclusion]
  (let [year (t/year date)]
    (case unit
      :hour (when-let [hour (parse-int-in-range exclusion 0 23)]
              (format "%sT%02d:00:00Z" date hour))
      :day (when-let [day (short-day->day exclusion)]
             (str (t/adjust date :next-or-same-day-of-week day)))
      :month (when-let [month (short-month->month exclusion)]
               (format "%s-%02d-01" year month))
      :quarter (when-let [quarter (parse-int-in-range exclusion 1 4)]
                 (format "%s-%02d-01" year (inc (* 3 (dec quarter)))))
      nil)))

(def ^:private excluded-temporal-unit
  {:hour    :hour-of-day
   :day     :day-of-week
   :month   :month-of-year
   :quarter :quarter-of-year})

(def date-exclude-regex
  "Regex to match date exclusion values, e.g. exclude-days-Mon, exclude-months-Jan, etc."
  (re-pattern (str "exclude-" temporal-units-regex #"s-([-\p{Alnum}]+)")))

(def ^:private absolute-date-string-decoders
  ;; year and month
  [{:parser (regex->parser #"([0-9]{4}-[0-9]{2})" [:date])
    :range  (fn [{:keys [date]} _]
              (month-range date date))
    :filter (fn [{:keys [date]} field-clause]
              (range->filter (month-range date date) field-clause))}
   ;; quarter year
   {:parser (regex->parser #"(Q[1-4]{1})-([0-9]{4})" [:quarter :year])
    :range  (fn [{:keys [quarter year]} _]
              (absolute-quarter-range quarter (Integer/parseInt year)))
    :filter (fn [{:keys [quarter year]} field-clause]
              (range->filter (absolute-quarter-range quarter (Integer/parseInt year))
                             field-clause))}
   ;; single day
   {:parser (regex->parser #"([0-9-T:]+)" [:date])
    :range  (fn [{:keys [date]} _]
              {:start date, :end date})
    :filter (fn [{:keys [date]} field-clause]
              (let [iso8601date (->iso-8601-date date)]
                [:= (mbql.u/with-temporal-unit field-clause :day) iso8601date]))}
   ;; day range
   {:parser (regex->parser #"([0-9-T:]+)~([0-9-T:]+)" [:date-1 :date-2])
    :range  (fn [{:keys [date-1 date-2]} _]
              {:start date-1, :end date-2})
    :filter (fn [{:keys [date-1 date-2]} field-clause]
              [:between (mbql.u/with-temporal-unit field-clause :day) (->iso-8601-date date-1) (->iso-8601-date date-2)])}
   ;; before day
   {:parser (regex->parser #"~([0-9-T:]+)" [:date])
    :range  (fn [{:keys [date]} _]
              {:end date})
    :filter (fn [{:keys [date]} field-clause]
              [:< (mbql.u/with-temporal-unit field-clause :day) (->iso-8601-date date)])}
   ;; after day
   {:parser (regex->parser #"([0-9-T:]+)~" [:date])
    :range  (fn [{:keys [date]} _]
              {:start date})
    :filter (fn [{:keys [date]} field-clause]
              [:> (mbql.u/with-temporal-unit field-clause :day) (->iso-8601-date date)])}
   ;; exclusions
   {:parser (regex->parser date-exclude-regex [:unit :exclusions])
    :filter (fn [{:keys [unit exclusions]} field-clause]
              (let [unit (keyword unit)
                    exclusions (map (partial excluded-datetime unit (t/local-date))
                                    (str/split exclusions #"-"))]
                (when (and (seq exclusions) (every? some? exclusions))
                  (into [:!= (mbql.u/with-temporal-unit field-clause (excluded-temporal-unit unit))] exclusions))))}])

(def ^:private all-date-string-decoders
  (concat relative-date-string-decoders absolute-date-string-decoders))

(mu/defn ^:private execute-decoders
  "Returns the first successfully decoded value, run through both parser and a range/filter decoder depending on
  `decoder-type`. This generates an *inclusive* range by default. The range is adjusted to be exclusive as needed: see
  dox for [[date-string->range]] for more details."
  [decoders
   decoder-type :- [:enum :range :filter]
   decoder-param
   date-string :- :string]
  (some (fn [{parser :parser, parser-result-decoder decoder-type}]
          (when-let [parser-result (and parser-result-decoder (parser date-string))]
            (parser-result-decoder parser-result decoder-param)))
        decoders))

(def ^:private TemporalRange
  {(s/optional-key :start) Temporal, (s/optional-key :end) Temporal})

(s/defn ^:private adjust-inclusive-range-if-needed :- (s/maybe TemporalRange)
  "Make an inclusive date range exclusive as needed."
  [{:keys [inclusive-start? inclusive-end?]}, {:keys [start end]} :- (s/maybe TemporalRange)]
  (merge
   (when start
     {:start (if inclusive-start?
               start
               (u.date/add start :day -1))})
   (when end
     {:end (if inclusive-end?
             end
             (u.date/add end :day 1))})))

(def ^:private DateStringRange
  "Schema for a valid date range returned by `date-string->range`."
  (-> {(s/optional-key :start) s/Str, (s/optional-key :end) s/Str}
      (s/constrained seq
                     "must have either :start or :end")
      (s/constrained (fn [{:keys [start end]}]
                       (or (not start)
                           (not end)
                           (not (pos? (compare start end)))))
                     ":start must not come after :end")
      (s/named "valid date range")))

(s/defn date-string->range :- DateStringRange
  "Takes a string description of a date range such as `lastmonth` or `2016-07-15~2016-08-6` and returns a map with
  `:start` and/or `:end` keys, as ISO-8601 *date* strings. By default, `:start` and `:end` are inclusive, e.g.

    (date-string->range \"past2days\") ; -> {:start \"2020-01-20\", :end \"2020-01-21\"}

  intended for use with SQL like

    WHERE date(some_column) BETWEEN date '2020-01-20' AND date '2020-01-21'

  which is *INCLUSIVE*. If the filter clause you're generating is not inclusive, pass the `:inclusive-start?` or
  `:inclusive-end?` options as needed to generate an appropriate range.

  Note that some ranges are open-ended on one side, and will have only a `:start` or an `:end`."
  ;; 1-arg version returns inclusive start/end; 2-arg version can adjust as needed
  ([date-string]
   (date-string->range date-string nil))

  ([date-string  :- s/Str {:keys [inclusive-start? inclusive-end?]
                           :or   {inclusive-start? true, inclusive-end? true}}]
   (let [options {:inclusive-start? inclusive-start?, :inclusive-end? inclusive-end?}
         now (t/local-date-time)]
     ;; Relative dates respect the given time zone because a notion like "last 7 days" might mean a different range of
     ;; days depending on the user timezone
     (or (->> (execute-decoders relative-date-string-decoders :range now date-string)
              (adjust-inclusive-range-if-needed options)
              (m/map-vals u.date/format))
         ;; Absolute date ranges don't need the time zone conversion because in SQL the date ranges are compared
         ;; against the db field value that is casted granularity level of a day in the db time zone
         (->> (execute-decoders absolute-date-string-decoders :range nil date-string)
              (adjust-inclusive-range-if-needed options)
              (m/map-vals u.date/format))
         ;; if both of the decoders above fail, then the date string is invalid
         (throw (ex-info (tru "Don''t know how to parse date param ''{0}'' — invalid format" date-string)
                         {:param date-string
                          :type  qp.error-type/invalid-parameter}))))))

(mu/defn date-string->filter :- mbql.s/Filter
  "Takes a string description of a *date* (not datetime) range such as 'lastmonth' or '2016-07-15~2016-08-6' and
   returns a corresponding MBQL filter clause for a given field reference."
  [date-string :- :string
   field       :- [:or ms/PositiveInt mbql.s/Field]]
  (or (execute-decoders all-date-string-decoders :filter (params/wrap-field-id-if-needed field) date-string)
      (throw (ex-info (tru "Don''t know how to parse date string {0}" (pr-str date-string))
                      {:type        qp.error-type/invalid-parameter
                       :date-string date-string}))))<|MERGE_RESOLUTION|>--- conflicted
+++ resolved
@@ -21,11 +21,7 @@
 
 (mu/defn date-type?
   "Is param type `:date` or some subtype like `:date/month-year`?"
-<<<<<<< HEAD
-  [param-type :- s/Keyword]
-=======
   [param-type :- :keyword]
->>>>>>> b7ea2376
   (= (get-in lib.schema.parameter/types [param-type :type]) :date))
 
 (defn not-single-date-type?
