--- conflicted
+++ resolved
@@ -289,11 +289,7 @@
     }
 }
 
-<<<<<<< HEAD
-function applyChartTooltips(isStacked, chart, series, onHoverChange) {
-=======
 function applyChartTooltips(chart, series, isStacked, onHoverChange) {
->>>>>>> 1dcd2624
     let [{ data: { cols } }] = series;
     chart.on("renderlet.tooltips", function(chart) {
         chart.selectAll(".bar, .dot, .area, .line, .bubble")
@@ -317,12 +313,8 @@
                     }
                 } else if (d.data) { // line, area, bar
                     if (!isSingleSeriesBar) {
-<<<<<<< HEAD
-                        let idx = isStacked ? d.layer : determineSeriesIndexFromElement(this);
+                        let idx = isStacked ? d.layer : seriesIndex;
                         cols = series[idx].data.cols;
-=======
-                        cols = series[seriesIndex].data.cols;
->>>>>>> 1dcd2624
                     }
                     data = [
                         { key: getFriendlyName(cols[0]), value: d.data.key, col: cols[0] },
@@ -1064,11 +1056,7 @@
     }
     const isSplitAxis = (right && right.series.length) && (left && left.series.length > 0);
 
-<<<<<<< HEAD
-    applyChartTooltips(isStacked, chart, series, (hovered) => {
-=======
     applyChartTooltips(parent, series, isStacked, (hovered) => {
->>>>>>> 1dcd2624
         if (onHoverChange) {
             // disable tooltips on lines
             if (hovered && hovered.element && hovered.element.classList.contains("line")) {
