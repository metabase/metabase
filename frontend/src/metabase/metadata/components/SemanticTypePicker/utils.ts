--- conflicted
+++ resolved
@@ -9,11 +9,7 @@
 ) {
   const fieldType = field.effective_type ?? field.base_type;
   const isFieldText = isa(fieldType, TYPE.Text);
-<<<<<<< HEAD
-  const fieldLevelOneTypes = LEVEL_ONE_TYPES.filter(levelOneType => {
-=======
-  const fieldLevelOneTypes = getLevelOneDataTypes().filter((levelOneType) => {
->>>>>>> 43292e6a
+  const fieldLevelOneTypes = LEVEL_ONE_TYPES.filter((levelOneType) => {
     return isa(fieldType, levelOneType);
   });
 
