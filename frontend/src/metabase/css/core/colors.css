--- conflicted
+++ resolved
@@ -7,12 +7,6 @@
   --color-accent1: #88bf4d;
   --color-accent2: #a989c5;
   --color-accent4: #f9d45c;
-<<<<<<< HEAD
-  --color-accent5: #f2a86f;
-  --color-accent6: #98d9d9;
-=======
-  --color-accent7: #7172ad;
->>>>>>> f2d4fd05
   --color-admin-navbar: #7172ad;
   --color-white: #ffffff;
   --color-black: #2e353b;
