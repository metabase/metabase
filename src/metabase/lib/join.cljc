(ns metabase.lib.join
  "Functions related to manipulating EXPLICIT joins in MBQL."
  (:require
   [clojure.string :as str]
   [inflections.core :as inflections]
   [medley.core :as m]
   [metabase.lib.card :as lib.card]
   [metabase.lib.common :as lib.common]
   [metabase.lib.dispatch :as lib.dispatch]
   [metabase.lib.equality :as lib.equality]
   [metabase.lib.filter :as lib.filter]
   [metabase.lib.filter.operator :as lib.filter.operator]
   [metabase.lib.hierarchy :as lib.hierarchy]
   [metabase.lib.metadata :as lib.metadata]
   [metabase.lib.metadata.calculation :as lib.metadata.calculation]
   [metabase.lib.options :as lib.options]
   [metabase.lib.query :as lib.query]
   [metabase.lib.ref :as lib.ref]
   [metabase.lib.schema :as lib.schema]
   [metabase.lib.schema.common :as lib.schema.common]
   [metabase.lib.schema.expression :as lib.schema.expression]
   [metabase.lib.schema.filter :as lib.schema.filter]
   [metabase.lib.schema.join :as lib.schema.join]
   [metabase.lib.schema.temporal-bucketing :as lib.schema.temporal-bucketing]
   [metabase.lib.temporal-bucket :as lib.temporal-bucket]
   [metabase.lib.types.isa :as lib.types.isa]
   [metabase.lib.util :as lib.util]
   [metabase.mbql.util :as mbql.u]
   [metabase.mbql.util.match :as mbql.u.match]
   [metabase.shared.util.i18n :as i18n]
   [metabase.util :as u]
   [metabase.util.malli :as mu]))

(def ^:private JoinWithOptionalAlias
  "A Join that may not yet have an `:alias`, which is normally required; [[join]] accepts this and will add a default
  alias if one is not present."
  [:merge
   [:ref ::lib.schema.join/join]
   [:map
    [:alias {:optional true} [:ref ::lib.schema.join/alias]]]])

(def ^:private PartialJoin
  "A join that may not yet have an `:alias` or `:conditions`."
  [:merge
   JoinWithOptionalAlias
   [:map
    [:conditions {:optional true} [:ref ::lib.schema.join/conditions]]]])

(def ^:private Field
  [:or
   lib.metadata/ColumnMetadata
   [:ref :mbql.clause/field]])

(def ^:private FieldOrPartialJoin
  [:or Field PartialJoin])

(defn- join? [x]
  (= (lib.dispatch/dispatch-value x) :mbql/join))

(def ^:private Joinable
  [:or lib.metadata/TableMetadata lib.metadata/CardMetadata])

(def ^:private JoinOrJoinable
  [:or
   [:ref ::lib.schema.join/join]
   Joinable])

(mu/defn current-join-alias :- [:maybe ::lib.schema.common/non-blank-string]
  "Get the current join alias associated with something, if it has one."
  [field-or-join :- [:maybe FieldOrPartialJoin]]
  (case (lib.dispatch/dispatch-value field-or-join)
    :dispatch-type/nil nil
    :field             (:join-alias (lib.options/options field-or-join))
    :metadata/column   (::join-alias field-or-join)
    :mbql/join         (:alias field-or-join)))

(declare with-join-alias)

(defn- with-join-alias-update-join-fields
  "Impl for [[with-join-alias]] for a join: recursively update the `:join-alias` for the `:field` refs inside `:fields`
  as needed."
  [join new-alias]
  (cond-> join
    (:fields join) (update :fields (fn [fields]
                                     (if-not (sequential? fields)
                                       fields
                                       (mapv (fn [field-ref]
                                               (with-join-alias field-ref new-alias))
                                             fields))))))

(mu/defn ^:private standard-join-condition? :- :boolean
  "Whether this join condition is a binary condition with two `:field` references (a LHS and a RHS), as you'd produce
  in the frontend using functions like [[join-condition-operators]], [[join-condition-lhs-columns]],
  and [[join-condition-rhs-columns]]."
  [condition  :- [:maybe ::lib.schema.expression/boolean]]
  (when condition
    (mbql.u.match/match-one condition
      [(_operator :guard keyword?)
       _opts
       [:field _lhs-opts _lhs-id-or-name]
       [:field _rhs-opts _rhs-id-or-name]]
      true
      _
      false)))

(defn- standard-join-condition-lhs
  "If `condition` is a [[standard-join-condition?]], return the LHS."
  [condition]
  (when (standard-join-condition? condition)
    (let [[_operator _opts lhs _rhs] condition]
      lhs)))

(defn- standard-join-condition-rhs
  "If `condition` is a [[standard-join-condition?]], return the RHS."
  [condition]
  (when (standard-join-condition? condition)
    (let [[_operator _opts _lhs rhs] condition]
      rhs)))

(defn- standard-join-condition-update-rhs
  "If `condition` is a [[standard-join-condition?]], update the RHS with `f` like

    (apply f rhs args)"
  [condition f & args]
  (if-not (standard-join-condition? condition)
    condition
    (let [[operator opts lhs rhs] condition]
      [operator opts lhs (apply f rhs args)])))

(mu/defn ^:private with-join-alias-update-join-conditions :- PartialJoin
  "Impl for [[with-join-alias]] for a join: recursively update the `:join-alias` for inside the `:conditions` of the
  join.

  If `old-alias` is specified, uses [[metabase.mbql.util.match]] to update all the `:field` references using the old
  alias.

  If `old-alias` is `nil`, updates the RHS of all 'standard' conditions (binary filter clauses with two `:field` refs as
  args, e.g. the kind you'd get if you were using [[join-condition-operators]] and the like to create them). This
  currently doesn't handle more complex filter clauses that were created without the 'normal' MLv2 functions used by
  the frontend; we can add this in the future if we need it."
  [join      :- PartialJoin
   old-alias :- [:maybe ::lib.schema.common/non-blank-string]
   new-alias :- [:maybe ::lib.schema.common/non-blank-string]]
  (cond
    (empty? (:conditions join))
    join

    ;; if we've specified `old-alias`, then update ANY `:field` clause using it to `new-alias` instead.
    old-alias
    (mbql.u.match/replace-in join [:conditions]
      [:field {:join-alias old-alias} _id-or-name]
      (with-join-alias &match new-alias))

    ;; otherwise if `old-alias` is `nil`, then add (or remove!) `new-alias` to the RHS of any binary
    ;; filter clauses that don't already have a `:join-alias`.
    :else
    (update join :conditions (fn [conditions]
                               (mapv (fn [condition]
                                       (standard-join-condition-update-rhs condition with-join-alias new-alias))
                                     conditions)))))

(defn- with-join-alias-update-join
  "Impl for [[with-join-alias]] for a join."
  [join new-alias]
  (let [old-alias (current-join-alias join)]
    (-> join
        (u/assoc-dissoc :alias new-alias)
        (with-join-alias-update-join-fields new-alias)
        (with-join-alias-update-join-conditions old-alias new-alias))))

(mu/defn with-join-alias :- FieldOrPartialJoin
  "Add OR REMOVE a specific `join-alias` to `field-or-join`, which is either a `:field`/Field metadata, or a join map.
  Does not recursively update other references (yet; we can add this in the future)."
  {:style/indent [:form]}
  [field-or-join :- FieldOrPartialJoin
   join-alias    :- [:maybe ::lib.schema.common/non-blank-string]]
  (case (lib.dispatch/dispatch-value field-or-join)
    :field
    (lib.options/update-options field-or-join u/assoc-dissoc :join-alias join-alias)

    :metadata/column
    (u/assoc-dissoc field-or-join ::join-alias join-alias)

    :mbql/join
    (with-join-alias-update-join field-or-join join-alias)))

(mu/defn resolve-join :- ::lib.schema.join/join
  "Resolve a join with a specific `join-alias`."
  [query        :- ::lib.schema/query
   stage-number :- :int
   join-alias   :- ::lib.schema.common/non-blank-string]
  (let [{:keys [joins]} (lib.util/query-stage query stage-number)]
    (or (m/find-first #(= (:alias %) join-alias)
                      joins)
        (throw (ex-info (i18n/tru "No join named {0}, found: {1}"
                                  (pr-str join-alias)
                                  (pr-str (mapv :alias joins)))
                        {:join-alias   join-alias
                         :query        query
                         :stage-number stage-number})))))

(defmethod lib.metadata.calculation/display-name-method :mbql/join
  [query _stage-number {[{:keys [source-table source-card], :as _first-stage}] :stages, :as _join} _style]
  (or
   (when source-table
     (:display-name (lib.metadata/table query source-table)))
   (when source-card
     (lib.card/fallback-display-name source-card))
   (i18n/tru "Native Query")))

(defmethod lib.metadata.calculation/display-info-method :mbql/join
  [query stage-number join]
  (let [display-name (lib.metadata.calculation/display-name query stage-number join)]
    {:name (or (:alias join) display-name), :display-name display-name}))

(defmethod lib.metadata.calculation/metadata-method :mbql/join
  [_query _stage-number _query]
  ;; not i18n'ed because this shouldn't be developer-facing.
  (throw (ex-info "You can't calculate a metadata map for a join! Use lib.metadata.calculation/returned-columns-method instead."
                  {})))

(mu/defn ^:private column-from-join-fields :- lib.metadata.calculation/ColumnMetadataWithSource
  "For a column that comes from a join `:fields` list, add or update metadata as needed, e.g. include join name in the
  display name."
  [query           :- ::lib.schema/query
   stage-number    :- :int
   column-metadata :- lib.metadata/ColumnMetadata
   join-alias      :- ::lib.schema.common/non-blank-string]
  (let [column-metadata (assoc column-metadata :source-alias join-alias)
        col             (-> (assoc column-metadata
                                   :display-name (lib.metadata.calculation/display-name query stage-number column-metadata)
                                   :lib/source   :source/joins)
                            (with-join-alias join-alias))]
    (assert (= (current-join-alias col) join-alias))
    col))

(defmethod lib.metadata.calculation/display-name-method :option/join.strategy
  [_query _stage-number {:keys [strategy]} _style]
  (case strategy
    :left-join  (i18n/tru "Left outer join")
    :right-join (i18n/tru "Right outer join")
    :inner-join (i18n/tru "Inner join")
    :full-join  (i18n/tru "Full outer join")))

(defmethod lib.metadata.calculation/display-info-method :option/join.strategy
  [query stage-number {:keys [strategy default], :as option}]
  (cond-> {:short-name   (u/qualified-name strategy)
           :display-name (lib.metadata.calculation/display-name query stage-number option)}
    default (assoc :default true)))

(mu/defn joined-field-desired-alias :- ::lib.schema.common/non-blank-string
  "Desired alias for a Field that comes from a join, e.g.

    MyJoin__my_field

  You should pass the results thru a unique name function."
  [join-alias :- ::lib.schema.common/non-blank-string
   field-name :- ::lib.schema.common/non-blank-string]
  (lib.util/format "%s__%s" join-alias field-name))

(mu/defn ^:private add-source-and-desired-aliases :- :map
  [join           :- [:map
                      [:alias
                       {:error/message "Join must have an alias to determine column aliases!"}
                       ::lib.schema.common/non-blank-string]]
   unique-name-fn :- fn?
   col            :- :map]
  (assoc col
         :lib/source-column-alias  ((some-fn :lib/source-column-alias :name) col)
         :lib/desired-column-alias (unique-name-fn (joined-field-desired-alias
                                                    (:alias join)
                                                    ((some-fn :lib/source-column-alias :name) col)))))

(defmethod lib.metadata.calculation/returned-columns-method :mbql/join
  [query
   stage-number
   {:keys [fields stages], join-alias :alias, :or {fields :none}, :as join}
   {:keys [unique-name-fn], :as options}]
  (when-not (= fields :none)
    (let [ensure-previous-stages-have-metadata (resolve 'metabase.lib.stage/ensure-previous-stages-have-metadata)
          join-query (cond-> (assoc query :stages stages)
                       ensure-previous-stages-have-metadata
                       (ensure-previous-stages-have-metadata -1))
          field-metadatas (if (= fields :all)
                            (lib.metadata.calculation/returned-columns join-query -1 (peek stages) options)
                            (for [field-ref fields
                                  :let [join-field (lib.options/update-options field-ref dissoc :join-alias)]]
                              (lib.metadata.calculation/metadata join-query -1 join-field)))]
      (mapv (fn [field-metadata]
              (->> (column-from-join-fields query stage-number field-metadata join-alias)
                   (add-source-and-desired-aliases join unique-name-fn)))
            field-metadatas))))

(defmethod lib.metadata.calculation/visible-columns-method :mbql/join
  [query stage-number join options]
  (lib.metadata.calculation/returned-columns query stage-number (assoc join :fields :all) options))

(mu/defn all-joins-visible-columns :- lib.metadata.calculation/ColumnsWithUniqueAliases
  "Convenience for calling [[lib.metadata.calculation/visible-columns]] on all of the joins in a query stage."
  [query          :- ::lib.schema/query
   stage-number   :- :int
   unique-name-fn :- fn?]
  (into []
        (mapcat (fn [join]
                  (lib.metadata.calculation/visible-columns query
                                                            stage-number
                                                            join
                                                            {:unique-name-fn               unique-name-fn
                                                             :include-implicitly-joinable? false})))
        (:joins (lib.util/query-stage query stage-number))))

(mu/defn all-joins-expected-columns :- lib.metadata.calculation/ColumnsWithUniqueAliases
  "Convenience for calling [[lib.metadata.calculation/returned-columns-method]] on all the joins in a query stage."
  [query        :- ::lib.schema/query
   stage-number :- :int
   options      :- lib.metadata.calculation/ReturnedColumnsOptions]
  (into []
        (mapcat (fn [join]
                  (lib.metadata.calculation/returned-columns query stage-number join options)))
        (:joins (lib.util/query-stage query stage-number))))

(defmulti join-clause-method
  "Convert something to a join clause."
  {:arglists '([joinable])}
  lib.dispatch/dispatch-value
  :hierarchy lib.hierarchy/hierarchy)

;; TODO -- should the default implementation call [[metabase.lib.query/query]]? That way if we implement a method to
;; create an MBQL query from a `Table`, then we'd also get [[join]] support for free?

(defmethod join-clause-method :mbql/join
  [a-join-clause]
  a-join-clause)

;;; TODO -- this probably ought to live in [[metabase.lib.query]]
(defmethod join-clause-method :mbql/query
  [another-query]
  (-> {:lib/type :mbql/join
       :stages   (:stages (lib.util/pipeline another-query))}
      lib.options/ensure-uuid))

;;; TODO -- this probably ought to live in [[metabase.lib.stage]]
(defmethod join-clause-method :mbql.stage/mbql
  [mbql-stage]
  (-> {:lib/type :mbql/join
       :stages   [mbql-stage]}
      lib.options/ensure-uuid))

(defmethod join-clause-method :metadata/card
  [card]
  (-> {:lib/type :mbql/join
       :stages [{:source-card (:id card)
                 :lib/type :mbql.stage/mbql}]}
      lib.options/ensure-uuid))

(defmethod join-clause-method :metadata/table
  [table]
  (-> {:lib/type :mbql/join
       :stages [{:source-table (:id table)
                 :lib/type :mbql.stage/mbql}]}
      lib.options/ensure-uuid))

(defn- with-join-conditions-add-alias-to-rhses
  "Add `join-alias` to the RHS of all [[standard-join-condition?]] `conditions` that don't already have a `:join-alias`.
  If an RHS already has a `:join-alias`, don't second guess what was already explicitly specified."
  [conditions join-alias]
  (if-not join-alias
    conditions
    (mapv (fn [condition]
            (or (when-let [rhs (standard-join-condition-rhs condition)]
                  (when-not (current-join-alias rhs)
                    (standard-join-condition-update-rhs condition with-join-alias join-alias)))
                condition))
          conditions)))

(mu/defn with-join-conditions :- PartialJoin
  "Update the `:conditions` (filters) for a Join clause."
  {:style/indent [:form]}
  [a-join     :- PartialJoin
   conditions :- [:maybe [:sequential [:or ::lib.schema.expression/boolean ::lib.schema.common/external-op]]]]
  (let [conditions (-> (mapv lib.common/->op-arg conditions)
                       (with-join-conditions-add-alias-to-rhses (current-join-alias a-join)))]
    (u/assoc-dissoc a-join :conditions (not-empty conditions))))

(mu/defn join-clause :- PartialJoin
  "Create an MBQL join map from something that can conceptually be joined against. A `Table`? An MBQL or native query? A
  Saved Question? You should be able to join anything, and this should return a sensible MBQL join map."
  ([joinable]
   (-> (join-clause-method joinable)
       (u/assoc-default :fields :all)))

  ([joinable conditions]
   (-> (join-clause joinable)
       (with-join-conditions conditions))))

(mu/defn with-join-fields :- PartialJoin
  "Update a join (or a function that will return a join) to include `:fields`, either `:all`, `:none`, or a sequence of
  references."
  [joinable :- PartialJoin
   fields   :- [:maybe [:or [:enum :all :none] [:sequential some?]]]]
  (let [fields (cond
                 (keyword? fields) fields
                 (= fields [])     :none
                 :else             (not-empty
                                    (into []
                                          (comp (map lib.ref/ref)
                                                (if-let [current-alias (current-join-alias joinable)]
                                                  (map #(with-join-alias % current-alias))
                                                  identity))
                                          fields)))]
    (u/assoc-dissoc joinable :fields fields)))

(defn- select-home-column
  [home-cols cond-fields]
  (let [cond->home (into {}
                         (keep  (fn [home-col]
                                  (when-let [cond-field (lib.equality/find-closest-matching-ref
                                                         (lib.ref/ref home-col)
                                                         cond-fields)]
                                    [cond-field home-col])))
                         home-cols)
        cond-home-cols (map cond->home cond-fields)]
    ;; first choice: the leftmost FK or PK in the condition referring to a home column
    (or (m/find-first (some-fn lib.types.isa/foreign-key? lib.types.isa/primary-key?) cond-home-cols)
        ;; otherwise the leftmost home column in the condition
        (first cond-home-cols)
        ;; otherwise the first FK home column
        (m/find-first lib.types.isa/foreign-key? home-cols)
        ;; otherwise the first PK home column
        (m/find-first lib.types.isa/primary-key? home-cols)
        ;; otherwise the first home column
        (first home-cols))))

(defn- strip-id [s]
  (when (string? s)
    (str/trim (str/replace s #"(?i) id$" ""))))

(defn- similar-names?
  "Checks if `name0` and `name1` are similar.
  Two names are considered similar if they are the same, one is the plural of the other,
  or their plurals are equal.
  This is used to avoid repeating ourselves in situations like when we have a table called
  PRODUCTS and a field (presumably referring to that table) called PRODUCT."
  [name0 name1]
  (and (string? name0) (string? name1)
       (let [plural1 (delay (inflections/plural name1))
             plural0 (delay (inflections/plural name0))]
         (or (= name0 name1)
             (= name0 @plural1)
             (= @plural0 name1)
             (= @plural0 @plural1)))))

(defn- calculate-join-alias [query joined home-col]
  (let [joined-name (lib.metadata.calculation/display-name
                     (if (= (:lib/type joined) :mbql/query) joined query)
                     joined)
        home-name   (when home-col (strip-id (lib.metadata.calculation/display-name query home-col)))
        similar     (similar-names? joined-name home-name)
        join-alias  (or (and joined-name
                             home-name
                             (not (re-matches #"(?i)id" home-name))
                             (not similar)
                             (str joined-name " - " home-name))
                        joined-name
                        home-name
                        "source")]
    join-alias))

(defn- add-alias-to-join-refs [metadata-providerable form join-alias join-refs]
  (mbql.u.match/replace form
    (field :guard (fn [field-clause]
                    (and (lib.util/field-clause? field-clause)
                         (boolean (lib.equality/find-closest-matching-ref
                                   metadata-providerable field-clause join-refs)))))
    (with-join-alias field join-alias)))

(defn- add-alias-to-condition
  [metadata-providerable condition join-alias home-refs join-refs]
  (let [condition (add-alias-to-join-refs metadata-providerable condition join-alias join-refs)]
    ;; Sometimes conditions have field references which cannot be unambigously
    ;; assigned to one of the sides. The following code tries to deal with
    ;; these cases, but only for conditions that look like the ones generated
    ;; generated by the FE. These have the form home-field op join-field,
    ;; so we break ties by looking at the poisition of the field reference.
    (mbql.u.match/replace condition
      [op op-opts (lhs :guard lib.util/field-clause?) (rhs :guard lib.util/field-clause?)]
      (let [lhs-aliased (contains? (lib.options/options lhs) :join-alias)
            rhs-aliased (contains? (lib.options/options rhs) :join-alias)]
        (cond
          ;; no sides obviously belong to joined
          (not (or lhs-aliased rhs-aliased))
          (if (lib.equality/find-closest-matching-ref metadata-providerable rhs home-refs)
            [op op-opts (with-join-alias lhs join-alias) rhs]
            [op op-opts lhs (with-join-alias rhs join-alias)])

          ;; both sides seem to belong to joined assuming this resulted from
          ;; overly fuzzy matching, we remove the join alias from the LHS
          ;; unless the RHS seems to belong to home too while the LHS doen't
          (and lhs-aliased rhs-aliased)
          (let [bare-lhs (lib.options/update-options lhs dissoc :join-alias)
                bare-rhs (lib.options/update-options rhs dissoc :join-alias)]
            (if (and (nil? (lib.equality/find-closest-matching-ref metadata-providerable bare-lhs home-refs))
                     (lib.equality/find-closest-matching-ref metadata-providerable bare-rhs home-refs))
              [op op-opts lhs bare-rhs]
              [op op-opts bare-lhs rhs]))

          ;; we leave alone the condition otherwise
          :else &match)))))

(defn- generate-unique-name [base-name taken-names]
  (let [generator (lib.util/unique-name-generator)]
    (run! generator taken-names)
    (generator base-name)))

(mu/defn add-default-alias :- ::lib.schema.join/join
  "Add a default generated `:alias` to a join clause that does not already have one."
  [query        :- ::lib.schema/query
   stage-number :- :int
   a-join       :- JoinWithOptionalAlias]
  (if (contains? a-join :alias)
    ;; if the join clause comes with an alias, keep it and assume that the
    ;; condition fields have the right join-aliases too
    a-join
    (let [stage       (lib.util/query-stage query stage-number)
          home-cols   (lib.metadata.calculation/visible-columns query stage-number stage)
          cond-fields (mbql.u.match/match (:conditions a-join) :field)
          home-col    (select-home-column home-cols cond-fields)
          join-alias  (-> (calculate-join-alias query a-join home-col)
                          (generate-unique-name (keep :alias (:joins stage))))
          home-refs   (mapv lib.ref/ref home-cols)
          join-refs   (mapv lib.ref/ref
                            (lib.metadata.calculation/returned-columns
                              (lib.query/query-with-stages query (:stages a-join))))]
      (-> a-join
          (update :conditions
                  (fn [conditions]
                    (mapv #(add-alias-to-condition query % join-alias home-refs join-refs)
                          conditions)))
          (with-join-alias join-alias)))))

(mu/defn join :- ::lib.schema/query
  "Add a join clause to a `query`."
  ([query a-join]
   (join query -1 a-join))

  ([query        :- ::lib.schema/query
    stage-number :- :int
    a-join       :- PartialJoin]
   (let [a-join (add-default-alias query stage-number a-join)]
     (lib.util/update-query-stage query stage-number update :joins (fn [joins]
                                                                     (conj (vec joins) a-join))))))

(mu/defn joins :- [:maybe ::lib.schema.join/joins]
  "Get all joins in a specific `stage` of a `query`. If `stage` is unspecified, returns joins in the final stage of the
  query."
  ([query]
   (joins query -1))
  ([query        :- ::lib.schema/query
    stage-number :- :int]
   (not-empty (get (lib.util/query-stage query stage-number) :joins))))

(mu/defn implicit-join-name :- ::lib.schema.common/non-blank-string
  "Name for an implicit join against `table-name` via an FK field, e.g.

    CATEGORIES__via__CATEGORY_ID

  You should make sure this gets ran thru a unique-name fn."
  [table-name           :- ::lib.schema.common/non-blank-string
   source-field-id-name :- ::lib.schema.common/non-blank-string]
  (lib.util/format "%s__via__%s" table-name source-field-id-name))

(mu/defn join-conditions :- [:maybe ::lib.schema.join/conditions]
  "Get all join conditions for the given join"
  [a-join :- PartialJoin]
  (:conditions a-join))

(mu/defn join-fields :- [:maybe ::lib.schema.join/fields]
  "Get all join conditions for the given join"
  [a-join :- PartialJoin]
  (:fields a-join))

(defn- raw-join-strategy->strategy-option [raw-strategy]
  (merge
   {:lib/type :option/join.strategy
    :strategy raw-strategy}
   (when (= raw-strategy :left-join)
     {:default true})))

(mu/defn raw-join-strategy :- ::lib.schema.join/strategy
  "Get the raw keyword strategy (type) of a given join, e.g. `:left-join` or `:right-join`. This is either the value
  of the optional `:strategy` key or the default, `:left-join`, if `:strategy` is not specified."
  [a-join :- PartialJoin]
  (get a-join :strategy :left-join))

(mu/defn join-strategy :- ::lib.schema.join/strategy.option
  "Get the strategy (type) of a given join, as a `:option/join.strategy` map. If `:stategy` is unspecified, returns
  the default, left join."
  [a-join :- PartialJoin]
  (raw-join-strategy->strategy-option (raw-join-strategy a-join)))

(mu/defn with-join-strategy :- PartialJoin
  "Return a copy of `a-join` with its `:strategy` set to `strategy`."
  [a-join   :- PartialJoin
   strategy :- [:or ::lib.schema.join/strategy ::lib.schema.join/strategy.option]]
  ;; unwrap the strategy to a raw keyword if needed.
  (assoc a-join :strategy (cond-> strategy
                            (= (lib.dispatch/dispatch-value strategy) :option/join.strategy)
                            :strategy)))

(mu/defn available-join-strategies :- [:sequential ::lib.schema.join/strategy.option]
  "Get available join strategies for the current Database (based on the Database's
  supported [[metabase.driver/driver-features]]) as raw keywords like `:left-join`."
  ([query]
   (available-join-strategies query -1))

  ;; stage number is not currently used, but it is taken as a parameter for consistency with the rest of MLv2
  ([query         :- ::lib.schema/query
    _stage-number :- :int]
   (let [database (lib.metadata/database query)
         features (:features database)]
     (into []
           (comp (filter (partial contains? features))
                 (map raw-join-strategy->strategy-option))
           [:left-join :right-join :inner-join :full-join]))))

(mu/defn joined-thing :- [:maybe Joinable]
  "Return metadata about the origin of `a-join` using `metadata-providerable` as the source of information."
  [metadata-providerable :- lib.metadata/MetadataProviderable
   a-join                :- ::lib.schema.join/join]
  (let [origin (-> a-join :stages first)]
    (cond
      (:source-card origin)  (lib.metadata/card metadata-providerable (:source-card origin))
      (:source-table origin) (lib.metadata/table metadata-providerable (:source-table origin)))))

;;; Building join conditions:
;;;
;;; The QB GUI needs to build a join condition before the join itself is attached to the query. There are three parts
;;; to a join condition. Suppose we're building a query like
;;;
;;;    SELECT * FROM order JOIN user ON order.user_id = user.id
;;;
;;; The condition is
;;;
;;;    order.user_id  =  user.id
;;;    ^^^^^^^^^^^^^  ^  ^^^^^^^
;;;          1        2     3
;;;
;;; and the three parts are:
;;;
;;; 1. LHS/source column: the column in the left-hand side of the condition, e.g. the `order.user_id` in the example
;;;    above. Either comes from the source Table, or a previous stage of the query, or a previously-joined
;;;    Table/Model/Saved Question. `order.user_id` presumably is an FK to `user.id`, and while this is typical, is not
;;;    required.
;;;
;;; 2. The operator: `=` in the example above. Corresponds to an `:=` MBQL clause. `=` is selected by default.
;;;
;;; 3. RHS/destination/target column: the column in the right-hand side of the condition e.g. `user.id` in the example
;;;    above. `user.id` is a column in the Table/Model/Saved Question we are joining against.
;;;
;;; The Query Builder allows selecting any of these three parts in any order. The functions below return possible
;;; options for each respective part. At the time of this writing, selecting one does not filter out incompatible
;;; options for the other parts, but hopefully we can implement this in the future -- see #31174

(mu/defn ^:private sort-join-condition-columns :- [:sequential lib.metadata/ColumnMetadata]
  "Sort potential join condition columns as returned by [[join-condition-lhs-columns]]
  or [[join-condition-rhs-columns]]. PK columns are returned first, followed by FK columns, followed by other columns.
  Otherwise original order is maintained."
  [columns :- [:sequential lib.metadata/ColumnMetadata]]
  (let [{:keys [pk fk other]} (group-by (fn [column]
                                          (cond
                                            (lib.types.isa/primary-key? column) :pk
                                            (lib.types.isa/foreign-key? column) :fk
                                            :else                               :other))
                                        columns)]
    (concat pk fk other)))

(defn- mark-selected-column [metadata-providerable existing-column-or-nil columns]
  (if-not existing-column-or-nil
    columns
    (lib.equality/mark-selected-columns metadata-providerable columns [existing-column-or-nil])))

(mu/defn join-condition-lhs-columns :- [:sequential lib.metadata/ColumnMetadata]
  "Get a sequence of columns that can be used as the left-hand-side (source column) in a join condition. This column
  is the one that comes from the source Table/Card/previous stage of the query or a previous join.

  If you are changing the LHS of a condition for an existing join, pass in that existing join as `join-or-joinable` so
  we can filter out the columns added by it (it doesn't make sense to present the columns added by a join as options
  for its own LHS) or added by later joins (joins can only depend on things from previous joins). Otherwise you can
  either pass in `nil` or the [[Joinable]] (Table or Card metadata) we're joining against when building a new
  join. (Things other than joins are ignored, but this argument is flexible for consistency with the signature
  of [[join-condition-rhs-columns]].) See #32005 for more info.

  If the left-hand-side column has already been chosen and we're UPDATING it, pass in `lhs-column-or-nil` so we can
  mark the current column as `:selected` in the metadata/display info.

  If the right-hand-side column has already been chosen (they can be chosen in any order in the Query Builder UI),
  pass in the chosen RHS column. In the future, this may be used to restrict results to compatible columns. (See #31174)

  Results will be returned in a 'somewhat smart' order with PKs and FKs returned before other columns.

  Unlike most other things that return columns, implicitly-joinable columns ARE NOT returned here."
  ([query joinable lhs-column-or-nil rhs-column-or-nil]
   (join-condition-lhs-columns query -1 joinable lhs-column-or-nil rhs-column-or-nil))

  ([query              :- ::lib.schema/query
    stage-number       :- :int
    join-or-joinable   :- [:maybe JoinOrJoinable]
    lhs-column-or-nil  :- [:maybe Field]
    ;; not yet used, hopefully we will use in the future when present for filtering incompatible columns out.
    _rhs-column-or-nil :- [:maybe Field]]
   ;; calculate all the visible columns including the existing join; then filter out any columns that come from the
   ;; existing join and any subsequent joins. The reason for doing things this way rather than removing the joins
   ;; before calculating visible columns is that we don't want to either create possibly-invalid queries, or have to
   ;; rely on the logic in [[metabase.lib.remove-replace/remove-join]] which would cause circular references; this is
   ;; simpler as well.
   ;;
   ;; e.g. if we have joins [J1 J2 J3 J4] and current join = J2, then we want to ignore the visible columns from J2,
   ;; J3, and J4.
   (let [existing-join-alias    (when (join? join-or-joinable)
                                  (current-join-alias join-or-joinable))
         join-aliases-to-ignore (into #{}
                                      (comp (map current-join-alias)
                                            (drop-while #(not= % existing-join-alias)))
                                      (joins query stage-number))]
     (->> (lib.metadata.calculation/visible-columns query stage-number
                                                    (lib.util/query-stage query stage-number)
                                                    {:include-implicitly-joinable? false})
          (remove (fn [col]
                    (when-let [col-join-alias (current-join-alias col)]
                      (contains? join-aliases-to-ignore col-join-alias))))
          (mark-selected-column query lhs-column-or-nil)
          sort-join-condition-columns))))

(mu/defn join-condition-rhs-columns :- [:sequential lib.metadata/ColumnMetadata]
  "Get a sequence of columns that can be used as the right-hand-side (target column) in a join condition. This column
  is the one that belongs to the thing being joined, `join-or-joinable`, which can be something like a
  Table ([[metabase.lib.metadata/TableMetadata]]), Saved Question/Model ([[metabase.lib.metadata/CardMetadata]]),
  another query, etc. -- anything you can pass to [[join-clause]]. You can also pass in an existing join.

  If the left-hand-side column has already been chosen (they can be chosen in any order in the Query Builder UI),
  pass in the chosen LHS column. In the future, this may be used to restrict results to compatible columns. (See #31174)

  If the right-hand-side column has already been chosen and we're UPDATING it, pass in `rhs-column-or-nil` so we can
  mark the current column as `:selected` in the metadata/display info.

  Results will be returned in a 'somewhat smart' order with PKs and FKs returned before other columns."
  ([query joinable lhs-column-or-nil rhs-column-or-nil]
   (join-condition-rhs-columns query -1 joinable lhs-column-or-nil rhs-column-or-nil))

  ([query              :- ::lib.schema/query
    stage-number       :- :int
    join-or-joinable   :- JoinOrJoinable
    ;; not yet used, hopefully we will use in the future when present for filtering incompatible columns out.
    _lhs-column-or-nil :- [:maybe Field]
    rhs-column-or-nil  :- [:maybe Field]]
   ;; I was on the fence about whether these should get `:lib/source :source/joins` or not -- it seems like based on
   ;; the QB UI they shouldn't. See screenshots in #31174
   (sort-join-condition-columns
    (let [joinable   (if (join? join-or-joinable)
                     (joined-thing query join-or-joinable)
                     join-or-joinable)
          join-alias (when (join? join-or-joinable)
                       (current-join-alias join-or-joinable))]
      (->> (lib.metadata.calculation/visible-columns query stage-number joinable {:include-implicitly-joinable? false})
           (map (fn [col]
                  (cond-> (assoc col :lib/source :source/joins)
                    join-alias (with-join-alias join-alias))))
           (mark-selected-column query rhs-column-or-nil))))))

(mu/defn join-condition-operators :- [:sequential ::lib.schema.filter/operator]
  "Return a sequence of valid filter clause operators that can be used to build a join condition. In the Query Builder
  UI, this can be chosen at any point before or after choosing the LHS and RHS. Invalid options are not currently
  filtered out based on values of the LHS or RHS, but in the future we can add this -- see #31174."
  ([query lhs-column-or-nil rhs-column-or-nil]
   (join-condition-operators query -1 lhs-column-or-nil rhs-column-or-nil))

  ([_query             :- ::lib.schema/query
    _stage-number      :- :int
    ;; not yet used, hopefully we will use in the future when present for filtering incompatible options out.
    _lhs-column-or-nil :- [:maybe lib.metadata/ColumnMetadata]
    _rhs-column-or-nil :- [:maybe lib.metadata/ColumnMetadata]]
   ;; currently hardcoded to these six operators regardless of LHS and RHS.
   lib.filter.operator/join-operators))

(mu/defn ^:private pk-column :- [:maybe lib.metadata/ColumnMetadata]
  "Given something `x` (e.g. a Table metadata) find the PK column."
  [query        :- ::lib.schema/query
   stage-number :- :int
   x]
  (m/find-first lib.types.isa/primary-key?
                (lib.metadata.calculation/visible-columns query stage-number x)))

(mu/defn ^:private fk-column-for :- [:maybe lib.metadata/ColumnMetadata]
  "Given a query stage find an FK column that points to the PK `pk-col`."
  [query        :- ::lib.schema/query
   stage-number :- :int
   pk-col       :- [:maybe lib.metadata/ColumnMetadata]]
  (when-let [pk-id (:id pk-col)]
    (m/find-first (fn [{:keys [fk-target-field-id], :as col}]
                    (and (lib.types.isa/foreign-key? col)
                         (= fk-target-field-id pk-id)))
                  (lib.metadata.calculation/visible-columns query stage-number (lib.util/query-stage query stage-number)))))

(mu/defn suggested-join-condition :- [:maybe ::lib.schema.expression/boolean] ; i.e., a filter clause
  "Return a suggested default join condition when constructing a join against `joinable`, e.g. a Table, Saved
  Question, or another query. A suggested condition will be returned if the query stage has a foreign key to the
  primary key of the thing we're joining (see #31175 for more info); otherwise this will return `nil` if no default
  condition is suggested."
  ([query joinable]
   (suggested-join-condition query -1 joinable))

  ([query         :- ::lib.schema/query
    stage-number  :- :int
    joinable]
   (when-let [pk-col (pk-column query stage-number joinable)]
     (when-let [fk-col (fk-column-for query stage-number pk-col)]
       (lib.filter/filter-clause (lib.filter.operator/operator-def :=) fk-col pk-col)))))

(defn- add-join-alias-to-joinable-columns [cols a-join]
  (let [join-alias     (current-join-alias a-join)
        unique-name-fn (lib.util/unique-name-generator)]
    (mapv (fn [col]
            (as-> col col
              (with-join-alias col join-alias)
              (add-source-and-desired-aliases a-join unique-name-fn col)))
          cols)))

(defn- mark-selected-joinable-columns
  "Mark the column metadatas in `cols` as `:selected` if they appear in `a-join`'s `:fields`."
  [cols a-join]
  (let [j-fields (join-fields a-join)]
    (case j-fields
      :all        (mapv #(assoc % :selected? true)
                        cols)
      (:none nil) (mapv #(assoc % :selected? false)
                        cols)
      (lib.equality/mark-selected-columns cols j-fields))))

(mu/defn joinable-columns :- [:sequential lib.metadata/ColumnMetadata]
  "Return information about the fields that you can pass to [[with-join-fields]] when constructing a join against
  something [[Joinable]] (i.e., a Table or Card) or manipulating an existing join. When passing in a join, currently
  selected columns (those in the join's `:fields`) will include `:selected true` information."
  [query            :- ::lib.schema/query
   stage-number     :- :int
   join-or-joinable :- JoinOrJoinable]
  (let [a-join   (when (join? join-or-joinable)
                   join-or-joinable)
        source (if a-join
                 (joined-thing query join-or-joinable)
                 join-or-joinable)
        cols   (lib.metadata.calculation/returned-columns query stage-number source)]
    (cond-> cols
      a-join (add-join-alias-to-joinable-columns a-join)
      a-join (mark-selected-joinable-columns a-join))))

(defn- join-lhs-display-name-from-condition-lhs
  [query stage-number join-or-joinable condition-lhs-column-or-nil]
  (when-let [condition-lhs-column (or condition-lhs-column-or-nil
                                      (when (join? join-or-joinable)
                                        (standard-join-condition-lhs (first (join-conditions join-or-joinable)))))]
    (let [display-info (lib.metadata.calculation/display-info query stage-number condition-lhs-column)]
      (get-in display-info [:table :display-name]))))

(defn- first-join?
  "Whether a `join-or-joinable` is (or will be) the first join in a stage of a query.

  If a join is passed, we need to check whether it's the first join in the first stage of a source-table query or
  not.

  New joins get appended after any existing ones, so it would be safe to assume that if there are any other joins in
  the current stage, this **will not** be the first join in the stage."
  [query stage-number join-or-joinable]
  (let [existing-joins (joins query stage-number)]
    (or
     ;; if there are no existing joins, then this will be the first join regardless of what is passed in.
     (empty? existing-joins)
     ;; otherwise there ARE existing joins, so this is only the first join if it is the same thing as the first join
     ;; in `existing-joins`.
     (when (join? join-or-joinable)
       (= (:alias join-or-joinable)
          (:alias (first existing-joins)))))))

(defn- join-lhs-display-name-for-first-join-in-first-stage
  [query stage-number join-or-joinable]
  (when (and (zero? (lib.util/canonical-stage-index query stage-number)) ; first stage?
             (first-join? query stage-number join-or-joinable)           ; first join?
             (lib.util/source-table-id query))                           ; query ultimately uses source Table?
    (let [table-id (lib.util/source-table-id query)
          table    (lib.metadata/table query table-id)]
      ;; I think `:default` display name style is okay here, there shouldn't be a difference between `:default` and
      ;; `:long` for a Table anyway
      (lib.metadata.calculation/display-name query stage-number table))))

(mu/defn join-lhs-display-name :- ::lib.schema.common/non-blank-string
  "Get the display name for whatever we are joining. See #32015 and #32764 for screenshot examples.

  The rules, copied from MLv1, are as follows:

  1. If we have the LHS column for the first join condition, we should use display name for wherever it comes from. E.g.
     if the join is

     ```
     JOIN whatever ON orders.whatever_id = whatever.id
     ```

     then we should display the join like this:

    ```
    +--------+   +----------+    +-------------+    +----------+
    | Orders | + | Whatever | on | Orders      | =  | Whatever |
    |        |   |          |    | Whatever ID |    | ID       |
    +--------+   +----------+    +-------------+    +----------+
    ```

    1a. If `join-or-joinable` is a join, we can take the condition LHS column from the join itself, since a join will
        always have a condition. This should only apply to [[standard-join-condition?]] conditions.

    1b. When building a join, you can optionally pass in `condition-lhs-column-or-nil` yourself.

  2. If the condition LHS column is unknown, and this is the first join in the first stage of a query, and the query
     uses a `:source-table`, then use the display name for the source Table.

  3. Otherwise use `Previous results`.

  This function needs to be usable while we are in the process of constructing a join in the context of a given stage,
  but also needs to work for rendering existing joins. Pass a join in for existing joins, or something [[Joinable]]
  for ones we are currently building."
  ([query join-or-joinable]
<<<<<<< HEAD
   (join-lhs-display-name query -1 join-or-joinable))

  ([query             :- ::lib.schema/query
    stage-number      :- :int
    join-or-joinable  :- [:maybe JoinOrJoinable]]
   (if (and (zero? (lib.util/canonical-stage-index query stage-number)) ; first stage?
            (first-join? query stage-number join-or-joinable)           ; first join?
            (lib.util/source-table-id query))                           ; query ultimately uses source Table?
     (let [table-id (lib.util/source-table-id query)
           table    (lib.metadata/table query table-id)]
       ;; I think `:default` is okay here, there shouldn't be a difference between `:default` and `:long` for a
       ;; Table anyway
       (lib.metadata.calculation/display-name query stage-number table))
     (i18n/tru "Previous results"))))

(mu/defn join-condition-update-temporal-bucketing :- ::lib.schema.expression/boolean
  "Updates the provided join-condition's fields' temporal-bucketing option, returns the updated join-condition.
   Must be called on a standard join condition as per [[standard-join-condition?]].
   This will sync both the lhs and rhs fields, and the fields that support the provided option will be updated.
   Fields that do not support the provided option will be ignored."
  ([query :- ::lib.schema/query
    join-condition :- [:or ::lib.schema.expression/boolean ::lib.schema.common/external-op]
    option-or-unit :- [:maybe [:or
                               ::lib.schema.temporal-bucketing/option
                               ::lib.schema.temporal-bucketing/unit]]]
   (join-condition-update-temporal-bucketing query -1 join-condition option-or-unit))
  ([query :- ::lib.schema/query
    stage-number :- :int
    join-condition :- [:or ::lib.schema.expression/boolean ::lib.schema.common/external-op]
    option-or-unit :- [:maybe [:or
                               ::lib.schema.temporal-bucketing/option
                               ::lib.schema.temporal-bucketing/unit]]]
   (let [[_ _ lhs rhs :as join-condition] (lib.common/->op-arg join-condition)]
     (assert (standard-join-condition? join-condition)
             (i18n/tru "Non-standard join condition. {0}" (pr-str join-condition)))
     (let [unit (cond-> option-or-unit
                  (not (keyword? option-or-unit)) :unit)
           stage-number (lib.util/canonical-stage-index query stage-number)
           available-lhs (lib.temporal-bucket/available-temporal-buckets query stage-number lhs)
           available-rhs (lib.temporal-bucket/available-temporal-buckets query stage-number rhs)
           sync-lhs? (or (nil? unit) (contains? (set (map :unit available-lhs)) unit))
           sync-rhs? (or (nil? unit) (contains? (set (map :unit available-rhs)) unit))]
       (cond-> join-condition
         sync-lhs? (update 2 lib.temporal-bucket/with-temporal-bucket unit)
         sync-rhs? (update 3 lib.temporal-bucket/with-temporal-bucket unit))))))
=======
   (join-lhs-display-name query join-or-joinable nil))

  ([query join-or-joinable condition-lhs-column-or-nil]
   (join-lhs-display-name query -1 join-or-joinable condition-lhs-column-or-nil))

  ([query                       :- ::lib.schema/query
    stage-number                :- :int
    join-or-joinable            :- [:maybe JoinOrJoinable]
    condition-lhs-column-or-nil :- [:maybe [:or lib.metadata/ColumnMetadata :mbql.clause/field]]]
   (or
    (join-lhs-display-name-from-condition-lhs query stage-number join-or-joinable condition-lhs-column-or-nil)
    (join-lhs-display-name-for-first-join-in-first-stage query stage-number join-or-joinable)
    (i18n/tru "Previous results"))))
>>>>>>> c99b56ff
<|MERGE_RESOLUTION|>--- conflicted
+++ resolved
@@ -926,21 +926,19 @@
   but also needs to work for rendering existing joins. Pass a join in for existing joins, or something [[Joinable]]
   for ones we are currently building."
   ([query join-or-joinable]
-<<<<<<< HEAD
-   (join-lhs-display-name query -1 join-or-joinable))
-
-  ([query             :- ::lib.schema/query
-    stage-number      :- :int
-    join-or-joinable  :- [:maybe JoinOrJoinable]]
-   (if (and (zero? (lib.util/canonical-stage-index query stage-number)) ; first stage?
-            (first-join? query stage-number join-or-joinable)           ; first join?
-            (lib.util/source-table-id query))                           ; query ultimately uses source Table?
-     (let [table-id (lib.util/source-table-id query)
-           table    (lib.metadata/table query table-id)]
-       ;; I think `:default` is okay here, there shouldn't be a difference between `:default` and `:long` for a
-       ;; Table anyway
-       (lib.metadata.calculation/display-name query stage-number table))
-     (i18n/tru "Previous results"))))
+   (join-lhs-display-name query join-or-joinable nil))
+
+  ([query join-or-joinable condition-lhs-column-or-nil]
+   (join-lhs-display-name query -1 join-or-joinable condition-lhs-column-or-nil))
+
+  ([query                       :- ::lib.schema/query
+    stage-number                :- :int
+    join-or-joinable            :- [:maybe JoinOrJoinable]
+    condition-lhs-column-or-nil :- [:maybe [:or lib.metadata/ColumnMetadata :mbql.clause/field]]]
+   (or
+    (join-lhs-display-name-from-condition-lhs query stage-number join-or-joinable condition-lhs-column-or-nil)
+    (join-lhs-display-name-for-first-join-in-first-stage query stage-number join-or-joinable)
+    (i18n/tru "Previous results"))))
 
 (mu/defn join-condition-update-temporal-bucketing :- ::lib.schema.expression/boolean
   "Updates the provided join-condition's fields' temporal-bucketing option, returns the updated join-condition.
@@ -971,19 +969,4 @@
            sync-rhs? (or (nil? unit) (contains? (set (map :unit available-rhs)) unit))]
        (cond-> join-condition
          sync-lhs? (update 2 lib.temporal-bucket/with-temporal-bucket unit)
-         sync-rhs? (update 3 lib.temporal-bucket/with-temporal-bucket unit))))))
-=======
-   (join-lhs-display-name query join-or-joinable nil))
-
-  ([query join-or-joinable condition-lhs-column-or-nil]
-   (join-lhs-display-name query -1 join-or-joinable condition-lhs-column-or-nil))
-
-  ([query                       :- ::lib.schema/query
-    stage-number                :- :int
-    join-or-joinable            :- [:maybe JoinOrJoinable]
-    condition-lhs-column-or-nil :- [:maybe [:or lib.metadata/ColumnMetadata :mbql.clause/field]]]
-   (or
-    (join-lhs-display-name-from-condition-lhs query stage-number join-or-joinable condition-lhs-column-or-nil)
-    (join-lhs-display-name-for-first-join-in-first-stage query stage-number join-or-joinable)
-    (i18n/tru "Previous results"))))
->>>>>>> c99b56ff
+         sync-rhs? (update 3 lib.temporal-bucket/with-temporal-bucket unit))))))