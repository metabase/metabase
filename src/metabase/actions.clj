--- conflicted
+++ resolved
@@ -286,18 +286,14 @@
 
 ;;;; Bulk actions
 
-<<<<<<< HEAD
 ;;; All bulk Actions require at least
 ;;;
-;;;    {:database <id>, :table-id <id>
-
-=======
->>>>>>> 9b37290e
+;;;    {:database <id>, :table-id <id>}
+
 (s/def :actions.args.crud.bulk.common/table-id
   :actions.args/id)
 
 (s/def :actions.args.crud.bulk/common
-<<<<<<< HEAD
   (s/merge
    :actions.args/common
    (s/keys :req-un [:actions.args.crud.bulk.common/table-id])))
@@ -305,9 +301,6 @@
 ;;; this is used by several of the bulk actions but not necessarily required.
 (s/def :actions.args.crud.bulk/rows
   (s/cat :rows (s/+ (s/map-of keyword? any?))))
-=======
-  (s/keys :req-un [:actions.args.crud.bulk.common/table-id]))
->>>>>>> 9b37290e
 
 ;;;; `:bulk/create`
 
@@ -324,27 +317,51 @@
   [_action {:keys [database table-id], rows :arg, :as _arg-map}]
   {:database database, :table-id table-id, :rows rows})
 
-<<<<<<< HEAD
 (s/def :actions.args.crud.bulk/create
   (s/merge
    :actions.args.crud.bulk/common
    (s/keys :req-un [:actions.args.crud.bulk/rows])))
-=======
-(s/def :actions.args.crud.bulk.create/rows
-  (s/cat :rows (s/+ (s/map-of keyword? any?))))
-
-(s/def :actions.args.crud.bulk/create
-  (s/merge
-   :actions.args/common
-   :actions.args.crud.bulk/common
-   (s/keys :req-un [:actions.args.crud.bulk.create/rows])))
->>>>>>> 9b37290e
 
 (defmethod action-arg-map-spec :bulk/create
   [_action]
   :actions.args.crud.bulk/create)
 
-<<<<<<< HEAD
+;;;; `:bulk/delete`
+
+;;; For `bulk/delete` the request body is to `POST /api/action/:action-namespace/:action-name/:table-id` is just a
+;;; vector of rows but the API endpoint itself calls [[perform-action!]] with
+;;;
+;;;    {:database <database-id>, :table-id <table-id>, :arg <request-body>}
+;;;
+;;; and we transform this to
+;;;
+;;;     {:database <database-id>, :table-id <table-id>, :pk-value-maps <request-body>}
+;;;
+;;; Request-body should look like:
+;;;
+;;;    ;; single pk, two rows
+;;;    [{"ID": 76},
+;;;     {"ID": 77}]
+;;;
+;;;    ;; multiple pks, one row
+;;;    [{"PK1": 1, "PK2": "john"}]
+
+(defmethod normalize-action-arg-map :bulk/delete
+  [_action {:keys [database table-id], pk-value-maps :arg, :as _arg-map}]
+  {:database database, :table-id table-id, :pk-value-maps (map #(m/map-keys name %) pk-value-maps)})
+
+(s/def :actions.args.crud.bulk.delete/pk-value-maps
+  (s/coll-of (s/map-of string? any?)))
+
+(s/def :actions.args.crud.bulk/delete
+  (s/merge
+    :actions.args.crud.bulk/common
+    (s/keys :req-un [:actions.args.crud.bulk.delete/pk-value-maps])))
+
+(defmethod action-arg-map-spec :bulk/delete
+  [_action]
+  :actions.args.crud.bulk/delete)
+
 ;;;; `:bulk/update`
 
 ;; `:bulk/update` has the exact same request shape and transform behavior as `:bulk/create` so go read that if you're
@@ -361,42 +378,4 @@
 
 (defmethod action-arg-map-spec :bulk/update
   [_action]
-  :actions.args.crud.bulk/update)
-=======
-;;;; `:bulk/delete`
-
-;;; For `bulk/delete` the request body is to `POST /api/action/:action-namespace/:action-name/:table-id` is just a
-;;; vector of rows but the API endpoint itself calls [[perform-action!]] with
-;;;
-;;;    {:database <database-id>, :table-id <table-id>, :arg <request-body>}
-;;;
-;;; and we transform this to
-;;;
-;;;     {:database <database-id>, :table-id <table-id>, :pk-value-maps <request-body>}
-;;;
-;;; Request-body should look like:
-;;;
-;;;    ;; single pk, two rows
-;;;    [{"ID": 76},
-;;;     {"ID": 77}]
-;;;
-;;;    ;; multiple pks, one row
-;;;    [{"PK1": 1, "PK2": "john"}]
-
-(defmethod normalize-action-arg-map :bulk/delete
-  [_action {:keys [database table-id], pk-value-maps :arg, :as _arg-map}]
-  {:database database, :table-id table-id, :pk-value-maps (map #(m/map-keys name %) pk-value-maps)})
-
-(s/def :actions.args.crud.bulk.delete/pk-value-maps
-  (s/coll-of (s/map-of string? any?)))
-
-(s/def :actions.args.crud.bulk/delete
-  (s/merge
-    :actions.args/common
-    :actions.args.crud.bulk/common
-    (s/keys :req-un [:actions.args.crud.bulk.delete/pk-value-maps])))
-
-(defmethod action-arg-map-spec :bulk/delete
-  [_action]
-  :actions.args.crud.bulk/delete)
->>>>>>> 9b37290e
+  :actions.args.crud.bulk/update)