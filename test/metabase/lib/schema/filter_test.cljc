(ns metabase.lib.schema.filter-test
  (:require
   [clojure.test :refer [deftest is testing]]
   [clojure.walk :as walk]
   [malli.core :as mc]
   malli.registry
   ;; expression and filter recursively depend on each other
   metabase.lib.schema.expression
   [metabase.lib.schema.filter :as filter]
   [metabase.util.malli.registry :as mr]))

(defn- ensure-uuids [filter-expr]
  (walk/postwalk
   (fn [f]
     (if (and (vector? f) (not (map-entry? f)))
       (let [[op & args] f]
         (cond
           (and (map? (first args)) (not (:lib/uuid (first args))))
           (assoc-in f [1 :lib/uuid] (random-uuid))

           (not-any? #(and (map? %) (:lib/uuid %)) args)
           (into [op {:lib/uuid (random-uuid)}] args)

           :else f))
       f))
   filter-expr))

(defn- known-filter-ops
  "Return all registered filter operators."
  []
  (into #{}
        (comp (filter #(and (qualified-keyword? %)
                            (not= % ::filter/filter)
                            (= (namespace %) (namespace ::filter/filter))))
              (map (comp keyword name)))
        (keys (malli.registry/schemas @#'mr/registry))))

(defn- filter-ops
  "Return the set of filter operators in `filter-expr`."
  [filter-expr]
  (loop [stack [filter-expr] ops #{}]
    (if (seq stack)
      (let [top (peek stack)
            others (pop stack)]
        (if (and (vector? top)
                 (keyword? (first top))
                 (not (#{:field} (first top))))
          (recur (into others (rest top)) (conj ops (first top)))
          (recur others ops)))
      ops)))

(deftest ^:parallel filter-test
  (testing "valid filters"
<<<<<<< HEAD
    (let [field [:field 1 {:lib/uuid (random-uuid)}]
          boolean-field [:field 2 {:lib/uuid (random-uuid)
                                   :base-type :type/Boolean}]
=======
    (let [field         [:field {:lib/uuid (str (random-uuid))} 1]
          boolean-field [:field
                         {:lib/uuid  (str (random-uuid))
                          :base-type :type/Boolean}
                         2]
>>>>>>> da422ca4
          filter-expr
          [:and
           boolean-field
           [:not [:!= "a" nil]]
           [:or
            [:inside 2.0 13.4 34 0 1.0 55]
            [:between 3 -3 42]
            [:= true false [:< 13 42] [:<= 33.0 2] [:> 13 42] [:>= 33.0 2]]]
           [:is-empty field]
           [:is-null field]
           [:not-empty field]
           [:not-null field]
           [:starts-with "abc" "a"]
           [:starts-with {:case-sensitive false} "abc" "a"]
           [:ends-with "abc" "a"]
           [:ends-with {:case-sensitive true} "abc" "a"]
           [:contains "abc" "a"]
           [:contains {:case-sensitive false} "abc" "a"]
           [:does-not-contain "abc" "a"]
           [:does-not-contain {:case-sensitive false} "abc" "a"]
           [:time-interval field :last :hour]
           [:time-interval field 4 :hour]
           [:time-interval {:include-current true} field :next :default]
           [:segment 1]
           [:segment "segment-id"]
           [:case [:= 1 1] true [:not-null field] [:< 0 1]]]]
      (is (= (known-filter-ops) (filter-ops filter-expr)))
      ;; testing all the subclauses of `filter-expr` above individually. If something gets broken this is easier to debug
      (doseq [filter-clause (rest filter-expr)
              :let          [filter-clause (ensure-uuids filter-clause)]]
        (testing (list `mc/validate ::filter/filter filter-clause)
          (is (mc/validate ::filter/filter filter-clause))))
      ;; now test the entire thing
      (is (mc/validate ::filter/filter (ensure-uuids filter-expr)))))

  (testing "invalid filter"
    (is (false? (mc/validate
                 ::filter/filter
<<<<<<< HEAD
                 (ensure-uuids [:xor 13 [:field 1 {:lib/uuid (random-uuid)}]]))))))
=======
                 (ensure-uuids [:xor 13 [:field {:lib/uuid (str (random-uuid))} 1]]))))))
>>>>>>> da422ca4
<|MERGE_RESOLUTION|>--- conflicted
+++ resolved
@@ -51,17 +51,11 @@
 
 (deftest ^:parallel filter-test
   (testing "valid filters"
-<<<<<<< HEAD
-    (let [field [:field 1 {:lib/uuid (random-uuid)}]
-          boolean-field [:field 2 {:lib/uuid (random-uuid)
-                                   :base-type :type/Boolean}]
-=======
-    (let [field         [:field {:lib/uuid (str (random-uuid))} 1]
+    (let [field         [:field {:lib/uuid (random-uuid)} 1]
           boolean-field [:field
-                         {:lib/uuid  (str (random-uuid))
+                         {:lib/uuid  (random-uuid)
                           :base-type :type/Boolean}
                          2]
->>>>>>> da422ca4
           filter-expr
           [:and
            boolean-field
@@ -100,8 +94,4 @@
   (testing "invalid filter"
     (is (false? (mc/validate
                  ::filter/filter
-<<<<<<< HEAD
-                 (ensure-uuids [:xor 13 [:field 1 {:lib/uuid (random-uuid)}]]))))))
-=======
-                 (ensure-uuids [:xor 13 [:field {:lib/uuid (str (random-uuid))} 1]]))))))
->>>>>>> da422ca4
+                 (ensure-uuids [:xor 13 [:field {:lib/uuid (random-uuid)} 1]]))))))