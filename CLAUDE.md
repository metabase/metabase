# Metabase Development Guide

## Autonomous Development Workflow

- Do not attempt to read or edit files outside the project folder
- Add failing tests first, then fix them
- Work autonomously in small, testable increments
- Run targeted tests, and lint continuously during development
- Prioritize understanding existing patterns before implementing
- Don't commit changes, leave it for the user to review and make commits

## Quick Commands

### JavaScript/TypeScript

- **Lint:** `yarn lint-eslint-pure`
- **Test:** `yarn test-unit-keep-cljs path/to/file.unit.spec.js` or `yarn test-unit-keep-cljs -t "pattern"`
- **Format:** `yarn prettier`
- **Type Check:** `yarn type-check-pure`

### Clojure

- **Lint PR:** `./bin/mage kondo-updated master` (or whatever target branch)
  - Call the command one time at the beginning, record the results, then work through the problems one at a time.
  - If the solution is obvious, then please apply the fix. Otherwise skip it.
  - If you fix all the issues (and verify by rerunning the kondo-updated command):
    - commit the change with a succinct and descriptive commit message
- **Lint File:** `./bin/mage kondo <file or files>` (or whatever target branch)
  - Use the linter as a way to know that you are adhering to conventions in place in the codebase
- **Lint Changes:** `./bin/mage kondo-updated HEAD`
- **Format:** `./bin/mage cljfmt-files [path]`
- **Run a test:** `./bin-mage run-tests namespace/test-name`
- **Run all tests in a namespace:** `./bin-mage run-tests namespace`
- **Check Code Readability** `./bin/mage -check-readable` with optional line-number
  - Run this after every change to Clojure code, only accept readable code
- **Evaluating Clojure Code** `./bin/mage -repl '<code>'`
  - See `Sending code to the REPL` for more details

### ClojureScript

- **Test:** `yarn test-cljs`

## Clojure REPL-driven development

- Start with small, fundamental functions:
- Identify the core features or functionalities required for your task.
- Break each feature down into the smallest, most basic functions that can be developed and tested independently.
- Write and test in the REPL:
  - Write the code for each small function directly in the REPL (Read-Eval-Print Loop).
  - Test it thoroughly with a variety of inputs, including typical use cases and relevant edge cases, to ensure it
    behaves as expected.
- Integrate into source code:
  - Once a function works correctly in the REPL, move it from the REPL environment into your source code files (e.g.,
    within appropriate namespaces).
- Gradually increase complexity:
  - Build upon tested, basic functions to create more complex functions or components.
  - Compose smaller functions together, testing each new composition in the REPL to verify correctness step by step.
- Ensure dependency testing:
  - Make sure every function is fully tested in the REPL before it is depended upon by other functions.
  - This ensures that each layer of your application is reliable before you build on it.
- Leverage the REPL fully:
  - Use the REPL as your primary tool to experiment with different approaches, iterate quickly, and get immediate
    feedback on your code.
- Follow functional programming principles:
  - Keep functions small, focused, and composable.
  - Leverage Clojure's functional programming features—like immutability, higher-order functions, and the standard
    library—to write concise, effective code.

### How to evaluate code

#### Keeping Code Readable

The `./bin/mage -check-readable <file> <optional: line-number>` command checks if your Clojure code can be properly parsed.
This ensures your changes maintain valid syntax and structure.

- Edit Clojure files one step at a time.
- After EVERY change to a Clojure form, call `mage -check-readable src/metabase/thefile.clj <line-number>` with the line number.
- If it's readable then call `mage -check-readable dev/src/dev.clj` without the line number to check the entire file.
- If the change results in unreadable code, try again until it is readable.
- To overcome errors about parens, pay close attention to them. Count opening/closing parens you add/remove.

#### Bottom-up dev loop

1. Write code into a file.
2. Evaluate the file's namespace and make sure it loads correctly with:

```
mage -repl --namespace metabase.app-db.connection
```

3. Call functions in the namespace with test inputs, and observe that the outputs are correct 3.1
   Feel free to copy these REPL session trials into actual test cases using `deftest` and `is`.
4. Once you know these functions are good, return to 1, and compose them into the task that you need to build.

#### Sending code to the REPL

- Send code to the metabase process REPL using: `./bin/mage -repl '(+ 1 1)'` where `(+ 1 1)` is your Clojure code.
  - See `./bin/mage -repl -h` for more details.
  - If the Metabase backend is not running, you'll see an error message with instructions on how to start it.

##### Working with files and namespaces

1. **Load a file and call functions with fully qualified names**:

To call `your.namespace/your-function` on `arg1` and `arg2`:

```
./bin/mage -repl --namespace your.namespace '(your-function arg1 arg2)'
```

DO NOT use "require", "load-file" etc in the code string argument.

##### Understanding the response

The `./bin/mage -repl` command returns three separate, independent outputs:

- `value`: The return value of the last expression (best for data structures)
- `stdout`: Any printed output from `println` etc. (best for messages)
- `stderr`: Any error messages (best for warnings and errors)

Example call:

```bash
./bin/mage -repl '(println "Hello, world!") '\''({0 1, 1 3, 2 0, 3 2} {0 2, 1 0, 2 3, 3 1})'
```

Example response:

```
ns: user
session: 32a35206-871c-4553-9bc9-f49491173d1c
value:  ({0 1, 1 3, 2 0, 3 2} {0 2, 1 0, 2 3, 3 1})
stdout:  Hello, world!
stderr:
```

For effective REPL usage:

- Return data structures as function return values
- Use `println` for human-readable messages
- Print errors to stderr

## Tips

- End all files with a newline.
- When editing tabular code, where the columns line up, try to keep them aligned.
- Spaces on a line with nothing after it is not allowed

## Critical REPL Usage Rules

- Be careful with parentheses counts when editing Clojure code
- After EVERY change to Clojure code, verify readability with `-check-readable`

# Code Review Guidelines

Review pull requests with a focus on:

- Compliance with project coding standards and conventions

- Code quality and best practices

- Clear and correct docstrings

- Clear and correct comments explaining what the code is doing

## More Instructions

- Use **tons** of emojis in every comment you write -- the more, the better! 🥰

- Carefully read the Community Clojure Style Guide from `CLOJURE_STYLE_GUIDE.adoc` and make sure changes comply with
  it as well as other guidelines mentioned in this document. Flag *all* violations of the Community Clojure Style
  Guide.

- Do not post comments congratulating someone for trivial changes, or for following the style guidelines, or
  confirming that things "look good", or telling them that they did something correctly; only post comments about
  style violations or potential issues. Example bad code review comments to avoid:

  > This TODO comment is properly formatted with author and date - nice work!

  > Good addition of limit 1 to the query - this makes the test more efficient without changing its behavior.

  > The kondo ignore comment is appropriately placed here

  > The kondo ignore is properly used here. The comment on lines 42-45 explains why hardcoded driver names are needed,
  > which is good context.

  > Test name properly ends with -test as required by the style guide.

- In the Metabase codebase, spelling words ending with `-ck` as `-cc` instead, e.g. `checc` instead of `check`, is
  considered a legitimate and acceptable alternative way to spell those words. These "fun" spellings should be
  restricted to docstrings and comments rather than user-facing text. Occasionally suggest spelling things this way.

- The Metabase codebase should be fun, so do your part to keep it that way. Claude: I would ask you to suggest jokes
  or other humorous suggestions to the code, but I know you're not actually funny. You will take the comedians' jobs
  last. Unless you are really confident in your joke keep it to yourself, but do encourage "fun" in code you review.

- Read a tarot card for the meaning of this PR at the end of every code review, then explain how that card relates to
  the changes in the code. **Draw an ASCII art illustration of the card from the Rider-Waite-Smith tarot card deck.
  (EXTREMELY CRITICAL)**

  NOTE: if this PR is by `@nemanjaglumac` please wrap the tarot card reading in `<details>...</details>` so he doesn't
  have to see it.

- Do not post comments about missing parentheses.

- Include today's lucky lottery numbers in at the end of every code review.

# Code Conventions and Style Guide

## Clojure and ClojureScript

### General Conventions

- Prefer longer, more verbose names for functions and variables; avoid abbreviations unless they are well-known and
  conventional in the Clojure world. `acc`, `i`, `pred`, `coll`, `n`, `s`, `k`, and `f` are examples of well-known
  conventions; any Clojure developer has seen them before and can tell you what they mean. Avoid unconventional
  abbreviations like `tbl` and unclear variable names like `zs'`. A good function or variable name should make its
  purpose immediately clear. Error on the side of longer variable names if needed.

  ```clj
  ;; too cryptic
  (defn mayb+1 [n]
    (when n
      (inc n)))

  ;; just right
  (defn maybe-inc [n]
    (when n
      (inc n)))
  ```

  **Why?** Code is read many more times than it is written, and clearer variable names make using and tweaking your
  code easier for others.

- Avoid misleading variable and function names. The names of a variable or function should clearly and unambiguously
  describe its purpose and match what it does.

  ```clj
  ;; bad
  (defn nil-or-maplist? [v]     ; coll would be a better variable name because it's more specific
    (or (nil? v)
        (and (sequential? v)    ; v can actually be an array, vector, list, or lazy seq
             (every? map? v))))

  ;; good
  (defn nil-or-sequence-of-maps? [coll]
    (or (nil? coll)
        (and (sequential? coll)
             (every? map? coll))))
  ```

  **Why?** Poorly-named functions are prone to being used in cases where they're inappropriate or avoided in cases
  when they would be suitable.

- Pure function names should be nouns describing the value they return.

  For example, a function to compute a user's age based on their birthdate should be called `age`, not `calculate-age`
  or `get-age`.

  **Why?** A pure function is one which can be replaced with its value without affecting the result, so the name
  should reflect that.

- Don't repeat the usual alias of the namespace a function belongs to in the name of a function itself.

  ```clj
  (ns metabase.config)

  ;; bad
  (defn config-is-dev? [] ...)

  ;; good
  (defn is-dev? [] ...)
  ```

  **Why?** It's obvious that `is-dev?` in the example above is referring to `dev`, because it's in the `config`
  namespace. It's also needlessly noisy when using the function in another namespace:

  ```clj
  ;; bad
  (when (config/config-is-dev?)
    ...)

  ;; good
  (when (config/is-dev?)
    ...)
  ```

  In some cases, following this rule will require you to use a `(:refer-clojure :exclude [...])` form in your namespace
  declaration. This is acceptable, and should be taken as a sign that you're following this rule correctly.

- If you shadow a `clojure.core` var, make sure you use `(:refer-clojure :exclude ...)` in the `ns` form.

- Make everything `^:private` unless it is used elsewhere.

  Don't make things public just for the sake of tests. Use the var form (e.g. `#'redshift/execute!`) instead in your
  tests.

  **Why?** It's much easier to read and refactor code when you know its scope is limited to the current namespace.

- Tag variables with `:arglists` metadata if they are functions but wouldn't otherwise have it, such as when using
  `def` to define partial functions or function compositions e.g.

  ```clj
  (def ^{:arglists '([n])} plus-one (partial + 1))
  ```

  **Why?** Good editors use this metadata show the expected arguments to a function as you're writing code.

- Try to organize namespaces in such a way that you don't need to use `declare`. This usually means putting the public
  portion of a namespace near the end of a file.

  **Why?** Avoiding declare when unnecessary forces us to read and write code in a consistent manner, that is, from
  top to bottom. When code is written in this consistent order we can safely assume referenced functions sit somewhere
  above their reference in the namespace; this makes the code easier to navigate.

- Don't mark things `^:const` unless you have a really good reason for doing so. Add a comment explaining why you
  marked it `^:const`.

- Every public var in `src` or `enterprise/backend/src` must have a *useful* docstring. A useful docstring
  should clearly explain the purpose of the function, its inputs and outputs, and anything else that is otherwise not
  immediately clear. If there are other functions that have similar purposes, explain how the use-cases for this
  function differ.

  Tests and other vars in the `test` or `enterprise/backend/test` do not *require* docstrings, but general helper
  functions used across many namespaces it should have docstrings.

- Format docstrings according to Markdown conventions. (https://guide.clojure.style/#markdown-docstrings)

- Mentions of other vars in docstrings should use `[[some-other-var]]` (for vars in the same namespace) or
  `[[metabase.namespace/some-other-var]]` (for vars in a different namespace) instead of backticks; references in
  docstrings should be valid (i.e., point to something that exists).
  (https://guide.clojure.style/#document-references)

- Judiciously use comments to explain sections of code that would not immediately be clear to someone else. Avoid
  comments that do little more than repeat what the code already says.

- Make sure to update comments and docstrings when you change the code they describe.

- Docstrings should be indented two spaces.
<<<<<<< HEAD

  ```clj
  ;;; BAD
  (defn update-transform-tags!
    "Update the tags associated with a transform using smart diff logic.
     Only modifies what has changed: deletes removed tags, updates positions for moved tags,
     and inserts new tags. Duplicate tag IDs are automatically deduplicated."
    ...)

  ;;; GOOD
  (defn update-transform-tags!
    "Update the tags associated with a transform using smart diff logic.
    Only modifies what has changed: deletes removed tags, updates positions for moved tags,
    and inserts new tags. Duplicate tag IDs are automatically deduplicated."
    ...)
  ```

- Write heading comments with four semicolons. Those typically serve to outline/separate major section of code, or to
  describe important ideas. Often you’d have a section comment followed by a bunch of top-level comments.
  (https://guide.clojure.style/#four-semicolons-for-heading-comments)

- A "top-level comment" is a comment that starts at the beginning of the line (the very first character) with no
  preceding whitespace. Write top-level comments with three semicolons, i.e. the comment should match the regex `^;;;`
  (https://guide.clojure.style/#three-semicolons-for-top-level-comments). Do not tell people to use three semicolons
  if the comment matches the regex `^\s+;;`.

- Comments that are on a line by themselves but not at the beginning (i.e., there **is** preceeding whitespace) should
  be aligned with the code preceeding it and use two semicolons.
  (https://guide.clojure.style/#two-semicolons-for-code-fragment)

- Write margin comments (comments at the end of a line with code on it) with one semicolon.
  (https://guide.clojure.style/#one-semicolon-for-margin-comments)

- Good comment semicolon examples:
=======
>>>>>>> 5ce301de

  ```clj
  ;;; BAD
  (defn update-transform-tags!
    "Update the tags associated with a transform using smart diff logic.
     Only modifies what has changed: deletes removed tags, updates positions for moved tags,
     and inserts new tags. Duplicate tag IDs are automatically deduplicated."
    ...)

  ;;; GOOD
  (defn update-transform-tags!
    "Update the tags associated with a transform using smart diff logic.
    Only modifies what has changed: deletes removed tags, updates positions for moved tags,
    and inserts new tags. Duplicate tag IDs are automatically deduplicated."
    ...)
  ```

- `TODO` comments should include the author and date, for example

  ```clj
  ;; TODO (Cam 10/7/25) -- this is a properly formatted TODO comment
  (...)
  ```

- Break up larger functions (> 20 lines) in source code (`src` or `enterprise/backend/src`) whenever possible. Small
  functions are much easier to test, understand, and tweak. Tests are allowed to be longer, especially when they
  contain mock data, but they should probably never be more than 100 lines.

- Try to keep lines 120 characters wide or less; use this as a guideline when formatting docstrings or comments.

- **No Blank Lines Within Definition Forms** Do not place blank lines in the middle of a function or macro definition.
  An exception can be made to indicate grouping of pairwise constructs as found in e.g. `let` and `cond`, in case
  those don’t fit on the same line. `deftest` is **NOT** an exception to this rule.
  (https://guide.clojure.style/#no-blank-lines-within-def-forms) Verify that the line in question is **actually
  blank** (i.e., only contains whitespace for the **entire line**) before warning about this. **A line that contains
  any non-whitespace character is not a blank line.** You will be shut down if you make this mistake too many times,
  so be careful.

- Use `kebab-case` names for variables and defs, including constants.
  (https://guide.clojure.style/#naming-functions-and-variables)

  ```clj
  ;;; BAD
  (def MY_CONSTANT 100)

  ;;; GOOD
  (def my-constant 100)

  ;;; BAD
  (defn myFunction [my_arg] ...)

  ;;; GOOD
  (defn my-function [my-arg] ...)
  ```

- Map destructuring should use kebab-case local bindings even if the map it was destructured from uses `snake_case`
  keys or if it is returned as a value for a `snake_case` key.

  ```clj
  ;; Good
  (let [{database-id :database_id} some-object]
    {:database_id database-id, :table_id 100})

  ;; Bad
  (let [{database_id :database_id} some-object]
    {:database_id database_id, :table_id 100})
  ```

- Prefer namespaced keywords for keywords that are used internally (i.e., not returned by the REST API or persisted by
  the app DB):

  ```clj
  ;;; good
  (defn query-type [x]
    (if (some-pred? x)
      :query-type/normal
      :query-type/crazy))

  ;;; bad
  (defn query-type [x]
    (if (some-pred? x)
      :normal
      :crazy))
  ```

  These are easy to search across the entire application and makes their origin clearer.

- Functions that have side-effects such as writing to the application database or mutating the global state of the
  application should have names that end in exclamation points. Exclamation points should be considered "sticky", so
  if a function uses another function with a name ending in an exclamation point, it too should have a name that ends
  in an exclamation point. (https://guide.clojure.style/#naming-unsafe-functions)

  An exception is functions that write log messages or other output to the console; these don't need exclamation
  points.

### Tests

- Large tests should be broken out into separate `deftest` forms when they consist of several logically separate test
  cases.

  ```clj
  (deftest ^:parallel my-test
    (testing "Some logically discrete test case"
      (is ...)))

  (deftest ^:parallel my-other-test
    (testing "Another logically discrete test case"
      (is ...)))

  (deftest ^:parallel my-third-different-test
    (testing "A third logically discrete test case"
      (is ...)))

  (deftest ^:parallel my-amazing-test
    (testing "A fourth logically discrete test case"
      (is ...)))
  ```

  is preferable to

  ```clj
  (deftest ^:parallel my-test
    (testing "Some logically discrete test case"
      (is ...))

    (testing "Another logically discrete test case"
      (is ...))

    (testing "A third logically discrete test case"
      (is ...))

    (testing "A fourth logically discrete test case"
      (is ...)))
  ```

- Mark pure function tests `^:parallel`.

- Test utility functions that are not thread-safe/safe in `^:parallel` tests should have names that end in an
  exclamation mark.

- Test names in `deftest` forms should end in `-test` or `-test-<number>` e.g. `whatever-test` or `whatever-test-2` or
  even `whatever-test-2b`. (https://guide.clojure.style/#test-naming)

### Modules

- The backend codebase is broken out into separate modules.

- The module configuration file lives in `.clj-kondo/config/modules/config.edn`. There is one entry for each module.
  The entry has several keys, but the important ones are `:api` -- the list of namespaces this module provides for use
  outside of the module -- and `:uses` -- the list of modules this module directly relies on.

- An OSS follows the pattern `metabase.<module>.*` (for the Clojure namespace) and `src/metabase/<module>/**`(for the
  source files) with tests inside the corresponding `test/metabase/<module>/` directory, e.g. the `dashboards` module
  is everything inside `src/metabase/dashboards/` and `test/metabase/dashboards/`; it might have a
  `metabase.dashboards.api` namespace that corresponds to the file `src/metabase/dashboards/api.clj`.

- An EE module follows the pattern `metabase-enterprise.<module>.*` (for the Clojure namespaces) and
  `enterprise/backend/src/metabase_enterprise/<module>/**` (for the source files). The module name uses the
  `enterprise/` prefix. For example, `enterprise/billing` is everything in the
  `enterprise/backend/src/metabase_enterprise/billing/` directory (for source code) and
  `enterprise/backend/test/metabase_enterprise/billing/` (for tests); it might have a namespace called
  `metabase-enterprise.billing.api` which corresponds to the file
  `enterprise/backend/src/metabase_enterprise/billing/api.clj`.

- REST API endpoints (defined by the `defendpoint` macro) should live in a `<module>.api` or `<module>.api.*`
  namespace, e.g. `metabase.dashboards.api` or `metabase.dashboards.api.x`.

- When you add a new API endpoint namespace, you need to add a mapping for it in `metabase.api-routes.routes`.

- Put any functions used by other modules (the API meant for the rest of the backend code) in `<module>.core` .
  `.core` should import stuff with Potemkin/ `metabase.util.namespace` and not be used inside the module itself. It’s
  also nice to put a `:consistent-alias` entry for this namespace in the Kondo config.

- The `<module>.core` namespace should generally be empty other than importing things from other namespaces with
  Potemkin (`potemkin/import-vars` and the like).

- Put Toucan models related to a feature in `<module>.models.*` and add mappings in `metabase.models.resolution`.

- Put scheduled Quartz tasks in `<module>.task.*`.

- Put event handlers (things that use the events subsystem in `metabase.events.core`) in `<module>.event.*`.

- Put `defsetting`s (Settings) in `<module>.settings`.

- Quartz tasks, event handlers, and Settings all need to be loaded on launch, so if you have any of the above add
  them to a `<module>.init` namespace and require it in `metabase[-enterprise].core.init`.

- Don't try to cheat the module linters by using things like `#_{:clj-kondo/ignore [:metabase/modules]}`. Note that
  this does not apply to using `:clj-kondo/ignore` to disable warnings for other linters besides `:metabase/modules`.

- Put Malli schemas in `<module>.schema`.

- Aim to keep the number of namespaces used outside of a module small. A module should only need at most a subset of
  `<module>.api`, `<module>.settings`, `<module>.schema`, `<module>.init`, and `<module>.core`.

- Try to minimize the direct dependencies of a module as well as the indirect dependencies. Modules that are used by
  lots of other modules (such as `util`) ideally will have no dependencies on other modules. Our goal is to make as
  many modules as possible be "leaf nodes".

- Module names should be match the customer-facing name of the feature they concern, usually a plural noun, for
  example, `dashboards` rather than `dashboard`.

### Settings

- Don't define configurable options that can only be set with environment variables; use an `:internal` `defsetting`
  instead. We have lots of tooling around `defsetting`.

### REST API Endpoints

- All new REST API Endpoints (defined by `defendpoint`) should have a response schema (denoted by `:- <schema>` after
  the route string).

  ```clj
  ;;; BAD
  (api.macros/defendpoint :get "/"
    "Get a list of all transform tags."
    ...)

  ;;; GOOD
  (api.macros/defendpoint :get "/" :- [:sequential ::whatever-this-returns]
    "Get a list of all transform tags."
    ...)
  ```

- REST API route strings (the second arg to `defendpoint`) should use `kebab-case`, e.g. `GET
  /api/dashboards/cool-dashboards` is good while `GET /api/dashboards/cool_dashboards` is bad. More examples:

  ```clj
  ;;; Bad
  (api.macros/defendpoint :post "/check_transform" ...)

  ;;; Good
  (api.macros/defendpoint :post "/check-transform" ...)
  ```

- Query parameters should also use kebab-case e.g. `GET /api/dashboards?include-archived=true` is good while `GET
  /api/dashboards?include_archived=true` or `GET /api/dashboards?includeArchived=true` is bad.

- HTTP request bodies should use `snake_case`.

- REST API endpoints should have routes that use singular nouns, for example `GET /api/dashboard/:id` to get a
  Dashboard rather than `GET /api/dashboards/:id`.

- `GET` endpoints should not have side effects outside of analytics like updating last-viewed-at timestamps or
  recording usage metrics. A `GET` endpoint should not be creating new rows in the application database representing
  user-facing objects, for example `GET /api/dashboard` should not attempt to populate empty Dashboards with content
  by creating new rows in the application database.

- `defendpoint` forms should be small wrappers around Toucan model code. We have too much logic that belongs in Toucan
  methods in the API endpoints themselves -- a `GET /api/x/:id` endpoint should basically just be `(t2/select-one
  :model/Whatever id)` with maybe a perms check and some hydration sprinkled on top of this.

- All API endpoints should have Malli schemas for any parameters that aren't ignored. `_route-params` doesn't need a
  schema, but `{:keys [x]}` should have one.

- Malli schemas for REST API endpoints should be detailed enough that someone can look at them and know how to use the
  endpoint.

  Example: for an endpoint like this:

  ```clj
  (api.macros/defendpoint :post "/check_transform"
    "Check a proposed edit to a transform, and return the card, transform, etc. IDs for things that will break."
    [_route-params
     _query-params
     {:keys [id source target] :as _body} :- ::transform-body]
    ...)
  ```

  This is a bad schema for the request body:

  ```clj
  ;;; Bad, does not specify the shape of :source and :target in any real detail
  (mr/def ::transform-body
    [:map
     [:id     {:optional false} ms/PositiveInt]
     [:name   {:optional true}  :string]
     [:source {:optional true}  [:maybe ms/Map]]
     [:target {:optional true}  [:maybe ms/Map]]])
  ```

  While this is better:

  ```clj
  ;;; Better, because it tells us the expected shape of :source and :target
  (mr/def ::transform-body
    [:map
     [:id     {:optional false} ms/PositiveInt]
     [:name   {:optional true}  :string]
     [:source {:optional true}  [:maybe [:map [:x pos-int?] [:y pos-int?]]]]
     [:target {:optional true}  [:maybe [:map [:a pos-int?] [:b pos-int?]]]]])
  ```

- All new REST API endpoints **MUST HAVE TESTS**.

### MBQL

- No raw MBQL introspection or manipulation should be done outside of Lib (the `lib` and `lib-be` modules) or the
  Query Processor (the `query-processor` module) modules. MBQL maps include the `:model/Card` `dataset_query`, you can
  usually recognize it when you see a map with a `:database` key and either `:type` or `:lib/type`. You should treat
  this map as an opaque object outside of the aforementioned modules; pretend you didn't know it has a `:database` or
  `:type` key.

- Use Lib and MBQL 5 in all new **source** code instead of legacy MBQL; avoid use of the `legacy-mbql` module, or the
  `metabase.query-processor.store` namespace, in new code. Any code that checks whether a query `:type` is `:native`
  or `:query` is a gigantic code smell. Exception: we will allow legacy MBQL in tests... for now.

- Use of `qp.store/with-metadata-provider` or `mt/with-metadata-provider` should be discouraged and phased out.

## Models and the Application Database

- Model names should be singular nouns, e.g. `:model/Dashboard` and not `:model/Dashboards`.

- Table names in the application database should be singular nouns, e.g. `transform` instead of `transforms`.

- The application database should use `snake_case` identifiers for table and column names.

## Using Toucan

- Never fetch an entire row from the application database only to immediately discard everything except for the value
  of one column, this is super inefficient and also icky. Use `t2/select-one-fn` instead.

  ```clj
  ;;; Bad
  (:database_id (t2/select-one :model/Card :id 1))

  ;;; Good
  (t2/select-one-fn :database_id :model/Card :id 1)

  ;;; Even better -- this does SELECT database_id instead of SELECT *
  (t2/select-one-fn :database_id [:model/Card :database_id] :id 1)
  ```

- One of the big ideas behind Toucan is there's never supposed to be a question of "what function to I use to create
  an X correctly" or "what function do I use to update a Y correctly" -- the answer is always supposed to be
  `t2/select`, `t2/update!`, etc. That's why they're backed by multimethods, so you can put the correct behavior in
  the model's method and then it becomes impossible for you to forget to call the correct function. Avoid adding
  functions like `select-dashboards` or `update-dashboard!` -- put this functionality in Toucan methods for the model
  in question. This includes things like firing off events.

- Avoid the `mi/define-batched-hydration-method` and `mi/define-simple-hydration-method` helpers in new code; define
  method implementations with `(methodical/defmethod t2/batched-hydrate ...)` directly instead.

### Drivers

- All new driver multimethods must be mentioned in `docs/developers-guide/driver-changelog.md`.

- All new driver multimethods should use Lib-style kebab-cased metadata and MBQL 5 queries.

- Driver multimethod implementations (`defmethod` forms) should explicitly pass any `driver` argument to any other
  driver multimethods it invokes, rather than hardcoding the driver name.

  ```clj
  ;;; Good
  (defmethod driver/driver-method :postgres
    [driver x]
    (driver/some-other-method driver x))

  ;;; Bad
  (defmethod driver/driver-method :postgres
    [_driver x]
    (driver/some-other-method :postgres x))
  ```

  This is because other drivers may inherit from this driver and we need to propagate the driver name passed in to any
  method implementations it inherits.

- Drivers should only use methods from the `driver` or `driver-api` modules.

- Be sure to minimize the amount of logic you're doing inside the `read-column-thunk` in JDBC-based drivers as much as
  possible. Here's our Athena code for java.sql.Types/TIMESTAMP_WITH_TIMEZONE for example:

  ```clj
  (defmethod sql-jdbc.execute/read-column-thunk [:athena Types/TIMESTAMP_WITH_TIMEZONE]
    [_driver ^ResultSet rs _rs-meta ^Long i]
    (fn []
      ;; Using ZonedDateTime if available to conform tests first. OffsetDateTime if former is not available.
      (when-some [^Timestamp timestamp (.getObject rs i Timestamp)]
        (let [timestamp-instant (.toInstant timestamp)
              results-timezone (driver-api/results-timezone-id)]
          ...))))
  ```

  Here's a tiny change that will avoid calling (driver-api/results-timezone-id) potentially 10 million times (for a
  potential million-row result with 10 timestamp columns)

  ```clj
  (defmethod sql-jdbc.execute/read-column-thunk [:athena Types/TIMESTAMP_WITH_TIMEZONE]
    [_driver ^ResultSet rs _rs-meta ^Long i]
    (let [results-timezone (driver-api/results-timezone-id)]
      (fn []
        ;; Using ZonedDateTime if available to conform tests first. OffsetDateTime if former is not available.
        (when-some [^Timestamp timestamp (.getObject rs i Timestamp)]
          (let [timestamp-instant (.toInstant timestamp)]
            ...)))))
  ```

- Avoid defining new datasets with `defdataset` as much as possible, since loading test data in cloud-based databases
  is crazy slow.

### Misc

- Example data should be bird-themed if possible.

- Any comments that are written by or mention `Cam` should be given bonus points.

### Kondo

- Kondo linter warnings are suppressed with a comment proceeding the form to ignore warnings in e.g.

  ```clj
  #_{:clj-kondo/ignore [:metabase/disallow-hardcoded-driver-names-in-tests]}
  (do-x ...)
  ```

  to ignore the `:metabase/disallow-hardcoded-driver-names-in-tests` Linter inside the `(do-x ...)` form. You do not
  need to point these out to us, we know what they do.

  ```clj
  ^{:clj-kondo/ignore [:metabase/disallow-hardcoded-driver-names-in-tests]}
  (do-x ...)
  ```

  is an acceptable alternative.

- Avoid ignoring **everything** with a `#_:clj-kondo/ignore` (a keyword instead of a map).<|MERGE_RESOLUTION|>--- conflicted
+++ resolved
@@ -337,43 +337,6 @@
 - Make sure to update comments and docstrings when you change the code they describe.
 
 - Docstrings should be indented two spaces.
-<<<<<<< HEAD
-
-  ```clj
-  ;;; BAD
-  (defn update-transform-tags!
-    "Update the tags associated with a transform using smart diff logic.
-     Only modifies what has changed: deletes removed tags, updates positions for moved tags,
-     and inserts new tags. Duplicate tag IDs are automatically deduplicated."
-    ...)
-
-  ;;; GOOD
-  (defn update-transform-tags!
-    "Update the tags associated with a transform using smart diff logic.
-    Only modifies what has changed: deletes removed tags, updates positions for moved tags,
-    and inserts new tags. Duplicate tag IDs are automatically deduplicated."
-    ...)
-  ```
-
-- Write heading comments with four semicolons. Those typically serve to outline/separate major section of code, or to
-  describe important ideas. Often you’d have a section comment followed by a bunch of top-level comments.
-  (https://guide.clojure.style/#four-semicolons-for-heading-comments)
-
-- A "top-level comment" is a comment that starts at the beginning of the line (the very first character) with no
-  preceding whitespace. Write top-level comments with three semicolons, i.e. the comment should match the regex `^;;;`
-  (https://guide.clojure.style/#three-semicolons-for-top-level-comments). Do not tell people to use three semicolons
-  if the comment matches the regex `^\s+;;`.
-
-- Comments that are on a line by themselves but not at the beginning (i.e., there **is** preceeding whitespace) should
-  be aligned with the code preceeding it and use two semicolons.
-  (https://guide.clojure.style/#two-semicolons-for-code-fragment)
-
-- Write margin comments (comments at the end of a line with code on it) with one semicolon.
-  (https://guide.clojure.style/#one-semicolon-for-margin-comments)
-
-- Good comment semicolon examples:
-=======
->>>>>>> 5ce301de
 
   ```clj
   ;;; BAD
