(ns metabase.query-processor.middleware.expand-macros-test
  (:require
   [clojure.test :refer :all]
<<<<<<< HEAD
   [metabase.models.database :refer [Database]]
   [metabase.models.metric :refer [Metric]]
   [metabase.models.segment :refer [Segment]]
   [metabase.models.table :refer [Table]]
=======
   [metabase.query-processor-test :as qp.test]
>>>>>>> 1efa6c6f
   [metabase.query-processor.middleware.expand-macros :as expand-macros]
   [metabase.test :as mt]
   [metabase.util :as u]
   [toucan2.core :as t2]
   [toucan2.tools.with-temp :as t2.with-temp]))

(defn- mbql-query [inner-query]
  {:database 1, :type :query, :query (merge {:source-table 1}
                                            inner-query)})

(deftest ^:parallel basic-expansion-test
  (testing "no Segment or Metric should yield exact same query"
    (is (= (mbql-query
            {:filter   [:> [:field 4 nil] 1]
             :breakout [[:field 17 nil]]})
           (#'expand-macros/expand-metrics-and-segments
            (mbql-query
             {:filter   [:> [:field 4 nil] 1]
              :breakout [[:field 17 nil]]}))))))

(deftest segments-test
 (t2.with-temp/with-temp [:model/Segment {segment-1-id :id} {:table_id   (mt/id :venues)
                                                             :definition {:filter [:and [:= [:field 5 nil] "abc"]]}}
                          :model/Segment {segment-2-id :id} {:table_id   (mt/id :venues)
                                                             :definition {:filter [:and [:is-null [:field 7 nil]]]}}]
   (is (= (mbql-query
           {:filter   [:and
                       [:= [:field 5 nil] "abc"]
                       [:or
                        [:is-null [:field 7 nil]]
                        [:> [:field 4 nil] 1]]]
            :breakout [[:field 17 nil]]})
          (#'expand-macros/expand-metrics-and-segments
           (mbql-query
            {:filter   [:and
                        [:segment segment-1-id]
                        [:or
                         [:segment segment-2-id]
                         [:> [:field 4 nil] 1]]]
             :breakout [[:field 17 nil]]}))))))

(deftest nested-segments-test
  (t2.with-temp/with-temp
    [:model/Segment {s1-id :id} {:table_id   (mt/id :venues)
                                 :definition {:filter [:< (mt/id :venues :price) 3]}}
     :model/Segment {s2-id :id} {:table_id   (mt/id :venues)
                                 :definition {:filter [:and [:segment s1-id] [:> (mt/id :venues :price) 1]]}}]
    (testing "Nested segments are correctly expanded (#30866)"
      (is (= (mt/mbql-query venues {:filter [:and [:< $price 3] [:> $price 1]]})
             (#'expand-macros/expand-metrics-and-segments
              (mt/mbql-query venues {:filter [:segment s2-id]})))))
    ;; Next line makes temporary segment definitions mutually recursive.
    (t2/update! :model/Segment :id s1-id {:definition {:filter [:and [:< (mt/id :venues :price) 3] [:segment s2-id]]}})
    (testing "Expansion of mutually recursive segments causes an exception"
      (is (thrown? Exception (#'expand-macros/expand-metrics-and-segments
                              (mt/mbql-query venues {:filter [:segment s2-id]})))))))

(deftest metric-test
  (testing "just a metric (w/out nested segments)"
    (t2.with-temp/with-temp [:model/Metric {metric-1-id :id} {:name       "Toucans in the rainforest"
                                                              :table_id   (mt/id :venues)
                                                              :definition {:aggregation [[:count]]
                                                                           :filter [:and [:= [:field 5 nil] "abc"]]}}]
      (is (= (mbql-query
              {:aggregation [[:aggregation-options [:count] {:display-name "Toucans in the rainforest"}]]
               :filter      [:and
                             [:> [:field 4 nil] 1]
                             [:= [:field 5 nil] "abc"]]
               :breakout    [[:field 17 nil]]
               :order-by    [[:asc [:field 1 nil]]]})
             (#'expand-macros/expand-metrics-and-segments
              (mbql-query
               {:aggregation [[:metric metric-1-id]]
                :filter      [:> [:field 4 nil] 1]
                :breakout    [[:field 17 nil]]
                :order-by    [[:asc [:field 1 nil]]]})))))))

(deftest use-metric-filter-definition-test
  (testing "check that when the original filter is empty we simply use our metric filter definition instead"
    (t2.with-temp/with-temp [:model/Metric {metric-1-id :id} {:name       "ABC Fields"
                                                              :table_id   (mt/id :venues)
                                                              :definition {:aggregation [[:count]]
                                                                           :filter [:and [:= [:field 5 nil] "abc"]]}}]
      (is (= (mbql-query
              {:source-table 1000
               :aggregation  [[:aggregation-options [:count] {:display-name "ABC Fields"}]]
               :filter       [:= [:field 5 nil] "abc"]
               :breakout     [[:field 17 nil]]
               :order-by     [[:asc [:field 1 nil]]]})
             (#'expand-macros/expand-metrics-and-segments
              (mbql-query
               {:source-table 1000
                :aggregation  [[:metric metric-1-id]]
                :breakout     [[:field 17 nil]]
                :order-by     [[:asc [:field 1 nil]]]})))))))

(deftest metric-with-no-filter-test
  (testing "metric w/ no filter definition"
    (t2.with-temp/with-temp [:model/Metric {metric-1-id :id} {:name       "My Metric"
                                                              :table_id   (mt/id :venues)
                                                              :definition {:aggregation [[:count]]}}]
      (is (= (mbql-query
              {:aggregation [[:aggregation-options [:count] {:display-name "My Metric"}]]
               :filter      [:= [:field 5 nil] "abc"]
               :breakout    [[:field 17 nil]]
               :order-by    [[:asc [:field 1 nil]]]})
             (#'expand-macros/expand-metrics-and-segments
              (mbql-query
               {:aggregation [[:metric metric-1-id]]
                :filter      [:= [:field 5 nil] "abc"]
                :breakout    [[:field 17 nil]]
                :order-by    [[:asc [:field 1 nil]]]})))))))

(deftest metric-with-nested-segments-test
  (testing "metric w/ nested segments"
    (t2.with-temp/with-temp [:model/Segment {segment-1-id :id} {:table_id   (mt/id :venues)
                                                                :definition
                                                                {:filter [:and [:between [:field 9 nil] 0 25]]}}
                             :model/Segment {segment-2-id :id} {:table_id   (mt/id :venues)
                                                                :definition {:filter [:and [:is-null [:field 7 nil]]]}}
                             :model/Metric {metric-1-id :id} {:name       "My Metric"
                                                              :table_id   (mt/id :venues)
                                                              :definition {:aggregation [[:sum [:field 18 nil]]]
                                                                           :filter      [:and
                                                                                         [:= [:field 5 nil] "abc"]
                                                                                         [:segment segment-1-id]]}}]
      (is (= (mbql-query
              {:source-table 1000
               :aggregation  [[:aggregation-options [:sum [:field 18 nil]] {:display-name "My Metric"}]]
               :filter       [:and
                              [:> [:field 4 nil] 1]
                              [:is-null [:field 7 nil]]
                              [:= [:field 5 nil] "abc"]
                              [:between [:field 9 nil] 0 25]]
               :breakout     [[:field 17 nil]]
               :order-by     [[:asc [:field 1 nil]]]})
             (#'expand-macros/expand-metrics-and-segments
              (mbql-query
               {:source-table 1000
                :aggregation  [[:metric metric-1-id]]
                :filter       [:and
                               [:> [:field 4 nil] 1]
                               [:segment segment-2-id]]
                :breakout     [[:field 17 nil]]
                :order-by     [[:asc [:field 1 nil]]]})))))))

(deftest metric-with-multiple-aggregation-syntax-test
  (testing "Check that a metric w/ multiple aggregation syntax (nested vector) still works correctly"
    ;; so-called "multiple aggregation syntax" is the norm now -- query normalization will do this automatically
    (mt/test-drivers (mt/normal-drivers-with-feature :expression-aggregations)
      (t2.with-temp/with-temp [:model/Metric metric (mt/$ids venues {:table_id $$venues
                                                                     :definition {:aggregation [[:sum $price]]
                                                                                  :filter      [:> $price 1]}})]
        (is (= [[2 118]
                [3  39]
                [4  24]]
               (mt/formatted-rows [int int]
                 (mt/run-mbql-query venues
                   {:aggregation [[:metric (u/the-id metric)]]
                    :breakout    [$price]}))))))))

(deftest ^:parallel dont-expand-ga-metrics-test
  (testing "make sure that we don't try to expand GA \"metrics\" (#6104)"
    (doseq [metric ["ga:users" "gaid:users"]]
      (is (= (mbql-query {:aggregation [[:metric metric]]})
             (#'expand-macros/expand-metrics-and-segments
              (mbql-query {:aggregation [[:metric metric]]}))))))

  (testing "make sure expansion works with multiple GA \"metrics\" (#7399)"
    (is (= (mbql-query {:aggregation [[:metric "ga:users"]
                                      [:metric "ga:1dayUsers"]]})
           (#'expand-macros/expand-metrics-and-segments
            (mbql-query {:aggregation [[:metric "ga:users"]
                                       [:metric "ga:1dayUsers"]]}))))))

(deftest ^:parallel dont-expand-ga-segments-test
  (testing "make sure we don't try to expand GA 'segments'"
    (is (= (mbql-query {:filter [:segment "gaid:-11"]})
           (#'expand-macros/expand-metrics-and-segments
            (mbql-query {:filter [:segment "gaid:-11"]}))))))

(deftest named-metrics-test
  (testing "make sure we can name a :metric"
    (t2.with-temp/with-temp [:model/Metric metric {:definition {:aggregation [[:sum [:field 20 nil]]]}}]
      (is (= (mbql-query
              {:aggregation [[:aggregation-options [:sum [:field 20 nil]] {:display-name "Named Metric"}]]
               :breakout    [[:field 10 nil]]})
             (#'expand-macros/expand-metrics-and-segments
              (mbql-query {:aggregation [[:aggregation-options
                                          [:metric (u/the-id metric)] {:display-name "Named Metric"}]]
                           :breakout    [[:field 10 nil]]})))))))

(deftest include-display-name-test
  (testing (str "if the `:metric` is wrapped in aggregation options that do *not* give it a display name, "
                "`:display-name` should be added to the options")
    (t2.with-temp/with-temp [:model/Metric metric {:definition {:aggregation [[:sum [:field 20 nil]]]}}]
      (is (= (mbql-query
              {:aggregation [[:aggregation-options
                              [:sum [:field 20 nil]]
                              {:name "auto_generated_name", :display-name "Toucans in the rainforest"}]]
               :breakout    [[:field 10 nil]]})
             (#'expand-macros/expand-metrics-and-segments
              (mbql-query {:aggregation [[:aggregation-options
                                          [:metric (u/the-id metric)] {:name "auto_generated_name"}]]
                           :breakout    [[:field 10 nil]]}))))))

  (testing "a Metric whose :aggregation is already named should not get wrapped in an `:aggregation-options` clause"
    (t2.with-temp/with-temp [:model/Metric metric {:definition
                                                   {:aggregation [[:aggregation-options
                                                                   [:sum [:field 20 nil]]
                                                                   {:display-name "My Cool Aggregation"}]]}}]
      (is (= (mbql-query
              {:aggregation [[:aggregation-options [:sum [:field 20 nil]] {:display-name "My Cool Aggregation"}]]
               :breakout    [[:field 10 nil]]})
             (#'expand-macros/expand-metrics-and-segments
              (mbql-query {:aggregation [[:metric (u/the-id metric)]]
                           :breakout    [[:field 10 nil]]}))))))

  (testing "...but if it's wrapped in `:aggregation-options`, but w/o given a display name, we should merge the options"
    (t2.with-temp/with-temp [:model/Metric metric {:definition {:aggregation [[:aggregation-options
                                                                               [:sum [:field 20 nil]]
                                                                               {:name "auto_generated_name"}]]}}]
      (is (= (mbql-query
              {:aggregation [[:aggregation-options
                              [:sum [:field 20 nil]]
                              {:name "auto_generated_name", :display-name "Toucans in the rainforest"}]]
               :breakout    [[:field 10 nil]]})
             (#'expand-macros/expand-metrics-and-segments
              (mbql-query {:aggregation [[:metric (u/the-id metric)]]
                           :breakout    [[:field 10 nil]]})))))))

(deftest segments-in-share-clauses-test
  (testing "segments in :share clauses"
    (t2.with-temp/with-temp [:model/Segment {segment-1-id :id} {:table_id   (mt/id :venues)
                                                                :definition {:filter [:and [:= [:field 5 nil] "abc"]]}}
                             :model/Segment {segment-2-id :id} {:table_id   (mt/id :venues)
                                                                :definition {:filter [:and [:is-null [:field 7 nil]]]}}]
      (is (= (mbql-query
              {:aggregation [[:share [:and
                                      [:= [:field 5 nil] "abc"]
                                      [:or
                                       [:is-null [:field 7 nil]]
                                       [:> [:field 4 nil] 1]]]]]})
             (#'expand-macros/expand-metrics-and-segments
              (mbql-query
               {:aggregation [[:share [:and
                                       [:segment segment-1-id]
                                       [:or
                                        [:segment segment-2-id]
                                        [:> [:field 4 nil] 1]]]]]})))))))

(defn- expand-macros [query]
  (expand-macros/expand-macros query))

(deftest expand-macros-in-nested-queries-test
  (testing "expand-macros should expand things in the correct nested level (#12507)"
    (t2.with-temp/with-temp [:model/Metric metric (mt/$ids checkins
                                                           {:table_id   $$checkins
                                                            :definition {:source-table $$checkins
                                                                         :aggregation  [[:count]]
                                                                         :filter       [:not-null $id]}})
                             :model/Segment segment (mt/$ids checkins
                                                             {:table_id   $$checkins
                                                              :definition {:filter [:not-null $id]}})]
      (doseq [[macro-type {:keys [before after]}]
              (mt/$ids checkins
                {"Metrics"
                 {:before {:source-table $$checkins
                           :aggregation  [[:metric (u/the-id metric)]]}
                  :after  {:source-table $$checkins
                           :aggregation  [[:aggregation-options [:count] {:display-name "Toucans in the rainforest"}]]
                           :filter       [:not-null $id]}}

                 "Segments"
                 {:before {:source-table $$checkins
                           :filter       [:segment (u/the-id segment)]}
                  :after  {:source-table $$checkins
                           :filter       [:not-null $id]}}})]
        (testing macro-type
          (testing "nested 1 level"
            (is (= (mt/mbql-query nil {:source-query after})
                   (expand-macros
                    (mt/mbql-query nil {:source-query before})))))
          (testing "nested 2 levels"
            (is (= (mt/mbql-query nil {:source-query {:source-query after}})
                   (expand-macros
                    (mt/mbql-query nil {:source-query {:source-query before}})))))
          (testing "nested 3 levels"
            (is (= (mt/mbql-query nil {:source-query {:source-query {:source-query after}}})
                   (expand-macros
                    (mt/mbql-query nil {:source-query {:source-query {:source-query before}}})))))
          (testing "nested at different levels"
            (is (= (mt/mbql-query nil {:source-query (-> after
                                                         (dissoc :source-table)
                                                         (assoc :source-query after))})
                   (expand-macros
                    (mt/mbql-query nil {:source-query (-> before
                                                          (dissoc :source-table)
                                                          (assoc :source-query before))})))))
          (testing "inside :source-query inside :joins"
            (is (= (mt/mbql-query checkins {:joins [{:condition    [:= 1 2]
                                                     :source-query after}]})
                   (expand-macros
                    (mt/mbql-query checkins {:joins [{:condition    [:= 1 2]
                                                      :source-query before}]})))))
          (when (= macro-type "Segments")
            (testing "inside join condition"
              (is (= (mt/mbql-query checkins {:joins [{:source-table $$checkins
                                                       :condition    (:filter after)}]})
                     (expand-macros
                      (mt/mbql-query checkins {:joins [{:source-table $$checkins
                                                        :condition    (:filter before)}]}))))))
          (testing "inside :joins inside :source-query"
            (is (= (mt/mbql-query nil {:source-query {:source-table $$checkins
                                                      :joins        [{:condition    [:= 1 2]
                                                                      :source-query after}]}})
                   (expand-macros (mt/mbql-query nil {:source-query {:source-table $$checkins
                                                                     :joins        [{:condition    [:= 1 2]
                                                                                     :source-query before}]}}))))))))))<|MERGE_RESOLUTION|>--- conflicted
+++ resolved
@@ -1,14 +1,6 @@
 (ns metabase.query-processor.middleware.expand-macros-test
   (:require
    [clojure.test :refer :all]
-<<<<<<< HEAD
-   [metabase.models.database :refer [Database]]
-   [metabase.models.metric :refer [Metric]]
-   [metabase.models.segment :refer [Segment]]
-   [metabase.models.table :refer [Table]]
-=======
-   [metabase.query-processor-test :as qp.test]
->>>>>>> 1efa6c6f
    [metabase.query-processor.middleware.expand-macros :as expand-macros]
    [metabase.test :as mt]
    [metabase.util :as u]
