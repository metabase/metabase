import type { DatabaseId } from "./database";
import type { PaginationRequest, PaginationResponse } from "./pagination";
import type { DatasetQuery } from "./query";
import type { ScheduleDisplayType } from "./settings";
import type { ConcreteTableId, Table } from "./table";

export type TransformId = number;
export type TransformTagId = number;
export type TransformJobId = number;
export type TransformRunId = number;

export type Transform = {
  id: TransformId;
  name: string;
  description: string | null;
  source: TransformSource;
  target: TransformTarget;
  created_at: string;
  updated_at: string;

  // hydrated fields
  tag_ids?: TransformTagId[];
  table?: Table | null;
  last_run?: TransformRun | null;
};

export type SuggestedTransform = Partial<Pick<Transform, "id">> &
  Pick<Transform, "name" | "description" | "source" | "target">;

export type PythonTransformTableAliases = Record<string, ConcreteTableId>;

<<<<<<< HEAD
export type KeysetStrategy = {
  type: "keyset";
  "keyset-column": string;
  "keyset-filter-unique-key"?: string;
  "query-limit"?: number;
};

export type SourceIncrementalStrategy = KeysetStrategy;

=======
export type PythonTransformSourceDraft = {
  type: "python";
  body: string;
  "source-database": DatabaseId | undefined;
  "source-tables": PythonTransformTableAliases;
};

>>>>>>> 02467bd2
export type PythonTransformSource = {
  type: "python";
  body: string;
  "source-database": DatabaseId;
  "source-tables": PythonTransformTableAliases;
  "source-incremental-strategy"?: SourceIncrementalStrategy;
};

export type QueryTransformSource = {
  type: "query";
  query: DatasetQuery;
  "source-incremental-strategy"?: SourceIncrementalStrategy;
};

export type TransformSource = QueryTransformSource | PythonTransformSource;

<<<<<<< HEAD
export type AppendConfig = {
  type: "append";
};

export type TargetIncrementalStrategy = AppendConfig;

export type TransformTargetType = "table" | "table-incremental";
=======
export type DraftTransformSource =
  | Transform["source"]
  | PythonTransformSourceDraft;

export type DraftTransform = Partial<
  Pick<Transform, "id" | "name" | "description" | "target">
> & { source: DraftTransformSource };

export type TransformTargetType = "table";
>>>>>>> 02467bd2

export type TableTarget = {
  type: "table";
  name: string;
  schema: string | null;
  database: number;
};

export type TableIncrementalTarget = {
  type: "table-incremental";
  name: string;
  schema: string | null;
  database: number;
  "target-incremental-strategy": TargetIncrementalStrategy;
};

export type TransformTarget = TableTarget | TableIncrementalTarget;

export type TransformRun = {
  id: TransformRunId;
  status: TransformRunStatus;
  start_time: string;
  end_time: string | null;
  message: string | null;
  run_method: TransformRunMethod;

  // hydrated fields
  transform?: Transform;
};

export type TransformRunStatus =
  | "started"
  | "succeeded"
  | "failed"
  | "timeout"
  | "canceling"
  | "canceled";

export type TransformRunMethod = "manual" | "cron";

export type TransformTag = {
  id: TransformTagId;
  name: string;
  created_at: string;
  updated_at: string;
};

export type TransformJob = {
  id: TransformJobId;
  name: string;
  description: string | null;
  schedule: string;
  ui_display_type: ScheduleDisplayType;
  created_at: string;
  updated_at: string;

  // hydrated fields
  tag_ids?: TransformTagId[];
  last_run?: TransformRun | null;
  next_run?: { start_time: string } | null;
};

export type CreateTransformRequest = {
  name: string;
  description?: string | null;
  source: TransformSource;
  target: TransformTarget;
  tag_ids?: TransformTagId[];
};

export type UpdateTransformRequest = {
  id: TransformId;
  name?: string;
  description?: string | null;
  source?: TransformSource;
  target?: TransformTarget;
  tag_ids?: TransformTagId[];
};

export type CreateTransformJobRequest = {
  name: string;
  description?: string | null;
  schedule: string;
  ui_display_type?: ScheduleDisplayType;
  tag_ids?: TransformTagId[];
};

export type UpdateTransformJobRequest = {
  id: TransformJobId;
  name?: string;
  description?: string | null;
  schedule?: string;
  ui_display_type?: ScheduleDisplayType;
  tag_ids?: TransformTagId[];
};

export type CreateTransformTagRequest = {
  name: string;
};

export type UpdateTransformTagRequest = {
  id: TransformJobId;
  name?: string;
};

export type RunTransformResponse = {
  run_id: TransformRunId;
  message?: string;
};

export type ListTransformsRequest = {
  last_run_start_time?: string;
  last_run_statuses?: TransformRunStatus[];
  tag_ids?: TransformTagId[];
};

export type ListTransformJobsRequest = {
  last_run_start_time?: string;
  last_run_statuses?: TransformRunStatus[];
  next_run_start_time?: string;
  tag_ids?: TransformTagId[];
};

export type ListTransformRunsRequest = {
  statuses?: TransformRunStatus[];
  transform_ids?: TransformId[];
  transform_tag_ids?: TransformTagId[];
  start_time?: string;
  end_time?: string;
  run_methods?: TransformRunMethod[];
} & PaginationRequest;

export type ListTransformRunsResponse = {
  data: TransformRun[];
} & PaginationResponse;

export type ExecutePythonTransformRequest = {
  code: string;
  tables: PythonTransformTableAliases;
};

export type ExecutePythonTransformResponse = {
  output?: string;
  stdout?: string;
  stderr?: string;
  error?: string;
  exit_code?: number;
  timeout?: boolean;
};

export type PythonLibrary = {
  path: string;
  source: string;
};

export type GetPythonLibraryRequest = {
  path: string;
};

export type UpdatePythonLibraryRequest = {
  path: string;
  source: string;
};<|MERGE_RESOLUTION|>--- conflicted
+++ resolved
@@ -29,7 +29,6 @@
 
 export type PythonTransformTableAliases = Record<string, ConcreteTableId>;
 
-<<<<<<< HEAD
 export type KeysetStrategy = {
   type: "keyset";
   "keyset-column": string;
@@ -39,7 +38,6 @@
 
 export type SourceIncrementalStrategy = KeysetStrategy;
 
-=======
 export type PythonTransformSourceDraft = {
   type: "python";
   body: string;
@@ -47,7 +45,6 @@
   "source-tables": PythonTransformTableAliases;
 };
 
->>>>>>> 02467bd2
 export type PythonTransformSource = {
   type: "python";
   body: string;
@@ -64,15 +61,9 @@
 
 export type TransformSource = QueryTransformSource | PythonTransformSource;
 
-<<<<<<< HEAD
 export type AppendConfig = {
   type: "append";
 };
-
-export type TargetIncrementalStrategy = AppendConfig;
-
-export type TransformTargetType = "table" | "table-incremental";
-=======
 export type DraftTransformSource =
   | Transform["source"]
   | PythonTransformSourceDraft;
@@ -81,8 +72,9 @@
   Pick<Transform, "id" | "name" | "description" | "target">
 > & { source: DraftTransformSource };
 
-export type TransformTargetType = "table";
->>>>>>> 02467bd2
+export type TargetIncrementalStrategy = AppendConfig;
+
+export type TransformTargetType = "table" | "table-incremental";
 
 export type TableTarget = {
   type: "table";
