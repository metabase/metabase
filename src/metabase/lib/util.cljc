--- conflicted
+++ resolved
@@ -224,14 +224,8 @@
 (defn- join->pipeline [join]
   (let [stages (inner-query->stages (or (:source-query join)
                                         (select-keys join [:source-table])))
-<<<<<<< HEAD
-        stages (if-let [source-metadata (and (>= (count stages) 2)
-                                             (:source-metadata join))]
-                 (assoc-in stages [(- (count stages) 2) :lib/stage-metadata] (->stage-metadata source-metadata))
-=======
         stages (if-let [source-metadata (:source-metadata join)]
                  (assoc-in stages [(dec (count stages)) :lib/stage-metadata] (->stage-metadata source-metadata))
->>>>>>> 831fb413
                  stages)]
     (-> join
         (dissoc :source-table :source-query :source-metadata)
