# Metabase OS X App

NOTE: These instructions are only for packaging a built Metabase uberjar into `Metabase.app`. They are not useful if your goal is to work on Metabase itself; for development, please see our [developers' guide](developers-guide.md).

## Prereqs

1.  Install XCode.

1.  Install XCode command-line tools. In `Xcode` > `Preferences` > `Locations` select your current Xcode version in the `Command Line Tools` drop-down.

1.  Run `./bin/build` to build the latest version of the uberjar.

1.  Next, you'll need to run the following commands before building the app:

    ```bash
      # Fetch and initialize git submodule
      git submodule update --init

      # Install Perl modules used by ./bin/osx-setup and ./bin/osx-release
<<<<<<< HEAD
      # You may have to run this as sudo if you didn't upgrade perl as described in step above
      cpan install File::Copy::Recursive Readonly String::Util Text::Caml
=======
      sudo cpan install File::Copy::Recursive Readonly String::Util Text::Caml JSON
>>>>>>> 4ef778da

      # Copy JRE and uberjar
      ./bin/osx-setup
    ```

`./bin/osx-setup` will build run commands to build the uberjar for you if needed.
Run `./bin/osx-setup` again at any time in the future to copy the latest version of the uberjar into the project.

(If the script fails near the end, you can just copy the JARs in question to `OSX/Resources/metabase.jar` and `OSX/Resources/reset-password.jar`.)

## Releasing

A handy Perl script called `./bin/osx-release` takes care of all of the details for you. Before you run it for the first time, you'll need to set up a few additional things:

```bash
# Install aws command-line client (if needed)
brew install awscli

# Configure AWS Credentials
# You'll need credentials that give you permission to write the metabase-osx-releases S3 bucket.
# You just need the access key ID and secret key; use the defaults for locale and other options.
aws configure --profile metabase

# Obtain a copy of the private key used for signing the app (ask Cam)
# and put a copy of it at ./dsa_priv.pem
cp /path/to/private/key.pem OSX/dsa_priv.pem
```

You'll need the `Apple Developer ID Application Certificate` in your computer's keychain.
You'll need to generate a Certificate Signing Request from Keychain Access, and have Sameer go to [the Apple Developer Site](https://developer.apple.com/account/mac/certificate/)
and generate one for you, then load the file on your computer.

Finally, you may need to open the project a single time in Xcode to make sure the appropriate "build schemes" are generated (these are not checked into CI).
Run `open OSX/Metabase.xcodeproj` to open the project, which will automatically generate the appropriate schemes. This only needs to be done once.

After that, you are good to go:
```bash
# Bundle entire app, and upload to s3
./bin/osx-release
```

## Debugging ./bin/osx-release

*  You can run individual steps of the release script by passing in the appropriate step subroutines. e.g. `./bin/osx-release create_dmg upload`.
   The entire sequence of different steps can be found at the bottom of `./bin/osx-release`.
*  Generating the DMG seems to be somewhat finicky, so if it fails with a message like "Device busy" trying the step again a few times usually resolves the issue.
   You can continue the build process from the DMG creation step by running `./bin/osx-release create_dmg upload`.<|MERGE_RESOLUTION|>--- conflicted
+++ resolved
@@ -17,12 +17,7 @@
       git submodule update --init
 
       # Install Perl modules used by ./bin/osx-setup and ./bin/osx-release
-<<<<<<< HEAD
-      # You may have to run this as sudo if you didn't upgrade perl as described in step above
-      cpan install File::Copy::Recursive Readonly String::Util Text::Caml
-=======
       sudo cpan install File::Copy::Recursive Readonly String::Util Text::Caml JSON
->>>>>>> 4ef778da
 
       # Copy JRE and uberjar
       ./bin/osx-setup
