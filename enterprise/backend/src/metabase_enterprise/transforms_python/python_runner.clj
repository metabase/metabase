(ns metabase-enterprise.transforms-python.python-runner
  (:require
   [clj-http.client :as http]
   [clojure.core.async :as a]
   [clojure.java.io :as io]
   [medley.core :as m]
   [metabase-enterprise.transforms-python.s3 :as s3]
   [metabase-enterprise.transforms-python.settings :as transforms-python.settings]
   [metabase-enterprise.transforms.instrumentation :as transforms.instrumentation]
   [metabase.analytics.prometheus :as prometheus]
   [metabase.config.core :as config]
   [metabase.query-processor :as qp]
   [metabase.query-processor.pipeline :as qp.pipeline]
   [metabase.util.i18n :as i18n]
   [metabase.util.json :as json]
   [metabase.util.log :as log]
   [metabase.util.malli :as mu]
   [toucan2.core :as t2])
  (:import
   (clojure.lang PersistentQueue)
   (java.io BufferedWriter File InputStream OutputStream OutputStreamWriter)
   (java.nio.charset StandardCharsets)))

(set! *warn-on-reflection* true)

(defn- authorization-headers
  "Returns HTTP headers with Authorization bearer token if configured.
  Throws configuration error in production if token is not set."
  []
  (let [api-token (transforms-python.settings/python-runner-api-token)]
    (if api-token
      {"Authorization" (str "Bearer " api-token)}
      (if config/is-prod?
        (throw (ex-info "Python runner API token is required in production but not configured"
                        {:error-type :configuration-error}))
        {}))))

(defn- python-runner-request
  "Helper function for making HTTP requests to the python runner service."
  [server-url method endpoint request-options & extra-args]
  (let [url          (str server-url "/v1" endpoint)
        base-options {:content-type     :json
                      :accept           :json
                      :throw-exceptions false
                      :as               :json
                      :headers          (authorization-headers)}]
    (apply http/request (merge base-options request-options {:method method, :url url}) extra-args)))

(defn root-type
  "Supported type for roundtrip/insertion"
  [base-type]
  (when base-type
    (some #(when (isa? base-type %) %)
          [:type/Number
           :type/Date
           :type/DateTime
           :type/Instant
           :type/DateTimeWithTZ
           :type/Text
           :type/Boolean])))

(defn- maybe-fixup-value [col v]
  (cond
    (nil? (root-type (:base_type col)))
    ;; we're not a supported base type, so we just stringify it
    (when v (json/encode v))

    ;; the clickhouse driver returns bigdecimals for int64 values
    (and (isa? (:base_type col) :type/Integer)
         (or (instance? BigDecimal v)
             (float? v)))
    (bigint v)

    :else
    v))

(defn- write-jsonl-row-to-os-rff
  "Returns a rff that writes query results as JSONL to an OutputStream.

  Only fields present in `fields-meta` are included in the output. Values are processed via
  `maybe-fixup-value` before JSON encoding."
  [^OutputStream os fields-meta {cols-meta :cols}]
  (let [filtered-col-meta (m/index-by :name fields-meta)
        col-names (map :name cols-meta)
        none? (volatile! true)]
    (fn
      ([]
       (-> os
           (OutputStreamWriter. StandardCharsets/UTF_8)
           (BufferedWriter.)))

      ([^BufferedWriter writer]
       ;; Workaround for LocalStack, which doesn't support zero byte files.
       (when @none?
         (.write writer " "))
       (doto writer
         (.flush)
         (.close)))

      ([^BufferedWriter writer row]
       (let [row-map (->>
                      (map vector col-names row)
                      (filter (fn [[n _]]
                                (contains? filtered-col-meta n)))
                      (map (fn [[n v]]
                             (maybe-fixup-value (filtered-col-meta n) v)))
                      (zipmap (filter filtered-col-meta col-names)))]
         (when @none? (vreset! none? false))
         (json/encode-to row-map writer {})
         (doto writer
           (.newLine)))))))

(defn- execute-mbql-query
  [db-id query rff cancel-chan]
<<<<<<< HEAD
  (binding [qp.pipeline/*canceled-chan* (if cancel-chan
                                          (a/go (a/<! cancel-chan))
                                          qp.pipeline/*canceled-chan*)]
    (qp/process-query {:type :query :database db-id :query query} rff)))
=======
  ;; if we have a cancel-chan (a promise channel) for the transform, we'd like for QP to respect it
  ;; and early exit if a value is delivered, but QP closes it when it's done. So we copy it.
  (with-bindings* (cond-> {}
                    cancel-chan
                    (assoc #'qp.pipeline/*canceled-chan* (a/go (a/<! cancel-chan))))
    (^:once fn* []
      (qp/process-query {:type :query :database db-id :query query} rff))))
>>>>>>> 3037854e

(defn- throw-if-cancelled [cancel-chan]
  (when (a/poll! cancel-chan)
    (throw (ex-info "Run cancelled" {:error-type :cancelled}))))

(defn- write-table-data-to-file! [{:keys [db-id table-id fields-meta temp-file cancel-chan limit]}]
  (with-open [os (io/output-stream temp-file)]
    (let [query (cond-> {:source-table table-id} limit (assoc :limit limit))
          rff (fn [cols-meta] (write-jsonl-row-to-os-rff os fields-meta cols-meta))]
      (execute-mbql-query db-id query rff cancel-chan)
      (some-> cancel-chan throw-if-cancelled)
      nil)))

(defn restricted-insert-type
  "Type for insertion restricted to supported"
  [base_type]
  (if base_type
    (let [base-type-kw (keyword "type" base_type)]
      (if (root-type base-type-kw)
        base-type-kw
        :type/Text))
    :type/Text))

(defn- closest-ancestor [t pred]
  (loop [remaining (conj PersistentQueue/EMPTY [t])]
    (when-let [t (first remaining)]
      (if (pred t)
        t
        (recur (into (pop t) (parents t)))))))

(defn- effective-semantic-type-i-think
  "Kinda sketchy but maybe reasonable way to infer the effective-semantic-type"
  [{:keys [base_type effective_type semantic_type]}]
  (or semantic_type (closest-ancestor (or effective_type base_type) #(isa? % :Semantic/*))))

(defn- generate-manifest
  "Generate a manifest to communicate schema and metadata information around the table."
  [table-id cols-meta]
  {:schema_version 1
   :data_format    "jsonl"
   :data_version   1
   :table_metadata {:table_id table-id}
   :fields         (mapv (fn [col-meta]
                           {:name           (:name col-meta)
                            :base_type      (some-> (:base_type col-meta) name)
                            :database_type  (some-> (:database_type col-meta) name)
                            :root_type      (some-> (root-type (:base_type col-meta)) name)
                            :semantic_type  (some-> (effective-semantic-type-i-think col-meta) name)
                            :effective_type (some-> (or (:effective_type col-meta) (:database_type col-meta)) name)
                            :field_id       (:id col-meta)})
                         cols-meta)})

(defn get-logs
  "Return the logs of the current running python process"
  [run-id]
  (let [server-url (transforms-python.settings/python-runner-url)]
    (python-runner-request server-url :get "/logs" {:query-params {:request_id run-id}})))

(mu/defn record-python-api-call!
  "Record metrics about Python API calls."
  [job-run-id :- [:maybe pos-int?]
   duration-ms :- int?
   status :- [:enum :success :error :timeout]]
  (log/infof "Python API call %s: run-id=%d duration=%dms" (name status) job-run-id duration-ms)
  (prometheus/inc! :metabase-transforms/python-api-calls-total {:status (name status)})
  (prometheus/observe! :metabase-transforms/python-api-call-duration-ms {} duration-ms))

(defmacro with-python-api-timing
  "Execute body while timing a Python API call."
  [[job-run-id] & body]
  `(transforms.instrumentation/with-timing {:success-fn (fn [job-run-id# duration-ms#]
                                                          (record-python-api-call! job-run-id# duration-ms# :success))
                                            :error-fn   (fn [job-run-id# duration-ms#]
                                                          (record-python-api-call! job-run-id# duration-ms# :error))}
     [~job-run-id]
     (^:once fn* [] ~@body)))

(defn execute-python-code-http-call!
  "Calls the /execute endpoint of the python runner. Blocks until the run either succeeds or fails and returns
  the response from the server."
  [{:keys [server-url code request-id run-id table-name->id shared-storage timeout-secs]}]
  (let [{:keys [objects]} shared-storage
        {:keys [output output-manifest events]} objects
        url-for-path             (fn [path] (:url (get objects path)))
        table-name->url          (update-vals table-name->id #(url-for-path [:table % :data]))
        table-name->manifest-url (update-vals table-name->id #(url-for-path [:table % :manifest]))
        payload                  {:code                code
                                  :library             (t2/select-fn->fn :path :source :model/PythonLibrary)
                                  :timeout             (or timeout-secs (transforms-python.settings/python-runner-timeout-seconds))
                                  :request_id          (or request-id run-id)
                                  :output_url          (:url output)
                                  :output_manifest_url (:url output-manifest)
                                  :events_url          (:url events)
                                  :table_mapping       table-name->url
                                  :manifest_mapping    table-name->manifest-url}
<<<<<<< HEAD

        response                 (with-python-api-timing [run-id]
=======
        response                 (transforms.instrumentation/with-python-api-timing [run-id]
>>>>>>> 3037854e
                                   (python-runner-request server-url :post "/execute" {:body (json/encode payload)}))]
    ;; when a 500 is returned we observe a string in the body (despite the python returning json)
    ;; always try to parse the returned string as json before yielding (could tighten this up at some point)
    (update response :body (fn [string-if-error]
                             (if (string? string-if-error)
                               (try
                                 (json/decode+kw string-if-error)
                                 (catch Exception _
                                   {:error string-if-error}))
                               string-if-error)))))

(defn read-events
  "Returns a vector of event contents (or nil if the event file does not exist)"
  [{:keys [s3-client bucket-name objects]}]
  ;; note we expect :events to be a small file, limits ought to be enforced by the runner
  (when-some [in (s3/open-object s3-client bucket-name (:path (:events objects)))]
    (with-open [in in
                rdr (io/reader in)]
      (mapv json/decode+kw (line-seq rdr)))))

(defn read-output-manifest
  "Return the output manifest map. Returns nil if it does not exist."
  [{:keys [s3-client bucket-name objects]}]
  (json/decode+kw (s3/read-to-string s3-client bucket-name (:path (:output-manifest objects)) "{}")))

(defn open-output
  "Return an InputStream with the output jsonl contents. Close with .close. Returns nil if the object does not exist."
  ^InputStream [{:keys [s3-client bucket-name objects]}]
  (s3/open-object s3-client bucket-name (:path (:output objects))))

(defn cancel-python-code-http-call!
  "Calls the /cancel endpoint of the python runner. Returns immediately."
  [server-url run-id]
  (python-runner-request server-url :post "/cancel" {:body   (json/encode {:request_id run-id})
                                                     :async? true}
                         #_success #(log/debug %)
                         #_failure #(log/error %)))

(defn- safe-delete
  "Safely delete a file."
  [^File file]
  (try (.delete file) (catch Exception _)))

(defn- fields-metadata [_driver table-id]
  (t2/select [:model/Field :id :name :base_type :effective_type :semantic_type :database_type :database_position]
             :table_id table-id
             :active true
             ;; we are only interested in top-level objects, so filter out nested fields (parent or path)
             :parent_id nil
             :nfc_path nil
             {:order-by [[:database_position :asc]]}))

;; TODO break this up such that s3 can be swapped out for other transfer mechanisms.
(defn copy-tables-to-s3!
  "Writes table content to their corresponding objects named in shared-storage, see (open-shared-storage!).
  Blocks until all tables are fully written and committed to shared storage."
  [{:keys [run-id
           shared-storage
           table-name->id
           cancel-chan
           limit]}]
  ;; TODO there's scope for some parallelism here, in particular across different databases
  (doseq [[table-name table-id] table-name->id
          :let [{:keys [s3-client bucket-name objects]} shared-storage
                {data-path :path}                       (get objects [:table table-id :data])
                {manifest-path :path}                   (get objects [:table table-id :manifest])]]
    (let [tmp-data-file (File/createTempFile data-path "")
          tmp-meta-file (File/createTempFile manifest-path "")]
      (try
        (let [db-id       (t2/select-one-fn :db_id (t2/table-name :model/Table) :id table-id)
              driver      (t2/select-one-fn :engine :model/Database db-id)
              fields-meta (fields-metadata driver table-id)
              manifest    (generate-manifest table-id fields-meta)]
<<<<<<< HEAD

          (transforms.instrumentation/with-stage-timing [run-id [:export :dwh-to-file]]
=======
          (transforms.instrumentation/with-stage-timing [run-id :dwh-to-file]
>>>>>>> 3037854e
            (write-table-data-to-file!
             {:db-id       db-id
              :driver      driver
              :table-id    table-id
              :fields-meta fields-meta
              :temp-file   tmp-data-file
              :cancel-chan cancel-chan
              :limit       limit}))
          (with-open [writer (io/writer tmp-meta-file)]
            (json/encode-to manifest writer {}))
          (let [data-size (.length tmp-data-file)
                meta-size (.length tmp-meta-file)]
            (transforms.instrumentation/record-data-transfer! run-id :dwh-to-file data-size nil)
<<<<<<< HEAD

            (transforms.instrumentation/with-stage-timing [run-id [:export :file-to-s3]]
=======
            (transforms.instrumentation/with-stage-timing [run-id :file-to-s3]
>>>>>>> 3037854e
              (s3/upload-file s3-client bucket-name data-path tmp-data-file)
              (s3/upload-file s3-client bucket-name manifest-path tmp-meta-file))
            (transforms.instrumentation/record-data-transfer! run-id :file-to-s3 (+ data-size meta-size) nil)))
        (catch InterruptedException ie (throw ie))
        (catch Throwable t
          (throw (ex-info "An error occurred while copying table data to S3"
                          {:table-id table-id
                           :transform-message (or (:transform-message (ex-data t))
                                                  (i18n/tru "Failed to copy table contents to shared storage {0} ({1})" table-name table-id))}
                          t)))
        (finally
          (safe-delete tmp-data-file)
          (safe-delete tmp-meta-file))))))<|MERGE_RESOLUTION|>--- conflicted
+++ resolved
@@ -112,12 +112,6 @@
 
 (defn- execute-mbql-query
   [db-id query rff cancel-chan]
-<<<<<<< HEAD
-  (binding [qp.pipeline/*canceled-chan* (if cancel-chan
-                                          (a/go (a/<! cancel-chan))
-                                          qp.pipeline/*canceled-chan*)]
-    (qp/process-query {:type :query :database db-id :query query} rff)))
-=======
   ;; if we have a cancel-chan (a promise channel) for the transform, we'd like for QP to respect it
   ;; and early exit if a value is delivered, but QP closes it when it's done. So we copy it.
   (with-bindings* (cond-> {}
@@ -125,7 +119,6 @@
                     (assoc #'qp.pipeline/*canceled-chan* (a/go (a/<! cancel-chan))))
     (^:once fn* []
       (qp/process-query {:type :query :database db-id :query query} rff))))
->>>>>>> 3037854e
 
 (defn- throw-if-cancelled [cancel-chan]
   (when (a/poll! cancel-chan)
@@ -221,12 +214,7 @@
                                   :events_url          (:url events)
                                   :table_mapping       table-name->url
                                   :manifest_mapping    table-name->manifest-url}
-<<<<<<< HEAD
-
-        response                 (with-python-api-timing [run-id]
-=======
         response                 (transforms.instrumentation/with-python-api-timing [run-id]
->>>>>>> 3037854e
                                    (python-runner-request server-url :post "/execute" {:body (json/encode payload)}))]
     ;; when a 500 is returned we observe a string in the body (despite the python returning json)
     ;; always try to parse the returned string as json before yielding (could tighten this up at some point)
@@ -300,12 +288,7 @@
               driver      (t2/select-one-fn :engine :model/Database db-id)
               fields-meta (fields-metadata driver table-id)
               manifest    (generate-manifest table-id fields-meta)]
-<<<<<<< HEAD
-
           (transforms.instrumentation/with-stage-timing [run-id [:export :dwh-to-file]]
-=======
-          (transforms.instrumentation/with-stage-timing [run-id :dwh-to-file]
->>>>>>> 3037854e
             (write-table-data-to-file!
              {:db-id       db-id
               :driver      driver
@@ -319,12 +302,7 @@
           (let [data-size (.length tmp-data-file)
                 meta-size (.length tmp-meta-file)]
             (transforms.instrumentation/record-data-transfer! run-id :dwh-to-file data-size nil)
-<<<<<<< HEAD
-
             (transforms.instrumentation/with-stage-timing [run-id [:export :file-to-s3]]
-=======
-            (transforms.instrumentation/with-stage-timing [run-id :file-to-s3]
->>>>>>> 3037854e
               (s3/upload-file s3-client bucket-name data-path tmp-data-file)
               (s3/upload-file s3-client bucket-name manifest-path tmp-meta-file))
             (transforms.instrumentation/record-data-transfer! run-id :file-to-s3 (+ data-size meta-size) nil)))
