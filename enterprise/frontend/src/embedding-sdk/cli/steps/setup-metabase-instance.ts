--- conflicted
+++ resolved
@@ -3,23 +3,12 @@
 import toggle from "inquirer-toggle";
 import ora from "ora";
 import { promisify } from "util";
-
-<<<<<<< HEAD
-import type { CliOutput, CliStepMethod } from "embedding-sdk/cli/types/cli";
-import {
-  OUTPUT_STYLES,
-  printEmptyLines,
-  printInfo,
-} from "embedding-sdk/cli/utils/print";
 
 import {
   CONTAINER_NAME,
   HARDCODED_JWT_SHARED_SECRET,
   SITE_NAME,
 } from "../constants/config";
-=======
-import { CONTAINER_NAME, SITE_NAME } from "../constants/config";
->>>>>>> 4453abb1
 import { EMBEDDING_DEMO_SETUP_TOKEN } from "../constants/env";
 import {
   EMBEDDING_FAILED_MESSAGE,
