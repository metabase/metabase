;; -*- comment-column: 100; -*-
{:config-paths ["macros" "src"]
 :linters
 {
  ;;
  ;; enabled optional linters (these are disabled by default)
  ;;

  :aliased-namespace-symbol     {:level :warning}
  :case-symbol-test             {:level :warning}
  :condition-always-true        {:level :warning}
  :def-fn                       {:level :warning}
  :dynamic-var-not-earmuffed    {:level :warning}
  :equals-expected-position     {:level :warning, :only-in-test-assertion true}
  :keyword-binding              {:level :warning}
  :main-without-gen-class       {:level :warning}
  :minus-one                    {:level :warning}
  :misplaced-docstring          {:level :warning}
  :missing-body-in-when         {:level :warning}
  :missing-docstring            {:level :warning}
  :missing-else-branch          {:level :warning}
  :namespace-name-mismatch      {:level :warning}
  :non-arg-vec-return-type-hint {:level :warning}
  :plus-one                     {:level :warning}
  :reduce-without-init          {:level :warning}
  :redundant-call               {:level :warning}
  :redundant-fn-wrapper         {:level :warning}
  :self-requiring-namespace     {:level :warning}
  :single-key-in                {:level :warning}
  :unsorted-imports             {:level :warning}
  :unsorted-required-namespaces {:level :warning}
  :unused-alias                 {:level :warning}
  :use                          {:level :warning}
  :warn-on-reflection           {:level :warning}

  ;;
  ;; other disabled-by-default linters it would be nice to enable soon
  ;;

  ;; TODO (cam): most of these either have a ton of things that need to be fixed or cause issues
  ;; with [[metabase.lib.util.match/match]] and friends -- we need to write a custom hook for those macros so Kondo
  ;; can understand them.

  #_:docstring-leading-trailing-whitespace
  #_:equals-false
  #_:equals-true
  #_:used-underscored-binding

  ;;
  ;; disabled linters
  ;;

  :redundant-ignore {:level :off} ; lots of false positives, see https://github.com/clj-kondo/clj-kondo/issues/2414
  :unexpected-recur {:level :off} ; TODO (cam): I think we just need to tell it how to handle MBQL match and we can enable this?

  ;;
  ;; globally-enabled custom linters
  ;;
  :metabase/check-me-humanize                          {:level :warning}
  :metabase/defsetting-must-specify-export             {:level :warning}
  :metabase/mbql-query-first-arg                       {:level :warning}
  :metabase/missing-test-expr-requires-in-cljs         {:level :warning}
  :metabase/require-shape-checker                      {:level :warning}
  :metabase/test-helpers-use-non-thread-safe-functions {:level :warning}
  :metabase/validate-logging                           {:level :warning}
  :metabase/validate-mb-driver-tests                   {:level :warning}
  :metabase/validate-mb-once                           {:level :warning}

  :metabase/validate-deftest
  {:level :warning

   ;; calling these functions will result in an error in tests marked `^:parallel`
   ;;
   ;; TODO -- these should all be made thread safe if possible or renamed so they end in `!`. Then we can remove them
   ;; from this list because by default anything ending in `!` is considered to be thread-unsafe
   :parallel/unsafe
   #{clojure.core/alter-var-root
     clojure.core/with-redefs
     clojure.core/with-redefs-fn
     metabase.actions.test-util/with-actions
     metabase.actions.test-util/with-actions-disabled
     metabase.actions.test-util/with-actions-enabled
     metabase.actions.test-util/with-actions-test-data
     metabase.actions.test-util/with-actions-test-data-and-actions-enabled
     metabase.actions.test-util/with-actions-test-data-tables
     metabase.analytics.snowplow-test/with-fake-snowplow-collector
     metabase.channel.email-test/with-expected-messages
     metabase.channel.email-test/with-fake-inbox
     metabase.test.data.users/with-group
     metabase.test.data.users/with-group-for-user
     metabase.test.data/with-empty-h2-app-db
     metabase.test.util.log/with-log-level
     metabase.test.util.misc/with-single-admin-user
     metabase.test.util/with-all-users-permission
     metabase.test.util/with-discarded-collections-perms-changes
     metabase.test.util/with-env-keys-renamed-by
     metabase.test.util/with-locale
     metabase.test.util/with-model-cleanup
     metabase.test.util/with-non-admin-groups-no-root-collection-for-namespace-perms
     metabase.test.util/with-non-admin-groups-no-root-collection-perms
     metabase.test.util/with-temp-env-var-value
     metabase.test.util/with-temp-vals-in-db
     metabase.test.util/with-temporary-raw-setting-values
     metabase.test.util/with-temporary-setting-values
     metabase.test.util/with-user-in-groups
     metabase.test/with-actions
     metabase.test/with-actions-disabled
     metabase.test/with-actions-enabled
     metabase.test/with-actions-test-data
     metabase.test/with-actions-test-data-and-actions-enabled
     metabase.test/with-actions-test-data-tables
     metabase.test/with-all-users-permission
     metabase.test/with-discarded-collections-perms-changes
     metabase.test/with-empty-h2-app-db
     metabase.test/with-env-keys-renamed-by
     metabase.test/with-expected-messages
     metabase.test/with-fake-inbox
     metabase.test/with-group
     metabase.test/with-group-for-user
     metabase.test/with-locale
     metabase.test/with-log-level
     metabase.test/with-model-cleanup
     metabase.test/with-non-admin-groups-no-root-collection-for-namespace-perms
     metabase.test/with-non-admin-groups-no-root-collection-perms
     metabase.test/with-single-admin-user
     metabase.test/with-temp-env-var-value
     metabase.test/with-temp-vals-in-db
     metabase.test/with-temporary-raw-setting-values
     metabase.test/with-temporary-setting-values
     metabase.test/with-user-in-groups}

   ;; these functions are allowed in `^:parallel` tests even tho they end in `!`
   :parallel/safe
   #{clojure.core/assoc!
     clojure.core/compare-and-set!
     clojure.core/conj!
     clojure.core/disj!
     clojure.core/dissoc!
     clojure.core/persistent!
     clojure.core/pop!
     clojure.core/reset!
     clojure.core/reset-vals!
     clojure.core/run!
     clojure.core/swap!
     clojure.core/swap-vals!
     clojure.core/volatile!
     clojure.core/vreset!
     clojure.core/vswap!
     clojure.core.async/<!
     clojure.core.async/<!!
     clojure.core.async/>!
     clojure.core.async/>!!
     clojure.core.async/alt!
     clojure.core.async/alt!!
     clojure.core.async/alts!
     clojure.core.async/alts!!
     clojure.core.async/close!
     clojure.core.async/ioc-alts!
     clojure.core.async/offer!
     clojure.core.async/onto-chan!
     clojure.core.async/onto-chan!!
     clojure.core.async/poll!
     clojure.core.async/put!
     clojure.core.async/take!
     clojure.core.async/to-chan!
     clojure.core.async/to-chan!!
     metabase.channel.core/send!
     metabase.driver.sql-jdbc.execute/execute-prepared-statement!
     metabase.models.notification/create-notification!
     metabase.pulse.send/send-pulse!
     metabase.query-processor.store/store-database!
     ;; Safe in tests, where we typically use a private, temporary index per thread.
     metabase.search.core/reindex!
     metabase.util/run-count!
     next.jdbc/execute!}}

  :metabase/i-like-making-cams-eyes-bleed-with-horrifically-long-tests
  {:level      :warning
   :max-length 180}

  ;; this is not enabled here, it is enabled below only for specific namespaces.
  :metabase/disallow-hardcoded-driver-names-in-tests
  ;; don't include `:h2` since that will probably lead to a mountain of tests where we are specifically testing
  ;; middleware or compilation behavior with just H2 since it's the default.
  {:drivers #{ ;; core drivers
              #_:h2
              :postgres
              :mysql
              ;; module drivers
              :athena
              :bigquery-cloud-sdk
              :databricks
              :druid
              :druid-jdbc
              :googleanalytics
              :hive-like
              :mongo
              :oracle
              :presto-jdbc
              :redshift
              :snowflake
              :sparksql
              :sqlite
              :sqlserver
              :vertica}}

  ;;
  ;; misc config for built-in linters
  ;;

  :invalid-arity       {:skip-args [metabase.lib.util.match/match]} ; TODO (cam): can we fix these?
  :refer-all           {:level :warning, :exclude [clojure.test]}
  :unused-referred-var {:exclude {compojure.core [GET DELETE POST PUT]}}

  ;; TODO -- all of these entries are HACKS and we should fix them by writing real custom Kondo HOOKS for these
  ;; macros. Please don't add anything new to this list! Talk to your best bud Cam if you don't know how to write a
  ;; Kondo hook and he will pair with you on it. Thanks! -- Cam
  :unresolved-symbol
  {:exclude
   [(build.uberjar/with-duration-ms)
    (cljs.test/is [=? malli=])
    (clojure.core.logic/fresh)
    (clojure.core.logic/matcha)
    (clojure.core.logic/run)
    (clojure.test/is [query= =? malli= qv=])
    (clojure.tools.macro/macrolet)
    instaparse.core/transform
    (metabase.server.streaming-response/streaming-response)
    (metabase.driver.druid.query-processor-test/druid-query-returning-rows)
    (metabase.lib.util.match/match)
    (metabase.lib.util.match/match-one)
    (metabase.lib.util.match/replace)
    (metabase.lib.util.match/replace-in)
    (metabase.query-processor.middleware.cache-backend.interface/with-cached-results)
    (metabase.util.regex/rx [opt])
    (metabase.util/prog1 [<>])
    (taoensso.nippy/extend-freeze)
    (taoensso.nippy/extend-thaw)]}

  :deprecated-var
  {:exclude
   {metabase.cmd/dump                                                            {:namespaces ["metabase\\.cmd-test" "metabase-enterprise\\.serialization\\.cmd-test"]}
    metabase.cmd/load                                                            {:namespaces ["metabase\\.cmd-test" "metabase-enterprise\\.serialization\\.cmd-test"]}
    metabase.db.data-migrations/data-migrations                                  {:namespaces ["metabase\\.db\\.data-migrations"]}
    metabase.db.data-migrations/defmigration                                     {:namespaces ["metabase\\.db\\.data-migrations"]}
    metabase.db.data-migrations/run-migration-if-needed!                         {:namespaces ["metabase\\.db\\.data-migrations"]}
    metabase.driver.sql-jdbc.execute.old-impl/set-timezone-sql                   {:namespaces ["metabase\\.driver.*"]}
    metabase.driver.sql-jdbc.execute/set-time-zone-if-supported!                 {:namespaces ["metabase\\.driver.*"]}
    metabase.driver/current-db-time                                              {:namespaces ["metabase.*"]}
    metabase.driver/supports?                                                    {:namespaces ["metabase.*"]}
    metabase.premium-features.premium-features/enable-enhancements?              {:namespaces ["metabase\\.models.*"]}
    metabase.query-processor.middleware.resolve-joins/maybe-resolve-source-table {:namespaces ["metabase.*"]}
    metabase.query-processor.util/normalize-token                                {:namespaces ["metabase.*"]}
    schema.core/both                                                             {:namespaces ["metabase.*"]}
    schema.core/either                                                           {:namespaces ["metabase.*"]}}}

  :discouraged-var
  {clojure.core/print                                 {:message "Use metabase.util.log instead of clojure.core/print"}
   clojure.core/println                               {:message "Use metabase.util.log instead of clojure.core/println"}
   clojure.core/printf                                {:message "Use metabase.util.log instead of clojure.core/printf"}
   clojure.core/prn                                   {:message "Use metabase.util.log instead of clojure.core/prn"}
   clojure.core/pr                                    {:message "Use metabase.util.log instead of clojure.core/pr"}
   clojure.core/tap>                                  {:message "Don't use tap> is source code"}
   clojure.core/time                                  {:message "Don't use time in source code"}
   clojure.test.check/quick-check                     {:message "You probably meant to use clojure.test.check.clojure-test/defspec instead -- quick check will run the tests when it is evaluated rather than when we run the test suite."}
   clojure.java.jdbc/get-connection                   {:message "Use sql-jdbc.execute/do-with-connection-with-options (for drivers) or t2/with-connection (for the app DB) instead of jdbc/get-connection"}
   clojure.java.jdbc/with-db-connection               {:message "Use sql-jdbc.execute/do-with-connection-with-options (for drivers) or t2/with-connection (for the app DB) instead of jdbc/with-db-connection"}
   clojure.java.jdbc/with-db-metadata                 {:message "Use sql-jdbc.execute/do-with-connection-with-options + .getMetaData instead of jdbc/with-db-metadata"}
   clojure.pprint/pprint                              {:message "Use metabase.util.log instead of clojure.pprint/pprint"}
   clojure.string/lower-case                          {:message "Use metabase.util/lower-case-en instead of clojure.string/lower-case"}
   clojure.string/upper-case                          {:message "Use metabase.util/upper-case-en instead of clojure.string/upper-case"}
   fipp.edn/pprint                                    {:message "Use metabase.util.log instead of fipp.edn/pprint"}
   honeysql.core/call                                 {:message "Use hx/call instead because it is Honey SQL 2 friendly"}
   honeysql.core/raw                                  {:message "Use hx/raw instead because it is Honey SQL 2 friendly"}
   java-time/with-clock                               {:message "Use mt/with-clock"}
   java.util.UUID/randomUUID                          {:message "Use clojure.core/random-uuid instead of java.util.UUID/randomUUID"}
   malli.core/explain                                 {:message "Use metabase.util.malli.registry/explain instead of malli.core/explain because it has built-in caching"}
   malli.core/explainer                               {:message "Use metabase.util.malli.registry/explainer instead of malli.core/explainer because it has built-in caching"}
   malli.core/validate                                {:message "Use metabase.util.malli.registry/validate instead of malli.core/validate because it has built-in caching"}
   malli.core/validator                               {:message "Use metabase.util.malli.registry/validator instead of malli.core/validator because it has built-in caching"}
   me.flowthing.pp/pprint                             {:message "Use metabase.util.log instead of me.flowthing.pp/pprint"}
   medley.core/random-uuid                            {:message "Use clojure.core/random-uuid instead of medley.core/random-uuid"}
   metabase.driver/database-supports?                 {:message "Use metabase.driver.util/supports? instead of metabase.driver/database-supports?"}
   metabase.lib.equality/find-column-indexes-for-refs {:message "Use lib.equality/closest-matches-in-metadata or lib.equality/find-closest-matches-for-refs instead of lib.equality/find-column-indexes-for-refs"}
   metabase.test/with-temp*                           {:message "Use mt/with-temp instead of mt/with-temp*"}
   toucan2.tools.with-temp/with-temp                  {:message "Use mt/with-temp instead of toucan2.tools.with-temp/with-temp"}}

  :discouraged-namespace
  {camel-snake-kebab.core {:message "CSK is not Turkish-safe, use the versions in metabase.util instead."}
   cheshire.core          {:message "Use metabase.util.json instead of cheshire.core directly."}
   clojure.tools.logging  {:message "Use metabase.util.log instead of clojure.tools.logging directly"}
   grouper.core           {:message "Use metabase.util.grouper instead of grouper.core"}
   honeysql.core          {:message "Use Honey SQL 2. Honey SQL 1 is removed as a dependency in Metabase 49+."}
   honeysql.format        {:message "Use Honey SQL 2. Honey SQL 1 is removed as a dependency in Metabase 49+."}
   honeysql.helpers       {:message "Use Honey SQL 2. Honey SQL 1 is removed as a dependency in Metabase 49+."}
   honeysql.types         {:message "Use Honey SQL 2. Honey SQL 1 is removed as a dependency in Metabase 49+."}
   honeysql.util          {:message "Use Honey SQL 2. Honey SQL 1 is removed as a dependency in Metabase 49+."}}

  :unresolved-var
  {:exclude
   [colorize.core]}

  ;; A "module" is any `metabase.x` namespace in `src`.
  :metabase/ns-module-checker
  {:level :warning

   ;; Map of module name => the "core" external public-facing API namespace(s). You have three options here:
   ;;
   ;; 1. Special sentinel value `:any` means means this module does not (yet) have external public-facing API
   ;;    namespace(s). This is mostly a temporary placeholder until we go in and create module namespaces, which means
   ;;    you should go create one.
   ;;
   ;; 2. A set of namespace symbols. All namespaces in other modules will only be allowed to use namespaces from
   ;;    this set. Ideally this set should only have one namespace, but restricting it to a set of several is still
   ;;    better than `:any`.
   ;;
   ;; 3. `nil` or not listed here -- we default to assuming there is one API namespace called `<module>.core`
   ;;
   ;; `nil` or an empty set  Otherwise this should be a set of namespace symbols.
   ;;
   ;; PRO TIP: Check out the `dev.deps-graph` namespace for helpful tools to see where a module is used externally.
   :api-namespaces
   {metabase.actions               #{metabase.actions.core}
    metabase.analytics             #{metabase.analytics.prometheus
                                     metabase.analytics.snowplow
                                     metabase.analytics.stats
                                     metabase.analytics.sdk}                                        ; TODO -- consolidate these into a real API namespace.
    metabase.analyze               #{metabase.analyze.core}
    metabase.api                   #{metabase.api.common
                                     ;; I don't really like making all these namespaces external but they have to be
                                     ;; for now until we can shrink this mega-module down a little bit (by moving API
                                     ;; namespaces out into different modules)... eventually `api` will just be a
                                     ;; general low-level API utils/macros module and at that point it can probably
                                     ;; get a single API namespace. Please try to avoid adding more stuff here if you
                                     ;; can tho. -- Cam
                                     metabase.api.common.validation
                                     metabase.api.dataset
                                     metabase.api.macros
                                     metabase.api.permission-graph
                                     metabase.api.routes}                                           ; TODO -- consolidate these into a real API namespace. I think the `*current-user*` type stuff might need to be moved into a separate module.
    metabase.audit                 #{metabase.audit}
    metabase.auth-provider         #{metabase.auth-provider}
    metabase.cmd                   #{}                                                              ; there are no namespaces here since you shouldn't be using this in any other module.
    ;; TODO -- this needs a real API namespace, ideally it would expose `metabase.channel.core` and
    ;; `metabase.channel.init` and that's it.
    metabase.channel               #{metabase.channel.core
                                     metabase.channel.email
                                     metabase.channel.email.messages
                                     metabase.channel.email.result-attachment
                                     metabase.channel.init
                                     metabase.channel.render.core
                                     metabase.channel.template.core}
    metabase.config                #{metabase.config}
    ;; this is not even a real module, it's an external library but its starts with a `metabase.` namespace.
    metabase.connection-pool       #{metabase.connection-pool}
    metabase.core                  #{metabase.core.initialization-status}                           ; TODO -- only namespace used outside of EE, this probably belongs in `metabase.server` anyway since that's the only place it's used.
    metabase.db                    #{metabase.db
                                     metabase.db.metadata-queries                                   ; TODO this should probably be separate from metabase.db
                                     metabase.db.query                                              ; TODO this is mostly util stuff like `metabase.db.query/query` that we don't even need anymore.
                                     metabase.db.setup}                                             ; TODO these are only calling `metabase.db.setup/setup-db!` and there's a slightly different version in `metabase.db`
    metabase.driver                :any                                                             ; TODO -- 19 namespaces!!!! CRY
<<<<<<< HEAD
=======
    metabase.eid-translation       #{metabase.eid-translation}
    metabase.email                 #{metabase.email
                                     metabase.email.messages
                                     metabase.email.result-attachment}                              ; TODO -- consolidate these into a real API namespace.
>>>>>>> 4a0b85c5
    metabase.embed                 #{metabase.embed.settings}
    metabase.events                #{metabase.events metabase.events.init}
    metabase.formatter             #{metabase.formatter}
    metabase.integrations          #{metabase.integrations.common
                                     metabase.integrations.google
                                     metabase.integrations.ldap
                                     metabase.integrations.slack}                                   ; TODO -- consolidate these into a real API namespace.
    metabase.legacy-mbql           #{metabase.legacy-mbql.normalize
                                     metabase.legacy-mbql.predicates
                                     metabase.legacy-mbql.schema
                                     metabase.legacy-mbql.schema.helpers
                                     metabase.legacy-mbql.util}                                     ; TODO -- consolidate these into a real API namespace.
    metabase.lib                   :any                                                             ; TODO -- :cry: 34 externally referenced namespaces, but maybe half of them are schema namespaces which technically don't need to be required.
    metabase.logger                #{metabase.logger metabase.logger.init}
    metabase.models                :any                                                             ; TODO -- scream, 62 namespaces used elsewhere, but to be fair a lot of these don't *need* to be required.
    metabase.moderation            #{metabase.moderation}
    metabase.notification          #{metabase.notification.core
                                     metabase.notification.init
                                     metabase.notification.payload.core}
    metabase.permissions           #{metabase.permissions.util}                                     ; TODO -- this is currently the only namespace in this module. Give it a real API namespace?
    metabase.plugins               #{metabase.plugins
                                     metabase.plugins.classloader}                                  ; TODO -- not 100% sure the classloader belongs here
    metabase.premium-features      #{metabase.premium-features.core}
    metabase.public-settings       #{metabase.public-settings}
    metabase.pulse                 #{metabase.pulse.core}
    metabase.query-processor       :any                                                             ; TODO omg scream, 29 namespaces used outside of the module. WHAT THE HECC
    metabase.query-analysis        #{metabase.query-analysis.core
                                     metabase.query-analysis.init}
    metabase.request               #{metabase.request.core}
    metabase.sample-data           #{metabase.sample-data}
    metabase.search                #{metabase.search.core
                                     metabase.search.init
                                     ;; Need to expose this submodule, to break circular dependencies with models.
                                     metabase.search.spec}
    metabase.server                #{metabase.server.core
                                     ;;
                                     ;; TODO FIXME -- this is loaded for side effects since it contains the JSON
                                     ;; encoder logic for stuff like `java.time` classes. As a
                                     ;; result, [[metabase.models.setting]] (and thus the `metabase.models` module)
                                     ;; has to depend on the `metabase.server` module...we should create either a new
                                     ;; `metabase.json` or `metabase.encoders` module for stuff like this to live. Or
                                     ;; maybe it just belongs in a generic `metabase.config` module.
                                     metabase.server.middleware.json
                                     ;;
                                     ;; TODO -- we can't make this part of [[metabase.server.core]] YET because it
                                     ;; causes circular dependencies. Maybe in the future once we tease apart more of
                                     ;; the modules tangle we can.
                                     metabase.server.protocols
                                     ;;
                                     ;; TODO -- I really don't like having YET ANOTHER allowed external namespace for
                                     ;; this module but some things need to import it so
                                     ;; `metabase.server.streaming_response.StreamingReponse` comes into existence...
                                     metabase.server.streaming-response}
    metabase.setup                 #{metabase.setup.api
                                     metabase.setup.core}
    metabase.sync                  #{metabase.sync
                                     metabase.sync.analyze
                                     metabase.sync.concurrent
                                     metabase.sync.field-values
                                     metabase.sync.schedules
                                     metabase.sync.sync-metadata
                                     metabase.sync.sync-metadata.fields
                                     metabase.sync.sync-metadata.tables
                                     metabase.sync.util}                                            ; TODO -- consolidate these into a real API namespace.
    metabase.task                  #{metabase.task
                                     metabase.task.bootstrap
                                     metabase.task.index-values
                                     metabase.task.init
                                     metabase.task.persist-refresh
                                     ;; We need to expose this to the metabase.search module.
                                     ;; Ideally, it would just live inside that module.
                                     metabase.task.search-index}                                    ; TODO -- consolidate these into a real API namespace.
    metabase.types                 #{metabase.types}
    metabase.upload                #{metabase.upload}
    metabase.util                  :any                                                             ; I think util being `:any` is actually something I am ok with. But this has 32 namespaces.
    metabase.xrays                 #{metabase.xrays.core}}

   ;; Map of module => other modules you're allowed to use there. You have two options here:
   ;;
   ;; 1. `:any` means namespaces in this module are allowed to use any other module -- allowed modules are not
   ;;    enforced for this module. Module API namespaces for modules that have them defined are still enforced. For
   ;;    ones that are `nil`, please go in and add a list of allowed modules. `:any` is mostly meant a temporary
   ;;    placeholder until we can fill these all out, so feel free to fix these.
   ;;
   ;; 2. A set of module symbols. This is the list of modules that are allowed to be referenced. An empty set means no
   ;;    other modules are allowed to be referenced; this is the default for any modules that aren't listed here.
   :allowed-modules
   {metabase.actions               :any
    metabase.analytics             :any
    metabase.analyze               :any
    metabase.api                   :any
    metabase.audit                 :any
    metabase.auth-provider         #{metabase.util
                                     metabase.premium-features}
    metabase.cmd                   :any
    metabase.channel               :any
    metabase.config                #{metabase.plugins}
    metabase.core                  :any
    metabase.db                    :any
    metabase.driver                :any
    metabase.embed                 :any
    metabase.events                :any
    metabase.formatter             :any
    metabase.integrations          :any
    metabase.legacy-mbql           :any
    metabase.lib                   :any
    metabase.logger                #{metabase.config
                                     metabase.plugins}
    metabase.models                :any
    metabase.moderation            :any
    metabase.notification          :any
    metabase.permissions           :any
    metabase.plugins               :any
    metabase.premium-features      :any
    metabase.public-settings       :any
    metabase.pulse                 :any
    metabase.query-analysis        #{metabase.config
                                     metabase.driver
                                     metabase.legacy-mbql
                                     metabase.lib
                                     metabase.models
                                     metabase.public-settings
                                     metabase.query-processor
                                     metabase.task
                                     metabase.util}
    metabase.query-processor       :any
    metabase.request               #{metabase.config
                                     metabase.models
                                     metabase.public-settings
                                     metabase.util}
    metabase.sample-data           :any
    metabase.search                :any
    metabase.server                :any
    metabase.setup                 :any
    metabase.sync                  :any
    metabase.task                  :any
    metabase.types                 #{metabase.util}
    metabase.upload                :any
    metabase.util                  :any ; TODO -- this should probably be #{}
    metabase.xrays                 :any}

   ;; namespaces matching these patterns (with `re-find`) are excluded from the module linter. Since regex literals
   ;; aren't allowed in EDN just used the `(str <regex>)` version i.e. two slashes instead of one.
   ;;
   ;; this is mostly intended for excluding test namespaces or those rare 'glue' namespaces that glue multiple modules
   ;; together, e.g. `metabase.lib.metadata.jvm`.
   :ignored-namespace-patterns
   #{"-test$"                     ; anything ending in `-test`
     "test[-.]util"               ; anything that contains `test.util` or `test-util`
     "test\\.impl"                ; anything that contains `test.impl`
     "test-setup"                 ; anything that contains `test-setup`
     "^metabase\\.test"           ; anything starting with `metabase.test`
     "^metabase\\.http-client$"}} ; `metabase.http-client` which is a test-only namespace despite its name.

  :consistent-alias
  {:aliases
   {buddy.core.hash                                               buddy-hash
    cheshire.generate                                             json.generate
    clojure.tools.logging                                         log
    clj-http.client                                               http
    clj-ldap.client                                               ldap
    clj-time.coerce                                               time.coerce
    clj-time.format                                               time.format
    clojure.core.async                                            a
    clojure.core.match                                            clojure.core.match ; Prefer :refer [match]
    clojure.data                                                  data
    clojure.math.combinatorics                                    math.combo
    clojure.pprint                                                pprint
    clojure.spec.alpha                                            s
    clojure.string                                                str
    clojure.test                                                  t
    clojure.tools.build.api                                       b
    clojure.tools.namespace.dependency                            ns.deps
    clojure.tools.namespace.find                                  ns.find
    clojure.tools.namespace.parse                                 ns.parse
    colorize.core                                                 colorize
    environ.core                                                  env
    hiccup.core                                                   hiccup
    hiccup.util                                                   hiccup.util
    honey.sql                                                     sql
    honey.sql.helpers                                             sql.helpers
    java-time.api                                                 t
    macaw.core                                                    macaw
    malli.core                                                    mc
    malli.error                                                   me
    malli.experimental                                            mx
    malli.generator                                               mg
    malli.provider                                                mp
    malli.transform                                               mtx
    malli.util                                                    mut
    medley.core                                                   m
    metabase-enterprise.audit-app.pages.common                    common
    metabase-enterprise.sandbox.api.table                         table
    metabase-enterprise.test                                      met
    metabase.analytics.sdk                                        sdk
    metabase.analytics.stats                                      stats
    metabase.analysis.native-query-analyzer                       nqa
    metabase.analysis.native-query-analyzer.parameter-substitution nqa.sub
    metabase.analyze.query-results                                qr
    metabase.analyze.classifiers.category                         classifiers.category
    metabase.analyze.classifiers.core                             classifiers
    metabase.analyze.classifiers.name                             classifiers.name
    metabase.analyze.classifiers.no-preview-display               classifiers.no-preview-display
    metabase.analyze.classifiers.text-fingerprint                 classifiers.text-fingerprint
    metabase.analyze.fingerprint.fingerprinters                   fingerprinters
    metabase.analyze.fingerprint.insights                         insights
    metabase.analyze.fingerprint.schema                           fingerprint.schema
    metabase.api.activity                                         api.activity
    metabase.api.alert                                            api.alert
    metabase.api.automagic-dashboards                             api.magic
    metabase.api.bookmark                                         api.bookmark
    metabase.api.card                                             api.card
    metabase.api.card-test                                        api.card-test
    metabase.api.collection                                       api.collection
    metabase.api.common                                           api
    metabase.api.dashboard                                        api.dashboard
    metabase.api.dashboard-test                                   api.dashboard-test
    metabase.api.database                                         api.database
    metabase.api.dataset                                          api.dataset
    metabase.api.email                                            api.email
    metabase.api.embed                                            api.embed
    metabase.api.field                                            api.field
    metabase.api.geojson                                          api.geojson
    metabase.api.ldap                                             api.ldap
    metabase.api.logic-history                                    api.login-history
    metabase.api.metric                                           api.metric
    metabase.api.native-query-snippet                             api.native-query-snippet
    metabase.api.notify                                           api.notify
    metabase.api.permission-graph                                 api.permission-graph
    metabase.api.permissions                                      api.permissions
    metabase.api.permissions-test-util                            perm-test-util
    metabase.api.pivots                                           api.pivots
    metabase.api.premium-features                                 api.premium-features
    metabase.api.preview-embed                                    api.preview-embed
    metabase.api.public                                           api.public
    metabase.api.pulse                                            api.pulse
    metabase.api.revision                                         api.revision
    metabase.api.search                                           api.search
    metabase.api.segment                                          api.segment
    metabase.api.session                                          api.session
    metabase.api.setting                                          api.setting
    metabase.api.setup                                            api.setup
    metabase.api.slack                                            api.slack
    metabase.api.table                                            api.table
    metabase.api.task                                             api.task
    metabase.api.tiles                                            api.tiles
    metabase.api.timeline                                         api.timeline
    metabase.api.timeline-event                                   api.timeline-event
    metabase.api.user                                             api.user
    metabase.api.util                                             api.util
    metabase.channel.core                                         channel
    metabase.channel.render.core                                  channel.render
    metabase.cmd.copy.h2                                          copy.h2
    metabase.config                                               config
    metabase.config.file                                          config.file
    metabase.connection-pool                                      connection-pool
    metabase.db.connection                                        mdb.connection
    metabase.db.jdbc-protocols                                    mdb.jdbc-protocols
    metabase.db.metadata-queries                                  metadata-queries
    metabase.db.spec                                              mdb.spec
    metabase.db.query                                             mdb.query
    metabase.driver.common.parameters                             params
    metabase.driver.common.parameters.dates                       params.dates
    metabase.driver.common.parameters.operators                   params.ops
    metabase.driver.common.parameters.parse                       params.parse
    metabase.driver.common.parameters.values                      params.values
    metabase.driver.druid.client                                  druid.client
    metabase.driver.druid.execute                                 druid.execute
    metabase.driver.druid.js                                      druid.js
    metabase.driver.druid.query-processor                         druid.qp
    metabase.driver.druid.sync                                    druid.sync
    metabase.driver.impl                                          driver.impl
    metabase.driver.mongo.execute                                 mongo.execute
    metabase.driver.mongo.parameters                              mongo.params
    metabase.driver.mongo.query-processor                         mongo.qp
    metabase.driver.mongo.util                                    mongo.util
    metabase.driver.sql                                           driver.sql
    metabase.driver.sql-jdbc.common                               sql-jdbc.common
    metabase.driver.sql-jdbc.connection                           sql-jdbc.conn
    metabase.driver.sql-jdbc.execute                              sql-jdbc.execute
    metabase.driver.sql-jdbc.execute.diagnostic                   sql-jdbc.execute.diagnostic
    metabase.driver.sql-jdbc.execute.legacy-impl                  sql-jdbc.legacy
    metabase.driver.sql-jdbc.execute.old-impl                     sql-jdbc.execute.old
    metabase.driver.sql-jdbc.sync                                 sql-jdbc.sync
    metabase.driver.sql-jdbc.sync.common                          sql-jdbc.sync.common
    metabase.driver.sql-jdbc.sync.describe-database               sql-jdbc.describe-database
    metabase.driver.sql-jdbc.sync.describe-table                  sql-jdbc.describe-table
    metabase.driver.sql-jdbc.sync.interface                       sql-jdbc.sync.interface
    metabase.driver.sql-jdbc.test-util                            sql-jdbc.tu
    metabase.driver.sql.parameters.substitute                     sql.params.substitute
    metabase.driver.sql.parameters.substitution                   sql.params.substitution
    metabase.eid-translation                                      eid-translation
    metabase.formatter                                            formatter
    metabase.http-client                                          client
    metabase.legacy-mbql.normalize                                mbql.normalize
    metabase.legacy-mbql.schema                                   mbql.s
    metabase.legacy-mbql.util                                     mbql.u
    metabase.lib.util                                             lib.util
    metabase.lib.util.match                                       lib.util.match
    metabase.models.activity                                      activity
    metabase.models.application-permissions-revision              a-perm-revision
    metabase.models.bookmark                                      bookmark
    metabase.models.collection                                    collection
    metabase.models.collection.graph                              graph
    metabase.models.collection-permission-graph-revision          c-perm-revision
    metabase.models.channel                                       models.channel
    metabase.models.dashboard-card                                dashboard-card
    metabase.models.database                                      database
    metabase.models.dependency                                    dependency
    metabase.models.field-values                                  field-values
    metabase.models.interface                                     mi
    metabase.models.moderation-review                             moderation-review
    metabase.models.native-query-snippet                          native-query-snippet
    metabase.models.notification                                  models.notification
    metabase.models.params                                        params
    metabase.models.permissions                                   perms
    metabase.models.permissions-group                             perms-group
    metabase.models.permissions-group-membership                  perms-group-membership
    metabase.models.permissions-revision                          perms-revision
    metabase.models.permissions.parse                             perms-parse
    metabase.models.pulse                                         models.pulse
    metabase.models.pulse-channel                                 pulse-channel
    metabase.models.pulse-channel-recipient                       pulse-channel-recipient
    metabase.models.query.permissions                             query-perms
    metabase.models.setting.cache                                 setting.cache
    metabase.models.timeline                                      timeline
    metabase.models.timeline-event                                timeline-event
    metabase.notification.core                                    notification
    metabase.notification.test-util                               notification.tu
    metabase.plugins.initialize                                   plugins.init
    metabase.public-settings                                      public-settings
    metabase.premium-features.core                                premium-features
    metabase.pulse.core                                           pulse
    metabase.pulse.render                                         render
    metabase.pulse.render.body                                    body
    metabase.pulse.render.style                                   style
    metabase.pulse.test-util                                      pulse.test-util
    metabase.pulse.parameters                                     pulse-params
    metabase.query-processor-test                                 qp.test
    metabase.query-processor.context                              qp.context
    metabase.query-processor.error-type                           qp.error-type
    metabase.query-processor.interface                            qp.i
    metabase.query-processor.middleware.add-dimension-projections qp.add-dimension-projections
    metabase.query-processor.middleware.add-implicit-clauses      qp.add-implicit-clauses
    metabase.query-processor.middleware.add-implicit-joins        qp.add-implicit-joins
    metabase.query-processor.middleware.auto-bucket-datetimes     qp.auto-bucket-datetimes
    metabase.query-processor.middleware.constraints               qp.constraints
    metabase.query-processor.middleware.cumulative-aggregations   qp.cumulative-aggregations
    metabase.query-processor.middleware.parameters.mbql           qp.mbql
    metabase.query-processor.middleware.parameters.native         qp.native
    metabase.query-processor.middleware.permissions               qp.perms
    metabase.query-processor.middleware.pre-alias-aggregations    qp.pre-alias-aggregations
    metabase.query-processor.middleware.resolve-fields            qp.resolve-fields
    metabase.query-processor.middleware.resolve-referenced        qp.resolve-referenced
    metabase.query-processor.middleware.resolve-source-table      qp.resolve-source-table
    metabase.query-processor.middleware.wrap-value-literals       qp.wrap-value-literals
    metabase.query-processor.pivot                                qp.pivot
    metabase.query-processor.streaming                            qp.streaming
    metabase.query-processor.streaming.interface                  qp.si
    metabase.query-processor.streaming.xlsx                       qp.xlsx
    metabase.query-processor.timezone                             qp.timezone
    metabase.query-processor.util                                 qp.util
    metabase.request.core                                         request
    metabase.search.config                                        search.config
    metabase.search.filter                                        search.filter
    metabase.search.in-place.filter                               search.in-place.filter
    metabase.search.in-place.util                                 search.util
    metabase.search.in-place.scoring                              scoring
    metabase.server.core                                          server
    metabase.server.protocols                                     server.protocols
    metabase.sync.analyze.fingerprint                             sync.fingerprint
    metabase.sync.field-values                                    sync.field-values
    metabase.sync.interface                                       i
    metabase.sync.schedules                                       sync.schedules
    metabase.sync.sync-metadata.fields.our-metadata               fields.our-metadata
    metabase.sync.util                                            sync-util
    metabase.sync.util-test                                       sync.util-test
    metabase.task.sync-databases                                  task.sync-databases
    metabase.test                                                 mt
    metabase.test.data.dataset-definitions                        defs
    metabase.test.data.env.impl                                   tx.env.impl
    metabase.test.data.impl                                       data.impl
    metabase.test.data.users                                      test.users
    metabase.test.domain-entities                                 test.de
    metabase.test.mock.util                                       mock.util
    metabase.test.sync                                            test.sync
    metabase.test.redefs                                          test.redefs
    metabase.test.util.js                                         test.js
    metabase.test.util.timezone                                   test.tz
    metabase.timeseries-query-processor-test.util                 tqpt
    metabase.util.cron                                            u.cron
    metabase.util.currency                                        currency
    metabase.util.date-2                                          u.date
    metabase.util.date-2.common                                   u.date.common
    metabase.util.date-2.parse                                    u.date.parse
    metabase.util.embed                                           embed
    metabase.util.encryption                                      encryption
    metabase.util.encryption-test                                 encryption-test
    metabase.util.files                                           u.files
    metabase.util.grouper                                         grouper
    metabase.util.honey-sql-2                                     h2x
    metabase.util.i18n                                            i18n
    metabase.util.i18n.impl                                       i18n.impl
    metabase.util.jvm                                             u.jvm
    metabase.util.log                                             log
    metabase.util.macros                                          u.macros
    metabase.util.malli                                           mu
    metabase.util.malli.schema                                    ms
    metabase.util.markdown                                        markdown
    metabase.util.password                                        u.password
    metabase.util.schema                                          su
    metabase.util.ui-logic                                        ui-logic
    metabase.util.urls                                            urls
    metabase.xrays.core                                           xrays
    metabuild-common.core                                         u
    metabuild-common.output                                       out
    metabuild-common.shell                                        shell
    monger.collection                                             mcoll
    ring.mock.request                                             ring.mock
    ring.util.codec                                               codec
    ring.util.response                                            response
    ring.adapter.jetty9.servlet                                   servlet
    saml20-clj.core                                               saml
    toucan.db                                                     db
    toucan.models                                                 models}}}

 :lint-as
 {cljs.cache/defcache                                                                   clojure.core/deftype
  clojure.core.cache/defcache                                                           clojure.core/deftype
  clojure.core.logic/defne                                                              clj-kondo.lint-as/def-catch-all
  clojure.test.check.clojure-test/defspec                                               clojure.test/deftest
  clojure.test.check.properties/for-all                                                 clojure.core/let
  clojurewerkz.quartzite.jobs/defjob                                                    clojure.core/defn
  metabase-enterprise.serialization.test-util/with-dbs                                  clojure.core/fn
  metabase-enterprise.serialization.test-util/with-random-dump-dir                      clojure.core/let
  metabase.actions.test-util/with-actions                                               clojure.core/let
  metabase.api.common/defroutes                                                         clojure.core/def
  metabase.api.common/let-404                                                           clojure.core/let
  metabase.api.search-test/do-test-users                                                clojure.core/let
  metabase.dashboard-subscription-test/with-dashboard-sub-for-card                      clojure.core/let
  metabase.channel.impl.http-test/with-captured-http-requests                           clojure.core/fn
  metabase.channel.impl.http-test/with-server                                           clojure.core/let
  metabase.db.custom-migrations/define-migration                                        clj-kondo.lint-as/def-catch-all
  metabase.db.custom-migrations/define-reversible-migration                             clj-kondo.lint-as/def-catch-all
  metabase.db.data-migrations/defmigration                                              clojure.core/def
  metabase.db.liquibase/with-liquibase                                                  clojure.core/let
  metabase.db.schema-migrations-test.impl/with-temp-empty-app-db                        clojure.core/let
  metabase.driver.mongo.connection/with-mongo-client                                    clojure.core/let
  metabase.driver.mongo.connection/with-mongo-database                                  clojure.core/let
  metabase.driver.mongo.query-processor/mongo-let                                       clojure.core/let
  metabase.driver.sql-jdbc.actions/with-jdbc-transaction                                clojure.core/let
  metabase.driver.sql-jdbc.connection/with-connection-spec-for-testing-connection       clojure.core/let
  metabase.driver.sql-jdbc.execute.diagnostic/capturing-diagnostic-info                 clojure.core/fn
  metabase.integrations.ldap/with-ldap-connection                                       clojure.core/fn
  metabase.models.collection-test/with-collection-in-location                           clojure.core/let
  metabase.models.json-migration/def-json-migration                                     clj-kondo.lint-as/def-catch-all
  metabase.models.setting.multi-setting/define-multi-setting                            clojure.core/def
  metabase.models.setting/defsetting                                                    clj-kondo.lint-as/def-catch-all
  metabase.premium-features.core/defenterprise-schema                                   clj-kondo.lint-as/def-catch-all
  metabase.premium-features.defenterprise/defenterprise-schema                          clj-kondo.lint-as/def-catch-all
  metabase.premium-features.core/define-premium-feature                                 clojure.core/def
  metabase.pulse.send-test/with-pulse-for-card                                          clojure.core/let
  metabase.query-processor-test.pipeline-queries-test/pmbql-query                       clojure.core/->
  metabase.query-processor-test.pipeline-queries-test/run-pmbql-query                   clojure.core/->
  metabase.query-processor.error-type/deferror                                          clojure.core/def
  metabase.query-processor.middleware.cache.impl/with-reducible-deserialized-results    clojure.core/let
  metabase.query-processor.middleware.process-userland-query-test/with-query-execution! clojure.core/let
  metabase.query-processor.setup/with-qp-setup                                          clojure.core/let
  metabase.sync.util/sum-for                                                            clojure.core/for
  metabase.sync.util/with-emoji-progress-bar                                            clojure.core/let
  metabase.test.data.interface/defdataset                                               clojure.core/def
  metabase.test.data.interface/defdataset-edn                                           clojure.core/def
  metabase.test/defdataset                                                              clojure.core/def
  metabase.test/let-url                                                                 clojure.core/let
  metabase.test/with-actions                                                            clojure.core/let
  metabase.test/with-grouper-batches!                                                   clojure.core/fn
  metabase.test/with-open-channels                                                      clojure.core/let
  metabase.test/with-single-admin-user                                                  clojure.core/fn
  metabase.test/with-temp-dir                                                           clojure.core/let
  metabase.test/with-temp-empty-app-db                                                  clojure.core/let
  metabase.test/with-temp-file                                                          clojure.core/let
  metabase.test/with-user-in-groups                                                     clojure.core/let
  metabase.upload-test/with-upload-table!                                               clojure.core/let
  metabase.util.files/with-open-path-to-resource                                        clojure.core/let
  metabase.util.malli.defn/defn                                                         schema.core/defn
  metabase.util.malli.defn/defn-                                                        schema.core/defn
  metabase.util.malli.fn/fn                                                             schema.core/fn
  metabase.util.malli/defmethod                                                         schema.core/defmethod
  metabase.util.malli/defn                                                              schema.core/defn
  metabase.util.malli/defn-                                                             schema.core/defn
  metabase.util.malli/fn                                                                schema.core/fn
  metabase.util.namespaces/import-fns                                                   potemkin/import-vars
  metabase.util.ssh/with-ssh-tunnel                                                     clojure.core/let
  metabase.xrays.domain-entities.malli/defn                                             schema.core/defn
  metabuild-common.core/with-open-jar-file-system                                       clojure.core/let
  metabuild-common.files/with-open-jar-file-system                                      clojure.core/let
  monger.operators/defoperator                                                          clojure.core/def
  potemkin.types/defprotocol+                                                           clojure.core/defprotocol
  potemkin.types/defrecord+                                                             clojure.core/defrecord
  potemkin.types/deftype+                                                               clojure.core/deftype
  potemkin/defprotocol+                                                                 clojure.core/defprotocol
  potemkin/defrecord+                                                                   clojure.core/defrecord
  potemkin/deftype+                                                                     clojure.core/deftype
  toucan.db/with-call-counting                                                          clojure.core/fn
  toucan2.core/with-call-count                                                          clojure.core/fn}

 :hooks
 {:analyze-call
  {cljs.test/deftest                                                                                                         hooks.clojure.test/deftest
   cljs.test/is                                                                                                              hooks.clojure.test/is
   cljs.test/use-fixtures                                                                                                    hooks.clojure.test/use-fixtures
   clojure.core/ns                                                                                                           hooks.clojure.core/lint-ns
   clojure.test/deftest                                                                                                      hooks.clojure.test/deftest
   clojure.test/is                                                                                                           hooks.clojure.test/is
   clojure.test/use-fixtures                                                                                                 hooks.clojure.test/use-fixtures
   malli.error/humanize                                                                                                      hooks.malli.error/humanize
   metabase-enterprise.advanced-permissions.models.permissions.application-permissions-test/with-new-group-and-current-graph hooks.common/with-two-top-level-bindings
   metabase-enterprise.audit-app.pages-test/with-temp-objects                                                                hooks.common/with-one-binding
   metabase-enterprise.cache.config-test/with-temp-persist-models                                                            hooks.common/with-seven-bindings
   metabase-enterprise.serialization.test-util/with-temp-dpc                                                                 hooks.toucan2.tools.with-temp/with-temp
   metabase.analytics.prometheus-test/with-prometheus-system!                                                                hooks.common/with-two-bindings
   metabase.api.alert-test/with-alert-in-collection!                                                                         hooks.common/with-four-bindings
   metabase.api.automagic-dashboards-test/with-indexed-model!                                                                hooks.metabase.api.automagic-dashboards-test/with-indexed-model!
   metabase.api.card-test/with-card-param-values-fixtures                                                                    hooks.common/let-one-with-optional-value
   metabase.api.card-test/with-persistence-setup!                                                                            hooks.common/with-one-top-level-binding
   metabase.api.card-test/with-temp-native-card!                                                                             hooks.common/with-two-bindings
   metabase.api.card-test/with-temp-native-card-with-params!                                                                 hooks.common/with-two-bindings
   metabase.api.collection-test/with-french-user-and-personal-collection!                                                    hooks.common/with-two-top-level-bindings
   metabase.api.common/defendpoint                                                                                           hooks.metabase.api.common/defendpoint
   metabase.api.common/defendpoint-async                                                                                     hooks.metabase.api.common/defendpoint
   metabase.api.common/defendpoint-async-schema                                                                              hooks.metabase.api.common/defendpoint
   metabase.api.common.internal-test/with-jetty-server                                                                       hooks.common/with-one-binding
   metabase.api.dashboard-test/with-chain-filter-fixtures                                                                    hooks.common/let-one-with-optional-value
   metabase.api.dashboard-test/with-simple-dashboard-with-tabs                                                               hooks.common/with-one-binding
   metabase.api.embed-test/do-response-formats                                                                               hooks.common/with-two-bindings
   metabase.api.embed-test/with-chain-filter-fixtures!                                                                       hooks.common/let-one-with-optional-value
   metabase.api.embed-test/with-temp-card                                                                                    hooks.common/let-one-with-optional-value
   metabase.api.embed-test/with-temp-dashcard                                                                                hooks.common/let-one-with-optional-value
   metabase.api.macros/defendpoint                                                                                           hooks.metabase.api.macros/defendpoint
   metabase.api.persist-test/with-setup!                                                                                     hooks.common/with-one-top-level-binding
   metabase.api.public-test/with-required-param-card!                                                                        hooks.common/with-one-binding
   metabase.api.public-test/with-temp-public-card                                                                            hooks.common/let-one-with-optional-value
   metabase.api.public-test/with-temp-public-dashboard                                                                       hooks.common/let-one-with-optional-value
   metabase.api.public-test/with-temp-public-dashboard-and-card                                                              hooks.common/with-three-bindings
   metabase.api.search-test/with-search-items-in-collection                                                                  hooks.metabase.api.search-test/with-search-items-in-collection
   metabase.api.search-test/with-search-items-in-root-collection                                                             hooks.common/do*
   metabase.api.user-test/with-temp-user-email                                                                               hooks.common/with-one-binding
   metabase.channel.template.handlebars-test/with-temp-template!                                                             hooks.common/with-vec-first-binding
   metabase.channel.template.handlebars-helper/defhelper                                                                     hooks.metabase.channel.template.handlebars-helper/defhelper
   metabase.dashboard-subscription-test/with-link-card-fixture-for-dashboard                                                 hooks.common/let-second
   metabase.db.schema-migrations-test.impl/test-migrations                                                                   hooks.metabase.db.schema-migrations-test.impl/test-migrations
   metabase.driver.bigquery-cloud-sdk-test/calculate-bird-scarcity                                                           hooks.metabase.query-processor-test.expressions-test/calculate-bird-scarcity
   metabase.driver.oracle-test/with-temp-user                                                                                hooks.common/let-one-with-optional-value
   metabase.driver/register!                                                                                                 hooks.metabase.driver/register!
   metabase.legacy-mbql.schema.macros/defclause                                                                              hooks.metabase.legacy-mbql.schemas.macros/defclause
   metabase.lib.schema.mbql-clause/define-catn-mbql-clause                                                                   hooks.metabase.lib.schema.mbql-clause/define-mbql-clause
   metabase.lib.schema.mbql-clause/define-mbql-clause                                                                        hooks.metabase.lib.schema.mbql-clause/define-mbql-clause
   metabase.lib.schema.mbql-clause/define-tuple-mbql-clause                                                                  hooks.metabase.lib.schema.mbql-clause/define-mbql-clause
   metabase.lib.test-util.macros/$ids                                                                                        hooks.metabase.test.data/$ids
   metabase.lib.test-util.macros/mbql-query                                                                                  hooks.metabase.test.data/mbql-query
   metabase.lib.test-util.macros/with-testing-against-standard-queries                                                       hooks.metabase.lib.test-util.macros/with-testing-against-standard-queries
   metabase.models.collection-test/with-collection-hierarchy!                                                                hooks.common/let-one-with-optional-value
   metabase.models.collection-test/with-personal-and-impersonal-collections                                                  hooks.common/with-two-bindings
   metabase.models.dashboard-tab-test/with-dashtab-in-personal-collection                                                    hooks.common/with-one-top-level-binding
   metabase.models.dashboard-test/with-dash-in-collection!                                                                   hooks.common/with-three-bindings
   metabase.models.interface/define-batched-hydration-method                                                                 hooks.metabase.models.interface/define-hydration-method
   metabase.models.interface/define-simple-hydration-method                                                                  hooks.metabase.models.interface/define-hydration-method
   metabase.models.pulse-test/with-dashboard-subscription-in-collection!                                                     hooks.common/with-four-bindings
   metabase.models.pulse-test/with-pulse-in-collection!                                                                      hooks.common/with-four-bindings
   metabase.models.setting.multi-setting/define-multi-setting                                                                hooks.metabase.models.setting/define-multi-setting
   metabase.models.setting/defsetting                                                                                        hooks.metabase.models.setting/defsetting
   metabase.premium-features.core/defenterprise                                                                              hooks.metabase.premium-features.defenterprise/defenterprise
   metabase.premium-features.defenterprise/defenterprise                                                                     hooks.metabase.premium-features.defenterprise/defenterprise
   metabase.pulse.test-util/checkins-query-card                                                                              hooks.metabase.test.data/$ids
   metabase.query-processor-test.expressions-test/calculate-bird-scarcity                                                    hooks.metabase.query-processor-test.expressions-test/calculate-bird-scarcity
   metabase.query-processor-test.filter-test/count-with-filter-clause                                                        hooks.metabase.test.data/$ids
   metabase.query-processor.middleware.cache-test/with-mock-cache!                                                           hooks.common/with-two-bindings
   metabase.request.core/with-current-request                                                                                hooks.common/with-used-first-arg
   metabase.request.core/with-current-user                                                                                   hooks.common/with-used-first-arg
   metabase.request.core/with-limit-and-offset                                                                               hooks.common/with-used-first-two-args
   metabase.sample-data-test/with-temp-sample-database-db                                                                    hooks.common/with-one-binding
   metabase.server.streaming-response-test/with-start-execution-chan                                                         hooks.common/with-one-binding
   metabase.stale-test/with-stale-items                                                                                      hooks.toucan2.tools.with-temp/with-temp
   metabase.test.data.datasets/test-driver                                                                                   hooks.metabase.test.data.datasets/test-driver
   metabase.test.data.datasets/test-drivers                                                                                  hooks.metabase.test.data.datasets/test-drivers
   metabase.test.data.users/with-group                                                                                       hooks.common/let-one-with-optional-value
   metabase.test.data/$ids                                                                                                   hooks.metabase.test.data/$ids
   metabase.test.data/dataset                                                                                                hooks.metabase.test.data/dataset
   metabase.test.data/mbql-query                                                                                             hooks.metabase.test.data/mbql-query
   metabase.test.data/run-mbql-query                                                                                         hooks.metabase.test.data/mbql-query
   metabase.test.util.async/with-open-channels                                                                               hooks.common/let-with-optional-value-for-last-binding
   metabase.test.util.log/with-log-level                                                                                     hooks.common/with-ignored-first-arg
   metabase.test.util/discard-setting-changes                                                                                hooks.common/with-ignored-first-arg
   metabase.test.util/with-column-remappings                                                                                 hooks.common/with-ignored-first-arg
   metabase.test.util/with-non-admin-groups-no-root-collection-perms                                                         hooks.common/do*
   metabase.test.util/with-temp-file                                                                                         hooks.metabase.test.util/with-temp-file
   metabase.test.util/with-temporary-setting-values                                                                          hooks.metabase.test.util/with-temporary-setting-values
   metabase.test/$ids                                                                                                        hooks.metabase.test.data/$ids
   metabase.test/dataset                                                                                                     hooks.metabase.test.data/dataset
   metabase.test/discard-setting-changes                                                                                     hooks.common/with-ignored-first-arg
   metabase.test/mbql-query                                                                                                  hooks.metabase.test.data/mbql-query
   metabase.test/query                                                                                                       hooks.metabase.test.data/mbql-query
   metabase.test/run-mbql-query                                                                                              hooks.metabase.test.data/mbql-query
   metabase.test/test-driver                                                                                                 hooks.metabase.test.data.datasets/test-driver
   metabase.test/test-drivers                                                                                                hooks.metabase.test.data.datasets/test-drivers
   metabase.test/with-column-remappings                                                                                      hooks.common/with-ignored-first-arg
   metabase.test/with-group                                                                                                  hooks.common/let-one-with-optional-value
   metabase.test/with-log-level                                                                                              hooks.common/with-ignored-first-arg
   metabase.test/with-log-messages-for-level                                                                                 hooks.metabase.util.log.capture/with-log-messages-for-level
   metabase.test/with-non-admin-groups-no-root-collection-perms                                                              hooks.common/do*
   metabase.test/with-temp                                                                                                   hooks.toucan2.tools.with-temp/with-temp
   metabase.test/with-temp-file                                                                                              hooks.metabase.test.util/with-temp-file
   metabase.test/with-temporary-setting-values                                                                               hooks.metabase.test.util/with-temporary-setting-values
   metabase.util.log.capture/with-log-messages-for-level                                                                     hooks.metabase.util.log.capture/with-log-messages-for-level
   metabase.util.log/debug                                                                                                   hooks.metabase.util.log/info
   metabase.util.log/debugf                                                                                                  hooks.metabase.util.log/infof
   metabase.util.log/error                                                                                                   hooks.metabase.util.log/info
   metabase.util.log/errorf                                                                                                  hooks.metabase.util.log/infof
   metabase.util.log/fatal                                                                                                   hooks.metabase.util.log/info
   metabase.util.log/fatalf                                                                                                  hooks.metabase.util.log/infof
   metabase.util.log/info                                                                                                    hooks.metabase.util.log/info
   metabase.util.log/infof                                                                                                   hooks.metabase.util.log/infof
   metabase.util.log/trace                                                                                                   hooks.metabase.util.log/info
   metabase.util.log/tracef                                                                                                  hooks.metabase.util.log/infof
   metabase.util.log/warn                                                                                                    hooks.metabase.util.log/info
   metabase.util.log/warnf                                                                                                   hooks.metabase.util.log/infof
   metabase.util.malli.registry/def                                                                                          hooks.metabase.util.malli.registry/def
   metabase.util/case-enum                                                                                                   hooks.metabase.util/case-enum
   metabase.util/format-color                                                                                                hooks.metabase.util/format-color}

  :macroexpand
  {clojurewerkz.quartzite.jobs/build                                             macros.quartz/build-job
   clojurewerkz.quartzite.schedule.cron/schedule                                 macros.quartz/schedule
   clojurewerkz.quartzite.schedule.simple/schedule                               macros.quartz/simple-schedule
   clojurewerkz.quartzite.triggers/build                                         macros.quartz/build-trigger
   metabase-enterprise.advanced-permissions.api.util-test/with-impersonations!   macros.metabase-enterprise.advanced-permissions.api.util-test/with-impersonations!
   metabase-enterprise.query-reference-validation.api-test/with-test-setup!      macros.metabase-enterprise.query-reference-validation.api-test/with-test-setup!
   metabase-enterprise.sandbox.test-util/with-gtaps!                             macros.metabase-enterprise.sandbox.test-util/with-gtaps!
   metabase-enterprise.sandbox.test-util/with-gtaps-for-user!                    macros.metabase-enterprise.sandbox.test-util/with-gtaps!
   metabase-enterprise.serialization.test-util/with-world                        macros.metabase-enterprise.serialization.test-util/with-world
   metabase-enterprise.test/with-gtaps!                                          macros.metabase-enterprise.sandbox.test-util/with-gtaps!
   metabase-enterprise.test/with-gtaps-for-user!                                 macros.metabase-enterprise.sandbox.test-util/with-gtaps!
   metabase.api.card-test/with-ordered-items                                     macros.metabase.api.card-test/with-ordered-items
   metabase.api.collection-test/with-collection-hierarchy!                       macros.metabase.api.collection-test/with-collection-hierarchy!
   metabase.api.collection-test/with-some-children-of-collection!                macros.metabase.api.collection-test/with-some-children-of-collection!
   metabase.api.common/define-routes                                             macros.metabase.api.common/define-routes
   metabase.api.embed-test/with-embedding-enabled-and-temp-card-referencing!     macros.metabase.api.embed-test/with-embedding-enabled-and-temp-card-referencing!
   metabase.api.embed-test/with-embedding-enabled-and-temp-dashcard-referencing! macros.metabase.api.embed-test/with-embedding-enabled-and-temp-dashcard-referencing!
   metabase.api.public-test/with-sharing-enabled-and-temp-card-referencing!      macros.metabase.api.public-test/with-sharing-enabled-and-temp-card-referencing!
   metabase.api.public-test/with-sharing-enabled-and-temp-dashcard-referencing!  macros.metabase.api.public-test/with-sharing-enabled-and-temp-dashcard-referencing!
   metabase.lib.common/defop                                                     macros.metabase.lib.common/defop
   metabase.lib.filter/deffilter                                                 macros.metabase.lib.filter/deffilter
   metabase.models.params.chain-filter-test/chain-filter                         macros.metabase.models.params.chain-filter-test/chain-filter
   metabase.models.params.chain-filter-test/chain-filter-search                  macros.metabase.models.params.chain-filter-test/chain-filter
   metabase.models.query-analysis-test/with-test-setup                           macros.metabase.models.query-analysis-test/with-test-setup
   metabase.models.user-test/with-groups                                         macros.metabase.models.user-test/with-groups
   metabase.query-analysis.task.test-setup/with-test-setup!                      macros.metabase.query-analysis.task.test-setup/with-test-setup!
   metabase.query-processor.streaming/streaming-response                         macros.metabase.query-processor.streaming/streaming-response
   metabase.test.data.users/with-group-for-user                                  macros.metabase.test.data.users/with-group-for-user
   metabase.test.util/with-temp-env-var-value!                                   macros.metabase.test.util/with-temp-env-var-value!
   metabase.test.util/with-temporary-raw-setting-values                          macros.metabase.test.util/with-temporary-raw-setting-values
   metabase.test/with-group-for-user                                             macros.metabase.test.data.users/with-group-for-user
   metabase.test/with-persistence-enabled!                                       macros.metabase.test.persistence/with-persistence-enabled!
   metabase.test/with-temp-env-var-value!                                        macros.metabase.test.util/with-temp-env-var-value!
   metabase.test/with-temporary-raw-setting-values                               macros.metabase.test.util/with-temporary-raw-setting-values
   metabase.util.namespaces/import-fn                                            macros.metabase.util.namespaces/import-fn
   metabase.xrays.domain-entities.malli/define-getters-and-setters               macros.metabase.xrays.domain-entities.malli/define-getters-and-setters
   metabase.xrays.related-test/with-world                                        macros.metabase.xrays.related-test/with-world}}

 :config-in-comment
 {:linters {:unresolved-symbol {:level :off}}}

 ;;
 ;; TEST CONFIG
 ;;
 :ns-groups
 ;; the following patterns are considered to be test namespaces:
 ;;
 ;; - Any namespace ending in `-test` or `-test.whatever`
 ;; - Any namespace containing in `test-util`
 ;; - Any namespace that starts with `metabase.test`
 ;;
 ;; this list isn't exhaustive because it misses some stuff like the test runner and HTTP client but it's easier to go
 ;; fix those namespaces than it is to make this regex super hairy.
 [{:pattern "(?:.*-test(?:\\..*)?$)|(?:.*test-util)|(?:^metabase\\.test.*)"
   :name    test-namespaces}
  {:pattern "^(?!.*-test(?:\\..*)?$)(?!.*test-util)(?!^metabase\\.test.*).*$"
   :name    source-namespaces}
  {:pattern "(?:(?:^metabase\\.cmd.*)|(?:^build.*)|(?:^metabuild-common.*)|(?:^release.*)|(?:^i18n.*)|(?:^lint-migrations-file$))"
   :name    printable-namespaces}
  {:pattern "^metabase\\.(?:(?:lib)|(?:legacy-mbql))\\.*"
   :name    metabase-lib}
  ;;
  ;; QP source namespaces: `metabase.query-processor.*`, `metabase-enterprise.sandbox.query-processor.*`, and
  ;; `metabase.driver.*`, excluding `-test` namespaces.
  ;;
  {:pattern "metabase(?:(?:(?:-enterprise\\.sandbox)?\\.query-processor\\.)|(?:\\.driver\\.)).*(?<!-test)$"
   :name    qp-and-driver-source-namespaces}
  ;;
  ;; driver namespaces
  ;;
  {:pattern "metabase\\.driver.*$"
   :name    driver-namespaces}
  ;;
  ;; general QP tests are ones that run across multiple drivers. Anything `metabase.query-processor*-test`,
  ;; `metabase.driver.sql*-test` (excluding SQLServer and SQLite), or
  ;; `metabase-enterprise.sandbox.query-processor*-test`
  ;;
  {:pattern "^metabase(?:((?:-enterprise\\.sandbox)?\\.query-processor)|(?:\\.driver\\.sql(?!server)(?!ite))).*-test$"
   :name    general-qp-and-driver-test-namespaces}]

 :config-in-ns
 {test-namespaces
  {:linters
   {:inline-def                              {:level :off}
    :missing-docstring                       {:level :off}
    :private-call                            {:level :off}
    :metabase/defsetting-must-specify-export {:level :off}
    :discouraged-var                         {metabase.driver/database-supports? {:level :off}}}

   :hooks
   {:analyze-call
    {clojure.core/defmacro hooks.clojure.core/non-thread-safe-form-should-end-with-exclamation
     clojure.core/defn     hooks.clojure.core/non-thread-safe-form-should-end-with-exclamation
     clojure.core/defn-    hooks.clojure.core/non-thread-safe-form-should-end-with-exclamation}}}

  source-namespaces
  {:linters
   {:discouraged-var
    {clojure.core/with-redefs {:message "Don't use with-redefs outside of tests"}
     clojure.core/eval        {:message "Don't use eval outside of tests"}}}}

  printable-namespaces
  {:linters
   {:main-without-gen-class {:level :off}
    :discouraged-var        {clojure.pprint/pprint     {:level :off}
                             clojure.core/print        {:level :off}
                             clojure.core/printf       {:level :off}
                             clojure.core/println      {:level :off}
                             clojure.string/lower-case {:level :off}
                             clojure.string/upper-case {:level :off}}}}

  ;; enable all the extra linters we haven't enabled in the core app yet in MLv2. It's all new code so we can adhere
  ;; to the new stricter rules from day 1
  metabase-lib
  {:linters
   {:docstring-leading-trailing-whitespace                {:level :warning}
    :used-underscored-binding                             {:level :warning}
    :keyword-binding                                      {:level :warning}
    :shadowed-var                                         {:level :warning}
    :metabase/deftest-not-marked-parallel-or-synchronized {:level :warning}

    ;; eventually we should do this for the whole codebase, but the args are in the opposite order so switching them
    ;; all at once isn't trivial, at least we can stop using it in new code.
    :discouraged-var
    {medley.core/map-keys    {:message "Use clojure.core/update-keys"}
     medley.core/map-vals    {:message "Use clojure.core/update-vals"}
     metabase.test/with-temp {:message "Don't use application database inside MLv2 code"}}

    :discouraged-namespace
    {metabase.driver            {:message "MLv2 code should be independent of driver code/methods"}
     metabase.test              {:message "MLv2 tests should only use MLv2 test helpers"}
     metabase.test.data         {:message "MLv2 tests should only use MLv2 test helpers"}
     metabase.util.malli.schema {:message "Prefer metabase.lib.schema schemas in MLv2 code"}
     toucan.db                  {:message "Don't use application database inside MLv2 code"}
     toucan.models              {:message "Don't use application database inside MLv2 code"}
     toucan.util.test           {:message "Don't use application database inside MLv2 code"}
     toucan2.core               {:message "Don't use application database inside MLv2 code"}}}}

  driver-namespaces
  {:linters
   {:discouraged-var
    {metabase.driver/database-supports? {:level :off}}}}

  qp-and-driver-source-namespaces
  {:linters
   {:discouraged-namespace
    {metabase.util.malli.schema {:message "Prefer metabase.lib.schema or metabase.legacy-mbql.schema schemas in QP/driver code"}
     toucan.db                  {:message "Don't use application database directly in QP code; use QP Store/metadata provider"}
     toucan.models              {:message "Don't use application database directly in QP code; use QP Store/metadata provider"}
     toucan.util.test           {:message "Don't use application database directly in QP code; use QP Store/metadata provider"}
     toucan2.core               {:message "Don't use application database directly in QP code; use QP Store/metadata provider"}}

    :discouraged-var
    {medley.core/map-keys              {:message "Use clojure.core/update-keys"}
     medley.core/map-vals              {:message "Use clojure.core/update-vals"}
     metabase.db.query/query           {:message "Don't use application database directly in QP code; use QP Store/metadata provider"}
     metabase.db.query/reducible-query {:message "Don't use application database directly in QP code; use QP Store/metadata provider"}}}}

  general-qp-and-driver-test-namespaces
  {:linters
   {:metabase/disallow-hardcoded-driver-names-in-tests {:level :warning}}}}}<|MERGE_RESOLUTION|>--- conflicted
+++ resolved
@@ -359,13 +359,7 @@
                                      metabase.db.query                                              ; TODO this is mostly util stuff like `metabase.db.query/query` that we don't even need anymore.
                                      metabase.db.setup}                                             ; TODO these are only calling `metabase.db.setup/setup-db!` and there's a slightly different version in `metabase.db`
     metabase.driver                :any                                                             ; TODO -- 19 namespaces!!!! CRY
-<<<<<<< HEAD
-=======
     metabase.eid-translation       #{metabase.eid-translation}
-    metabase.email                 #{metabase.email
-                                     metabase.email.messages
-                                     metabase.email.result-attachment}                              ; TODO -- consolidate these into a real API namespace.
->>>>>>> 4a0b85c5
     metabase.embed                 #{metabase.embed.settings}
     metabase.events                #{metabase.events metabase.events.init}
     metabase.formatter             #{metabase.formatter}
