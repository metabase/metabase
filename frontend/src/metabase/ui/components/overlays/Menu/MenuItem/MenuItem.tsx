import type { MenuItemProps } from "@mantine/core";
import { Menu } from "@mantine/core";
<<<<<<< HEAD
import type { ButtonHTMLAttributes, MouseEvent, TouchEvent } from "react";

type MenuItemProps = MantineMenuItemProps &
  ButtonHTMLAttributes<HTMLButtonElement>;
=======
import type { PolymorphicComponentProps } from "@mantine/utils";
import type { MouseEvent, TouchEvent } from "react";
>>>>>>> cfe32222

// hack to prevent parent Popover from closing when selecting a Menu.Item
// check useClickOutside hook in mantine
export const MenuItem = <C = "button",>(
  props: PolymorphicComponentProps<C, MenuItemProps>,
) => {
  const typeCastedProps = props as MenuItemProps;

  const handleMouseDownCapture = (event: MouseEvent) => {
    event.nativeEvent.stopImmediatePropagation();
  };
  const handleTouchStartCapture = (event: TouchEvent) => {
    event.nativeEvent.stopImmediatePropagation();
  };

  return (
    <Menu.Item
<<<<<<< HEAD
      {...props}
=======
      {...typeCastedProps}
>>>>>>> cfe32222
      onMouseDownCapture={handleMouseDownCapture}
      onTouchStartCapture={handleTouchStartCapture}
    />
  );
<<<<<<< HEAD
}
=======
};
>>>>>>> cfe32222
<|MERGE_RESOLUTION|>--- conflicted
+++ resolved
@@ -1,14 +1,7 @@
 import type { MenuItemProps } from "@mantine/core";
 import { Menu } from "@mantine/core";
-<<<<<<< HEAD
-import type { ButtonHTMLAttributes, MouseEvent, TouchEvent } from "react";
-
-type MenuItemProps = MantineMenuItemProps &
-  ButtonHTMLAttributes<HTMLButtonElement>;
-=======
 import type { PolymorphicComponentProps } from "@mantine/utils";
 import type { MouseEvent, TouchEvent } from "react";
->>>>>>> cfe32222
 
 // hack to prevent parent Popover from closing when selecting a Menu.Item
 // check useClickOutside hook in mantine
@@ -26,17 +19,9 @@
 
   return (
     <Menu.Item
-<<<<<<< HEAD
-      {...props}
-=======
       {...typeCastedProps}
->>>>>>> cfe32222
       onMouseDownCapture={handleMouseDownCapture}
       onTouchStartCapture={handleTouchStartCapture}
     />
   );
-<<<<<<< HEAD
-}
-=======
-};
->>>>>>> cfe32222
+};