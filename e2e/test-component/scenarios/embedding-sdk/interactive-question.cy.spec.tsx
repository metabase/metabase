import { useDisclosure } from "@mantine/hooks";
import { InteractiveQuestion } from "@metabase/embedding-sdk-react";
import type { ComponentProps } from "react";

import { SAMPLE_DATABASE } from "e2e/support/cypress_sample_database";
import {
  FIRST_COLLECTION_ID,
  THIRD_COLLECTION_ID,
} from "e2e/support/cypress_sample_instance_data";
import {
  createQuestion,
  describeEE,
  popover,
  tableHeaderClick,
  tableInteractive,
} from "e2e/support/helpers";
import {
  mockAuthProviderAndJwtSignIn,
  mountInteractiveQuestion,
  mountSdkContent,
  signInAsAdminAndEnableEmbeddingSdk,
} from "e2e/support/helpers/component-testing-sdk";
import { getSdkRoot } from "e2e/support/helpers/e2e-embedding-sdk-helpers";
import { saveInteractiveQuestionAsNewQuestion } from "e2e/support/helpers/e2e-embedding-sdk-interactive-question-helpers";
import { Box, Button, Flex, Modal, Popover } from "metabase/ui";
import type Question from "metabase-lib/v1/Question";

const { ORDERS, ORDERS_ID } = SAMPLE_DATABASE;

type InteractiveQuestionProps = ComponentProps<typeof InteractiveQuestion>;

describeEE("scenarios > embedding-sdk > interactive-question", () => {
  beforeEach(() => {
    signInAsAdminAndEnableEmbeddingSdk();

    createQuestion(
      {
        name: "47563",
        query: {
          "source-table": ORDERS_ID,
          aggregation: [["max", ["field", ORDERS.QUANTITY, null]]],
          breakout: [["field", ORDERS.PRODUCT_ID, null]],
          limit: 2,
        },
      },
      { wrapId: true },
    );

    cy.signOut();

    mockAuthProviderAndJwtSignIn();
  });

  it("should show question content", () => {
    mountInteractiveQuestion();

    getSdkRoot().within(() => {
      cy.findByText("Product ID").should("be.visible");
      cy.findByText("Max of Quantity").should("be.visible");
    });
  });

  it("should not fail on aggregated question drill", () => {
    mountInteractiveQuestion();

    cy.wait("@cardQuery").then(({ response }) => {
      expect(response?.statusCode).to.equal(202);
    });

    cy.findAllByTestId("cell-data").last().click();

    cy.on("uncaught:exception", error => {
      expect(
        error.message.includes(
          "Error converting :aggregation reference: no aggregation at index 0",
        ),
      ).to.be.false;
    });

    popover().findByText("See these Orders").click();

    cy.icon("warning").should("not.exist");
  });

  it("should be able to hide columns from a table", () => {
    mountInteractiveQuestion();

    cy.wait("@cardQuery").then(({ response }) => {
      expect(response?.statusCode).to.equal(202);
    });

    tableInteractive().findByText("Max of Quantity").should("be.visible");

    tableHeaderClick("Max of Quantity");

    popover()
      .findByTestId("click-actions-sort-control-formatting-hide")
      .click();

    tableInteractive().findByText("Max of Quantity").should("not.exist");
  });

  it("can save a question to a default collection", () => {
    mountInteractiveQuestion();

    saveInteractiveQuestionAsNewQuestion({
      entityName: "Orders",
      questionName: "Sample Orders 1",
    });

    cy.wait("@createCard").then(({ response }) => {
      expect(response?.statusCode).to.equal(200);
      expect(response?.body.name).to.equal("Sample Orders 1");
      expect(response?.body.collection_id).to.equal(null);
    });
  });

  it("can save a question to a selected collection", () => {
    mountInteractiveQuestion();

    saveInteractiveQuestionAsNewQuestion({
      entityName: "Orders",
      questionName: "Sample Orders 2",
      collectionPickerPath: ["Our analytics", "First collection"],
    });

    cy.wait("@createCard").then(({ response }) => {
      expect(response?.statusCode).to.equal(200);
      expect(response?.body.name).to.equal("Sample Orders 2");
      expect(response?.body.collection_id).to.equal(FIRST_COLLECTION_ID);
    });
  });

  it("can save a question to a pre-defined collection", () => {
    mountInteractiveQuestion({
      saveToCollectionId: Number(THIRD_COLLECTION_ID),
    });

    saveInteractiveQuestionAsNewQuestion({
      entityName: "Orders",
      questionName: "Sample Orders 3",
    });

    cy.wait("@createCard").then(({ response }) => {
      expect(response?.statusCode).to.equal(200);
      expect(response?.body.name).to.equal("Sample Orders 3");
      expect(response?.body.collection_id).to.equal(THIRD_COLLECTION_ID);
    });
  });

  it("can add a filter via the FilterPicker component", () => {
    cy.intercept("GET", "/api/card/*").as("getCard");
    cy.intercept("POST", "/api/card/*/query").as("cardQuery");

    const TestSuiteComponent = ({ questionId }: { questionId: string }) => {
      const [isOpen, { close, toggle }] = useDisclosure();

      return (
        <Box p="lg">
          <InteractiveQuestion questionId={questionId}>
            <Box>
              <InteractiveQuestion.FilterDropdown />
              <InteractiveQuestion.QuestionVisualization />
            </Box>
          </InteractiveQuestion>
        </Box>
      );
    };

    cy.get<string>("@questionId").then(questionId => {
      mountSdkContent(<TestSuiteComponent questionId={questionId} />);
    });

    cy.wait("@getCard").then(({ response }) => {
      expect(response?.statusCode).to.equal(200);
    });

    getSdkRoot().findByText("Filter").click();

    popover().within(() => {
      cy.findByText("User ID").click();
      cy.findByPlaceholderText("Enter an ID").type("12");
      cy.findByText("Add filter").click();

      cy.findByText("User ID is 12").should("be.visible");
      cy.findByText("Add another filter").should("be.visible");
    });
  });

  it("can create questions via the SaveQuestionForm component", () => {
    const TestComponent = ({
      questionId,
      onBeforeSave,
      onSave,
    }: InteractiveQuestionProps) => {
      const [isSaveModalOpen, { toggle, close }] = useDisclosure(false);

      const handleSave = (
        question: Question | undefined,
        context: { isNewQuestion: boolean },
      ) => {
        if (context.isNewQuestion) {
          onSave(question?.displayName() ?? "");
        }

        close();
      };

      return (
        <InteractiveQuestion
          questionId={questionId}
          isSaveEnabled
          onBeforeSave={onBeforeSave}
          onSave={handleSave}
        >
          <Box p="lg">
            <Button onClick={toggle}>Save</Button>
          </Box>

          {isSaveModalOpen && (
            <Modal data-testid="modal" opened={isSaveModalOpen} onClose={close}>
              <InteractiveQuestion.SaveQuestionForm onClose={close} />
            </Modal>
          )}

          {!isSaveModalOpen && <InteractiveQuestion.QuestionVisualization />}
        </InteractiveQuestion>
      );
    };

    const onBeforeSaveSpy = cy.spy().as("onBeforeSaveSpy");
    const onSaveSpy = cy.spy().as("onSaveSpy");

    cy.get("@questionId").then(questionId => {
      mountSdkContent(
        <TestComponent
          questionId={questionId}
          onBeforeSave={onBeforeSaveSpy}
          onSave={onSaveSpy}
        />,
      );
    });

    saveInteractiveQuestionAsNewQuestion({
      entityName: "Orders",
      questionName: "Sample Orders 4",
    });

    cy.wait("@createCard").then(({ response }) => {
      expect(response?.statusCode).to.equal(200);
      expect(response?.body.name).to.equal("Sample Orders 4");
    });

    cy.get("@onBeforeSaveSpy").should("have.been.calledOnce");
    cy.get("@onSaveSpy").should("have.been.calledWith", "Sample Orders 4");
  });

  it.only("should not crash when clicking on Summarize (metabase#50398)", () => {
    mountInteractiveQuestion();

    cy.wait("@cardQuery").then(({ response }) => {
      expect(response?.statusCode).to.equal(202);
    });

    getSdkRoot().within(() => {
      // Open the default summarization view in the sdk
      cy.findByText("1 summary").click();
<<<<<<< HEAD

      // Expect the default summarization view to be there.
      cy.findByTestId("summarize-aggregation-item-list").should("be.visible");
=======
>>>>>>> 2c14e57a
    });

    cy.findByText("Add another summary").click();

    // Expect the default summarization view to be there.
    cy.findByTestId("aggregation-picker").should("be.visible");

    cy.on("uncaught:exception", error => {
      expect(error.message.includes("Stage 1 does not exist")).to.be.false;
    });
  });
});<|MERGE_RESOLUTION|>--- conflicted
+++ resolved
@@ -265,12 +265,6 @@
     getSdkRoot().within(() => {
       // Open the default summarization view in the sdk
       cy.findByText("1 summary").click();
-<<<<<<< HEAD
-
-      // Expect the default summarization view to be there.
-      cy.findByTestId("summarize-aggregation-item-list").should("be.visible");
-=======
->>>>>>> 2c14e57a
     });
 
     cy.findByText("Add another summary").click();
