import type { Location } from "history";
import type { Route } from "react-router";
import { push } from "react-router-redux";
import { t } from "ttag";

import { skipToken } from "metabase/api";
import { AdminSettingsLayout } from "metabase/common/components/AdminLayout/AdminSettingsLayout";
import { LeaveRouteConfirmModal } from "metabase/common/components/LeaveConfirmModal";
import { LoadingAndErrorWrapper } from "metabase/common/components/LoadingAndErrorWrapper";
import { useDispatch } from "metabase/lib/redux";
import * as Urls from "metabase/lib/urls";
import { useMetadataToasts } from "metabase/metadata/hooks";
import {
  PLUGIN_DEPENDENCIES,
  PLUGIN_TRANSFORMS_PYTHON,
} from "metabase/plugins";
import {
  useGetTransformQuery,
  useUpdateTransformMutation,
} from "metabase-enterprise/api";
<<<<<<< HEAD
=======
import { useSourceState } from "metabase-enterprise/transforms/hooks/use-source-state";
>>>>>>> bb6d7b1c
import type {
  DraftTransformSource,
  Transform,
  TransformSource,
} from "metabase-types/api";

import { QueryEditor } from "../../components/QueryEditor";
<<<<<<< HEAD
import { useSourceState } from "../../hooks/use-source-state";
import {
  type TransformEditorValue,
  useTransformEditor,
} from "../../hooks/use-transform-editor";
import { getTransformUrl } from "../../urls";
=======
>>>>>>> bb6d7b1c

type TransformQueryPageParams = {
  transformId: string;
};

type TransformQueryPageProps = {
  params: TransformQueryPageParams;
  location: Location;
  route: Route;
};

export function TransformQueryPage({
  params,
  location,
  route,
}: TransformQueryPageProps) {
  const transformId = Urls.extractEntityId(params.transformId);
  const {
    data: transform,
    isLoading,
    error,
  } = useGetTransformQuery(transformId ?? skipToken);

  if (isLoading || error || transform == null) {
    return <LoadingAndErrorWrapper loading={isLoading} error={error} />;
  }

<<<<<<< HEAD
  return <TransformQueryPageBody transform={transform} />;
=======
  if (transform == null) {
    return <LoadingAndErrorWrapper error={t`Transform not found.`} />;
  }

  return (
    <TransformQueryPageBody
      transform={transform}
      location={location}
      route={route}
    />
  );
>>>>>>> bb6d7b1c
}

type TransformQueryPageBodyProps = {
  transform: Transform;
  location: Location;
  route: Route;
};

<<<<<<< HEAD
function TransformQueryPageBody({ transform }: TransformQueryPageBodyProps) {
=======
export function TransformQueryPageBody({
  transform,
  location,
  route,
}: TransformQueryPageBodyProps) {
>>>>>>> bb6d7b1c
  const [updateTransform, { isLoading: isSaving }] =
    useUpdateTransformMutation();
  const { setSource, proposedSource, acceptProposed, clearProposed } =
    useSourceState(transform.id, transform.source);
  const transformEditor = useTransformEditor(transform.source, proposedSource);
  const dispatch = useDispatch();
  const { sendSuccessToast, sendErrorToast } = useMetadataToasts();

  const { setSource, proposedSource, acceptProposed, clearProposed, isDirty } =
    useSourceState<DraftTransformSource>(transform.id, transform.source);

  const {
    checkData,
    isCheckingDependencies,
    isConfirmationShown,
    handleInitialSave,
    handleSaveAfterConfirmation,
    handleCloseConfirmation,
  } = PLUGIN_DEPENDENCIES.useCheckTransformDependencies({
    onSave: async (request) => {
      const { error } = await updateTransform(request);
      if (error) {
        sendErrorToast(t`Failed to update transform query`);
      } else {
        sendSuccessToast(t`Transform query updated`);
        clearProposed();
<<<<<<< HEAD
        dispatch(push(getTransformUrl(transform.id)));
=======
        dispatch(push(Urls.transform(transform.id)));
>>>>>>> bb6d7b1c
      }
    },
  });

  const handleSaveSource = async (source: TransformSource) => {
    await handleInitialSave({
      id: transform.id,
      source,
    });
  };

  const handleCancel = () => {
<<<<<<< HEAD
    setSource(transform.source);
    clearProposed();
    dispatch(push(getTransformUrl(transform.id)));
  };

  return (
    <>
      <TransformSourceEditor
        transform={transform}
        initialSource={transform.source}
        proposedSource={
          proposedSource?.type === "query" ? proposedSource : undefined
        }
=======
    // set to initial source to fix isDirty calc on route leave
    setSource(transform.source);
    clearProposed();
    dispatch(push(Urls.transform(transform.id)));
  };

  return (
    <AdminSettingsLayout fullWidth key={transform.id}>
      <TransformEditorBody
        transform={transform}
        initialSource={transform.source}
        proposedSource={proposedSource}
>>>>>>> bb6d7b1c
        isSaving={isSaving || isCheckingDependencies}
        onChange={setSource}
        onSave={handleSaveSource}
        onCancel={handleCancel}
        onRejectProposed={clearProposed}
        onAcceptProposed={acceptProposed}
<<<<<<< HEAD
        transformEditor={transformEditor}
=======
>>>>>>> bb6d7b1c
      />
      {isConfirmationShown && checkData != null && (
        <PLUGIN_DEPENDENCIES.CheckDependenciesModal
          checkData={checkData}
          opened
          onSave={handleSaveAfterConfirmation}
          onClose={handleCloseConfirmation}
        />
      )}
      <LeaveRouteConfirmModal
        key={location.key}
        isEnabled={isDirty && !isConfirmationShown && !isSaving}
        route={route}
        onConfirm={clearProposed}
      />
    </AdminSettingsLayout>
  );
}

interface TransformEditorBodyProps {
  transform: Transform;
  initialSource: TransformSource;
  proposedSource?: TransformSource;
  isSaving?: boolean;
  onChange?: (source: DraftTransformSource) => void;
  onSave: (source: TransformSource) => void;
  onCancel: () => void;
  onRejectProposed?: () => void;
  onAcceptProposed?: (source: TransformSource) => void;
}

function TransformEditorBody({
  transform,
  initialSource,
  proposedSource,
  isSaving,
  onChange,
  onSave,
  onCancel,
  onRejectProposed,
  onAcceptProposed,
}: TransformEditorBodyProps) {
  if (initialSource.type === "python") {
    return (
      <PLUGIN_TRANSFORMS_PYTHON.TransformEditor
        transform={transform}
        initialSource={initialSource}
        proposedSource={
          proposedSource?.type === "python" ? proposedSource : undefined
        }
        isNew={false}
        isSaving={isSaving}
        onChange={onChange}
        onSave={onSave}
        onCancel={onCancel}
        onRejectProposed={onRejectProposed}
        onAcceptProposed={onAcceptProposed}
      />
    );
  }

  return (
    <QueryEditor
      initialSource={initialSource}
      transform={transform}
      isNew={false}
      isSaving={isSaving}
      onSave={onSave}
      onChange={onChange}
      onCancel={onCancel}
      proposedSource={
        proposedSource?.type === "query" ? proposedSource : undefined
      }
      onRejectProposed={onRejectProposed}
      onAcceptProposed={onAcceptProposed}
    />
  );
}

interface TransformSourceEditorProps {
  transform: Transform;
  initialSource: TransformSource;
  proposedSource?: TransformSource;
  isSaving?: boolean;
  onChange?: (source: DraftTransformSource) => void;
  onSave: (source: TransformSource) => void;
  onCancel: () => void;
  onRejectProposed?: () => void;
  onAcceptProposed?: (source: TransformSource) => void;
  transformEditor: TransformEditorValue;
}

function TransformSourceEditor({
  transform,
  initialSource,
  proposedSource,
  isSaving,
  onChange,
  onSave,
  onCancel,
  onRejectProposed,
  onAcceptProposed,
  transformEditor,
}: TransformSourceEditorProps) {
  if (initialSource.type === "python") {
    return (
      <PLUGIN_TRANSFORMS_PYTHON.TransformEditor
        transform={transform}
        initialSource={initialSource}
        proposedSource={
          proposedSource?.type === "python" ? proposedSource : undefined
        }
        isNew={false}
        isSaving={isSaving}
        onChange={onChange}
        onSave={onSave}
        onCancel={onCancel}
        onRejectProposed={onRejectProposed}
        onAcceptProposed={onAcceptProposed}
      />
    );
  }

  return (
    <QueryEditor
      initialSource={initialSource}
      transform={transform}
      isNew={false}
      isSaving={isSaving}
      onSave={onSave}
      onChange={onChange}
      onCancel={onCancel}
      proposedSource={
        proposedSource?.type === "query" ? proposedSource : undefined
      }
      onRejectProposed={onRejectProposed}
      onAcceptProposed={onAcceptProposed}
      transformEditor={transformEditor}
    />
  );
}<|MERGE_RESOLUTION|>--- conflicted
+++ resolved
@@ -4,7 +4,6 @@
 import { t } from "ttag";
 
 import { skipToken } from "metabase/api";
-import { AdminSettingsLayout } from "metabase/common/components/AdminLayout/AdminSettingsLayout";
 import { LeaveRouteConfirmModal } from "metabase/common/components/LeaveConfirmModal";
 import { LoadingAndErrorWrapper } from "metabase/common/components/LoadingAndErrorWrapper";
 import { useDispatch } from "metabase/lib/redux";
@@ -18,10 +17,7 @@
   useGetTransformQuery,
   useUpdateTransformMutation,
 } from "metabase-enterprise/api";
-<<<<<<< HEAD
-=======
 import { useSourceState } from "metabase-enterprise/transforms/hooks/use-source-state";
->>>>>>> bb6d7b1c
 import type {
   DraftTransformSource,
   Transform,
@@ -29,15 +25,6 @@
 } from "metabase-types/api";
 
 import { QueryEditor } from "../../components/QueryEditor";
-<<<<<<< HEAD
-import { useSourceState } from "../../hooks/use-source-state";
-import {
-  type TransformEditorValue,
-  useTransformEditor,
-} from "../../hooks/use-transform-editor";
-import { getTransformUrl } from "../../urls";
-=======
->>>>>>> bb6d7b1c
 
 type TransformQueryPageParams = {
   transformId: string;
@@ -65,13 +52,6 @@
     return <LoadingAndErrorWrapper loading={isLoading} error={error} />;
   }
 
-<<<<<<< HEAD
-  return <TransformQueryPageBody transform={transform} />;
-=======
-  if (transform == null) {
-    return <LoadingAndErrorWrapper error={t`Transform not found.`} />;
-  }
-
   return (
     <TransformQueryPageBody
       transform={transform}
@@ -79,7 +59,6 @@
       route={route}
     />
   );
->>>>>>> bb6d7b1c
 }
 
 type TransformQueryPageBodyProps = {
@@ -88,25 +67,18 @@
   route: Route;
 };
 
-<<<<<<< HEAD
-function TransformQueryPageBody({ transform }: TransformQueryPageBodyProps) {
-=======
-export function TransformQueryPageBody({
+function TransformQueryPageBody({
   transform,
   location,
   route,
 }: TransformQueryPageBodyProps) {
->>>>>>> bb6d7b1c
   const [updateTransform, { isLoading: isSaving }] =
     useUpdateTransformMutation();
-  const { setSource, proposedSource, acceptProposed, clearProposed } =
-    useSourceState(transform.id, transform.source);
-  const transformEditor = useTransformEditor(transform.source, proposedSource);
+  const { setSource, proposedSource, acceptProposed, clearProposed, isDirty } =
+    useSourceState<DraftTransformSource>(transform.id, transform.source);
   const dispatch = useDispatch();
   const { sendSuccessToast, sendErrorToast } = useMetadataToasts();
 
-  const { setSource, proposedSource, acceptProposed, clearProposed, isDirty } =
-    useSourceState<DraftTransformSource>(transform.id, transform.source);
 
   const {
     checkData,
@@ -123,11 +95,7 @@
       } else {
         sendSuccessToast(t`Transform query updated`);
         clearProposed();
-<<<<<<< HEAD
-        dispatch(push(getTransformUrl(transform.id)));
-=======
         dispatch(push(Urls.transform(transform.id)));
->>>>>>> bb6d7b1c
       }
     },
   });
@@ -140,44 +108,23 @@
   };
 
   const handleCancel = () => {
-<<<<<<< HEAD
-    setSource(transform.source);
-    clearProposed();
-    dispatch(push(getTransformUrl(transform.id)));
-  };
-
-  return (
-    <>
-      <TransformSourceEditor
-        transform={transform}
-        initialSource={transform.source}
-        proposedSource={
-          proposedSource?.type === "query" ? proposedSource : undefined
-        }
-=======
-    // set to initial source to fix isDirty calc on route leave
     setSource(transform.source);
     clearProposed();
     dispatch(push(Urls.transform(transform.id)));
   };
 
   return (
-    <AdminSettingsLayout fullWidth key={transform.id}>
+    <>
       <TransformEditorBody
         transform={transform}
         initialSource={transform.source}
         proposedSource={proposedSource}
->>>>>>> bb6d7b1c
         isSaving={isSaving || isCheckingDependencies}
         onChange={setSource}
         onSave={handleSaveSource}
         onCancel={handleCancel}
         onRejectProposed={clearProposed}
         onAcceptProposed={acceptProposed}
-<<<<<<< HEAD
-        transformEditor={transformEditor}
-=======
->>>>>>> bb6d7b1c
       />
       {isConfirmationShown && checkData != null && (
         <PLUGIN_DEPENDENCIES.CheckDependenciesModal
@@ -193,7 +140,7 @@
         route={route}
         onConfirm={clearProposed}
       />
-    </AdminSettingsLayout>
+    </>
   );
 }
 
@@ -255,67 +202,4 @@
       onAcceptProposed={onAcceptProposed}
     />
   );
-}
-
-interface TransformSourceEditorProps {
-  transform: Transform;
-  initialSource: TransformSource;
-  proposedSource?: TransformSource;
-  isSaving?: boolean;
-  onChange?: (source: DraftTransformSource) => void;
-  onSave: (source: TransformSource) => void;
-  onCancel: () => void;
-  onRejectProposed?: () => void;
-  onAcceptProposed?: (source: TransformSource) => void;
-  transformEditor: TransformEditorValue;
-}
-
-function TransformSourceEditor({
-  transform,
-  initialSource,
-  proposedSource,
-  isSaving,
-  onChange,
-  onSave,
-  onCancel,
-  onRejectProposed,
-  onAcceptProposed,
-  transformEditor,
-}: TransformSourceEditorProps) {
-  if (initialSource.type === "python") {
-    return (
-      <PLUGIN_TRANSFORMS_PYTHON.TransformEditor
-        transform={transform}
-        initialSource={initialSource}
-        proposedSource={
-          proposedSource?.type === "python" ? proposedSource : undefined
-        }
-        isNew={false}
-        isSaving={isSaving}
-        onChange={onChange}
-        onSave={onSave}
-        onCancel={onCancel}
-        onRejectProposed={onRejectProposed}
-        onAcceptProposed={onAcceptProposed}
-      />
-    );
-  }
-
-  return (
-    <QueryEditor
-      initialSource={initialSource}
-      transform={transform}
-      isNew={false}
-      isSaving={isSaving}
-      onSave={onSave}
-      onChange={onChange}
-      onCancel={onCancel}
-      proposedSource={
-        proposedSource?.type === "query" ? proposedSource : undefined
-      }
-      onRejectProposed={onRejectProposed}
-      onAcceptProposed={onAcceptProposed}
-      transformEditor={transformEditor}
-    />
-  );
 }