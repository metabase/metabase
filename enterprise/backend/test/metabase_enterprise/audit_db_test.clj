--- conflicted
+++ resolved
@@ -136,11 +136,8 @@
 (deftest should-load-audit?-test
   (testing "load-analytics-content + checksums dont match => load"
     (is (= (#'audit-db/should-load-audit? true 1 3) true)))
-<<<<<<< HEAD
-=======
   (testing "load-analytics-content + last-checksum is -1 => load (even if current-checksum is also -1)"
     (is (= (#'audit-db/should-load-audit? true -1 -1) true)))
->>>>>>> 5e8286c9
   (testing "checksums are the same => do not load"
     (is (= (#'audit-db/should-load-audit? true 3 3) false)))
   (testing "load-analytics-content false => do not load"
