--- conflicted
+++ resolved
@@ -7,7 +7,8 @@
    [metabase.models.native-query-snippet.permissions :as snippet.perms]
    [metabase.models.permissions :as perms]
    [metabase.models.permissions-group :as perms-group]
-   [metabase.test :as mt]))
+   [metabase.test :as mt]
+   [toucan2.tools.with-temp :as t2.with-temp]))
 
 (def ^:private root-collection (assoc collection/root-collection :name "Root Collection", :namespace "snippets"))
 
@@ -50,15 +51,9 @@
 
 (defn- test-with-root-collection-and-collection! [f]
   (mt/with-non-admin-groups-no-root-collection-for-namespace-perms "snippets"
-<<<<<<< HEAD
-    (mt/with-temp [Collection collection {:name "Parent Collection", :namespace "snippets"}]
-      (doseq [coll [root-collection collection]]
-        (mt/with-temp [NativeQuerySnippet snippet {:collection_id (:id coll)}]
-=======
     (t2.with-temp/with-temp [:model/Collection collection {:name "Parent Collection", :namespace "snippets"}]
       (doseq [coll [root-collection collection]]
         (t2.with-temp/with-temp [:model/NativeQuerySnippet snippet {:collection_id (:id coll)}]
->>>>>>> 8d23fd74
           (testing (format "in %s\n" (:name coll))
             (f coll snippet)))))))
 
