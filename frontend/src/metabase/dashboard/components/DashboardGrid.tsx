import cx from "classnames";
import type { ComponentType } from "react";
import { Component } from "react";
import type { ConnectedProps } from "react-redux";
import { connect } from "react-redux";
import { push } from "react-router-redux";
import { t } from "ttag";
import _ from "underscore";

import type { QuestionPickerValueItem } from "metabase/common/components/QuestionPicker";
import {
  getQuestionPickerValue,
  QuestionPickerModal,
} from "metabase/common/components/QuestionPicker";
import ExplicitSize from "metabase/components/ExplicitSize";
import Modal from "metabase/components/Modal";
import { ContentViewportContext } from "metabase/core/context/ContentViewportContext";
import ModalS from "metabase/css/components/modal.module.css";
import DashboardS from "metabase/css/dashboard.module.css";
import {
  getVisibleCardIds,
  isQuestionDashCard,
} from "metabase/dashboard/utils";
import * as MetabaseAnalytics from "metabase/lib/analytics";
import {
  GRID_WIDTH,
  GRID_ASPECT_RATIO,
  GRID_BREAKPOINTS,
  GRID_COLUMNS,
  DEFAULT_CARD_SIZE,
  MIN_ROW_HEIGHT,
} from "metabase/lib/dashboard_grid";
import EmbedFrameS from "metabase/public/components/EmbedFrame/EmbedFrame.module.css";
import { addUndo } from "metabase/redux/undo";
import { getVisualizationRaw } from "metabase/visualizations";
import type { Mode } from "metabase/visualizations/click-actions/Mode";
import LegendS from "metabase/visualizations/components/Legend.module.css";
import {
  MOBILE_HEIGHT_BY_DISPLAY_TYPE,
  MOBILE_DEFAULT_CARD_HEIGHT,
} from "metabase/visualizations/shared/utils/sizes";
import type Metadata from "metabase-lib/v1/metadata/Metadata";
import type {
  BaseDashboardCard,
  Card,
  DashCardDataMap,
  DashCardId,
  Dashboard,
  DashboardTabId,
  DashboardCard,
} from "metabase-types/api";

import type { SetDashCardAttributesOpts } from "../actions";
import {
  removeCardFromDashboard,
  showClickBehaviorSidebar,
  markNewCardSeen,
  setMultipleDashCardAttributes,
  setDashCardAttributes,
  undoRemoveCardFromDashboard,
  replaceCard,
  onReplaceAllDashCardVisualizationSettings,
  onUpdateDashCardVisualizationSettings,
  fetchCardData,
} from "../actions";
import { getNewCardUrl } from "../actions/getNewCardUrl";

import { AddSeriesModal } from "./AddSeriesModal/AddSeriesModal";
import { DashCard } from "./DashCard/DashCard";
import {
  DashboardCardContainer,
  DashboardGridContainer,
} from "./DashboardGrid.styled";
import { GridLayout } from "./grid/GridLayout";
import { generateMobileLayout } from "./grid/utils";

type GridBreakpoint = "desktop" | "mobile";

type LayoutItem = {
  i: string;
  x: number;
  y: number;
  w: number;
  h: number;
  minW: number;
  minH: number;
  dashcard: BaseDashboardCard;
};

type ExplicitSizeProps = {
  width: number;
};

interface DashboardGridState {
  visibleCardIds: Set<number>;
  initialCardSizes: { [key: string]: { w: number; h: number } };
  layouts: { desktop: LayoutItem[]; mobile: LayoutItem[] };
  addSeriesModalDashCard: BaseDashboardCard | null;
  replaceCardModalDashCard: BaseDashboardCard | null;
  isDragging: boolean;
  isAnimationPaused: boolean;
}

const mapDispatchToProps = {
  addUndo,
  removeCardFromDashboard,
  showClickBehaviorSidebar,
  markNewCardSeen,
  setMultipleDashCardAttributes,
  setDashCardAttributes,
  undoRemoveCardFromDashboard,
  replaceCard,
  onChangeLocation: push,
  onReplaceAllDashCardVisualizationSettings,
  onUpdateDashCardVisualizationSettings,
  fetchCardData,
};
const connector = connect(null, mapDispatchToProps);

type DashboardGridReduxProps = ConnectedProps<typeof connector>;

type OwnProps = {
  dashboard: Dashboard;
  dashcardData: DashCardDataMap;
  selectedTabId: DashboardTabId | null;
  slowCards: Record<DashCardId, boolean>;
  isEditing: boolean;
  isEditingParameter: boolean;
  isPublic?: boolean;
  isXray?: boolean;
  isFullscreen: boolean;
  isNightMode: boolean;
  clickBehaviorSidebarDashcard: DashboardCard | null;
  mode?: Mode;
  // TODO: only passed down, remove it
  metadata: Metadata;
  // public dashboard passes it explicitly
  width?: number;
  // public dashboard passes it as noop
  navigateToNewCardFromDashboard?: () => void;
  onEditingChange?: (dashboard: Dashboard | null) => void;
};

type DashboardGridProps = OwnProps &
  DashboardGridReduxProps &
  ExplicitSizeProps;

class DashboardGrid extends Component<DashboardGridProps, DashboardGridState> {
  static contextType = ContentViewportContext;

  _pauseAnimationTimer: ReturnType<typeof setTimeout> | null = null;

  constructor(props: DashboardGridProps, context: unknown) {
    super(props, context);

    const visibleCardIds = getVisibleCardIds(
      props.dashboard.dashcards,
      props.dashcardData,
    );

    this.state = {
      visibleCardIds,
      initialCardSizes: this.getInitialCardSizes(props.dashboard.dashcards),
      layouts: this.getLayouts(props.dashboard.dashcards),
      addSeriesModalDashCard: null,
      replaceCardModalDashCard: null,
      isDragging: false,
      isAnimationPaused: true,
    };
  }

  static defaultProps = {
    width: 0,
    isEditing: false,
    isEditingParameter: false,
  };

  componentDidMount() {
    // In order to skip the initial cards animation we must let the grid layout calculate
    // the initial card positions. The timer is necessary to enable animation only
    // after the grid layout has been calculated and applied to the DOM.
    this._pauseAnimationTimer = setTimeout(() => {
      this.setState({ isAnimationPaused: false });
    }, 0);
  }

  componentWillUnmount() {
    if (this._pauseAnimationTimer !== null) {
      clearTimeout(this._pauseAnimationTimer);
    }
  }

  UNSAFE_componentWillReceiveProps(nextProps: DashboardGridProps) {
    const { dashboard, dashcardData, isEditing, selectedTabId } = nextProps;

    const visibleCardIds = !isEditing
      ? getVisibleCardIds(
          dashboard.dashcards,
          dashcardData,
          this.state.visibleCardIds,
        )
      : new Set(dashboard.dashcards.map(card => card.id));

    const cards = this.getVisibleCards(
      dashboard.dashcards,
      visibleCardIds,
      isEditing,
      selectedTabId,
    );

    if (!isEditing || !_.isEqual(this.getVisibleCards(), cards)) {
      this.setState({
        initialCardSizes: this.getInitialCardSizes(cards),
      });
    }

    this.setState({
      visibleCardIds,
      layouts: this.getLayouts(cards),
    });
  }

  getInitialCardSizes = (cards: BaseDashboardCard[]) => {
    return cards
      .map(card => this.getLayoutForDashCard(card))
      .reduce((acc, dashcardLayout) => {
        const dashcardId = dashcardLayout.i;
        return {
          ...acc,
          [dashcardId]: _.pick(dashcardLayout, ["w", "h"]),
        };
      }, {});
  };

  onLayoutChange = ({
    layout,
    breakpoint,
  }: {
    layout: LayoutItem[];
    breakpoint: GridBreakpoint;
  }) => {
    const { setMultipleDashCardAttributes, isEditing } = this.props;

    // We allow moving and resizing cards only on the desktop
    // Ensures onLayoutChange triggered by window resize,
    // won't break the main layout
    if (!isEditing || breakpoint !== "desktop") {
      return;
    }

    const changes: SetDashCardAttributesOpts[] = [];

    layout.forEach(layoutItem => {
      const dashboardCard = this.getVisibleCards().find(
        card => String(card.id) === layoutItem.i,
      );
      if (dashboardCard) {
        const keys = ["h", "w", "x", "y"];
        const changed = !_.isEqual(
          _.pick(layoutItem, keys),
          _.pick(this.getLayoutForDashCard(dashboardCard), keys),
        );

        if (changed) {
          changes.push({
            id: dashboardCard.id,
            attributes: {
              col: layoutItem.x,
              row: layoutItem.y,
              size_x: layoutItem.w,
              size_y: layoutItem.h,
            },
          });
        }
      }
    });

    if (changes.length > 0) {
      setMultipleDashCardAttributes({ dashcards: changes });
      MetabaseAnalytics.trackStructEvent("Dashboard", "Layout Changed");
    }
  };

  getLayoutForDashCard = (dashcard: BaseDashboardCard) => {
    const visualization = getVisualizationRaw([{ card: dashcard.card }]);
    const initialSize = DEFAULT_CARD_SIZE;
    const minSize = visualization?.minSize || DEFAULT_CARD_SIZE;

    let minW, minH;
    if (this.state?.initialCardSizes) {
      minW = Math.min(
        this.state?.initialCardSizes[dashcard.id]?.w,
        minSize.width,
      );
      minH = Math.min(
        this.state?.initialCardSizes[dashcard.id]?.h,
        minSize.height,
      );
    } else {
      minW = minSize.width;
      minH = minSize.height;
    }
    return {
      i: String(dashcard.id),
      x: dashcard.col || 0,
      y: dashcard.row || 0,
      w: dashcard.size_x || initialSize.width,
      h: dashcard.size_y || initialSize.height,
      dashcard: dashcard,
      minW,
      minH,
    };
  };

  getVisibleCards = (
    cards = this.props.dashboard.dashcards,
    visibleCardIds = this.state.visibleCardIds,
    isEditing = this.props.isEditing,
    selectedTabId = this.props.selectedTabId,
  ) => {
    const tabCards = cards.filter(
      card =>
        !selectedTabId ||
        card.dashboard_tab_id === selectedTabId ||
        card.dashboard_tab_id === null,
    );

    return isEditing
      ? tabCards
      : tabCards.filter(card => visibleCardIds.has(card.id));
  };

  getLayouts(cards: BaseDashboardCard[]) {
    const desktop = cards.map(this.getLayoutForDashCard);
    const mobile = generateMobileLayout({
      desktopLayout: desktop,
      defaultCardHeight: MOBILE_DEFAULT_CARD_HEIGHT,
      heightByDisplayType: MOBILE_HEIGHT_BY_DISPLAY_TYPE,
    });
    return { desktop, mobile };
  }

  getRowHeight() {
    const { width } = this.props;

    const contentViewportElement = this.context;
    const hasScroll =
      contentViewportElement?.clientHeight <
      contentViewportElement?.scrollHeight;

    const aspectHeight = width / GRID_WIDTH / GRID_ASPECT_RATIO;
    const actualHeight = Math.max(aspectHeight, MIN_ROW_HEIGHT);

    // prevent infinite re-rendering when the scroll bar appears/disappears
    // https://github.com/metabase/metabase/issues/17229
    return hasScroll ? Math.ceil(actualHeight) : Math.floor(actualHeight);
  }

  renderAddSeriesModal() {
    // can't use PopoverWithTrigger due to strange interaction with ReactGridLayout
    const { addSeriesModalDashCard } = this.state;
    const isOpen =
      !!addSeriesModalDashCard && isQuestionDashCard(addSeriesModalDashCard);
    return (
      <Modal
        className={cx(
          ModalS.Modal,
          DashboardS.Modal,
          DashboardS.AddSeriesModal,
        )}
        data-testid="add-series-modal"
        isOpen={isOpen}
      >
        {isOpen && (
          <AddSeriesModal
            dashcard={addSeriesModalDashCard}
            dashcardData={this.props.dashcardData}
            fetchCardData={this.props.fetchCardData}
            setDashCardAttributes={this.props.setDashCardAttributes}
            onClose={() => this.setState({ addSeriesModalDashCard: null })}
          />
        )}
      </Modal>
    );
  }

  renderReplaceCardModal() {
    const { addUndo, replaceCard, setDashCardAttributes } = this.props;
    const { replaceCardModalDashCard } = this.state;

    const hasValidDashCard =
      !!replaceCardModalDashCard &&
      isQuestionDashCard(replaceCardModalDashCard);

    const handleSelect = (nextCard: QuestionPickerValueItem) => {
      if (!hasValidDashCard) {
        return;
      }

      replaceCard({
        dashcardId: replaceCardModalDashCard.id,
        nextCardId: nextCard.id,
      });

      addUndo({
        message: getUndoReplaceCardMessage(replaceCardModalDashCard.card),
        undo: true,
        action: () =>
          setDashCardAttributes({
            id: replaceCardModalDashCard.id,
            attributes: replaceCardModalDashCard,
          }),
      });
      handleClose();
    };

    const handleClose = () => {
      this.setState({ replaceCardModalDashCard: null });
    };

    if (!hasValidDashCard) {
      return null;
    }

    return (
      <QuestionPickerModal
        title={t`Pick what you want to replace this with`}
        value={
          replaceCardModalDashCard.card.id
            ? getQuestionPickerValue(replaceCardModalDashCard.card)
            : undefined
        }
        models={["card", "dataset", "metric"]}
        onChange={handleSelect}
        onClose={handleClose}
      />
    );
  }

  // we need to track whether or not we're dragging so we can disable pointer events on action buttons :-/
  onDrag = () => {
    if (!this.state.isDragging) {
      this.setState({ isDragging: true });
    }
  };

  onDragStop = () => {
    this.setState({ isDragging: false });
  };

  onDashCardRemove = (dc: DashboardCard) => {
    this.props.removeCardFromDashboard({
      dashcardId: dc.id,
      cardId: dc.card_id,
    });

    this.props.addUndo({
      message: t`Removed card`,
      undo: true,
      action: () =>
        this.props.undoRemoveCardFromDashboard({ dashcardId: dc.id }),
    });
    MetabaseAnalytics.trackStructEvent("Dashboard", "Remove Card");
  };

  onDashCardAddSeries = (dc: BaseDashboardCard) => {
    this.setState({ addSeriesModalDashCard: dc });
  };

  onReplaceCard = (dashcard: BaseDashboardCard) => {
    this.setState({ replaceCardModalDashCard: dashcard });
  };

<<<<<<< HEAD
  getDashboardCardIcon = (dashCard: BaseDashboardCard) => {
    const { isRegularCollection } = PLUGIN_COLLECTIONS;
    const { dashboard } = this.props;
    const isRegularQuestion = isRegularCollection({
      authority_level: dashCard.collection_authority_level,
    });
    const isRegularDashboard = isRegularCollection({
      authority_level: dashboard.collection_authority_level,
    });
    const authorityLevel = dashCard.collection_authority_level;
    if (isRegularDashboard && !isRegularQuestion && authorityLevel) {
      const opts = PLUGIN_COLLECTIONS.AUTHORITY_LEVEL[authorityLevel];
      const iconSize = 14;
      return {
        name: opts.icon,
        color: opts.color ? color(opts.color) : undefined,
        tooltip: opts.tooltips?.belonging,
        size: iconSize,

        // Workaround: headerIcon on cards in a first column have incorrect offset out of the box
        targetOffsetX: dashCard.col === 0 ? iconSize : 0,
      };
    }
  };

  getNewCardUrl = ({
    nextCard,
    previousCard,
    dashcard,
    objectId,
  }: {
    nextCard: Card;
    previousCard: Card;
    dashcard: DashboardCard;
    objectId?: number | string;
  }) => {
    if (!isQuestionDashCard(dashcard)) {
      return undefined;
    }

    const { dashboard, metadata, parameterValues } = this.props;

    return getNewCardUrl({
      metadata,
      dashboard,
      parameterValues,
      dashcard,
      nextCard,
      previousCard,
      objectId,
    });
  };

=======
>>>>>>> 14a42893
  renderDashCard(
    dc: DashboardCard,
    {
      isMobile,
      gridItemWidth,
      totalNumGridCols,
    }: {
      isMobile: boolean;
      gridItemWidth: number;
      totalNumGridCols: number;
    },
  ) {
    return (
      <DashCard
        dashcard={dc}
        slowCards={this.props.slowCards}
        gridItemWidth={gridItemWidth}
        totalNumGridCols={totalNumGridCols}
        markNewCardSeen={this.props.markNewCardSeen}
        isEditing={this.props.isEditing}
        isEditingParameter={this.props.isEditingParameter}
        isFullscreen={this.props.isFullscreen}
        isNightMode={this.props.isNightMode}
        isMobile={isMobile}
        isPublic={this.props.isPublic}
        isXray={this.props.isXray}
        onRemove={this.onDashCardRemove}
        onAddSeries={this.onDashCardAddSeries}
        onReplaceCard={this.onReplaceCard}
        onUpdateVisualizationSettings={
          this.props.onUpdateDashCardVisualizationSettings
        }
        onReplaceAllVisualizationSettings={
          this.props.onReplaceAllDashCardVisualizationSettings
        }
        mode={this.props.mode}
        getNewCardUrl={
          this.props.navigateToNewCardFromDashboard
            ? this.getNewCardUrl
            : undefined
        }
        navigateToNewCardFromDashboard={
          this.props.navigateToNewCardFromDashboard
        }
        onChangeLocation={this.props.onChangeLocation}
        // TODO: get metadata in dashcard
        metadata={this.props.metadata}
        dashboard={this.props.dashboard}
        showClickBehaviorSidebar={this.props.showClickBehaviorSidebar}
        clickBehaviorSidebarDashcard={this.props.clickBehaviorSidebarDashcard}
      />
    );
  }

  get isEditingLayout() {
    const { isEditing, isEditingParameter, clickBehaviorSidebarDashcard } =
      this.props;
    return (
      isEditing && !isEditingParameter && clickBehaviorSidebarDashcard == null
    );
  }

  renderGridItem = ({
    item: dc,
    breakpoint,
    gridItemWidth,
    totalNumGridCols,
  }: {
    item: DashboardCard;
    breakpoint: GridBreakpoint;
    gridItemWidth: number;
    totalNumGridCols: number;
  }) => {
    const { isEditing } = this.props;

    const shouldChangeResizeHandle = isEditingTextOrHeadingCard(
      dc.card.display,
      isEditing,
    );

    return (
      <DashboardCardContainer
        key={String(dc.id)}
        data-testid="dashcard-container"
        className={cx(
          DashboardS.DashCard,
          EmbedFrameS.DashCard,
          LegendS.DashCard,
          {
            [DashboardS.BrandColorResizeHandle]: shouldChangeResizeHandle,
          },
        )}
        isAnimationDisabled={this.state.isAnimationPaused}
      >
        {this.renderDashCard(dc, {
          isMobile: breakpoint === "mobile",
          gridItemWidth,
          totalNumGridCols,
        })}
      </DashboardCardContainer>
    );
  };

  renderGrid() {
    const { width } = this.props;
    const { layouts } = this.state;
    const rowHeight = this.getRowHeight();
    return (
      <GridLayout
        className={cx({
          [DashboardS.DashEditing]: this.isEditingLayout,
          [DashboardS.DashDragging]: this.state.isDragging,
        })}
        layouts={layouts}
        breakpoints={GRID_BREAKPOINTS}
        cols={GRID_COLUMNS}
        width={width}
        margin={{ desktop: [6, 6], mobile: [6, 10] }}
        containerPadding={[0, 0]}
        rowHeight={rowHeight}
        onLayoutChange={this.onLayoutChange}
        onDrag={this.onDrag}
        onDragStop={this.onDragStop}
        isEditing={this.isEditingLayout}
        compactType="vertical"
        items={this.getVisibleCards()}
        itemRenderer={this.renderGridItem}
      />
    );
  }

  render() {
    const { dashboard, width } = this.props;
    return (
      <DashboardGridContainer
        data-testid="dashboard-grid"
        isFixedWidth={dashboard?.width === "fixed"}
      >
        {width > 0 ? this.renderGrid() : <div />}
        {this.renderAddSeriesModal()}
        {this.renderReplaceCardModal()}
      </DashboardGridContainer>
    );
  }
}

function isEditingTextOrHeadingCard(display: string, isEditing: boolean) {
  const isTextOrHeadingCard = display === "heading" || display === "text";

  return isEditing && isTextOrHeadingCard;
}

const getUndoReplaceCardMessage = ({ type }: Card) => {
  if (type === "model") {
    return t`Model replaced`;
  }

  if (type === "metric") {
    return t`Metric replaced`;
  }

  if (type === "question") {
    return t`Question replaced`;
  }

  throw new Error(`Unknown card.type: ${type}`);
};

export const DashboardGridConnected = _.compose(
  ExplicitSize(),
  connector,
)(DashboardGrid) as ComponentType<OwnProps>;<|MERGE_RESOLUTION|>--- conflicted
+++ resolved
@@ -49,6 +49,7 @@
   DashboardTabId,
   DashboardCard,
 } from "metabase-types/api";
+import type { State } from "metabase-types/store";
 
 import type { SetDashCardAttributesOpts } from "../actions";
 import {
@@ -64,6 +65,7 @@
   fetchCardData,
 } from "../actions";
 import { getNewCardUrl } from "../actions/getNewCardUrl";
+import { getParameterValues } from "../selectors";
 
 import { AddSeriesModal } from "./AddSeriesModal/AddSeriesModal";
 import { DashCard } from "./DashCard/DashCard";
@@ -101,6 +103,9 @@
   isAnimationPaused: boolean;
 }
 
+const mapStateToProps = (state: State) => ({
+  parameterValues: getParameterValues(state),
+});
 const mapDispatchToProps = {
   addUndo,
   removeCardFromDashboard,
@@ -115,7 +120,7 @@
   onUpdateDashCardVisualizationSettings,
   fetchCardData,
 };
-const connector = connect(null, mapDispatchToProps);
+const connector = connect(mapStateToProps, mapDispatchToProps);
 
 type DashboardGridReduxProps = ConnectedProps<typeof connector>;
 
@@ -471,32 +476,6 @@
     this.setState({ replaceCardModalDashCard: dashcard });
   };
 
-<<<<<<< HEAD
-  getDashboardCardIcon = (dashCard: BaseDashboardCard) => {
-    const { isRegularCollection } = PLUGIN_COLLECTIONS;
-    const { dashboard } = this.props;
-    const isRegularQuestion = isRegularCollection({
-      authority_level: dashCard.collection_authority_level,
-    });
-    const isRegularDashboard = isRegularCollection({
-      authority_level: dashboard.collection_authority_level,
-    });
-    const authorityLevel = dashCard.collection_authority_level;
-    if (isRegularDashboard && !isRegularQuestion && authorityLevel) {
-      const opts = PLUGIN_COLLECTIONS.AUTHORITY_LEVEL[authorityLevel];
-      const iconSize = 14;
-      return {
-        name: opts.icon,
-        color: opts.color ? color(opts.color) : undefined,
-        tooltip: opts.tooltips?.belonging,
-        size: iconSize,
-
-        // Workaround: headerIcon on cards in a first column have incorrect offset out of the box
-        targetOffsetX: dashCard.col === 0 ? iconSize : 0,
-      };
-    }
-  };
-
   getNewCardUrl = ({
     nextCard,
     previousCard,
@@ -525,8 +504,6 @@
     });
   };
 
-=======
->>>>>>> 14a42893
   renderDashCard(
     dc: DashboardCard,
     {
