--- conflicted
+++ resolved
@@ -129,23 +129,13 @@
                                          {:topic :event/card-query :event {:card-id (:id metric)}}]]
             (events/publish-event! topic (assoc event :user-id (mt/user->id :crowberto))))
           (testing "No duplicates or archived items are returned."
-<<<<<<< HEAD
-            (let [recent-views (mt/user-http-request :crowberto :get 200 "activity/recent_views")]
-              (is (=?
-                   [{:model "metric" :model_id (u/the-id metric)}
-                    {:model "table" :model_id (u/the-id table1)}
-                    {:model "dashboard" :model_id (u/the-id dash)}
-                    {:model "card" :model_id (u/the-id card1)}
-                    {:model "dataset" :model_id (u/the-id dataset)}]
-                   recent-views)))))
-=======
             (let [recent-views (:recent_views (mt/user-http-request :crowberto :get 200 "activity/recent_views"))]
-              (is (partial= {(u/the-id table1)  "table"
+              (is (partial= {(u/the-id metric)  "metric"
+                             (u/the-id table1)  "table"
                              (u/the-id dash)    "dashboard"
                              (u/the-id card1)   "card"
                              (u/the-id dataset) "dataset"}
                             (into {} (map (juxt :id :model)) recent-views))))))
->>>>>>> 147b9f7d
         (mt/with-test-user :rasta
           (events/publish-event! :event/card-query {:card-id (:id dataset) :user-id (mt/user->id :rasta)})
           (events/publish-event! :event/card-query {:card-id (:id card1) :user-id (mt/user->id :crowberto)})
@@ -208,13 +198,8 @@
                                     :creator_id             (mt/user->id :crowberto)
                                     :display                "table"
                                     :visualization_settings {}}]
-<<<<<<< HEAD
     (let [test-ids (set (map :id [card1 archived dash1 dash2 table1 hidden-table dataset metric]))]
-      (testing "Items viewed by multiple users are not duplicated in the popular items list."
-=======
-    (let [test-ids (set (map :id [card1 archived dash1 dash2 table1 hidden-table dataset]))]
       (testing "Items viewed by multiple users are never duplicated in the popular items list."
->>>>>>> 147b9f7d
         (mt/with-model-cleanup [ViewLog QueryExecution]
           (create-views! [[(mt/user->id :rasta)     "dashboard" (:id dash1)]
                           [(mt/user->id :crowberto) "dashboard" (:id dash1)]
