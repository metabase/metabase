--- conflicted
+++ resolved
@@ -4,11 +4,8 @@
 import { useDispatch, useSelector } from "metabase/lib/redux";
 import { getLocation } from "metabase/selectors/routing";
 
-<<<<<<< HEAD
+import { DataModelContext } from "../../DataModelContext";
 import type { RouteParams } from "../../types";
-=======
-import { DataModelContext } from "../../DataModelContext";
->>>>>>> 9af152ff
 
 import { TablePicker } from "./components";
 import type { ChangeOptions, TreePath } from "./types";
