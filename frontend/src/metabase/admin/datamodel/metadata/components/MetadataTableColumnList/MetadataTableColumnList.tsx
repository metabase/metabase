--- conflicted
+++ resolved
@@ -92,13 +92,8 @@
   );
 
   return (
-<<<<<<< HEAD
     <div id="ColumnsList" className={cx(CS.mt3, { disabled: isHidden })}>
       <div className={cx(CS.textUppercase, CS.textMedium, CS.py1)}>
-=======
-    <div id="ColumnsList" className={cx("mt3", { disabled: isHidden })}>
-      <div className={cx(CS.textUppercase, "text-medium py1")}>
->>>>>>> 6655faa0
         <div className={CS.relative}>
           <div
             style={{ minWidth: 420 }}
