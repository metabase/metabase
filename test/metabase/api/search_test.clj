(ns metabase.api.search-test
  (:require
   [clojure.set :as set]
   [clojure.string :as str]
   [clojure.test :refer :all]
   [java-time.api :as t]
   [metabase.analytics.snowplow-test :as snowplow-test]
   [metabase.api.search :as api.search]
   [metabase.legacy-mbql.normalize :as mbql.normalize]
   [metabase.models
    :refer [Action Card CardBookmark Collection Dashboard DashboardBookmark
            DashboardCard Database PermissionsGroup PermissionsGroupMembership
            Pulse PulseCard QueryAction Segment Table]]
   [metabase.models.collection :as collection]
   [metabase.models.data-permissions :as data-perms]
   [metabase.models.database :as database]
   [metabase.models.model-index :as model-index]
   [metabase.models.moderation-review :as moderation-review]
   [metabase.models.permissions :as perms]
   [metabase.models.permissions-group :as perms-group]
   [metabase.models.revision :as revision]
   [metabase.public-settings.premium-features :as premium-features]
   [metabase.search.config :as search.config]
   [metabase.search.scoring :as scoring]
   [metabase.test :as mt]
   [metabase.util :as u]
   [toucan2.core :as t2]
   [toucan2.tools.with-temp :as t2.with-temp]))

(defn- ordered-subset?
  "Test if all the elements in `xs` appear in the same order in `ys`. Search results in this test suite can be polluted
  by local data, so this is a way to ignore extraneous results."
  [[x & rest-x :as xs] [y & rest-y :as ys]]
  (or (zero? (count xs))
      (if (> (count xs) (count ys))
        false
        (if (= x y)
          (recur rest-x rest-y)
          (recur xs rest-y)))))

(def ^:private default-collection {:id false :name nil :authority_level nil :type nil})

(def ^:private default-search-row
  {:archived                   false
   :effective_location         nil
   :location                   nil
   :bookmark                   nil
   :collection                 default-collection
   :collection_authority_level nil
   :collection_position        nil
   :context                    nil
   :created_at                 true
   :creator_common_name        nil
   :creator_id                 false
   :dashboardcard_count        nil
   :database_id                false
   :database_name              nil
   :dataset_query              nil
   :description                nil
   :display                    nil
   :id                         true
   :initial_sync_status        nil
   :model_id                   false
   :model_name                 nil
   :moderated_status           nil
   :last_editor_common_name    nil
   :last_editor_id             false
   :last_edited_at             false
   :pk_ref                     nil
   :model_index_id             false ;; columns ending in _id get booleaned
   :table_description          nil
   :table_id                   false
   :table_name                 nil
   :table_schema               nil
   :updated_at                 true})

(defn- table-search-results
  "Segments come back with information about their Tables as of 0.33.0. The `model-defaults` for Segment
  put them in the `:checkins` Table."
  []
  (merge
   {:table_id true, :database_id true}
   (t2/select-one [Table [:name :table_name] [:schema :table_schema] [:description :table_description]]
                  :id (mt/id :checkins))))

(defn- sorted-results [results]
  (->> results
       (sort-by (juxt (comp (var-get #'scoring/model->sort-position) :model)))
       reverse))

(defn- make-result
  [name & kvs]
  (apply assoc default-search-row :name name kvs))

(defn- query-action
  [action-id]
  {:action_id     action-id
   :database_id   (u/the-id (mt/db))
   :dataset_query (mt/query venues)})

(def ^:private test-collection (make-result "collection test collection"
                                            :bookmark false
                                            :model "collection"
                                            ;; TODO the default-collection data for this doesn't make sense:
                                            :collection (assoc default-collection :id true :name true)
                                            :effective_location "/"
                                            :location "/"
                                            :updated_at false
                                            :can_write true))

(def ^:private action-model-params {:name "ActionModel", :type :model})

(defn- default-search-results []
  (sorted-results
   [(make-result "dashboard test dashboard", :model "dashboard", :bookmark false :creator_id true :creator_common_name "Rasta Toucan")
    test-collection
    (make-result "card test card", :model "card", :bookmark false, :dashboardcard_count 0 :creator_id true :creator_common_name "Rasta Toucan" :dataset_query nil :display "table")
    (make-result "dataset test dataset", :model "dataset", :bookmark false, :dashboardcard_count 0 :creator_id true :creator_common_name "Rasta Toucan" :dataset_query nil :display "table")
    (make-result "action test action", :model "action", :model_name (:name action-model-params), :model_id true,
                 :database_id true :creator_id true :creator_common_name "Rasta Toucan" :dataset_query (update (mt/query venues) :type name))
    (make-result "metric test metric", :model "metric", :bookmark false, :dashboardcard_count 0 :creator_id true :creator_common_name "Rasta Toucan" :dataset_query nil :display "table")
    (merge
     (make-result "segment test segment", :model "segment", :description "Lookin' for a blueberry" :creator_id true :creator_common_name "Rasta Toucan")
     (table-search-results))]))

(defn- default-segment-results []
  (filter #(contains? #{"segment"} (:model %)) (default-search-results)))

(defn- default-archived-results []
  (for [result (default-search-results)
        :when (false? (:archived result))]
    (assoc result :archived true)))

(defn- on-search-types [model-set f coll]
  (for [search-item coll]
    (if (contains? model-set (:model search-item))
      (f search-item)
      search-item)))

(defn- default-results-with-collection []
<<<<<<< HEAD
  (on-search-types #{"dashboard" "pulse" "card" "dataset" "metric" "action"}
                   #(assoc % :collection {:id true, :name (if (= (:model %) "action") nil true) :authority_level nil :type nil})
=======
  (on-search-types #{"dashboard" "pulse" "card" "dataset" "action"}
                   #(assoc % :collection {:id true,
                                          :name (if (= (:model %) "action") nil true)
                                          :authority_level nil
                                          :type nil})
>>>>>>> 912b5e51
                   (default-search-results)))

(defn- do-with-search-items [search-string in-root-collection? f]
  (let [data-map      (fn [instance-name]
                        {:name (format instance-name search-string)})
        coll-data-map (fn [instance-name collection]
                        (merge (data-map instance-name)
                               (when-not in-root-collection?
                                 {:collection_id (u/the-id collection)})))]
    (mt/with-temp [Collection  coll           (data-map "collection %s collection")
                   Card        action-model   (if in-root-collection?
                                                action-model-params
                                                (assoc action-model-params :collection_id (u/the-id coll)))
                   Action      {action-id :id
                                :as action}   (merge (data-map "action %s action")
                                                     {:type :query, :model_id (u/the-id action-model)})
                   Database    {db-id :id
                                :as db}       (data-map "database %s database")
                   Table       table          (merge (data-map "database %s database")
                                                     {:db_id db-id})

                   QueryAction _qa (query-action action-id)
                   Card        card           (coll-data-map "card %s card" coll)
                   Card        dataset        (assoc (coll-data-map "dataset %s dataset" coll)
                                                     :type :model)
                   Dashboard   dashboard      (coll-data-map "dashboard %s dashboard" coll)
                   Card        metric         (assoc (coll-data-map "metric %s metric" coll)
                                                     :type :metric)
                   Segment     segment        (data-map "segment %s segment")]
      (f {:action     action
          :collection coll
          :card       card
          :database   db
          :dataset    dataset
          :dashboard  dashboard
          :metric     metric
          :table      table
          :segment    segment}))))

(defmacro ^:private with-search-items-in-root-collection [search-string & body]
  `(do-with-search-items ~search-string true (fn [~'_] ~@body)))

(defmacro ^:private with-search-items-in-collection [created-items-sym search-string & body]
  `(do-with-search-items ~search-string false (fn [~created-items-sym] ~@body)))

(def ^:private ^:dynamic *search-request-results-database-id*
  "Filter out all results from `search-request` that don't have this Database ID. Default: the default H2 `test-data`
  Database. Other results are filtered out so these tests can be ran from the REPL without the presence of other
  Databases causing the tests to fail."
  mt/id)

(def ^:private remove-databases
  "Remove DBs from the results, which is useful since test databases unrelated to this suite can pollute the results"
  (partial remove #(= (:model %) "database")))

(defn- process-raw-data [raw-data keep-database-id]
  (for [result raw-data
        ;; filter out any results not from the usual test data DB (e.g. results from other drivers)
        :when  (contains? #{keep-database-id nil} (:database_id result))]
    (-> result
        mt/boolean-ids-and-timestamps
        (update-in [:collection :name] #(some-> % string?))
        ;; `:scores` is just used for debugging and would be a pain to match against.
        (dissoc :scores))))

(defn- make-search-request [user-kwd params]
  (apply mt/user-http-request user-kwd :get 200 "search" params))

(defn- search-request-data-with [xf user-kwd & params]
  (let [raw-results-data (:data (make-search-request user-kwd params))
        keep-database-id (if (fn? *search-request-results-database-id*)
                           (*search-request-results-database-id*)
                           *search-request-results-database-id*)]
    (if (:error raw-results-data)
      raw-results-data
      (vec (xf (process-raw-data raw-results-data keep-database-id))))))

(defn- search-request-with [xf user-kwd & params]
  (let [raw-results      (make-search-request user-kwd params)
        keep-database-id (if (fn? *search-request-results-database-id*)
                           (*search-request-results-database-id*)
                           *search-request-results-database-id*)]
    (if (:error (:data raw-results))
      raw-results
      (update raw-results :data
              (fn [raw-data]
                (vec (xf (process-raw-data raw-data keep-database-id))))))))

(defn- search-request
  [& args]
  (apply search-request-with (comp sorted-results remove-databases) args))

(defn- search-request-data
  "Gets just the data elements of the search"
  [& args]
  (apply search-request-data-with (comp sorted-results remove-databases) args))

(defn- unsorted-search-request-data
  [& args]
  (apply search-request-data-with identity args))

(deftest order-clause-test
  (testing "it includes all columns and normalizes the query"
    (is (= [[:case
             [:like [:lower :model]             "%foo%"] [:inline 0]
             [:like [:lower :name]              "%foo%"] [:inline 0]
             [:like [:lower :display_name]      "%foo%"] [:inline 0]
             [:like [:lower :description]       "%foo%"] [:inline 0]
             [:like [:lower :collection_name]   "%foo%"] [:inline 0]
             [:like [:lower :collection_type]   "%foo%"] [:inline 0]
             [:like [:lower :display]           "%foo%"] [:inline 0]
             [:like [:lower :table_schema]      "%foo%"] [:inline 0]
             [:like [:lower :table_name]        "%foo%"] [:inline 0]
             [:like [:lower :table_description] "%foo%"] [:inline 0]
             [:like [:lower :database_name]     "%foo%"] [:inline 0]
             [:like [:lower :model_name]        "%foo%"] [:inline 0]
             [:like [:lower :dataset_query]     "%foo%"] [:inline 0]
             :else [:inline 1]]]
           (api.search/order-clause "Foo")))))

(deftest basic-test
  (testing "Basic search, should find 1 of each entity type, all items in the root collection"
    (with-search-items-in-root-collection "test"
      (is (= (default-search-results)
             (search-request-data :crowberto :q "test")))))
  (testing "Basic search should only return substring matches"
    (with-search-items-in-root-collection "test"
      (with-search-items-in-root-collection "something different"
        (is (= (default-search-results)
               (search-request-data :crowberto :q "test"))))))
  (testing "It prioritizes exact matches"
    (with-search-items-in-root-collection "test"
      (with-redefs [search.config/*db-max-results* 1]
        (is (= [test-collection]
               (search-request-data :crowberto :q "test collection"))))))
  (testing "It limits matches properly"
    (with-search-items-in-root-collection "test"
      (is (>= 2 (count (search-request-data :crowberto :q "test" :limit "2" :offset "0"))))))
  (testing "It offsets matches properly"
    (with-search-items-in-root-collection "test"
      (is (<= 4 (count (search-request-data :crowberto :q "test" :limit "100" :offset "2"))))))
  (testing "It offsets without limit properly"
    (with-search-items-in-root-collection "test"
      (is (<= 5 (count (search-request-data :crowberto :q "test" :offset "2"))))))
  (testing "It limits without offset properly"
    (with-search-items-in-root-collection "test"
      (is (>= 2 (count (search-request-data :crowberto :q "test" :limit "2"))))))
  (testing "It subsets matches for model"
    (with-search-items-in-root-collection "test"
      (is (= 0 (count (search-request-data :crowberto :q "test" :models "database"))))
      (is (= 1 (count (search-request-data :crowberto :q "test" :models "database" :models "card"))))))
  (testing "It distinguishes datasets from cards"
    (with-search-items-in-root-collection "test"
      (let [results (search-request-data :crowberto :q "test" :models "dataset")]
        (is (= 1 (count results)))
        (is (= "dataset" (-> results first :model))))
      (let [results (search-request-data :crowberto :q "test" :models "card")]
        (is (= 1 (count results)))
        (is (= "card" (-> results first :model))))))
  (testing "It returns limit and offset params in return result"
    (with-search-items-in-root-collection "test"
      (is (= 2 (:limit (search-request :crowberto :q "test" :limit "2" :offset "3"))))
      (is (= 3 (:offset (search-request :crowberto :q "test" :limit "2" :offset "3")))))))

(deftest archived-models-test
  (testing "It returns some stuff when you get results"
    (with-search-items-in-root-collection "test"
      ;; sometimes there is a "table" in these responses. might be do to garbage in CI
      (is (set/subset? #{"dashboard" "dataset" "segment" "collection" "database" "metric" "card"}
                       (-> (mt/user-http-request :crowberto :get 200 "search?q=test")
                           :available_models
                           set)))))
  (testing "It returns nothing if there are no results"
    (with-search-items-in-root-collection "test"
      (is (= [] (:available_models (mt/user-http-request :crowberto :get 200 "search?q=noresults")))))))

(deftest query-model-set-test
  (let [search-term "query-model-set"]
    (with-search-items-in-root-collection search-term
      (testing "should returns a list of models that search result will return"
        (is (= #{"dashboard" "table" "dataset" "segment" "collection" "database" "action" "metric" "card"}
               (set (mt/user-http-request :crowberto :get 200 "search/models" :q search-term)))))
      (testing "return a subset of model for created-by filter"
        (is (= #{"dashboard" "dataset" "card" "metric" "action"}
               (set (mt/user-http-request :crowberto :get 200 "search/models"
                                          :q search-term
                                          :created_by (mt/user->id :rasta))))))
      (testing "return a subset of model for verified filter"
        (t2.with-temp/with-temp
          [:model/Card       {v-card-id :id}   {:name (format "%s Verified Card" search-term)}
           :model/Card       {v-model-id :id}  {:name (format "%s Verified Model" search-term) :type :model}
           :model/Card       {v-metric-id :id} {:name (format "%s Verified Metric" search-term) :type :metric}
           :model/Collection {_v-coll-id :id}  {:name (format "%s Verified Collection" search-term) :authority_level "official"}]
          (testing "when has both :content-verification features"
            (mt/with-premium-features #{:content-verification}
              (mt/with-verified-cards [v-card-id v-model-id v-metric-id]
                (is (= #{"card" "dataset" "metric"}
                       (set (mt/user-http-request :crowberto :get 200 "search/models"
                                                  :q search-term
                                                  :verified true)))))))
          (testing "when has :content-verification feature only"
            (mt/with-premium-features #{:content-verification}
              (mt/with-verified-cards [v-card-id]
                (is (= #{"card"}
                       (set (mt/user-http-request :crowberto :get 200 "search/models"
                                                  :q search-term
                                                  :verified true)))))))))
      (testing "return a subset of model for created_at filter"
        (is (= #{"dashboard" "table" "dataset" "collection" "database" "action" "card" "metric"}
               (set (mt/user-http-request :crowberto :get 200 "search/models"
                                          :q search-term
                                          :created_at "today")))))

      (testing "return a subset of model for search_native_query filter"
        (is (= #{"dataset" "action" "card" "metric"}
               (set (mt/user-http-request :crowberto :get 200 "search/models"
                                          :q search-term
                                          :search_native_query true))))))))

(def ^:private dashboard-count-results
  (letfn [(make-card [dashboard-count]
            (make-result (str "dashboard-count " dashboard-count) :dashboardcard_count dashboard-count,
                         :model "card", :bookmark false :creator_id true :creator_common_name "Rasta Toucan"
                         :dataset_query nil :display "table"))]
    (set [(make-card 5)
          (make-card 3)
          (make-card 0)])))

(deftest dashboard-count-test
  (testing "It sorts by dashboard count"
    (mt/with-temp [Card          {card-id-3 :id} {:name "dashboard-count 3"}
                   Card          {card-id-5 :id} {:name "dashboard-count 5"}
                   Card          _               {:name "dashboard-count 0"}
                   Dashboard     {dash-id :id}   {}
                   DashboardCard _               {:card_id card-id-3 :dashboard_id dash-id}
                   DashboardCard _               {:card_id card-id-3 :dashboard_id dash-id}
                   DashboardCard _               {:card_id card-id-3 :dashboard_id dash-id}
                   DashboardCard _               {:card_id card-id-5 :dashboard_id dash-id}
                   DashboardCard _               {:card_id card-id-5 :dashboard_id dash-id}
                   DashboardCard _               {:card_id card-id-5 :dashboard_id dash-id}
                   DashboardCard _               {:card_id card-id-5 :dashboard_id dash-id}
                   DashboardCard _               {:card_id card-id-5 :dashboard_id dash-id}]
      (is (=? (sort-by :dashboardcard_count dashboard-count-results)
              (sort-by :dashboardcard_count (unsorted-search-request-data :rasta :q "dashboard-count")))))))

(deftest moderated-status-test
  (let [search-term "moderated-status-test"]
    (mt/with-temp [:model/Card {card-id :id} {:name "moderated-status-test"}]
      ;; an item could have multiple moderation-review, and it's current status is defined as
      ;; moderation-review.most_recent, so we creates multiple moderation review here to make sure
      ;; test result return the most recent status and don't duplicate the result
      (doseq [status ["verified" nil "verified"]]
        (moderation-review/create-review! {:moderated_item_id   card-id
                                           :moderated_item_type "card"
                                           :moderator_id        (mt/user->id :crowberto)
                                           :status              status}))
      (is (=? [{:id               card-id
                :model            "card"
                :moderated_status "verified"}]
              (:data (mt/user-http-request :crowberto :get 200 "search" :q search-term)))))))

(deftest permissions-test
  (testing (str "Ensure that users without perms for the root collection don't get results NOTE: Segments "
                "don't have collections, so they'll be returned")
    (mt/with-non-admin-groups-no-root-collection-perms
      (with-search-items-in-root-collection "test"
        (mt/with-full-data-perms-for-all-users!
          (is (= (default-segment-results)
                 (search-request-data :rasta :q "test")))))))

  (testing "Users that have root collection permissions should get root collection search results"
    (mt/with-non-admin-groups-no-root-collection-perms
      (with-search-items-in-root-collection "test"
        (mt/with-full-data-perms-for-all-users!
          (mt/with-temp [PermissionsGroup           group {}
                         PermissionsGroupMembership _ {:user_id (mt/user->id :rasta), :group_id (u/the-id group)}]
            (perms/grant-permissions! group (perms/collection-read-path {:metabase.models.collection.root/is-root? true}))
            (is (ordered-subset? (remove (comp #{"collection"} :model) (default-search-results))
                                 (search-request-data :rasta :q "test"))))))))

  (testing "Users without root collection permissions should still see other collections they have access to"
    (mt/with-non-admin-groups-no-root-collection-perms
      (with-search-items-in-collection {:keys [collection]} "test"
        (with-search-items-in-root-collection "test2"
          (mt/with-temp [PermissionsGroup           group {}
                         PermissionsGroupMembership _ {:user_id (mt/user->id :rasta), :group_id (u/the-id group)}]
            (mt/with-full-data-perms-for-all-users!
              (perms/grant-collection-read-permissions! group (u/the-id collection))
              (is (=? (->> (default-results-with-collection)
                          (map #(if (= "collection" (:model %)) (merge % {:can_write false}) %))
                          (concat (map #(merge default-search-row % (table-search-results))
                                       [{:name "segment test2 segment", :description "Lookin' for a blueberry",
                                         :model "segment" :creator_id true :creator_common_name "Rasta Toucan"}]))
                          ;; This reverse is hokey; it's because the test2 results happen to come first in the API response
                          reverse
                          sorted-results)
                     (search-request-data :rasta :q "test")))))))))

  (testing (str "Users with root collection permissions should be able to search root collection data long with "
                "collections they have access to")
    (mt/with-non-admin-groups-no-root-collection-perms
      (with-search-items-in-collection {:keys [collection]} "test"
        (with-search-items-in-root-collection "test2"
          (mt/with-temp [PermissionsGroup           group {}
                         PermissionsGroupMembership _ {:user_id (mt/user->id :rasta) :group_id (u/the-id group)}]
            (mt/with-full-data-perms-for-all-users!
              (perms/grant-permissions! group (perms/collection-read-path {:metabase.models.collection.root/is-root? true}))
              (perms/grant-collection-read-permissions! group collection)
              (is (ordered-subset? (->> (default-results-with-collection)
                                        (map #(if (= "collection" (:model %)) (merge % {:can_write false}) %))
                                        (concat (for [row  (default-search-results)
                                                      :when (not= "collection" (:model row))]
                                                  (update row :name #(str/replace % "test" "test2"))))
                                        reverse
                                        sorted-results)
                                   (search-request-data :rasta :q "test")))))))))

  (testing "Users with access to multiple collections should see results from all collections they have access to"
    (with-search-items-in-collection {coll-1 :collection} "test"
      (with-search-items-in-collection {coll-2 :collection} "test2"
        (mt/with-temp [PermissionsGroup           group {}
                       PermissionsGroupMembership _ {:user_id (mt/user->id :rasta) :group_id (u/the-id group)}]
          (mt/with-full-data-perms-for-all-users!
            (perms/grant-collection-read-permissions! group (u/the-id coll-1))
            (perms/grant-collection-read-permissions! group (u/the-id coll-2))
            (is (ordered-subset? (sorted-results
                                  (reverse
                                   (into
                                    (default-results-with-collection)
                                    (map (fn [row] (update row :name #(str/replace % "test" "test2")))
                                         (default-results-with-collection)))))
                                 (search-request-data :rasta :q "test"))))))))

  (testing "User should only see results in the collection they have access to"
    (mt/with-non-admin-groups-no-root-collection-perms
      (with-search-items-in-collection {coll-1 :collection} "test"
        (with-search-items-in-collection _ "test2"
          (mt/with-full-data-perms-for-all-users!
            (mt/with-temp [PermissionsGroup           group {}
                           PermissionsGroupMembership _ {:user_id (mt/user->id :rasta) :group_id (u/the-id group)}]
              (perms/grant-collection-read-permissions! group (u/the-id coll-1))
              (is (= (->> (default-results-with-collection)
                          (map #(if (= "collection" (:model %)) (merge % {:can_write false}) %))
                          (concat (map #(merge default-search-row % (table-search-results))
                                       [{:name "segment test2 segment" :description "Lookin' for a blueberry" :model "segment"
                                         :creator_id true :creator_common_name "Rasta Toucan"}]))
                          reverse
                          sorted-results)
                     (search-request-data :rasta :q "test")))))))))

  (testing "Segments on tables for which the user does not have access to should not show up in results"
    (mt/with-temp [Database {db-id :id} {}
                   Table    {table-id :id} {:db_id  db-id
                                            :schema nil}
                   Segment  _ {:table_id table-id
                               :name     "test segment"}]
      (mt/with-no-data-perms-for-all-users!
        (is (= []
               (search-request-data :rasta :q "test"))))))

  (testing "Databases for which the user does not have access to should not show up in results"
    (mt/with-temp [Database _db-1  {:name "db-1"}
                   Database _db-2 {:name "db-2"}]
      (is (set/subset? #{"db-2" "db-1"}
                       (->> (search-request-data-with sorted-results :rasta :q "db")
                            (map :name)
                            set)))
      (mt/with-no-data-perms-for-all-users!
        (is (nil? ((->> (search-request-data-with sorted-results :rasta :q "db")
                        (map :name)
                        set)
                   "db-1")))))))

(deftest bookmarks-test
  (testing "Bookmarks are per user, so other user's bookmarks don't cause search results to be altered"
    (with-search-items-in-collection {:keys [card dashboard]} "test"
      (mt/with-temp [CardBookmark      _ {:card_id (u/the-id card)
                                          :user_id (mt/user->id :rasta)}
                     DashboardBookmark _ {:dashboard_id (u/the-id dashboard)
                                          :user_id      (mt/user->id :rasta)}]
        (is (= (default-results-with-collection)
               (search-request-data :crowberto :q "test"))))))

  (testing "Basic search, should find 1 of each entity type and include bookmarks when available"
    (with-search-items-in-collection {:keys [card dashboard]} "test"
      (mt/with-temp [CardBookmark      _ {:card_id (u/the-id card)
                                          :user_id (mt/user->id :crowberto)}
                     DashboardBookmark _ {:dashboard_id (u/the-id dashboard)
                                          :user_id      (mt/user->id :crowberto)}]
        (is (= (on-search-types #{"dashboard" "card"}
                                #(assoc % :bookmark true)
                                (default-results-with-collection))
               (search-request-data :crowberto :q "test")))))))

(defn- archived [m]
  (assoc m :archived true))

(deftest database-test
  (testing "Should search database names and descriptions"
    (mt/with-temp [Database       _ {:name "aviaries"}
                   Database       _ {:name "user_favorite_places" :description "Join table between users and their favorite places, which could include aviaries"}
                   Database       _ {:name "users" :description "As it sounds"}]
      (letfn [(result [db]
                (merge {:name nil
                        :model "database"
                        :description nil}
                       db))]
        (is (= (sorted-results
                (map result [{:name "aviaries"}
                             {:name "user_favorite_places"
                              :description "Join table between users and their favorite places, which could include aviaries"}]))
               (map #(select-keys % [:name :model :description])
                    (search-request-data-with sorted-results :crowberto :q "aviaries"))))))))

(deftest indexed-entity-test
  (testing "Should search indexed entities"
    (mt/dataset airports
      (let [query (mt/mbql-query municipality)]
        (mt/with-temp [Card model {:type          :model
                                   :dataset_query query}]
          (let [model-index (model-index/create
                             (mt/$ids {:model-id   (:id model)
                                       :pk-ref     $municipality.id
                                       :value-ref  $municipality.name
                                       :creator-id (mt/user->id :rasta)}))
                relevant    (comp (filter (comp #{(:id model)} :model_id))
                                  (filter (comp #{"indexed-entity"} :model)))
                search!     (fn [search-term]
                              (:data (make-search-request :crowberto [:q search-term])))]
            (model-index/add-values! model-index)

            (is (= #{"Dallas-Fort Worth" "Fort Lauderdale" "Fort Myers"
                     "Fort Worth" "Fort Smith" "Fort Wayne"}
                   (into #{} (comp relevant (map :name)) (search! "fort"))))

            (let [normalize (fn [x] (-> x (update :pk_ref mbql.normalize/normalize)))]
              (is (=? {"Rome"   {:pk_ref         (mt/$ids $municipality.id)
                                 :name           "Rome"
                                 :model_id       (:id model)
                                 :model_name     (:name model)
                                 :model_index_id (mt/malli=? :int)}
                       "Tromsø" {:pk_ref         (mt/$ids $municipality.id)
                                 :name           "Tromsø"
                                 :model_id       (:id model)
                                 :model_name     (:name model)
                                 :model_index_id (mt/malli=? :int)}}
                      (into {} (comp relevant (map (juxt :name normalize)))
                            (search! "rom")))))))))))

(deftest indexed-entity-perms-test
  (mt/dataset airports
    (let [query (mt/mbql-query municipality)]
      (mt/with-temp [Collection collection           {:name     "test"
                                                      :location "/"}
                     Card       root-model           {:type         :model
                                                      :dataset_query query
                                                      :collection_id nil}
                     Card       sub-collection-model {:type          :model
                                                      :dataset_query query
                                                      :collection_id (u/id collection)}]
        (let [model-index-1 (model-index/create
                             (mt/$ids {:model-id   (:id root-model)
                                       :pk-ref     $municipality.id
                                       :value-ref  $municipality.name
                                       :creator-id (mt/user->id :rasta)}))
              model-index-2 (model-index/create
                             (mt/$ids {:model-id   (:id sub-collection-model)
                                       :pk-ref     $municipality.id
                                       :value-ref  $municipality.name
                                       :creator-id (mt/user->id :rasta)}))
              relevant-1    (comp (filter (comp #{(:id root-model)} :model_id))
                                  (filter (comp #{"indexed-entity"} :model)))
              relevant-2    (comp (filter (comp #{(:id sub-collection-model)} :model_id))
                                  (filter (comp #{"indexed-entity"} :model)))
              search!       (fn search!
                              ([search-term] (search! search-term :crowberto))
                              ([search-term user] (:data (make-search-request user [:q search-term]))))
              normalize     (fn [x] (-> x (update :pk_ref mbql.normalize/normalize)))]
          (model-index/add-values! model-index-1)
          (model-index/add-values! model-index-2)

          (testing "Indexed entities returned if a non-admin user has full data perms and collection access"
            (mt/with-all-users-data-perms-graph! {(mt/id) {:view-data :unrestricted
                                                           :create-queries :query-builder-and-native}}
              (is (=? {"Rome"   {:pk_ref         (mt/$ids $municipality.id)
                                 :name           "Rome"
                                 :model_id       (:id root-model)
                                 :model_name     (:name root-model)
                                 :model_index_id (mt/malli=? :int)}
                       "Tromsø" {:pk_ref         (mt/$ids $municipality.id)
                                 :name           "Tromsø"
                                 :model_id       (:id root-model)
                                 :model_name     (:name root-model)
                                 :model_index_id (mt/malli=? :int)}}
                      (into {} (comp relevant-1 (map (juxt :name normalize)))
                            (search! "rom" :rasta))))))

          (testing "Indexed entities are not returned if a user doesn't have full data perms for the DB"
            (mt/with-all-users-data-perms-graph! {(mt/id) {:view-data :unrestricted
                                                           :create-queries :no}}
              (is (= #{}
                     (into #{} (comp relevant-1 (map (juxt :name normalize)))
                           (search! "rom" :rasta)))))

            (mt/with-all-users-data-perms-graph! {(mt/id) {:view-data :unrestricted
                                                           :create-queries :query-builder}}
              (is (= #{}
                     (into #{} (comp relevant-1 (map (juxt :name normalize)))
                           (search! "rom" :rasta)))))

            (let [[id-1 id-2 id-3 id-4] (map u/the-id (database/tables (mt/db)))]
              (mt/with-all-users-data-perms-graph! {(mt/id) {:view-data :unrestricted
                                                             :create-queries {"PUBLIC" {id-1 :query-builder
                                                                                        id-2 :query-builder
                                                                                        id-3 :query-builder
                                                                                        id-4 :no}}}}
                (is (= #{}
                       (into #{} (comp relevant-1 (map (juxt :name normalize)))
                             (search! "rom" :rasta))))))

            (mt/with-additional-premium-features #{:advanced-permissions}
              (mt/with-all-users-data-perms-graph! {(mt/id) {:view-data :blocked
                                                             :create-queries :no}}
                (is (= #{}
                       (into #{} (comp relevant-1 (map (juxt :name normalize)))
                             (search! "rom" :rasta)))))))

          (testing "Indexed entities are not returned if a user doesn't have root collection access"
            (mt/with-non-admin-groups-no-root-collection-perms
              (is (= #{}
                     (into #{} (comp relevant-1 (map (juxt :name normalize)))
                           (search! "rom" :rasta)))))

            (mt/with-non-admin-groups-no-collection-perms collection
              (is (= #{}
                     (into #{} (comp relevant-2 (map (juxt :name normalize)))
                           (search! "rom" :rasta))))))

          (testing "Sandboxed users do not see indexed entities in search"
            (with-redefs [premium-features/sandboxed-or-impersonated-user? (constantly true)]
              (is (= #{}
                     (into #{} (comp relevant-1 (map :name)) (search! "fort")))))))))))

(deftest archived-results-test
  (testing "Should return unarchived results by default"
    (with-search-items-in-root-collection "test"
      (mt/with-temp [Card        action-model {:type :model}
                     Action      {action-id :id} (archived {:name     "action test action 2"
                                                            :type     :query
                                                            :model_id (u/the-id action-model)})
                     QueryAction _ (query-action action-id)
                     Card        _ (archived {:name "card test card 2"})
                     Card        _ (archived {:name "dataset test dataset" :type :model})
                     Dashboard   _ (archived {:name "dashboard test dashboard 2"})
                     Collection  _ (archived {:name "collection test collection 2"})
                     Card        _ (archived {:name "metric test metric 2" :type :metric})
                     Segment     _ (archived {:name "segment test segment 2"})]
        (is (= (default-search-results)
               (search-request-data :crowberto :q "test"))))))

  (testing "Should return archived results when specified"
    (with-search-items-in-root-collection "test2"
      (mt/with-temp [Card        action-model action-model-params
                     Action      {action-id :id} (archived {:name     "action test action"
                                                            :type     :query
                                                            :model_id (u/the-id action-model)})
                     QueryAction _ (query-action action-id)
                     Action      _ (archived {:name     "action that will not appear in results"
                                              :type     :query
                                              :model_id (u/the-id action-model)})
                     Card        _ (archived {:name "card test card"})
                     Card        _ (archived {:name "card that will not appear in results"})
                     Card        _ (archived {:name "dataset test dataset" :type :model})
                     Dashboard   _ (archived {:name "dashboard test dashboard"})
                     Collection  _ (archived {:name "collection test collection"})
                     Card        _ (archived {:name "metric test metric" :type :metric})
                     Segment     _ (archived {:name "segment test segment"})]
        (is (= (default-archived-results)
               (search-request-data :crowberto :q "test", :archived "true"))))))

  (testing "Should return archived results when specified without a search query"
    (with-search-items-in-root-collection "test2"
      (mt/with-temp [Card        action-model action-model-params
                     Action      {action-id :id} (archived {:name     "action test action"
                                                            :type     :query
                                                            :model_id (u/the-id action-model)})
                     QueryAction _ (query-action action-id)
                     Card        _ (archived {:name "card test card"})
                     Card        _ (archived {:name "dataset test dataset" :type :model})
                     Dashboard   _ (archived {:name "dashboard test dashboard"})
                     Collection  _ (archived {:name "collection test collection"})
                     Card        _ (archived {:name "metric test metric" :type :metric})
                     Segment     _ (archived {:name "segment test segment"})]
        (is (ordered-subset? (default-archived-results)
                             (search-request-data :crowberto :archived "true")))))))

(deftest alerts-test
  (testing "Search should not return alerts"
    (with-search-items-in-root-collection "test"
      (mt/with-temp [Pulse pulse {:alert_condition  "rows"
                                  :alert_first_only false
                                  :alert_above_goal nil
                                  :name             nil}]
        (is (= []
               (filter (fn [{:keys [model id]}]
                         (and (= id (u/the-id pulse))
                              (= "pulse" model)))
                       (:data (mt/user-http-request :crowberto :get 200 "search")))))))))

(defn- default-table-search-row [table-name]
  (merge
   default-search-row
   {:name                table-name
    :table_name          table-name
    :table_id            true
    :archived            nil
    :model               "table"
    :database_id         true
    :database_name       "test-data"
    :pk_ref              nil
    :initial_sync_status "complete"}))

(defmacro ^:private do-test-users {:style/indent 1} [[user-binding users] & body]
  `(doseq [user# ~users
           :let [~user-binding user#]]
     (testing (format "\nuser = %s" user#)
       ~@body)))

(deftest table-test
  (testing "You should see Tables in the search results!\n"
    (mt/with-temp [Table _ {:name "RoundTable"}]
      (do-test-users [user [:crowberto :rasta]]
                     (is (= [(default-table-search-row "RoundTable")]
                            (search-request-data user :q "RoundTable"))))))
  (testing "You should not see hidden tables"
    (mt/with-temp [Table _normal {:name "Foo Visible"}
                   Table _hidden {:name "Foo Hidden", :visibility_type "hidden"}]
      (do-test-users [user [:crowberto :rasta]]
                     (is (= [(default-table-search-row "Foo Visible")]
                            (search-request-data user :q "Foo"))))))
  (testing "You should be able to search by their display name"
    (let [lancelot "Lancelot's Favorite Furniture"]
      (mt/with-temp [Table _ {:name "RoundTable" :display_name lancelot}]
        (do-test-users [user [:crowberto :rasta]]
                       (is (= [(assoc (default-table-search-row "RoundTable") :name lancelot)]
                              (search-request-data user :q "Lancelot")))))))
  (testing "You should be able to search by their description"
    (let [lancelot "Lancelot's Favorite Furniture"]
      (mt/with-temp [Table _ {:name "RoundTable" :description lancelot}]
        (do-test-users [user [:crowberto :rasta]]
                       (is (= [(assoc (default-table-search-row "RoundTable") :description lancelot :table_description lancelot)]
                              (search-request-data user :q "Lancelot")))))))
  (testing "When searching with ?archived=true, normal Tables should not show up in the results"
    (let [table-name (mt/random-name)]
      (mt/with-temp [Table _ {:name table-name}]
        (do-test-users [user [:crowberto :rasta]]
                       (is (= []
                              (search-request-data user :q table-name :archived true)))))))
  (testing "*archived* tables should not appear in search results"
    (let [table-name (mt/random-name)]
      (mt/with-temp [Table _ {:name table-name, :active false}]
        (do-test-users [user [:crowberto :rasta]]
                       (is (= []
                              (search-request-data user :q table-name)))))))
  (testing "you should not be able to see a Table if the current user doesn't have permissions for that Table"
    (mt/with-temp [Database {db-id :id} {}
                   Table    table {:db_id db-id}]
      (mt/with-no-data-perms-for-all-users!
        (is (= []
               (binding [*search-request-results-database-id* db-id]
                 (search-request-data :rasta :q (:name table)))))))))

(deftest all-users-no-perms-table-test
  (testing (str "If the All Users group doesn't have perms to view a Table, but the current User is in a group that "
                "does have perms, they should still be able to see it (#12332)")
    (mt/with-temp [Database                   {db-id :id} {:name "test-data"}
                   Table                      table {:name "RoundTable" :db_id db-id}
                   PermissionsGroup           {group-id :id} {}
                   PermissionsGroupMembership _ {:group_id group-id :user_id (mt/user->id :rasta)}]
      (mt/with-no-data-perms-for-all-users!
        (data-perms/set-database-permission! group-id db-id :perms/view-data :unrestricted)
        (data-perms/set-table-permission! group-id table :perms/create-queries :query-builder)
        (do-test-users [user [:crowberto :rasta]]
                       (is (= [(default-table-search-row "RoundTable")]
                              (binding [*search-request-results-database-id* db-id]
                                (search-request-data user :q "RoundTable")))))))))

(deftest all-users-no-data-perms-table-test
  (testing "If the All Users group doesn't have perms to view a Table they sholdn't see it (#16855)"
    (mt/with-temp [Database                   {db-id :id} {}
                   Table                      table {:name "RoundTable", :db_id db-id}]
      (mt/with-restored-data-perms-for-group! (:id (perms-group/all-users))
        (data-perms/set-table-permission! (perms-group/all-users) table :perms/create-queries :no)
        (is (= []
               (filter #(= (:name %) "RoundTable")
                       (binding [*search-request-results-database-id* db-id]
                         (search-request-data :rasta :q "RoundTable")))))))))

(deftest collection-namespaces-test
  (testing "Search should only return Collections in the 'default' namespace"
    (mt/with-temp [Collection _c1 {:name "Normal Collection"}
                   Collection _c2 {:name "Coin Collection" :namespace "currency"}]
      (assert (not (t2/exists? Collection :name "Coin Collection", :namespace nil)))
      (is (=? [{:name "Normal Collection"}]
              (->> (search-request-data :crowberto :q "Collection")
                   (filter #(and (= (:model %) "collection")
                                 (#{"Normal Collection" "Coin Collection"} (:name %))))))))))

(deftest no-dashboard-subscription-pulses-test
  (testing "Pulses used for Dashboard subscriptions should not be returned by search results (#14190)"
    (letfn [(search-for-pulses [{pulse-id :id}]
              (->> (:data (mt/user-http-request :crowberto :get "search?q=electro"))
                   (filter #(and (= (:model %) "pulse")
                                 (= (:id %) pulse-id)))
                   first))]
      (t2.with-temp/with-temp [Pulse pulse {:name "Electro-Magnetic Pulse"}]
        (testing "Pulses are not searchable"
          (is (= nil (search-for-pulses pulse))))
        (mt/with-temp [Card      card-1 {}
                       PulseCard _ {:pulse_id (:id pulse), :card_id (:id card-1)}
                       Card      card-2 {}
                       PulseCard _ {:pulse_id (:id pulse), :card_id (:id card-2)}]
          (testing "Create some Pulse Cards: we should not find them."
            (is (= nil (search-for-pulses pulse))))
          (testing "Even as a dashboard subscription, the pulse is not found."
            (mt/with-temp [Dashboard dashboard {}]
              (t2/update! Pulse (:id pulse) {:dashboard_id (:id dashboard)})
              (is (= nil (search-for-pulses pulse))))))))))

(deftest search-db-call-count-test
  (let [search-string (mt/random-name)]
    (t2.with-temp/with-temp
      [Card      _              {:name (str "card db 1 " search-string)}
       Card      _              {:name (str "card db 2 " search-string)}
       Card      _              {:name (str "card db 3 " search-string)}
       Dashboard _              {:name (str "dash 1 " search-string)}
       Dashboard _              {:name (str "dash 2 " search-string)}
       Dashboard _              {:name (str "dash 3 " search-string)}
       Database  {db-id :id}    {:name (str "database 1 " search-string)}
       Database  _              {:name (str "database 2 " search-string)}
       Database  _              {:name (str "database 3 " search-string)}
       Table     {table-id :id} {:db_id  db-id
                                 :schema nil}
       Card      _              {:name (str "metric 1 " search-string) :type :metric}
       Card      _              {:name (str "metric 1 " search-string) :type :metric}
       Card      _              {:name (str "metric 2 " search-string) :type :metric}
       Segment   _              {:table_id table-id
                                 :name     (str "segment 1 " search-string)}
       Segment   _              {:table_id table-id
                                 :name     (str "segment 2 " search-string)}
       Segment   _              {:table_id table-id
                                 :name     (str "segment 3 " search-string)}]
      (mt/with-current-user (mt/user->id :crowberto)
        (let [do-search (fn []
                          (#'api.search/search {:search-string      search-string
                                                :archived?          false
                                                :models             search.config/all-models
                                                :current-user-perms #{"/"}
                                                :model-ancestors?   false
                                                :limit-int          100}))]
          ;; warm it up, in case the DB call depends on the order of test execution and it needs to
          ;; do some initialization
          (do-search)
          (t2/with-call-count [call-count]
            (do-search)
            ;; the call count number here are expected to change if we change the search api
            ;; we have this test here just to keep tracks this number to remind us to put effort
            ;; into keep this number as low as we can
            (is (= 6 (call-count)))))))))

(deftest snowplow-new-search-query-event-test
  (testing "Send a snowplow event when a search query is triggered and context is passed"
    (snowplow-test/with-fake-snowplow-collector
      (mt/user-http-request :crowberto :get 200 "search?q=test" :context "search-bar")
      (is (=? {:data    {"event"                "new_search_query"
                         "runtime_milliseconds" pos?
                         "context"              "search-bar"}
               :user-id (str (mt/user->id :crowberto))}
              (last (snowplow-test/pop-event-data-and-user-id!)))))
    (snowplow-test/with-fake-snowplow-collector
      (mt/user-http-request :crowberto :get 200 "search?q=test" :context "search-app")
      (is (=? {:data    {"event"                "new_search_query"
                         "runtime_milliseconds" pos?
                         "context"              "search-app"}
               :user-id (str (mt/user->id :crowberto))}
              (last (snowplow-test/pop-event-data-and-user-id!))))))

  (testing "Don't send a snowplow event if the search doesn't contain context"
    (snowplow-test/with-fake-snowplow-collector
      (mt/user-http-request :crowberto :get 200 "search" :q "test" :models "table")
      (is (empty? (snowplow-test/pop-event-data-and-user-id!)))

      (mt/user-http-request :crowberto :get 200 "search" :q "test" :table_db_id (mt/id))
      (is (empty? (snowplow-test/pop-event-data-and-user-id!)))

      (mt/user-http-request :crowberto :get 200 "search" :q "test" :archived true)
      (is (empty? (snowplow-test/pop-event-data-and-user-id!))))))

(deftest snowplow-search-results-filtered-event-test
  (testing "Send a snowplow event when a new filtered search query is made"
    (snowplow-test/with-fake-snowplow-collector
      (mt/user-http-request :crowberto :get 200 "search" :q "test" :context "search-app" :models "card")
      (is (=? {:data    {"event"                 "search_results_filtered"
                         "runtime_milliseconds"  pos?
                         "creation_date"         false
                         "creator"               false
                         "last_edit_date"        false
                         "last_editor"           false
                         "content_type"          ["card"]
                         "search_native_queries" false
                         "verified_items"        false}
               :user-id (str (mt/user->id :crowberto))}
              (last (snowplow-test/pop-event-data-and-user-id!)))))

    (snowplow-test/with-fake-snowplow-collector
      (mt/user-http-request :crowberto :get 200 "search"
                            :q "test"
                            :context "search-app"
                            :models "card"
                            :models "dashboard"
                            :created_at "2000-01-01"
                            :created_by (mt/user->id :crowberto)
                            :last_edited_at "2000-01-01" :last_edited_by (mt/user->id :crowberto)
                            :search_native_query true)
      (is (=? {:data    {"event"                 "search_results_filtered"
                         "runtime_milliseconds"  pos?
                         "creation_date"         true
                         "creator"               true
                         "last_edit_date"        true
                         "last_editor"           true
                         "content_type"          ["card" "dashboard"]
                         "search_native_queries" true
                         "verified_items"        false}
               :user-id (str (mt/user->id :crowberto))}
              (last (snowplow-test/pop-event-data-and-user-id!))))))

  (snowplow-test/with-fake-snowplow-collector
    (testing "Send a snowplow event even if the search doesn't have any advanced filters"
      (mt/user-http-request :crowberto :get 200 "search" :q "test" :context "search-app")
      (is (=? {:data    {"event"                "new_search_query"
                         "runtime_milliseconds" pos?
                         "context"              "search-app"}
               :user-id (str (mt/user->id :crowberto))}
              (last (snowplow-test/pop-event-data-and-user-id!)))))

    (testing "Don't send a snowplow event if the doesn't have context"
      (mt/user-http-request :crowberto :get 200 "search" :q "test" :created_at "2000-01-01")
      (is (empty? (snowplow-test/pop-event-data-and-user-id!))))))

;; ------------------------------------------------ Filter Tests ------------------------------------------------ ;;

(deftest filter-by-creator-test
  (let [search-term "Created by Filter"]
    (with-search-items-in-root-collection search-term
      (mt/with-temp
        [:model/User      {user-id :id}      {:first_name "Explorer" :last_name "Curious"}
         :model/User      {user-id-2 :id}    {:first_name "Explorer" :last_name "Hubble"}
         :model/Card      {card-id :id}      {:name (format "%s Card 1" search-term) :creator_id user-id}
         :model/Card      {card-id-2 :id}    {:name (format "%s Card 2" search-term) :creator_id user-id
                                              :collection_id (:id (collection/user->personal-collection user-id))}
         :model/Card      {card-id-3 :id}    {:name (format "%s Card 3" search-term) :creator_id user-id :archived true}
         :model/Card      {card-id-4 :id}    {:name (format "%s Card 4" search-term) :creator_id user-id-2}
         :model/Card      {model-id :id}     {:name (format "%s Dataset 1" search-term) :type :model :creator_id user-id}
         :model/Dashboard {dashboard-id :id} {:name (format "%s Dashboard 1" search-term) :creator_id user-id}
         :model/Action    {action-id :id}    {:name (format "%s Action 1" search-term) :model_id model-id :creator_id user-id :type :http}]

        (testing "sanity check that without search by created_by we have more results than if a filter is provided"
          (is (> (:total (mt/user-http-request :crowberto :get 200 "search" :q search-term))
                 5)))

        (testing "Able to filter by creator"
          (let [resp (mt/user-http-request :crowberto :get 200 "search" :q search-term :created_by user-id)]

            (testing "only a subset of models are applicable"
              (is (= #{"card" "dataset" "dashboard" "action"} (set (:available_models resp)))))

            (testing "results contains only entities with the specified creator"
              (is (= #{[dashboard-id "dashboard" "Created by Filter Dashboard 1"]
                       [card-id      "card"      "Created by Filter Card 1"]
                       [card-id-2    "card"      "Created by Filter Card 2"]
                       [model-id     "dataset"   "Created by Filter Dataset 1"]
                       [action-id    "action"    "Created by Filter Action 1"]}
                     (->> (:data resp)
                          (map (juxt :id :model :name))
                          set))))))

        (testing "Able to filter by multiple creators"
          (let [resp (mt/user-http-request :crowberto :get 200 "search" :q search-term :created_by user-id :created_by user-id-2)]

            (testing "only a subset of models are applicable"
              (is (= #{"card" "dataset" "dashboard" "action"} (set (:available_models resp)))))

            (testing "results contains only entities with the specified creator"
              (is (= #{[dashboard-id "dashboard" "Created by Filter Dashboard 1"]
                       [card-id      "card"      "Created by Filter Card 1"]
                       [card-id-2    "card"      "Created by Filter Card 2"]
                       [card-id-4    "card"      "Created by Filter Card 4"]
                       [model-id     "dataset"   "Created by Filter Dataset 1"]
                       [action-id    "action"    "Created by Filter Action 1"]}
                     (->> (:data resp)
                          (map (juxt :id :model :name))
                          set))))))

        (testing "Works with archived filter"
          (is (=? [{:model "card"
                    :id     card-id-3
                    :archived true}]
                  (:data (mt/user-http-request :crowberto :get 200 "search" :q search-term :created_by user-id :archived true)))))

        (testing "Works with models filter"
          (testing "return intersections of supported models with provided models"
            (is (= #{"dashboard" "card"}
                   (->> (mt/user-http-request :crowberto :get 200 "search" :q search-term :created_by user-id :models "card" :models "dashboard")
                        :data
                        (map :model)
                        set))))

          (testing "return nothing if there is no intersection"
            (is (= #{}
                   (->> (mt/user-http-request :crowberto :get 200 "search" :q search-term :created_by user-id :models "table" :models "database")
                        :data
                        (map :model)
                        set)))))

        (testing "respect the read permissions"
          (let [resp (mt/user-http-request :rasta :get 200 "search" :q search-term :created_by user-id)]
            (is (not (contains?
                      (->> (:data resp)
                           (filter #(= (:model %) "card"))
                           (map :id)
                           set)
                      card-id-2)))))

        (testing "error if creator_id is not an integer"
          (let [resp (mt/user-http-request :crowberto :get 400 "search" :q search-term :created_by "not-a-valid-user-id")]
            (is (= {:created_by "nullable vector of value must be an integer greater than zero."}
                   (:errors resp)))))))))

(deftest filter-by-last-edited-by-test
  (let [search-term "last-edited-by"]
    (mt/with-temp
      [:model/Card       {rasta-card-id :id}   {:name search-term}
       :model/Card       {lucky-card-id :id}   {:name search-term}
       :model/Card       {rasta-model-id :id}  {:name search-term :type :model}
       :model/Card       {lucky-model-id :id}  {:name search-term :type :model}
       :model/Dashboard  {rasta-dash-id :id}   {:name search-term}
       :model/Dashboard  {lucky-dash-id :id}   {:name search-term}
       :model/Card       {rasta-metric-id :id} {:name search-term :type :metric}
       :model/Card       {lucky-metric-id :id} {:name search-term :type :metric}]
      (let [rasta-user-id (mt/user->id :rasta)
            lucky-user-id (mt/user->id :lucky)]
        (doseq [[model id user-id] [[:model/Card rasta-card-id rasta-user-id] [:model/Card rasta-model-id rasta-user-id]
                                    [:model/Dashboard rasta-dash-id rasta-user-id] [:model/Card rasta-metric-id rasta-user-id]
                                    [:model/Card lucky-card-id lucky-user-id] [:model/Card lucky-model-id lucky-user-id]
                                    [:model/Dashboard lucky-dash-id lucky-user-id] [:model/Card lucky-metric-id lucky-user-id]]]
          (revision/push-revision!
           {:entity       model
            :id           id
            :user-id      user-id
            :is-creation? true
            :object       (merge {:id id}
                                 (when (= model :model/Card)
                                   {:type "question"}))}))

        (testing "Able to filter by last editor"
          (let [resp (mt/user-http-request :crowberto :get 200 "search" :q search-term :last_edited_by rasta-user-id)]

            (testing "only a subset of models are applicable"
              (is (= #{"dashboard" "dataset" "metric" "card"} (set (:available_models resp)))))

            (testing "results contains only entities with the specified creator"
              (is (= #{[rasta-metric-id "metric"]
                       [rasta-card-id   "card"]
                       [rasta-model-id  "dataset"]
                       [rasta-dash-id   "dashboard"]}
                     (->> (:data resp)
                          (map (juxt :id :model))
                          set))))))

        (testing "Able to filter by multiple last editor"
          (let [resp (mt/user-http-request :crowberto :get 200 "search" :q search-term :last_edited_by rasta-user-id :last_edited_by lucky-user-id)]

            (testing "only a subset of models are applicable"
              (is (= #{"dashboard" "dataset" "metric" "card"} (set (:available_models resp)))))

            (testing "results contains only entities with the specified creator"
              (is (= #{[rasta-metric-id "metric"]
                       [rasta-card-id   "card"]
                       [rasta-model-id  "dataset"]
                       [rasta-dash-id   "dashboard"]
                       [lucky-metric-id "metric"]
                       [lucky-card-id   "card"]
                       [lucky-model-id  "dataset"]
                       [lucky-dash-id   "dashboard"]}
                     (->> (:data resp)
                          (map (juxt :id :model))
                          set))))))

        (testing "error if last_edited_by is not an integer"
          (let [resp (mt/user-http-request :crowberto :get 400 "search" :q search-term :last_edited_by "not-a-valid-user-id")]
            (is (= {:last_edited_by "nullable vector of value must be an integer greater than zero."}
                   (:errors resp)))))))))

(deftest verified-filter-test
  (let [search-term "Verified filter"]
    (t2.with-temp/with-temp
      [:model/Card {v-card-id :id}  {:name (format "%s Verified Card" search-term)}
       :model/Card {_card-id :id}   {:name (format "%s Normal Card" search-term)}
       :model/Card {_model-id :id}  {:name (format "%s Normal Model" search-term) :type :model}
       :model/Card {v-model-id :id} {:name (format "%s Verified Model" search-term) :type :model}]
      (mt/with-verified-cards [v-card-id v-model-id]
        (mt/with-premium-features #{:content-verification}
          (testing "Able to filter only verified items"
            (let [resp (mt/user-http-request :crowberto :get 200 "search" :q search-term :verified true)]
              (testing "do not returns duplicated verified cards"
                (is (= 1 (->> resp
                              :data
                              (filter #(= {:model "card" :id v-card-id} (select-keys % [:model :id])))
                              count))))

              (testing "only a subset of models are applicable"
                (is (= #{"card" "dataset"} (set (:available_models resp)))))

              (testing "results contains only verified entities"
                (is (= #{[v-card-id  "card"       "Verified filter Verified Card"]
                         [v-model-id "dataset"    "Verified filter Verified Model"]}

                       (->> (:data resp)
                            (map (juxt :id :model :name))
                            set))))))

          (testing "Returns schema error if attempt to serach for non-verified items"
            (is (= {:verified "nullable true"}
                   (:errors (mt/user-http-request :crowberto :get 400 "search" :q "x" :verified false)))))

          (testing "Works with models filter"
            (testing "return intersections of supported models with provided models"
              (is (= #{"card"}
                     (->> (mt/user-http-request :crowberto :get 200 "search"
                                                :q search-term :verified true :models "card" :models "dashboard" :model "table")
                          :data
                          (map :model)
                          set))))))

        (mt/with-premium-features #{:content-verification}
          (testing "Returns verified cards and models only if :content-verification is enabled"
            (let [resp (mt/user-http-request :crowberto :get 200 "search" :q search-term :verified true)]

              (testing "only a subset of models are applicable"
                (is (= #{"card" "dataset"} (set (:available_models resp)))))

              (testing "results contains only verified entities"
                (is (= #{[v-card-id  "card"    "Verified filter Verified Card"]
                         [v-model-id "dataset" "Verified filter Verified Model"]}
                       (->> (:data resp)
                            (map (juxt :id :model :name))
                            set)))))))

        (testing "error if doesn't have premium-features"
          (mt/with-premium-features #{}
            (is (= "Content Management or Official Collections is a paid feature not currently available to your instance. Please upgrade to use it. Learn more at metabase.com/upgrade/"
                   (mt/user-http-request :crowberto :get 402 "search" :q search-term :verified true)))))))))

(deftest created-at-api-test
  (let [search-term "created-at-filtering"]
    (with-search-items-in-root-collection search-term
      (testing "returns only applicable models"
        (is (= #{"dashboard" "table" "dataset" "collection" "database" "action" "card" "metric"}
               (-> (mt/user-http-request :crowberto :get 200 "search" :q search-term :created_at "today")
                   :available_models
                   set))))

      (testing "works with others filter too"
        (is (= #{"dashboard" "table" "dataset" "collection" "database" "action" "card" "metric"}
               (-> (mt/user-http-request :crowberto :get 200 "search" :q search-term :created_at "today" :creator_id (mt/user->id :rasta))
                   :available_models
                   set))))

      (testing "error if invalids created_at string"
        (is (= "Failed to parse datetime value: today~"
               (mt/user-http-request :crowberto :get 400 "search" :q search-term :created_at "today~" :creator_id (mt/user->id :rasta))))))))

(deftest filter-by-last-edited-at-test
  (let [search-term "last-edited-at-filtering"]
    (t2.with-temp/with-temp
      [:model/Card       {card-id :id}   {:name search-term}
       :model/Card       {model-id :id}  {:name search-term :type :model}
       :model/Dashboard  {dash-id :id}   {:name search-term}
       :model/Card       {metric-id :id} {:name search-term :type :metric}
       :model/Action     {action-id :id} {:name       search-term
                                          :model_id   model-id
                                          :type       :http}]
      (doseq [[model id] [[:model/Card card-id] [:model/Card model-id]
                          [:model/Dashboard dash-id] [:model/Card metric-id]]]
        (revision/push-revision!
         {:entity       model
          :id           id
          :user-id      (mt/user->id :rasta)
          :is-creation? true
          :object       (merge {:id id}
                               (when (= model :model/Card)
                                 {:type "question"}))}))
      (testing "returns only applicable models"
        (let [resp (mt/user-http-request :crowberto :get 200 "search" :q search-term :last_edited_at "today")]
          (is (= #{[action-id "action"]
                   [card-id   "card"]
                   [dash-id   "dashboard"]
                   [model-id  "dataset"]
                   [metric-id "metric"]}
                 (->> (:data resp)
                      (map (juxt :id :model))
                      set)))

          (is (= #{"action" "card" "dashboard" "dataset" "metric"}
                 (-> resp
                     :available_models
                     set)))))

      (testing "works with the last_edited_by filter too"
        (doseq [[model id] [[:model/Card card-id] [:model/Card model-id]
                            [:model/Dashboard dash-id] [:model/Card metric-id]]]
          (revision/push-revision!
           {:entity       model
            :id           id
            :user-id      (mt/user->id :rasta)
            :is-creation? true
            :object       (merge {:id id}
                                 (when (= model :model/Card)
                                   {:type "question"}))}))
        (is (= #{"dashboard" "dataset" "metric" "card"}
               (-> (mt/user-http-request :crowberto :get 200 "search" :q search-term :last_edited_at "today" :last_edited_by (mt/user->id :rasta))
                   :available_models
                   set))))

      (testing "error if invalids last_edited_at string"
        (is (= "Failed to parse datetime value: today~"
               (mt/user-http-request :crowberto :get 400 "search" :q search-term :last_edited_at "today~" :creator_id (mt/user->id :rasta))))))))

(deftest created-at-correctness-test
  (let [search-term "created-at-filtering"
        new          #t "2023-05-04T10:00Z[UTC]"
        two-years-ago (t/minus new (t/years 2))]
    (mt/with-clock new
      (t2.with-temp/with-temp
        [:model/Dashboard  {dashboard-new :id} {:name       search-term
                                                :created_at new}
         :model/Dashboard  {dashboard-old :id} {:name       search-term
                                                :created_at two-years-ago}
         :model/Database   {db-new :id}       {:name       search-term
                                               :created_at new}
         :model/Database   {db-old :id}      {:name       search-term
                                              :created_at two-years-ago}
         :model/Table      {table-new :id}    {:name       search-term
                                               :db_id      db-new
                                               :created_at new}
         :model/Table      {table-old :id}    {:name       search-term
                                               :db_id      db-old
                                               :created_at two-years-ago}
         :model/Collection {coll-new :id}     {:name       search-term
                                               :created_at new}
         :model/Collection {coll-old :id}     {:name       search-term
                                               :created_at two-years-ago}
         :model/Card       {card-new :id}     {:name       search-term
                                               :created_at new}
         :model/Card       {card-old :id}     {:name       search-term
                                               :created_at two-years-ago}
         :model/Card       {model-new :id}    {:name       search-term
                                               :type       :model
                                               :created_at new}
         :model/Card       {model-old :id}    {:name       search-term
                                               :type       :model
                                               :created_at two-years-ago}
         :model/Action     {action-new :id}   {:name       search-term
                                               :model_id   model-new
                                               :type       :http
                                               :created_at new}
         :model/Action     {action-old :id}   {:name       search-term
                                               :model_id   model-old
                                               :type       :http
                                               :created_at two-years-ago}
         :model/Segment    {_segment-new :id} {:name       search-term
                                               :created_at new}
         :model/Card       {metric-new :id}   {:name       search-term
                                               :type       :metric
                                               :created_at new}
         :model/Card       {metric-old :id}   {:name       search-term
                                               :type       :metric
                                               :created_at two-years-ago}]
        ;; with clock doesn't work if calling via API, so we call the search function directly
        (let [test-search (fn [created-at expected]
                            (testing (format "searching with created-at = %s" created-at)
                              (mt/with-current-user (mt/user->id :crowberto)
                                (is (= expected
                                       (->> (#'api.search/search (#'api.search/search-context
                                                                  {:search-string search-term
                                                                   :archived      false
                                                                   :models        search.config/all-models
                                                                   :created-at    created-at}))
                                            :data
                                            (map (juxt :model :id))
                                            set))))))
              new-result  #{["action"     action-new]
                            ["card"       card-new]
                            ["collection" coll-new]
                            ["database"   db-new]
                            ["dataset"    model-new]
                            ["dashboard"  dashboard-new]
                            ["table"      table-new]
                            ["metric"     metric-new]}
              old-result  #{["action"     action-old]
                            ["card"       card-old]
                            ["collection" coll-old]
                            ["database"   db-old]
                            ["dataset"    model-old]
                            ["dashboard"  dashboard-old]
                            ["table"      table-old]
                            ["metric"     metric-old]}]
          ;; absolute datetime
          (test-search "Q2-2021" old-result)
          (test-search "2023-05-04" new-result)
          (test-search "2021-05-03~" (set/union old-result new-result))
         ;; range is inclusive of the start but exclusive of the end, so this does not contain new-result
          (test-search "2021-05-04~2023-05-03" old-result)
          (test-search "2021-05-05~2023-05-04" new-result)
          (test-search "~2023-05-03" old-result)
          (test-search "2021-05-04T09:00:00~2021-05-04T10:00:10" old-result)

         ;; relative times
          (test-search "thisyear" new-result)
          (test-search "past1years-from-12months" old-result)
          (test-search "today" new-result))))))

(deftest last-edited-at-correctness-test
  (let [search-term   "last-edited-at-filtering"
        new           #t "2023-05-04T10:00Z[UTC]"
        two-years-ago (t/minus new (t/years 2))]
    (mt/with-clock new
      (t2.with-temp/with-temp
        [:model/Dashboard  {dashboard-new :id} {:name       search-term}
         :model/Dashboard  {dashboard-old :id} {:name       search-term}
         :model/Card       {card-new :id}      {:name       search-term}
         :model/Card       {card-old :id}      {:name       search-term}
         :model/Card       {model-new :id}     {:name       search-term
                                                :type       :model}
         :model/Card       {model-old :id}     {:name       search-term
                                                :type       :model}
         :model/Card       {metric-new :id}    {:name       search-term :type :metric}
         :model/Card       {metric-old :id}    {:name       search-term :type :metric}
         :model/Action     {action-new :id}    {:name       search-term
                                                :model_id   model-new
                                                :type       :http
                                                :updated_at new}
         :model/Action     {action-old :id}    {:name       search-term
                                                :model_id   model-old
                                                :type       :http
                                                :updated_at two-years-ago}]
        (t2/insert! (t2/table-name :model/Revision) (for [[model model-id timestamp]
                                                          [["Dashboard" dashboard-new new]
                                                           ["Dashboard" dashboard-old two-years-ago]
                                                           ["Card" card-new new]
                                                           ["Card" card-old two-years-ago]
                                                           ["Card" model-new new]
                                                           ["Card" model-old two-years-ago]
                                                           ["Card" metric-new new]
                                                           ["Card" metric-old two-years-ago]]]
                                                      {:model       model
                                                       :model_id    model-id
                                                       :object      "{}"
                                                       :user_id     (mt/user->id :rasta)
                                                       :timestamp   timestamp
                                                       :most_recent true}))
        ;; with clock doesn't work if calling via API, so we call the search function directly
        (let [test-search (fn [last-edited-at expected]
                            (testing (format "searching with last-edited-at = %s" last-edited-at)
                              (mt/with-current-user (mt/user->id :crowberto)
                                (is (= expected
                                       (->> (#'api.search/search (#'api.search/search-context
                                                                  {:search-string  search-term
                                                                   :archived       false
                                                                   :models         search.config/all-models
                                                                   :last-edited-at last-edited-at}))
                                            :data
                                            (map (juxt :model :id))
                                            set))))))
              new-result  #{["action"    action-new]
                            ["card"      card-new]
                            ["dataset"   model-new]
                            ["dashboard" dashboard-new]
                            ["metric"    metric-new]}
              old-result  #{["action"    action-old]
                            ["card"      card-old]
                            ["dataset"   model-old]
                            ["dashboard" dashboard-old]
                            ["metric"    metric-old]}]
          ;; absolute datetime
          (test-search "Q2-2021" old-result)
          (test-search "2023-05-04" new-result)
          (test-search "2021-05-03~" (set/union old-result new-result))
          ;; range is inclusive of the start but exclusive of the end, so this does not contain new-result
          (test-search "2021-05-04~2023-05-03" old-result)
          (test-search "2021-05-05~2023-05-04" new-result)
          (test-search "~2023-05-03" old-result)
          (test-search "2021-05-04T09:00:00~2021-05-04T10:00:10" old-result)

          ;; relative times
          (test-search "thisyear" new-result)
          (test-search "past1years-from-12months" old-result)
          (test-search "today" new-result))))))

(deftest available-models-should-be-independent-of-models-param-test
  (testing "if a search request includes `models` params, the `available_models` from the response should not be restricted by it"
    (let [search-term "Available models"]
      (with-search-items-in-root-collection search-term
        (testing "GET /api/search"
          (is (= #{"dashboard" "dataset" "segment" "collection" "action" "metric" "card" "table" "database"}
                 (-> (mt/user-http-request :crowberto :get 200 "search" :q search-term :models "card")
                     :available_models
                     set)))

          (is (= #{"dashboard" "dataset" "segment" "collection" "action" "metric" "card" "table" "database"}
                 (-> (mt/user-http-request :crowberto :get 200 "search" :q search-term :models "card" :models "dashboard")
                     :available_models
                     set))))

        (testing "GET /api/search/models"
          (is (= #{"dashboard" "dataset" "segment" "collection" "action" "metric" "card" "table" "database"}
                 (set (mt/user-http-request :crowberto :get 200 "search/models" :q search-term :models "card"))))

          (is (= #{"dashboard" "dataset" "segment" "collection" "action" "metric" "card" "table" "database"}
                 (set (mt/user-http-request :crowberto :get 200 "search/models" :q search-term :models "card" :models "dashboard")))))))))

(deftest search-native-query-test
  (let [search-term "search-native-query"]
    (mt/with-temp
      [:model/Card {mbql-card :id}             {:name search-term}
       :model/Card {native-card-in-name :id}   {:name search-term}
       :model/Card {native-card-in-query :id}  {:dataset_query (mt/native-query {:query (format "select %s" search-term)})}
       :model/Card {mbql-model :id}            {:name search-term :type :model}
       :model/Card {native-model-in-name :id}  {:name search-term :type :model}
       :model/Card {native-model-in-query :id} {:dataset_query (mt/native-query {:query (format "select %s" search-term)}) :type :model}]
      (mt/with-actions
        [_                         {:type :model :dataset_query (mt/mbql-query venues)}
         {http-action :action-id}  {:type :http :name search-term}
         {query-action :action-id} {:type :query :dataset_query (mt/native-query {:query (format "delete from %s" search-term)})}]
        (testing "by default do not search for native content"
          (is (= #{["card" mbql-card]
                   ["card" native-card-in-name]
                   ["dataset" mbql-model]
                   ["dataset" native-model-in-name]
                   ["action" http-action]}
                 (->> (mt/user-http-request :crowberto :get 200 "search" :q search-term)
                      :data
                      (map (juxt :model :id))
                      set))))

        (testing "if search-native-query is true, search both dataset_query and the name"
          (is (= #{["card" mbql-card]
                   ["card" native-card-in-name]
                   ["dataset" mbql-model]
                   ["dataset" native-model-in-name]
                   ["action" http-action]

                   ["card" native-card-in-query]
                   ["dataset" native-model-in-query]
                   ["action" query-action]}
                 (->> (mt/user-http-request :crowberto :get 200 "search" :q search-term :search_native_query true)
                      :data
                      (map (juxt :model :id))
                      set))))))))

(deftest search-result-with-user-metadata-test
  (let [search-term "with-user-metadata"]
    (mt/with-temp
      [:model/User {user-id-1 :id} {:first_name "Ngoc"
                                    :last_name  "Khuat"}
       :model/User {user-id-2 :id} {:first_name nil
                                    :last_name  nil
                                    :email      "ngoc@metabase.com"}
       :model/Card {card-id-1 :id} {:creator_id user-id-1
                                    :name       search-term}
       :model/Card {card-id-2 :id} {:creator_id user-id-2
                                    :name       search-term}]

      (revision/push-revision!
       {:entity       :model/Card
        :id           card-id-1
        :user-id      user-id-1
        :is-creation? true
        :object       {:id card-id-1 :type "question"}})

      (revision/push-revision!
       {:entity       :model/Card
        :id           card-id-2
        :user-id      user-id-2
        :is-creation? true
        :object       {:id card-id-2 :type "question"}})

      (testing "search result should returns creator_common_name and last_editor_common_name"
        (is (= #{["card" card-id-1 "Ngoc Khuat" "Ngoc Khuat"]
                 ;; for user that doesn't have first_name or last_name, should fall backs to email
                 ["card" card-id-2 "ngoc@metabase.com" "ngoc@metabase.com"]}
               (->> (mt/user-http-request :crowberto :get 200 "search" :q search-term)
                    :data
                    (map (juxt :model :id :creator_common_name :last_editor_common_name))
                    set)))))))

(deftest models-table-db-id-test
  (testing "search/models request includes `table-db-id` param"
    (with-search-items-in-root-collection "Available models"
      (testing "`table-db-id` is invalid"
        (is (=? {:errors {:table-db-id "nullable value must be an integer greater than zero."}}
                (mt/user-http-request :crowberto :get 400 "search/models" :table-db-id -1))))
      (testing "`table-db-id` is for a non-existent database"
        (is (= #{"dashboard" "database" "segment" "collection" "action"}
               (set (mt/user-http-request :crowberto :get 200 "search/models" :table-db-id Integer/MAX_VALUE)))))
      (testing "`table-db-id` is for an existing database"
        (is (= #{"dashboard" "database" "segment" "collection" "action" "metric" "card" "dataset" "table"}
               (set (mt/user-http-request :crowberto :get 200 "search/models" :table-db-id (mt/id)))))))))

(deftest models-archived-string-test
  (testing "search/models request includes `archived-string` param"
    (with-search-items-in-root-collection "Available models"
      (mt/with-temp [Card        {model-id :id} action-model-params
                     Action      _              (archived {:name     "test action"
                                                           :type     :query
                                                           :model_id model-id})]
        (testing "`archived-string` is 'false'"
          (is (= #{"dashboard" "table" "dataset" "segment" "collection" "database" "action" "metric" "card"}
                 (set (mt/user-http-request :crowberto :get 200 "search/models" :archived "false")))))
        (testing "`archived-string` is 'true'"
          (is (= #{"action"}
                 (set (mt/user-http-request :crowberto :get 200 "search/models" :archived "true")))))))))

(deftest filter-items-in-personal-collection-test
  (let [search-term "filter-items-in-personal-collection"
        rasta-personal-coll-id     (t2/select-one-pk :model/Collection :personal_owner_id (mt/user->id :rasta))
        crowberto-personal-coll-id (t2/select-one-pk :model/Collection :personal_owner_id (mt/user->id :crowberto))
        search                      (fn [user filter-type]
                                      (->> (mt/user-http-request user :get 200 "search" :q search-term
                                                                 :filter_items_in_personal_collection filter-type)
                                           :data
                                           (map (juxt :model :id))
                                           set))]
    (mt/with-temp
      [:model/Collection {coll-sub-public :id}     {:location "/" :name search-term}
       :model/Dashboard  {dash-public :id}         {:collection_id nil :name search-term}
       :model/Dashboard  {dash-sub-public :id}     {:collection_id coll-sub-public :name search-term}
       :model/Collection {coll-sub-rasta :id}      {:location (format "/%d/" rasta-personal-coll-id) :name search-term}
       :model/Card       {card-rasta :id}          {:collection_id rasta-personal-coll-id :name search-term}
       :model/Card       {card-sub-rasta :id}      {:collection_id coll-sub-rasta :name search-term}
       :model/Collection {coll-sub-crowberto :id}  {:location (format "/%d/" crowberto-personal-coll-id) :name search-term}
       :model/Card       {model-crowberto :id}     {:collection_id crowberto-personal-coll-id :type :model :name search-term}
       :model/Card       {model-sub-crowberto :id} {:collection_id coll-sub-crowberto :type :model :name search-term}]

      (testing "admin only"
        (is (= #{["dataset" model-crowberto]
                 ["dataset" model-sub-crowberto]
                 ["card" card-rasta]
                 ["card" card-sub-rasta]
                 ["collection" coll-sub-crowberto]
                 ["collection" coll-sub-rasta]}
               (search :crowberto "only"))))

      (testing "non-admin only"
        (is (= #{["card" card-rasta]
                 ["card" card-sub-rasta]
                 ["collection" coll-sub-rasta]}
               (search :rasta "only"))))

      (testing "admin exclude"
        (is (= #{["dashboard" dash-public]
                 ["dashboard" dash-sub-public]
                 ["collection" coll-sub-public]}
               (search :rasta "exclude"))))

      (testing "non-admin exclude"
        (is (= #{["dashboard" dash-public]
                 ["dashboard" dash-sub-public]
                 ["collection" coll-sub-public]}
               (search :rasta "exclude"))))

      (testing "getting models should return only models that are applied"
        (is (= #{"dashboard" "collection"}
               (set (mt/user-http-request :crowberto :get 200 "search/models" :q search-term
                                          :filter_items_in_personal_collection "exclude"))))))))

(deftest archived-search-results-with-no-write-perms-test
  (testing "Results which the searching user has no write permissions for are filtered out. #33602"
    (mt/with-temp [Collection  {collection-id :id} (archived {:name "collection test collection"})
                   Card        _ (archived {:name "card test card is returned"})
                   Card        _ (archived {:name "card test card"
                                            :collection_id collection-id})
                   Card        _ (archived {:name "dataset test dataset" :type :model
                                            :collection_id collection-id})
                   Dashboard   _ (archived {:name          "dashboard test dashboard"
                                            :collection_id collection-id})]
      ;; remove read/write access and add back read access to the collection
      (perms/revoke-collection-permissions! (perms-group/all-users) collection-id)
      (perms/grant-collection-read-permissions! (perms-group/all-users) collection-id)
      (is (= ["card test card is returned"]
             (->> (mt/user-http-request :lucky :get 200 "search" :archived true :q "test")
                  :data
                  (map :name)))))))

(deftest model-ancestors-gets-ancestor-collections
  (testing "Collection names are correct"
    (mt/with-temp [Collection {top-col-id :id} {:name "top level col" :location "/"}
                   Collection {mid-col-id :id} {:name "middle level col" :location (str "/" top-col-id "/")}
                   Card {leaf-card-id :id} {:type :model :collection_id mid-col-id :name "leaf model"}
                   Card {top-card-id :id} {:type :model :collection_id top-col-id :name "top model"}]
      (is (= #{[leaf-card-id [{:name "top level col" :id top-col-id}]]
               [top-card-id []]}
             (->> (mt/user-http-request :rasta :get 200 "search" :model_ancestors true :q "model" :models ["dataset"])
                  :data
                  (map (juxt :id #(get-in % [:collection :effective_ancestors])))
                  (into #{}))))))
  (testing "Models not in a collection work correctly"
    (mt/with-temp [Card {card-id :id} {:type :model
                                       :name "model"
                                       :collection_id nil}]
      (is (= #{[card-id []]}
             (->> (mt/user-http-request :rasta :get 200 "search" :model_ancestors true :q "model" :models ["dataset"])
                  :data
                  (map (juxt :id #(get-in % [:collection :effective_ancestors])))
                  (into #{}))))))
  (testing "Non-models don't get collection_ancestors"
    (mt/with-temp [Card _ {:name "question"
                           :collection_id nil}]
      (is (not (contains? (->> (mt/user-http-request :rasta :get 200 "search" :model_ancestors true :q "question" :models ["dataset" "card"])
                               :data
                               (filter #(= (:name %) "question"))
                               first
                               :collection)
                          :effective_ancestors)))))
  (testing "If `model_parents` is not passed, it doesn't get populated"
    (mt/with-temp [Collection {top-col-id :id} {:name "top level col" :location "/"}
                   Collection {mid-col-id :id} {:name "middle level col" :location (str "/" top-col-id "/")}
                   Card _ {:type :model :collection_id mid-col-id :name "leaf model"}
                   Card _ {:type :model :collection_id top-col-id :name "top model"}]
      (is (= [nil nil]
             (->> (mt/user-http-request :rasta :get 200 "search" :model_ancestors false :q "model" :models ["dataset"])
                  :data
                  (map #(get-in % [:collection :effective_ancestors]))))))))<|MERGE_RESOLUTION|>--- conflicted
+++ resolved
@@ -138,16 +138,11 @@
       search-item)))
 
 (defn- default-results-with-collection []
-<<<<<<< HEAD
   (on-search-types #{"dashboard" "pulse" "card" "dataset" "metric" "action"}
-                   #(assoc % :collection {:id true, :name (if (= (:model %) "action") nil true) :authority_level nil :type nil})
-=======
-  (on-search-types #{"dashboard" "pulse" "card" "dataset" "action"}
                    #(assoc % :collection {:id true,
                                           :name (if (= (:model %) "action") nil true)
                                           :authority_level nil
                                           :type nil})
->>>>>>> 912b5e51
                    (default-search-results)))
 
 (defn- do-with-search-items [search-string in-root-collection? f]
