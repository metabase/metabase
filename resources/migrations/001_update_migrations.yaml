--- conflicted
+++ resolved
@@ -10835,7 +10835,6 @@
             indexName: idx_core_session_key_hashed
 
   - changeSet:
-<<<<<<< HEAD
       id: v54.2025-03-11T16:00:00
       author: qnkhuat
       comment: add notification_subscription.ui_display_type
@@ -10854,7 +10853,8 @@
                   remarks: the display of the subscription, used for the UI only
                   constraints:
                     nullable: true
-=======
+                    
+  - changeSet:
       id: v54.2025-03-17T18:52:44
       author: noahmoss
       comment: Migrating zh site locales to zh_CN
@@ -10884,7 +10884,6 @@
             sql: >-
               UPDATE core_user SET locale = 'zh_CN' WHERE locale = 'zh';
       rollback: # nothing to do; zh_CN is backwards compatible
->>>>>>> 62af2703
 
   # >>>>>>>>>> DO NOT ADD NEW MIGRATIONS BELOW THIS LINE! ADD THEM ABOVE <<<<<<<<<<
 
