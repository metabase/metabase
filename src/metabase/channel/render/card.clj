(ns metabase.channel.render.card
  (:require
   [hiccup.core :refer [h]]
   [metabase.channel.render.body :as body]
   [metabase.channel.render.image-bundle :as image-bundle]
   [metabase.channel.render.png :as png]
   [metabase.channel.render.style :as style]
   [metabase.channel.render.util :as render.util]
   [metabase.models.dashboard-card :as dashboard-card]
   [metabase.query-processor.timezone :as qp.timezone]
   [metabase.util :as u]
   [metabase.util.i18n :refer [tru]]
   [metabase.util.log :as log]
   [metabase.util.malli :as mu]
   [metabase.util.malli.registry :as mr]
   [metabase.util.markdown :as markdown]
   [metabase.util.urls :as urls]
   [toucan2.core :as t2]))

;;; I gave these keys below namespaces to make them easier to find usages for but didn't use `metabase.channel.render` so
;;; we can keep this as an internal namespace you don't need to know about outside of the module.
(mr/def ::options
  "Options for Pulse (i.e. Alert/Dashboard Subscription) rendering."
  [:map
   [:channel.render/include-buttons?     {:description "default: false", :optional true} :boolean]
   [:channel.render/include-title?       {:description "default: false", :optional true} :boolean]
   [:channel.render/include-href?        {:description "default: false", :optional true} :boolean]
   [:channel.render/include-description? {:description "default: false", :optional true} :boolean]])

(defn- card-href
  [card]
  (h (urls/card-url (u/the-id card))))

(defn- visualizer-dashcard-href
  "Build deep linking href for visualizer dashcards"
  [dashcard]
  (h (str (urls/dashboard-url (:dashboard_id dashcard)) "#scrollTo=" (:id dashcard))))

(mu/defn- make-title-if-needed :- [:maybe ::body/RenderedPartCard]
  [render-type card dashcard options :- [:maybe ::options]]
  (when (:channel.render/include-title? options)
    (let [card-name    (or (-> dashcard :visualization_settings :visualization :settings :card.title)
                           (-> dashcard :visualization_settings :card.title)
                           (-> card :name))
          image-bundle (when (:channel.render/include-buttons? options)
                         (image-bundle/external-link-image-bundle render-type))
          title-href   (if (render.util/is-visualizer-dashcard? dashcard)
                         (visualizer-dashcard-href dashcard)
                         (card-href card))]
      {:attachments (when image-bundle
                      (image-bundle/image-bundle->attachment image-bundle))
       :content     [:table {:style (style/style {:margin-bottom   :2px
                                                  :border-collapse :collapse
                                                  :width           :100%})}
                     [:tbody
                      [:tr
                       [:td {:style (style/style {:padding :0
                                                  :margin  :0})}
                        [:a {:style  (style/style (style/header-style))
<<<<<<< HEAD
                             :href   (when (:channel.render/include-href? options)
                                       (card-href card))
=======
                             :href   title-href
>>>>>>> b4248281
                             :target "_blank"
                             :rel    "noopener noreferrer"}
                         (h card-name)]]
                       [:td {:style (style/style {:text-align :right})}
                        (when (:channel.render/include-buttons? options)
                          [:img {:style (style/style {:width :16px})
                                 :width 16
                                 :src   (:image-src image-bundle)}])]]]]})))

(mu/defn- make-description-if-needed :- [:maybe ::body/RenderedPartCard]
  [dashcard card options :- [:maybe ::options]]
  (when (:channel.render/include-description? options)
    (when-let [description (or (get-in dashcard [:visualization_settings :card.description])
                               (:description card))]
      {:attachments {}
       :content [:div {:style (style/style {:color style/color-text-medium
                                            :font-size :12px
                                            :margin-bottom :8px})}
                 (markdown/process-markdown description :html)]})))

(defn- visualizer-display-type
  "Return dashcard's display type if it is a visualizer dashcard else nil"
  [dashcard]
  (if (render.util/is-visualizer-dashcard? dashcard)
    (keyword (get-in dashcard [:visualization_settings :visualization :display]))
    nil))

(defn detect-pulse-chart-type
  "Determine the pulse (visualization) type of a `card`, e.g. `:scalar` or `:bar`."
  [{display-type :display card-name :name} maybe-dashcard {:keys [cols rows] :as data}]
  (let [col-sample-count  (delay (count (take 3 cols)))
        row-sample-count  (delay (count (take 2 rows)))
        display-type      (or (visualizer-display-type maybe-dashcard) display-type)]
    (letfn [(chart-type [tyype reason & args]
              (log/tracef "Detected chart type %s for Card %s because %s"
                          tyype (pr-str card-name) (apply format reason args))
              tyype)]
      (cond
        (or (empty? rows)
            ;; Many aggregations result in [[nil]] if there are no rows to aggregate after filters
            (= [[nil]] (-> data :rows)))
        (chart-type :empty "there are no rows in results")

        (#{:pin_map :state :country} display-type)
        (chart-type nil "display-type is %s" display-type)

        (and (some? maybe-dashcard)
             (= false (render.util/is-visualizer-dashcard? maybe-dashcard))
             (pos? (count (dashboard-card/dashcard->multi-cards maybe-dashcard))))
        (chart-type :javascript_visualization "result has multiple card semantics, a multiple chart")

        ;; for scalar/smartscalar, the display-type might actually be :line, so we can't have line above
        (and (= false (render.util/is-visualizer-dashcard? maybe-dashcard))
             (not (contains? #{:progress :gauge} display-type))
             (= @col-sample-count @row-sample-count 1))
        (chart-type :scalar "result has one row and one column")

        (#{:scalar
           :row
           :progress
           :gauge
           :table
           :funnel} display-type)
        (chart-type display-type "display-type is %s" display-type)

        (#{:smartscalar
           :sankey
           :scalar
           :pie
           :scatter
           :waterfall
           :line
           :area
           :bar
           :combo} display-type)
        (chart-type :javascript_visualization "display-type is javascript_visualization")

        :else
        (chart-type :table "no other chart types match")))))

(defn- is-attached?
  [card]
  ((some-fn :include_csv :include_xls) card))

(mu/defn- render-pulse-card-body :- ::body/RenderedPartCard
  [render-type
   timezone-id :- [:maybe :string]
   card
   dashcard
   {:keys [data error] :as results}]
  (try
    (when error
      (throw (ex-info (tru "Card has errors: {0}" error) (assoc results :card-error true))))
    (let [chart-type (or (detect-pulse-chart-type card dashcard data)
                         (when (is-attached? card)
                           :attached)
                         :unknown)]
      (log/debugf "Rendering pulse card with chart-type %s and render-type %s" chart-type render-type)
      (body/render chart-type render-type timezone-id card dashcard data))
    (catch Throwable e
      (if (:card-error (ex-data e))
        (do
          (log/error e "Pulse card query error")
          (body/render :card-error nil nil nil nil nil))
        (do
          (log/error e "Pulse card render error")
          (body/render :render-error nil nil nil nil nil))))))

(mu/defn render-pulse-card :- ::body/RenderedPartCard
  "Render a single `card` for a `Pulse` to Hiccup HTML. `result` is the QP results. Returns a map with keys

  - attachments
  - content (a hiccup form suitable for rendering on rich clients or rendering into an image)
  - render/text : raw text suitable for substituting on clients when text is preferable. (Currently slack uses this for
    scalar results where text is preferable to an image of a div of a single result."
  ([render-type timezone-id card dashcard results]
   (render-pulse-card render-type timezone-id card dashcard results nil))

  ([render-type
    timezone-id :- [:maybe :string]
    card
    dashcard
    results
    options     :- [:maybe ::options]]
   (let [{title             :content
          title-attachments :attachments} (make-title-if-needed render-type card dashcard options)
         {description :content}           (make-description-if-needed dashcard card options)
         {pulse-body       :content
          body-attachments :attachments
          text             :render/text}  (render-pulse-card-body render-type timezone-id card dashcard results)
         attachment-href                  (if (render.util/is-visualizer-dashcard? dashcard)
                                            (visualizer-dashcard-href dashcard)
                                            (card-href card))]
     (cond-> {:attachments (merge title-attachments body-attachments)
              :content [:p
                        ;; Provide a horizontal scrollbar for tables that overflow container width.
                        ;; Surrounding <p> element prevents buggy behavior when dragging scrollbar.
                        [:div
<<<<<<< HEAD
                         [:a {:href        (when (:channel.render/include-href? options)
                                             (card-href card))
=======
                         [:a {:href        attachment-href
>>>>>>> b4248281
                              :target      "_blank"
                              :rel         "noopener noreferrer"
                              :style       (style/style
                                            (style/section-style)
                                            {:display         :block
                                             :text-decoration :none})}
                          title
                          description
                          [:div {:class "pulse-body"
                                 :style (style/style {:overflow-x :auto ;; when content is wide enough, automatically show a horizontal scrollbar
                                                      :display :block
                                                      :margin  :16px})}
                           (if-let [more-results-message (body/attached-results-text render-type card)]
                             (conj more-results-message (list pulse-body))
                             pulse-body)]]]]}
       text (assoc :render/text text)))))

(mu/defn render-pulse-card-for-display
  "Same as `render-pulse-card` but isn't intended for an email, rather for previewing so there is no need for
  attachments"
  ([timezone-id card results]
   (render-pulse-card-for-display timezone-id card results nil))

  ([timezone-id card results options :- [:maybe ::options]]
   (:content (render-pulse-card :inline timezone-id card nil results options))))

(mu/defn render-pulse-section :- ::body/RenderedPartCard
  "Render a single Card section of a Pulse to a Hiccup form (representating HTML)."
  ([timezone-id part]
   (render-pulse-section timezone-id part {}))

  ([timezone-id
    {card :card, dashcard :dashcard, result :result, :as _part}
    options :- [:maybe ::options]]
   (log/with-context {:card_id (:id card)}
     (let [options                       (merge {:channel.render/include-title?       true
                                                 :channel.render/include-description? true
                                                 :channel.render/include-href?        (not= :table-editable (:display card))}
                                                options)
           {:keys [attachments content]} (render-pulse-card :attachment timezone-id card dashcard result options)]
       {:attachments attachments
        :content     [:div {:style (style/style {:margin-top    :20px
                                                 :margin-bottom :20px})}
                      content]}))))

(mu/defn render-pulse-card-to-png :- bytes?
  "Render a `pulse-card` as a PNG. `data` is the `:data` from a QP result."
  (^bytes [timezone-id pulse-card result width]
   (render-pulse-card-to-png timezone-id pulse-card result width nil))

  (^bytes [timezone-id :- [:maybe :string]
           pulse-card
           result
           width
           options :- [:maybe ::options]]
   (png/render-html-to-png (render-pulse-card :inline timezone-id pulse-card nil result options) width)))

(mu/defn render-pulse-card-to-base64 :- string?
  "Render a `pulse-card` as a PNG and return it as a base64 encoded string."
  ^String [timezone-id card dashcard result width]
  (-> (render-pulse-card :inline timezone-id card dashcard result)
      (png/render-html-to-png width)
      image-bundle/render-img-data-uri))

(mu/defn png-from-render-info :- bytes?
  "Create a PNG file (as a byte array) from rendering info."
  ^bytes [rendered-info :- ::body/RenderedPartCard width]
  ;; TODO huh? why do we need this indirection?
  (png/render-html-to-png rendered-info width))

(mu/defn defaulted-timezone :- :string
  "Returns the timezone ID for the given `card`. Either the report timezone (if applicable) or the JVM timezone."
  [card]
  (or (some->> card :database_id (t2/select-one :model/Database :id) qp.timezone/results-timezone-id)
      (qp.timezone/system-timezone-id)))<|MERGE_RESOLUTION|>--- conflicted
+++ resolved
@@ -57,12 +57,8 @@
                        [:td {:style (style/style {:padding :0
                                                   :margin  :0})}
                         [:a {:style  (style/style (style/header-style))
-<<<<<<< HEAD
                              :href   (when (:channel.render/include-href? options)
-                                       (card-href card))
-=======
-                             :href   title-href
->>>>>>> b4248281
+                                       title-href)
                              :target "_blank"
                              :rel    "noopener noreferrer"}
                          (h card-name)]]
@@ -201,12 +197,8 @@
                         ;; Provide a horizontal scrollbar for tables that overflow container width.
                         ;; Surrounding <p> element prevents buggy behavior when dragging scrollbar.
                         [:div
-<<<<<<< HEAD
                          [:a {:href        (when (:channel.render/include-href? options)
-                                             (card-href card))
-=======
-                         [:a {:href        attachment-href
->>>>>>> b4248281
+                                             attachment-href)
                               :target      "_blank"
                               :rel         "noopener noreferrer"
                               :style       (style/style
