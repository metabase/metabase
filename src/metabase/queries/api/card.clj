(ns metabase.queries.api.card
  "/api/card endpoints."
  (:require
   [medley.core :as m]
   [metabase.analyze.core :as analyze]
   [metabase.api.common :as api]
   [metabase.api.macros :as api.macros]
   [metabase.collections.models.collection :as collection]
   [metabase.collections.models.collection.root :as collection.root]
   [metabase.eid-translation.core :as eid-translation]
   [metabase.embedding.validation :as embedding.validation]
   [metabase.events.core :as events]
   [metabase.lib-be.core :as lib-be]
   [metabase.lib.core :as lib]
   [metabase.lib.schema.id :as lib.schema.id]
   [metabase.lib.schema.parameter :as lib.schema.parameter]
   [metabase.lib.types.isa :as lib.types.isa]
   [metabase.models.interface :as mi]
   [metabase.parameters.schema :as parameters.schema]
   [metabase.permissions.core :as perms]
   [metabase.public-sharing.validation :as public-sharing.validation]
   [metabase.queries.card :as queries.card]
   [metabase.queries.metadata :as queries.metadata]
   [metabase.queries.models.card :as card]
   [metabase.queries.models.card.metadata :as card.metadata]
   [metabase.queries.schema :as queries.schema]
   [metabase.query-permissions.core :as query-perms]
   [metabase.query-processor.api :as api.dataset]
   [metabase.query-processor.card :as qp.card]
   [metabase.query-processor.pivot :as qp.pivot]
   [metabase.query-processor.schema :as qp.schema]
   [metabase.request.core :as request]
   [metabase.revisions.core :as revisions]
   [metabase.search.core :as search]
   [metabase.util :as u]
   [metabase.util.i18n :refer [deferred-tru trs tru]]
   [metabase.util.json :as json]
   [metabase.util.log :as log]
   [metabase.util.malli :as mu]
   [metabase.util.malli.schema :as ms]
   [ring.util.codec :as codec]
   [steffan-westcott.clj-otel.api.trace.span :as span]
   [toucan2.core :as t2]))

(set! *warn-on-reflection* true)

;;; ----------------------------------------------- Filtered Fetch Fns -----------------------------------------------

(def ^:private order-by-name {:order-by [[:%lower.name :asc]]})

(defmulti ^:private cards-for-filter-option*
  {:arglists '([filter-option & args])}
  (fn [filter-option & _]
    (keyword filter-option)))

;; return all Cards. This is the default filter option.
(defmethod cards-for-filter-option* :all
  [_]
  (t2/select :model/Card, :archived false, order-by-name))

;; return Cards created by the current user
(defmethod cards-for-filter-option* :mine
  [_]
  (t2/select :model/Card, :creator_id api/*current-user-id*, :archived false, order-by-name))

;; return all Cards bookmarked by the current user.
(defmethod cards-for-filter-option* :bookmarked
  [_]
  (let [bookmarks (t2/select [:model/CardBookmark :card_id] :user_id api/*current-user-id*)]
    (->> (t2/hydrate bookmarks :card)
         (map :card)
         (remove :archived)
         (sort-by :name))))

;; Return all Cards belonging to Database with `database-id`.
(defmethod cards-for-filter-option* :database
  [_ database-id]
  (t2/select :model/Card, :database_id database-id, :archived false, order-by-name))

;; Return all Cards belonging to `Table` with `table-id`.
(defmethod cards-for-filter-option* :table
  [_ table-id]
  (t2/select :model/Card, :table_id table-id, :archived false, order-by-name))

;; Cards that have been archived.
(defmethod cards-for-filter-option* :archived
  [_]
  (t2/select :model/Card, :archived true, order-by-name))

;; Cards that are using a given model.
(defmethod cards-for-filter-option* :using_model
  [_filter-option model-id]
  (->> (t2/select :model/Card {:select [:c.*]
                               :from [[:report_card :m]]
                               :join [[:report_card :c] [:and
                                                         [:= :c.database_id :m.database_id]
                                                         [:or
                                                          [:like :c.dataset_query (format "%%card__%s%%" model-id)]
                                                          [:like :c.dataset_query (format "%%#%s%%" model-id)]]]]
                               :where [:and [:= :m.id model-id] [:not :c.archived]]
                               :order-by [[[:lower :c.name] :asc]]})
       ;; now check if model-id really occurs as a card ID
       (filter (fn [card]
                 (some-> card :dataset_query not-empty lib/all-source-card-ids (contains? model-id))))))

(mu/defn- cards-for-segment-or-metric
  [model-type :- [:enum :segment :metric]
   model-id   :- pos-int?]
  (->> (t2/select :model/Card (merge order-by-name
                                     {:where [:like :dataset_query (str "%" (name model-type) "%" model-id "%")]}))
       ;; now check if the segment/metric with model-id really occurs in a filter/aggregation expression
       (filter (fn [{query :dataset_query, :as _card}]
                 (when (seq query)
                   (case model-type
                     :segment (lib/uses-segment? query model-id)
                     :metric  (lib/uses-metric? query model-id)))))))

(defmethod cards-for-filter-option* :using_segment
  [_filter-option model-id]
  (cards-for-segment-or-metric :segment model-id))

(defn- cards-for-filter-option [filter-option model-id-or-nil]
  (-> (apply cards-for-filter-option* filter-option (when model-id-or-nil [model-id-or-nil]))
      (t2/hydrate :creator :collection)))

;;; -------------------------------------------- List of public or embeddable cards -----------------------------------

(api.macros/defendpoint :get "/public"
  "Fetch a list of Cards with public UUIDs. These cards are publicly-accessible *if* public sharing is enabled."
  []
  (perms/check-has-application-permission :setting)
  (public-sharing.validation/check-public-sharing-enabled)
  (t2/select [:model/Card :name :id :public_uuid :card_schema], :public_uuid [:not= nil], :archived false))

(api.macros/defendpoint :get "/embeddable"
  "Fetch a list of Cards where `enable_embedding` is `true`. The cards can be embedded using the embedding endpoints
  and a signed JWT."
  []
  (perms/check-has-application-permission :setting)
  (embedding.validation/check-embedding-enabled)
  (t2/select [:model/Card :name :id :card_schema], :enable_embedding true, :archived false))

;;; -------------------------------------------- Fetching a Card or Cards --------------------------------------------
(def ^:private card-filter-options
  "a valid card filter option."
  (keys (methods cards-for-filter-option*)))

(defn- db-id-via-table
  [model model-id]
  (t2/select-one-fn :db_id :model/Table {:select [:t.db_id]
                                         :from [[:metabase_table :t]]
                                         :join [[model :m] [:= :t.id :m.table_id]]
                                         :where [:= :m.id model-id]}))

(api.macros/defendpoint :get "/"
  "Get all the Cards. Option filter param `f` can be used to change the set of Cards that are returned; default is
  `all`, but other options include `mine`, `bookmarked`, `database`, `table`, `using_model`, `using_segment`, and
  `archived`. See corresponding implementation functions above for the specific behavior of each filter
  option. :card_index:"
  [_route-params
   {:keys [f], model-id :model_id} :- [:map
                                       [:f        {:default :all}  (into [:enum] card-filter-options)]
                                       [:model_id {:optional true} [:maybe ms/PositiveInt]]]]
  (when (contains? #{:database :table :using_model :using_segment} f)
    (api/checkp (integer? model-id) "model_id" (format "model_id is a required parameter when filter mode is '%s'"
                                                       (name f)))
    (case f
      :database      (api/read-check :model/Database model-id)
      :table         (api/read-check :model/Database (t2/select-one-fn :db_id :model/Table, :id model-id))
      :using_model   (api/read-check :model/Card model-id)
      :using_segment (api/read-check :model/Database (db-id-via-table :segment model-id))))
  (let [cards          (filter mi/can-read? (cards-for-filter-option f model-id))
        last-edit-info (:card (revisions/fetch-last-edited-info {:card-ids (map :id cards)}))]
    (into []
          (map (fn [{:keys [id] :as card}]
                 (if-let [edit-info (get last-edit-info id)]
                   (assoc card :last-edit-info edit-info)
                   card)))
          cards)))

(defn- hydrate-card-details
  "Adds additional information to a `Card` selected with toucan that is needed by the frontend. This should be the same information
  returned by all API endpoints where the card entity is cached (i.e. GET, PUT, POST) since the frontend replaces the Card
  it currently has with returned one -- See #4283"
  [{card-id :id :as card}]
  (span/with-span!
    {:name       "hydrate-card-details"
     :attributes {:card/id card-id}}
    (-> card
        (t2/hydrate :based_on_upload
                    :creator
                    :can_write
                    :can_run_adhoc_query
                    :dashboard_count
                    [:dashboard :moderation_status]
                    :average_query_time
                    :last_query_start
                    :parameter_usage_count
                    :can_restore
                    :can_delete
                    :can_manage_db
                    [:collection :is_personal]
                    [:moderation_reviews :moderator_details]
                    :is_remote_synced)
        (update :dashboard #(some-> % (select-keys [:name :id :moderation_status])))
        (cond->
         (card/model? card) (t2/hydrate :persisted
                                        ;; can_manage_db determines whether we should enable model persistence settings
                                        :can_manage_db)))))

(defn- get-card
  "Get `Card` with ID."
  [id]
  (let [with-last-edit-info #(first (revisions/with-last-edit-info [%] :card))
        raw-card (t2/select-one :model/Card :id id)]
    (-> raw-card
        api/read-check
        hydrate-card-details
        ;; Cal 2023-11-27: why is last-edit-info hydrated differently for GET vs PUT and POST
        with-last-edit-info
        collection.root/hydrate-root-collection
        (api/present-in-trash-if-archived-directly (collection/trash-collection-id)))))

(api.macros/defendpoint :get "/:id"
  "Get `Card` with ID.

  As of v57, returns the MBQL query (`dataset_query`) as MBQL 5; to return the query as MBQL 4 (aka legacy MBQL)
  instead, you can specify `?legacy-mbql=true`."
  [{:keys [id]} :- [:map
                    [:id [:or ms/PositiveInt ms/NanoIdString]]]
   {ignore-view? :ignore_view
    legacy-mbql? :legacy-mbql
    :keys        [context]} :- [:map
                                [:ignore_view         {:optional true} [:maybe :boolean]]
                                [:context             {:optional true} [:maybe [:enum :collection]]]
                                [:legacy-mbql {:optional true, :default false} [:maybe :boolean]]]]
  (let [resolved-id (eid-translation/->id-or-404 :card id)
        card        (get-card resolved-id)
        response    (cond-> card
                      legacy-mbql?
                      (update :dataset_query (fn [query]
                                               #_{:clj-kondo/ignore [:discouraged-var]}
                                               (cond-> query
                                                 (seq query) lib/->legacy-MBQL))))]
    (u/prog1 response
      (when-not ignore-view?
        (events/publish-event! :event/card-read
                               {:object-id (:id <>)
                                :user-id   api/*current-user-id*
                                :context   (or context :question)})))))

(defn- check-allowed-to-remove-from-existing-dashboards [card]
  (let [dashboards (or (:in_dashboards card)
                       (:in_dashboards (t2/hydrate card :in_dashboards)))]
    (doseq [dashboard dashboards]
      (api/write-check dashboard))))

(api.macros/defendpoint :get "/:id/dashboards"
  "Get a list of `{:name ... :id ...}` pairs for all the dashboards this card appears in."
  [{:keys [id]} :- [:map
                    [:id ms/PositiveInt]]]
  (let [card (get-card id)
        dashboards (:in_dashboards (t2/hydrate card :in_dashboards))]
    (doseq [dashboard dashboards]
      (api/write-check dashboard))
    (map #(dissoc % :collection_id :description :archived) dashboards)))

(defn- card-columns-from-names
  [card names]
  (when-let [names (not-empty (set names))]
    (filter #(names (:name %)) (:result_metadata card))))

(defn- cols->kebab-case
  [cols]
  (map #(update-keys % u/->kebab-case-en) cols))

(mu/defn- source-cols
  [card
   source :- [:enum ::breakouts ::aggregations]]
  (if-let [names (get-in card [:visualization_settings (case source
                                                         ::breakouts    :graph.dimensions
                                                         ::aggregations :graph.metrics)])]
    (cols->kebab-case (card-columns-from-names card names))
    (some->> card
             :dataset_query
             not-empty
             lib/returned-columns
             (filter (case source
                       ::breakouts    :lib/breakout?
                       ::aggregations #(= (:lib/source %) :source/aggregations))))))

(defn- area-bar-line-series-are-compatible?
  [first-card second-card]
  (and (#{:area :line :bar} (:display second-card))
       (let [initial-dimensions (source-cols first-card ::breakouts)
             new-dimensions     (source-cols second-card ::breakouts)
             new-metrics        (source-cols second-card ::aggregations)]
         (cond
           ;; must have at least one dimension and one metric
           (or (zero? (count new-dimensions))
               (zero? (count new-metrics)))
           false

           ;; all metrics must be numeric
           (not (every? lib.types.isa/numeric? new-metrics))
           false

           ;; both or neither primary dimension must be dates
           (not= (lib.types.isa/temporal? (first initial-dimensions))
                 (lib.types.isa/temporal? (first new-dimensions)))
           false

           ;; both or neither primary dimension must be numeric
           ;; a timestamp field is both date and number so don't enforce the condition if both fields are dates; see #2811
           (and (not= (lib.types.isa/numeric? (first initial-dimensions))
                      (lib.types.isa/numeric? (first new-dimensions)))
                (not (and
                      (lib.types.isa/temporal? (first initial-dimensions))
                      (lib.types.isa/temporal? (first new-dimensions)))))
           false

           :else true))))

(defmulti series-are-compatible?
  "Check if the `second-card` is compatible to be used as series of `card`."
  {:arglists '([card second-card])}
  (fn [card _second-card]
    (:display card)))

(defmethod series-are-compatible? :area
  [first-card second-card]
  (area-bar-line-series-are-compatible? first-card second-card))

(defmethod series-are-compatible? :line
  [first-card second-card]
  (area-bar-line-series-are-compatible? first-card second-card))

(defmethod series-are-compatible? :bar
  [first-card second-card]
  (area-bar-line-series-are-compatible? first-card second-card))

(defmethod series-are-compatible? :scalar
  [first-card second-card]
  (and (= :scalar (:display second-card))
       (= 1
          (count (:result_metadata first-card))
          (count (:result_metadata second-card)))))

(def ^:private supported-series-display-type (set (keys (methods series-are-compatible?))))

(defn- fetch-compatible-series*
  "Implementation of `fetch-compatible-series`.

  Provide `page-size` to limit the number of cards returned, it does not guaranteed to return exactly `page-size` cards.
  Use `fetch-compatible-series` for that."
  [card database-id->metadata-provider {:keys [query last-cursor page-size exclude-ids] :as _options}]
  (let [matching-cards  (t2/select :model/Card
                                   :archived false
                                   :display [:in supported-series-display-type]
                                   :id [:not= (:id card)]
                                   (cond-> {:order-by [[:id :desc]]
                                            :where    [:and]}
                                     last-cursor
                                     (update :where conj [:< :id last-cursor])

                                     (seq exclude-ids)
                                     (update :where conj [:not [:in :id exclude-ids]])

                                     query
                                     (update :where conj [:like :%lower.name (str "%" (u/lower-case-en query) "%")])

                                     ;; add a little buffer to the page to account for cards that are not
                                     ;; compatible + do not have permissions to read
                                     ;; this is just a heuristic, but it should be good enough
                                     page-size
                                     (assoc :limit (+ 10 page-size))))
        database-ids (set (keys database-id->metadata-provider))
        database-id->metadata-provider (->> matching-cards
                                            (filter #(or (nil? (get-in % [:visualization_settings :graph.metrics]))
                                                         (nil? (get-in % [:visualization_settings :graph.dimensions]))))
                                            (keep :database_id)
                                            (set)
                                            (remove #(contains? database-ids %))
                                            (into database-id->metadata-provider
                                                  (map (juxt identity lib-be/application-database-metadata-provider))))
        compatible-cards (->> matching-cards
                              (filter mi/can-read?)
                              (filter #(or
                                         ;; columns name on native query are not match with the column name in viz-settings. why??
                                         ;; so we can't use series-are-compatible? to filter out incompatible native cards.
                                         ;; => we assume all native queries are compatible and FE will figure it out later
                                        (= (:query_type %) :native)
                                        (series-are-compatible? card %))))]
    (if page-size
      [database-id->metadata-provider (take page-size compatible-cards)]
      [database-id->metadata-provider compatible-cards])))

(defn- fetch-compatible-series
  "Fetch a list of compatible series for `card`.

  options:
  - exclude-ids: filter out these card ids
  - query:       filter cards by name
  - last-cursor: the id of the last card from the previous page
  - page-size:   is nullable, it'll try to fetches exactly `page-size` cards if there are enough cards."
  ([card options]
   (fetch-compatible-series
    card
    options
    {(:database_id card) (lib-be/application-database-metadata-provider (:database_id card))}
    []))

  ([card {:keys [page-size] :as options} database-id->metadata-provider current-cards]
   (let [[database-id->metadata-provider cards] (fetch-compatible-series* card database-id->metadata-provider options)
         new-cards (concat current-cards cards)]
     ;; if the total card fetches is less than page-size and there are still more, continue fetching
     (if (and (some? page-size)
              (seq cards)
              (< (count cards) page-size))
       (fetch-compatible-series card
                                (merge options
                                       {:page-size   (- page-size (count cards))
                                        :last-cursor (:id (last cards))})
                                database-id->metadata-provider
                                new-cards)
       new-cards))))

(api.macros/defendpoint :get "/:id/series"
  "Fetches a list of compatible series with the card with id `card_id`.

  - `last_cursor` with value is the id of the last card from the previous page to fetch the next page.
  - `query` to search card by name.
  - `exclude_ids` to filter out a list of card ids"
  [{:keys [id]} :- [:map
                    [:id int?]]
   {:keys [last_cursor query exclude_ids]}
   :- [:map
       [:last_cursor {:optional true} [:maybe ms/PositiveInt]]
       [:query       {:optional true} [:maybe ms/NonBlankString]]
       [:exclude_ids {:optional true} [:maybe [:fn
                                               {:error/fn (fn [_ _] (deferred-tru "value must be a sequence of positive integers"))}
                                               (fn [ids]
                                                 (every? pos-int? (api/parse-multi-values-param ids parse-long)))]]]]]
  (let [exclude_ids  (when exclude_ids (api/parse-multi-values-param exclude_ids parse-long))
        card         (-> (t2/select-one :model/Card :id id) api/check-404 api/read-check)
        card-display (:display card)]
    (when-not (supported-series-display-type card-display)
      (throw (ex-info (tru "Card with type {0} is not compatible to have series" (name card-display))
                      {:display         card-display
                       :allowed-display (map name supported-series-display-type)
                       :status-code     400})))
    (fetch-compatible-series
     card
     {:exclude-ids exclude_ids
      :query       query
      :last-cursor last_cursor
      :page-size   (request/limit)})))

;;; ------------------------------------------------- Creating Cards -------------------------------------------------

(mu/defn- check-if-card-can-be-saved
  [dataset-query :- [:maybe ::queries.schema/query]
   card-type     :- [:maybe ::queries.schema/card-type]]
  (when (and (seq dataset-query) (= card-type :metric))
    (when-not (lib/can-save dataset-query card-type)
      (throw (ex-info (tru "Card of type {0} is invalid, cannot be saved." (name card-type))
                      {:type        card-type
                       :status-code 400})))))

(defn- actual-collection-id
  "Given a body from the `POST` endpoint to create a card, returns the `collection_id` that the card will be placed in.
  Because creating a Dashboard Question does not require specifying a `collection_id` (it's inferred from the
  `dashboard_id`), this may be different from the `collection_id`. Normally if you don't specify a `collection_id`
  that means we put it in the root collection (`nil` id), but if you specify a `dashboard_id` we'll need to look it
  up."
  [body]
  (let [[_ collection-id :as specified-collection-id?] (find body :collection_id)
        ;; unlike collection_id, `dashboard_id=null` isn't different than not specifying it at all.
        dashboard-id (:dashboard_id body)
        dashboard-id->collection-id #(t2/select-one-fn :collection_id [:model/Dashboard :collection_id] %)]
    (cond
      ;; you specified both - they must match
      (and specified-collection-id? dashboard-id)
      (let [dashboard-collection-id (dashboard-id->collection-id dashboard-id)]
        (api/check-400 (= collection-id dashboard-collection-id)
                       (tru "Mismatch detected between Dashboard''s `collection_id` ({0}) and `collection_id` ({1})"
                            dashboard-collection-id
                            collection-id))
        collection-id)

      specified-collection-id? collection-id

      dashboard-id (dashboard-id->collection-id dashboard-id)

      :else nil)))

(def ^:private CardCreateSchema
  "Schema for creating a new card"
  [:map
   [:name                   ms/NonBlankString]
   [:type                   {:optional true} [:maybe ::queries.schema/card-type]]
   [:dataset_query          ms/Map]
                            ;; TODO: Make entity_id a NanoID regex schema?
   [:entity_id              {:optional true} [:maybe ms/NonBlankString]]
   [:parameters             {:optional true} [:maybe ::parameters.schema/parameters]]
   [:parameter_mappings     {:optional true} [:maybe ::parameters.schema/parameter-mappings]]
   [:description            {:optional true} [:maybe ms/NonBlankString]]
   [:display                ms/NonBlankString]
   [:visualization_settings ms/Map]
   [:collection_id          {:optional true} [:maybe ms/PositiveInt]]
   [:collection_position    {:optional true} [:maybe ms/PositiveInt]]
   [:result_metadata        {:optional true} [:maybe analyze/ResultsMetadata]]
   [:cache_ttl              {:optional true} [:maybe ms/PositiveInt]]
   [:dashboard_id           {:optional true} [:maybe ms/PositiveInt]]
   [:dashboard_tab_id       {:optional true} [:maybe ms/PositiveInt]]])

(api.macros/defendpoint :post "/"
  "Create a new `Card`. Card `type` can be `question`, `metric`, or `model`."
  [_route-params
   _query-params
<<<<<<< HEAD
   {query         :dataset_query
    card-type     :type
    :as           body} :- CardCreateSchema]
  (check-if-card-can-be-saved query card-type)
  ;; check that we have permissions to run the query that we're trying to save
  (query-perms/check-run-permissions-for-query query)
  ;; check that we have permissions for the collection we're trying to save this card to, if applicable.
  ;; if a `dashboard-id` is specified, check permissions on the *dashboard's* collection ID.
  (api/create-check :model/Card {:collection_id (actual-collection-id body)})
  (try
    (lib/check-card-overwrite ::no-id (dataset-query->query query))
    (catch clojure.lang.ExceptionInfo e
      (throw (ex-info (ex-message e) (assoc (ex-data e) :status-code 400)))))
  (let [body (cond-> body
               (string? (:type body)) (update :type keyword))]
    (-> (card/create-card! body @api/*current-user*)
=======
   {card-type :type, :as card} :- CardCreateSchema]
  (let [card  (update card :dataset_query lib-be/normalize-query)
        query (:dataset_query card)]
    (check-if-card-can-be-saved query card-type)
    ;; check that we have permissions to run the query that we're trying to save
    (query-perms/check-run-permissions-for-query query)
    ;; check that we have permissions for the collection we're trying to save this card to, if applicable.
    ;; if a `dashboard-id` is specified, check permissions on the *dashboard's* collection ID.
    (collection/check-write-perms-for-collection
     (actual-collection-id card))
    (try
      (lib/check-card-overwrite ::no-id query)
      (catch clojure.lang.ExceptionInfo e
        (throw (ex-info (ex-message e) (assoc (ex-data e) :status-code 400)))))
    (-> (card/create-card! card @api/*current-user*)
>>>>>>> 1a73c0ac
        hydrate-card-details
        (assoc :last-edit-info (revisions/edit-information-for-user @api/*current-user*)))))

(api.macros/defendpoint :post "/:id/copy"
  "Copy a `Card`, with the new name 'Copy of _name_'"
  [{:keys [id]} :- [:map
                    [:id ms/PositiveInt]]]
  (let [orig-card (api/read-check :model/Card id)
        new-name  (trs "Copy of {0}" (:name orig-card))
        new-card  (assoc orig-card :name new-name)]
    (-> (card/create-card! new-card @api/*current-user*)
        hydrate-card-details
        (assoc :last-edit-info (revisions/edit-information-for-user @api/*current-user*)))))

;;; ------------------------------------------------- Updating Cards -------------------------------------------------

(mu/defn- check-allowed-to-modify-query
  "If the query is being modified, check that we have data permissions to run the query."
  [card-before-updates :- ::queries.schema/card
   card-updates        :- ::queries.schema/card]
  (when (api/column-will-change? :dataset_query card-before-updates card-updates)
    (query-perms/check-run-permissions-for-query (:dataset_query card-updates))))

(defn- check-allowed-to-change-embedding
  "You must be a superuser to change the value of `enable_embedding` or `embedding_params`. Embedding must be
  enabled."
  [card-before-updates card-updates]
  (when (or (api/column-will-change? :enable_embedding card-before-updates card-updates)
            (api/column-will-change? :embedding_params card-before-updates card-updates))
    (embedding.validation/check-embedding-enabled)
    (api/check-superuser)))

(mu/defn- check-allowed-to-move
  [card-before-update :- ::queries.schema/card
   card-updates       :- ::queries.schema/card]
  (when (api/column-will-change? :dashboard_id card-before-update card-updates)
    (check-allowed-to-remove-from-existing-dashboards card-before-update))
  (collection/check-allowed-to-change-collection card-before-update card-updates))

(mu/defn- check-update-result-metadata-data-perms
  [card-before-updates :- ::queries.schema/card
   card-updates        :- ::queries.schema/card]
  (when (api/column-will-change? :result_metadata card-before-updates card-updates)
    (let [database-id (some :database_id [card-before-updates card-updates])
          result-metadata (:result_metadata card-updates)]
      (query-perms/check-result-metadata-data-perms database-id result-metadata))))

;;; TODO -- merge this into `:metabase.queries.schema/card`
(def ^:private CardUpdateSchema
  [:map
   [:name                   {:optional true} [:maybe ms/NonBlankString]]
   [:parameters             {:optional true} [:maybe ::parameters.schema/parameters]]
   [:parameter_mappings     {:optional true} [:maybe ::parameters.schema/parameter-mappings]]
   [:dataset_query          {:optional true} [:maybe ms/Map]]
   [:type                   {:optional true} [:maybe ::queries.schema/card-type]]
   [:display                {:optional true} [:maybe ms/NonBlankString]]
   [:description            {:optional true} [:maybe :string]]
   [:visualization_settings {:optional true} [:maybe ms/Map]]
   [:archived               {:optional true} [:maybe :boolean]]
   [:enable_embedding       {:optional true} [:maybe :boolean]]
   [:embedding_params       {:optional true} [:maybe ms/EmbeddingParams]]
   [:collection_id          {:optional true} [:maybe ms/PositiveInt]]
   [:collection_position    {:optional true} [:maybe ms/PositiveInt]]
   [:result_metadata        {:optional true} [:maybe analyze/ResultsMetadata]]
   [:cache_ttl              {:optional true} [:maybe ms/PositiveInt]]
   [:collection_preview     {:optional true} [:maybe :boolean]]
   [:dashboard_id           {:optional true} [:maybe ms/PositiveInt]]
   [:dashboard_tab_id {:optional true} [:maybe ms/PositiveInt]]])

(defn- maybe-populate-collection-id
  "`card-updates` may contain either or both of a `collection_id` and a `dashboard_id`.
  If either one is set, let's validate that they match using `actual-collection-id` and make sure that the
  `card-updates` contains the updated `collection_id`."
  [card-before-update card-updates]
  (let [collection-id (when (or (contains? card-updates :collection_id)
                                (contains? card-updates :dashboard_id))
                        (actual-collection-id card-updates))]
    (cond-> card-updates
      (or (api/column-will-change? :dashboard_id card-before-update card-updates)
          (api/column-will-change? :collection_id card-before-update card-updates))
      (assoc :collection_id collection-id))))

(mu/defn update-card!
  "Updates a card - impl"
  [id :- ::lib.schema.id/card
   {metadata :result_metadata, card-type :type, :as card-updates} :- CardUpdateSchema
   delete-old-dashcards? :- :boolean]
  (let [card-updates (m/update-existing card-updates :dataset_query lib-be/normalize-query)
        query        (:dataset_query card-updates)]
    (check-if-card-can-be-saved query card-type)
    (when-some [query (:dataset_query card-updates)]
      (try
        (lib/check-card-overwrite id query)
        (catch clojure.lang.ExceptionInfo e
          (throw (ex-info (ex-message e) (assoc (ex-data e) :status-code 400))))))
    (let [card-before-update     (t2/hydrate (api/write-check :model/Card id)
                                             [:moderation_reviews :moderator_details])
          card-updates           (maybe-populate-collection-id
                                  card-before-update
                                  (api/updates-with-archived-directly card-before-update card-updates))
          is-model-after-update? (if (nil? card-type)
                                   (card/model? card-before-update)
                                   (card/model? card-updates))]
      ;; Do various permissions checks
      (doseq [f [check-update-result-metadata-data-perms
                 check-allowed-to-move
                 check-allowed-to-modify-query
                 check-allowed-to-change-embedding]]
        (f card-before-update card-updates))
      (let [{:keys [metadata metadata-future]} (card.metadata/maybe-async-result-metadata
                                                {:original-query    (:dataset_query card-before-update)
                                                 :query             query
                                                 :metadata          metadata
                                                 :original-metadata (:result_metadata card-before-update)
                                                 :model?            is-model-after-update?
                                                 :entity-id         (or (:entity_id card-updates)
                                                                        (:entity_id card-before-update))})
            card-updates                       (merge card-updates
                                                      (when (and (some? card-type)
                                                                 is-model-after-update?
                                                                 ;; leave display unchanged if explicitly set to "list"
                                                                 (not (= :list (keyword (get card-updates :display)))))
                                                        {:display :table})
                                                      (when (and
                                                             (api/column-will-change? :dashboard_id
                                                                                      card-before-update
                                                                                      card-updates)
                                                             (:dashboard_id card-updates))
                                                        (api/check-400
                                                         (not (:archived card-updates)))
                                                        {:archived false}))
            card-updates                       (cond-> card-updates
                                                 metadata
                                                 (assoc :result_metadata           metadata
                                                        :verified-result-metadata? true))
            card                               (-> (card/update-card! {:card-before-update    card-before-update
                                                                       :card-updates          card-updates
                                                                       :actor                 @api/*current-user*
                                                                       :delete-old-dashcards? delete-old-dashcards?})
                                                   hydrate-card-details
                                                   (assoc :last-edit-info (revisions/edit-information-for-user @api/*current-user*)))]
        ;; We expose the search results for models and metrics directly in FE grids, from which items can be archived.
        ;; The grid is then refreshed synchronously with the latest search results, so we need this change to be
        ;; reflected synchronously.
        ;; An alternate solution would be to have first class APIs for these views, that don't rely on an
        ;; eventually consistent search index.
        (when (:archived_directly card-updates)
          ;; For now, we hard-code all the possible search-model types, and queue them all as this has no extra overhead.
          ;; Ideally this would be DRY with the actual specification some way, but since this is a stop-gap solution, we
          ;; decided not to complicate the solution further to accomplish this.
          (search/bulk-ingest! (for [search-model ["card" "dataset" "metric"]]
                                 [search-model [:= :this.id id]])))
        (when metadata-future
          (log/infof "Metadata not available soon enough. Saving card %s and asynchronously updating metadata" id)
          (card.metadata/save-metadata-async! metadata-future card))
        card))))

(api.macros/defendpoint :put "/:id"
  "Update a `Card`."
  [{:keys [id]} :- [:map
                    [:id ms/PositiveInt]]
   {delete-old-dashcards? :delete_old_dashcards} :- [:map
                                                     [:delete_old_dashcards {:optional true} [:maybe :boolean]]]
   body :- CardUpdateSchema]
  (update-card! id body (boolean delete-old-dashcards?)))

(api.macros/defendpoint :get "/:id/query_metadata"
  "Get all of the required query metadata for a card."
  [{:keys [id]} :- [:map
                    [:id [:or ms/PositiveInt ms/NanoIdString]]]]
  (let [resolved-id (eid-translation/->id-or-404 :card id)]
    (queries.metadata/batch-fetch-card-metadata [(get-card resolved-id)])))

;;; ------------------------------------------------- Deleting Cards -------------------------------------------------

(api.macros/defendpoint :delete "/:id"
  "Hard delete a Card. To soft delete, use `PUT /api/card/:id`"
  [{:keys [id]} :- [:map
                    [:id ms/PositiveInt]]]
  (let [card (api/write-check :model/Card id)]
    (t2/delete! :model/Card :id id)
    (events/publish-event! :event/card-delete {:object card :user-id api/*current-user-id*}))
  api/generic-204-no-content)

;;; -------------------------------------------- Bulk Collections Update ---------------------------------------------

(defn- update-collection-positions!
  "For cards that have a position in the previous collection, add them to the end of the new collection, trying to
  preseve the order from the original collections. Note it's possible for there to be multiple collections
  (and thus duplicate collection positions) merged into this new collection. No special tie breaker logic for when
  that's the case, just use the order the DB returned it in"
  [new-collection-id-or-nil cards]
  ;; Sorting by `:collection_position` to ensure lower position cards are appended first
  (let [sorted-cards        (sort-by :collection_position cards)
        max-position-result (t2/select-one [:model/Card [:%max.collection_position :max_position]]
                                           :collection_id new-collection-id-or-nil)
        ;; collection_position for the next card in the collection
        starting-position   (inc (get max-position-result :max_position 0))]

    ;; This is using `map` but more like a `doseq` with multiple seqs. Wrapping this in a `doall` as we don't want it
    ;; to be lazy and we're just going to discard the results
    (doall
     (map (fn [idx {:keys [collection_id collection_position] :as card}]
            ;; We are removing this card from `collection_id` so we need to reconcile any
            ;; `collection_position` entries left behind by this move
            (api/reconcile-position-for-collection! collection_id collection_position nil)
            ;; Now we can update the card with the new collection and a new calculated position
            ;; that appended to the end
            (t2/update! :model/Card
                        (u/the-id card)
                        {:collection_position idx
                         :collection_id       new-collection-id-or-nil}))
          ;; These are reversed because of the classic issue when removing an item from array. If we remove an
          ;; item at index 1, everthing above index 1 will get decremented. By reversing our processing order we
          ;; can avoid changing the index of cards we haven't yet updated
          (reverse (range starting-position (+ (count sorted-cards) starting-position)))
          (reverse sorted-cards)))))

(defn- move-cards-to-collection! [new-collection-id-or-nil card-ids]
  ;; if moving to a collection, make sure we have write perms for it
  (when new-collection-id-or-nil
    (api/write-check :model/Collection new-collection-id-or-nil))
  ;; for each affected card...
  (when (seq card-ids)
    (let [cards (t2/select [:model/Card :id :collection_id :collection_position :dataset_query :card_schema]
                           {:where [:and [:in :id (set card-ids)]
                                    [:or [:not= :collection_id new-collection-id-or-nil]
                                     (when new-collection-id-or-nil
                                       [:= :collection_id nil])]]})] ; poisioned NULLs = ick
      ;; ...check that we have write permissions for it...
      (doseq [card cards]
        (api/write-check card))
      ;; ...and check that we have write permissions for the old collections if applicable
      (doseq [old-collection-id (set (filter identity (map :collection_id cards)))]
        (api/write-check :model/Collection old-collection-id))

      ;; Ensure all of the card updates occur in a transaction. Read commited (the default) really isn't what we want
      ;; here. We are querying for the max card position for a given collection, then using that to base our position
      ;; changes if the cards are moving to a different collection. Without repeatable read here, it's possible we'll
      ;; get duplicates
      (t2/with-transaction [_conn]
        ;; If any of the cards have a `:collection_position`, we'll need to fixup the old collection now that the cards
        ;; are gone and update the position in the new collection
        (when-let [cards-with-position (seq (filter :collection_position cards))]
          (update-collection-positions! new-collection-id-or-nil cards-with-position))

        ;; ok, everything checks out. Set the new `collection_id` for all the Cards that haven't been updated already
        (when-let [cards-without-position (seq (for [card cards
                                                     :when (not (:collection_position card))]
                                                 (u/the-id card)))]
          (t2/update! (t2/table-name :model/Card)
                      {:id [:in (set cards-without-position)]}
                      {:collection_id new-collection-id-or-nil}))
        (doseq [card cards]
          (collection/check-non-remote-synced-dependencies card)))))

  (when new-collection-id-or-nil
    (events/publish-event! :event/collection-touch {:collection-id new-collection-id-or-nil :user-id api/*current-user-id*})))

(api.macros/defendpoint :post "/collections"
  "Bulk update endpoint for Card Collections. Move a set of `Cards` with `card_ids` into a `Collection` with
  `collection_id`, or remove them from any Collections by passing a `null` `collection_id`."
  [_route-params
   _query-params
   {:keys [card_ids collection_id]} :- [:map
                                        [:card_ids      [:sequential ms/PositiveInt]]
                                        [:collection_id {:optional true} [:maybe ms/PositiveInt]]]]
  (move-cards-to-collection! collection_id card_ids)
  {:status :ok})

;;; ------------------------------------------------ Running a Query -------------------------------------------------

(api.macros/defendpoint :post "/:card-id/query"
  "Run the query associated with a Card."
  [{:keys [card-id]} :- [:map
                         [:card-id [:or ms/PositiveInt ms/NanoIdString]]]
   _query-params
   {:keys [parameters ignore_cache dashboard_id collection_preview]}
   :- [:map
       [:ignore_cache       {:default false} :boolean]
       [:collection_preview {:optional true} [:maybe :boolean]]
       [:dashboard_id       {:optional true} [:maybe ms/PositiveInt]]]]
  ;; TODO -- we should probably warn if you pass `dashboard_id`, and tell you to use the new
  ;;
  ;;    POST /api/dashboard/:dashboard-id/card/:card-id/query
  ;;
  ;; endpoint instead. Or error in that situtation? We're not even validating that you have access to this Dashboard.
  (let [resolved-card-id (eid-translation/->id-or-404 :card card-id)]
    (qp.card/process-query-for-card
     resolved-card-id :api
     :parameters   parameters
     :ignore-cache ignore_cache
     :dashboard-id dashboard_id
     :context      (if collection_preview :collection :question)
     :middleware   {:process-viz-settings? false})))

(api.macros/defendpoint :post "/:card-id/query/:export-format"
  "Run the query associated with a Card, and return its results as a file in the specified format.

  `parameters`, `pivot-results?` and `format-rows?` should be passed as application/x-www-form-urlencoded form content
  or json in the body. This is because this endpoint is normally used to power 'Download Results' buttons that use
  HTML `form` actions)."
  [{:keys [card-id export-format]} :- [:map
                                       [:card-id       ms/PositiveInt]
                                       [:export-format ::qp.schema/export-format]]
   _query-params
   {:keys          [parameters]
    pivot-results? :pivot_results
    format-rows?   :format_rows
    :as            _body}
   :- [:map
       [:parameters    {:optional true} [:maybe
                                         ;; support JSON-encoded parameters for backwards compatibility when with this
                                         ;; was still submitted with a `<form>`... see
                                         ;; https://metaboat.slack.com/archives/C010L1Z4F9S/p1738003606875659
                                         {:decode/api (fn [x]
                                                        (cond-> x
                                                          (string? x) json/decode+kw))}
                                         ;; TODO -- figure out what the actual schema for parameters is supposed to be
                                         ;; here... [[::parameters.schema/parameter]] is used for other endpoints in this namespace but
                                         ;; it breaks existing tests
                                         [:sequential [:map-of :keyword :any]]]]
       [:format_rows   {:default false} ms/BooleanValue]
       [:pivot_results {:default false} ms/BooleanValue]]]
  (qp.card/process-query-for-card
   card-id export-format
   :parameters  parameters
   :constraints nil
   :context     (api.dataset/export-format->context export-format)
   :middleware  {:process-viz-settings?  true
                 :skip-results-metadata? true
                 :ignore-cached-results? true
                 :format-rows?           format-rows?
                 :pivot?                 pivot-results?
                 :js-int-to-string?      false}))

;;; ----------------------------------------------- Sharing is Caring ------------------------------------------------

(api.macros/defendpoint :post "/:card-id/public_link"
  "Generate publicly-accessible links for this Card. Returns UUID to be used in public links. (If this Card has
  already been shared, it will return the existing public link rather than creating a new one.)  Public sharing must
  be enabled."
  [{:keys [card-id]} :- [:map
                         [:card-id ms/PositiveInt]]]
  (perms/check-has-application-permission :setting)
  (public-sharing.validation/check-public-sharing-enabled)
  (api/check-not-archived (api/read-check :model/Card card-id))
  (let [{existing-public-uuid :public_uuid} (t2/select-one [:model/Card :public_uuid :card_schema] :id card-id)]
    {:uuid (or existing-public-uuid
               (u/prog1 (str (random-uuid))
                 (t2/update! :model/Card card-id
                             {:public_uuid       <>
                              :made_public_by_id api/*current-user-id*})))}))

(api.macros/defendpoint :delete "/:card-id/public_link"
  "Delete the publicly-accessible link to this Card."
  [{:keys [card-id]} :- [:map
                         [:card-id ms/PositiveInt]]]
  (perms/check-has-application-permission :setting)
  (public-sharing.validation/check-public-sharing-enabled)
  (api/check-exists? :model/Card :id card-id, :public_uuid [:not= nil])
  (t2/update! :model/Card card-id
              {:public_uuid       nil
               :made_public_by_id nil})
  {:status 204, :body nil})

(api.macros/defendpoint :post "/pivot/:card-id/query"
  "Run the query associated with a Card."
  [{:keys [card-id]} :- [:map
                         [:card-id ms/PositiveInt]]
   _query-params
   {:keys [parameters ignore_cache]
    :or   {ignore_cache false}} :- [:map
                                    [:ignore_cache {:optional true} [:maybe :boolean]]]]
  (qp.card/process-query-for-card card-id :api
                                  :parameters   parameters
                                  :qp           qp.pivot/run-pivot-query
                                  :ignore-cache ignore_cache))

(api.macros/defendpoint :get "/:card-id/params/:param-key/values"
  "Fetch possible values of the parameter whose ID is `:param-key`.

    ;; fetch values for Card 1 parameter 'abc' that are possible
    GET /api/card/1/params/abc/values"
  [{:keys [card-id param-key]} :- [:map
                                   [:card-id   ms/PositiveInt]
                                   [:param-key ::lib.schema.parameter/id]]]
  (queries.card/card-param-values (api/read-check :model/Card card-id) param-key))

(api.macros/defendpoint :get "/:card-id/params/:param-key/search/:query"
  "Fetch possible values of the parameter whose ID is `:param-key` that contain `:query`.

    ;; fetch values for Card 1 parameter 'abc' that contain 'Orange';
     GET /api/card/1/params/abc/search/Orange

  Currently limited to first 1000 results."
  [{:keys [card-id param-key query]} :- [:map
                                         [:card-id   ms/PositiveInt]
                                         [:param-key ::lib.schema.parameter/id]
                                         [:query     ms/NonBlankString]]]
  (queries.card/card-param-values (api/read-check :model/Card card-id) param-key query))

(api.macros/defendpoint :get "/:id/params/:param-key/remapping"
  "Fetch the remapped value for a given value of the parameter with ID `:param-key`.

    ;; fetch the remapped value for Card 1 parameter 'abc' for value 100
    GET /api/card/1/params/abc/remapping?value=100"
  [{:keys [id param-key]} :- [:map
                              [:id ::lib.schema.id/card]
                              [:param-key ::lib.schema.parameter/id]]
   {:keys [value]}        :- [:map [:value :string]]]
  (-> (api/read-check :model/Card id)
      (queries.card/card-param-remapped-value param-key (codec/url-decode value))))<|MERGE_RESOLUTION|>--- conflicted
+++ resolved
@@ -518,24 +518,6 @@
   "Create a new `Card`. Card `type` can be `question`, `metric`, or `model`."
   [_route-params
    _query-params
-<<<<<<< HEAD
-   {query         :dataset_query
-    card-type     :type
-    :as           body} :- CardCreateSchema]
-  (check-if-card-can-be-saved query card-type)
-  ;; check that we have permissions to run the query that we're trying to save
-  (query-perms/check-run-permissions-for-query query)
-  ;; check that we have permissions for the collection we're trying to save this card to, if applicable.
-  ;; if a `dashboard-id` is specified, check permissions on the *dashboard's* collection ID.
-  (api/create-check :model/Card {:collection_id (actual-collection-id body)})
-  (try
-    (lib/check-card-overwrite ::no-id (dataset-query->query query))
-    (catch clojure.lang.ExceptionInfo e
-      (throw (ex-info (ex-message e) (assoc (ex-data e) :status-code 400)))))
-  (let [body (cond-> body
-               (string? (:type body)) (update :type keyword))]
-    (-> (card/create-card! body @api/*current-user*)
-=======
    {card-type :type, :as card} :- CardCreateSchema]
   (let [card  (update card :dataset_query lib-be/normalize-query)
         query (:dataset_query card)]
@@ -544,14 +526,12 @@
     (query-perms/check-run-permissions-for-query query)
     ;; check that we have permissions for the collection we're trying to save this card to, if applicable.
     ;; if a `dashboard-id` is specified, check permissions on the *dashboard's* collection ID.
-    (collection/check-write-perms-for-collection
-     (actual-collection-id card))
+    (api/create-check :model/Card {:collection_id (actual-collection-id body)})
     (try
       (lib/check-card-overwrite ::no-id query)
       (catch clojure.lang.ExceptionInfo e
         (throw (ex-info (ex-message e) (assoc (ex-data e) :status-code 400)))))
     (-> (card/create-card! card @api/*current-user*)
->>>>>>> 1a73c0ac
         hydrate-card-details
         (assoc :last-edit-info (revisions/edit-information-for-user @api/*current-user*)))))
 
