import { restore } from "e2e/support/helpers";
import { SAMPLE_DATABASE } from "e2e/support/cypress_sample_database";

const { ORDERS, ORDERS_ID } = SAMPLE_DATABASE;

const questionDetails = {
  name: "13504",
  display: "line",
  query: {
    "source-query": {
      "source-table": ORDERS_ID,
      filter: [">", ["field", ORDERS.TOTAL, null], 50],
      aggregation: [["count"]],
      breakout: [["field", ORDERS.CREATED_AT, { "temporal-unit": "month" }]],
    },
    filter: [">", ["field", "count", { "base-type": "type/Integer" }], 100],
  },
  visualization_settings: {
    "graph.dimensions": ["CREATED_AT"],
    "graph.metrics": ["count"],
  },
};

describe("issue 13504", () => {
  beforeEach(() => {
    restore();
    cy.signInAsAdmin();
    cy.intercept("POST", "/api/dataset").as("dataset");
  });

  it("should remove post-aggregation filters from a multi-stage query (metabase#13504)", () => {
    cy.createQuestion(questionDetails, { visitQuestion: true });

    cy.get(".dot").eq(0).click({ force: true });
<<<<<<< HEAD
    cy.findByText(/See these Orders/).click();
=======
    // eslint-disable-next-line no-unscoped-text-selectors -- deprecated usage
    cy.findByText(/View these Orders/).click();
>>>>>>> abc97878
    cy.wait("@dataset");

    // eslint-disable-next-line no-unscoped-text-selectors -- deprecated usage
    cy.findByText("Total is greater than 50").should("be.visible");
    // eslint-disable-next-line no-unscoped-text-selectors -- deprecated usage
    cy.findByText("Created At is March, 2017").should("be.visible");
  });
});<|MERGE_RESOLUTION|>--- conflicted
+++ resolved
@@ -32,12 +32,8 @@
     cy.createQuestion(questionDetails, { visitQuestion: true });
 
     cy.get(".dot").eq(0).click({ force: true });
-<<<<<<< HEAD
+    // eslint-disable-next-line no-unscoped-text-selectors -- deprecated usage
     cy.findByText(/See these Orders/).click();
-=======
-    // eslint-disable-next-line no-unscoped-text-selectors -- deprecated usage
-    cy.findByText(/View these Orders/).click();
->>>>>>> abc97878
     cy.wait("@dataset");
 
     // eslint-disable-next-line no-unscoped-text-selectors -- deprecated usage
