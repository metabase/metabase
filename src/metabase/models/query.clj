--- conflicted
+++ resolved
@@ -4,14 +4,10 @@
    [cheshire.core :as json]
    [clojure.walk :as walk]
    [metabase.db :as mdb]
-<<<<<<< HEAD
-   [metabase.legacy-mbql.normalize :as mbql.normalize]
-=======
    [metabase.lib.core :as lib]
    [metabase.lib.metadata :as lib.metadata]
    [metabase.lib.schema.id :as lib.schema.id]
    [metabase.lib.util :as lib.util]
->>>>>>> efffd589
    [metabase.models.interface :as mi]
    [metabase.util.honey-sql-2 :as h2x]
    [metabase.util.malli :as mu]
