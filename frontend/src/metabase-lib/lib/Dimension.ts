--- conflicted
+++ resolved
@@ -4,17 +4,6 @@
 import _ from "underscore";
 import { stripId, FK_SYMBOL } from "metabase/lib/formatting";
 import { TYPE } from "metabase/lib/types";
-<<<<<<< HEAD
-import TemplateTagVariable from "metabase-lib/lib/variables/TemplateTagVariable";
-import Field from "metabase-lib/lib/metadata/Field";
-import {
-  AggregationOperator,
-  FilterOperator,
-  Metadata,
-  Query,
-} from "metabase-lib/lib/metadata/Metadata";
-=======
->>>>>>> 95e4a346
 import {
   Field as AbstractField,
   ConcreteField,
@@ -24,11 +13,10 @@
 } from "metabase-types/types/Query";
 import { VariableTarget } from "metabase-types/types/Parameter";
 import { IconName } from "metabase-types/types";
-import { getFieldValues, getRemappings } from "metabase/lib/query/field";
 import { DATETIME_UNITS, formatBucketing } from "metabase/lib/query_time";
 import { infer, MONOTYPE } from "metabase/lib/expressions/typeinferencer";
 import { isa } from "cljs/metabase.types";
-import { TemplateTagVariable } from "metabase-lib/lib/Variable";
+import TemplateTagVariable from "metabase-lib/lib/variables/TemplateTagVariable";
 import Field from "metabase-lib/lib/metadata/Field";
 import {
   AggregationOperator,
