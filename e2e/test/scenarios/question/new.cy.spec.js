--- conflicted
+++ resolved
@@ -12,11 +12,7 @@
   modal,
 } from "e2e/support/helpers";
 
-import {
-  SAMPLE_DB_ID,
-  USERS,
-  ORDERS_QUESTION_ID,
-} from "e2e/support/cypress_data";
+import { SAMPLE_DB_ID, USERS } from "e2e/support/cypress_data";
 import { SAMPLE_DATABASE } from "e2e/support/cypress_sample_database";
 import { ORDERS_QUESTION_ID } from "e2e/support/cypress_sample_instance_data";
 
@@ -135,11 +131,7 @@
         parent_id: null,
       }).then(({ body: { id: COLLECTION_ID } }) => {
         // Move question #1 ("Orders") to newly created collection
-<<<<<<< HEAD
-        cy.request("PUT", `/api/card${ORDERS_QUESTION_ID}`, {
-=======
         cy.request("PUT", `/api/card/${ORDERS_QUESTION_ID}`, {
->>>>>>> 5f6f1d23
           collection_id: COLLECTION_ID,
         });
         // Sanity check: make sure Orders is indeed inside new collection
@@ -159,11 +151,7 @@
     it("'Saved Questions' prompt should respect nested collections structure (metabase#14178)", () => {
       getCollectionIdFromSlug("second_collection", id => {
         // Move first question in a DB snapshot ("Orders") to a "Second collection"
-<<<<<<< HEAD
-        cy.request("PUT", `/api/card${ORDERS_QUESTION_ID}`, {
-=======
         cy.request("PUT", `/api/card/${ORDERS_QUESTION_ID}`, {
->>>>>>> 5f6f1d23
           collection_id: id,
         });
       });
