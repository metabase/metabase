(ns metabase.segments.models.segment
  "A Segment is a saved MBQL 'macro', expanding to a `:filter` subclause. It is passed in as a `:filter` subclause but is
  replaced by the `expand-macros` middleware with the appropriate clauses."
  (:require
   [clojure.set :as set]
   [metabase.api.common :as api]
   [metabase.lib-be.core :as lib-be]
   [metabase.lib.core :as lib]
   [metabase.lib.schema.common :as lib.schema.common]
   [metabase.models.interface :as mi]
   [metabase.models.serialization :as serdes]
   [metabase.permissions.core :as perms]
   [metabase.search.core :as search]
   [metabase.segments.schema :as segments.schema]
   [metabase.util :as u]
   [metabase.util.i18n :refer [tru]]
   [metabase.util.log :as log]
   [metabase.util.malli :as mu]
   [metabase.util.malli.schema :as ms]
   [methodical.core :as methodical]
   [toucan2.core :as t2]
   [toucan2.tools.hydrate :as t2.hydrate]))

(methodical/defmethod t2/table-name :model/Segment [_model] :segment)
(methodical/defmethod t2/model-for-automagic-hydration [:default :segment] [_original-model _k] :model/Segment)

(defn- validate-mbql5-definition
  "Validate that an MBQL 5 segment definition has the correct structure."
  [definition]
  (when (seq definition)
    (mu/validate-throw ::segments.schema/segment definition)
    definition))

(defn- normalize-segment-definition
  "Normalize segment definition.
  Accepts:
  - MBQL 5 full queries (passed through)
  - MBQL 4 full queries (from serialization - converted to MBQL 5)
  - MBQL 4 fragments (for backward compat during migration - wrapped then converted)
<<<<<<< HEAD
  Empty seqs are normalized to `{}`.

  Single arity version is for full queries only."
  ([definition]
   (normalize-segment-definition definition nil nil))
  ([definition table-id database-id]
   (if (seq definition)
     (u/prog1 (-> (case (lib/normalized-mbql-version definition)
                    (:mbql-version/mbql5 :mbql-version/legacy)
                    definition
                    ;; default MBQL4 fragment
                    (let [definition
                          (if (:aggregation definition)
                            (do
                              (log/warn "Stripping :aggregation from MBQL4 segment definition during migration"
                                        {:segment-definition definition})
                              (dissoc definition :aggregation))
                            definition)]
                      {:database database-id
                       :type :query
                       :query (merge {:source-table table-id} definition)}))
                  lib-be/normalize-query)
       (validate-mbql5-definition <>))
     {})))
=======
  Empty seqs are normalized to `{}`."
  [definition table-id database-id]
  (if (seq definition)
    (u/prog1 (-> (case (lib/normalized-mbql-version definition)
                   (:mbql-version/mbql5 :mbql-version/legacy)
                   definition
                   ;; default MBQL4 fragment
                   (let [definition
                         (if (:aggregation definition)
                           (do
                             (log/warn "Stripping :aggregation from MBQL4 segment definition during migration"
                                       {:segment-definition definition})
                             (dissoc definition :aggregation))
                           definition)]
                     {:database database-id
                      :type :query
                      :query (merge {:source-table table-id} definition)}))
                 lib-be/normalize-query)
      (validate-mbql5-definition <>))
    {}))
>>>>>>> b889dd8e

(def ^:private transform-segment-definition
  "Transform for segment definitions. Only handles JSON serialization/deserialization.
  Normalization and validation happen in before-insert and after-select hooks."
  {:in mi/json-in
   :out mi/json-out-with-keywordization})

(t2/deftransforms :model/Segment
  {:definition transform-segment-definition})

(doto :model/Segment
  (derive :metabase/model)
  (derive :hook/timestamped?)
  (derive :hook/entity-id)
  (derive ::mi/write-policy.superuser)
  (derive ::mi/create-policy.superuser))

(defmethod mi/can-read? :model/Segment
  ([instance]
   (if-let [model-id (:model_id instance)]
     ;; TODO(BT 2025-11-11) Should this be :model instead of :card?
     (if-let [card (:card instance)]
       (mi/can-read? card)
       (mi/can-read? :model/Card model-id))
     (let [table (or (:table instance)
                     (:table (t2/hydrate instance :table)))]
       (perms/user-has-permission-for-table?
        api/*current-user-id*
        :perms/manage-table-metadata
        :yes
        (:db_id table)
        (u/the-id table)))))
  ([model pk]
   (mi/can-read? (t2/select-one model pk))))

(t2/define-before-update :model/Segment [segment]
<<<<<<< HEAD
  (let [changes (t2/changes segment)]
    (when (contains? changes :creator_id)
      (throw (UnsupportedOperationException. (tru "You cannot update the creator_id of a Segment."))))
    (when (contains? changes :table_id)
      (throw (UnsupportedOperationException. (tru "You cannot update the table_id of a Segment."))))
    (when (contains? changes :model_id)
      (throw (UnsupportedOperationException. (tru "You cannot update the model_id of a Segment."))))
    (when (contains? changes :definition)
      (let [new-definition (:definition changes)
            existing-table-id (:table_id segment)
            existing-model-id (:model_id segment)]
        (when (seq new-definition)
          (when-not (lib/normalized-mbql-version new-definition)
            (throw (ex-info (tru "Segment definition must be an MBQL query")
                            {:definition new-definition})))
          ;; Normalize and extract source
          (let [normalized-def (lib-be/normalize-query new-definition)
                new-source-table-id (lib/source-table-id normalized-def)
                new-source-card-id (lib/source-card-id normalized-def)]
            (when (or (and existing-table-id (not= existing-table-id new-source-table-id))
                      (and existing-model-id (not= existing-model-id new-source-card-id))
                      (and existing-table-id new-source-card-id)
                      (and existing-model-id new-source-table-id))
              (throw (UnsupportedOperationException. (tru "You cannot change the source table/model of a Segment.")))))))))
  segment)

(defn- migrated-segment-definition
  [{:keys [definition table_id model_id]}]
  (if model_id
    ;; Model-based segment: definition is always MBQL5, just validate
    (normalize-segment-definition definition)
    ;; Table-based segment: may need MBQL4→MBQL5 conversion
    (let [database-id (t2/select-one-fn :db_id :model/Table :id table_id)]
      (normalize-segment-definition definition table_id database-id))))
=======
  ;; throw an Exception if someone tries to update creator_id
  (when (contains? (t2/changes segment) :creator_id)
    (throw (UnsupportedOperationException. (tru "You cannot update the creator_id of a Segment."))))
  segment)

(defn- migrated-segment-definition
  [{:keys [definition], table-id :table_id}]
  (let [database-id (t2/select-one-fn :db_id :model/Table :id table-id)]
    (normalize-segment-definition definition table-id database-id)))
>>>>>>> b889dd8e

(t2/define-before-insert :model/Segment
  [{:keys [definition] :as segment}]
  (cond-> segment
    (some? definition) (assoc :definition (migrated-segment-definition segment))))

(defmethod mi/perms-objects-set :model/Segment
  [segment read-or-write]
  (if-let [model-id (:model_id segment)]
    ;; Model-based segment: delegate to card permissions
     ;; TODO(BT 2025-11-11) Should this be :model instead of :card?
    (let [card (or (:card segment)
                   (t2/select-one :model/Card :id model-id))]
      (mi/perms-objects-set card read-or-write))
    ;; Table-based segment: delegate to table permissions (existing behavior)
    (let [table (or (:table segment)
                    (t2/select-one ['Table :db_id :schema :id] :id (u/the-id (:table_id segment))))]
      (mi/perms-objects-set table read-or-write))))

(defn- maybe-migrated-segment-definition
  [segment]
  (try
    (migrated-segment-definition segment)
    (catch Throwable e
      (log/error e "Error upgrading segment definition:" (ex-message e))
      nil)))

(t2/define-after-select :model/Segment
  [{:keys [definition] :as segment}]
  (cond-> segment
    (some? definition) (assoc :definition (maybe-migrated-segment-definition segment))))

(defn- maybe-migrated-segment-definition
  [segment]
  (try
    (migrated-segment-definition segment)
    (catch Throwable e
      (log/error e "Error upgrading segment definition:" (ex-message e))
      nil)))

(t2/define-after-select :model/Segment
  [{:keys [definition] :as segment}]
  (cond-> segment
    (some? definition) (assoc :definition (maybe-migrated-segment-definition segment))))

(mu/defn- definition-description :- [:maybe ::lib.schema.common/non-blank-string]
  "Calculate a nice description of a Segment's definition."
  [{:keys [definition], :as _segment} :- (ms/InstanceOf :model/Segment)]
  (when (some? definition)
    (try
      (lib/describe-top-level-key definition :filters)
      (catch Throwable e
        (log/error e "Error calculating Segment description:" (ex-message e))
        nil))))

(methodical/defmethod t2.hydrate/batched-hydrate [:model/Segment :definition_description]
  [_model _key segments]
  (for [segment segments]
    (assoc segment :definition_description (definition-description segment))))

;;; ------------------------------------------------ Serialization ---------------------------------------------------

(defmethod serdes/hash-fields :model/Segment
  [_segment]
  [:name (serdes/hydrated-hash :table) :created_at])

(defmethod serdes/dependencies "Segment" [{:keys [definition table_id]}]
  (set/union #{(serdes/table->path table_id)}
             (serdes/mbql-deps definition)))

(defmethod serdes/storage-path "Segment" [segment _ctx]
  (let [{:keys [id label]} (-> segment serdes/path last)]
    (-> segment
        :table_id
        serdes/table->path
        serdes/storage-path-prefixes
        (concat ["segments" (serdes/storage-leaf-file-name id label)]))))

(defmethod serdes/make-spec "Segment" [_model-name _opts]
  {:copy [:name :points_of_interest :archived :caveats :description :entity_id :show_in_getting_started]
   :skip []
   :transform {:created_at (serdes/date)
               :table_id (serdes/fk :model/Table)
               :creator_id (serdes/fk :model/User)
               :definition {:export serdes/export-mbql :import serdes/import-mbql}}})

;;;; ------------------------------------------------- Search ----------------------------------------------------------

(search/define-spec "segment"
  {:model :model/Segment
   :attrs {:archived true
           :collection-id false
           :creator-id false
           :database-id :table.db_id
           ;; should probably change this, but will break legacy search tests
           :created-at false
           :updated-at true}
   :search-terms [:name :description]
   :render-terms {:table-id :table_id
                  :table_description :table.description
                  :table_name :table.name
                  :table_schema :table.schema}
   :joins {:table [:model/Table [:= :table.id :this.table_id]]}})<|MERGE_RESOLUTION|>--- conflicted
+++ resolved
@@ -37,7 +37,6 @@
   - MBQL 5 full queries (passed through)
   - MBQL 4 full queries (from serialization - converted to MBQL 5)
   - MBQL 4 fragments (for backward compat during migration - wrapped then converted)
-<<<<<<< HEAD
   Empty seqs are normalized to `{}`.
 
   Single arity version is for full queries only."
@@ -62,28 +61,6 @@
                   lib-be/normalize-query)
        (validate-mbql5-definition <>))
      {})))
-=======
-  Empty seqs are normalized to `{}`."
-  [definition table-id database-id]
-  (if (seq definition)
-    (u/prog1 (-> (case (lib/normalized-mbql-version definition)
-                   (:mbql-version/mbql5 :mbql-version/legacy)
-                   definition
-                   ;; default MBQL4 fragment
-                   (let [definition
-                         (if (:aggregation definition)
-                           (do
-                             (log/warn "Stripping :aggregation from MBQL4 segment definition during migration"
-                                       {:segment-definition definition})
-                             (dissoc definition :aggregation))
-                           definition)]
-                     {:database database-id
-                      :type :query
-                      :query (merge {:source-table table-id} definition)}))
-                 lib-be/normalize-query)
-      (validate-mbql5-definition <>))
-    {}))
->>>>>>> b889dd8e
 
 (def ^:private transform-segment-definition
   "Transform for segment definitions. Only handles JSON serialization/deserialization.
@@ -120,7 +97,6 @@
    (mi/can-read? (t2/select-one model pk))))
 
 (t2/define-before-update :model/Segment [segment]
-<<<<<<< HEAD
   (let [changes (t2/changes segment)]
     (when (contains? changes :creator_id)
       (throw (UnsupportedOperationException. (tru "You cannot update the creator_id of a Segment."))))
@@ -155,17 +131,6 @@
     ;; Table-based segment: may need MBQL4→MBQL5 conversion
     (let [database-id (t2/select-one-fn :db_id :model/Table :id table_id)]
       (normalize-segment-definition definition table_id database-id))))
-=======
-  ;; throw an Exception if someone tries to update creator_id
-  (when (contains? (t2/changes segment) :creator_id)
-    (throw (UnsupportedOperationException. (tru "You cannot update the creator_id of a Segment."))))
-  segment)
-
-(defn- migrated-segment-definition
-  [{:keys [definition], table-id :table_id}]
-  (let [database-id (t2/select-one-fn :db_id :model/Table :id table-id)]
-    (normalize-segment-definition definition table-id database-id)))
->>>>>>> b889dd8e
 
 (t2/define-before-insert :model/Segment
   [{:keys [definition] :as segment}]
