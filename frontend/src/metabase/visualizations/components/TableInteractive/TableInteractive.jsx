--- conflicted
+++ resolved
@@ -910,11 +910,7 @@
           ref={element => {
             // We cannot have `null` in `nodeRef` as it will fallback to
             // `findDOMNode` which no longer exists in React 19.
-<<<<<<< HEAD
-            if (element) {
-=======
             if (element && this.headerRefs[columnIndex]) {
->>>>>>> 83e8d517
               this.headerRefs[columnIndex].current = element;
             }
           }}
@@ -1018,11 +1014,7 @@
               ref={element => {
                 // We cannot have `null` in `nodeRef` as it will fallback to
                 // `findDOMNode` which no longer exists in React 19.
-<<<<<<< HEAD
-                if (element) {
-=======
                 if (element && this.resizeHandleRefs[columnIndex]) {
->>>>>>> 83e8d517
                   this.resizeHandleRefs[columnIndex].current = element;
                 }
               }}
