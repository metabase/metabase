--- conflicted
+++ resolved
@@ -553,19 +553,17 @@
            settings
            util}}
 
-<<<<<<< HEAD
+  glossary
+  {:team "Workflows"
+   :api  #{metabase.glossary.api}
+   :uses #{api
+           models
+           util}}
+
   graph
   {:team "Querying"
    :api  #{metabase.graph.core}
    :uses #{util}}
-=======
-  glossary
-  {:team "Workflows"
-   :api  #{metabase.glossary.api}
-   :uses #{api
-           models
-           util}}
->>>>>>> 1bba3523
 
   indexed-entities
   {:team "UX West"
