--- conflicted
+++ resolved
@@ -37,9 +37,6 @@
   (api/check-superuser)
   (perms/data-perms-graph))
 
-<<<<<<< HEAD
-#_{:clj-kondo/ignore [:deprecated-var]}
-=======
 (defenterprise upsert-sandboxes!
   "OSS implementation of `upsert-sandboxes!`. Errors since this is an enterprise feature."
   metabase-enterprise.sandbox.models.group-table-access-policy
@@ -47,7 +44,7 @@
   (throw (ex-info (tru "Sandboxes are an Enterprise feature. Please upgrade to a paid plan to use this feature.")
                   {:status-code 402})))
 
->>>>>>> c21af527
+#_{:clj-kondo/ignore [:deprecated-var]}
 (api/defendpoint-schema PUT "/graph"
   "Do a batch update of Permissions by passing in a modified graph. This should return the same graph, in the same
   format, that you got from `GET /api/permissions/graph`, with any changes made in the wherever necessary. This
