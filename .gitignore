--- conflicted
+++ resolved
@@ -125,10 +125,8 @@
 
 # jar downloader
 /jars/
-<<<<<<< HEAD
 
 # metabot
 llm-payloads
-=======
-/bin/bb
->>>>>>> b6e05875
+
+/bin/bb