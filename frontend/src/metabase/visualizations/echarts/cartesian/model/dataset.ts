import { t } from "ttag";

import { getObjectKeys, getObjectValues } from "metabase/lib/objects";
import { parseTimestamp } from "metabase/lib/time-dayjs";
import { checkNumber, isNotNull } from "metabase/lib/types";
import { isEmpty } from "metabase/lib/validate";
import {
  ECHARTS_CATEGORY_AXIS_NULL_VALUE,
  NEGATIVE_STACK_TOTAL_DATA_KEY,
  ORIGINAL_INDEX_DATA_KEY,
  POSITIVE_STACK_TOTAL_DATA_KEY,
  X_AXIS_DATA_KEY,
} from "metabase/visualizations/echarts/cartesian/constants/dataset";
import { getBreakoutDistinctValues } from "metabase/visualizations/echarts/cartesian/model/series";
import type {
  DataKey,
  Extent,
  ChartDataset,
  SeriesExtents,
  SeriesModel,
  Datum,
  XAxisModel,
  NumericAxisScaleTransforms,
  ShowWarning,
  TimeSeriesXAxisModel,
  StackModel,
} from "metabase/visualizations/echarts/cartesian/model/types";
import type { CartesianChartColumns } from "metabase/visualizations/lib/graph/columns";
import { getNumberOr } from "metabase/visualizations/lib/settings/row-values";
import {
  invalidDateWarning,
  nullDimensionWarning,
  unaggregatedDataWarning,
} from "metabase/visualizations/lib/warnings";
import type { ComputedVisualizationSettings } from "metabase/visualizations/types";
import { isMetric } from "metabase-lib/v1/types/utils/isa";
import type {
  DatasetColumn,
  RawSeries,
  RowValue,
  SingleSeries,
  XAxisScale,
} from "metabase-types/api";

import { tryGetDate } from "../utils/timeseries";

import { isCategoryAxis, isNumericAxis, isTimeSeriesAxis } from "./guards";

/**
 * Sums two metric column values.
 *
 * @param left - A value to sum.
 * @param right - A value to sum.
 * @returns The sum of the two values unless both values are not numbers.
 */
export const sumMetric = (left: RowValue, right: RowValue): number | null => {
  if (typeof left === "number" && typeof right === "number") {
    return left + right;
  } else if (typeof left === "number") {
    return left;
  } else if (typeof right === "number") {
    return right;
  }

  return null;
};

/**
 * Creates a unique series key for a dataset based on the provided column, card ID, and optional breakout value.
 * For unsaved questions without cardId the format is "columnName" or "breakoutValue:columnName" for breakout series.
 * For saved questions keys include "cardId:" prefix.
 *
 * @param {DatasetColumn} column - The series metric column.
 * @param {number | undefined} cardId - The ID of the card.
 * @param {RowValue} [breakoutValue] - An optional breakout value when two dimensions columns are selected.
 * @returns {string} A unique key for the series.
 */
export const getDatasetKey = (
  column: DatasetColumn,
  cardId: number | undefined,
  breakoutValue?: RowValue,
): DataKey => {
  const cardIdPart = cardId ?? null;
  const columnNamePart = column.name;

  const datasetKey: DataKey = `${cardIdPart}:${columnNamePart}`;

  if (typeof breakoutValue === "undefined") {
    return datasetKey;
  }

  return `${datasetKey}:${breakoutValue}`;
};

/**
 * Aggregates metric column values in a datum for a given row.
 * When a breakoutIndex is specified it aggregates metrics per breakout value.
 *
 * @param {Record<DataKey, RowValue>} datum - The datum object to aggregate metric values.
 * @param {DatasetColumn[]} columns - The columns of the raw dataset.
 * @param {RowValue[]} row - The raw row of values.
 * @param {number} cardId - The ID of the card.
 * @param {number} dimensionIndex — Index of the dimension column of a card
 * @param {number | undefined} breakoutIndex - The breakout column index for charts with two dimension columns selected.
 */
const aggregateColumnValuesForDatum = (
  datum: Record<DataKey, RowValue>,
  columns: DatasetColumn[],
  row: RowValue[],
  cardId: number,
  dimensionIndex: number,
  breakoutIndex: number | undefined,
  showWarning?: ShowWarning,
): void => {
  columns.forEach((column, columnIndex) => {
    const rowValue = row[columnIndex];
    const isDimensionColumn = columnIndex === dimensionIndex;

    const seriesKey =
      breakoutIndex == null
        ? getDatasetKey(column, cardId)
        : getDatasetKey(column, cardId, row[breakoutIndex]);

    // The dimension values should not be aggregated, only metrics
    if (isMetric(column) && !isDimensionColumn) {
      if (seriesKey in datum) {
        showWarning?.(unaggregatedDataWarning(columns[dimensionIndex]).text);
      }

      datum[seriesKey] = sumMetric(datum[seriesKey], rowValue);
    } else if (!(seriesKey in datum)) {
      datum[seriesKey] = rowValue;
    }
  });
};

/**
 * Accepts merged raw cards and raw datasets, groups and joins the metric columns on the dimension column
 * of each card.
 *
 * @param {RawSeries} rawSeries - An array of raw cards merged with raw datasets.
 * @param {CartesianChartColumns[]} cardsColumns - The column descriptors of each card.
 * @returns {ChartDataset} The aggregated dataset.
 */
export const getJoinedCardsDataset = (
  rawSeries: RawSeries,
  cardsColumns: CartesianChartColumns[],
  showWarning?: ShowWarning,
): ChartDataset => {
  if (rawSeries.length === 0 || cardsColumns.length === 0) {
    return [];
  }

  const groupedData = new Map<RowValue, Datum>();

  rawSeries.forEach((cardSeries, index) => {
    const {
      card,
      data: { rows, cols },
    } = cardSeries;
    const columns = cardsColumns[index];

    const dimensionIndex = columns.dimension.index;
    const breakoutIndex =
      "breakout" in columns ? columns.breakout.index : undefined;

    for (const row of rows) {
      const dimensionValue = row[dimensionIndex];

      // Get the existing datum by the dimension value if exists
      const datum = groupedData.get(dimensionValue) ?? {
        [X_AXIS_DATA_KEY]: dimensionValue,
      };

      if (!groupedData.has(dimensionValue)) {
        groupedData.set(dimensionValue, datum);
      }

      aggregateColumnValuesForDatum(
        datum,
        cols,
        row,
        card.id,
        dimensionIndex,
        breakoutIndex,
        showWarning,
      );
    }
  });

  return Array.from(groupedData.values());
};

type TransformFn = (
  record: Datum,
  index: number,
  dataset: ChartDataset,
) => Datum;

type ConditionalTransform = {
  condition: boolean;
  fn: TransformFn;
};

export const transformDataset = (
  dataset: ChartDataset,
  transforms: (TransformFn | ConditionalTransform)[],
): ChartDataset => {
  // Filter out transforms that don't apply
  const effectiveTransforms = transforms
    .map(transform => {
      if (typeof transform === "function") {
        return transform;
      } else if (transform.condition) {
        return transform.fn;
      } else {
        return null;
      }
    })
    .filter(isNotNull);

  // Apply the filtered transforms
  return dataset.map((datum, index) => {
    return effectiveTransforms.reduce(
      (transformedDatum, transform: TransformFn) => {
        return transform(transformedDatum, index, dataset);
      },
      datum,
    );
  });
};

const getNumberOrZero = (value: RowValue): number =>
  typeof value === "number" ? value : 0;

export const computeTotal = (datum: Datum, keys: DataKey[]): number =>
  keys.reduce((total, key) => total + getNumberOrZero(datum[key]), 0);

export const getNormalizedDatasetTransform = (
  stackModels: StackModel[],
): TransformFn => {
  return datum => {
    const normalizedDatum = {
      ...datum,
    };

    stackModels.forEach(stackModel => {
      const total = computeTotal(datum, stackModel.seriesKeys);

      // Compute normalized values for metrics
      return stackModel.seriesKeys.reduce((acc, key) => {
        const numericValue = getNumberOrZero(datum[key]);
        acc[key] = numericValue / total;
        return acc;
      }, normalizedDatum);
    });

    return normalizedDatum;
  };
};

export const getKeyBasedDatasetTransform = (
  keys: DataKey[],
  valueTransform: (value: RowValue) => RowValue,
): TransformFn => {
  return datum => {
    const transformedRecord = { ...datum };
    for (const key of keys) {
      if (key in datum) {
        transformedRecord[key] = valueTransform(datum[key]);
      }
    }
    return transformedRecord;
  };
};

export const getNullReplacerTransform = (
  settings: ComputedVisualizationSettings,
  seriesModels: SeriesModel[],
): TransformFn => {
  const replaceNullsWithZeroDataKeys = seriesModels
    .filter(
      seriesModel =>
        settings.series(seriesModel.legacySeriesSettingsObjectKey)[
          "line.missing"
        ] === "zero",
    )
    .map(seriesModel => seriesModel.dataKey);

  return datum => {
    const transformedDatum = { ...datum };
    for (const key of replaceNullsWithZeroDataKeys) {
      transformedDatum[key] = datum[key] != null ? datum[key] : 0;
    }
    return transformedDatum;
  };
};

const hasInterpolatedAreaSeries = (
  seriesModels: SeriesModel[],
  settings: ComputedVisualizationSettings,
) => {
  return seriesModels.some(seriesModel => {
    const seriesSettings = settings.series(
      seriesModel.legacySeriesSettingsObjectKey,
    );
    return (
      seriesSettings["line.missing"] !== "none" &&
      seriesSettings.display === "area"
    );
  });
};

/**
 * Returns datum transformation function for stacked areas series with "interpolate" missing values setting.
 * It replaces null values with 0 if at least one series has non-null value.
 */
const getStackedAreasInterpolateTransform = (
  seriesModels: SeriesModel[],
  areaStackSeriesKeys: DataKey[],
): TransformFn => {
  const areaStackSeriesKeysSet = new Set(areaStackSeriesKeys);
  return (datum: Datum) => {
    const hasAtLeastOneSeriesValue = areaStackSeriesKeys.some(
      key => datum[key] != null,
    );
    if (!hasAtLeastOneSeriesValue) {
      return datum;
    }

    const transformedDatum = { ...datum };
    for (const seriesModel of seriesModels) {
      const dataKey = seriesModel.dataKey;
      if (areaStackSeriesKeysSet.has(dataKey)) {
        transformedDatum[dataKey] = datum[dataKey] == null ? 0 : datum[dataKey];
      }
    }
    return transformedDatum;
  };
};

function getStackedValueTransformFunction(
  seriesDataKeys: DataKey[],
  valueTransform: (value: number) => number | null,
): TransformFn {
  return (datum: Datum) => {
    const transformedSeriesValues: Record<DataKey, number> = {};

    function getStackedTransformedValue(
      seriesDataKey: DataKey,
      sign: "+" | "-",
    ) {
      // 1. Get the untransformed total of the already stacked values and the
      //    value we are currently stacking
      const belowSeriesKeys = Object.keys(transformedSeriesValues);
      const rawBelowTotal = belowSeriesKeys
        .map(belowSeriesKey => datum[belowSeriesKey])
        .reduce((total: number, rowValue) => {
          const value = getNumberOrZero(rowValue);

          if (sign === "+" && value >= 0) {
            return total + value;
          }
          if (sign === "-" && value < 0) {
            return total + value;
          }
          return total;
        }, 0);
      const rawTotal = rawBelowTotal + getNumberOrZero(datum[seriesDataKey]);

      const transformedRawBelowTotal = valueTransform(rawBelowTotal) ?? 0;
      // 2. Transform this total
      const transformedTotal = valueTransform(rawTotal) ?? 0;

      // 3. Subtract the transformed total of the already stacked values (not
      //    including the value we are currently stacking)
<<<<<<< HEAD
=======
      const transformedRawBelowTotal = valueTransform(rawBelowTotal) ?? 0;
>>>>>>> c0866d9a

      transformedSeriesValues[seriesDataKey] =
        transformedTotal - transformedRawBelowTotal;
    }

    seriesDataKeys.forEach(seriesDataKey => {
      getStackedTransformedValue(
        seriesDataKey,
        getNumberOrZero(datum[seriesDataKey]) >= 0 ? "+" : "-",
      );
    });

    return { ...datum, ...transformedSeriesValues };
  };
}

function getStackedValueTransfom(
  settings: ComputedVisualizationSettings,
  yAxisScaleTransforms: NumericAxisScaleTransforms,
  stackModels: StackModel[],
): ConditionalTransform[] {
  const isPow = settings["graph.y_axis.scale"] === "pow";
  const isLog = settings["graph.y_axis.scale"] === "log";

  const isNonLinearAxis = isPow || isLog;

  return stackModels.map(stackModel => ({
    condition: isNonLinearAxis,
    fn: getStackedValueTransformFunction(
      stackModel.seriesKeys,
      yAxisScaleTransforms.toEChartsAxisValue,
    ),
  }));
}

function getStackedDataLabelTransform(
  settings: ComputedVisualizationSettings,
  seriesDataKeys: DataKey[],
): ConditionalTransform {
  return {
    condition: settings["stackable.stack_type"] === "stacked",
    fn: (datum: Datum) => {
      const transformedDatum = { ...datum };

      seriesDataKeys.forEach(seriesDataKey => {
        if (getNumberOrZero(datum[seriesDataKey]) > 0) {
          transformedDatum[POSITIVE_STACK_TOTAL_DATA_KEY] = Number.MIN_VALUE;
        }
        if (getNumberOrZero(datum[seriesDataKey]) < 0) {
          transformedDatum[NEGATIVE_STACK_TOTAL_DATA_KEY] = -Number.MIN_VALUE;
        }
      });

      return transformedDatum;
    },
  };
}

export function filterNullDimensionValues(
  dataset: ChartDataset,
  showWarning?: ShowWarning,
) {
  const filteredDataset: ChartDataset = [];

  dataset.forEach((datum, originalIndex) => {
    if (datum[X_AXIS_DATA_KEY] == null) {
      showWarning?.(nullDimensionWarning().text);
      return;
    }
    filteredDataset.push({
      ...datum,
      [ORIGINAL_INDEX_DATA_KEY]: originalIndex,
    });
  });

  return filteredDataset;
}

const Y_AXIS_CROSSING_ERROR = Error(
  t`Y-axis must not cross 0 when using log scale.`,
);

export function replaceZeroesForLogScale(
  dataset: ChartDataset,
  seriesDataKeys: DataKey[],
) {
  let hasZeros = false;
  let minNonZeroValue = Infinity;
  let sign: number | undefined = undefined;

  dataset.forEach(datum => {
    const datumNumericValues = seriesDataKeys
      .map(key => getNumberOr(datum[key], null))
      .filter(isNotNull);

    const hasPositive = datumNumericValues.some(value => value > 0);
    const hasNegative = datumNumericValues.some(value => value < 0);

    if (hasPositive && hasNegative) {
      throw Y_AXIS_CROSSING_ERROR;
    }

    if (sign === undefined && hasPositive) {
      sign = 1;
    }
    if (sign === undefined && hasNegative) {
      sign = -1;
    }
    if ((sign === 1 && hasNegative) || (sign === -1 && hasPositive)) {
      throw Y_AXIS_CROSSING_ERROR;
    }

    if (!hasZeros) {
      hasZeros = datumNumericValues.includes(0);
    }

    minNonZeroValue = Math.min(
      minNonZeroValue,
      ...datumNumericValues
        .map(value => Math.abs(value))
        .filter(number => number !== 0),
    );
  });

  // if sign is still undefined all metric series values are 0
  if (!hasZeros || sign === undefined) {
    return dataset;
  }

  const zeroReplacementValue = sign * Math.min(minNonZeroValue, 1);

  return replaceValues(dataset, (dataKey: DataKey, value: RowValue) =>
    seriesDataKeys.includes(dataKey) && value === 0
      ? zeroReplacementValue
      : value,
  );
}

function getHistogramDataset(
  dataset: ChartDataset,
  histogramInterval: number | undefined,
) {
  const interval = histogramInterval ?? 1;

  dataset.unshift({
    [X_AXIS_DATA_KEY]: checkNumber(dataset[0][X_AXIS_DATA_KEY]) - interval,
  });
  dataset.push({
    [X_AXIS_DATA_KEY]:
      checkNumber(dataset[dataset.length - 1][X_AXIS_DATA_KEY]) + interval,
  });

  return dataset;
}

const MAX_FILL_COUNT = 10000;

const interpolateTimeSeriesData = (
  dataset: ChartDataset,
  axisModel: TimeSeriesXAxisModel,
): ChartDataset => {
  if (axisModel.intervalsCount > MAX_FILL_COUNT) {
    return dataset;
  }

  const { count, unit } = axisModel.interval;
  const result = [];

  for (let i = 0; i < dataset.length; i++) {
    const datum = dataset[i];
    result.push({
      ...datum,
      [ORIGINAL_INDEX_DATA_KEY]: datum[ORIGINAL_INDEX_DATA_KEY] ?? i,
    });

    if (i === dataset.length - 1) {
      break;
    }

    const end = parseTimestamp(dataset[i + 1][X_AXIS_DATA_KEY]);

    let start = parseTimestamp(datum[X_AXIS_DATA_KEY]);
    while (start.add(count, unit).isBefore(end, unit)) {
      const interpolatedValue = start.add(count, unit);
      result.push({
        [X_AXIS_DATA_KEY]: interpolatedValue.toISOString(),
      });

      start = interpolatedValue;
    }
  }

  return result;
};

const getYAxisScaleTransforms = (
  seriesModels: SeriesModel[],
  stackModels: StackModel[],
  yAxisScaleTransforms: NumericAxisScaleTransforms,
  settings: ComputedVisualizationSettings,
) => {
  const stackedSeriesKeys = new Set(
    stackModels.flatMap(stackModel => stackModel.seriesKeys),
  );
  const nonStackedSeriesKeys = seriesModels
    .filter(seriesModel => !stackedSeriesKeys.has(seriesModel.dataKey))
    .map(seriesModel => seriesModel.dataKey);

  const nonStackedTransform = getKeyBasedDatasetTransform(
    nonStackedSeriesKeys,
    value => yAxisScaleTransforms.toEChartsAxisValue(value),
  );
  const stackedTransforms = getStackedValueTransfom(
    settings,
    yAxisScaleTransforms,
    stackModels,
  );

  return [nonStackedTransform, ...stackedTransforms];
};

/**
 * Modifies the dataset for visualization according to the specified visualization settings.
 *
 * @param {ChartDataset} dataset The dataset to be transformed.
 * @param {SeriesModel[]} seriesModels Array of series models.
 * @param {ComputedVisualizationSettings} settings Computed visualization settings.
 * @param {ShowWarning | undefined} showWarning Displays a warning icon and message in the query builder.
 *
 * @returns {ChartDataset} A transformed dataset.
 */
export const applyVisualizationSettingsDataTransformations = (
  dataset: ChartDataset,
  stackModels: StackModel[],
  xAxisModel: XAxisModel,
  seriesModels: SeriesModel[],
  yAxisScaleTransforms: NumericAxisScaleTransforms,
  settings: ComputedVisualizationSettings,
  showWarning?: ShowWarning,
) => {
  const seriesDataKeys = seriesModels.map(seriesModel => seriesModel.dataKey);

  if (
    isNumericAxis(xAxisModel) ||
    isTimeSeriesAxis(xAxisModel) ||
    xAxisModel.isHistogram
  ) {
    dataset = filterNullDimensionValues(dataset, showWarning);
  }

  if (settings["graph.y_axis.scale"] === "log") {
    dataset = replaceZeroesForLogScale(dataset, seriesDataKeys);
  }

  if (isCategoryAxis(xAxisModel) && xAxisModel.isHistogram) {
    dataset = getHistogramDataset(dataset, xAxisModel.histogramInterval);
  }

  if (isTimeSeriesAxis(xAxisModel)) {
    dataset = interpolateTimeSeriesData(dataset, xAxisModel);
  }

  return transformDataset(dataset, [
    getNullReplacerTransform(settings, seriesModels),
    {
      condition: settings["stackable.stack_type"] === "normalized",
      fn: getNormalizedDatasetTransform(stackModels),
    },
    ...getYAxisScaleTransforms(
      seriesModels,
      stackModels,
      yAxisScaleTransforms,
      settings,
    ),
    {
      condition: isCategoryAxis(xAxisModel),
      fn: getKeyBasedDatasetTransform([X_AXIS_DATA_KEY], value => {
        return isCategoryAxis(xAxisModel) && value == null
          ? ECHARTS_CATEGORY_AXIS_NULL_VALUE
          : value;
      }),
    },
    {
      condition: isNumericAxis(xAxisModel) || isTimeSeriesAxis(xAxisModel),
      fn: getKeyBasedDatasetTransform([X_AXIS_DATA_KEY], value => {
        return isNumericAxis(xAxisModel) || isTimeSeriesAxis(xAxisModel)
          ? xAxisModel.toEChartsAxisValue(value)
          : value;
      }),
    },
    getStackedDataLabelTransform(settings, seriesDataKeys),
    {
      condition:
        settings["stackable.stack_type"] != null &&
        hasInterpolatedAreaSeries(seriesModels, settings),
      fn: getStackedAreasInterpolateTransform(
        seriesModels,
        stackModels.find(stackModel => stackModel.display === "area")
          ?.seriesKeys ?? [],
      ),
    },
  ]);
};

export const sortDataset = (
  dataset: ChartDataset,
  xAxisScale: XAxisScale | undefined,
  showWarning?: ShowWarning,
): ChartDataset => {
  if (xAxisScale === "ordinal") {
    return dataset;
  }

  if (xAxisScale === "timeseries") {
    return sortByDimension(dataset, (left, right) => {
      const leftDate = tryGetDate(left);
      const rightDate = tryGetDate(right);

      if (leftDate == null || rightDate == null) {
        showWarning?.(invalidDateWarning(leftDate == null ? left : right).text);
        return 0;
      }

      return leftDate.valueOf() - rightDate.valueOf();
    });
  }

  return sortByDimension(dataset, (left, right) => {
    if (typeof left === "number" && typeof right === "number") {
      return left - right;
    }
    return 0;
  });
};

/**
 * Sorts a dataset by the specified time-series dimension.
 * @param {Record<DataKey, RowValue>[]} dataset The dataset to be sorted.
 * @param compareFn Sort compare function.
 * @returns A sorted dataset.
 */
const sortByDimension = (
  dataset: ChartDataset,
  compareFn: (a: RowValue, b: RowValue) => number,
): ChartDataset => {
  return dataset.sort((left, right) => {
    return compareFn(left[X_AXIS_DATA_KEY], right[X_AXIS_DATA_KEY]);
  });
};

/**
 * Sorts the series models based on the order specified in the "graph.series_order" property of visualization settings.
 * It defines the breakout series order so that charts where all series are metrics without breakouts do not
 * rely on this property, and the series are sorted based on the metrics order in the original MBQL query.
 *
 * @param {SeriesModel[]} seriesModels - The array of series models to be sorted.
 * @param {ComputedVisualizationSettings} settings - The computed visualization settings.
 * @returns {SeriesModel[]} The sorted array of series models.
 */
export const getSortedSeriesModels = (
  seriesModels: SeriesModel[],
  settings: ComputedVisualizationSettings,
): SeriesModel[] => {
  const breakoutSeriesOrder = settings["graph.series_order"];
  if (breakoutSeriesOrder == null || breakoutSeriesOrder.length === 0) {
    return seriesModels;
  }

  // TODO: series created from breakout values null and an empty string have the same
  // name and vizSettingsKey so we should not match the series order item with the same series models.
  // Overall, this is bad to not having a name and key distinction between breakout series with such values and we should fix this.
  const usedDataKeys = new Set();
  const orderedSeriesModels = breakoutSeriesOrder
    .filter(orderSetting => orderSetting.enabled)
    .map(orderSetting => {
      const foundSeries = seriesModels.find(
        seriesModel =>
          seriesModel.vizSettingsKey === orderSetting.key &&
          !usedDataKeys.has(seriesModel.dataKey),
      );
      if (foundSeries === undefined) {
        throw new TypeError("Series not found");
      }

      usedDataKeys.add(foundSeries.dataKey);
      return foundSeries;
    });

  // On stacked charts we reverse the order of series so that the series
  // order in the sidebar matches series order on the chart.
  // Also it produces historically correct order of series on already saved questions.
  const isReversed = !isEmpty(settings["stackable.stack_type"]);
  if (isReversed) {
    orderedSeriesModels.reverse();
  }

  return orderedSeriesModels;
};

type ReplacerFn = (dataKey: DataKey, value: RowValue) => RowValue;

/**
 * Creates a new dataset with the values replaced according to the provided replacer function.
 *
 * @param {ChartDataset} dataset - The original dataset.
 * @param {ReplacerFn} replacer - The function that will be used to replace values.
 * @returns {ChartDataset} A new dataset with the replaced values.
 */
export const replaceValues = (
  dataset: ChartDataset,
  replacer: ReplacerFn,
): ChartDataset => {
  return dataset.map(datum => {
    return getObjectKeys(datum).reduce((updatedRow, dataKey) => {
      updatedRow[dataKey] = replacer(dataKey, datum[dataKey]);
      return updatedRow;
    }, {} as Datum);
  });
};

/**
 * Calculates the minimum and maximum values (extents) for each series in the dataset.
 *
 * @param {DataKey[]} keys - The keys of the series to calculate extents for.
 * @param {ChartDataset} dataset - The dataset containing the series data.
 * @returns {SeriesExtents} Series extent by a series data key.
 */
export const getDatasetExtents = (
  keys: DataKey[],
  dataset: ChartDataset,
): SeriesExtents => {
  return keys.reduce((acc, key) => {
    const extent = getSeriesExtent(dataset, key);
    if (extent != null) {
      acc[key] = extent;
    }
    return acc;
  }, {} as SeriesExtents);
};

export const getSeriesExtent = (dataset: ChartDataset, key: DataKey) => {
  let extent: Extent | null = null;

  dataset.forEach(datum => {
    const value = datum[key];

    if (typeof value !== "number" || !Number.isFinite(value)) {
      return;
    }

    if (extent == null) {
      extent = [value, value];
    }

    if (value < extent[0]) {
      extent[0] = value;
    }

    if (value > extent[1]) {
      extent[1] = value;
    }
  });

  return extent;
};

export const getCardColumnByDataKeyMap = (
  { card, data }: SingleSeries,
  columns: CartesianChartColumns,
): Record<DataKey, DatasetColumn> => {
  const breakoutValues =
    "breakout" in columns
      ? getBreakoutDistinctValues(data, columns.breakout.index)
      : null;

  return data.cols.reduce((acc, column) => {
    if (breakoutValues != null) {
      breakoutValues.forEach(breakoutValue => {
        acc[getDatasetKey(column, card.id, breakoutValue)] = column;
      });
    } else {
      acc[getDatasetKey(column, card.id)] = column;
    }
    return acc;
  }, {} as Record<DataKey, DatasetColumn>);
};

export const getCardsColumnByDataKeyMap = (
  rawSeries: RawSeries,
  cardsColumns: CartesianChartColumns[],
): Record<DataKey, DatasetColumn> => {
  return rawSeries.reduce((acc, cardSeries, index) => {
    const columns = cardsColumns[index];
    const cardColumnByDataKeyMap = getCardColumnByDataKeyMap(
      cardSeries,
      columns,
    );

    return { ...acc, ...cardColumnByDataKeyMap };
  }, {} as Record<DataKey, DatasetColumn>);
};

export const getBubbleSizeDomain = (
  seriesModels: SeriesModel[],
  dataset: ChartDataset,
): Extent | null => {
  const bubbleSizeDataKeys = seriesModels
    .map(seriesModel =>
      "bubbleSizeDataKey" in seriesModel &&
      seriesModel.bubbleSizeDataKey != null
        ? seriesModel.bubbleSizeDataKey
        : null,
    )
    .filter(isNotNull);

  if (bubbleSizeDataKeys.length === 0) {
    return null;
  }

  const bubbleSizeMaxValues = getObjectValues(
    getDatasetExtents(bubbleSizeDataKeys, dataset),
  ).map(extent => extent[1]);
  const bubbleSizeDomainMax = Math.max(...bubbleSizeMaxValues);

  return [0, bubbleSizeDomainMax];
};<|MERGE_RESOLUTION|>--- conflicted
+++ resolved
@@ -368,16 +368,12 @@
         }, 0);
       const rawTotal = rawBelowTotal + getNumberOrZero(datum[seriesDataKey]);
 
-      const transformedRawBelowTotal = valueTransform(rawBelowTotal) ?? 0;
       // 2. Transform this total
       const transformedTotal = valueTransform(rawTotal) ?? 0;
 
       // 3. Subtract the transformed total of the already stacked values (not
       //    including the value we are currently stacking)
-<<<<<<< HEAD
-=======
       const transformedRawBelowTotal = valueTransform(rawBelowTotal) ?? 0;
->>>>>>> c0866d9a
 
       transformedSeriesValues[seriesDataKey] =
         transformedTotal - transformedRawBelowTotal;
