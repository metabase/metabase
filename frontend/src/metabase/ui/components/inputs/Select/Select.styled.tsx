import { getSize, getStylesRef, px, rem } from "@mantine/core";
import type {
  MantineSize,
  MantineTheme,
  MantineThemeOverride,
  CSSObject,
} from "@mantine/core";
import { SelectDropdown } from "./SelectDropdown";
import { SelectItem } from "./SelectItem";

export const getSelectOverrides = (): MantineThemeOverride["components"] => ({
  Select: {
    defaultProps: () => ({
      size: "md",
      withinPortal: true,
      dropdownComponent: SelectDropdown,
      itemComponent: SelectItem,
      maxDropdownHeight: 512,
      clearButtonProps: {
        color: "text.2",
      },
    }),
    styles: (theme, _, { size = "md" }) => ({
      ...getSelectInputOverrides(theme, size),
      ...getSelectItemsOverrides(theme, size),
    }),
  },
});

export const getSelectInputOverrides = (
  theme: MantineTheme,
  size: MantineSize | number,
): Record<string, CSSObject> => {
  return {
    root: {
      [["label", "description", "error"]
        .map(name => `&:has(.${getStylesRef(name)})`)
        .join(",")]: {
        [`.${getStylesRef("wrapper")}`]: {
          marginTop: theme.spacing.xs,
        },
      },
    },
    label: {
      ref: getStylesRef("label"),
      color: theme.colors.text[1],
      fontSize: getSize({ size, sizes: theme.fontSizes }),
    },
    description: {
      ref: getStylesRef("description"),
    },
    error: {
      ref: getStylesRef("error"),
    },
    wrapper: {
      ref: getStylesRef("wrapper"),
<<<<<<< HEAD
      color: theme.colors.text[2],
      "&:not(:only-child)": {
        marginTop: theme.spacing.xs,
      },
=======
      color: theme.fn.themeColor("text-dark"),

>>>>>>> f47caa0e
      [`&:has(.${getStylesRef("input")}[data-disabled])`]: {
        opacity: 1,
        pointerEvents: "auto",
        [`.${getStylesRef("input")}`]: {
          color: theme.fn.themeColor("text-dark"),
          backgroundColor: theme.fn.themeColor("bg-light"),
          "&::placeholder": {
            color: theme.fn.themeColor("text-light"),
          },
        },
        [`.${getStylesRef("rightSection")}`]: {
          color: theme.fn.themeColor("text-light"),
        },
      },
      [`&:has(.${getStylesRef("input")}[data-invalid])`]: {
        [`.${getStylesRef("rightSection")}`]: {
          color: theme.fn.themeColor("error"),
        },
      },
    },
    input: {
      ref: getStylesRef("input"),

      "&[data-disabled]": {
        opacity: 1,
      },
    },
    rightSection: {
      ref: getStylesRef("rightSection"),
      color: theme.fn.themeColor("text-dark"),

      svg: {
        color: "inherit !important",
        width: "1rem !important",
        height: "1rem !important",

        "&[data-chevron] path": {
          d: 'path("M 1.3781 4.1906 a 0.7031 0.7031 90 0 1 0.9938 0 L 7.5 9.3187 l 5.1281 -5.1281 a 0.7031 0.7031 90 1 1 0.9938 0.9938 l -5.625 5.625 a 0.7031 0.7031 90 0 1 -0.9938 0 l -5.625 -5.625 a 0.7031 0.7031 90 0 1 0 -0.9938 z")',
        },
        "&:not([data-chevron]) path": {
          d: 'path("4.2469 3.2531 a 0.7031 0.7031 90 0 0 -0.9938 0.9938 L 6.5063 7.5 l -3.2531 3.2531 a 0.7031 0.7031 90 1 0 0.9938 0.9938 L 7.5 8.4938 l 3.2531 3.2531 a 0.7031 0.7031 90 1 0 0.9938 -0.9938 L 8.4938 7.5 l 3.2531 -3.2531 a 0.7031 0.7031 90 0 0 -0.9938 -0.9938 L 7.5 6.5063 L 4.2469 3.2531 z")',
        },
      },
    },
  };
};

const LINE_HEIGHTS = {
  xs: rem(16),
  md: rem(24),
};

const ITEM_FONT_SIZES = {
  xs: rem(12),
  md: rem(14),
};

const SEPARATOR_FONT_SIZES = {
  xs: rem(12),
  md: rem(12),
};

export const getSelectItemsOverrides = (
  theme: MantineTheme,
  size: MantineSize | number,
): Record<string, CSSObject> => {
  return {
    itemsWrapper: {
      padding: "0.75rem",
    },
    item: {
      color: theme.fn.themeColor("text-dark"),
      fontSize: getSize({ size, sizes: ITEM_FONT_SIZES }),
      lineHeight: getSize({ size, sizes: LINE_HEIGHTS }),
      padding: theme.spacing.sm,
      "&[data-hovered]": {
        color: theme.fn.themeColor("brand"),
        backgroundColor: theme.fn.themeColor("brand-lighter"),
      },
      "&[data-disabled]": {
        color: theme.fn.themeColor("text-light"),
      },
    },
    separator: {
      padding: `0 ${theme.spacing.sm}`,

      "&:not(:first-of-type)": {
        "&::before": {
          content: '""',
          display: "block",
          marginTop: rem(px(theme.spacing.sm) - 1),
          marginBottom: theme.spacing.xs,
          borderTop: `1px solid ${theme.fn.themeColor("border")}`,
        },
      },
    },
    separatorLabel: {
      color: theme.fn.themeColor("text-light"),
      fontSize: getSize({ size, sizes: SEPARATOR_FONT_SIZES }),
      marginTop: "0 !important",
      paddingTop: theme.spacing.xs,
      paddingBottom: theme.spacing.xs,

      "&::after": {
        display: "none",
      },
    },
    nothingFound: {
      color: theme.fn.themeColor("text-light"),
      fontSize: getSize({ size, sizes: ITEM_FONT_SIZES }),
      lineHeight: getSize({ size, sizes: LINE_HEIGHTS }),
      padding: theme.spacing.sm,
    },
  };
};<|MERGE_RESOLUTION|>--- conflicted
+++ resolved
@@ -54,15 +54,10 @@
     },
     wrapper: {
       ref: getStylesRef("wrapper"),
-<<<<<<< HEAD
-      color: theme.colors.text[2],
+      color: theme.fn.themeColor("text-dark"),
       "&:not(:only-child)": {
         marginTop: theme.spacing.xs,
       },
-=======
-      color: theme.fn.themeColor("text-dark"),
-
->>>>>>> f47caa0e
       [`&:has(.${getStylesRef("input")}[data-disabled])`]: {
         opacity: 1,
         pointerEvents: "auto",
