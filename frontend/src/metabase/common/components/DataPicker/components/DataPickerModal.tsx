import { useCallback, useMemo, useState } from "react";
import { t } from "ttag";

import { useSetting } from "metabase/common/hooks";
import { getQuestionVirtualTableId } from "metabase-lib/v1/metadata/utils/saved-questions";
import type {
  CollectionItemModel,
  DatabaseId,
  RecentContexts,
  RecentItem,
  TableId,
} from "metabase-types/api";

import type { EntityPickerTab } from "../../EntityPicker";
import { EntityPickerModal, defaultOptions } from "../../EntityPicker";
import { useLogRecentItem } from "../../EntityPicker/hooks/use-log-recent-item";
import {
  QuestionPicker,
  type QuestionPickerStatePath,
} from "../../QuestionPicker";
import { useAvailableData } from "../hooks";
import type {
  DataPickerItem,
  DataPickerModalOptions,
  DataPickerValue,
  TablePickerStatePath,
} from "../types";
import {
  createQuestionPickerItemSelectHandler,
  createShouldShowItem,
  isMetricItem,
  isModelItem,
  isQuestionItem,
  isTableItem,
  isValueItem,
} from "../utils";

import { TablePicker } from "./TablePicker";

interface Props {
  /**
   * Limit selection to a particular database
   */
  databaseId?: DatabaseId;
  title: string;
  value: DataPickerValue | undefined;
  models?: DataPickerValue["model"][];
  onChange: (value: TableId) => void;
  onClose: () => void;
}

const QUESTION_PICKER_MODELS: CollectionItemModel[] = ["card"];

const MODEL_PICKER_MODELS: CollectionItemModel[] = ["dataset"];

const METRIC_PICKER_MODELS: CollectionItemModel[] = ["metric"];

const RECENTS_CONTEXT: RecentContexts[] = ["selections"];

const options: DataPickerModalOptions = {
  ...defaultOptions,
  hasConfirmButtons: false,
  showPersonalCollections: true,
  showRootCollection: true,
  hasRecents: true,
};

export const DataPickerModal = ({
  databaseId,
  title,
  value,
  models = ["table", "card", "dataset"],
  onChange,
  onClose,
}: Props) => {
  const hasNestedQueriesEnabled = useSetting("enable-nested-queries");
  const {
    hasQuestions,
    hasModels,
    hasMetrics,
    isLoading: isLoadingAvailableData,
  } = useAvailableData({
    databaseId,
  });

  const { tryLogRecentItem } = useLogRecentItem();

  const modelsShouldShowItem = useMemo(() => {
    return createShouldShowItem(["dataset"], databaseId);
  }, [databaseId]);

  const metricsShouldShowItem = useMemo(() => {
    return createShouldShowItem(["metric"], databaseId);
  }, [databaseId]);

  const questionsShouldShowItem = useMemo(() => {
    return createShouldShowItem(["card"], databaseId);
  }, [databaseId]);

  const recentFilter = useCallback(
    (recentItems: RecentItem[]) => {
      if (databaseId) {
        return recentItems.filter(
          item => "database_id" in item && item.database_id === databaseId,
        );
      }

      return recentItems;
    },
    [databaseId],
  );

  const searchParams = useMemo(() => {
    return databaseId ? { table_db_id: databaseId } : undefined;
  }, [databaseId]);

  const handleItemSelect = useCallback(
    (item: DataPickerItem) => {
      if (!isValueItem(item)) {
        return;
      }

      const id =
        item.model === "table" ? item.id : getQuestionVirtualTableId(item.id);
      onChange(id);
      tryLogRecentItem(item);
      onClose();
    },
    [onChange, onClose, tryLogRecentItem],
  );

  const [modelsPath, setModelsPath] = useState<QuestionPickerStatePath>();
  const [metricsPath, setMetricsPath] = useState<QuestionPickerStatePath>();
  const [questionsPath, setQuestionsPath] = useState<QuestionPickerStatePath>();
  const [tablesPath, setTablesPath] = useState<TablePickerStatePath>();

  const tabs = (function getTabs() {
    const computedTabs: EntityPickerTab<
      DataPickerItem["id"],
      DataPickerItem["model"],
      DataPickerItem
    >[] = [];

    if (hasModels && hasNestedQueriesEnabled && models.includes("dataset")) {
      computedTabs.push({
        id: "models-tab",
        displayName: t`Models`,
        model: "dataset" as const,
        folderModels: ["collection" as const],
        icon: "model",
        render: ({ onItemSelect }) => (
          <QuestionPicker
            initialValue={isModelItem(value) ? value : undefined}
            models={MODEL_PICKER_MODELS}
            options={options}
            path={modelsPath}
            shouldShowItem={modelsShouldShowItem}
            onInit={createQuestionPickerItemSelectHandler(onItemSelect)}
            onItemSelect={createQuestionPickerItemSelectHandler(onItemSelect)}
            onPathChange={setModelsPath}
          />
        ),
      });
    }

    if (hasMetrics && hasNestedQueriesEnabled && models.includes("metric")) {
      computedTabs.push({
        id: "metrics-tab",
        displayName: t`Metrics`,
        model: "metric" as const,
        folderModels: ["collection" as const],
        icon: "metric",
        render: ({ onItemSelect }) => (
          <QuestionPicker
            initialValue={isMetricItem(value) ? value : undefined}
            models={METRIC_PICKER_MODELS}
            options={options}
            path={metricsPath}
            shouldShowItem={metricsShouldShowItem}
            onInit={createQuestionPickerItemSelectHandler(onItemSelect)}
            onItemSelect={createQuestionPickerItemSelectHandler(onItemSelect)}
            onPathChange={setMetricsPath}
          />
        ),
      });
    }

    if (models.includes("table")) {
      computedTabs.push({
        id: "tables-tab",
        displayName: t`Tables`,
        model: "table" as const,
        folderModels: ["database" as const, "schema" as const],
        icon: "table",
        render: ({ onItemSelect }) => (
          <TablePicker
            databaseId={databaseId}
            path={tablesPath}
            value={isTableItem(value) ? value : undefined}
            onItemSelect={onItemSelect}
            onPathChange={setTablesPath}
          />
        ),
      });
    }

    if (hasQuestions && hasNestedQueriesEnabled && models.includes("card")) {
      computedTabs.push({
        id: "questions-tab",
        displayName: t`Saved questions`,
        model: "card" as const,
        folderModels: ["collection" as const],
        icon: "folder",
        render: ({ onItemSelect }) => (
          <QuestionPicker
            initialValue={isQuestionItem(value) ? value : undefined}
            models={QUESTION_PICKER_MODELS}
            options={options}
            path={questionsPath}
            shouldShowItem={questionsShouldShowItem}
            onInit={createQuestionPickerItemSelectHandler(onItemSelect)}
            onItemSelect={createQuestionPickerItemSelectHandler(onItemSelect)}
            onPathChange={setQuestionsPath}
          />
        ),
      });
    }

    return computedTabs;
  })();

  return (
    <EntityPickerModal
      canSelectItem
      defaultToRecentTab={false}
      initialValue={value}
      options={options}
      recentsContext={RECENTS_CONTEXT}
      recentFilter={recentFilter}
      searchParams={searchParams}
      selectedItem={value ?? null}
      tabs={tabs}
      title={title}
      onClose={onClose}
<<<<<<< HEAD
      onItemSelect={handleItemSelect}
=======
      onItemSelect={handleChange}
      recentsContext={["selections"]}
      isLoadingTabs={isLoadingAvailableData}
>>>>>>> 40ed53ef
    />
  );
};<|MERGE_RESOLUTION|>--- conflicted
+++ resolved
@@ -242,13 +242,8 @@
       tabs={tabs}
       title={title}
       onClose={onClose}
-<<<<<<< HEAD
       onItemSelect={handleItemSelect}
-=======
-      onItemSelect={handleChange}
-      recentsContext={["selections"]}
       isLoadingTabs={isLoadingAvailableData}
->>>>>>> 40ed53ef
     />
   );
 };