--- conflicted
+++ resolved
@@ -1,11 +1,6 @@
 import styled from "@emotion/styled";
 
-<<<<<<< HEAD
 import Link from "metabase/core/components/Link";
-=======
-import Collections from "metabase/entities/collections";
-import Dashboards from "metabase/entities/dashboards";
->>>>>>> 219ca91f
 import { space } from "metabase/styled-components/theme";
 import { Icon } from "metabase/ui";
 
@@ -24,7 +19,7 @@
   margin-left: ${space(0)};
 `;
 
-export const DashboardLink = styled(Dashboards.Link)`
+export const DashboardLink = styled(Link)`
   color: var(--mb-color-brand);
   margin-left: ${space(0)};
 `;