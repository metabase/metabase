--- conflicted
+++ resolved
@@ -25,36 +25,15 @@
     signInAsAdminAndEnableEmbeddingSdk();
   });
 
-<<<<<<< HEAD
   describe("simple data picker", () => {
     it("can create a question via the InteractiveQuestion component", () => {
       cy.signOut();
       mockAuthProviderAndJwtSignIn();
       cy.intercept("POST", "/api/card").as("createCard");
-=======
-  it("can create a question via the InteractiveQuestion component", () => {
-    cy.signOut();
-    mockAuthProviderAndJwtSignIn();
-    cy.intercept("POST", "/api/card").as("createCard");
-
-    mountSdkContent(
-      <Flex p="xl">
-        <InteractiveQuestion questionId="new" />
-      </Flex>,
-    );
-
-    // Wait until the entity picker modal is visible
-    getSdkRoot().contains("Pick your starting data");
-
-    popover().within(() => {
-      cy.findByText("Raw Data").click();
-      cy.findByText("Orders").click();
-    });
->>>>>>> ceb20066
 
       mountSdkContent(
         <Flex p="xl">
-          <InteractiveQuestion />
+          <InteractiveQuestion questionId="new" />
         </Flex>,
       );
 
@@ -117,21 +96,13 @@
         display: "scalar",
       });
 
-<<<<<<< HEAD
       cy.signOut();
       mockAuthProviderAndJwtSignIn();
       cy.intercept("POST", "/api/card").as("createCard");
-=======
-    mountSdkContent(
-      <Flex p="xl">
-        <InteractiveQuestion questionId="new" />
-      </Flex>,
-    );
->>>>>>> ceb20066
 
       mountSdkContent(
         <Flex p="xl">
-          <InteractiveQuestion />
+          <InteractiveQuestion questionId="new" />
         </Flex>,
       );
 
@@ -203,7 +174,7 @@
 
       mountSdkContent(
         <Flex p="xl">
-          <InteractiveQuestion />
+          <InteractiveQuestion questionId="new" />
         </Flex>,
       );
 
@@ -276,7 +247,7 @@
 
       mountSdkContent(
         <Flex p="xl">
-          <InteractiveQuestion />
+          <InteractiveQuestion questionId="new" />
         </Flex>,
       );
 
