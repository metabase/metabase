(ns metabase.notification.send-test
  (:require
   [clojure.test :refer :all]
   [java-time.api :as t]
   [metabase.analytics.prometheus-test :as prometheus-test]
   [metabase.channel.core :as channel]
   [metabase.channel.email :as email]
   [metabase.integrations.slack :as slack]
   [metabase.notification.core :as notification]
   [metabase.notification.models :as models.notification]
   [metabase.notification.payload.core :as notification.payload]
   [metabase.notification.send :as notification.send]
   [metabase.notification.test-util :as notification.tu]
   [metabase.test :as mt]
   [metabase.test.fixtures :as fixtures]
   [metabase.test.util :as tu]
   [metabase.util :as u]
   [metabase.util.log :as log]
   [metabase.util.retry :as retry]
   [toucan2.core :as t2]))

(set! *warn-on-reflection* true)

(use-fixtures :once (fixtures/initialize :web-server))

(deftest send-notification!*-test
  (testing "sending a notification will call render on all of its handlers"
    (notification.tu/with-notification-testing-setup!
      (mt/with-temp [:model/Channel chn-1 notification.tu/default-can-connect-channel
                     :model/Channel chn-2 (assoc notification.tu/default-can-connect-channel :name "Channel 2")]
        (let [n                 (models.notification/create-notification!
                                 {:payload_type :notification/testing}
                                 nil
                                 [{:channel_type notification.tu/test-channel-type
                                   :channel_id   (:id chn-1)
                                   :template     {:name "my template"
                                                  :channel_type notification.tu/test-channel-type}
                                   :recipients   [{:type    :notification-recipient/user
                                                   :user_id (mt/user->id :crowberto)}]}
                                  {:channel_type notification.tu/test-channel-type
                                   :channel_id   (:id chn-2)
                                   :recipients   [{:type    :notification-recipient/user
                                                   :user_id (mt/user->id :rasta)}]}])
              notification-info (assoc n :payload {:event_info  {:test true}
                                                   :event_topic :event/test})
              expected-notification-payload (mt/malli=?
                                             [:map
                                              [:payload_type [:= :notification/testing]]
                                              [:context :map]
                                              [:payload :map]])
              renders           (atom [])]
          (mt/with-dynamic-fn-redefs [channel/render-notification (fn [channel-type notification-payload template recipients]
                                                                    (swap! renders conj {:channel-type channel-type
                                                                                         :notification-payload notification-payload
                                                                                         :template template
                                                                                         :recipients recipients})
                                                                 ;; rendered messages are recipients
                                                                    recipients)]
            (testing "channel/send! are called on rendered messages"
              (is (=? {:channel/metabase-test [{:type :notification-recipient/user :user_id (mt/user->id :crowberto)}
                                               {:type :notification-recipient/user :user_id (mt/user->id :rasta)}]}
                      (notification.tu/with-captured-channel-send!
                        (#'notification.send/send-notification-sync! notification-info)))))

            (testing "render-notification is called on all handlers with the correct channel and template"
              (is (=? [{:channel-type (keyword notification.tu/test-channel-type)
                        :notification-payload expected-notification-payload
                        :template     {:name "my template"}
                        :recipients   [{:type :notification-recipient/user :user_id (mt/user->id :crowberto)}]}
                       {:channel-type (keyword notification.tu/test-channel-type)
                        :notification-payload expected-notification-payload
                        :template     nil
                        :recipients   [{:type :notification-recipient/user :user_id (mt/user->id :rasta)}]}]
                      @renders)))))))))

(defn- latest-task-history-entry
  [task-name]
  (t2/select-one-fn #(dissoc % :id :started_at :ended_at :duration)
                    :model/TaskHistory
                    {:order-by [[:started_at :desc]]
                     :where [:= :task (name task-name)]}))

(deftest send-notification-record-task-history-test
  (mt/with-temp [:model/Channel chn notification.tu/default-can-connect-channel]
    (notification.tu/with-notification-testing-setup!
      (let [n (models.notification/create-notification!
               {:payload_type :notification/testing}
               nil
               [{:channel_type notification.tu/test-channel-type
                 :channel_id   (:id chn)
                 :recipients   [{:type :notification-recipient/user :user_id (mt/user->id :crowberto)}]}])]
        (t2/delete! :model/TaskHistory)
        (#'notification.send/send-notification-sync! n)
        (is (=? [{:task         "notification-send"
                  :task_details {:notification_id (:id n)
                                 :notification_handlers [{:id           (mt/malli=? :int)
                                                          :channel_type "channel/metabase-test"
                                                          :channel_id   (:id chn)
                                                          :template_id  nil}]}}
                 {:task          "channel-send"
                  :task_details {:retry_config    (mt/malli=? :map)
                                 :channel_id      (:id chn)
                                 :channel_type    "channel/metabase-test"
                                 :template_id     nil
                                 :notification_id (:id n)
                                 :recipient_ids   (mt/malli=? [:sequential :int])}}]
                (t2/select [:model/TaskHistory :task :task_details] :task [:in ["channel-send" "notification-send"]]
                           {:order-by [[:started_at :asc]]})))))))

(deftest notification-send-retrying-test
  (notification.tu/with-notification-testing-setup!
    (mt/with-temp [:model/Channel chn notification.tu/default-can-connect-channel]
      (let [n (models.notification/create-notification!
               {:payload_type :notification/testing}
               nil
               [{:channel_type notification.tu/test-channel-type
                 :channel_id   (:id chn)
                 :recipients   [{:type :notification-recipient/user :user_id (mt/user->id :crowberto)}]}])]
        (testing "send-notification! retries on failure"
          (testing "and record exception in task history"
            (let [retry-count (atom 0)
                  send-args   (atom nil)
                  send!       (fn [& args]
                                (swap! retry-count inc)
                                ;; failed once then work on the next try
                                (if (= @retry-count 1)
                                  (throw (Exception. "test-exception"))
                                  (reset! send-args args)))]
              (mt/with-dynamic-fn-redefs [channel/send! send!]
                (#'notification.send/send-notification-sync! n))
              (is (some? @send-args))
              (is (=? {:task "channel-send"
                       :status       :success
                       :task_details {:attempted_retries 1
                                      :retry_config      (mt/malli=? :map)
                                      :retry_errors      (mt/malli=? [:sequential [:map {:closed true}
                                                                                   [:timestamp :string]
                                                                                   [:message :string]]])}}
                      (latest-task-history-entry "channel-send"))))))))))

(deftest notification-send-skip-retry-still-report-failed-task-history-test
  (notification.tu/with-notification-testing-setup!
    (mt/with-temp [:model/Channel chn notification.tu/default-can-connect-channel]
      (let [n (models.notification/create-notification!
               {:payload_type :notification/testing}
               nil
               [{:channel_type notification.tu/test-channel-type
                 :channel_id   (:id chn)
                 :recipients   [{:type :notification-recipient/user :user_id (mt/user->id :crowberto)}]}])]
        (testing (str "if channel/send! throws an exception and should-skip-retry? returns true"
                      "the task history should still be recorded and status is failed")
          (testing "and record exception in task history"
            (let [send!       (fn [& _args]
                                (throw (ex-info "Failed to send" {:metadata 42})))]
              (mt/with-dynamic-fn-redefs [notification.send/should-skip-retry? (constantly true)
                                          channel/send!                        send!]
                (#'notification.send/send-notification-sync! n))
              (is (=? {:task "channel-send"
                       :status       :failed
                       :task_details {:attempted_retries 0
                                      :message           "Failed to send"
                                      :ex-data           {:metadata 42
                                                          :metabase.notification.send/skip-retry? true}

                                      :retry_errors      (mt/malli=? [:sequential [:map {:closed true}
                                                                                   [:timestamp :string]
                                                                                   [:message :string]]])}}
                      (latest-task-history-entry "channel-send"))))))))))

(defn- get-positive-retry-metrics [^io.github.resilience4j.retry.Retry retry]
  (let [metrics (bean (.getMetrics retry))]
    (into {}
          (map (fn [field]
                 (let [n (metrics field)]
                   (when (pos? n)
                     [field n]))))
          [:numberOfFailedCallsWithRetryAttempt
           :numberOfFailedCallsWithoutRetryAttempt
           :numberOfSuccessfulCallsWithRetryAttempt
           :numberOfSuccessfulCallsWithoutRetryAttempt])))

(def ^:private fake-email-notification
  {:subject      "test-message"
   :recipients   ["whoever@example.com"]
   :message-type :text
   :message      "test message body"})

(def ^:private test-retry-configuration
  (assoc @#'notification.send/default-retry-config
         :initial-interval-millis 1
         :max-attempts 2))

(deftest email-notification-retry-test
  (testing "send email succeeds w/o retry"
    (let [test-retry (retry/random-exponential-backoff-retry "test-retry" test-retry-configuration)]
      (with-redefs [email/send-email!                      mt/fake-inbox-email-fn
                    retry/random-exponential-backoff-retry (constantly test-retry)]
        (mt/with-temporary-setting-values [email-smtp-host "fake_smtp_host"
                                           email-smtp-port 587]
          (mt/reset-inbox!)
          (#'notification.send/channel-send-retrying! 1 :notification/card {:channel_type :channel/email} fake-email-notification)
          (is (= {:numberOfSuccessfulCallsWithoutRetryAttempt 1}
                 (get-positive-retry-metrics test-retry)))
          (testing "no retry errors recorded"
            (is (zero? (-> (latest-task-history-entry "channel-send") :task_details :retry_errors count))))
          (is (= 1 (count @mt/inbox)))))))
  (testing "send email succeeds hiding SMTP host not set error"
    (let [test-retry (retry/random-exponential-backoff-retry "test-retry" test-retry-configuration)]
      (with-redefs [email/send-email!                      (fn [& _] (throw (ex-info "Bumm!" {:cause :smtp-host-not-set})))
                    retry/random-exponential-backoff-retry (constantly test-retry)]
        (mt/with-temporary-setting-values [email-smtp-host "fake_smtp_host"
                                           email-smtp-port 587]
          (mt/reset-inbox!)
          (#'notification.send/channel-send-retrying! 1 :notification/card {:channel_type :channel/email} fake-email-notification)
          (is (= {:numberOfSuccessfulCallsWithoutRetryAttempt 1}
                 (get-positive-retry-metrics test-retry)))
          (is (= 0 (count @mt/inbox)))))))
  (testing "send email fails b/c retry limit"
    (let [retry-config (assoc test-retry-configuration :max-attempts 1)
          test-retry (retry/random-exponential-backoff-retry "test-retry" retry-config)]
      (with-redefs [email/send-email!                      (tu/works-after 1 mt/fake-inbox-email-fn)
                    retry/random-exponential-backoff-retry (constantly test-retry)]
        (mt/with-temporary-setting-values [email-smtp-host "fake_smtp_host"
                                           email-smtp-port 587]
          (mt/reset-inbox!)
          (#'notification.send/channel-send-retrying! 1 :notification/card {:channel_type :channel/email} fake-email-notification)
          (is (= {:numberOfFailedCallsWithRetryAttempt 1}
                 (get-positive-retry-metrics test-retry)))
          (is (= 0 (count @mt/inbox)))))))
  (testing "send email succeeds w/ retry"
    (let [retry-config (assoc test-retry-configuration :max-attempts 2)
          test-retry   (retry/random-exponential-backoff-retry "test-retry" retry-config)]
      (with-redefs [email/send-email!                      (tu/works-after 1 mt/fake-inbox-email-fn)
                    retry/random-exponential-backoff-retry (constantly test-retry)]
        (mt/with-temporary-setting-values [email-smtp-host "fake_smtp_host"
                                           email-smtp-port 587]
          (mt/reset-inbox!)
          (#'notification.send/channel-send-retrying! 1 :notification/card {:channel_type :channel/email} fake-email-notification)
          (is (= {:numberOfSuccessfulCallsWithRetryAttempt 1}
                 (get-positive-retry-metrics test-retry)))
          (is (= 1 (count @mt/inbox))))))))

(def ^:private fake-slack-notification
  {:channel-id  "#test-channel"
   :attachments [{:blocks [{:type "section", :text {:type "plain_text", :text ""}}]}]})

(deftest slack-notification-retry-test
  (notification.tu/with-send-notification-sync
    (testing "post slack message succeeds w/o retry"
      (let [test-retry (retry/random-exponential-backoff-retry "test-retry" test-retry-configuration)]
        (with-redefs [retry/random-exponential-backoff-retry (constantly test-retry)
                      slack/post-chat-message!               (constantly nil)]
          (#'notification.send/channel-send-retrying! 1 :notification/card {:channel_type :channel/slack} fake-slack-notification)
          (is (= {:numberOfSuccessfulCallsWithoutRetryAttempt 1}
                 (get-positive-retry-metrics test-retry))))))
    (testing "post slack message succeeds hiding token error"
      (let [test-retry (retry/random-exponential-backoff-retry "test-retry" test-retry-configuration)]
        (with-redefs [retry/random-exponential-backoff-retry (constantly test-retry)
                      slack/post-chat-message!               (fn [& _]
                                                               (throw (ex-info "Slack API error: token_revoked"
                                                                               {:error-type :slack/invalid-token})))]
          (#'notification.send/channel-send-retrying! 1 :notification/card {:channel_type :channel/slack} fake-slack-notification)
          (is (= {:numberOfFailedCallsWithoutRetryAttempt 1}
                 (get-positive-retry-metrics test-retry))))))
    (testing "post slack message fails b/c retry limit"
      (let [retry-config (assoc test-retry-configuration :max-attempts 1)
            test-retry   (retry/random-exponential-backoff-retry "test-retry" retry-config)]
        (with-redefs [slack/post-chat-message!               (tu/works-after 1 (constantly nil))
                      retry/random-exponential-backoff-retry (constantly test-retry)]
          (#'notification.send/channel-send-retrying! 1 :notification/card {:channel_type :channel/slack} fake-slack-notification)
          (is (= {:numberOfFailedCallsWithRetryAttempt 1}
                 (get-positive-retry-metrics test-retry))))))
    (testing "post slack message succeeds with retry"
      (let [retry-config (assoc test-retry-configuration :max-attempts 2)
            test-retry   (retry/random-exponential-backoff-retry "test-retry" retry-config)]
        (with-redefs [slack/post-chat-message!               (tu/works-after 1 (constantly nil))
                      retry/random-exponential-backoff-retry (constantly test-retry)]
          (#'notification.send/channel-send-retrying! 1 :notification/card {:channel_type :channel/slack} fake-slack-notification)
          (is (= {:numberOfSuccessfulCallsWithRetryAttempt 1}
                 (get-positive-retry-metrics test-retry))))))
    (testing "post slack message to missing channel fails without retry"
      (let [test-retry (retry/random-exponential-backoff-retry "test-retry" test-retry-configuration)]
        (with-redefs [slack/post-chat-message!               (fn [& _]
                                                               (throw (ex-info "Channel not found"
                                                                               {:error-type :slack/channel-not-found}))
                                                               nil)
                      retry/random-exponential-backoff-retry (constantly test-retry)]
          (#'notification.send/channel-send-retrying! 1 :notification/card {:channel_type :channel/slack} fake-slack-notification)
          (is (= {:numberOfFailedCallsWithoutRetryAttempt 1}
                 (get-positive-retry-metrics test-retry))))))))

(deftest send-channel-record-task-history-test
  (with-redefs [notification.send/default-retry-config {:max-attempts            4
                                                        :initial-interval-millis 1
                                                        :multiplier              2.0
                                                        :randomization-factor    0.1
                                                        :max-interval-millis     30000}]
    (mt/with-model-cleanup [:model/TaskHistory]
      (let [pulse-id             (rand-int 10000)
            default-task-details {:notification_id pulse-id
                                  :notification_type "notification/card"
                                  :channel_type "channel/slack"
                                  :channel_id   nil
                                  :retry_config {:max-attempts            4
                                                 :initial-interval-millis 1
                                                 :multiplier              2.0
                                                 :randomization-factor    0.1
                                                 :max-interval-millis     30000}}
            send!                #(#'notification.send/channel-send-retrying! pulse-id :notification/card {:channel_type :channel/slack} fake-slack-notification)]
        (testing "channel send task history task details include retry config"
          (with-redefs [channel/send! (constantly true)]
            (send!)
            (is (=? {:task         "channel-send"
                     :db_id        nil
                     :status       :success
                     :task_details default-task-details}
                    (latest-task-history-entry :channel-send)))))

        (testing "retry errors are recorded when the task eventually succeeds"
          (with-redefs [channel/send! (tu/works-after 2 (constantly nil))]
            (send!)
            (is (=? {:task         "channel-send"
                     :db_id        nil
                     :status       :success
                     :task_details (merge default-task-details
                                          {:attempted_retries 2
                                           :retry_errors      (mt/malli=?
                                                               [:sequential {:min 2 :max 2}
                                                                [:map
                                                                 [:message :string]
                                                                 [:timestamp :string]]])})}
                    (latest-task-history-entry :channel-send)))))

        (testing "retry errors are recorded when the task eventually fails"
          (with-redefs [channel/send! (tu/works-after 5 (constantly nil))]
            (send!)
            (is (=? {:task         "channel-send"
                     :db_id        nil
                     :status       :failed
                     :task_details {:original-info     default-task-details
                                    :attempted_retries 4
                                    :retry_errors      (mt/malli=?
                                                        [:sequential {:min 4 :max 4}
                                                         [:map
                                                          [:message :string]
                                                          [:timestamp :string]]])}}
                    (latest-task-history-entry :channel-send)))))))))

(deftest send-notification-record-prometheus-metrics-test
  (mt/with-prometheus-system! [_ system]
    (notification.tu/with-notification-testing-setup!
      (mt/with-temp [:model/Channel ch notification.tu/default-can-connect-channel]
        (let [n (models.notification/create-notification!
                 {:payload_type :notification/testing}
                 nil
                 [{:channel_type notification.tu/test-channel-type
                   :channel_id   (:id ch)
                   :recipients   [{:type :notification-recipient/user :user_id (mt/user->id :crowberto)}]}])
              original-render @#'channel/render-notification]
          (with-redefs [channel/render-notification (fn [& args]
                                                      (testing "during execution of render-notification, concurrent-tasks metric is updated"
                                                        (is (prometheus-test/approx= 1 (mt/metric-value system :metabase-notification/concurrent-tasks {:payload-type "notification/testing"}))))
                                                      (apply original-render args))]
            (notification.tu/with-captured-channel-send!
              (notification/send-notification! n {:notification/sync? true})))
          (testing "once the execution is done, concurrent tasks is decreased"
            (is (prometheus-test/approx= 0 (mt/metric-value system :metabase-notification/concurrent-tasks {:payload-type "notification/testing"}))))
          (is (prometheus-test/approx= 1 (mt/metric-value system :metabase-notification/send-ok {:payload-type "notification/testing"})))
          (is (prometheus-test/approx= 1 (mt/metric-value system :metabase-notification/channel-send-ok {:payload-type "notification/testing"
                                                                                                         :channel-type "channel/metabase-test"})))
          (is (prometheus-test/approx= 1 (mt/metric-value system :metabase-notification/channel-send-ok {:payload-type "notification/testing"
                                                                                                         :channel-type "channel/metabase-test"})))
          (is (prometheus-test/approx= 1 (:count (mt/metric-value system :metabase-notification/send-duration-ms {:payload-type "notification/testing"}))))
          (is (prometheus-test/approx= 1 (:count (mt/metric-value system :metabase-notification/wait-duration-ms {:payload-type "notification/testing"}))))
          (is (prometheus-test/approx= 1 (:count (mt/metric-value system :metabase-notification/total-duration-ms {:payload-type "notification/testing"})))))))))

(deftest send-notification-record-prometheus-error-metrics-test
  (mt/with-prometheus-system! [_ system]
    (notification.tu/with-notification-testing-setup!
      (mt/with-temp [:model/Channel chn notification.tu/default-can-connect-channel]
        (let [n (models.notification/create-notification!
                 {:payload_type :notification/testing}
                 nil
                 [{:channel_type notification.tu/test-channel-type
                   :channel_id   (:id chn)
                   :recipients   [{:type :notification-recipient/user :user_id (mt/user->id :crowberto)}]}])]
          (mt/with-dynamic-fn-redefs [notification.payload/notification-payload (fn [& _]
                                                                                  (throw (Exception. "test-exception")))]
            (is (thrown? Exception (#'notification.send/send-notification-sync! n)))
            (is (prometheus-test/approx= 1 (mt/metric-value system :metabase-notification/send-error
                                                            {:payload-type "notification/testing"})))))))))

(deftest send-notification-record-prometheus-channel-error-metrics-test
  (mt/with-temporary-setting-values [site-url "https://metabase.com/testmb"]
    (mt/with-prometheus-system! [_ system]
      (notification.tu/with-notification-testing-setup!
        (mt/with-temp [:model/Channel chn notification.tu/default-can-connect-channel]
          (let [n (models.notification/create-notification!
                   {:payload_type :notification/testing}
                   nil
                   [{:channel_type notification.tu/test-channel-type
                     :channel_id   (:id chn)
                     :recipients   [{:type :notification-recipient/user :user_id (mt/user->id :crowberto)}]}])]
            (with-redefs [notification.send/default-retry-config (assoc @#'notification.send/default-retry-config :max-attempts 1)
                          channel/send! (fn [& _]
                                          (throw (Exception. "test-channel-exception")))]
              (#'notification.send/send-notification-sync! n)
              (is (prometheus-test/approx= 1 (mt/metric-value system :metabase-notification/channel-send-error
                                                              {:payload-type "notification/testing"
                                                               :channel-type "channel/metabase-test"}))))))))))

(deftest cron->next-execution-times-test
  (t/with-clock (t/mock-clock (t/instant "2023-01-01T10:00:00Z"))
    (let [cron-schedule "0 0 12 * * ? *"] ; noon every day
      (is (= [(t/instant "2023-01-01T12:00:00Z")
              (t/instant "2023-01-02T12:00:00Z")
              (t/instant "2023-01-03T12:00:00Z")]
             (#'notification.send/cron->next-execution-times cron-schedule 3))))
    (testing "handles one-off cron expressions that don't repeat"
      ;; Use a real cron expression that only executes once in the future
      (let [specific-date-cron "0 0 12 2 1 ? 2023"] ; Noon on Jan 2, 2023 only
        (is (= [(t/instant "2023-01-02T12:00:00Z")]
               (#'notification.send/cron->next-execution-times specific-date-cron 5)))))))

(deftest avg-interval-seconds-test
  (testing "avg-interval-seconds calculates correct average"
    (let [hourly-cron "0 0 * * * ? *"
          daily-cron "0 0 12 * * ? *"
          minutely-cron "0 * * * * ? *"]

      (testing "hourly schedule"
        (is (= 3600 (#'notification.send/avg-interval-seconds hourly-cron 5))))

      (testing "daily schedule"
        (is (= 86400 (#'notification.send/avg-interval-seconds daily-cron 5))))

      (testing "minutely schedule"
        (is (= 60 (#'notification.send/avg-interval-seconds minutely-cron 5))))))

  (testing "throws assertion error when n < 1"
    (is (thrown? AssertionError (#'notification.send/avg-interval-seconds "0 0 12 * * ? *" 0))))

  (testing "handles one-off schedules correctly"
    (with-redefs [notification.send/cron->next-execution-times (fn [_ _] [(t/instant)])]
      (is (= 10 (#'notification.send/avg-interval-seconds "0 0 12 * * ? *" 5))))))

(deftest subscription->deadline-test
  (t/with-clock (t/mock-clock (t/instant))
    (let [now (t/local-date-time)]
      (testing "subscription->deadline returns appropriate deadlines based on frequency"
        (let [deadline (#'notification.send/subscription->deadline
                        {:type :notification-subscription/cron
                         :cron_schedule "* * * * * ? *"})]
          (is (t/before? now deadline))
          (is (t/before? deadline (t/plus now (t/seconds 10))))))

      (testing "non-cron subscription types get default deadline"
        (let [deadline (#'notification.send/subscription->deadline {:type :some-other-type})]
          (is (t/before? now deadline))
          (is (t/before? deadline (t/plus now (t/seconds 35)))))))))

(deftest deadline-comparator-test
  (testing "deadline-comparator sorts notifications by deadline"
    (let [now        (t/instant)
          later      (t/plus now (t/minutes 5))
          even-later (t/plus now (t/minutes 10))
          items      (->> [{:id 3 :deadline even-later}
                           {:id 1 :deadline now}
                           {:id 2 :deadline later}]
                          (map #(#'notification.send/->NotificationQueueEntry (:id %) (:deadline %)))
                          (sort @#'notification.send/deadline-comparator))]
      (is (= [1 2 3] (map #(.id %) items))))))

(deftest notification-dispatcher-test
  (testing "notification dispatcher"
    (let [sent-notifications  (atom [])
          wait-for-processing #(u/poll {:thunk       (fn [] (count @sent-notifications))
                                        :done?       (fn [cnt] (= cnt %))
                                        :interval-ms 10
                                        :timeout-ms  1000})]
      (with-redefs [notification.send/send-notification-sync! (fn [notification]
                                                                ;; fake latency
                                                                (Thread/sleep 20)
                                                                (swap! sent-notifications conj notification))]
        (let [queue           (#'notification.send/create-notification-queue)
              test-dispatcher (#'notification.send/create-notification-dispatcher 2 queue)]
          (testing "basic processing"
            (reset! sent-notifications [])
            (let [notification {:id 1 :test-value "A"}]
              (test-dispatcher notification)
              (wait-for-processing 1)
              (is (= [notification] @sent-notifications))))

          (testing "notifications without IDs are all processed"
            (reset! sent-notifications [])
            (test-dispatcher {:test-value "B"})
            (test-dispatcher {:test-value "C"})
            (wait-for-processing 2)
            (is (= 2 (count @sent-notifications)))
            (is (= #{"B" "C"} (into #{} (map :test-value @sent-notifications)))))

          (testing "notifications with same ID are replaced in queue"
            (reset! sent-notifications [])
            ;; make the queue busy
            (test-dispatcher {:id 40 :test-value "D"})
            (test-dispatcher {:id 41 :test-value "D"})
            (test-dispatcher {:id 42 :test-value "D"})
            (test-dispatcher {:id 42 :test-value "E"})
            (u/poll {:thunk       (fn [] (->> @sent-notifications
                                              (filter #(= 42 (:id %)))
                                              first :test-value))
                     :done?       (fn [value] (= "E" value))
                     :interval-ms 10
                     :timeout-ms  1000}))

          (testing "error handling - worker errors don't crash the dispatcher"
            (reset! sent-notifications [])
            (let [error-thrown (atom false)]
              (with-redefs [notification.send/send-notification-sync!
                            (fn [notification]
                              (if (= "F" (:test-value notification))
                                (do
                                  (reset! error-thrown true)
                                  (throw (Exception. "Test exception")))
                                (swap! sent-notifications conj notification)))]
                (test-dispatcher {:id 1 :test-value "F"})
                (test-dispatcher {:id 2 :test-value "G"})
                (wait-for-processing 1)
                (is @error-thrown)
                (is (= 1 (count @sent-notifications)))
                (is (= "G" (:test-value (first @sent-notifications))))))))))))

(deftest notification-priority-test
  (testing "notifications are processed in priority order (by deadline)"
    (let [queue (#'notification.send/create-notification-queue)
          low-priority    {:id "low-priority"
                           :triggering_subscription {:type :notification-subscription/cron
                                                     :cron_schedule "0 0 0 * * ? *"}} ; daily schedule
          middle-priority {:id "middle-priority"
                           :triggering_subscription {:type :notification-subscription/cron
                                                     :cron_schedule "0 0 * * * ? *"}} ; hourly schedule
          high-priority   {:id "high-priority"
                           :triggering_subscription {:type :notification-subscription/cron
                                                     :cron_schedule "0 * * * * ? *"}}] ; minutely schedule
      (#'notification.send/put-notification! queue middle-priority)
      (#'notification.send/put-notification! queue low-priority)
      (#'notification.send/put-notification! queue high-priority)

      (is (= [high-priority middle-priority low-priority]
             (for [_ (range 3)]
               (#'notification.send/take-notification! queue)))))))

(deftest notification-queue-preserves-deadline-on-replacement-test
  (testing "notifications with same ID are replaced in queue while preserving original deadline"
    (let [queue (#'notification.send/create-notification-queue)
          ;; Create a notification with a daily schedule (lower priority)
          notification-v1 {:id "same-id"
                           :version 1
                           :triggering_subscription {:type :notification-subscription/cron
                                                     :cron_schedule "0 0 0 * * ? *"}} ;; daily schedule
          notification-v2 {:id "same-id"
                           :version 2
                           :triggering_subscription {:type :notification-subscription/cron
                                                     :cron_schedule "* * * * * ? *"}} ;; every second
          high-priority   {:id "high-priority"
                           :triggering_subscription {:type :notification-subscription/cron
                                                     :cron_schedule "0 * * * * ? *"}}] ;; every minute

      (#'notification.send/put-notification! queue notification-v1)
      (#'notification.send/put-notification! queue high-priority)
      (#'notification.send/put-notification! queue notification-v2)

      (is (= [high-priority notification-v2]
             ;; If deadline is preserved, high-priority should come first since it was added after notification-v1
             ;; If deadline was recalculated, notification-v2 would come first due to its minutely schedule
             (for [_ (range 2)]
               (#'notification.send/take-notification! queue)))))))

(deftest notification-queue-test
  (let [queue (#'notification.send/create-notification-queue)]

    (testing "put and take operations work correctly"
      (#'notification.send/put-notification! queue {:id 1 :payload_type :notification/testing :test-value "A"})
      (is (= {:id 1 :payload_type :notification/testing :test-value "A"}
             (#'notification.send/take-notification! queue))))

    (testing "notifications with same ID are replaced in queue"
      (let [queue (#'notification.send/create-notification-queue)]
        (#'notification.send/put-notification! queue {:id 1 :payload_type :notification/testing :test-value "A"})
        (#'notification.send/put-notification! queue {:id 1 :payload_type :notification/testing :test-value "B"})
        (is (= {:id 1 :payload_type :notification/testing :test-value "B"}
               (#'notification.send/take-notification! queue)))))

    (testing "multiple notifications are processed in order"
      (let [queue (#'notification.send/create-notification-queue)]
        (#'notification.send/put-notification! queue {:id 1 :payload_type :notification/testing :test-value "A"})
        (#'notification.send/put-notification! queue {:id 2 :payload_type :notification/testing :test-value "B"})
        (#'notification.send/put-notification! queue {:id 3 :payload_type :notification/testing :test-value "C"})

        (is (= {:id 1 :payload_type :notification/testing :test-value "A"}
               (#'notification.send/take-notification! queue)))
        (is (= {:id 2 :payload_type :notification/testing :test-value "B"}
               (#'notification.send/take-notification! queue)))
        (is (= {:id 3 :payload_type :notification/testing :test-value "C"}
               (#'notification.send/take-notification! queue)))))

    (testing "take blocks until notification is available"
      (let [queue (#'notification.send/create-notification-queue)
            result (atom nil)
            latch (java.util.concurrent.CountDownLatch. 1)
            thread (Thread. (fn []
                              (.countDown latch) ; signal thread is ready
                              (reset! result (#'notification.send/take-notification! queue))))]
        (.start thread)
        (.await latch) ; wait for thread to start
        (Thread/sleep 50) ; give thread time to block on take

        ; Put a notification that the thread should receive
        (#'notification.send/put-notification! queue {:id 42 :payload_type :notification/testing :test-value "X"})

        ; Wait for thread to complete
        (.join ^Thread thread 1000)

        (is (= {:id 42 :payload_type :notification/testing :test-value "X"} @result))))))

(deftest blocking-queue-concurrency-test
  (testing "blocking queue handles concurrent operations correctly"
    (let [queue                  (#'notification.send/create-notification-queue)
          num-producers          5
          num-consumers          3
          num-items-per-producer 20
          total-items            (* num-producers num-items-per-producer)
          received-items         (atom #{})
          producer-latch         (java.util.concurrent.CountDownLatch. 1)
          consumer-latch         (java.util.concurrent.CountDownLatch. total-items)
          producer-fn            (fn [producer-id]
                                   (.await producer-latch)
                                   (dotimes [i num-items-per-producer]
                                     (let [item-id (+ (* producer-id 100) i)
                                           item {:id item-id :producer producer-id :item i}]
                                       (#'notification.send/put-notification! queue item))))
          consumer-fn            (fn [consumer-id]
                                   (try
                                     (while (pos? (.getCount consumer-latch))
                                       (let [item (#'notification.send/take-notification! queue)]
                                         (swap! received-items conj [(:id item) item {:consumer consumer-id}])
                                         (.countDown consumer-latch)))
                                     (catch Exception e
                                       (log/errorf e "Consumer %s error:" consumer-id))))
          producers               (mapv #(doto (Thread. (fn [] (producer-fn %))) .start) (range num-producers))
          _consumers              (mapv #(doto (Thread. (fn [] (consumer-fn %))) .start) (range num-consumers))]

      ; Start all producers simultaneously
      (.countDown producer-latch)

      ; Wait for all items to be consumed
      (is (.await consumer-latch 10000 java.util.concurrent.TimeUnit/MILLISECONDS)
          "Timed out waiting for consumers to process all items")

      ; Wait for all producer threads to complete
      (doseq [t producers] (.join ^Thread t 5000))

      (testing "all items were processed"
        (is (= total-items (count @received-items))))

      (testing "each item was processed exactly once"
        (let [item-ids (map first @received-items)]
          (is (= (count item-ids) (count (set item-ids))))))

      (testing "work was distributed among consumers"
        (let [consumer-counts (->> @received-items
                                   (map #(get-in % [2 :consumer]))
                                   frequencies
                                   vals)]
          (is (> (count consumer-counts) 1))
          (is (every? pos? consumer-counts)))))))

<<<<<<< HEAD
(deftest send-notification-condition-properly-skip-test
  (doseq [[condition-passed? condition-creator-id] [[true (mt/user->id :crowberto)]
                                                    [false (mt/user->id :rasta)]]]
    (notification.tu/with-temp-notification
      [notification {:notification {:payload_type :notification/testing
                                    :creator_id   (mt/user->id :crowberto)
                                    :condition    ["=" ["context" "creator" "id"] condition-creator-id]}
                     :handlers     [notification.tu/default-testing-handler]}]
      (let [channel-messages (notification.tu/with-captured-channel-send!
                               (#'notification.send/send-notification-sync! notification))]
        (if condition-passed?
          (testing "received message when condition returns true"
            (is (= {:channel/metabase-test 1} (update-vals channel-messages count))))
          (testing "no messages received when condition returns false"
            (is (empty? channel-messages))))))))
=======
(deftest no-pool-exhasution-test
  (testing "if there are failure inside the notification thread pool, it should not exhaust the pool (#56379)"
    (let [noti-count (atom 0)
          queue-size (notification.send/notification-thread-pool-size)]
      (with-redefs [notification.payload/notification-payload (fn [& _]
                                                                (assert false))
                    notification.send/send-notification-sync! (fn [_notification]
                                                                (swap! noti-count inc))]

        (notification.tu/with-card-notification
          [notification {}]
          (doseq [_ (range (+ 2 queue-size))]
            (notification.send/send-notification! notification :notification/sync? false)))
        (u/poll {:thunk       (fn [] @noti-count)
                 :done?       (fn [cnt] (= cnt (+ 2 queue-size)))
                 :interval-ms 10
                 :timeout-ms  1000})))))
>>>>>>> 21b29f39
<|MERGE_RESOLUTION|>--- conflicted
+++ resolved
@@ -675,7 +675,6 @@
           (is (> (count consumer-counts) 1))
           (is (every? pos? consumer-counts)))))))
 
-<<<<<<< HEAD
 (deftest send-notification-condition-properly-skip-test
   (doseq [[condition-passed? condition-creator-id] [[true (mt/user->id :crowberto)]
                                                     [false (mt/user->id :rasta)]]]
@@ -691,7 +690,7 @@
             (is (= {:channel/metabase-test 1} (update-vals channel-messages count))))
           (testing "no messages received when condition returns false"
             (is (empty? channel-messages))))))))
-=======
+
 (deftest no-pool-exhasution-test
   (testing "if there are failure inside the notification thread pool, it should not exhaust the pool (#56379)"
     (let [noti-count (atom 0)
@@ -708,5 +707,4 @@
         (u/poll {:thunk       (fn [] @noti-count)
                  :done?       (fn [cnt] (= cnt (+ 2 queue-size)))
                  :interval-ms 10
-                 :timeout-ms  1000})))))
->>>>>>> 21b29f39
+                 :timeout-ms  1000})))))