--- conflicted
+++ resolved
@@ -10266,7 +10266,6 @@
                   'type/Title'
                 );
 
-<<<<<<< HEAD
   #
   # The following migrations replace metabase.db.migrations/add-migrated-collections, added in 0.30.0
   #
@@ -10493,7 +10492,7 @@
                      ON all_users_group.id = p.group_id
                     AND p.object = '/collection/root/'
               WHERE p.object IS NULL;
-=======
+
   - changeSet:
       id: v43.00-021
       author: adam-james
@@ -10714,7 +10713,6 @@
                   type: ${text.type}
                   remarks: "Serialized JSON containing User-local Settings for this User"
 
->>>>>>> 66a2cd27
 
 # >>>>>>>>>> DO NOT ADD NEW MIGRATIONS BELOW THIS LINE! ADD THEM ABOVE <<<<<<<<<<
 
