import type { Location } from "history";
import type { Route } from "react-router";
import { push } from "react-router-redux";
import { t } from "ttag";

import { skipToken } from "metabase/api";
import { AdminSettingsLayout } from "metabase/common/components/AdminLayout/AdminSettingsLayout";
import { LeaveRouteConfirmModal } from "metabase/common/components/LeaveConfirmModal";
import { LoadingAndErrorWrapper } from "metabase/common/components/LoadingAndErrorWrapper";
import { useDispatch } from "metabase/lib/redux";
import * as Urls from "metabase/lib/urls";
import { useMetadataToasts } from "metabase/metadata/hooks";
import {
  PLUGIN_DEPENDENCIES,
  PLUGIN_TRANSFORMS_PYTHON,
} from "metabase/plugins";
import {
  useGetTransformQuery,
  useUpdateTransformMutation,
} from "metabase-enterprise/api";
import { useSourceState } from "metabase-enterprise/transforms/hooks/use-source-state";
import type {
  DraftTransformSource,
  Transform,
  TransformSource,
} from "metabase-types/api";

import { QueryEditor } from "../../components/QueryEditor";

type TransformQueryPageParams = {
  transformId: string;
};

type TransformQueryPageProps = {
  params: TransformQueryPageParams;
  location: Location;
  route: Route;
};

export function TransformQueryPage({
  params,
  location,
  route,
}: TransformQueryPageProps) {
  const transformId = Urls.extractEntityId(params.transformId);
  const {
    data: transform,
    isLoading,
    error,
  } = useGetTransformQuery(transformId ?? skipToken);

  if (isLoading || error != null) {
    return <LoadingAndErrorWrapper loading={isLoading} error={error} />;
  }

  if (transform == null) {
    return <LoadingAndErrorWrapper error={t`Transform not found.`} />;
  }

  return (
    <TransformQueryPageBody
      transform={transform}
      location={location}
      route={route}
    />
  );
}

type TransformQueryPageBodyProps = {
  transform: Transform;
  location: Location;
  route: Route;
};

export function TransformQueryPageBody({
  transform,
  location,
  route,
}: TransformQueryPageBodyProps) {
  const [updateTransform, { isLoading: isSaving }] =
    useUpdateTransformMutation();
  const dispatch = useDispatch();
  const { sendSuccessToast, sendErrorToast } = useMetadataToasts();

  const { setSource, proposedSource, acceptProposed, clearProposed, isDirty } =
    useSourceState<DraftTransformSource>(transform.id, transform.source);

  const {
    checkData,
    isCheckingDependencies,
    isConfirmationShown,
    handleInitialSave,
    handleSaveAfterConfirmation,
    handleCloseConfirmation,
  } = PLUGIN_DEPENDENCIES.useCheckTransformDependencies({
    onSave: async (request) => {
      const { error } = await updateTransform(request);
      if (error) {
        sendErrorToast(t`Failed to update transform query`);
      } else {
        sendSuccessToast(t`Transform query updated`);
        clearProposed();
        dispatch(push(Urls.transform(transform.id)));
      }
    },
  });

  const handleSaveSource = async (source: TransformSource) => {
    await handleInitialSave({
      id: transform.id,
      source,
    });
  };

  const handleCancel = () => {
    // set to initial source to fix isDirty calc on route leave
    setSource(transform.source);
    clearProposed();
    dispatch(push(Urls.transform(transform.id)));
  };

<<<<<<< HEAD
  if (transform.source.type === "python") {
    return (
      <PLUGIN_TRANSFORMS_PYTHON.TransformEditor
        initialSource={transform.source}
        isNew={false}
        isSaving={isSaving}
        onSave={handleSaveSource}
        onCancel={handleCancel}
      />
    );
  }

  const queryLimit =
    transform.source["source-incremental-strategy"]?.["query-limit"];

=======
>>>>>>> 02467bd2
  return (
    <AdminSettingsLayout fullWidth key={transform.id}>
      <TransformEditorBody
        transform={transform}
        initialSource={transform.source}
        proposedSource={proposedSource}
        isSaving={isSaving || isCheckingDependencies}
        onChange={setSource}
        onSave={handleSaveSource}
        onCancel={handleCancel}
<<<<<<< HEAD
        transformId={transform.id}
        queryLimit={queryLimit}
=======
        onRejectProposed={clearProposed}
        onAcceptProposed={acceptProposed}
>>>>>>> 02467bd2
      />
      {isConfirmationShown && checkData != null && (
        <PLUGIN_DEPENDENCIES.CheckDependenciesModal
          checkData={checkData}
          opened
          onSave={handleSaveAfterConfirmation}
          onClose={handleCloseConfirmation}
        />
      )}
      <LeaveRouteConfirmModal
        key={location.key}
        isEnabled={isDirty && !isConfirmationShown && !isSaving}
        route={route}
        onConfirm={clearProposed}
      />
    </AdminSettingsLayout>
  );
}

interface TransformEditorBodyProps {
  transform: Transform;
  initialSource: TransformSource;
  proposedSource?: TransformSource;
  isSaving?: boolean;
  onChange?: (source: DraftTransformSource) => void;
  onSave: (source: TransformSource) => void;
  onCancel: () => void;
  onRejectProposed?: () => void;
  onAcceptProposed?: (source: TransformSource) => void;
}

function TransformEditorBody({
  transform,
  initialSource,
  proposedSource,
  isSaving,
  onChange,
  onSave,
  onCancel,
  onRejectProposed,
  onAcceptProposed,
}: TransformEditorBodyProps) {
  if (initialSource.type === "python") {
    return (
      <PLUGIN_TRANSFORMS_PYTHON.TransformEditor
        transform={transform}
        initialSource={initialSource}
        proposedSource={
          proposedSource?.type === "python" ? proposedSource : undefined
        }
        isNew={false}
        isSaving={isSaving}
        onChange={onChange}
        onSave={onSave}
        onCancel={onCancel}
        onRejectProposed={onRejectProposed}
        onAcceptProposed={onAcceptProposed}
      />
    );
  }

  return (
    <QueryEditor
      initialSource={initialSource}
      transform={transform}
      isNew={false}
      isSaving={isSaving}
      onSave={onSave}
      onChange={onChange}
      onCancel={onCancel}
      proposedSource={
        proposedSource?.type === "query" ? proposedSource : undefined
      }
      onRejectProposed={onRejectProposed}
      onAcceptProposed={onAcceptProposed}
    />
  );
}<|MERGE_RESOLUTION|>--- conflicted
+++ resolved
@@ -119,24 +119,9 @@
     dispatch(push(Urls.transform(transform.id)));
   };
 
-<<<<<<< HEAD
-  if (transform.source.type === "python") {
-    return (
-      <PLUGIN_TRANSFORMS_PYTHON.TransformEditor
-        initialSource={transform.source}
-        isNew={false}
-        isSaving={isSaving}
-        onSave={handleSaveSource}
-        onCancel={handleCancel}
-      />
-    );
-  }
-
-  const queryLimit =
-    transform.source["source-incremental-strategy"]?.["query-limit"];
-
-=======
->>>>>>> 02467bd2
+  // const queryLimit =
+  //   transform.source["source-incremental-strategy"]?.["query-limit"];
+
   return (
     <AdminSettingsLayout fullWidth key={transform.id}>
       <TransformEditorBody
@@ -147,13 +132,8 @@
         onChange={setSource}
         onSave={handleSaveSource}
         onCancel={handleCancel}
-<<<<<<< HEAD
-        transformId={transform.id}
-        queryLimit={queryLimit}
-=======
         onRejectProposed={clearProposed}
         onAcceptProposed={acceptProposed}
->>>>>>> 02467bd2
       />
       {isConfirmationShown && checkData != null && (
         <PLUGIN_DEPENDENCIES.CheckDependenciesModal
@@ -229,6 +209,8 @@
       }
       onRejectProposed={onRejectProposed}
       onAcceptProposed={onAcceptProposed}
+      // @bronsa: TransformId and queryLimit were removed here.
+      // Did we need those?
     />
   );
 }