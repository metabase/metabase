(ns metabase-enterprise.semantic-search.core
  "Enterprise implementations of semantic search core functions using defenterprise."
  (:require
   [medley.core :as m]
   [metabase-enterprise.semantic-search.db.datasource :as semantic.db.datasource]
   [metabase-enterprise.semantic-search.env :as semantic.env]
   [metabase-enterprise.semantic-search.index-metadata :as semantic.index-metadata]
   [metabase-enterprise.semantic-search.pgvector-api :as semantic.pgvector-api]
   [metabase-enterprise.semantic-search.settings :as semantic.settings]
   [metabase.analytics.core :as analytics]
   [metabase.premium-features.core :refer [defenterprise]]
   [metabase.search.engine :as search.engine]
   [metabase.util.log :as log]))

(defn- fallback-engine
  "Find the highest priority search engine available for fallback."
  []
  (first (filter search.engine/supported-engine?
                 search.engine/fallback-engine-priority)))

(defn- index-active? [pgvector index-metadata]
  (boolean (semantic.index-metadata/get-active-index-state pgvector index-metadata)))

;; TODO: url should likely reside in settings
(defenterprise supported?
  "Enterprise implementation of semantic search engine support check."
  :feature :semantic-search
  []
  (and
   (some? semantic.db.datasource/db-url)
   (semantic.settings/semantic-search-enabled)))

(defenterprise results
  "Enterprise implementation of semantic search results with improved fallback logic. Falls back to appdb search only
  when semantic search returns too few results and some results were filtered out (e.g. due to permission checks)."
  :feature :semantic-search
  [search-ctx]
  (try
    (let [{:keys [results raw-count]}
          (semantic.pgvector-api/query (semantic.env/get-pgvector-datasource!)
                                       (semantic.env/get-index-metadata)
                                       search-ctx)
          final-count (count results)
          threshold (semantic.settings/semantic-search-min-results-threshold)]
      (if (or (>= final-count threshold)
              (zero? raw-count))
        results
        ;; Fallback: semantic search found results but some were filtered out (e.g. due to permission checks), so try to
        ;; supplement with appdb search.
        (let [fallback (fallback-engine)]
          (log/debugf "Semantic search returned %d final results (< %d) from %d raw results, supplementing with %s search"
                      final-count threshold raw-count fallback)
          (analytics/inc! :metabase-search/semantic-fallback-triggered {:fallback-engine fallback})
          (analytics/observe! :metabase-search/semantic-results-before-fallback final-count)
          (let [fallback-results (search.engine/results (assoc search-ctx :search-engine fallback))
                combined-results (concat results fallback-results)
                deduped-results  (m/distinct-by (juxt :model :id) combined-results)]
            (take (semantic.settings/semantic-search-results-limit) deduped-results)))))
    (catch Exception e
      (log/error e "Error executing semantic search")
      (throw (ex-info "Error executing semantic search" {:type :semantic-search-error} e)))))

;; TODO: tx-write
(defenterprise update-index!
  "Enterprise implementation of semantic index updating."
  :feature :semantic-search
  [document-reducible]
  (let [pgvector       (semantic.env/get-pgvector-datasource!)
        index-metadata (semantic.env/get-index-metadata)]
    (if-not (index-active? pgvector index-metadata)
      (log/warn "update-index! called prior to init!")
      (semantic.pgvector-api/gate-updates!
       pgvector
       index-metadata
       document-reducible))))

(defenterprise delete-from-index!
  "Enterprise implementation of semantic index deletion."
  :feature :semantic-search
  [model ids]
  (let [pgvector       (semantic.env/get-pgvector-datasource!)
        index-metadata (semantic.env/get-index-metadata)]
    (if-not (index-active? pgvector index-metadata)
      (log/warn "delete-from-index! called prior to init!")
      (semantic.pgvector-api/gate-deletes!
       pgvector
       index-metadata
       model
       ids))))

;; NOTE:
;; we're currently not returning stats from `init!` and `reindex!` as the async nature means
;; we'd report skewed values for the `metabase-search` metrics.

;; TODO: add reindexing/table-swapping logic when index is detected as stale
(defenterprise init!
  "Initialize the semantic search table and populate it with initial data."
  :feature :semantic-search
  [searchable-documents _opts]
  (let [pgvector        (semantic.env/get-pgvector-datasource!)
        index-metadata  (semantic.env/get-index-metadata)
        embedding-model (semantic.env/get-configured-embedding-model)]
<<<<<<< HEAD
    (semantic.pgvector-api/init-semantic-search! pgvector index-metadata embedding-model)
    (semantic.pgvector-api/index-documents! pgvector index-metadata searchable-documents)))
=======
    (jdbc/with-transaction [tx pgvector]
      (semantic.pgvector-api/init-semantic-search! tx index-metadata embedding-model))
    (semantic.pgvector-api/gate-updates! pgvector index-metadata searchable-documents)
    nil))
>>>>>>> 375462ff

(defenterprise reindex!
  "Reindex the semantic search index."
  :feature :semantic-search
  [searchable-documents _opts]
  (let [pgvector        (semantic.env/get-pgvector-datasource!)
        index-metadata (semantic.env/get-index-metadata)
        embedding-model (semantic.env/get-configured-embedding-model)]
    ;; todo force a new index
<<<<<<< HEAD
    (semantic.pgvector-api/init-semantic-search! pgvector index-metadata embedding-model)
    (semantic.pgvector-api/index-documents! pgvector index-metadata searchable-documents)))
=======
    (jdbc/with-transaction [tx pgvector]
      (semantic.pgvector-api/init-semantic-search! tx index-metadata embedding-model))
    (semantic.pgvector-api/gate-updates! pgvector index-metadata searchable-documents)
    nil))
>>>>>>> 375462ff

;; TODO: implement
(defenterprise reset-tracking!
  "Enterprise implementation of semantic search tracking reset."
  :feature :semantic-search
  []
  nil)

(comment
  (update-index! [{:model "card"
                   :id "1"
                   :searchable_text "This is a test card"}
                  {:model "card"
                   :id "2"
                   :searchable_text "This is a test card too"}
                  {:model "dashboard"
                   :id "3"
                   :searchable_text "This is a test dashboard"}])
  (delete-from-index! "card" ["1" "2"])

  ;; reindex! testing
  (require '[metabase.search.ingestion :as search.ingestion])
  (def all-docs (search.ingestion/searchable-documents))
  (def subset-docs (eduction (take 2000) all-docs))
  (reindex! subset-docs {})
  (reindex! all-docs {}))<|MERGE_RESOLUTION|>--- conflicted
+++ resolved
@@ -100,15 +100,9 @@
   (let [pgvector        (semantic.env/get-pgvector-datasource!)
         index-metadata  (semantic.env/get-index-metadata)
         embedding-model (semantic.env/get-configured-embedding-model)]
-<<<<<<< HEAD
     (semantic.pgvector-api/init-semantic-search! pgvector index-metadata embedding-model)
-    (semantic.pgvector-api/index-documents! pgvector index-metadata searchable-documents)))
-=======
-    (jdbc/with-transaction [tx pgvector]
-      (semantic.pgvector-api/init-semantic-search! tx index-metadata embedding-model))
     (semantic.pgvector-api/gate-updates! pgvector index-metadata searchable-documents)
     nil))
->>>>>>> 375462ff
 
 (defenterprise reindex!
   "Reindex the semantic search index."
@@ -118,15 +112,9 @@
         index-metadata (semantic.env/get-index-metadata)
         embedding-model (semantic.env/get-configured-embedding-model)]
     ;; todo force a new index
-<<<<<<< HEAD
     (semantic.pgvector-api/init-semantic-search! pgvector index-metadata embedding-model)
-    (semantic.pgvector-api/index-documents! pgvector index-metadata searchable-documents)))
-=======
-    (jdbc/with-transaction [tx pgvector]
-      (semantic.pgvector-api/init-semantic-search! tx index-metadata embedding-model))
     (semantic.pgvector-api/gate-updates! pgvector index-metadata searchable-documents)
     nil))
->>>>>>> 375462ff
 
 ;; TODO: implement
 (defenterprise reset-tracking!
