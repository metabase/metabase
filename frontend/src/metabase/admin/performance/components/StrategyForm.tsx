import { useFormikContext } from "formik";
import type { ReactNode } from "react";
import { useCallback, useEffect, useMemo, useState } from "react";
import { t } from "ttag";
import _ from "underscore";

import LoadingAndErrorWrapper from "metabase/components/LoadingAndErrorWrapper";
import { Schedule } from "metabase/components/Schedule/Schedule";
import type { FormTextInputProps } from "metabase/forms";
import {
  Form,
  FormProvider,
  FormRadioGroup,
  FormSubmitButton,
  FormTextInput,
  useFormContext,
} from "metabase/forms";
import { color } from "metabase/lib/colors";
import { useSelector } from "metabase/lib/redux";
import { PLUGIN_CACHING } from "metabase/plugins";
import { getSetting } from "metabase/selectors/settings";
import {
  Box,
  Button,
  FixedSizeIcon,
  Group,
  Icon,
  Radio,
  Stack,
  Text,
  Title,
  Tooltip,
} from "metabase/ui";
import type Database from "metabase-lib/v1/metadata/Database";
import type {
  ScheduleSettings,
  ScheduleStrategy,
  Strategy,
  StrategyType,
} from "metabase-types/api";
import { DurationUnit } from "metabase-types/api";

import { useIsFormPending } from "../hooks/useIsFormPending";
import { rootId, Strategies, strategyValidationSchema } from "../strategies";
import { cronToScheduleSettings, scheduleSettingsToCron } from "../utils";

import { LoaderInButton } from "./StrategyForm.styled";

export const StrategyForm = ({
  targetId,
  targetDatabase,
  setIsDirty,
  saveStrategy,
  savedStrategy,
  shouldAllowInvalidation,
}: {
  targetId: number | null;
  targetDatabase: Database | undefined;
  setIsDirty: (isDirty: boolean) => void;
  saveStrategy: (values: Strategy) => Promise<void>;
  savedStrategy?: Strategy;
  shouldAllowInvalidation: boolean;
}) => {
  const defaultStrategy: Strategy = {
    type: targetId === rootId ? "nocache" : "inherit",
  };

  return (
    <FormProvider<Strategy>
      key={targetId}
      initialValues={savedStrategy ?? defaultStrategy}
      validationSchema={strategyValidationSchema}
      onSubmit={saveStrategy}
      enableReinitialize
    >
      <StrategyFormBody
        targetId={targetId}
        targetDatabase={targetDatabase}
        setIsDirty={setIsDirty}
        shouldAllowInvalidation={shouldAllowInvalidation}
      />
    </FormProvider>
  );
};

const StrategyFormBody = ({
  targetId,
  targetDatabase,
  setIsDirty,
  shouldAllowInvalidation,
}: {
  targetId: number | null;
  targetDatabase: Database | undefined;
  setIsDirty: (isDirty: boolean) => void;
  shouldAllowInvalidation: boolean;
}) => {
  const { dirty, values, setFieldValue } = useFormikContext<Strategy>();
  const { setStatus } = useFormContext();
  const [wasDirty, setWasDirty] = useState(false);

  const selectedStrategyType = values.type;

  useEffect(() => {
    setIsDirty(dirty);
  }, [dirty, setIsDirty]);

  useEffect(() => {
    // When form becomes dirty, reset form status to idle
    setWasDirty(dirty);
    if (dirty && !wasDirty) {
      setStatus("idle");
    }
  }, [dirty, wasDirty, setIsDirty, setStatus]);

  useEffect(() => {
    if (selectedStrategyType === "duration") {
      setFieldValue("unit", DurationUnit.Hours);
    }
  }, [selectedStrategyType, values, setFieldValue]);

  return (
    <div
      style={{
        height: "100%",
        display: "flex",
        flexDirection: "column",
      }}
    >
<<<<<<< HEAD
      <Form
        style={{
          display: "flex",
          flexDirection: "column",
          flexGrow: 1,
          overflow: "auto",
        }}
      >
        <Box
          style={{
            borderBottom: `1px solid ${color("border")}`,
            overflow: "auto",
            flexGrow: 1,
          }}
        >
          {targetDatabase && (
            <Box lh="1rem" px="lg" py="xs" color="text-medium">
              <Group spacing="sm">
                <FixedSizeIcon name="database" color="inherit" />
                <Text fw="bold" py="1rem">
                  {targetDatabase.displayName()}
                </Text>
              </Group>
            </Box>
          )}
          <Stack
            maw="27.5rem"
            p="lg"
            pt={targetId === rootId ? undefined : 0}
            spacing="xl"
          >
            <StrategySelector targetId={targetId} />
            {selectedStrategyType === "ttl" && (
              <>
                <Field
                  title={t`Minimum query duration`}
                  subtitle={t`Metabase will cache all saved questions with an average query execution time greater than this many seconds.`}
                >
                  <PositiveNumberInput
                    strategyType="ttl"
                    name="min_duration_seconds"
                  />
                </Field>
                <Field
                  title={t`Cache time-to-live (TTL) multiplier`}
                  subtitle={<MultiplierFieldSubtitle />}
                >
                  <PositiveNumberInput strategyType="ttl" name="multiplier" />
                </Field>
              </>
            )}
            {selectedStrategyType === "duration" && (
              <>
                <Field title={t`Cache results for this many hours`}>
                  <PositiveNumberInput
                    strategyType="duration"
                    name="duration"
                  />
                </Field>
                <input type="hidden" name="unit" />
              </>
            )}
            {selectedStrategyType === "schedule" && (
              <ScheduleStrategyFormFields />
            )}
          </Stack>
        </Box>
        <FormButtons
          targetId={targetId}
          shouldAllowInvalidation={shouldAllowInvalidation}
          targetName={targetDatabase?.displayName()}
        />
      </Form>
    </div>
=======
      <Stack p="lg" spacing="xl" maw="35rem">
        <StrategySelector targetId={targetId} />
        {selectedStrategyType === "ttl" && (
          <>
            <Field
              title={t`Minimum query duration`}
              subtitle={t`Metabase will cache all saved questions with an average query execution time greater than this many seconds.`}
            >
              <PositiveNumberInput
                strategyType="ttl"
                name="min_duration_seconds"
              />
            </Field>
            <Field
              title={t`Cache time-to-live (TTL) multiplier`}
              subtitle={<MultiplierFieldSubtitle />}
            >
              <PositiveNumberInput strategyType="ttl" name="multiplier" />
            </Field>
          </>
        )}
        {selectedStrategyType === "duration" && (
          <>
            <Field title={t`Cache results for this many hours`}>
              <PositiveNumberInput strategyType="duration" name="duration" />
            </Field>
            <input type="hidden" name="unit" />
          </>
        )}
        {selectedStrategyType === "schedule" && <ScheduleStrategyFormFields />}
      </Stack>
      <FormButtons />
    </Form>
>>>>>>> 470df0bf
  );
};

const FormButtonsGroup = ({ children }: { children: ReactNode }) => (
  <Group p="md" px="lg" spacing="md" bg="white">
    {children}
  </Group>
);

type FormButtonsProps = {
  targetId: number | null;
  shouldAllowInvalidation: boolean;
  targetName?: string;
};

const FormButtons = ({
  targetId,
  shouldAllowInvalidation,
  targetName,
}: FormButtonsProps) => {
  const { dirty } = useFormikContext<Strategy>();

  if (targetId === rootId) {
    shouldAllowInvalidation = false;
  }

  const { isFormPending, wasFormRecentlyPending } = useIsFormPending();

  const isSavingPossible = dirty || isFormPending || wasFormRecentlyPending;

  if (isSavingPossible) {
    return (
      <FormButtonsGroup>
        <SaveAndDiscardButtons dirty={dirty} isFormPending={isFormPending} />
      </FormButtonsGroup>
    );
  }

  if (shouldAllowInvalidation && targetId && targetName) {
    return (
      <FormButtonsGroup>
        <PLUGIN_CACHING.InvalidateNowButton
          targetId={targetId}
          targetName={targetName}
        />
      </FormButtonsGroup>
    );
  }

  return null;
};

const ScheduleStrategyFormFields = () => {
  const { values, setFieldValue } = useFormikContext<ScheduleStrategy>();
  const { schedule: scheduleInCronFormat } = values;
  const initialSchedule = cronToScheduleSettings(scheduleInCronFormat);
  const [schedule, setSchedule] = useState<ScheduleSettings>(
    initialSchedule || {},
  );
  const timezone = useSelector(state =>
    getSetting(state, "report-timezone-short"),
  );
  const onScheduleChange = useCallback(
    (nextSchedule: ScheduleSettings) => {
      setSchedule(nextSchedule);
      const cron = scheduleSettingsToCron(nextSchedule);
      setFieldValue("schedule", cron);
    },
    [setFieldValue, setSchedule],
  );
  if (!initialSchedule) {
    return (
      <LoadingAndErrorWrapper
        error={t`Error: Cannot interpret schedule: ${scheduleInCronFormat}`}
      />
    );
  }
  return (
    <Schedule
      schedule={schedule}
      scheduleOptions={["hourly", "daily", "weekly", "monthly"]}
      onScheduleChange={onScheduleChange}
      verb={t`Invalidate`}
      timezone={timezone}
    />
  );
};

const SaveAndDiscardButtons = ({
  dirty,
  isFormPending,
}: {
  dirty: boolean;
  isFormPending: boolean;
}) => {
  return (
    <>
      <Button
        disabled={!dirty || isFormPending}
        type="reset"
      >{t`Discard changes`}</Button>
      <FormSubmitButton
        miw="10rem"
        h="40px"
        label={t`Save changes`}
        successLabel={
          <Group spacing="xs">
            <Icon name="check" /> {t`Saved`}
          </Group>
        }
        activeLabel={<LoaderInButton size="1rem" />}
        variant="filled"
        data-testid="strategy-form-submit-button"
      />
    </>
  );
};

const StrategySelector = ({ targetId }: { targetId: number | null }) => {
  const { values } = useFormikContext<Strategy>();

  const availableStrategies = useMemo(() => {
    return targetId === rootId ? _.omit(Strategies, "inherit") : Strategies;
  }, [targetId]);

  return (
    <section>
      <FormRadioGroup
        label={
          <Text
            lh="1rem"
            color="text-medium"
          >{t`When should cached query results be invalidated?`}</Text>
        }
        name="type"
      >
        <Stack mt="md" spacing="md">
          {_.map(availableStrategies, (option, name) => {
            const optionLabelParts = option.label.split(":");
            const optionLabelFormatted =
              optionLabelParts.length === 1 ? (
                option.label
              ) : (
                <>
                  <strong>{optionLabelParts[0]}</strong>:{optionLabelParts[1]}
                </>
              );
            return (
              <Radio
                value={name}
                key={name}
                label={optionLabelFormatted}
                autoFocus={values.type === name}
              />
            );
          })}
        </Stack>
      </FormRadioGroup>
    </section>
  );
};

export const PositiveNumberInput = ({
  strategyType,
  ...props
}: {
  strategyType: StrategyType;
} & Partial<FormTextInputProps>) => {
  return (
    <FormTextInput
      type="number"
      name={props.name ?? ""}
      min={1}
      styles={{
        input: {
          // This is like `text-align: right` but it's RTL-friendly
          textAlign: "end",
          maxWidth: "4.5rem",
        },
      }}
      autoComplete="off"
      placeholder={getDefaultValueForField(strategyType, props.name)}
      {...props}
    />
  );
};

const Field = ({
  title,
  subtitle,
  children,
}: {
  title: ReactNode;
  subtitle?: ReactNode;
  children: ReactNode;
}) => {
  return (
    <label>
      <Stack spacing="xs">
        <div>
          <Title order={4}>{title}</Title>
          {subtitle}
        </div>
        {children}
      </Stack>
    </label>
  );
};

const getDefaultValueForField = (
  strategyType: StrategyType,
  fieldName?: string,
) => {
  return fieldName
    ? Strategies[strategyType].validateWith.cast({})[fieldName]
    : "";
};

const MultiplierFieldSubtitle = () => (
  <div>
    {t`To determine how long each cached result should stick around, we take that query's average execution time and multiply that by what you input here. The result is how many seconds the cache should remain valid for.`}{" "}
    <Tooltip
      events={{
        hover: true,
        focus: true,
        touch: true,
      }}
      inline={true}
      styles={{
        tooltip: {
          whiteSpace: "normal",
        },
      }}
      label={t`If a query takes on average 120 seconds (2 minutes) to run, and you input 10 for your multiplier, its cache entry will persist for 1,200 seconds (20 minutes).`}
      maw="20rem"
    >
      <Text tabIndex={0} lh="1" display="inline" c="brand">
        {t`Example`}
      </Text>
    </Tooltip>
  </div>
);<|MERGE_RESOLUTION|>--- conflicted
+++ resolved
@@ -126,7 +126,6 @@
         flexDirection: "column",
       }}
     >
-<<<<<<< HEAD
       <Form
         style={{
           display: "flex",
@@ -153,7 +152,7 @@
             </Box>
           )}
           <Stack
-            maw="27.5rem"
+            maw="35rem"
             p="lg"
             pt={targetId === rootId ? undefined : 0}
             spacing="xl"
@@ -171,7 +170,7 @@
                   />
                 </Field>
                 <Field
-                  title={t`Cache time-to-live (TTL) multiplier`}
+                  title={t`Multiplier`}
                   subtitle={<MultiplierFieldSubtitle />}
                 >
                   <PositiveNumberInput strategyType="ttl" name="multiplier" />
@@ -201,41 +200,6 @@
         />
       </Form>
     </div>
-=======
-      <Stack p="lg" spacing="xl" maw="35rem">
-        <StrategySelector targetId={targetId} />
-        {selectedStrategyType === "ttl" && (
-          <>
-            <Field
-              title={t`Minimum query duration`}
-              subtitle={t`Metabase will cache all saved questions with an average query execution time greater than this many seconds.`}
-            >
-              <PositiveNumberInput
-                strategyType="ttl"
-                name="min_duration_seconds"
-              />
-            </Field>
-            <Field
-              title={t`Cache time-to-live (TTL) multiplier`}
-              subtitle={<MultiplierFieldSubtitle />}
-            >
-              <PositiveNumberInput strategyType="ttl" name="multiplier" />
-            </Field>
-          </>
-        )}
-        {selectedStrategyType === "duration" && (
-          <>
-            <Field title={t`Cache results for this many hours`}>
-              <PositiveNumberInput strategyType="duration" name="duration" />
-            </Field>
-            <input type="hidden" name="unit" />
-          </>
-        )}
-        {selectedStrategyType === "schedule" && <ScheduleStrategyFormFields />}
-      </Stack>
-      <FormButtons />
-    </Form>
->>>>>>> 470df0bf
   );
 };
 
