(ns metabase-enterprise.serialization.api
  (:require
   [clojure.java.io :as io]
   [clojure.string :as str]
   [java-time.api :as t]
   [metabase-enterprise.serialization.v2.extract :as extract]
   [metabase-enterprise.serialization.v2.ingest :as v2.ingest]
   [metabase-enterprise.serialization.v2.load :as v2.load]
   [metabase-enterprise.serialization.v2.storage :as storage]
   [metabase.analytics.snowplow :as snowplow]
   [metabase.api.common :as api]
   [metabase.api.macros :as api.macros]
   [metabase.api.routes.common :refer [+auth]]
   [metabase.logger :as logger]
   [metabase.models.serialization :as serdes]
   [metabase.public-settings :as public-settings]
   [metabase.util :as u]
   [metabase.util.compress :as u.compress]
   [metabase.util.date-2 :as u.date]
   [metabase.util.log :as log]
   [metabase.util.malli :as mu]
   [metabase.util.malli.schema :as ms]
   [metabase.util.random :as u.random]
   [ring.core.protocols :as ring.protocols])
  (:import
   (java.io ByteArrayOutputStream File)))

(set! *warn-on-reflection* true)

(def ^:dynamic *additive-logging*
  "If custom loggers should pass logs to parent loggers (to system Metabase logs), used to clean up test output."
  true)

;;; Storage

(def parent-dir "Dir for storing serialization API export-in-progress and archives."
  (let [f (io/file (System/getProperty "java.io.tmpdir") (str "serdesv2-" (u.random/random-name)))]
    (.mkdirs f)
    (.deleteOnExit f)
    (.getPath f)))

;;; Request callbacks

(defn- ba-copy [f]
  (with-open [baos (ByteArrayOutputStream.)]
    (io/copy f baos)
    (.toByteArray baos)))

(defn- on-response! [data callback]
  (reify
    ;; Real HTTP requests and mt/user-real-request go here
    ring.protocols/StreamableResponseBody
    (write-body-to-stream [_ response out]
      (ring.protocols/write-body-to-stream data response out)
      (future (callback)))

    ;; mt/user-http-request goes here
    clojure.java.io.IOFactory
    (make-input-stream [_ _]
      (let [res (io/input-stream (if (instance? File data)
                                   (ba-copy data)
                                   data))]
        (callback)
        res))))

;;; Logic

(defn- serialize&pack ^File [{:keys [dirname full-stacktrace] :as opts}]
  (let [dirname  (or dirname
                     (format "%s-%s"
                             (u/slugify (public-settings/site-name))
                             (u.date/format "YYYY-MM-dd_HH-mm" (t/local-date-time))))
        path     (io/file parent-dir dirname)
        dst      (io/file (str (.getPath path) ".tar.gz"))
        log-file (io/file path "export.log")
        err      (atom nil)
        report   (with-open [_logger (logger/for-ns log-file ['metabase-enterprise.serialization
                                                              'metabase.models.serialization]
                                                    {:additive *additive-logging*})]
                   (try                 ; try/catch inside logging to log errors
                     (let [report (serdes/with-cache
                                    (-> (extract/extract opts)
                                        (storage/store! path)))]
                       ;; not removing dumped yamls immediately to save some time before response
                       (u.compress/tgz path dst)
                       report)
                     (catch Exception e
                       (reset! err e)
                       (if full-stacktrace
                         (log/error e "Error during serialization")
                         (log/error (u/strip-error e "Error during serialization"))))))]
    {:archive       (when (.exists dst)
                      dst)
     :log-file      (when (.exists log-file)
                      log-file)
     :report        report
     :error-message (when @err
                      (u/strip-error @err nil))
     :callback      (fn []
                      (when (.exists path)
                        (run! io/delete-file (reverse (file-seq path))))
                      (when (.exists dst)
                        (io/delete-file dst)))}))

(defn- find-serialization-dir
  "Find an actual top-level dir with serialization data inside, instead of picking up various .DS_Store and similar
  things."
  ^File [^File parent]
  (let [check-dir (fn [^File f]
                    (and (.isDirectory f)
                         (some v2.ingest/legal-top-level-paths (.list f))))]
    (if (check-dir parent)
      parent
      (->> (.listFiles parent)
           (u/seek check-dir)))))

(defn- unpack&import [^File file & [{:keys [size
                                            continue-on-error
                                            full-stacktrace]}]]
  (let [dst      (io/file parent-dir (u.random/random-name))
        log-file (io/file dst "import.log")
        err      (atom nil)
        report   (with-open [_logger (logger/for-ns log-file ['metabase-enterprise.serialization
                                                              'metabase.models.serialization]
                                                    {:additive *additive-logging*})]
                   (try                 ; try/catch inside logging to log errors
                     (log/infof "Serdes import, size %s" size)
                     (let [cnt  (try (u.compress/untgz file dst)
                                     (catch Exception e
                                       (throw (ex-info "Cannot unpack archive" {:status 422} e))))
                           path (find-serialization-dir dst)]
                       (when-not path
                         (throw (ex-info "No source dir detected. Please make sure the serialization files are in the top level dir."
                                         {:status 400
                                          :dst    (.getPath dst)
                                          :count  cnt
                                          :files  (.listFiles dst)})))
                       (log/infof "In total %s entries unpacked, detected source dir: %s" cnt (.getName path))
                       (serdes/with-cache
                         (-> (v2.ingest/ingest-yaml (.getPath path))
                             (v2.load/load-metabase! {:continue-on-error continue-on-error}))))
                     (catch Exception e
                       (reset! err e)
                       (if full-stacktrace
                         (log/error e "Error during serialization")
                         (log/error (u/strip-error e "Error during serialization"))))))]
    {:log-file      log-file
     :status        (:status (ex-data @err))
     :error-message (when @err
                      (u/strip-error @err nil))
     :report        report
     :callback      #(when (.exists dst)
                       (run! io/delete-file (reverse (file-seq dst))))}))

;;; HTTP API

(api.macros/defendpoint :post "/export"
  "Serialize and retrieve Metabase instance.

  Outputs `.tar.gz` file with serialization results and an `export.log` file.
  On error outputs serialization logs directly."
  [_route-params
   {:keys                     [collection dirname]
    include-field-values?     :field_values
    include-database-secrets? :database_secrets
    all-collections?          :all_collections
    data-model?               :data_model
    settings?                 :settings
    continue-on-error?        :continue_on_error
    full-stacktrace?          :full_stacktrace
    :as                       _query-params}
   :- [:map
       [:dirname           {:optional true} [:maybe
                                             {:description "name of directory and archive file (default: `<instance-name>-<YYYY-MM-dd_HH-mm>`)"}
                                             string?]]
       [:collection        {:optional true} [:maybe
                                             {:description "collections' db ids/entity-ids to serialize"}
                                             (ms/QueryVectorOf
                                              [:or
                                               ms/PositiveInt
                                               [:re {:error/message "if you are passing entity_id, it should be exactly 21 chars long"}
                                                #"^.{21}$"]
                                               [:re {:error/message "value must be string with `eid:<...>` prefix"}
                                                #"^eid:.{21}$"]])]]
       [:all_collections   {:default true}  (mu/with ms/BooleanValue {:description "Serialize all collections (`true` unless you specify `collection`)"})]
       [:settings          {:default true}  (mu/with ms/BooleanValue {:description "Serialize Metabase settings"})]
       [:data_model        {:default true}  (mu/with ms/BooleanValue {:description "Serialize Metabase data model"})]
       [:field_values      {:default false} (mu/with ms/BooleanValue {:description "Serialize cached field values"})]
       [:database_secrets  {:default false} (mu/with ms/BooleanValue {:description "Serialize details how to connect to each db"})]
       [:continue_on_error {:default false} (mu/with ms/BooleanValue {:description "Do not break execution on errors"})]
       [:full_stacktrace   {:default false} (mu/with ms/BooleanValue {:description "Show full stacktraces in the logs"})]]]
  (api/check-superuser)
  (let [start              (System/nanoTime)
        opts               {:targets                  (mapv #(vector "Collection" %)
                                                            collection)
                            :no-collections           (and (empty? collection)
                                                           (not all-collections?))
                            :no-data-model            (not data-model?)
                            :no-settings              (not settings?)
                            :include-field-values     include-field-values?
                            :include-database-secrets include-database-secrets?
                            :dirname                  dirname
                            :continue-on-error        continue-on-error?
                            :full-stacktrace          full-stacktrace?}
        {:keys [archive
                log-file
                report
                error-message
                callback]} (serialize&pack opts)]
    (snowplow/track-event! ::snowplow/serialization
                           {:event           :serialization
                            :direction       "export"
                            :source          "api"
                            :duration_ms     (int (/ (- (System/nanoTime) start) 1e6))
                            :count           (count (:seen report))
                            :error_count     (count (:errors report))
                            :collection      (str/join "," (map str collection))
                            :all_collections (and (empty? collection)
                                                  (not (:no-collections opts)))
                            :data_model      (not (:no-data-model opts))
                            :settings        (not (:no-settings opts))
                            :field_values    (:include-field-values opts)
                            :secrets         (:include-database-secrets opts)
                            :success         (boolean archive)
                            :error_message   error-message})
    (if archive
      {:status  200
       :headers {"Content-Type"        "application/gzip"
                 "Content-Disposition" (format "attachment; filename=\"%s\"" (.getName ^File archive))}
       :body    (on-response! archive callback)}
      {:status  500
       :headers {"Content-Type" "text/plain"}
       :body    (on-response! log-file callback)})))

(api.macros/defendpoint :post "/import"
  "Deserialize Metabase instance from an archive generated by /export.

  Parameters:
  - `file`: archive encoded as `multipart/form-data` (required).

  Returns logs of deserialization."
  {:multipart true}
  [_route-params
   {continue-on-error? :continue_on_error
    full-stacktrace?   :full_stacktrace
    :as                _query-params}
   :- [:map
       [:continue_on_error {:default false} (mu/with ms/BooleanValue {:description "Do not break execution on errors"})]
       [:full_stacktrace   {:default false} (mu/with ms/BooleanValue {:description "Show full stacktraces in the logs"})]]
   _body
   {{:strs [file]} :multipart-params, :as _request} :- [:map
                                                        [:multipart-params
                                                         [:map
                                                          ["file" (mu/with ms/File {:description ".tgz with serialization data"})]]]]]
  (api/check-superuser)
  (try
    (let [start              (System/nanoTime)
          {:keys [log-file
                  status
                  error-message
                  report
                  callback]} (unpack&import (:tempfile file)
                                            {:size              (:size file)
                                             :continue-on-error continue-on-error?
                                             :full-stacktrace   full-stacktrace?})
          imported           (into (sorted-set) (map (comp :model last)) (:seen report))]
      (snowplow/track-event! ::snowplow/serialization
                             {:event         :serialization
                              :direction     "import"
                              :source        "api"
                              :duration_ms   (int (/ (- (System/nanoTime) start) 1e6))
                              :models        (str/join "," imported)
                              :count         (if (contains? imported "Setting")
                                               (inc (count (remove #(= "Setting" (:model (first %))) (:seen report))))
                                               (count (:seen report)))
                              :error_count   (count (:errors report))
                              :success       (not error-message)
                              :error_message error-message})
      (if error-message
        {:status  (or status 500)
         :headers {"Content-Type" "text/plain"}
         :body    (on-response! log-file callback)}
        {:status  200
         :headers {"Content-Type" "text/plain"}
         :body    (on-response! log-file callback)}))
    (finally
      (io/delete-file (:tempfile file)))))

(def ^{:arglists '([request respond raise])} routes
<<<<<<< HEAD
  "/api/ee/serialization routes."
=======
  "`/api/ee/serialization` routes."
>>>>>>> d27bcffb
  (api.macros/ns-handler *ns* +auth))<|MERGE_RESOLUTION|>--- conflicted
+++ resolved
@@ -287,9 +287,5 @@
       (io/delete-file (:tempfile file)))))
 
 (def ^{:arglists '([request respond raise])} routes
-<<<<<<< HEAD
-  "/api/ee/serialization routes."
-=======
   "`/api/ee/serialization` routes."
->>>>>>> d27bcffb
   (api.macros/ns-handler *ns* +auth))