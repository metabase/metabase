;; A "module" is any `metabase.<module>.core` namespace in `src`.
;;
;; ## `api`:
;;
;; Map of module name => the "core" external public-facing API namespace(s). You have three options here:
;;
;; 1. Special sentinel value `:any` means means this module does not (yet) have external public-facing API
;;    namespace(s). This is mostly a temporary placeholder until we go in and create module namespaces, which means
;;    you should go create one.
;;
;; 2. A set of namespace symbols. All namespaces in other modules will only be allowed to use namespaces from
;;    this set. Ideally this set should only have one namespace, but restricting it to a set of several is still
;;    better than `:any`.
;;
;; 3. `nil` or not listed here -- we default to assuming there is (some subset) of the 'standard' API namespaces
;;    `<module>.api`, `<module>.core`, and `<module>.init`
;;
;; ## `uses`:
;;
;; Map of module => other modules you're allowed to use there. You have two options here:
;;
;; 1. `:any` means namespaces in this module are allowed to use any other module -- allowed modules are not
;;    enforced for this module. Module API namespaces for modules that have them defined are still enforced. For
;;    ones that are `nil`, please go in and add a list of allowed modules. `:any` is mostly meant a temporary
;;    placeholder until we can fill these all out, so feel free to fix these.
;;
;; 2. A set of module symbols. This is the list of modules that are allowed to be referenced. An empty set means no
;;    other modules are allowed to be referenced; this is the default for any modules that aren't listed here.
;;
;; ## Tips
;;
;; PRO TIP: Check out the [[dev.deps-graph]] namespace for helpful tools to see where a module is used externally, and
;; for tools for calculating this config -- you can use [[dev.deps-graph/print-kondo-config-diff]] to see what updates
;; you need to make
{:metabase/modules
 {actions
  {:api  #{metabase.actions.api
           metabase.actions.core}
   :uses #{analytics
           api
           collections
           driver
           legacy-mbql
           lib
           model-persistence
           models
           queries
           query-processor
           search
           settings
           util}}

  activity-feed
  {:api  #{metabase.activity-feed.api metabase.activity-feed.init}
   :uses #{api collections config db events models util}}

  appearance
  {:api  #{metabase.appearance.core
           metabase.appearance.init}
   :uses #{settings util}}

  analytics
  {:api  #{metabase.analytics.api
           metabase.analytics.core
           metabase.analytics.init
           metabase.analytics.prometheus
           metabase.analytics.snowplow}
   :uses #{appearance
           api
           channel
           config
           db
           driver
           eid-translation
           internal-stats
           lib-be
           models
           premium-features
           session
           settings
           sso
           system
           task
           util
           version}}

  analyze
  {:api  #{metabase.analyze.core
           metabase.analyze.query-results}
   :uses #{config
           driver
           legacy-mbql
           lib
           models
           sync
           util}}

  api
  {:api #{metabase.api.auth
          metabase.api.common
          metabase.api.common.validation
          metabase.api.dashboard
          metabase.api.database
          metabase.api.dataset
          metabase.api.docs
          metabase.api.logger
          metabase.api.macros
          metabase.api.open-api
          metabase.api.routes.common
          metabase.api.user
          metabase.api.util
          metabase.api.util.handlers}
   :uses #{actions
           analytics
           api-routes
           appearance
           channel
           classloader
           collections
           config
           database-routing
           db
           driver
           embedding
           events
           legacy-mbql
           lib
           lib-be
           logger
           model-persistence
           models
           parameters
           permissions
           premium-features
           pulse
           queries
           query-processor
           request
           revisions
           sample-data
           secrets
           server
           session
           settings
           sso
           sync
           upload
           util
           warehouse-schema
           xrays
           enterprise/advanced-permissions}}

  api-keys
  {:api  #{metabase.api-keys.api
           metabase.api-keys.core}
   :uses #{api
           db
           events
           models
           permissions
           util}}

  api-routes
  {:api  #{metabase.api-routes.core}
   :uses :any}

  audit-app
  {:api  #{metabase.audit-app.core
           metabase.audit-app.init}
   :uses #{api
           db
           events
           models
           premium-features
           settings
           task
           task-history
           util}}

  auth-provider
  {:api  #{metabase.auth-provider.core}
   :uses #{premium-features}}

  bookmarks
  {:api  #{metabase.bookmarks.api}
   :uses #{api
           db
           queries
           util}}

  bug-reporting
  {:api  #{metabase.bug-reporting.api
           metabase.bug-reporting.init}
   :uses #{analytics
           api
           config
           db
           driver
           premium-features
           settings
           util}}

  cache
  {:api  #{metabase.cache.api
           metabase.cache.core
           metabase.cache.init}
   :uses #{api
           config
           db
           events
           models
           premium-features
           settings
           util}}

  ;; TODO -- way too many API namespaces.
  channel
  {:api  #{metabase.channel.api
           metabase.channel.core
           metabase.channel.email
           metabase.channel.email.messages
           metabase.channel.init
           metabase.channel.models.channel
           metabase.channel.render.core
           metabase.channel.settings
           metabase.channel.slack
           metabase.channel.template.core}
   :uses #{analytics
           api
           appearance
           collections
           config
           db
           driver
           events
           formatter
           lib
           lib-be
           models
           notification
           parameters
           permissions
           premium-features
           system
           settings
           query-processor
           task
           timeline
           types
           util}}

  classloader
  {:api  #{metabase.classloader.core
           metabase.classloader.init}
   :uses #{util}}

  cloud-migration
  {:api  #{metabase.cloud-migration.api
           metabase.cloud-migration.core
           metabase.cloud-migration.init}
   :uses #{api
           cmd
           config
           db
           models
           premium-features
           settings
           task
           util}}

  content-verification
  {:api  #{metabase.content-verification.core
           metabase.content-verification.init}
   :uses #{db
           models
           util}}

  cmd
  {:api  #{metabase.cmd
           metabase.cmd.copy
           metabase.cmd.dump-to-h2}
   :uses #{api
           api-routes
           classloader
           config
           db
           legacy-mbql
           models
           query-processor
           search
           settings
           util}}

  collections
  {:api  #{metabase.collections.api
           metabase.collections.models.collection
           metabase.collections.models.collection.root}
   :uses #{api
           api-keys
           audit-app
           config
           db
           driver
           events
           legacy-mbql
           models
           notification
           permissions
           premium-features
           queries
           request
           revisions
           search
           upload
           util}}

  ;; technically this 'uses' `enterprise/core` and `test` since it tries to load them to see if they exists so we know
  ;; if EE/test code is available; however we can ignore them since they're not real usages.
  config
  {:api  #{metabase.config}
   :uses #{}}

  ;; this is not actually a real module, but comes from one of our libraries.
  connection-pool
  {:api  #{metabase.connection-pool}
   :uses #{}}

  core
  {:api  #{metabase.core.initialization-status}
   :uses :any}

  database-routing
  {:api  #{metabase.database-routing.core}
   :uses #{premium-features}}

  db
  {:api  #{metabase.db
           metabase.db.query
           metabase.db.setup}
   :uses #{auth-provider
           classloader
           config
           connection-pool
           driver
           task
           util}}

  driver
  {:api #{metabase.driver
          metabase.driver.common
          metabase.driver.common.parameters
          metabase.driver.common.parameters.dates
          metabase.driver.common.parameters.operators
          metabase.driver.common.parameters.parse
          metabase.driver.common.parameters.values
          metabase.driver.ddl.interface
          metabase.driver.h2
          metabase.driver.impl
          metabase.driver.init
          metabase.driver.mysql
          metabase.driver.postgres
          metabase.driver.sql
          metabase.driver.sql-jdbc.connection
          metabase.driver.sql-jdbc.execute
          metabase.driver.sql-jdbc.execute.diagnostic
          metabase.driver.sql-jdbc.sync
          metabase.driver.sql.query-processor
          metabase.driver.sql.query-processor.deprecated
          metabase.driver.sql.util
          metabase.driver.sync
          metabase.driver.util}
   :uses #{actions
           api
           appearance
           auth-provider
           classloader
           config
           connection-pool
           database-routing
           db
           legacy-mbql
           lib
           lib-be
           logger
           models
           notification
           premium-features
           pulse
           query-processor
           secrets
           settings
           sync
           system
           upload
           warehouse-schema
           warehouses
           util}}

  eid-translation
  {:api  #{metabase.eid-translation.api
           metabase.eid-translation.core}
   :uses #{api
           settings
           util}}

  embedding
  {:api  #{metabase.embedding.api
           metabase.embedding.app-origins-sdk
           metabase.embedding.init
           metabase.embedding.settings}
   :uses #{analytics
           api
           config
           driver
           eid-translation
           events
           models
           notification
           parameters
           premium-features
           public-sharing
           queries
           query-processor
           settings
           tiles
           util}}

  events
  {:api  #{metabase.events.core
           metabase.events.init}
   :uses #{driver
           models
           util
           view-log}}

  formatter
  {:api  #{metabase.formatter}
   :uses #{appearance
           models
           system
           query-processor
           types
           util}}

  geojson
  {:api  #{metabase.geojson.api
           metabase.geojson.init}
   :uses #{api
           settings
           util}}

  indexed-entities
  {:api  #{metabase.indexed-entities.api
           metabase.indexed-entities.init}
   :uses #{analytics
           api
           driver
           legacy-mbql
           lib
           models
           query-processor
           search
           sync
           task
           util}}

  internal-stats
  {:api #{metabase.internal-stats.core}
   :uses #{db
           models}}

  legacy-mbql
  {:api #{metabase.legacy-mbql.normalize
          metabase.legacy-mbql.predicates
          metabase.legacy-mbql.schema
          metabase.legacy-mbql.schema.helpers
          metabase.legacy-mbql.util}
   :uses #{lib
           models
           types
           util}}

  lib
  {:api #{metabase.lib.binning
          metabase.lib.binning.util
          metabase.lib.card
          metabase.lib.core
          metabase.lib.equality
          metabase.lib.field
          metabase.lib.filter
          metabase.lib.ident
          metabase.lib.join.util
          metabase.lib.metadata
          metabase.lib.metadata.calculation
          metabase.lib.metadata.jvm
          metabase.lib.metadata.protocols
          metabase.lib.normalize
          metabase.lib.options
          metabase.lib.query
          metabase.lib.schema
          metabase.lib.schema.actions
          metabase.lib.schema.binning
          metabase.lib.schema.common
          metabase.lib.schema.expression
          metabase.lib.schema.expression.temporal
          metabase.lib.schema.expression.window
          metabase.lib.schema.id
          metabase.lib.schema.info
          metabase.lib.schema.literal
          metabase.lib.schema.metadata
          metabase.lib.schema.parameter
          metabase.lib.schema.template-tag
          metabase.lib.schema.temporal-bucketing
          metabase.lib.schema.util
          metabase.lib.temporal-bucket
          metabase.lib.types.isa
          metabase.lib.util
          metabase.lib.util.match
          metabase.lib.walk}
   :uses #{config
           legacy-mbql
           models
           settings
           types
           util}}

  lib-be
  {:api #{metabase.lib-be.core
          metabase.lib-be.init}
   :uses #{models
           settings
           task
           util}}

  logger
  {:api  #{metabase.logger
           metabase.logger.init}
   :uses #{classloader
           config}}

  login-history
  {:api #{metabase.login-history.api
          metabase.login-history.core
          metabase.login-history.init}
   :uses #{analytics
           api
           channel
           request
           settings
           util}}

  model-persistence
  {:api #{metabase.model-persistence.api
          metabase.model-persistence.core
          metabase.model-persistence.init}
   :uses #{api
           db
           driver
           events
           lib
           models
           premium-features
           settings
           queries
           query-processor
           request
           system
           task
           task-history
           util}}

  models
  {:api #{metabase.models.application-permissions-revision
          metabase.models.dashboard
          metabase.models.dashboard-card
          metabase.models.dashboard-tab
          metabase.models.dashboard.constants
          metabase.models.database
          metabase.models.dispatch
          metabase.models.humanization
          metabase.models.init
          metabase.models.interface
          metabase.models.resolution
          metabase.models.serialization
          metabase.models.user
          metabase.models.user-parameter-value
          metabase.models.util.spec-update
          metabase.models.visualization-settings}
   :uses #{analytics
           api
           audit-app
           channel
           classloader
           collections
           config
           db
           driver
           events
           legacy-mbql
           lib
           permissions
           premium-features
           secrets
           settings
           parameters
           public-sharing
           pulse
           queries
           query-processor
           search
           setup
           sync
           system
           util}}

  native-query-snippets
  {:api  #{metabase.native-query-snippets.api
           metabase.native-query-snippets.core}
   :uses #{api
           collections
           models
           permissions
           premium-features
           util}}

  notification
  {:api  #{metabase.notification.api
           metabase.notification.core
           metabase.notification.init
           metabase.notification.models
           metabase.notification.payload.core}
   :uses #{analytics
           api
           appearance
           channel
           config
           driver
           events
           models
           parameters
           permissions
           premium-features
           query-processor
           request
           session
           settings
           sso
           system
           task
           task-history
           util}}

  ;; TODO -- too many API namespaces
  parameters
  {:api  #{metabase.parameters.chain-filter
           metabase.parameters.custom-values
           metabase.parameters.dashboard
           metabase.parameters.field
           metabase.parameters.init
           metabase.parameters.params
           metabase.parameters.shared}
   :uses #{api
<<<<<<< HEAD
=======
           classloader
           db
           driver
>>>>>>> d7eae1df
           legacy-mbql
           lib
           models
           query-processor
<<<<<<< HEAD
           warehouse-schema
           util}}
=======
           types
           util
           warehouse-schema}}
>>>>>>> d7eae1df

  permissions
  {:api  #{metabase.permissions.api
           metabase.permissions.core
           ;; TODO -- move these into the API namespace.
           metabase.permissions.models.collection-permission-graph-revision
           metabase.permissions.models.collection.graph
           metabase.permissions.models.data-permissions
           metabase.permissions.models.permissions
           metabase.permissions.models.permissions-group
           metabase.permissions.models.query.permissions
           metabase.permissions.util}
   :uses #{api
           audit-app
           collections
           config
           db
           legacy-mbql
           lib
           models
           premium-features
           query-processor
           request
           server
           settings
           util}}

  pivot
  {:api #{metabase.pivot.core}
   :uses #{models
           util}}

  plugins
  {:api  #{metabase.plugins.core}
   :uses #{classloader
           config
           driver
           util}}

  premium-features
  {:api  #{metabase.premium-features.api
           metabase.premium-features.core
           metabase.premium-features.init}
   :uses #{api
           classloader
           config
           db
           internal-stats
           settings
           util}}

  product-feedback
  {:api  #{metabase.product-feedback.api
           metabase.product-feedback.init}
   :uses #{analytics
           api
           channel
           config
           db
           driver
           premium-features
           settings
           task
           util}}

  public-sharing
  {:api  #{metabase.public-sharing.api
           metabase.public-sharing.core
           metabase.public-sharing.init}
   :uses #{actions
           analytics
           api
           events
           lib
           models
           parameters
           queries
           query-processor
           request
           settings
           tiles
           util}}

  pulse
  {:api  #{metabase.pulse.api
           metabase.pulse.core
           metabase.pulse.init
           metabase.pulse.task.send-pulses}
   :uses #{api
           channel
           classloader
           collections
           config
           db
           driver
           events
           models
           notification
           permissions
           premium-features
           query-processor
           request
           task
           task-history
           util
           enterprise/advanced-permissions
           enterprise/sandbox}}

  queries
  {:api  #{metabase.queries.api
           metabase.queries.core
           metabase.queries.init
           metabase.queries.models.query ; TODO FIXME
           metabase.queries.schema}      ; TODO FIXME
   :uses #{analytics
           analyze
           api
           audit-app
           cache
           channel
           collections
           config
           content-verification
           db
           events
           legacy-mbql
           lib
           models
           parameters
           permissions
           premium-features
           public-sharing
           pulse
           query-analysis
           query-processor
           request
           revisions
           search
           util
           warehouse-schema}}

  query-analysis
  {:api  #{metabase.query-analysis.core
           metabase.query-analysis.init}
   :uses #{config
           driver
           legacy-mbql
           lib
           query-processor
           settings
           task
           util}}

  query-processor
  {:api #{metabase.query-processor
          metabase.query-processor.card
          metabase.query-processor.compile
          metabase.query-processor.dashboard
          metabase.query-processor.debug
          metabase.query-processor.error-type
          metabase.query-processor.init
          metabase.query-processor.interface
          metabase.query-processor.metadata
          metabase.query-processor.middleware.annotate
          metabase.query-processor.middleware.cache-backend.db
          metabase.query-processor.middleware.constraints
          metabase.query-processor.middleware.fetch-source-query-legacy
          metabase.query-processor.middleware.limit
          metabase.query-processor.middleware.permissions
          metabase.query-processor.middleware.wrap-value-literals
          metabase.query-processor.pipeline
          metabase.query-processor.pivot
          metabase.query-processor.preprocess
          metabase.query-processor.reducible
          metabase.query-processor.schema
          metabase.query-processor.setup
          metabase.query-processor.store
          metabase.query-processor.streaming
          metabase.query-processor.streaming.common
          metabase.query-processor.streaming.interface
          metabase.query-processor.timezone
          metabase.query-processor.util
          metabase.query-processor.util.add-alias-info
          metabase.query-processor.util.nest-query
          metabase.query-processor.util.persisted-cache
          metabase.query-processor.util.relative-datetime
          metabase.query-processor.util.transformations.nest-breakouts
          metabase.query-processor.writeback}
   :uses #{analytics
           analyze
           api
           appearance
           audit-app
           cache
           config
           driver
           events
           formatter
           legacy-mbql
           lib
           lib-be
           model-persistence
           models
           permissions
           pivot
           premium-features
           queries
           request
           settings
           system
           server
           types
           util}}

  request
  {:api  #{metabase.request.core
           metabase.request.init}
   :uses #{api
           config
           models
           permissions
           session
           settings
           util}}

  revisions
  {:api  #{metabase.revisions.api
           metabase.revisions.core
           metabase.revisions.init}
   :uses #{api
           config
           events
           models
           permissions
           util}}

  sample-data
  {:api  #{metabase.sample-data.core
           metabase.sample-data.init}
   :uses #{plugins
           settings
           sync
           util}}

  search
  {:api #{metabase.search.api
          metabase.search.appdb.scoring
          metabase.search.config
          metabase.search.core
          metabase.search.in-place.scoring
          metabase.search.ingestion
          metabase.search.init
          metabase.search.spec}
   :uses #{analytics
           api
           appearance
           audit-app
           collections
           config
           db
           driver
           models
           permissions
           premium-features
           settings
           queries
           request
           startup
           task
           util}}

  secrets
  {:api  #{metabase.secrets.core}
   :uses #{api driver models premium-features util}}

  segments
  {:api  #{metabase.segments.api}
   :uses #{api
           events
           legacy-mbql
           lib
           models
           permissions
           search
           util
           xrays}}

  server
  {:api #{metabase.server.core
          metabase.server.init
          metabase.server.middleware.session
          metabase.server.streaming-response} ; TODO -- too many API namespaces
   :uses #{analytics
           api
           api-keys
           api-routes
           appearance
           config
           core
           db
           driver
           embedding
           models
           premium-features
           query-processor
           request
           session
           settings
           system
           util
           enterprise/sso}}

  session
  {:api  #{metabase.session.core
           metabase.session.api
           metabase.session.init
           metabase.session.models.session ; TODO -- shouldn't be exposed as an API namespace
           metabase.session.settings}      ; TODO -- shouldn't be exposed as an API namespace
   :uses #{api
           channel
           config
           db
           driver
           events
           login-history
           models
           settings
           request
           sso
           system
           task
           util}}

  settings
  {:api  #{metabase.settings.api
           metabase.settings.core
           metabase.settings.init}
   :uses #{api
           config
           db
           events
           models
           premium-features
           util
           enterprise/advanced-permissions}}

  setup
  {:api  #{metabase.setup.api metabase.setup.core}
   :uses #{analytics
           api
           appearance
           channel
           config
           db
           events
           models
           permissions
           request
           session
           settings
           system
           util}}

  sso
  {:api  #{metabase.sso.api
           metabase.sso.core
           metabase.sso.init}
   :uses #{api
           config
           models
           permissions
           premium-features
           settings
           util}}

  startup
  {:api  #{metabase.startup.core}
   :uses #{util}}

  sync
  {:api #{metabase.sync.api
          metabase.sync.core
          metabase.sync.init
          metabase.sync.schedules
          metabase.sync.task.sync-databases
          metabase.sync.util}
   :uses #{analyze
           api
           audit-app
           config
           db
           driver
           events
           lib
           models
           query-processor
           settings
           task
           task-history
           util
           warehouse-schema}}

  system
  {:api  #{metabase.system.core
           metabase.system.init}
   :uses #{appearance settings util}}

  task
  {:api #{metabase.task.bootstrap
          metabase.task.core}
   :uses #{classloader
           db
           util}}

  task-history
  {:api  #{metabase.task-history.api
           metabase.task-history.core
           metabase.task-history.init}
   :uses #{api
           models
           permissions
           premium-features
           request
           task
           util}}

  testing-api
  {:api  #{metabase.testing-api.api
           metabase.testing-api.core
           metabase.testing-api.init}
   :uses #{analytics
           api
           config
           db
           premium-features
           search
           util}}

  tiles
  {:api  #{metabase.tiles.api
           metabase.tiles.init}
   :uses #{api
           legacy-mbql
           query-processor
           settings
           util}}

  timeline
  {:api  #{metabase.timeline.api
           metabase.timeline.core}
   :uses #{analytics
           api
           collections
           models
           util}}

  types
  {:api  #{metabase.types}
   :uses #{util}}

  upload
  {:api  #{metabase.upload.api
           metabase.upload.core
           metabase.upload.init}
   :uses #{analytics
           appearance
           api
           collections
           driver
           events
           legacy-mbql
           lib
           model-persistence
           models
           permissions
           queries
           settings
           sync
           util
           warehouse-schema}}

  user-key-value
  {:api  #{metabase.user-key-value.api
           metabase.user-key-value.init}
   :uses #{api
           config
           lib
           util}}

  util
  {:api :any
   :uses #{classloader
           channel
           config
           db
           driver
           legacy-mbql
           lib
           models
           parameters
           settings
           system}}

  version
  {:api  #{metabase.version.core
           metabase.version.init}
   :uses #{config
           settings
           system
           task
           util}}

  view-log
  {:api  #{metabase.view-log.core
           metabase.view-log.init}
   :uses #{analytics
           api
           audit-app
           events
           models
           permissions
           premium-features
           util}}

  warehouse-schema
  {:api  #{metabase.warehouse-schema.api
           metabase.warehouse-schema.field
           metabase.warehouse-schema.metadata-from-qp
           metabase.warehouse-schema.metadata-queries
           metabase.warehouse-schema.models.field
           metabase.warehouse-schema.models.field-values
           metabase.warehouse-schema.models.table
           metabase.warehouse-schema.table}
   :uses #{analyze
           api
           audit-app
           db
           driver
           events
           lib
           models
           parameters
           permissions
           premium-features
           query-processor
           request
           search
           sync
           types
           upload
           util
           xrays}}

  warehouses
  {:api  #{metabase.warehouses.core
           metabase.warehouses.init}
   :uses #{premium-features
           settings
           util}}

  xrays
  {:api  #{metabase.xrays.api
           metabase.xrays.core
           metabase.xrays.init}
   :uses #{analyze
           appearance
           api
           collections
           driver
           legacy-mbql
           lib
           models
           permissions
           settings
           queries
           query-processor
           util
           warehouse-schema}}

  enterprise/advanced-config
  {:api  #{metabase-enterprise.advanced-config.api.logs
           metabase-enterprise.advanced-config.models.notification
           metabase-enterprise.advanced-config.init
           metabase-enterprise.advanced-config.file}
   :uses #{api
           api-keys
           db
           driver
           models
           permissions
           premium-features
           setup
           settings
           sync
           util}}

  enterprise/advanced-permissions
  {:api  #{metabase-enterprise.advanced-permissions.api.routes
           metabase-enterprise.advanced-permissions.common
           metabase-enterprise.advanced-permissions.models.permissions.group-manager}
   :uses #{api
           enterprise/impersonation
           lib
           models
           permissions
           premium-features
           query-processor
           util}}

  enterprise/ai-entity-analysis
  {:api #{metabase-enterprise.ai-entity-analysis.api}
  :uses #{api
          premium-features
          enterprise/metabot-v3}}

  enterprise/ai-sql-fixer
  {:api #{metabase-enterprise.ai-sql-fixer.api}
   :uses #{api
           driver
           enterprise/metabot-v3
           query-analysis
           query-processor
           util}}

  enterprise/ai-sql-generation
  {:api #{metabase-enterprise.ai-sql-generation.api}
   :uses #{api
           driver
           enterprise/metabot-v3
           models
           util}}

  enterprise/analytics
  {:api  #{}
   :uses #{driver
           premium-features
           enterprise/advanced-config
           enterprise/scim
           enterprise/sso}}

  enterprise/api
  {:api  #{metabase-enterprise.api.routes
           metabase-enterprise.api.routes.common}
   :uses :any}

  enterprise/audit-app
  {:api  #{metabase-enterprise.audit-app.api.routes}
   :uses #{api
           audit-app
           classloader
           db
           driver
           lib
           models
           permissions
           plugins
           premium-features
           query-processor
           settings
           sync
           util
           enterprise/serialization}}

  enterprise/auth-provider
  {:api  #{}
   :uses #{premium-features
           util}}

  enterprise/billing
  {:api  #{metabase-enterprise.billing.api.routes}
   :uses #{api
           premium-features util}}

  enterprise/cache
  {:api  #{metabase-enterprise.cache.init}
   :uses #{cache
           premium-features
           query-processor
           task
           util}}

  enterprise/content-verification
  {:api  #{metabase-enterprise.content-verification.api.routes}
   :uses #{api
           content-verification
           util
           enterprise/api}}

  enterprise/core
  {:api  #{metabase-enterprise.core.init}
   :uses :any}

  enterprise/dashboard-subscription-filters
  {:api  #{}
   :uses #{premium-features}}

  enterprise/data-editing
  {:api  #{metabase-enterprise.data-editing.api}
   :uses #{api
           actions
           util}}

  enterprise/database-routing
  {:api #{metabase-enterprise.database-routing.api}
   :uses #{api
           config
           database-routing
           events
           lib
           models
           premium-features
           query-processor
           settings
           util
           warehouse-schema}}

  enterprise/enhancements
  {:api  #{metabase-enterprise.enhancements.init}
   :uses #{models
           premium-features
           settings
           sso
           util enterprise/sso}}

  enterprise/gsheets
  {:api  #{metabase-enterprise.gsheets.api}
   :uses #{api
           analytics
           premium-features
           settings
           util
           enterprise/harbormaster}}

  enterprise/harbormaster
  {:api #{metabase-enterprise.harbormaster.client}
   :uses #{api
           cloud-migration
           util}}

  enterprise/impersonation
  {:api #{metabase-enterprise.impersonation.api}
   :uses #{api
           audit-app
           driver
           lib
           models
           premium-features
           query-processor
           util
           warehouse-schema
           enterprise/sandbox}}

  enterprise/internal-stats
  {:api #{}
   :uses #{premium-features
           settings}}

  enterprise/llm
  {:api  #{metabase-enterprise.llm.api}
   :uses #{analytics
           analyze
           api
           query-processor
           settings
           util}}

  enterprise/metabot-v3
  {:api #{metabase-enterprise.metabot-v3.api metabase-enterprise.metabot-v3.core
          metabase-enterprise.metabot-v3.tools.api}
   :uses #{api
           collections
           config
           db
           legacy-mbql
           lib
           models
           premium-features
           settings
           pulse
           query-processor
           request
           system
           util
           warehouse-schema}}

  enterprise/premium-features
  {:api  #{}
   :uses #{premium-features
           util}}

  enterprise/query-reference-validation
  {:api  #{metabase-enterprise.query-reference-validation.api}
   :uses #{api
           collections
           query-analysis
           request
           util}}

  enterprise/sandbox
  {:api #{metabase-enterprise.sandbox.api.routes
          metabase-enterprise.sandbox.api.util}
   :uses #{api
           audit-app
           classloader
           db
           driver
           legacy-mbql
           lib
           models
           permissions
           premium-features
           query-processor
           request
           util
           warehouse-schema
           enterprise/api}}

  enterprise/scim
  {:api  #{metabase-enterprise.scim.core
           metabase-enterprise.scim.init
           metabase-enterprise.scim.routes}
   :uses #{analytics
           api
           api-keys
           models
           permissions
           settings
           server
           system
           util
           enterprise/serialization}}

  enterprise/search
  {:api  #{}
   :uses #{premium-features
           search}}

  enterprise/serialization
  {:api #{metabase-enterprise.serialization.api
          metabase-enterprise.serialization.cmd
          metabase-enterprise.serialization.v2.backfill-ids}
   :uses #{analytics
           api
           appearance
           collections
           config
           db
           legacy-mbql
           lib
           logger
           models
           plugins
           premium-features
           settings
           setup
           util
           warehouse-schema}}

  enterprise/snippet-collections
  {:api  #{}
   :uses #{models
           native-query-snippets
           permissions
           premium-features
           util}}

  enterprise/sso
  {:api #{metabase-enterprise.sso.api.routes
          metabase-enterprise.sso.integrations.sso-settings
          metabase-enterprise.sso.integrations.sso-utils}
   :uses #{api
           appearance
           channel
           embedding
           events
           notification
           premium-features
           request
           session
           settings
           sso
           system
           util
           enterprise/scim}}

  enterprise/stale
  {:api  #{metabase-enterprise.stale.api
           metabase-enterprise.stale.init}
   :uses #{analytics
           api
           collections
           embedding
           premium-features
           queries
           request
           settings
           util}}

  enterprise/upload-management
  {:api  #{metabase-enterprise.upload-management.api}
   :uses #{api
           models
           premium-features
           upload
           util}}}

 ;; namespaces matching these patterns (with `re-find`) are excluded from the module linter. Since regex literals
 ;; aren't allowed in EDN just used the `(str <regex>)` version i.e. two slashes instead of one.
 ;;
 ;; this is mostly intended for excluding test namespaces or those rare 'glue' namespaces that glue multiple modules
 ;; together, e.g. `metabase.lib.metadata.jvm`.
 :linters
 {:metabase/modules
  {:ignored-namespace-patterns
   #{"-test$"                           ; anything ending in `-test`
     "test[-.]util"                     ; anything that contains `test.util` or `test-util`
     "test\\.impl"                      ; anything that contains `test.impl`
     "test-setup"                       ; anything that contains `test-setup`
     "^metabase(?:-enterprise)?\\.test" ; anything starting with `metabase.test` or `metabase-enterprise.test`
     "^metabase\\.http-client$"}}}}     ; `metabase.http-client` which is a test-only namespace despite its name.<|MERGE_RESOLUTION|>--- conflicted
+++ resolved
@@ -611,7 +611,8 @@
            setup
            sync
            system
-           util}}
+           util
+           warehouse-schema}}
 
   native-query-snippets
   {:api  #{metabase.native-query-snippets.api
@@ -660,24 +661,16 @@
            metabase.parameters.params
            metabase.parameters.shared}
    :uses #{api
-<<<<<<< HEAD
-=======
            classloader
            db
            driver
->>>>>>> d7eae1df
-           legacy-mbql
-           lib
-           models
-           query-processor
-<<<<<<< HEAD
-           warehouse-schema
-           util}}
-=======
+           legacy-mbql
+           lib
+           models
+           query-processor
            types
            util
            warehouse-schema}}
->>>>>>> d7eae1df
 
   permissions
   {:api  #{metabase.permissions.api
@@ -1448,7 +1441,6 @@
   {:api #{metabase-enterprise.metabot-v3.api metabase-enterprise.metabot-v3.core
           metabase-enterprise.metabot-v3.tools.api}
    :uses #{api
-           collections
            config
            db
            legacy-mbql
