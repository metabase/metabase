--- conflicted
+++ resolved
@@ -93,13 +93,8 @@
 
   return (
     <div id="ColumnsList" className={cx("mt3", { disabled: isHidden })}>
-<<<<<<< HEAD
       <div className={cx(CS.textUppercase, CS.textMedium, CS.py1)}>
-        <div className="relative">
-=======
-      <div className={cx(CS.textUppercase, "text-medium py1")}>
         <div className={CS.relative}>
->>>>>>> 3fbfeddf
           <div
             style={{ minWidth: 420 }}
             className="float-left px1"
@@ -150,11 +145,7 @@
     <TippyPopoverWithTrigger
       triggerContent={
         <span
-<<<<<<< HEAD
           className={cx(CS.textBrand, CS.textBold)}
-=======
-          className={cx("text-brand", CS.textBold)}
->>>>>>> 3fbfeddf
           style={{ textTransform: "none", letterSpacing: 0 }}
           aria-label={t`Sort`}
         >
