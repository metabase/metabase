--- conflicted
+++ resolved
@@ -81,27 +81,13 @@
 
 ;;;; Pre-processing
 
-<<<<<<< HEAD
-=======
 ;;; TODO (Cam 7/25/25) -- this seems over-complicated, can't we just
 ;;; use [[metabase.lib.metadata.calculation/returned-columns]] with `{:include-remaps? true}` to calculate this stuff?
 
->>>>>>> 1270cf72
 (mu/defn- field-id->remapping-dimension :- [:maybe ::external-remapping]
   [metadata-providerable :- ::lib.schema.metadata/metadata-providerable
    field-id              :- ::lib.schema.id/field]
   (let [col (lib.metadata/field metadata-providerable field-id)]
-<<<<<<< HEAD
-    (when (:lib/external-remap col)
-      (let [{remap-id :id, remap-name :name, remap-field-id :field-id} (:lib/external-remap col)]
-        (when-let [remap-field (lib.metadata/field metadata-providerable remap-field-id)]
-          {:id                        remap-id
-           :name                      remap-name
-           :field-id                  (:id col)
-           :field-name                (:name col)
-           :human-readable-field-id   remap-field-id
-           :human-readable-field-name (:name remap-field)})))))
-=======
     (when-let [{remap-id :id, remap-name :name, remap-field-id :field-id} (:lib/external-remap col)]
       (when-let [remap-field (lib.metadata/field metadata-providerable remap-field-id)]
         {:id                        remap-id
@@ -110,7 +96,6 @@
          :field-name                (:name col)
          :human-readable-field-id   remap-field-id
          :human-readable-field-name (:name remap-field)}))))
->>>>>>> 1270cf72
 
 (mr/def ::remap-info
   [:and
@@ -125,11 +110,7 @@
                               :any]]]
     [:dimension             ::external-remapping]]
    [:fn
-<<<<<<< HEAD
-    {:error/message "if the original field clause had a join alias, the new clause should as well"}
-=======
     {:error/message "the new field clause should have the same join alias as the original field clause"}
->>>>>>> 1270cf72
     (fn [{:keys [original-field-clause new-field-clause]}]
       (= (lib/current-join-alias original-field-clause)
          (lib/current-join-alias new-field-clause)))]])
@@ -158,21 +139,6 @@
             (keep (fn [{:keys [id], :as col}]
                     (when-let [dimension (when (pos-int? id)
                                            (field-id->remapping-dimension query id))]
-<<<<<<< HEAD
-                      {:original-field-clause (or (:lib/original-ref col)
-                                                  (lib/ref col))
-                       :new-field-clause      [:field
-                                               (merge
-                                                {:lib/uuid                (str (random-uuid))
-                                                 :source-field            id
-                                                 ::new-field-dimension-id (u/the-id dimension)}
-                                                (when-let [join-alias (:metabase.lib.join/join-alias col)]
-                                                  {:join-alias join-alias}))
-                                               (u/the-id (:human-readable-field-id dimension))]
-                       :dimension             (assoc dimension
-                                                     :field-name                (-> dimension :field-id unique-name)
-                                                     :human-readable-field-name (-> dimension :human-readable-field-id unique-name))}))))
-=======
                       (let [original-ref (or (:lib/original-ref col)
                                              (lib/ref col))]
                         {:original-field-clause original-ref
@@ -187,7 +153,6 @@
                          :dimension             (assoc dimension
                                                        :field-name                (-> dimension :field-id unique-name)
                                                        :human-readable-field-name (-> dimension :human-readable-field-id unique-name))})))))
->>>>>>> 1270cf72
            (lib.walk/apply-f-for-stage-at-path lib/returned-columns query path)))))
 
 (mu/defn- add-fk-remaps-rewrite-existing-fields-add-original-field-dimension-id :- ::lib.schema/fields
@@ -270,26 +235,12 @@
   [infos  :- [:maybe [:sequential ::remap-info]]
    fields :- [:maybe ::lib.schema/fields]]
   (when (seq fields)
-<<<<<<< HEAD
-    (let [existing-fields                (add-fk-remaps-rewrite-existing-fields infos fields)
-          ;; don't add any new entries for fields that already exist. Use [[simplify-ref-options]] here so
-          ;; we don't add new entries even if the existing Field has some extra info e.g. extra unknown namespaced
-          ;; keys.
-          existing-normalized-fields-set (into #{} (map simplify-ref-options) existing-fields)]
-      (into
-       existing-fields
-       (comp (map :new-field-clause)
-             (remove (comp existing-normalized-fields-set simplify-ref-options))
-             (map lib/fresh-uuids))
-       infos))))
-=======
     (let [existing-fields (add-fk-remaps-rewrite-existing-fields infos fields)]
       (into []
             (comp cat
                   (m/distinct-by simplify-ref-options))
             [existing-fields
              (map :new-field-clause infos)]))))
->>>>>>> 1270cf72
 
 (mu/defn- add-fk-remaps-to-stage :- ::lib.schema/stage
   [query :- ::lib.schema/query
@@ -334,9 +285,6 @@
                            (-> info
                                (update :original-field-clause lib/with-join-alias (:alias join))
                                (update :new-field-clause      lib/with-join-alias (:alias join))))
-<<<<<<< HEAD
-              new-fields (add-fk-remaps-to-fields infos fields)]
-=======
               new-fields (into
                           []
                           ;; TODO (Cam 7/25/25) the join fields may already include a remap, but `:source-field` or
@@ -350,7 +298,6 @@
                                                simplify-ref-options
                                                (lib/update-options dissoc :source-field))))
                           (add-fk-remaps-to-fields infos fields))]
->>>>>>> 1270cf72
           (assoc join :fields new-fields))))))
 
 (mu/defn- add-fk-remaps :- ::query-and-remaps
