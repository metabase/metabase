--- conflicted
+++ resolved
@@ -40,11 +40,6 @@
 };
 
 function RunListPageBody({ params }: RunListPageBodyProps) {
-<<<<<<< HEAD
-  const { page = 0, statuses, transformIds, transformTagIds } = params;
-
-  const [isPolling, setIsPolling] = useState(false);
-=======
   const {
     page = 0,
     statuses,
@@ -54,12 +49,13 @@
     endTime,
     runMethods,
   } = params;
->>>>>>> f09dbce6
+
+  const [isPolling, setIsPolling] = useState(false);
+
   const {
     data,
     isLoading: isLoadingRuns,
     error: runsError,
-<<<<<<< HEAD
   } = useListTransformRunsQuery(
     {
       offset: page * PAGE_SIZE,
@@ -67,23 +63,14 @@
       statuses,
       transform_ids: transformIds,
       transform_tag_ids: transformTagIds,
+      start_time: startTime,
+      end_time: endTime,
+      run_methods: runMethods,
     },
     {
       pollingInterval: POLLING_INTERVAL,
     },
   );
-=======
-  } = useListTransformRunsQuery({
-    offset: page * PAGE_SIZE,
-    limit: PAGE_SIZE,
-    statuses,
-    transform_ids: transformIds,
-    transform_tag_ids: transformTagIds,
-    start_time: startTime,
-    end_time: endTime,
-    run_methods: runMethods,
-  });
->>>>>>> f09dbce6
   const {
     data: transforms = [],
     isLoading: isLoadingTransforms,
