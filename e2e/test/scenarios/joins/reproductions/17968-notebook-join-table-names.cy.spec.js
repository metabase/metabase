--- conflicted
+++ resolved
@@ -18,30 +18,17 @@
     summarize({ mode: "notebook" });
     popover().findByText("Count of rows").click();
 
-<<<<<<< HEAD
-    popover().within(() => {
-      cy.findByText("Product").click();
-      cy.findByText("ID").click();
-    });
-=======
     getNotebookStep("summarize")
       .findByText("Pick a column to group by")
       .click();
     popover().findByText("Created At").click();
->>>>>>> d8d630f3
 
     cy.findAllByTestId("action-buttons").last().button("Join data").click();
-    popover().findByText("Products").click();
+    popover().findByText("Product").click();
     popover().findByText("Count").click();
 
-<<<<<<< HEAD
-    cy.findByTestId("step-join-0-1")
+    getNotebookStep("join", { stage: 1 })
       .findByLabelText("Left column")
-      .findByText("Products");
-=======
-    getNotebookStep("join", { stage: 1 })
-      .findByTestId("parent-dimension")
       .findByText("Previous results");
->>>>>>> d8d630f3
   });
 });