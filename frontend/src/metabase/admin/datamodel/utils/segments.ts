import * as Lib from "metabase-lib";
import type Metadata from "metabase-lib/v1/metadata/Metadata";
import type { DatasetQuery, TableId } from "metabase-types/api";

export function getSegmentQuery(
  query: DatasetQuery | undefined,
  tableId: TableId | undefined,
  metadata: Metadata,
) {
  if (!query) {
    return undefined;
  }

  const databaseId = query.database;

  if (!databaseId) {
    console.error("No database ID found in segment definition:", {
      query,
      tableId,
    });
    return undefined;
  }

  const metadataProvider = Lib.metadataProvider(databaseId, metadata);
<<<<<<< HEAD
  return Lib.fromJsQuery(metadataProvider, query as any);
=======
  return Lib.fromJsQuery(metadataProvider, query);
>>>>>>> 4983f9d9
}

export function getSegmentQueryDefinition(query: Lib.Query) {
  // Return the full MBQL5 query like Question.setQuery() does
  return Lib.toJsQuery(query);
}<|MERGE_RESOLUTION|>--- conflicted
+++ resolved
@@ -22,11 +22,7 @@
   }
 
   const metadataProvider = Lib.metadataProvider(databaseId, metadata);
-<<<<<<< HEAD
-  return Lib.fromJsQuery(metadataProvider, query as any);
-=======
   return Lib.fromJsQuery(metadataProvider, query);
->>>>>>> 4983f9d9
 }
 
 export function getSegmentQueryDefinition(query: Lib.Query) {
