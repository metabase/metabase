--- conflicted
+++ resolved
@@ -11,43 +11,6 @@
 ```
 
 To get started customizing the logs, make a [copy of the default `log4j2.xml` file][default-log-config] and adjust it to meet your needs. You'll need to restart Metabase for changes to the file to take effect. See Log4j's docs for info on [log levels][levels].
-<<<<<<< HEAD
-
-You can set different log levels for different areas of the application, e.g.,:
-
-```
-<Loggers>
-    <Logger name="metabase" level="INFO"/>
-    <Logger name="metabase-enterprise" level="INFO"/>
-    <Logger name="metabase.plugins" level="DEBUG"/>
-    <Logger name="metabase.server.middleware" level="DEBUG"/>
-    <Logger name="metabase.query-processor.async" level="DEBUG"/>
-    <Logger name="com.mchange" level="ERROR"/>
-
-    <!-- Example: Add trace logging to the Metabase analysis process, which can help debugging trouble with syncing, fingerprinting and scanning -->
-    <Logger name="metabase.sync" level="TRACE"/>
-
-    <Root level="WARN">
-      <AppenderRef ref="STDOUT"/>
-    </Root>
-</Loggers> 
-```
-
-Check out [How to read the logs][read-logs].
-
-## Using Log4j 2 with Docker
-
-Before running the Metabase Docker image, you'll need to pass the custom `log4j.configurationFile` argument. Add a `JAVA_OPTS=-Dlog4j.configurationFile=file:/path/to/custom/log4j2.xml` to the environment variables of the container, like this:
-
-```
-docker run -p 3000:3000 -v $PWD/my_log4j2.xml:/tmp/my_log4j2.xml -e JAVA_OPTS=-Dlog4j.configurationFile=file:///tmp/my_log4j2.xml metabase/metabase`
-```
-
-## Disable emoji or colorized logging
-
-By default Metabase will include emoji characters in logs. You can disable emoji by using the `MB_EMOJIN_IN_LOGS` environment variable:
-
-=======
 
 You can set different log levels for different areas of the application, e.g.,:
 
@@ -95,7 +58,6 @@
 
 ### Configuring Emoji Logging
 
->>>>>>> 0c4f3dc7
 ```
 export MB_EMOJI_IN_LOGS="false"
 java -jar metabase.jar
