(ns metabase.models.dashboard-test
  (:require
   [clojure.set :as set]
   [clojure.test :refer :all]
   [metabase.api.common :as api]
   [metabase.models.collection :as collection]
   [metabase.models.dashboard :as dashboard]
   [metabase.models.dashboard-card :as dashboard-card]
   [metabase.models.interface :as mi]
   [metabase.models.parameter-card :as parameter-card]
   [metabase.models.permissions :as perms]
   [metabase.models.pulse-channel-test :as pulse-channel-test]
   [metabase.models.revision :as revision]
   [metabase.models.serialization :as serdes]
   [metabase.models.user :as user]
   [metabase.test :as mt]
   [metabase.test.data.users :as test.users]
   [metabase.test.util :as tu]
   [metabase.util :as u]
   [metabase.xrays.automagic-dashboards.core :as magic]
   [toucan2.core :as t2])
  (:import
   (java.time LocalDateTime)))

(set! *warn-on-reflection* true)

;; ## Dashboard Revisions

(deftest ^:parallel serialize-dashboard-test
  (testing "without tabs"
<<<<<<< HEAD
    (mt/with-temp [Dashboard           {dashboard-id :id :as dashboard} {:name "Test Dashboard"}
                   Card                {card-id :id}     {}
                   Card                {series-id-1 :id} {}
                   Card                {series-id-2 :id} {}
                   DashboardCard       {dashcard-id :id} {:dashboard_id dashboard-id, :card_id card-id}
                   DashboardCardSeries _                 {:dashboardcard_id dashcard-id, :card_id series-id-1, :position 0}
                   DashboardCardSeries _                 {:dashboardcard_id dashcard-id, :card_id series-id-2, :position 1}]
=======
    (t2.with-temp/with-temp [:model/Dashboard           {dashboard-id :id :as dashboard} {:name "Test Dashboard"}
                             :model/Card                {card-id :id}     {}
                             :model/Card                {series-id-1 :id} {}
                             :model/Card                {series-id-2 :id} {}
                             :model/DashboardCard       {dashcard-id :id} {:dashboard_id dashboard-id, :card_id card-id}
                             :model/DashboardCardSeries _                 {:dashboardcard_id dashcard-id, :card_id series-id-1, :position 0}
                             :model/DashboardCardSeries _                 {:dashboardcard_id dashcard-id, :card_id series-id-2, :position 1}]
>>>>>>> 8d23fd74
      (is (= {:name                "Test Dashboard"
              :archived_directly   false
              :auto_apply_filters  true
              :collection_id       nil
              :description         nil
              :cache_ttl           nil
              :cards               [{:size_x                 4
                                     :size_y                 4
                                     :row                    0
                                     :col                    0
                                     :id                     true
                                     :card_id                true
                                     :series                 true
                                     :dashboard_tab_id       nil
                                     :action_id              nil
                                     :parameter_mappings     []
                                     :visualization_settings {}
                                     :dashboard_id           dashboard-id}]
              :tabs                []
              :archived            false
              :collection_position nil
              :enable_embedding    false
              :embedding_params    nil
              :parameters          []
              :width               "fixed"}
             (update (revision/serialize-instance :model/Dashboard (:id dashboard) dashboard)
                     :cards
                     (fn [[{:keys [id card_id series], :as card}]]
                       [(assoc card
                               :id      (= dashcard-id id)
                               :card_id (= card-id card_id)
                               :series  (= [series-id-1 series-id-2] series))])))))))

(deftest ^:parallel serialize-dashboard-with-tabs-test
  (testing "with tabs"
<<<<<<< HEAD
    (mt/with-temp [Dashboard           {dashboard-id :id :as dashboard} {:name "Test Dashboard"}
                   :model/DashboardTab {tab-id :id}                     {:dashboard_id dashboard-id :name "Test Tab" :position 0}
                   DashboardCard       {dashcard-id :id}                {:dashboard_id dashboard-id :dashboard_tab_id tab-id}]
=======
    (t2.with-temp/with-temp [:model/Dashboard           {dashboard-id :id :as dashboard} {:name "Test Dashboard"}
                             :model/DashboardTab {tab-id :id}                     {:dashboard_id dashboard-id :name "Test Tab" :position 0}
                             :model/DashboardCard       {dashcard-id :id}                {:dashboard_id dashboard-id :dashboard_tab_id tab-id}]
>>>>>>> 8d23fd74
      (is (=? {:name                       "Test Dashboard"
               :auto_apply_filters         true
               :collection_id              nil
               :description                nil
               :cache_ttl                  nil
               :cards                      [{:size_x           4
                                             :size_y           4
                                             :row              0
                                             :col              0
                                             :id               dashcard-id
                                             :dashboard_tab_id tab-id}]
               :tabs                       [{:id       tab-id
                                             :name     "Test Tab"
                                             :position 0}]}
              (revision/serialize-instance :model/Dashboard (:id dashboard) dashboard))))))

(deftest ^:parallel diff-dashboards-str-test
  (testing "update general info ---"
    (are [x y expected] (= expected
                           (u/build-sentence (revision/diff-strings :model/Dashboard x y)))
      {:name        "Diff Test"
       :description nil
       :cards       []}
      {:name        "Diff Test Changed"
       :description "foobar"
       :cards       []}
      "added a description and renamed it from \"Diff Test\" to \"Diff Test Changed\"."

      {:name  "Apple"
       :cards [{:id 1} {:id 2}]}
      {:name  "Next"
       :cards [{:id 1} {:id 3}]}
      "renamed this Dashboard from \"Apple\" to \"Next\" and modified the cards."

      {:name               "Diff Test"
       :auto_apply_filters true}
      {:name               "Diff Test"
       :auto_apply_filters false}
      "set auto apply filters to false."

      ;; multiple changes
      {:name        "Diff Test"
       :description nil
       :cache_ttl   333
       :cards       [{:size_x  4
                      :size_y  4
                      :row     0
                      :col     0
                      :id      1
                      :card_id 1
                      :series  [5 6]}
                     {:size_x  4
                      :size_y  4
                      :row     0
                      :col     0
                      :id      2
                      :card_id 2
                      :series  []}]}
      {:name        "Diff Test"
       :description nil
       :cache_ttl   1227
       :cards       [{:size_x  4
                      :size_y  4
                      :row     0
                      :col     0
                      :id      1
                      :card_id 1
                      :series  [4 5]}
                     {:size_x  4
                      :size_y  4
                      :row     2
                      :col     0
                      :id      2
                      :card_id 2
                      :series  [3 4 5]}]}
      (str "changed the cache ttl from \"333\" to \"1,227\", modified the cards, modified the series on card 1 and "
           "added some series to card 2."))))

(deftest ^:parallel diff-dashboards-str-update-cards-test
  (testing "update cards ---"
    (are [x y expected] (= expected
                           (u/build-sentence (revision/diff-strings :model/Dashboard x y)))
      {:cards [{:id 1} {:id 2}]}
      {:cards [{:id 1} {:id 2} {:id 3}]}
      "added a card."

      {:cards [{:id 1} {:id 2}]}
      {:cards [{:id 1}]}
      "removed a card."

      {:cards [{:id 1 :row 0} {:id 2 :row 1}]}
      {:cards [{:id 1 :row 1} {:id 2 :row 2}]}
      "rearranged the cards."

      {:cards [{:id 1} {:id 2}]}
      {:cards [{:id 1} {:id 3}]}
      "modified the cards.")))

(deftest diff-dashboards-str-update-collection-test
  (testing "update collection ---"
    (is (= "moved this Dashboard to Our analytics."
           (u/build-sentence
            (revision/diff-strings
             :model/Dashboard
             {:name "Apple"}
             {:name          "Apple"
              :collection_id nil}))))

<<<<<<< HEAD
    (mt/with-temp
      [Collection {coll-id :id} {:name "New collection"}]
=======
    (t2.with-temp/with-temp
      [:model/Collection {coll-id :id} {:name "New collection"}]
>>>>>>> 8d23fd74
      (is (= "moved this Dashboard to New collection."
             (u/build-sentence
              (revision/diff-strings
               :model/Dashboard
               {:name "Apple"}
               {:name          "Apple"
                :collection_id coll-id})))))
<<<<<<< HEAD
    (mt/with-temp
      [Collection {coll-id-1 :id} {:name "Old collection"}
       Collection {coll-id-2 :id} {:name "New collection"}]
=======
    (t2.with-temp/with-temp
      [:model/Collection {coll-id-1 :id} {:name "Old collection"}
       :model/Collection {coll-id-2 :id} {:name "New collection"}]
>>>>>>> 8d23fd74
      (is (= "moved this Dashboard from Old collection to New collection."
             (u/build-sentence
              (revision/diff-strings
               :model/Dashboard
               {:name          "Apple"
                :collection_id coll-id-1}
               {:name          "Apple"
                :collection_id coll-id-2})))))))

(deftest ^:parallel diff-dashboards-str-update-tabs-test
  (testing "update tabs"
    (are [x y expected] (= expected
                           (u/build-sentence (revision/diff-strings :model/Dashboard x y)))
      {:tabs [{:id 0 :name "First tab" :position 0}]}
      {:tabs [{:id 0 :name "First tab" :position 0}
              {:id 1 :name "Second tab" :position 1}]}
      "added a tab."

      {:tabs [{:id 0 :name "First tab" :position 0}
              {:id 1 :name "Second tab" :position 1}
              {:id 2 :name "Third tab" :position 2}]}
      {:tabs [{:id 0 :name "First tab" :position 0}]}
      "removed 2 tabs."

      {:tabs [{:id 0 :name "First tab" :position 0}
              {:id 1 :name "Second tab" :position 1}]}
      {:tabs [{:id 1 :name "Second tab" :position 0}
              {:id 0 :name "First tab" :position 1}]}
      "rearranged the tabs."

      {:tabs [{:id 0 :name "Tab A" :position 0}
              {:id 1 :name "Tab B" :position 1}]}
      {:tabs [{:id 1 :name "Tab B new name and position" :position 0}
              {:id 0 :name "Tab A new name and position" :position 1}]}
      "modified the tabs.")))

(declare create-dashboard-revision!)

(deftest record-revision-and-description-completeness-test
  (let [clean-revisions-for-dashboard (fn [dashboard-id]
                                        ;; we'll automatically delete old revisions if we have more than [[revision/max-revisions]]
                                        ;; revisions for an instance, so let's clear everything to make it easier to test
                                        (t2/delete! :model/Revision :model "Dashboard" :model_id dashboard-id)
                                        ;; create one before the update
                                        (create-dashboard-revision! dashboard-id true))]

    (testing "dashboard ---"
      (mt/with-temp
        [:model/Dashboard dashboard {:name                "A Dashboard"
                                     :description         "An insightful Dashboard"
                                     :collection_position 0
                                     :position            10
                                     :cache_ttl           1000
                                     :parameters          [{:name "Category Name"
                                                            :slug "category_name"
                                                            :id   "_CATEGORY_NAME_"
                                                            :type "category"}]}
         :model/Collection       coll      {:name "A collection"}]
        (mt/with-temporary-setting-values [enable-public-sharing true]
          (let [columns    (set/difference (set (keys dashboard)) (set @#'dashboard/excluded-columns-for-dashboard-revision))
                update-col (fn [col value]
                             (cond
                               (= col :collection_id)              (:id coll)
                               (= col :parameters)                 (cons {:name "Category ID"
                                                                          :slug "category_id"
                                                                          :id   "_CATEGORY_ID_"
                                                                          :type "number"}
                                                                         value)
                               (= col :made_public_by_id)          (mt/user->id :crowberto)
                               (= col :embedding_params)           {:category_name "locked"}
                               (= col :public_uuid)                (str (random-uuid))
                               (int? value)                        (inc value)
                               (boolean? value)                    (not value)
                               (string? value)                     (str value "_changed")))]
            (doseq [col columns]
              (let [before  (select-keys dashboard [col])
                    changes {col (update-col col (get dashboard col))}]
                (clean-revisions-for-dashboard (:id dashboard))
                ;; do the update
                (t2/update! :model/Dashboard (:id dashboard) changes)
                (create-dashboard-revision! (:id dashboard) false)

                (testing (format "we should track when %s changes" col)
                  (is (= 2 (t2/count :model/Revision :model "Dashboard" :model_id (:id dashboard)))))

                ;; we don't need a description for made_public_by_id because whenever this field changes public_uuid
                ;; will changes and we had a description for it. Same is true for `archived_directly` -
                ;; `archived` will always change with it.
                (when-not (#{:made_public_by_id :archived_directly} col)
                  (testing (format "we should have a revision description for %s" col)
                    (is (some? (u/build-sentence
                                (revision/diff-strings
                                 :model/Dashboard
                                 before
                                 changes))))))))))))

    (testing "dashboardcard ---"
      (mt/with-temp
        [:model/Dashboard     dashboard {:name "A Dashboard"}
         :model/DashboardCard dashcard  {:dashboard_id (:id dashboard)}
         :model/DashboardTab  dashtab   {:dashboard_id (:id dashboard)}
         :model/Card          card      {:name "A Card" :type :model}
         :model/Action               action    {:model_id (:id card)
                                                :type     :implicit
                                                :name     "An action"}]
        (let [columns    (disj (set/difference (set (keys dashcard)) (set @#'dashboard/excluded-columns-for-dashcard-revision))
                               :dashboard_id :id)
              update-col (fn [col value]
                           (cond
                             (= col :action_id)              (:id action)
                             (= col :card_id)                (:id card)
                             (= col :dashboard_tab_id)       (:id dashtab)
                             (= col :parameter_mappings)     [{:parameter_id "_CATEGORY_NAME_"
                                                               :target       [:dimension (mt/$ids $categories.name)]}]
                             (= col :visualization_settings) {:text "now it's a text card"}
                             (int? value)                    (inc value)
                             (boolean? value)                (not value)
                             (string? value)                 (str value "_changed")))]
          (doseq [col columns]
            (clean-revisions-for-dashboard (:id dashboard))
           ;; do the update
            (t2/update! :model/DashboardCard (:id dashcard) {col (update-col col (get dashcard col))})
            (create-dashboard-revision! (:id dashboard) false)

            (testing (format "we should track when %s changes" col)
              (is (= 2 (t2/count :model/Revision :model "Dashboard" :model_id (:id dashboard)))))))))

    (testing "dashboardtab ---"
      (mt/with-temp
        [:model/Dashboard     dashboard {:name "A Dashboard"}
         :model/DashboardTab  dashtab   {:dashboard_id (:id dashboard)}]
        (let [columns    (disj (set/difference (set (keys dashtab)) (set @#'dashboard/excluded-columns-for-dashboard-tab-revision))
                               :dashboard_id :id)
              update-col (fn [_col value]
                           (cond
                             (int? value)    (inc value)
                             (string? value) (str value "_changed")))]
          (doseq [col columns]
            (clean-revisions-for-dashboard (:id dashboard))
           ;; do the update
            (t2/update! :model/DashboardTab (:id dashtab) {col (update-col col (get dashtab col))})
            (create-dashboard-revision! (:id dashboard) false)

            (testing (format "we should track when %s changes" col)
              (is (= 2 (t2/count :model/Revision :model "Dashboard" :model_id (:id dashboard)))))))))))

(deftest revert-dashboard!-test
<<<<<<< HEAD
  (mt/with-temp [Dashboard           {dashboard-id :id, :as dashboard}    {:name "Test Dashboard"}
                 Card                {card-id :id}                        {}
                 Card                {series-id-1 :id}                    {}
                 Card                {series-id-2 :id}                    {}
                 DashboardCard       {dashcard-id :id :as dashboard-card} {:dashboard_id dashboard-id, :card_id card-id}
                 DashboardCardSeries _                                    {:dashboardcard_id dashcard-id, :card_id series-id-1, :position 0}
                 DashboardCardSeries _                                    {:dashboardcard_id dashcard-id, :card_id series-id-2, :position 1}]
=======
  (t2.with-temp/with-temp [:model/Dashboard           {dashboard-id :id, :as dashboard}    {:name "Test Dashboard"}
                           :model/Card                {card-id :id}                        {}
                           :model/Card                {series-id-1 :id}                    {}
                           :model/Card                {series-id-2 :id}                    {}
                           :model/DashboardCard       {dashcard-id :id :as dashboard-card} {:dashboard_id dashboard-id, :card_id card-id}
                           :model/DashboardCardSeries _                                    {:dashboardcard_id dashcard-id, :card_id series-id-1, :position 0}
                           :model/DashboardCardSeries _                                    {:dashboardcard_id dashcard-id, :card_id series-id-2, :position 1}]
>>>>>>> 8d23fd74
    (let [check-ids            (fn [[{:keys [id card_id series] :as card}]]
                                 [(assoc card
                                         :id      (= dashcard-id id)
                                         :card_id (= card-id card_id)
                                         :series  (= [series-id-1 series-id-2] series))])
          empty-dashboard      {:name                "Revert Test"
                                :archived_directly   false
                                :description         "something"
                                :auto_apply_filters  true
                                :collection_id       nil
                                :cache_ttl           nil
                                :cards               []
                                :tabs                []
                                :archived            false
                                :collection_position nil
                                :enable_embedding    false
                                :embedding_params    nil
                                :parameters          []
                                :width               "fixed"}
          serialized-dashboard (revision/serialize-instance :model/Dashboard (:id dashboard) dashboard)]
      (testing "original state"
        (is (= {:name                "Test Dashboard"
                :archived_directly   false
                :description         nil
                :cache_ttl           nil
                :auto_apply_filters  true
                :collection_id       nil
                :cards               [{:size_x                 4
                                       :size_y                 4
                                       :row                    0
                                       :col                    0
                                       :id                     true
                                       :card_id                true
                                       :series                 true
                                       :dashboard_tab_id       nil
                                       :action_id              nil
                                       :parameter_mappings     []
                                       :visualization_settings {}
                                       :dashboard_id           dashboard-id}]
                :tabs                []
                :archived            false
                :collection_position nil
                :enable_embedding    false
                :embedding_params    nil
                :parameters          []
                :width               "fixed"}
               (update serialized-dashboard :cards check-ids))))
      (testing "delete the dashcard and modify the dash attributes"
        (dashboard-card/delete-dashboard-cards! [(:id dashboard-card)])
        (t2/update! :model/Dashboard dashboard-id
                    {:name               "Revert Test"
                     :auto_apply_filters false
                     :description        "something"})
        (testing "capture updated Dashboard state"
          (let [dashboard (t2/select-one :model/Dashboard :id dashboard-id)]
            (is (= (assoc empty-dashboard :auto_apply_filters false)
                   (revision/serialize-instance :model/Dashboard (:id dashboard) dashboard))))))
      (testing "now do the reversion; state should return to original"
        (revision/revert-to-revision! :model/Dashboard dashboard-id (test.users/user->id :crowberto) serialized-dashboard)
        (is (= {:name                "Test Dashboard"
                :archived_directly   false
                :description         nil
                :cache_ttl           nil
                :auto_apply_filters  true
                :collection_id       nil
                :cards               [{:size_x                 4
                                       :size_y                 4
                                       :row                    0
                                       :col                    0
                                       :id                     false
                                       :card_id                true
                                       :series                 true
                                       :dashboard_tab_id       nil
                                       :action_id              nil
                                       :parameter_mappings     []
                                       :visualization_settings {}
                                       :dashboard_id           dashboard-id}]
                :tabs                []
                :archived            false
                :collection_position nil
                :enable_embedding    false
                :embedding_params    nil
                :parameters          []
                :width               "fixed"}
               (update (revision/serialize-instance :model/Dashboard dashboard-id (t2/select-one :model/Dashboard :id dashboard-id))
                       :cards check-ids))))
      (testing "revert back to the empty state"
        (revision/revert-to-revision! :model/Dashboard dashboard-id (test.users/user->id :crowberto) empty-dashboard)
        (is (= empty-dashboard
               (revision/serialize-instance :model/Dashboard dashboard-id (t2/select-one :model/Dashboard :id dashboard-id))))))))

(defn- create-dashboard-revision!
  "Fetch the latest version of a Dashboard and save a revision entry for it. Returns the fetched Dashboard."
  [dash-id is-creation?]
  (revision/push-revision!
   {:object       (t2/select-one :model/Dashboard :id dash-id)
    :entity       :model/Dashboard
    :id           dash-id
    :user-id      (mt/user->id :crowberto)
    :is-creation? is-creation?}))

(defn- revert-to-previous-revision!
  "Revert to a previous revision for a model.
  `n` is the number of revisions to revert back to.
  `n=1` means do nothing (i.e. revert to the current revision).

  To revert 1 action, you should have n=2."
  [model model-id n]
  (assert (> n 1), "n = 1 means revert to the current revision, which is a no-op.")
  (let [ids (t2/select-pks-vec :model/Revision :model (name model) :model_id model-id {:order-by [[:id :desc]]
                                                                                       :limit    n})]
    (assert (= n (count ids)), "There are less revisions than required to revert")
    (revision/revert! {:entity model :id model-id :user-id (mt/user->id :crowberto) :revision-id (last ids)})))

(deftest revert-dashboard-with-tabs-basic-test
  (testing "revert adding tabs"
    (mt/with-temp [:model/Dashboard {dashboard-id :id} {:name "A dashboard"}]
      ;; 0. create a dashboard
      (create-dashboard-revision! dashboard-id true)

;; 1. add 2 tabs
      (let [[tab-1-id tab-2-id] (t2/insert-returning-pks! :model/DashboardTab [{:name         "Tab 1"
                                                                                :position     0
                                                                                :dashboard_id dashboard-id}
                                                                               {:name         "Tab 2"
                                                                                :position     1
                                                                                :dashboard_id dashboard-id}])
            _                   (create-dashboard-revision! dashboard-id false)

            ;; 2. add another tab for revision
            tab-3-id            (first (t2/insert-returning-pks! :model/DashboardTab [{:name         "Tab 3"
                                                                                       :position     2
                                                                                       :dashboard_id dashboard-id}]))]
        (create-dashboard-revision! dashboard-id false)

        ;; check to make sure we have everything setup before testing
        (is (=? [{:id tab-1-id :name "Tab 1" :position 0}
                 {:id tab-2-id :name "Tab 2" :position 1}
                 {:id tab-3-id :name "Tab 3" :position 2}]
                (t2/select :model/DashboardTab :dashboard_id dashboard-id {:order-by [[:position :asc]]})))
        ;; revert
        (revert-to-previous-revision! :model/Dashboard dashboard-id 2)
        (is (=? [{:id tab-1-id :name "Tab 1" :position 0}
                 {:id tab-2-id :name "Tab 2" :position 1}]
                (t2/select :model/DashboardTab :dashboard_id dashboard-id {:order-by [[:position :asc]]}))))))

  (testing "revert renaming tabs"
    (mt/with-temp [:model/Dashboard {dashboard-id :id} {:name "A dashboard"}]
      ;; 0. create a dashboard
      (create-dashboard-revision! dashboard-id true)

;; 1. add 2 tabs
      (let [[tab-1-id tab-2-id] (t2/insert-returning-pks! :model/DashboardTab [{:name         "Tab 1"
                                                                                :position     0
                                                                                :dashboard_id dashboard-id}
                                                                               {:name         "Tab 2"
                                                                                :position     1
                                                                                :dashboard_id dashboard-id}])]
        (create-dashboard-revision! dashboard-id false)

        ;; 2. update a tab name
        (t2/update! :model/DashboardTab tab-1-id {:name "Tab 1 with new name"})
        (create-dashboard-revision! dashboard-id false)

        ;; check to make sure we have everything setup before testing
        (is (=? [{:id tab-1-id :name "Tab 1 with new name" :position 0}
                 {:id tab-2-id :name "Tab 2" :position 1}]
                (t2/select :model/DashboardTab :dashboard_id dashboard-id {:order-by [[:position :asc]]})))
        ;; revert
        (revert-to-previous-revision! :model/Dashboard dashboard-id 2)
        (is (=? [{:id tab-1-id :name "Tab 1" :position 0}
                 {:id tab-2-id :name "Tab 2" :position 1}]
                (t2/select :model/DashboardTab :dashboard_id dashboard-id {:order-by [[:position :asc]]}))))))

  (testing "revert deleting tabs"
    (mt/with-temp [:model/Dashboard {dashboard-id :id} {:name "A dashboard"}]
     ;; 0. create a dashboard
      (create-dashboard-revision! dashboard-id true)

;; 1. add 2 tabs
      (let [[tab-1-id tab-2-id] (t2/insert-returning-pks! :model/DashboardTab [{:name         "Tab 1"
                                                                                :position     0
                                                                                :dashboard_id dashboard-id}
                                                                               {:name         "Tab 2"
                                                                                :position     1
                                                                                :dashboard_id dashboard-id}])]
        (create-dashboard-revision! dashboard-id false)

       ;; 2. delete the 1st tab and re-position the second tab
        (t2/delete! :model/DashboardTab tab-1-id)
        (t2/update! :model/DashboardTab tab-2-id {:position 0})
        (create-dashboard-revision! dashboard-id false)

       ;; check to make sure we have everything setup before testing
        (is (=? [{:id tab-2-id :name "Tab 2" :position 0}]
                (t2/select :model/DashboardTab :dashboard_id dashboard-id {:order-by [[:position :asc]]})))
       ;; revert
        (revert-to-previous-revision! :model/Dashboard dashboard-id 2)
        (is (=? [{:id (mt/malli=? [:fn pos-int?]) :name "Tab 1" :position 0}
                 {:id tab-2-id :name "Tab 2" :position 1}]
                (t2/select :model/DashboardTab :dashboard_id dashboard-id {:order-by [[:position :asc]]})))))))

(deftest revert-dashboard-with-tabs-advanced-test
  (mt/with-temp [:model/Dashboard {dashboard-id :id} {:name "A dashboard"}]
    ;; 0. create a dashboard
    (create-dashboard-revision! dashboard-id true)

    ;; 1. add 2 tabs, each with 2 cards
    (let [[tab-1-id tab-2-id] (t2/insert-returning-pks! :model/DashboardTab [{:name         "Tab 1"
                                                                              :position     0
                                                                              :dashboard_id dashboard-id}
                                                                             {:name         "Tab 2"
                                                                              :position     1
                                                                              :dashboard_id dashboard-id}])
          [card-1-tab-1 card-2-tab-1] (t2/insert-returning-pks! :model/DashboardCard
                                                                [{:dashboard_id     dashboard-id
                                                                  :dashboard_tab_id tab-1-id
                                                                  :row              0
                                                                  :col              0
                                                                  :size_x           4
                                                                  :size_y           4}
                                                                 {:dashboard_id     dashboard-id
                                                                  :dashboard_tab_id tab-1-id
                                                                  :row              4
                                                                  :col              4
                                                                  :size_x           4
                                                                  :size_y           4}
                                                                 {:dashboard_id     dashboard-id
                                                                  :dashboard_tab_id tab-2-id
                                                                  :row              0
                                                                  :col              0
                                                                  :size_x           4
                                                                  :size_y           4}
                                                                 {:dashboard_id     dashboard-id
                                                                  :dashboard_tab_id tab-2-id
                                                                  :row              4
                                                                  :col              4
                                                                  :size_x           4
                                                                  :size_y           4}])]
      (create-dashboard-revision! dashboard-id false)

      ;; 2.a: tab 1: delete the 2nd card, add 2 cards and update position of one card,
      (t2/insert! :model/DashboardCard [{:dashboard_id     dashboard-id
                                         :dashboard_tab_id tab-1-id
                                         :row              0
                                         :col              0
                                         :size_x           4
                                         :size_y           4}
                                        {:dashboard_id     dashboard-id
                                         :dashboard_tab_id tab-1-id
                                         :row              0
                                         :col              0
                                         :size_x           4
                                         :size_y           4}])
      (t2/delete! :model/DashboardCard card-2-tab-1)
      (t2/update! :model/DashboardCard card-1-tab-1 {:row 10 :col 10})

      ;; 2.b: delete tab 2
      (t2/delete! :model/DashboardTab tab-2-id)

      ;; 2.c: create a new tab with 1 card
      (let [new-tab-id (t2/insert-returning-pks! :model/DashboardTab {:name         "Tab 3"
                                                                      :position     1
                                                                      :dashboard_id dashboard-id})]
        (t2/insert! :model/DashboardCard {:dashboard_id     dashboard-id
                                          :dashboard_tab_id new-tab-id
                                          :row              0
                                          :col              0
                                          :size_x           4
                                          :size_y           4}))
      (create-dashboard-revision! dashboard-id false)

     ;; revert
      (revert-to-previous-revision! :model/Dashboard dashboard-id 2)
      (testing "tab 1 should have 2 cards"
        (is (= 2 (t2/count :model/DashboardCard :dashboard_tab_id tab-1-id)))
        (testing "and position of first card is (0,0)"
          (is (=? {:row 0
                   :col 0}
                  (t2/select-one :model/DashboardCard card-1-tab-1)))))

      (testing "tab \"Tab 2\" is restored"
        (let [new-tab-2 (t2/select-one :model/DashboardTab :dashboard_id dashboard-id :name "Tab 2")]
          (is (= 1 (:position new-tab-2)))

          (testing "with its cards"
            (is (= 2 (t2/count :model/DashboardCard :dashboard_id dashboard-id :dashboard_tab_id (:id new-tab-2)))))))

      (testing "there are no \"Tab 3\""
        (is (false? (t2/exists? :model/DashboardTab :dashboard_id dashboard-id :name "Tab 3")))))))

(deftest revert-dashboard-skip-archived-or-deleted-card-test
  (mt/with-temp [:model/Dashboard {dashboard-id :id}          {:name "A dashboard"}
                 :model/Card      {will-be-archived-card :id} {}
                 :model/Card      {will-be-deleted-card :id}  {}
                 :model/Card      {unchanged-card       :id}  {}]
    ;; 0. create a dashboard
    (create-dashboard-revision! dashboard-id true)
    ;; 1. add 3 cards and 1 text card
    (t2/insert! :model/DashboardCard
                [{:dashboard_id     dashboard-id
                  :dashboard_tab_id nil
                  :card_id          will-be-archived-card
                  :row              0
                  :col              0
                  :size_x           4
                  :size_y           4}
                 {:dashboard_id     dashboard-id
                  :dashboard_tab_id nil
                  :card_id          will-be-deleted-card
                  :row              4
                  :col              4
                  :size_x           4
                  :size_y           4}
                 {:dashboard_id     dashboard-id
                  :dashboard_tab_id nil
                  :card_id          unchanged-card
                  :row              0
                  :col              0
                  :size_x           4
                  :size_y           4}
                 {:dashboard_id           dashboard-id
                  :dashboard_tab_id       nil
                  :row                    4
                  :col                    4
                  :size_x                 4
                  :size_y                 4
                  :visualization_settings {:text "Metabase"}}])
    (create-dashboard-revision! dashboard-id false)

    ;; 2. delete all the dashcards
    (t2/delete! :model/DashboardCard :dashboard_id dashboard-id)
    (create-dashboard-revision! dashboard-id false)

    (t2/delete! :model/Card will-be-deleted-card)
    (t2/update! :model/Card :id will-be-archived-card {:archived true})

    (testing "revert should not include archived or deleted card ids (#34884)"
      (revert-to-previous-revision! :model/Dashboard dashboard-id 2)
      (is (=? #{{:card_id                unchanged-card
                 :visualization_settings {}}
                {:card_id                nil
                 :visualization_settings {:text "Metabase"}}}
              (t2/select-fn-set #(select-keys % [:card_id :visualization_settings])
                                :model/DashboardCard :dashboard_id dashboard-id))))))

(deftest public-sharing-test
  (testing "test that a Dashboard's :public_uuid comes back if public sharing is enabled..."
    (tu/with-temporary-setting-values [enable-public-sharing true]
<<<<<<< HEAD
      (mt/with-temp [Dashboard dashboard {:public_uuid (str (random-uuid))}]
=======
      (t2.with-temp/with-temp [:model/Dashboard dashboard {:public_uuid (str (random-uuid))}]
>>>>>>> 8d23fd74
        (is (=? u/uuid-regex
                (:public_uuid dashboard)))))

    (testing "...but if public sharing is *disabled* it should come back as `nil`"
      (tu/with-temporary-setting-values [enable-public-sharing false]
<<<<<<< HEAD
        (mt/with-temp [Dashboard dashboard {:public_uuid (str (random-uuid))}]
=======
        (t2.with-temp/with-temp [:model/Dashboard dashboard {:public_uuid (str (random-uuid))}]
>>>>>>> 8d23fd74
          (is (= nil
                 (:public_uuid dashboard))))))))

(def default-parameter
  {:id   "_CATEGORY_NAME_"
   :type "category"
   :name "Category Name"
   :slug "category_name"})

(deftest migrate-parameters-with-linked-filters-and-values-source-type-test
  (testing "test that a Dashboard's :parameters filterParameters are cleared if the :values_source_type is not nil"
    (doseq [[values_source_type
             keep-filtering-parameters?] {"card"        false
                                          "static-list" false
                                          nil           true}]
      (testing (format "\nvalues_source_type=%s" values_source_type)
        (mt/with-temp [:model/Dashboard dashboard {:parameters [(merge
                                                                 default-parameter
                                                                 {:filteringParameters ["other-param-id"]
                                                                  :values_source_type  values_source_type})]}]
          (let [parameter (first (:parameters dashboard))]
            (if keep-filtering-parameters?
              (is (= ["other-param-id"]
                     (:filteringParameters parameter)))
              (is (not (contains? parameter :filteringParameters))))))))))

(deftest migrate-parameters-with-linked-filters-and-values-query-type-test
  (testing "test that a Dashboard's :parameters filterParameters are cleared if the :values_query_type is 'none'"
    (doseq [[values_query_type
             keep-filtering-parameters?] {"none" false
                                          "list" true}]
      (testing (format "\nvalues_query_type=%s" values_query_type)
        (mt/with-temp [:model/Dashboard dashboard {:parameters [(merge
                                                                 default-parameter
                                                                 {:filteringParameters ["other-param-id"]
                                                                  :values_query_type   values_query_type})]}]
          (let [parameter (first (:parameters dashboard))]
            (if keep-filtering-parameters?
              (is (= ["other-param-id"]
                     (:filteringParameters parameter)))
              (is (not (contains? parameter :filteringParameters))))))))))

(deftest migrate-parameters-empty-name-test
  (testing "test that a Dashboard's :parameters is selected with a non-nil name and slug"
    (doseq [[name slug] [["" ""] ["" "slug"] ["name" ""]]]
      (mt/with-temp [:model/Dashboard dashboard {:parameters [(merge
                                                               default-parameter
                                                               {:name name
                                                                :slug slug})]}]
        (is (=? {:name "unnamed"
                 :slug "unnamed"}
                (first (:parameters dashboard))))))))

(deftest archive-dashboard-delete-pulse-test
  (pulse-channel-test/with-send-pulse-setup!
    (mt/with-temp [:model/Card          {card-id :id}     {}
                   :model/Dashboard     {dash-id :id}     {}
                   :model/DashboardCard {dc-id :id}       {:dashboard_id dash-id
                                                           :card_id      card-id}
                   :model/Pulse        {pulse-id :id}    {:dashboard_id dash-id}
                   :model/PulseChannel _        {:pulse_id pulse-id}
                   :model/PulseCard    _         {:pulse_id pulse-id
                                                  :card_id  card-id
                                                  :dashboard_card_id dc-id}]
      (testing "sanity check that we have a trigger"
        (is (= 1 (count (pulse-channel-test/send-pulse-triggers pulse-id)))))
      (t2/update! :model/Dashboard dash-id {:archived true})
      (testing "archiving a Dashboard should delete its Pulse and SendPulse triggers"
        (is (nil? (t2/select-one :model/Pulse pulse-id)))
        (is (= 0 (count (pulse-channel-test/send-pulse-triggers pulse-id))))))))

(deftest post-update-test
<<<<<<< HEAD
  (mt/with-temp [Collection    {collection-id-1 :id} {}
                 Collection    {collection-id-2 :id} {}
                 Dashboard     {dashboard-id :id}    {:name "Lucky the Pigeon's Lucky Stuff", :collection_id collection-id-1}
                 Card          {card-id :id}         {}
                 Pulse         {pulse-id :id}        {:dashboard_id dashboard-id, :collection_id collection-id-1}
                 DashboardCard {dashcard-id :id}     {:dashboard_id dashboard-id, :card_id card-id}
                 PulseCard     _                     {:pulse_id pulse-id, :card_id card-id, :dashboard_card_id dashcard-id}]
=======
  (t2.with-temp/with-temp [:model/Collection    {collection-id-1 :id} {}
                           :model/Collection    {collection-id-2 :id} {}
                           :model/Dashboard     {dashboard-id :id}    {:name "Lucky the Pigeon's Lucky Stuff", :collection_id collection-id-1}
                           :model/Card          {card-id :id}         {}
                           :model/Pulse         {pulse-id :id}        {:dashboard_id dashboard-id, :collection_id collection-id-1}
                           :model/DashboardCard {dashcard-id :id}     {:dashboard_id dashboard-id, :card_id card-id}
                           :model/PulseCard     _                     {:pulse_id pulse-id, :card_id card-id, :dashboard_card_id dashcard-id}]
>>>>>>> 8d23fd74
    (testing "Pulse name and collection-id updates"
      (t2/update! :model/Dashboard dashboard-id {:name "Lucky's Close Shaves" :collection_id collection-id-2})
      (is (= "Lucky's Close Shaves"
             (t2/select-one-fn :name :model/Pulse :id pulse-id)))
      (is (= collection-id-2
             (t2/select-one-fn :collection_id :model/Pulse :id pulse-id))))
    (testing "PulseCard syncing"
<<<<<<< HEAD
      (mt/with-temp [Card {new-card-id :id}]
=======
      (t2.with-temp/with-temp [:model/Card {new-card-id :id}]
>>>>>>> 8d23fd74
        (dashboard/add-dashcards! dashboard-id [{:card_id new-card-id
                                                 :row     0
                                                 :col     0
                                                 :size_x  4
                                                 :size_y  4}])
        (t2/update! :model/Dashboard dashboard-id {:name "Lucky's Close Shaves"})
        (is (not (nil? (t2/select-one :model/PulseCard :card_id new-card-id))))))))

(deftest parameter-card-test
  (testing "A new dashboard creates a new ParameterCard"
<<<<<<< HEAD
    (mt/with-temp [Card      {card-id :id}      {}
                   Dashboard {dashboard-id :id} {:parameters [(merge default-parameter
                                                                     {:values_source_type    "card"
                                                                      :values_source_config {:card_id card-id}})]}]
=======
    (t2.with-temp/with-temp [:model/Card      {card-id :id}      {}
                             :model/Dashboard {dashboard-id :id} {:parameters [(merge default-parameter
                                                                                      {:values_source_type    "card"
                                                                                       :values_source_config {:card_id card-id}})]}]
>>>>>>> 8d23fd74
      (is (=? {:card_id                   card-id
               :parameterized_object_type :dashboard
               :parameterized_object_id   dashboard-id
               :parameter_id              "_CATEGORY_NAME_"}
              (t2/select-one 'ParameterCard :card_id card-id)))))

  (testing "Adding a card_id creates a new ParameterCard"
<<<<<<< HEAD
    (mt/with-temp [Card      {card-id :id}      {}
                   Dashboard {dashboard-id :id} {:parameters [default-parameter]}]
=======
    (t2.with-temp/with-temp [:model/Card      {card-id :id}      {}
                             :model/Dashboard {dashboard-id :id} {:parameters [default-parameter]}]
>>>>>>> 8d23fd74
      (is (nil? (t2/select-one 'ParameterCard :card_id card-id)))
      (t2/update! :model/Dashboard dashboard-id {:parameters [(merge default-parameter
                                                                     {:values_source_type    "card"
                                                                      :values_source_config {:card_id card-id}})]})
      (is (=? {:card_id                   card-id
               :parameterized_object_type :dashboard
               :parameterized_object_id   dashboard-id
               :parameter_id              "_CATEGORY_NAME_"}
              (t2/select-one 'ParameterCard :card_id card-id)))))

  (testing "Removing a card_id deletes old ParameterCards"
<<<<<<< HEAD
    (mt/with-temp [Card      {card-id :id}      {}
                   Dashboard {dashboard-id :id} {:parameters [(merge default-parameter
                                                                     {:values_source_type    "card"
                                                                      :values_source_config {:card_id card-id}})]}]
=======
    (t2.with-temp/with-temp [:model/Card      {card-id :id}      {}
                             :model/Dashboard {dashboard-id :id} {:parameters [(merge default-parameter
                                                                                      {:values_source_type    "card"
                                                                                       :values_source_config {:card_id card-id}})]}]
>>>>>>> 8d23fd74
        ;; same setup as earlier test, we know the ParameterCard exists right now
      (t2/delete! :model/Dashboard :id dashboard-id)
      (is (nil? (t2/select-one 'ParameterCard :card_id card-id))))))

(deftest do-not-update-parameter-card-if-it-doesn't-change-test
  (testing "Do not update ParameterCard if updating a Dashboard doesn't change the parameters"
    (mt/with-temp [:model/Card      {source-card-id :id} {}
                   :model/Dashboard {dashboard-id :id} {:parameters [{:name       "Category Name"
                                                                      :slug       "category_name"
                                                                      :id         "_CATEGORY_NAME_"
                                                                      :type       "category"
                                                                      :values_source_type    "card"
                                                                      :values_source_config {:card_id source-card-id}}]}]
      (mt/with-dynamic-redefs [parameter-card/upsert-or-delete-from-parameters! (fn [& _] (throw (ex-info "Should not be called" {})))]
        (t2/update! :model/Dashboard dashboard-id {:name "new name"})))))

;;; +----------------------------------------------------------------------------------------------------------------+
;;; |                                         Collections Permissions Tests                                          |
;;; +----------------------------------------------------------------------------------------------------------------+

(defn do-with-dash-in-collection! [f]
  (tu/with-non-admin-groups-no-root-collection-perms
<<<<<<< HEAD
    (mt/with-temp [Collection    collection {}
                   Dashboard     dash       {:collection_id (u/the-id collection)}
                   Database      db         {:engine :h2}
                   Table         table      {:db_id (u/the-id db)}
                   Card          card       {:dataset_query {:database (u/the-id db)
                                                             :type     :query
                                                             :query    {:source-table (u/the-id table)}}}
                   DashboardCard _          {:dashboard_id (u/the-id dash), :card_id (u/the-id card)}]
=======
    (t2.with-temp/with-temp [:model/Collection    collection {}
                             :model/Dashboard     dash       {:collection_id (u/the-id collection)}
                             :model/Database      db         {:engine :h2}
                             :model/Table         table      {:db_id (u/the-id db)}
                             :model/Card          card       {:dataset_query {:database (u/the-id db)
                                                                              :type     :query
                                                                              :query    {:source-table (u/the-id table)}}}
                             :model/DashboardCard _          {:dashboard_id (u/the-id dash), :card_id (u/the-id card)}]
>>>>>>> 8d23fd74
      (f db collection dash))))

(defmacro with-dash-in-collection!
  "Execute `body` with a Dashboard in a Collection. Dashboard will contain one Card in a Database."
  {:style/indent :defn}
  [[db-binding collection-binding dash-binding] & body]
  `(do-with-dash-in-collection!
    (fn [~(or db-binding '_) ~(or collection-binding '_) ~(or dash-binding '_)]
      ~@body)))

(deftest perms-test
  (with-dash-in-collection! [_db collection dash]
    (testing (str "Check that if a Dashboard is in a Collection, someone who would not be able to see it under the old "
                  "artifact-permissions regime will be able to see it if they have permissions for that Collection")
      (binding [api/*current-user-permissions-set* (atom #{(perms/collection-read-path collection)})]
        (is (= true
               (mi/can-read? dash)))))

    (testing (str "Check that if a Dashboard is in a Collection, someone who would otherwise be able to see it under "
                  "the old artifact-permissions regime will *NOT* be able to see it if they don't have permissions for "
                  "that Collection"))
    (mt/with-full-data-perms-for-all-users!
      (binding [api/*current-user-permissions-set* (atom #{})]
        (is (= false
               (mi/can-read? dash)))))

    (testing "Do we have *write* Permissions for a Dashboard if we have *write* Permissions for the Collection its in?"
      (binding [api/*current-user-permissions-set* (atom #{(perms/collection-readwrite-path collection)})]
        (mi/can-write? dash)))))

(deftest transient-dashboards-test
  (testing "test that we save a transient dashboard"
    (tu/with-model-cleanup [:model/Card :model/Dashboard :model/DashboardCard :model/Collection]
      (let [rastas-personal-collection (collection/user->personal-collection (test.users/user->id :rasta))]
        (binding [api/*current-user-id*              (test.users/user->id :rasta)
                  api/*current-user-permissions-set* (-> :rasta test.users/user->id user/permissions-set atom)]
          (let [dashboard       (magic/automagic-analysis (t2/select-one :model/Table :id (mt/id :venues)) {})
                saved-dashboard (dashboard/save-transient-dashboard! dashboard (u/the-id rastas-personal-collection))]
            (is (= (t2/count :model/DashboardCard :dashboard_id (u/the-id saved-dashboard))
                   (-> dashboard :dashcards count)))))))))

(deftest validate-collection-namespace-test
<<<<<<< HEAD
  (mt/with-temp [Collection {collection-id :id} {:namespace "currency"}]
=======
  (t2.with-temp/with-temp [:model/Collection {collection-id :id} {:namespace "currency"}]
>>>>>>> 8d23fd74
    (testing "Shouldn't be able to create a Dashboard in a non-normal Collection"
      (let [dashboard-name (mt/random-name)]
        (try
          (is (thrown-with-msg?
               clojure.lang.ExceptionInfo
               #"A Dashboard can only go in Collections in the \"default\" or :analytics namespace."
<<<<<<< HEAD
               (t2/insert! Dashboard (assoc (mt/with-temp-defaults Dashboard) :collection_id collection-id, :name dashboard-name))))
=======
               (t2/insert! :model/Dashboard (assoc (t2.with-temp/with-temp-defaults :model/Dashboard) :collection_id collection-id, :name dashboard-name))))
>>>>>>> 8d23fd74
          (finally
            (t2/delete! :model/Dashboard :name dashboard-name)))))

    (testing "Shouldn't be able to move a Dashboard to a non-normal Collection"
<<<<<<< HEAD
      (mt/with-temp [Dashboard {card-id :id}]
=======
      (t2.with-temp/with-temp [:model/Dashboard {card-id :id}]
>>>>>>> 8d23fd74
        (is (thrown-with-msg?
             clojure.lang.ExceptionInfo
             #"A Dashboard can only go in Collections in the \"default\" or :analytics namespace."
             (t2/update! :model/Dashboard card-id {:collection_id collection-id})))))))

(deftest validate-parameters-test
  (testing "Should validate Dashboard :parameters when"
    (testing "creating"
      (is (thrown-with-msg?
           clojure.lang.ExceptionInfo
           #":parameters must be a sequence of maps with :id and :type keys"
<<<<<<< HEAD
           (mt/with-temp [Dashboard _ {:parameters {:a :b}}]))))
    (testing "updating"
      (mt/with-temp [Dashboard {:keys [id]} {:parameters []}]
=======
           (t2.with-temp/with-temp [:model/Dashboard _ {:parameters {:a :b}}]))))
    (testing "updating"
      (t2.with-temp/with-temp [:model/Dashboard {:keys [id]} {:parameters []}]
>>>>>>> 8d23fd74
        (is (thrown-with-msg?
             clojure.lang.ExceptionInfo
             #":parameters must be a sequence of maps with :id and :type keys"
             (t2/update! :model/Dashboard id {:parameters [{:id 100}]})))))))

(deftest normalize-parameters-test
  (testing ":parameters should get normalized when coming out of the DB"
    (doseq [[target expected] {[:dimension [:field-id 1000]] [:dimension [:field 1000 nil]]
                               [:field-id 1000]              [:field 1000 nil]}]
      (testing (format "target = %s" (pr-str target))
        (mt/with-temp [:model/Card      {card-id :id} {}
                       :model/Dashboard {dashboard-id :id} {:parameters [{:name   "Category Name"
                                                                          :slug   "category_name"
                                                                          :id     "_CATEGORY_NAME_"
                                                                          :type   "category"
                                                                          :values_query_type    "list"
                                                                          :values_source_type   "card"
                                                                          :values_source_config {:card_id card-id
                                                                                                 :value_field [:field 2 nil]}
                                                                          :target target}]}]
          (is (= [{:name   "Category Name"
                   :slug   "category_name"
                   :id     "_CATEGORY_NAME_"
                   :type   :category
                   :target expected
                   :values_query_type "list",
                   :values_source_type "card",
                   :values_source_config {:card_id card-id, :value_field [:field 2 nil]}}]
                 (t2/select-one-fn :parameters :model/Dashboard :id dashboard-id))))))))

(deftest should-add-default-values-source-test
  (testing "shoudld add default if not exists"
<<<<<<< HEAD
    (mt/with-temp [Dashboard {dashboard-id :id} {:parameters [{:name   "Category Name"
                                                               :slug   "category_name"
                                                               :id     "_CATEGORY_NAME_"
                                                               :type   "category"}]}]
=======
    (t2.with-temp/with-temp [:model/Dashboard {dashboard-id :id} {:parameters [{:name   "Category Name"
                                                                                :slug   "category_name"
                                                                                :id     "_CATEGORY_NAME_"
                                                                                :type   "category"}]}]
>>>>>>> 8d23fd74
      (is (=? [{:name                 "Category Name"
                :slug                 "category_name"
                :id                   "_CATEGORY_NAME_"
                :type                 :category}]
              (t2/select-one-fn :parameters :model/Dashboard :id dashboard-id)))))

  (testing "shoudld not override if existsed "
    (mt/with-temp [:model/Card      {card-id :id} {}
                   :model/Dashboard {dashboard-id :id} {:parameters [{:name   "Category Name"
                                                                      :slug   "category_name"
                                                                      :id     "_CATEGORY_NAME_"
                                                                      :type   "category"
                                                                      :values_query_type    "list"
                                                                      :values_source_type   "card"
                                                                      :values_source_config {:card_id card-id
                                                                                             :value_field [:field 2 nil]}}]}]
      (is (=? [{:name                 "Category Name"
                :slug                 "category_name"
                :id                   "_CATEGORY_NAME_"
                :type                 :category
                :values_query_type    "list",
                :values_source_type   "card",
                :values_source_config {:card_id card-id, :value_field [:field 2 nil]}}]
              (t2/select-one-fn :parameters :model/Dashboard :id dashboard-id))))))

(deftest identity-hash-test
  (testing "Dashboard hashes are composed of the name and parent collection's hash"
    (let [now (LocalDateTime/of 2022 9 1 12 34 56)]
<<<<<<< HEAD
      (mt/with-temp [Collection c1   {:name "top level" :location "/" :created_at now}
                     Dashboard  dash {:name "my dashboard" :collection_id (:id c1) :created_at now}]
=======
      (t2.with-temp/with-temp [:model/Collection c1   {:name "top level" :location "/" :created_at now}
                               :model/Dashboard  dash {:name "my dashboard" :collection_id (:id c1) :created_at now}]
>>>>>>> 8d23fd74
        (is (= "8cbf93b7"
               (serdes/raw-hash ["my dashboard" (serdes/identity-hash c1) now])
               (serdes/identity-hash dash)))))))

(deftest descendants-test
  (testing "dashboard which have parameter's source is another card"
    (mt/with-temp
      [:model/Field     field     {:name "A field"}
       :model/Card      card      {:name "A card"}
       :model/Dashboard dashboard {:name       "A dashboard"
                                   :parameters [{:id                   "abc"
                                                 :type                 "category"
                                                 :values_source_type   "card"
                                                 :values_source_config {:card_id     (:id card)
                                                                        :value_field [:field (:id field) nil]}}]}]
      (is (= {["Card" (:id card)] {"Dashboard" (:id dashboard)}}
             (serdes/descendants "Dashboard" (:id dashboard))))))

  (testing "dashboard which has a dashcard with an action"
    (mt/with-actions [{:keys [action-id]} {}]
      (mt/with-temp
        [:model/Dashboard     dashboard {:name "A dashboard"}
         :model/DashboardCard dc        {:action_id          action-id
                                         :dashboard_id       (:id dashboard)
                                         :parameter_mappings []}]
        (is (= {["Action" action-id] {"Dashboard"     (:id dashboard)
                                      "DashboardCard" (:id dc)}}
               (serdes/descendants "Dashboard" (:id dashboard)))))))

  (testing "dashboard in which its dashcards has parameter_mappings to a card"
    (mt/with-temp
      [:model/Card          card1     {:name "Card attached to dashcard"}
       :model/Card          card2     {:name "Card attached to parameters"}
       :model/Dashboard     dashboard {:parameters [{:name "Category Name"
                                                     :slug "category_name"
                                                     :id   "_CATEGORY_NAME_"
                                                     :type "category"}]}
       :model/DashboardCard dc        {:card_id            (:id card1)
                                       :dashboard_id       (:id dashboard)
                                       :parameter_mappings [{:parameter_id "_CATEGORY_NAME_"
                                                             :card_id      (:id card2)
                                                             :target       [:dimension (mt/$ids $categories.name)]}]}]
      (is (= {["Card" (:id card1)] {"Dashboard"     (:id dashboard)
                                    "DashboardCard" (:id dc)}
              ["Card" (:id card2)] {"Dashboard"     (:id dashboard)
                                    "DashboardCard" (:id dc)}}
             (serdes/descendants "Dashboard" (:id dashboard))))))

  (testing "dashboard in which its dashcards have series"
    (mt/with-temp
      [:model/Card                card1     {:name "Card attached to dashcard"}
       :model/Card                card2     {:name "Card attached to series in 1st position"}
       :model/Card                card3     {:name "Card attached to series in 2nd position"}
       :model/Dashboard           dashboard {:parameters [{:name "Category Name"
                                                           :slug "category_name"
                                                           :id   "_CATEGORY_NAME_"
                                                           :type "category"}]}
       :model/DashboardCard       dashcard {:card_id (:id card1), :dashboard_id (:id dashboard)}
       :model/DashboardCardSeries s2       {:dashboardcard_id (:id dashcard), :card_id (:id card2), :position 0}
       :model/DashboardCardSeries s3       {:dashboardcard_id (:id dashcard), :card_id (:id card3), :position 1}]
      (is (= (into {} (for [[card series] [[card1 nil] [card2 s2] [card3 s3]]]
                        [["Card" (:id card)] (cond-> {"Dashboard"           (:id dashboard)
                                                      "DashboardCard"       (:id dashcard)}
                                               series (assoc "DashboardCardSeries" (:id series)))]))
             (serdes/descendants "Dashboard" (:id dashboard)))))))

(deftest ^:parallel hydrate-tabs-test
  (mt/with-temp
    [:model/Dashboard    dash1      {:name "A dashboard"}
     :model/DashboardTab dash1-tab1 {:name "Tab 1", :dashboard_id (:id dash1)}
     :model/DashboardTab dash1-tab2 {:name "Tab 2", :dashboard_id (:id dash1)}
     :model/Dashboard    dash2      {:name "Another dashboard"}
     :model/DashboardTab dash2-tab1 {:name "Dash 2 tab 1" :dashboard_id (:id dash2)}
     :model/DashboardTab dash2-tab2 {:name "Dash 2 tab 2" :dashboard_id (:id dash2)}]
    (is (=? [[dash1-tab1 dash1-tab2]
             [dash2-tab1 dash2-tab2]]
            (map :tabs (t2/hydrate [dash1 dash2] :tabs))))))

(deftest ^:parallel hydrate-dashcards-test
  (mt/with-temp
    [:model/Dashboard     dash1       {:name "A dashboard"}
     :model/DashboardCard dash1-card1 {:dashboard_id (:id dash1)}
     :model/DashboardCard dash1-card2 {:dashboard_id (:id dash1)}
     :model/Dashboard     dash2       {:name "Another dashboard"}
     :model/DashboardCard dash2-card1 {:dashboard_id (:id dash2)}
     :model/DashboardCard dash2-card2 {:dashboard_id (:id dash2)}]
    (is (=? [[dash1-card1 dash1-card2]
             [dash2-card1 dash2-card2]]
            (map :dashcards (t2/hydrate [dash1 dash2] :dashcards))))))

(deftest ^:parallel hydrate-resolved-params-test
  (mt/with-temp
    [:model/Dashboard     dash      {:parameters [{:name "Category Name"
                                                   :slug "category_name"
                                                   :id   "_CATEGORY_NAME_"
                                                   :type "category"}]}
     :model/Card          card      {:name "Card attached to dashcard"}
     :model/DashboardCard dashcard {:dashboard_id       (:id dash)
                                    :card_id            (:id card)
                                    :parameter_mappings [{:parameter_id "_CATEGORY_NAME_"
                                                          :target       [:dimension (mt/$ids $categories.name)]}]}]
    (is (=? {"_CATEGORY_NAME_"
             {:name     "Category Name"
              :slug     "category_name"
              :id       "_CATEGORY_NAME_"
              :type     :category
              :mappings (mt/malli=? [:set [:map
                                           [:parameter_id [:= "_CATEGORY_NAME_"]]
                                           [:target       [:= [:dimension (mt/$ids $categories.name)]]]
                                           [:dashcard     [:map
                                                           [:id   [:= (:id dashcard)]]
                                                           [:card [:map
                                                                   [:id [:= (:id card)]]]]]]]])}}
            (-> dash (t2/hydrate :resolved-params) :resolved-params)))))

(deftest ^:parallel hydrate-resolved-params-model-test
  (mt/with-temp
    [:model/Dashboard     dash      {:parameters [{:name "Category Name"
                                                   :slug "category_name"
                                                   :id   "_CATEGORY_NAME_"
                                                   :type "category"}]}
     :model/Card          card      {:name "Card attached to dashcard"
                                     :dataset_query {:database (mt/id)
                                                     :type     :query
                                                     :query    {:source-table (mt/id :categories)}}
                                     :type :model}
     :model/DashboardCard dashcard {:dashboard_id       (:id dash)
                                    :card_id            (:id card)
                                    :parameter_mappings [{:parameter_id "_CATEGORY_NAME_"
                                                          :target       [:dimension (mt/$ids *categories.name)]}]}]
    (is (=? {"_CATEGORY_NAME_"
             {:name     "Category Name"
              :slug     "category_name"
              :id       "_CATEGORY_NAME_"
              :type     :category
              :mappings (mt/malli=? [:set [:map
                                           [:parameter_id [:= "_CATEGORY_NAME_"]]
                                           [:target       [:= [:dimension (mt/$ids *categories.name)]]]
                                           [:dashcard     [:map
                                                           [:id   [:= (:id dashcard)]]
                                                           [:card [:map
                                                                   [:id [:= (:id card)]]]]]]]])}}
            (-> dash (t2/hydrate :resolved-params) :resolved-params)))))<|MERGE_RESOLUTION|>--- conflicted
+++ resolved
@@ -18,7 +18,8 @@
    [metabase.test.util :as tu]
    [metabase.util :as u]
    [metabase.xrays.automagic-dashboards.core :as magic]
-   [toucan2.core :as t2])
+   [toucan2.core :as t2]
+   [toucan2.tools.with-temp :as t2.with-temp])
   (:import
    (java.time LocalDateTime)))
 
@@ -28,15 +29,6 @@
 
 (deftest ^:parallel serialize-dashboard-test
   (testing "without tabs"
-<<<<<<< HEAD
-    (mt/with-temp [Dashboard           {dashboard-id :id :as dashboard} {:name "Test Dashboard"}
-                   Card                {card-id :id}     {}
-                   Card                {series-id-1 :id} {}
-                   Card                {series-id-2 :id} {}
-                   DashboardCard       {dashcard-id :id} {:dashboard_id dashboard-id, :card_id card-id}
-                   DashboardCardSeries _                 {:dashboardcard_id dashcard-id, :card_id series-id-1, :position 0}
-                   DashboardCardSeries _                 {:dashboardcard_id dashcard-id, :card_id series-id-2, :position 1}]
-=======
     (t2.with-temp/with-temp [:model/Dashboard           {dashboard-id :id :as dashboard} {:name "Test Dashboard"}
                              :model/Card                {card-id :id}     {}
                              :model/Card                {series-id-1 :id} {}
@@ -44,7 +36,6 @@
                              :model/DashboardCard       {dashcard-id :id} {:dashboard_id dashboard-id, :card_id card-id}
                              :model/DashboardCardSeries _                 {:dashboardcard_id dashcard-id, :card_id series-id-1, :position 0}
                              :model/DashboardCardSeries _                 {:dashboardcard_id dashcard-id, :card_id series-id-2, :position 1}]
->>>>>>> 8d23fd74
       (is (= {:name                "Test Dashboard"
               :archived_directly   false
               :auto_apply_filters  true
@@ -80,15 +71,9 @@
 
 (deftest ^:parallel serialize-dashboard-with-tabs-test
   (testing "with tabs"
-<<<<<<< HEAD
-    (mt/with-temp [Dashboard           {dashboard-id :id :as dashboard} {:name "Test Dashboard"}
-                   :model/DashboardTab {tab-id :id}                     {:dashboard_id dashboard-id :name "Test Tab" :position 0}
-                   DashboardCard       {dashcard-id :id}                {:dashboard_id dashboard-id :dashboard_tab_id tab-id}]
-=======
     (t2.with-temp/with-temp [:model/Dashboard           {dashboard-id :id :as dashboard} {:name "Test Dashboard"}
                              :model/DashboardTab {tab-id :id}                     {:dashboard_id dashboard-id :name "Test Tab" :position 0}
                              :model/DashboardCard       {dashcard-id :id}                {:dashboard_id dashboard-id :dashboard_tab_id tab-id}]
->>>>>>> 8d23fd74
       (is (=? {:name                       "Test Dashboard"
                :auto_apply_filters         true
                :collection_id              nil
@@ -197,13 +182,8 @@
              {:name          "Apple"
               :collection_id nil}))))
 
-<<<<<<< HEAD
-    (mt/with-temp
-      [Collection {coll-id :id} {:name "New collection"}]
-=======
     (t2.with-temp/with-temp
       [:model/Collection {coll-id :id} {:name "New collection"}]
->>>>>>> 8d23fd74
       (is (= "moved this Dashboard to New collection."
              (u/build-sentence
               (revision/diff-strings
@@ -211,15 +191,9 @@
                {:name "Apple"}
                {:name          "Apple"
                 :collection_id coll-id})))))
-<<<<<<< HEAD
-    (mt/with-temp
-      [Collection {coll-id-1 :id} {:name "Old collection"}
-       Collection {coll-id-2 :id} {:name "New collection"}]
-=======
     (t2.with-temp/with-temp
       [:model/Collection {coll-id-1 :id} {:name "Old collection"}
        :model/Collection {coll-id-2 :id} {:name "New collection"}]
->>>>>>> 8d23fd74
       (is (= "moved this Dashboard from Old collection to New collection."
              (u/build-sentence
               (revision/diff-strings
@@ -267,7 +241,7 @@
                                         (create-dashboard-revision! dashboard-id true))]
 
     (testing "dashboard ---"
-      (mt/with-temp
+      (t2.with-temp/with-temp
         [:model/Dashboard dashboard {:name                "A Dashboard"
                                      :description         "An insightful Dashboard"
                                      :collection_position 0
@@ -317,7 +291,7 @@
                                  changes))))))))))))
 
     (testing "dashboardcard ---"
-      (mt/with-temp
+      (t2.with-temp/with-temp
         [:model/Dashboard     dashboard {:name "A Dashboard"}
          :model/DashboardCard dashcard  {:dashboard_id (:id dashboard)}
          :model/DashboardTab  dashtab   {:dashboard_id (:id dashboard)}
@@ -348,7 +322,7 @@
               (is (= 2 (t2/count :model/Revision :model "Dashboard" :model_id (:id dashboard)))))))))
 
     (testing "dashboardtab ---"
-      (mt/with-temp
+      (t2.with-temp/with-temp
         [:model/Dashboard     dashboard {:name "A Dashboard"}
          :model/DashboardTab  dashtab   {:dashboard_id (:id dashboard)}]
         (let [columns    (disj (set/difference (set (keys dashtab)) (set @#'dashboard/excluded-columns-for-dashboard-tab-revision))
@@ -367,15 +341,6 @@
               (is (= 2 (t2/count :model/Revision :model "Dashboard" :model_id (:id dashboard)))))))))))
 
 (deftest revert-dashboard!-test
-<<<<<<< HEAD
-  (mt/with-temp [Dashboard           {dashboard-id :id, :as dashboard}    {:name "Test Dashboard"}
-                 Card                {card-id :id}                        {}
-                 Card                {series-id-1 :id}                    {}
-                 Card                {series-id-2 :id}                    {}
-                 DashboardCard       {dashcard-id :id :as dashboard-card} {:dashboard_id dashboard-id, :card_id card-id}
-                 DashboardCardSeries _                                    {:dashboardcard_id dashcard-id, :card_id series-id-1, :position 0}
-                 DashboardCardSeries _                                    {:dashboardcard_id dashcard-id, :card_id series-id-2, :position 1}]
-=======
   (t2.with-temp/with-temp [:model/Dashboard           {dashboard-id :id, :as dashboard}    {:name "Test Dashboard"}
                            :model/Card                {card-id :id}                        {}
                            :model/Card                {series-id-1 :id}                    {}
@@ -383,7 +348,6 @@
                            :model/DashboardCard       {dashcard-id :id :as dashboard-card} {:dashboard_id dashboard-id, :card_id card-id}
                            :model/DashboardCardSeries _                                    {:dashboardcard_id dashcard-id, :card_id series-id-1, :position 0}
                            :model/DashboardCardSeries _                                    {:dashboardcard_id dashcard-id, :card_id series-id-2, :position 1}]
->>>>>>> 8d23fd74
     (let [check-ids            (fn [[{:keys [id card_id series] :as card}]]
                                  [(assoc card
                                          :id      (= dashcard-id id)
@@ -500,7 +464,7 @@
 
 (deftest revert-dashboard-with-tabs-basic-test
   (testing "revert adding tabs"
-    (mt/with-temp [:model/Dashboard {dashboard-id :id} {:name "A dashboard"}]
+    (t2.with-temp/with-temp [:model/Dashboard {dashboard-id :id} {:name "A dashboard"}]
       ;; 0. create a dashboard
       (create-dashboard-revision! dashboard-id true)
 
@@ -531,7 +495,7 @@
                 (t2/select :model/DashboardTab :dashboard_id dashboard-id {:order-by [[:position :asc]]}))))))
 
   (testing "revert renaming tabs"
-    (mt/with-temp [:model/Dashboard {dashboard-id :id} {:name "A dashboard"}]
+    (t2.with-temp/with-temp [:model/Dashboard {dashboard-id :id} {:name "A dashboard"}]
       ;; 0. create a dashboard
       (create-dashboard-revision! dashboard-id true)
 
@@ -559,7 +523,7 @@
                 (t2/select :model/DashboardTab :dashboard_id dashboard-id {:order-by [[:position :asc]]}))))))
 
   (testing "revert deleting tabs"
-    (mt/with-temp [:model/Dashboard {dashboard-id :id} {:name "A dashboard"}]
+    (t2.with-temp/with-temp [:model/Dashboard {dashboard-id :id} {:name "A dashboard"}]
      ;; 0. create a dashboard
       (create-dashboard-revision! dashboard-id true)
 
@@ -587,7 +551,7 @@
                 (t2/select :model/DashboardTab :dashboard_id dashboard-id {:order-by [[:position :asc]]})))))))
 
 (deftest revert-dashboard-with-tabs-advanced-test
-  (mt/with-temp [:model/Dashboard {dashboard-id :id} {:name "A dashboard"}]
+  (t2.with-temp/with-temp [:model/Dashboard {dashboard-id :id} {:name "A dashboard"}]
     ;; 0. create a dashboard
     (create-dashboard-revision! dashboard-id true)
 
@@ -676,10 +640,10 @@
         (is (false? (t2/exists? :model/DashboardTab :dashboard_id dashboard-id :name "Tab 3")))))))
 
 (deftest revert-dashboard-skip-archived-or-deleted-card-test
-  (mt/with-temp [:model/Dashboard {dashboard-id :id}          {:name "A dashboard"}
-                 :model/Card      {will-be-archived-card :id} {}
-                 :model/Card      {will-be-deleted-card :id}  {}
-                 :model/Card      {unchanged-card       :id}  {}]
+  (t2.with-temp/with-temp [:model/Dashboard {dashboard-id :id}          {:name "A dashboard"}
+                           :model/Card      {will-be-archived-card :id} {}
+                           :model/Card      {will-be-deleted-card :id}  {}
+                           :model/Card      {unchanged-card       :id}  {}]
     ;; 0. create a dashboard
     (create-dashboard-revision! dashboard-id true)
     ;; 1. add 3 cards and 1 text card
@@ -733,21 +697,13 @@
 (deftest public-sharing-test
   (testing "test that a Dashboard's :public_uuid comes back if public sharing is enabled..."
     (tu/with-temporary-setting-values [enable-public-sharing true]
-<<<<<<< HEAD
-      (mt/with-temp [Dashboard dashboard {:public_uuid (str (random-uuid))}]
-=======
       (t2.with-temp/with-temp [:model/Dashboard dashboard {:public_uuid (str (random-uuid))}]
->>>>>>> 8d23fd74
         (is (=? u/uuid-regex
                 (:public_uuid dashboard)))))
 
     (testing "...but if public sharing is *disabled* it should come back as `nil`"
       (tu/with-temporary-setting-values [enable-public-sharing false]
-<<<<<<< HEAD
-        (mt/with-temp [Dashboard dashboard {:public_uuid (str (random-uuid))}]
-=======
         (t2.with-temp/with-temp [:model/Dashboard dashboard {:public_uuid (str (random-uuid))}]
->>>>>>> 8d23fd74
           (is (= nil
                  (:public_uuid dashboard))))))))
 
@@ -820,15 +776,6 @@
         (is (= 0 (count (pulse-channel-test/send-pulse-triggers pulse-id))))))))
 
 (deftest post-update-test
-<<<<<<< HEAD
-  (mt/with-temp [Collection    {collection-id-1 :id} {}
-                 Collection    {collection-id-2 :id} {}
-                 Dashboard     {dashboard-id :id}    {:name "Lucky the Pigeon's Lucky Stuff", :collection_id collection-id-1}
-                 Card          {card-id :id}         {}
-                 Pulse         {pulse-id :id}        {:dashboard_id dashboard-id, :collection_id collection-id-1}
-                 DashboardCard {dashcard-id :id}     {:dashboard_id dashboard-id, :card_id card-id}
-                 PulseCard     _                     {:pulse_id pulse-id, :card_id card-id, :dashboard_card_id dashcard-id}]
-=======
   (t2.with-temp/with-temp [:model/Collection    {collection-id-1 :id} {}
                            :model/Collection    {collection-id-2 :id} {}
                            :model/Dashboard     {dashboard-id :id}    {:name "Lucky the Pigeon's Lucky Stuff", :collection_id collection-id-1}
@@ -836,7 +783,6 @@
                            :model/Pulse         {pulse-id :id}        {:dashboard_id dashboard-id, :collection_id collection-id-1}
                            :model/DashboardCard {dashcard-id :id}     {:dashboard_id dashboard-id, :card_id card-id}
                            :model/PulseCard     _                     {:pulse_id pulse-id, :card_id card-id, :dashboard_card_id dashcard-id}]
->>>>>>> 8d23fd74
     (testing "Pulse name and collection-id updates"
       (t2/update! :model/Dashboard dashboard-id {:name "Lucky's Close Shaves" :collection_id collection-id-2})
       (is (= "Lucky's Close Shaves"
@@ -844,11 +790,7 @@
       (is (= collection-id-2
              (t2/select-one-fn :collection_id :model/Pulse :id pulse-id))))
     (testing "PulseCard syncing"
-<<<<<<< HEAD
-      (mt/with-temp [Card {new-card-id :id}]
-=======
       (t2.with-temp/with-temp [:model/Card {new-card-id :id}]
->>>>>>> 8d23fd74
         (dashboard/add-dashcards! dashboard-id [{:card_id new-card-id
                                                  :row     0
                                                  :col     0
@@ -859,17 +801,10 @@
 
 (deftest parameter-card-test
   (testing "A new dashboard creates a new ParameterCard"
-<<<<<<< HEAD
-    (mt/with-temp [Card      {card-id :id}      {}
-                   Dashboard {dashboard-id :id} {:parameters [(merge default-parameter
-                                                                     {:values_source_type    "card"
-                                                                      :values_source_config {:card_id card-id}})]}]
-=======
     (t2.with-temp/with-temp [:model/Card      {card-id :id}      {}
                              :model/Dashboard {dashboard-id :id} {:parameters [(merge default-parameter
                                                                                       {:values_source_type    "card"
                                                                                        :values_source_config {:card_id card-id}})]}]
->>>>>>> 8d23fd74
       (is (=? {:card_id                   card-id
                :parameterized_object_type :dashboard
                :parameterized_object_id   dashboard-id
@@ -877,13 +812,8 @@
               (t2/select-one 'ParameterCard :card_id card-id)))))
 
   (testing "Adding a card_id creates a new ParameterCard"
-<<<<<<< HEAD
-    (mt/with-temp [Card      {card-id :id}      {}
-                   Dashboard {dashboard-id :id} {:parameters [default-parameter]}]
-=======
     (t2.with-temp/with-temp [:model/Card      {card-id :id}      {}
                              :model/Dashboard {dashboard-id :id} {:parameters [default-parameter]}]
->>>>>>> 8d23fd74
       (is (nil? (t2/select-one 'ParameterCard :card_id card-id)))
       (t2/update! :model/Dashboard dashboard-id {:parameters [(merge default-parameter
                                                                      {:values_source_type    "card"
@@ -895,17 +825,10 @@
               (t2/select-one 'ParameterCard :card_id card-id)))))
 
   (testing "Removing a card_id deletes old ParameterCards"
-<<<<<<< HEAD
-    (mt/with-temp [Card      {card-id :id}      {}
-                   Dashboard {dashboard-id :id} {:parameters [(merge default-parameter
-                                                                     {:values_source_type    "card"
-                                                                      :values_source_config {:card_id card-id}})]}]
-=======
     (t2.with-temp/with-temp [:model/Card      {card-id :id}      {}
                              :model/Dashboard {dashboard-id :id} {:parameters [(merge default-parameter
                                                                                       {:values_source_type    "card"
                                                                                        :values_source_config {:card_id card-id}})]}]
->>>>>>> 8d23fd74
         ;; same setup as earlier test, we know the ParameterCard exists right now
       (t2/delete! :model/Dashboard :id dashboard-id)
       (is (nil? (t2/select-one 'ParameterCard :card_id card-id))))))
@@ -928,16 +851,6 @@
 
 (defn do-with-dash-in-collection! [f]
   (tu/with-non-admin-groups-no-root-collection-perms
-<<<<<<< HEAD
-    (mt/with-temp [Collection    collection {}
-                   Dashboard     dash       {:collection_id (u/the-id collection)}
-                   Database      db         {:engine :h2}
-                   Table         table      {:db_id (u/the-id db)}
-                   Card          card       {:dataset_query {:database (u/the-id db)
-                                                             :type     :query
-                                                             :query    {:source-table (u/the-id table)}}}
-                   DashboardCard _          {:dashboard_id (u/the-id dash), :card_id (u/the-id card)}]
-=======
     (t2.with-temp/with-temp [:model/Collection    collection {}
                              :model/Dashboard     dash       {:collection_id (u/the-id collection)}
                              :model/Database      db         {:engine :h2}
@@ -946,7 +859,6 @@
                                                                               :type     :query
                                                                               :query    {:source-table (u/the-id table)}}}
                              :model/DashboardCard _          {:dashboard_id (u/the-id dash), :card_id (u/the-id card)}]
->>>>>>> 8d23fd74
       (f db collection dash))))
 
 (defmacro with-dash-in-collection!
@@ -989,31 +901,19 @@
                    (-> dashboard :dashcards count)))))))))
 
 (deftest validate-collection-namespace-test
-<<<<<<< HEAD
-  (mt/with-temp [Collection {collection-id :id} {:namespace "currency"}]
-=======
   (t2.with-temp/with-temp [:model/Collection {collection-id :id} {:namespace "currency"}]
->>>>>>> 8d23fd74
     (testing "Shouldn't be able to create a Dashboard in a non-normal Collection"
       (let [dashboard-name (mt/random-name)]
         (try
           (is (thrown-with-msg?
                clojure.lang.ExceptionInfo
                #"A Dashboard can only go in Collections in the \"default\" or :analytics namespace."
-<<<<<<< HEAD
-               (t2/insert! Dashboard (assoc (mt/with-temp-defaults Dashboard) :collection_id collection-id, :name dashboard-name))))
-=======
                (t2/insert! :model/Dashboard (assoc (t2.with-temp/with-temp-defaults :model/Dashboard) :collection_id collection-id, :name dashboard-name))))
->>>>>>> 8d23fd74
           (finally
             (t2/delete! :model/Dashboard :name dashboard-name)))))
 
     (testing "Shouldn't be able to move a Dashboard to a non-normal Collection"
-<<<<<<< HEAD
-      (mt/with-temp [Dashboard {card-id :id}]
-=======
       (t2.with-temp/with-temp [:model/Dashboard {card-id :id}]
->>>>>>> 8d23fd74
         (is (thrown-with-msg?
              clojure.lang.ExceptionInfo
              #"A Dashboard can only go in Collections in the \"default\" or :analytics namespace."
@@ -1025,15 +925,9 @@
       (is (thrown-with-msg?
            clojure.lang.ExceptionInfo
            #":parameters must be a sequence of maps with :id and :type keys"
-<<<<<<< HEAD
-           (mt/with-temp [Dashboard _ {:parameters {:a :b}}]))))
-    (testing "updating"
-      (mt/with-temp [Dashboard {:keys [id]} {:parameters []}]
-=======
            (t2.with-temp/with-temp [:model/Dashboard _ {:parameters {:a :b}}]))))
     (testing "updating"
       (t2.with-temp/with-temp [:model/Dashboard {:keys [id]} {:parameters []}]
->>>>>>> 8d23fd74
         (is (thrown-with-msg?
              clojure.lang.ExceptionInfo
              #":parameters must be a sequence of maps with :id and :type keys"
@@ -1066,17 +960,10 @@
 
 (deftest should-add-default-values-source-test
   (testing "shoudld add default if not exists"
-<<<<<<< HEAD
-    (mt/with-temp [Dashboard {dashboard-id :id} {:parameters [{:name   "Category Name"
-                                                               :slug   "category_name"
-                                                               :id     "_CATEGORY_NAME_"
-                                                               :type   "category"}]}]
-=======
     (t2.with-temp/with-temp [:model/Dashboard {dashboard-id :id} {:parameters [{:name   "Category Name"
                                                                                 :slug   "category_name"
                                                                                 :id     "_CATEGORY_NAME_"
                                                                                 :type   "category"}]}]
->>>>>>> 8d23fd74
       (is (=? [{:name                 "Category Name"
                 :slug                 "category_name"
                 :id                   "_CATEGORY_NAME_"
@@ -1105,13 +992,8 @@
 (deftest identity-hash-test
   (testing "Dashboard hashes are composed of the name and parent collection's hash"
     (let [now (LocalDateTime/of 2022 9 1 12 34 56)]
-<<<<<<< HEAD
-      (mt/with-temp [Collection c1   {:name "top level" :location "/" :created_at now}
-                     Dashboard  dash {:name "my dashboard" :collection_id (:id c1) :created_at now}]
-=======
       (t2.with-temp/with-temp [:model/Collection c1   {:name "top level" :location "/" :created_at now}
                                :model/Dashboard  dash {:name "my dashboard" :collection_id (:id c1) :created_at now}]
->>>>>>> 8d23fd74
         (is (= "8cbf93b7"
                (serdes/raw-hash ["my dashboard" (serdes/identity-hash c1) now])
                (serdes/identity-hash dash)))))))
