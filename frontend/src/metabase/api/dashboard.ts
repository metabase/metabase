--- conflicted
+++ resolved
@@ -29,8 +29,8 @@
   endpoints: builder => {
     const updateDashboardPropertyMutation = <
       Key extends keyof UpdateDashboardRequest,
-    >() => {
-      return builder.mutation<Dashboard, UpdateDashboardPropertyRequest<Key>>({
+    >() =>
+      builder.mutation<Dashboard, UpdateDashboardPropertyRequest<Key>>({
         query: ({ id, ...body }) => ({
           method: "PUT",
           url: `/api/dashboard/${id}`,
@@ -39,7 +39,6 @@
         invalidatesTags: (_, error, { id }) =>
           invalidateTags(error, [listTag("dashboard"), idTag("dashboard", id)]),
       });
-    };
 
     return {
       listDashboards: builder.query<
@@ -141,6 +140,7 @@
         updateDashboardPropertyMutation<"enable_embedding">(),
       updateDashboardEmbeddingParams:
         updateDashboardPropertyMutation<"embedding_params">(),
+
       listPublicDashboards: builder.query<GetPublicDashboard[], void>({
         query: params => ({
           method: "GET",
@@ -152,9 +152,8 @@
           listTag("public-dashboard"),
         ],
       }),
-<<<<<<< HEAD
       createDashboardPublicLink: builder.mutation<
-        { uuid: Dashboard["public_uuid"] },
+        Pick<Dashboard, "id"> & { uuid: Dashboard["public_uuid"] },
         Pick<Dashboard, "id">
       >({
         query: ({ id }) => ({
@@ -163,12 +162,21 @@
         }),
         invalidatesTags: (_, error) =>
           invalidateTags(error, [listTag("public-dashboard")]),
-      }),
-      deleteDashboardPublicLink: builder.mutation<void, Pick<Dashboard, "id">>({
+        transformResponse: ({ uuid }, _meta, { id }) => ({
+          id,
+          uuid,
+        }),
+      }),
+      deleteDashboardPublicLink: builder.mutation<
+        Pick<Dashboard, "id">,
+        Pick<Dashboard, "id">
+      >({
         query: ({ id }) => ({
           method: "DELETE",
           url: `/api/dashboard/${id}/public_link`,
         }),
+        transformResponse: (_baseQueryReturnValue, _meta, { id }) => ({ id }),
+
         invalidatesTags: (_, error, { id }) =>
           invalidateTags(error, [
             listTag("public-dashboard"),
@@ -177,44 +185,6 @@
       }),
     };
   },
-=======
-      providesTags: (result = []) => [
-        ...result.map(res => idTag("public-dashboard", res.id)),
-        listTag("public-dashboard"),
-      ],
-    }),
-    createDashboardPublicLink: builder.mutation<
-      Pick<Dashboard, "id"> & { uuid: Dashboard["public_uuid"] },
-      Pick<Dashboard, "id">
-    >({
-      query: ({ id }) => ({
-        method: "POST",
-        url: `/api/dashboard/${id}/public_link`,
-      }),
-      invalidatesTags: (_, error) =>
-        invalidateTags(error, [listTag("public-dashboard")]),
-      transformResponse: ({ uuid }, _meta, { id }) => ({
-        id,
-        uuid,
-      }),
-    }),
-    deleteDashboardPublicLink: builder.mutation<
-      Pick<Dashboard, "id">,
-      Pick<Dashboard, "id">
-    >({
-      query: ({ id }) => ({
-        method: "DELETE",
-        url: `/api/dashboard/${id}/public_link`,
-      }),
-      invalidatesTags: (_, error, { id }) =>
-        invalidateTags(error, [
-          listTag("public-dashboard"),
-          idTag("public-dashboard", id),
-        ]),
-      transformResponse: (_baseQueryReturnValue, _meta, { id }) => ({ id }),
-    }),
-  }),
->>>>>>> 5045bed9
 });
 
 export const {
@@ -228,8 +198,8 @@
   useCopyDashboardMutation,
   useListEmbeddableDashboardsQuery,
   useListPublicDashboardsQuery,
+  useCreateDashboardPublicLinkMutation,
   useDeleteDashboardPublicLinkMutation,
-<<<<<<< HEAD
   useUpdateDashboardEnableEmbeddingMutation,
   useUpdateDashboardEmbeddingParamsMutation,
   endpoints: {
@@ -238,8 +208,4 @@
     updateDashboardEnableEmbedding,
     updateDashboardEmbeddingParams,
   },
-=======
-  useCreateDashboardPublicLinkMutation,
-  endpoints: { deleteDashboardPublicLink, createDashboardPublicLink },
->>>>>>> 5045bed9
 } = dashboardApi;