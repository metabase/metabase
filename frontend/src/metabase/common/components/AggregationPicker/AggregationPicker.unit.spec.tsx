import _ from "underscore";
import userEvent from "@testing-library/user-event";
import { createMockMetadata } from "__support__/metadata";
<<<<<<< HEAD
import { renderWithProviders, screen, waitFor, within } from "__support__/ui";
=======
import { createMockEntitiesState } from "__support__/store";
import { renderWithProviders, screen, within } from "__support__/ui";
>>>>>>> 18742132
import { checkNotNull } from "metabase/lib/types";

import type { Metric, StructuredDatasetQuery } from "metabase-types/api";
import {
  createMockMetric,
  COMMON_DATABASE_FEATURES,
} from "metabase-types/api/mocks";
import {
  createAdHocCard,
  createSampleDatabase,
  createOrdersTable,
  createPeopleTable,
  createProductsTable,
  createReviewsTable,
  ORDERS,
  ORDERS_ID,
  PRODUCTS_ID,
  PRODUCTS,
  SAMPLE_DB_ID,
} from "metabase-types/api/mocks/presets";
import type { State } from "metabase-types/store";
import { createMockState } from "metabase-types/store/mocks";
import * as Lib from "metabase-lib";
import Question from "metabase-lib/Question";
import type Metadata from "metabase-lib/metadata/Metadata";
import type StructuredQuery from "metabase-lib/queries/StructuredQuery";
import {
  createQuery,
  columnFinder,
  findAggregationOperator,
} from "metabase-lib/test-helpers";

import { AggregationPicker } from "./AggregationPicker";

function createQueryWithCountAggregation({
  metadata,
}: { metadata?: Metadata } = {}) {
  const initialQuery = createQuery({ metadata });
  const count = findAggregationOperator(initialQuery, "count");
  const clause = Lib.aggregationClause(count);
  return Lib.aggregate(initialQuery, 0, clause);
}

function createQueryWithMaxAggregation({
  metadata,
}: { metadata?: Metadata } = {}) {
  const initialQuery = createQuery({ metadata });
  const max = findAggregationOperator(initialQuery, "max");
  const findColumn = columnFinder(
    initialQuery,
    Lib.aggregationOperatorColumns(max),
  );
  const quantity = findColumn("ORDERS", "QUANTITY");
  const clause = Lib.aggregationClause(max, quantity);
  return Lib.aggregate(initialQuery, 0, clause);
}

function createQueryWithInlineExpression() {
  return createQuery({
    query: {
      database: SAMPLE_DB_ID,
      type: "query",
      query: {
        aggregation: [
          [
            "aggregation-options",
            ["avg", ["field", ORDERS.QUANTITY, null]],
            { name: "Avg Q", "display-name": "Avg Q" },
          ],
        ],
      },
    },
  });
}

function createQueryWithInlineExpressionWithOperator() {
  return createQuery({
    query: {
      database: SAMPLE_DB_ID,
      type: "query",
      query: {
        aggregation: [
          [
            "aggregation-options",
            ["count"],
            { name: "My count", "display-name": "My count" },
          ],
        ],
      },
    },
  });
}

const TEST_METRIC = createMockMetric({
  id: 1,
  table_id: ORDERS_ID,
  name: "Total Order Value",
  description: "The total value of all orders",
  definition: {
    aggregation: [["sum", ["field", ORDERS.TOTAL, null]]],
    "source-table": ORDERS_ID,
  },
});

const PRODUCT_METRIC = createMockMetric({
  id: 2,
  table_id: PRODUCTS_ID,
  name: "Average Rating",
  definition: {
    aggregation: [["avg", ["field", PRODUCTS.RATING, null]]],
    "source-table": PRODUCTS_ID,
  },
});

function createMetadata({
  metrics = [],
  hasExpressionSupport = true,
}: { metrics?: Metric[]; hasExpressionSupport?: boolean } = {}) {
  return createMockMetadata({
    databases: [
      createSampleDatabase({
        tables: [
          createOrdersTable({ metrics }),
          createPeopleTable(),
          createProductsTable({ metrics: [PRODUCT_METRIC] }),
          createReviewsTable(),
        ],
        features: hasExpressionSupport
          ? COMMON_DATABASE_FEATURES
          : _.without(COMMON_DATABASE_FEATURES, "expression-aggregations"),
      }),
    ],
    metrics: [...metrics, PRODUCT_METRIC],
  });
}

type SetupOpts = {
  state?: State;
  metadata?: Metadata;
  query?: Lib.Query;
  hasExpressionInput?: boolean;
};

function setup({
  state = createMockState({
    entities: createMockEntitiesState({
      databases: [createSampleDatabase()],
    }),
  }),
  metadata = createMetadata(),
  query = createQuery({ metadata }),
  hasExpressionInput = true,
}: SetupOpts = {}) {
  const dataset_query = Lib.toLegacyQuery(query) as StructuredDatasetQuery;
  const question = new Question(createAdHocCard({ dataset_query }), metadata);
  const legacyQuery = question.query() as StructuredQuery;
  const stageIndex = 0;
  const clause = Lib.aggregations(query, stageIndex)[0];

  const baseOperators = Lib.availableAggregationOperators(query, stageIndex);
  const operators = clause
    ? Lib.selectedAggregationOperators(baseOperators, clause)
    : baseOperators;

  const onSelect = jest.fn();

<<<<<<< HEAD
  function handleSelect(clause: Lib.Aggregable) {
    const nextQuery = Lib.aggregate(query, 0, clause);
    const aggregations = Lib.aggregations(nextQuery, 0);
    const recentAggregation = aggregations[aggregations.length - 1];
    onSelect(Lib.displayInfo(nextQuery, 0, recentAggregation));
  }

=======
>>>>>>> 18742132
  renderWithProviders(
    <AggregationPicker
      query={query}
      legacyQuery={legacyQuery}
      clause={clause}
      stageIndex={stageIndex}
      operators={operators}
      hasExpressionInput={hasExpressionInput}
      onSelect={onSelect}
    />,
    { storeInitialState: state },
  );

  function getRecentClause() {
    expect(onSelect).toHaveBeenCalled();
    const [clause] = onSelect.mock.lastCall;
    return clause;
  }

  function getRecentClauseInfo() {
    return Lib.displayInfo(query, stageIndex, getRecentClause());
  }

  return {
    metadata,
    query,
    stageIndex,
    getRecentClause,
    getRecentClauseInfo,
    onSelect,
  };
}

describe("AggregationPicker", () => {
  it("should allow switching between aggregation approaches", () => {
    const metadata = createMetadata({ metrics: [TEST_METRIC] });
    const { getRecentClauseInfo } = setup({
      query: createQueryWithCountAggregation({ metadata }),
      metadata,
    });
    const metric = checkNotNull(metadata.metric(TEST_METRIC.id));

    userEvent.click(screen.getByText("Common Metrics"));
    userEvent.click(screen.getByText(TEST_METRIC.name));

    expect(getRecentClauseInfo()).toMatchObject({
      displayName: metric.displayName(),
    });
  });

  describe("basic operators", () => {
    it("should list basic operators", () => {
      setup();

      expect(screen.getByText("Basic Metrics")).toBeInTheDocument();

      [
        "Count of rows",
        "Sum of ...",
        "Average of ...",
        "Number of distinct values of ...",
        "Cumulative sum of ...",
        "Cumulative count of rows",
        "Standard deviation of ...",
        "Minimum of ...",
        "Maximum of ...",
      ].forEach(name => {
        expect(screen.getByRole("option", { name })).toBeInTheDocument();
      });
    });

    it("should show operator descriptions", () => {
      setup();

      const sumOfOption = screen.getByRole("option", { name: "Sum of ..." });
      const infoIcon = within(sumOfOption).getByRole("img", {
        name: "question icon",
      });
      userEvent.hover(infoIcon);

      expect(screen.getByRole("tooltip")).toHaveTextContent(
        "Sum of all the values of a column",
      );
    });

    it("should apply a column-less operator", () => {
      const { getRecentClauseInfo } = setup();

      userEvent.click(screen.getByText("Count of rows"));

      expect(getRecentClauseInfo()).toMatchObject({
        name: "count",
        displayName: "Count",
      });
    });

    it("should apply an operator requiring columns", () => {
      const { getRecentClauseInfo } = setup();

      userEvent.click(screen.getByText("Average of ..."));
      userEvent.click(screen.getByText("Quantity"));

      expect(getRecentClauseInfo()).toMatchObject({
        name: "avg",
        displayName: "Average of Quantity",
      });
    });

    it("should allow picking a foreign column", () => {
      const { getRecentClauseInfo } = setup();

      userEvent.click(screen.getByText("Average of ..."));
      userEvent.click(screen.getByText("Product"));
      userEvent.click(screen.getByText("Rating"));

      expect(getRecentClauseInfo()).toMatchObject({
        name: "avg",
        displayName: "Average of Rating",
      });
    });

    it("should highlight selected operator", () => {
      setup({ query: createQueryWithCountAggregation() });

      expect(
        screen.getByRole("option", { name: "Count of rows" }),
      ).toHaveAttribute("aria-selected", "true");
      expect(
        screen.getByRole("option", { name: "Sum of ..." }),
      ).not.toHaveAttribute("aria-selected");
    });

    it("should highlight selected operator column", () => {
      setup({ query: createQueryWithMaxAggregation() });

      expect(screen.getByRole("option", { name: "Quantity" })).toHaveAttribute(
        "aria-selected",
        "true",
      );
      expect(screen.getByRole("option", { name: "Discount" })).toHaveAttribute(
        "aria-selected",
        "false",
      );
    });

    it("shouldn't list columns for column-less operators", () => {
      setup();

      userEvent.click(screen.getByText("Count of rows"));

      expect(screen.queryByText("Quantity")).not.toBeInTheDocument();
      // check that we're still in the same step
      expect(screen.getByText("Average of ...")).toBeInTheDocument();
    });

    it("should allow to change an operator for existing aggregation", () => {
      const { getRecentClauseInfo } = setup({
        query: createQueryWithMaxAggregation(),
      });

      userEvent.click(screen.getByText("Maximum of ...")); // go back
      userEvent.click(screen.getByText("Average of ..."));
      userEvent.click(screen.getByText("Quantity"));

      expect(getRecentClauseInfo()).toMatchObject({
        name: "avg",
        displayName: "Average of Quantity",
      });
    });

    it("should allow to change a column for existing aggregation", () => {
      const { getRecentClauseInfo } = setup({
        query: createQueryWithMaxAggregation(),
      });

      userEvent.click(screen.getByText("Discount"));

      expect(getRecentClauseInfo()).toMatchObject({
        name: "max",
        displayName: "Max of Discount",
      });
    });
  });

  describe("metrics", () => {
    function setupMetrics(opts: SetupOpts = {}) {
      const result = setup(opts);

      // Expand the metrics section
      userEvent.click(screen.getByText("Common Metrics"));

      return result;
    }

    it("shouldn't show the metrics section when there're no metics", () => {
      setup({ metadata: createMetadata({ metrics: [] }) });
      expect(screen.queryByText("Common Metrics")).not.toBeInTheDocument();
    });

    it("should list metrics for the query table", () => {
      setupMetrics({ metadata: createMetadata({ metrics: [TEST_METRIC] }) });
      expect(screen.getByText(TEST_METRIC.name)).toBeInTheDocument();
    });

    it("shouldn't list metrics for other tables", () => {
      setupMetrics({ metadata: createMetadata({ metrics: [TEST_METRIC] }) });
      expect(screen.queryByText(PRODUCT_METRIC.name)).not.toBeInTheDocument();
    });

    it("should show a description for each metric", () => {
      setupMetrics({ metadata: createMetadata({ metrics: [TEST_METRIC] }) });

      const metricOption = screen.getByRole("option", {
        name: TEST_METRIC.name,
      });
      const infoIcon = within(metricOption).getByRole("img", {
        name: "question icon",
      });
      userEvent.hover(infoIcon);

      expect(screen.getByRole("tooltip")).toHaveTextContent(
        TEST_METRIC.description,
      );
    });

    it("should allow picking a metric", () => {
      const metadata = createMetadata({ metrics: [TEST_METRIC] });
      const { getRecentClauseInfo } = setupMetrics({ metadata });
      const metric = checkNotNull(metadata.metric(TEST_METRIC.id));

      userEvent.click(screen.getByText(TEST_METRIC.name));

      expect(getRecentClauseInfo()).toMatchObject({
        displayName: metric.displayName(),
      });
    });
  });

  describe("custom expressions", () => {
    it("should allow to enter a custom expression", async () => {
      const { getRecentClauseInfo } = setup();

      const expression = "1 + 1";
      const expressionName = "My expression";

      userEvent.click(screen.getByText("Custom Expression"));
      userEvent.type(screen.getByLabelText("Expression"), expression);
      userEvent.type(screen.getByLabelText("Name"), expressionName);
      userEvent.click(screen.getByRole("button", { name: "Done" }));
      expect(getRecentClauseInfo().displayName).toBe(expressionName);
    });

    it("should open the editor when a named expression without operator is used", async () => {
      setup({ query: createQueryWithInlineExpression() });

      expect(screen.getByText("Custom Expression")).toBeInTheDocument();
      expect(screen.getByDisplayValue("Avg Q")).toBeInTheDocument();
    });

    it("should open the editor when a named expression with operator is used", async () => {
      setup({ query: createQueryWithInlineExpressionWithOperator() });

      expect(screen.getByText("Custom Expression")).toBeInTheDocument();
      expect(screen.getByDisplayValue("My count")).toBeInTheDocument();
    });

    it("shouldn't be available if database doesn't support custom expressions", () => {
      setup({
        state: createMockState({
          entities: createMockEntitiesState({
            databases: [
              {
                ...createSampleDatabase(),
                features: _.without(
                  COMMON_DATABASE_FEATURES,
                  "expression-aggregations",
                ),
              },
            ],
          }),
        }),
        metadata: createMetadata({ hasExpressionSupport: false }),
      });
      expect(screen.queryByText("Custom Expression")).not.toBeInTheDocument();
    });

    it("shouldn't be shown if `hasExpressionInput` prop is false", () => {
      setup({ hasExpressionInput: false });
      expect(screen.queryByText("Custom Expression")).not.toBeInTheDocument();
    });

    it("should open the editor even if `hasExpressionInput` prop is false if expression is used", () => {
      setup({
        query: createQueryWithInlineExpression(),
        hasExpressionInput: false,
      });

      expect(screen.getByText("Custom Expression")).toBeInTheDocument();
      expect(screen.getByDisplayValue("Avg Q")).toBeInTheDocument();
    });
  });
});<|MERGE_RESOLUTION|>--- conflicted
+++ resolved
@@ -1,12 +1,8 @@
 import _ from "underscore";
 import userEvent from "@testing-library/user-event";
 import { createMockMetadata } from "__support__/metadata";
-<<<<<<< HEAD
-import { renderWithProviders, screen, waitFor, within } from "__support__/ui";
-=======
 import { createMockEntitiesState } from "__support__/store";
 import { renderWithProviders, screen, within } from "__support__/ui";
->>>>>>> 18742132
 import { checkNotNull } from "metabase/lib/types";
 
 import type { Metric, StructuredDatasetQuery } from "metabase-types/api";
@@ -173,16 +169,6 @@
 
   const onSelect = jest.fn();
 
-<<<<<<< HEAD
-  function handleSelect(clause: Lib.Aggregable) {
-    const nextQuery = Lib.aggregate(query, 0, clause);
-    const aggregations = Lib.aggregations(nextQuery, 0);
-    const recentAggregation = aggregations[aggregations.length - 1];
-    onSelect(Lib.displayInfo(nextQuery, 0, recentAggregation));
-  }
-
-=======
->>>>>>> 18742132
   renderWithProviders(
     <AggregationPicker
       query={query}
