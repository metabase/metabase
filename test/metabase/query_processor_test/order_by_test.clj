--- conflicted
+++ resolved
@@ -85,13 +85,8 @@
        (format-rows-by [int int])))
 
 
-<<<<<<< HEAD
-;;; order_by aggregate ["avg" field-id]
+;;; order-by aggregate ["avg" field-id]
 (expect-with-non-timeseries-dbs-except #{:athena}
-=======
-;;; order-by aggregate ["avg" field-id]
-(expect-with-non-timeseries-dbs
->>>>>>> 0b58d20e
   {:columns     [(data/format-name "price")
                  "avg"]
    :rows        [[3 22]
