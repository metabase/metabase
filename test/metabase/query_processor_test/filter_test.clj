--- conflicted
+++ resolved
@@ -827,28 +827,6 @@
                   {:order-by [[:asc $count] [:asc $id]]
                    :limit    3}))))))))
 
-<<<<<<< HEAD
-(deftest ^:parallel x-test
-  (let [query (mt/mbql-query venues {:filter [:= $id 1 2]})]
-    (is (=? {:query ["SELECT"
-                     "  \"PUBLIC\".\"VENUES\".\"ID\" AS \"ID\","
-                     "  \"PUBLIC\".\"VENUES\".\"NAME\" AS \"NAME\","
-                     "  \"PUBLIC\".\"VENUES\".\"CATEGORY_ID\" AS \"CATEGORY_ID\","
-                     "  \"PUBLIC\".\"VENUES\".\"LATITUDE\" AS \"LATITUDE\","
-                     "  \"PUBLIC\".\"VENUES\".\"LONGITUDE\" AS \"LONGITUDE\","
-                     "  \"PUBLIC\".\"VENUES\".\"PRICE\" AS \"PRICE\""
-                     "FROM"
-                     "  \"PUBLIC\".\"VENUES\""
-                     "WHERE"
-                     "  \"PUBLIC\".\"VENUES\".\"ID\" IN (1, 2)"
-                     "LIMIT"
-                     "  1048575"]}
-            (-> (qp.compile/compile query)
-                (update :query (fn [sql]
-                                 (->> sql
-                                      (driver/prettify-native-form :h2)
-                                      clojure.string/split-lines))))))))
-=======
 (deftest filter-on-specific-date-test
   (testing "Filtering on a specific date should work correctly regardless of report timezone/DB timezone support (#39769)"
     (mt/test-drivers (mt/normal-drivers)
@@ -886,4 +864,47 @@
                              ;; WRONG => [[991 "2014-05-09T00:00:00-07:00"]]
                              (mt/formatted-rows [int str]
                                results))))))))))))))
->>>>>>> 2d98cd74
+
+(deftest ^:parallel generate-in-filter-test
+  (testing ":= with more than 2 args should get compiled to IN (#23101)"
+    (let [query (mt/mbql-query venues {:filter [:= $id 1 2]})]
+      (is (=? {:query ["SELECT"
+                       "  \"PUBLIC\".\"VENUES\".\"ID\" AS \"ID\","
+                       "  \"PUBLIC\".\"VENUES\".\"NAME\" AS \"NAME\","
+                       "  \"PUBLIC\".\"VENUES\".\"CATEGORY_ID\" AS \"CATEGORY_ID\","
+                       "  \"PUBLIC\".\"VENUES\".\"LATITUDE\" AS \"LATITUDE\","
+                       "  \"PUBLIC\".\"VENUES\".\"LONGITUDE\" AS \"LONGITUDE\","
+                       "  \"PUBLIC\".\"VENUES\".\"PRICE\" AS \"PRICE\""
+                       "FROM"
+                       "  \"PUBLIC\".\"VENUES\""
+                       "WHERE"
+                       "  \"PUBLIC\".\"VENUES\".\"ID\" IN (1, 2)"
+                       "LIMIT"
+                       "  1048575"]}
+              (-> (qp.compile/compile query)
+                  (update :query (fn [sql]
+                                   (->> sql
+                                        (driver/prettify-native-form :h2)
+                                        clojure.string/split-lines)))))))))
+
+(deftest ^:parallel generate-not-in-filter-test
+  (testing ":!= with more than 2 args should get compiled to NOT IN (#23101)"
+    (let [query (mt/mbql-query venues {:filter [:!= $id 1 2]})]
+      (is (=? {:query ["SELECT"
+                       "  \"PUBLIC\".\"VENUES\".\"ID\" AS \"ID\","
+                       "  \"PUBLIC\".\"VENUES\".\"NAME\" AS \"NAME\","
+                       "  \"PUBLIC\".\"VENUES\".\"CATEGORY_ID\" AS \"CATEGORY_ID\","
+                       "  \"PUBLIC\".\"VENUES\".\"LATITUDE\" AS \"LATITUDE\","
+                       "  \"PUBLIC\".\"VENUES\".\"LONGITUDE\" AS \"LONGITUDE\","
+                       "  \"PUBLIC\".\"VENUES\".\"PRICE\" AS \"PRICE\""
+                       "FROM"
+                       "  \"PUBLIC\".\"VENUES\""
+                       "WHERE"
+                       "  \"PUBLIC\".\"VENUES\".\"ID\" NOT IN (1, 2)"
+                       "LIMIT"
+                       "  1048575"]}
+              (-> (qp.compile/compile query)
+                  (update :query (fn [sql]
+                                   (->> sql
+                                        (driver/prettify-native-form :h2)
+                                        clojure.string/split-lines)))))))))