import cx from "classnames";
import PropTypes from "prop-types";
import { t } from "ttag";
import _ from "underscore";

import SendTestPulse from "metabase/components/SendTestPulse";
import SchedulePicker from "metabase/containers/SchedulePicker";
import Toggle from "metabase/core/components/Toggle";
import CS from "metabase/css/core/index.css";
import { Sidebar } from "metabase/dashboard/components/Sidebar";
import { dashboardPulseIsValid } from "metabase/lib/pulse";
import { PLUGIN_DASHBOARD_SUBSCRIPTION_PARAMETERS_SECTION_OVERRIDE } from "metabase/plugins";
import RecipientPicker from "metabase/pulse/components/RecipientPicker";
import EmailAttachmentPicker from "metabase/sharing/components/EmailAttachmentPicker";
import { Icon } from "metabase/ui";

import { CaveatMessage } from "./CaveatMessage";
import DefaultParametersSection from "./DefaultParametersSection";
import DeleteSubscriptionAction from "./DeleteSubscriptionAction";
import Heading from "./Heading";
import { CHANNEL_NOUN_PLURAL } from "./constants";

function _AddEditEmailSidebar({
  pulse,
  formInput,
  channel,
  channelSpec,
  users,
  parameters,
  dashboard,

  // form callbacks
  handleSave,
  onCancel,
  onChannelPropertyChange,
  onChannelScheduleChange,
  testPulse,
  toggleSkipIfEmpty,
  setPulse,
  handleArchive,
  setPulseParameters,
}) {
  const isValid = dashboardPulseIsValid(pulse, formInput.channels);

  return (
    <Sidebar
      isCloseDisabled={!isValid}
      onClose={handleSave}
      onCancel={onCancel}
    >
      <div className={cx(CS.pt4, CS.px4, CS.flex, CS.alignCenter)}>
        <Icon name="mail" className="mr1" size={21} />
        <Heading>{t`Email this dashboard`}</Heading>
      </div>
      <CaveatMessage />
      <div
        className={cx(CS.my2, CS.px4, CS.fullHeight, CS.flex, CS.flexColumn)}
      >
        <div>
          <div className={cx(CS.textBold, "mb1")}>{t`To:`}</div>
          <RecipientPicker
            isNewPulse={pulse.id == null}
            autoFocus={false}
            recipients={channel.recipients}
            recipientTypes={channelSpec.recipients}
            users={users}
            onRecipientsChange={recipients =>
              onChannelPropertyChange("recipients", recipients)
            }
            invalidRecipientText={domains =>
              t`You're only allowed to email subscriptions to addresses ending in ${domains}`
            }
          />
        </div>
        <SchedulePicker
          schedule={_.pick(
            channel,
            "schedule_day",
            "schedule_frame",
            "schedule_hour",
            "schedule_type",
          )}
          scheduleOptions={channelSpec.schedules}
          textBeforeInterval={t`Sent`}
          textBeforeSendTime={t`${
            CHANNEL_NOUN_PLURAL[channelSpec && channelSpec.type] || t`Messages`
          } will be sent at`}
          onScheduleChange={(newSchedule, changedProp) =>
            onChannelScheduleChange(newSchedule, changedProp)
          }
        />
        <div className="pt2 pb1">
          <SendTestPulse
            channel={channel}
            channelSpecs={formInput.channels}
            pulse={pulse}
            testPulse={testPulse}
            normalText={t`Send email now`}
            successText={t`Email sent`}
            disabled={!isValid}
          />
        </div>
        {PLUGIN_DASHBOARD_SUBSCRIPTION_PARAMETERS_SECTION_OVERRIDE.Component ? (
          <PLUGIN_DASHBOARD_SUBSCRIPTION_PARAMETERS_SECTION_OVERRIDE.Component
            className={cx(CS.py3, CS.mt2, CS.borderTop)}
            parameters={parameters}
            dashboard={dashboard}
            pulse={pulse}
            setPulseParameters={setPulseParameters}
          />
        ) : (
          <DefaultParametersSection
            className={cx(CS.py3, CS.mt2, CS.borderTop)}
            parameters={parameters}
          />
        )}
        <div
          className={cx(
            CS.textBold,
            CS.py3,
            CS.flex,
            CS.justifyBetween,
            CS.alignCenter,
            CS.borderTop,
          )}
        >
          <Heading>{t`Don't send if there aren't results`}</Heading>
          <Toggle
            value={pulse.skip_if_empty || false}
            onChange={toggleSkipIfEmpty}
          />
        </div>
        <div
          className={cx(
            CS.textBold,
            CS.py2,
            CS.flex,
            CS.justifyBetween,
            CS.alignCenter,
            CS.borderTop,
          )}
        >
          <div className={cx(CS.flex, CS.alignCenter)}>
            <Heading>{t`Attach results`}</Heading>
            <Icon
              name="info"
              className={cx(CS.textMedium, CS.ml1)}
              size={12}
              tooltip={t`Attachments can contain up to 2,000 rows of data.`}
            />
          </div>
        </div>
        <EmailAttachmentPicker
          cards={pulse.cards}
          pulse={pulse}
          setPulse={setPulse}
        />
        {pulse.id != null && (
          <DeleteSubscriptionAction
            pulse={pulse}
            handleArchive={handleArchive}
          />
        )}
<<<<<<< HEAD
        <div className={cx(CS.p2, CS.mtAuto, "text-small", CS.textMedium)}>
=======
        <div className={cx("p2 mt-auto", CS.textSmall, "text-medium")}>
>>>>>>> 3fbfeddf
          {t`Charts in subscriptions may look slightly different from charts in dashboards.`}
        </div>
      </div>
    </Sidebar>
  );
}

_AddEditEmailSidebar.propTypes = {
  pulse: PropTypes.object,
  formInput: PropTypes.object.isRequired,
  channel: PropTypes.object.isRequired,
  channelSpec: PropTypes.object.isRequired,
  users: PropTypes.array,
  parameters: PropTypes.array.isRequired,
  dashboard: PropTypes.object.isRequired,
  handleSave: PropTypes.func.isRequired,
  onCancel: PropTypes.func.isRequired,
  onChannelPropertyChange: PropTypes.func.isRequired,
  onChannelScheduleChange: PropTypes.func.isRequired,
  testPulse: PropTypes.func.isRequired,
  toggleSkipIfEmpty: PropTypes.func.isRequired,
  setPulse: PropTypes.func.isRequired,
  handleArchive: PropTypes.func.isRequired,
  setPulseParameters: PropTypes.func.isRequired,
};

export default _AddEditEmailSidebar;<|MERGE_RESOLUTION|>--- conflicted
+++ resolved
@@ -161,11 +161,7 @@
             handleArchive={handleArchive}
           />
         )}
-<<<<<<< HEAD
-        <div className={cx(CS.p2, CS.mtAuto, "text-small", CS.textMedium)}>
-=======
-        <div className={cx("p2 mt-auto", CS.textSmall, "text-medium")}>
->>>>>>> 3fbfeddf
+        <div className={cx(CS.p2, CS.mtAuto, CS.textSmall, CS.textMedium)}>
           {t`Charts in subscriptions may look slightly different from charts in dashboards.`}
         </div>
       </div>
