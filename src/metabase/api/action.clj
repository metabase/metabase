(ns metabase.api.action
  "`/api/action/` endpoints."
  (:require
   [compojure.core :as compojure :refer [POST]]
   [metabase.actions :as actions]
   [metabase.actions.http-action :as http-action]
   [metabase.api.common :as api]
   [metabase.models :refer [Action Card HTTPAction ImplicitAction QueryAction]]
   [metabase.models.action :as action]
   [metabase.util.schema :as su]
   [schema.core :as s]
   [toucan.db :as db]))

(def ^:private JsonQuerySchema
  (su/with-api-error-message
    (s/constrained
      s/Str
      #(http-action/apply-json-query {} %))
    "must be a valid json-query"))

(def ^:private SupportedActionType
  (su/with-api-error-message
    (s/enum "http" "query" "implicit")
    "Unsupported action type"))

(def ^:private ImplicitActionKind
  (su/with-api-error-message
    (apply s/enum (for [ns ["row" "bulk"]
                        action ["create" "update" "delete"]]
                    (str ns "/" action)))
    "Unsupported implicit action kind"))

(def ^:private HTTPActionTemplate
  {:method (s/enum "GET" "POST" "PUT" "DELETE" "PATCH")
   :url s/Str
   (s/optional-key :body) (s/maybe s/Str)
   (s/optional-key :headers) (s/maybe s/Str)
   (s/optional-key :parameters) (s/maybe [su/MapPlumatic])
   (s/optional-key :parameter_mappings) (s/maybe su/MapPlumatic)})

<<<<<<< HEAD
(defn check-actions-enabled
  "Check whether Actions are enabled and allowed for the [[metabase.models.database]] with `database-id`, or return a
  400 status code."
  [database-id]
  {:pre [(integer? database-id)]}
  (let [{db-settings :settings, driver :engine, :as db} (db/select-one Database :id database-id)]
    ;; make sure the Driver supports Actions.
    (when-not (driver/database-supports? driver :actions db)
      (throw (ex-info (i18n/tru "{0} Database {1} does not support actions."
                                (u/qualified-name driver)
                                (format "%d %s" (:id db) (pr-str (:name db))))
                      {:status-code 400, :database-id (:id db)})))
    (binding [setting/*database-local-values* db-settings]
      ;; make sure Actions are enabled for this Database
      (when-not (actions/database-enable-actions)
        (throw (ex-info (i18n/tru "Actions are not enabled for Database {0}." database-id)
                        {:status-code 400}))))))

#_{:clj-kondo/ignore [:deprecated-var]}
(api/defendpoint-schema GET "/"
  "Returns cards that can be used for QueryActions"
  [model-id]
  {model-id su/IntGreaterThanZeroPlumatic}
  (action/merged-model-action nil :card_id model-id))
=======
(api/defendpoint-schema GET "/"
  "Returns cards that can be used for QueryActions"
  [model-id]
  {model-id su/IntGreaterThanZero}
  (let [model (api/read-check Card model-id)]
    ;; We don't check the permissions on the actions, we assume they are
    ;; readable if the model is readable.
    (action/actions-with-implicit-params [model] :model_id model-id)))
>>>>>>> d03cc876

#_{:clj-kondo/ignore [:deprecated-var]}
(api/defendpoint-schema GET "/:action-id"
  [action-id]
  (api/read-check (first (action/actions-with-implicit-params nil :id action-id))))

(defn- type->model [existing-action-type]
  (case existing-action-type
                          :http HTTPAction
                          :implicit ImplicitAction
                          :query QueryAction))

#_{:clj-kondo/ignore [:deprecated-var]}
(api/defendpoint-schema DELETE "/:action-id"
  [action-id]
  (let [{existing-action-type :type} (api/write-check Action action-id)]
    (db/delete! (type->model existing-action-type) :action_id action-id))
  api/generic-204-no-content)

#_{:clj-kondo/ignore [:deprecated-var]}
(api/defendpoint-schema POST "/"
  "Create a new action."
  [:as {{:keys [type name description model_id parameters parameter_mappings visualization_settings
                kind
                database_id dataset_query
                template response_handle error_handle] :as action} :body}]
  {type SupportedActionType
   name s/Str
   description (s/maybe s/Str)
   model_id su/IntGreaterThanZero
   parameters (s/maybe [su/Map])
   parameter_mappings (s/maybe su/Map)
   visualization_settings (s/maybe su/Map)
   kind (s/maybe ImplicitActionKind)
   database_id (s/maybe su/IntGreaterThanZero)
   dataset_query (s/maybe su/Map)
   template (s/maybe HTTPActionTemplate)
   response_handle (s/maybe JsonQuerySchema)
   error_handle (s/maybe JsonQuerySchema)}
  (api/write-check Card model_id)
  (let [action-id (action/insert! action)]
    (if action-id
      (first (action/actions-with-implicit-params nil :id action-id))
      ;; db/insert! does not return a value when used with h2
      ;; so we return the most recently updated http action.
      (last (action/actions-with-implicit-params nil :type type)))))

#_{:clj-kondo/ignore [:deprecated-var]}
(api/defendpoint-schema PUT "/:id"
<<<<<<< HEAD
  [id :as {{:keys [type name template response_handle error_handle] :as action} :body}]
  {id su/IntGreaterThanZeroPlumatic
   type SupportedActionType
=======
  [id :as {{:keys [type name description model_id parameters parameter_mappings visualization_settings
                   kind
                   database_id dataset_query
                   template response_handle error_handle] :as action} :body}]
  {id su/IntGreaterThanZero
   type (s/maybe SupportedActionType)
>>>>>>> d03cc876
   name (s/maybe s/Str)
   description (s/maybe s/Str)
   model_id (s/maybe su/IntGreaterThanZero)
   parameters (s/maybe [su/Map])
   parameter_mappings (s/maybe su/Map)
   visualization_settings (s/maybe su/Map)
   kind (s/maybe ImplicitActionKind)
   database_id (s/maybe su/IntGreaterThanZero)
   dataset_query (s/maybe su/Map)
   template (s/maybe HTTPActionTemplate)
   response_handle (s/maybe JsonQuerySchema)
   error_handle (s/maybe JsonQuerySchema)}
  (let [action-columns [:type :name :description :parameters :parameter_mappings :visualization_settings]
        existing-action (api/write-check Action id)
        existing-action-type (:type existing-action)
        existing-model (type->model existing-action-type)]
    (when-let [action-row (not-empty (select-keys action action-columns))]
      (db/update! Action id action-row))
    (when-let [type-row (not-empty (apply dissoc action action-columns))]
      (if (and (:type action) (not= (:type action) existing-action-type))
        (let [new-model (type->model (:type action))]
          (db/delete! existing-model id)
          (db/insert! new-model (assoc type-row :action_id id)))
        (db/update! existing-model id type-row))))
  (first (action/actions-with-implicit-params nil :id id)))

(api/define-routes actions/+check-actions-enabled)<|MERGE_RESOLUTION|>--- conflicted
+++ resolved
@@ -38,41 +38,15 @@
    (s/optional-key :parameters) (s/maybe [su/MapPlumatic])
    (s/optional-key :parameter_mappings) (s/maybe su/MapPlumatic)})
 
-<<<<<<< HEAD
-(defn check-actions-enabled
-  "Check whether Actions are enabled and allowed for the [[metabase.models.database]] with `database-id`, or return a
-  400 status code."
-  [database-id]
-  {:pre [(integer? database-id)]}
-  (let [{db-settings :settings, driver :engine, :as db} (db/select-one Database :id database-id)]
-    ;; make sure the Driver supports Actions.
-    (when-not (driver/database-supports? driver :actions db)
-      (throw (ex-info (i18n/tru "{0} Database {1} does not support actions."
-                                (u/qualified-name driver)
-                                (format "%d %s" (:id db) (pr-str (:name db))))
-                      {:status-code 400, :database-id (:id db)})))
-    (binding [setting/*database-local-values* db-settings]
-      ;; make sure Actions are enabled for this Database
-      (when-not (actions/database-enable-actions)
-        (throw (ex-info (i18n/tru "Actions are not enabled for Database {0}." database-id)
-                        {:status-code 400}))))))
-
 #_{:clj-kondo/ignore [:deprecated-var]}
 (api/defendpoint-schema GET "/"
   "Returns cards that can be used for QueryActions"
   [model-id]
   {model-id su/IntGreaterThanZeroPlumatic}
-  (action/merged-model-action nil :card_id model-id))
-=======
-(api/defendpoint-schema GET "/"
-  "Returns cards that can be used for QueryActions"
-  [model-id]
-  {model-id su/IntGreaterThanZero}
   (let [model (api/read-check Card model-id)]
     ;; We don't check the permissions on the actions, we assume they are
     ;; readable if the model is readable.
     (action/actions-with-implicit-params [model] :model_id model-id)))
->>>>>>> d03cc876
 
 #_{:clj-kondo/ignore [:deprecated-var]}
 (api/defendpoint-schema GET "/:action-id"
@@ -102,13 +76,13 @@
   {type SupportedActionType
    name s/Str
    description (s/maybe s/Str)
-   model_id su/IntGreaterThanZero
-   parameters (s/maybe [su/Map])
-   parameter_mappings (s/maybe su/Map)
-   visualization_settings (s/maybe su/Map)
+   model_id su/IntGreaterThanZeroPlumatic
+   parameters (s/maybe [su/MapPlumatic])
+   parameter_mappings (s/maybe su/MapPlumatic)
+   visualization_settings (s/maybe su/MapPlumatic)
    kind (s/maybe ImplicitActionKind)
-   database_id (s/maybe su/IntGreaterThanZero)
-   dataset_query (s/maybe su/Map)
+   database_id (s/maybe su/IntGreaterThanZeroPlumatic)
+   dataset_query (s/maybe su/MapPlumatic)
    template (s/maybe HTTPActionTemplate)
    response_handle (s/maybe JsonQuerySchema)
    error_handle (s/maybe JsonQuerySchema)}
@@ -122,27 +96,21 @@
 
 #_{:clj-kondo/ignore [:deprecated-var]}
 (api/defendpoint-schema PUT "/:id"
-<<<<<<< HEAD
-  [id :as {{:keys [type name template response_handle error_handle] :as action} :body}]
-  {id su/IntGreaterThanZeroPlumatic
-   type SupportedActionType
-=======
   [id :as {{:keys [type name description model_id parameters parameter_mappings visualization_settings
                    kind
                    database_id dataset_query
                    template response_handle error_handle] :as action} :body}]
   {id su/IntGreaterThanZero
    type (s/maybe SupportedActionType)
->>>>>>> d03cc876
    name (s/maybe s/Str)
    description (s/maybe s/Str)
-   model_id (s/maybe su/IntGreaterThanZero)
-   parameters (s/maybe [su/Map])
-   parameter_mappings (s/maybe su/Map)
-   visualization_settings (s/maybe su/Map)
+   model_id (s/maybe su/IntGreaterThanZeroPlumatic)
+   parameters (s/maybe [su/MapPlumatic])
+   parameter_mappings (s/maybe su/MapPlumatic)
+   visualization_settings (s/maybe su/MapPlumatic)
    kind (s/maybe ImplicitActionKind)
-   database_id (s/maybe su/IntGreaterThanZero)
-   dataset_query (s/maybe su/Map)
+   database_id (s/maybe su/IntGreaterThanZeroPlumatic)
+   dataset_query (s/maybe su/MapPlumatic)
    template (s/maybe HTTPActionTemplate)
    response_handle (s/maybe JsonQuerySchema)
    error_handle (s/maybe JsonQuerySchema)}
