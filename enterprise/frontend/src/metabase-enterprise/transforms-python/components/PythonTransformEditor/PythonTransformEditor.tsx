import { useHotkeys } from "@mantine/hooks";

import type { PythonTransformEditorProps } from "metabase/plugins";
import { Flex, Stack } from "metabase/ui";
import { EditorHeader } from "metabase-enterprise/transforms/components/TransformEditor/EditorHeader";
import type { PythonTransformTableAliases, Table } from "metabase-types/api";

import { PythonDataPicker } from "./PythonDataPicker";
import { PythonEditorBody } from "./PythonEditorBody";
import { PythonEditorResults } from "./PythonEditorResults";
import {
  getValidationResult,
  isPythonTransformSource,
  updateTransformSignature,
  useShouldShowPythonDebugger,
  useTestPythonTransform,
} from "./utils";

export function PythonTransformEditor({
  name,
  source,
  proposedSource,
  isNew = false,
  isDirty = false,
  isSaving = false,
  onChangeSource,
  onSave,
  onCancel,
  onAcceptProposed,
  onRejectProposed,
}: PythonTransformEditorProps) {
  const { isRunning, cancel, run, executionResult } =
    useTestPythonTransform(source);

  const handleScriptChange = (body: string) => {
    const newSource = {
      ...source,
      body,
    };
    onChangeSource(newSource);
  };

  const handleDataChange = (
    database: number,
    sourceTables: PythonTransformTableAliases,
    tableInfo: Table[],
  ) => {
    const updatedScript = updateTransformSignature(
      source.body,
      sourceTables,
      tableInfo,
    );

    const newSource = {
      ...source,
      body: updatedScript,
      "source-database": database,
      "source-tables": sourceTables,
    };
    onChangeSource(newSource);
  };

  const showDebugger = useShouldShowPythonDebugger();

  const handleCmdEnter = () => {
    if (!showDebugger) {
      return;
    }
    if (isRunning) {
      cancel();
    } else if (isPythonTransformSource(source)) {
      run();
    }
  };

  useHotkeys([["mod+Enter", handleCmdEnter]], []);

  const validationResult = getValidationResult(source);

  return (
    <Stack
      w="100%"
      h="100%"
      bg="bg-white"
      data-testid="transform-query-editor"
      gap={0}
    >
      <EditorHeader
        name={name}
        validationResult={validationResult}
        isNew={isNew}
<<<<<<< HEAD
        name={transform?.name}
=======
        isDirty={isDirty}
>>>>>>> b9df4f2f
        isSaving={isSaving}
        onSave={onSave}
        onCancel={onCancel}
      />
      <Flex h="100%" w="100%">
        <PythonDataPicker
          database={source["source-database"]}
          tables={source["source-tables"]}
          onChange={handleDataChange}
        />
        <Stack w="100%" h="100%" gap={0}>
          <PythonEditorBody
            isRunnable={isPythonTransformSource(source)}
            isRunning={isRunning}
            isDirty={isDirty}
            onRun={run}
            onCancel={cancel}
            source={source.body}
            proposedSource={proposedSource?.body}
            onChange={handleScriptChange}
            withDebugger={showDebugger}
            onAcceptProposed={onAcceptProposed}
            onRejectProposed={onRejectProposed}
          />
          {showDebugger && (
            <PythonEditorResults
              isRunning={isRunning}
              executionResult={executionResult}
            />
          )}
        </Stack>
      </Flex>
    </Stack>
  );
}<|MERGE_RESOLUTION|>--- conflicted
+++ resolved
@@ -86,14 +86,11 @@
       gap={0}
     >
       <EditorHeader
+        isNew={isNew}
         name={name}
         validationResult={validationResult}
         isNew={isNew}
-<<<<<<< HEAD
-        name={transform?.name}
-=======
         isDirty={isDirty}
->>>>>>> b9df4f2f
         isSaving={isSaving}
         onSave={onSave}
         onCancel={onCancel}
