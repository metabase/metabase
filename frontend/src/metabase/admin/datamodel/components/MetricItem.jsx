import cx from "classnames";
import PropTypes from "prop-types";
import { Component } from "react";
import { t } from "ttag";

import CS from "metabase/css/core/index.css";
import { Icon } from "metabase/ui";

import ObjectActionSelect from "./ObjectActionSelect";

export default class MetricItem extends Component {
  static propTypes = {
    metric: PropTypes.object.isRequired,
    onRetire: PropTypes.func.isRequired,
  };

  render() {
    const { metric, onRetire } = this.props;

    return (
      <tr>
        <td className={cx(CS.px1, CS.py1, CS.textWrap)}>
          <span className={cx(CS.flex, CS.alignCenter)}>
<<<<<<< HEAD
            <Icon name="sum" className={cx(CS.mr1, CS.textMedium)} />
            <span className="text-dark text-bold">{metric.name}</span>
          </span>
        </td>
        <td className={cx(CS.px1, CS.py1, "text-wrap")}>
          {metric.definition_description}
        </td>
        <td className={cx(CS.px1, CS.py1, CS.textCentered)}>
=======
            <Icon name="sum" className="mr1 text-medium" />
            <span className={cx("text-dark", CS.textBold)}>{metric.name}</span>
          </span>
        </td>
        <td className={cx("px1 py1", CS.textWrap)}>
          {metric.definition_description}
        </td>
        <td className={cx("px1 py1", CS.textCentered)}>
>>>>>>> 6655faa0
          <ObjectActionSelect
            object={metric}
            objectType="metric"
            objectTypeLocalized={t`Metric`}
            onRetire={onRetire}
          />
        </td>
      </tr>
    );
  }
}<|MERGE_RESOLUTION|>--- conflicted
+++ resolved
@@ -21,25 +21,14 @@
       <tr>
         <td className={cx(CS.px1, CS.py1, CS.textWrap)}>
           <span className={cx(CS.flex, CS.alignCenter)}>
-<<<<<<< HEAD
             <Icon name="sum" className={cx(CS.mr1, CS.textMedium)} />
-            <span className="text-dark text-bold">{metric.name}</span>
+            <span className={cx("text-dark", CS.textBold)}>{metric.name}</span>
           </span>
         </td>
-        <td className={cx(CS.px1, CS.py1, "text-wrap")}>
+        <td className={cx(CS.px1, CS.py1, CS.textWrap)}>
           {metric.definition_description}
         </td>
         <td className={cx(CS.px1, CS.py1, CS.textCentered)}>
-=======
-            <Icon name="sum" className="mr1 text-medium" />
-            <span className={cx("text-dark", CS.textBold)}>{metric.name}</span>
-          </span>
-        </td>
-        <td className={cx("px1 py1", CS.textWrap)}>
-          {metric.definition_description}
-        </td>
-        <td className={cx("px1 py1", CS.textCentered)}>
->>>>>>> 6655faa0
           <ObjectActionSelect
             object={metric}
             objectType="metric"
