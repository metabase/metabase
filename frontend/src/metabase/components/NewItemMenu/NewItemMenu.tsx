import type { LocationDescriptor } from "history";
import type { ReactNode } from "react";
import { useMemo } from "react";
import { t } from "ttag";

import EntityMenu from "metabase/components/EntityMenu";
import { useDispatch, useSelector } from "metabase/lib/redux";
import * as Urls from "metabase/lib/urls";
import { setOpenModal } from "metabase/redux/ui";
import { getSetting } from "metabase/selectors/settings";
import type { CollectionId } from "metabase-types/api";

type NewMenuItem = {
  title: string;
  icon: string;
  link?: LocationDescriptor;
  event?: string;
  action?: () => void;
  onClose?: () => void;
};

export interface NewItemMenuProps {
  className?: string;
  collectionId?: CollectionId;
  trigger?: ReactNode;
  triggerIcon?: string;
  triggerTooltip?: string;
<<<<<<< HEAD
  appendMenuItems?: NewMenuItem[];
  hasModels: boolean;
=======
>>>>>>> 8fc63096
  hasDataAccess: boolean;
  hasNativeWrite: boolean;
  hasDatabaseWithJsonEngine: boolean;
  onCloseNavbar: () => void;
  onChangeLocation: (nextLocation: LocationDescriptor) => void;
}

const NewItemMenu = ({
  className,
  collectionId,
  trigger,
  triggerIcon,
  triggerTooltip,
  hasDataAccess,
  hasNativeWrite,
  hasDatabaseWithJsonEngine,
  onCloseNavbar,
}: NewItemMenuProps) => {
  const dispatch = useDispatch();

  const lastUsedDatabaseId = useSelector((state) =>
    getSetting(state, "last-used-native-database-id"),
  );

  const menuItems = useMemo(() => {
    const items: NewMenuItem[] = [];

    if (hasDataAccess) {
      items.push({
        title: t`Question`,
        icon: "insight",
        link: Urls.newQuestion({
          mode: "notebook",
          creationType: "custom_question",
          collectionId,
          cardType: "question",
        }),
        onClose: onCloseNavbar,
      });
    }

    if (hasNativeWrite) {
      items.push({
        title: hasDatabaseWithJsonEngine ? t`Native query` : t`SQL query`,
        icon: "sql",
        link: Urls.newQuestion({
          type: "native",
          creationType: "native_question",
          collectionId,
          cardType: "question",
          databaseId: lastUsedDatabaseId || undefined,
        }),
        onClose: onCloseNavbar,
      });
    }

    items.push({
      title: t`Dashboard`,
      icon: "dashboard",
      action: () => dispatch(setOpenModal("dashboard")),
    });

    return items;
  }, [
    hasDataAccess,
    hasNativeWrite,
    collectionId,
    onCloseNavbar,
    hasDatabaseWithJsonEngine,
    lastUsedDatabaseId,
    dispatch,
  ]);

  return (
    <EntityMenu
      className={className}
      items={menuItems}
      trigger={trigger}
      triggerIcon={triggerIcon}
      tooltip={triggerTooltip}
      // I've disabled this transition, since it results in the menu
      // sometimes not appearing until content finishes loading on complex
      // dashboards and questions #39303
      // TODO: Try to restore this transition once we upgrade to React 18 and can prioritize this update
      transitionDuration={0}
    />
  );
};

// eslint-disable-next-line import/no-default-export -- deprecated usage
export default NewItemMenu;<|MERGE_RESOLUTION|>--- conflicted
+++ resolved
@@ -25,14 +25,12 @@
   trigger?: ReactNode;
   triggerIcon?: string;
   triggerTooltip?: string;
-<<<<<<< HEAD
   appendMenuItems?: NewMenuItem[];
   hasModels: boolean;
-=======
->>>>>>> 8fc63096
   hasDataAccess: boolean;
   hasNativeWrite: boolean;
   hasDatabaseWithJsonEngine: boolean;
+  hasDatabaseWithActionsEnabled: boolean;
   onCloseNavbar: () => void;
   onChangeLocation: (nextLocation: LocationDescriptor) => void;
 }
