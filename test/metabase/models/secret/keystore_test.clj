(ns metabase.models.secret.keystore-test
  (:require
   [clojure.java.io :as io]
   [clojure.test :refer :all]
   [metabase.api.common :as api]
   [metabase.test :as mt]
   [metabase.test.fixtures :as fixtures]
   [toucan2.core :as t2])
  (:import
   (java.io ByteArrayOutputStream File)
   (java.nio.charset StandardCharsets)
   (java.security KeyStore KeyStore$PasswordProtection KeyStore$SecretKeyEntry)
   (javax.crypto SecretKey)
   (javax.crypto.spec SecretKeySpec)))

(set! *warn-on-reflection* true)

(use-fixtures :once (fixtures/initialize :db :plugins :test-drivers))

(defn create-test-jks-instance
  "Creates a JKS instance and stores the given `entries` in it, using the given `ks-password` as the store password.
  `entries` is a map from entry names to private key values. The KeyStore will be in PKCS12 format, for easier storage
  and retrieval of arbitrary secret key data. Individual entries will be stored with password protection using
  `ks-password` (a bad idea in production, but fine for tests)."
  {:added "0.41.0"}
  ^KeyStore [^String ks-password entries]
  (let [pw                  (.toCharArray ks-password)
        protection          (KeyStore$PasswordProtection. pw)
        ^KeyStore key-store (doto (KeyStore/getInstance "PKCS12")
                              (.load nil pw))]
    (doseq [[^String alias ^String value] entries]
      (.setEntry key-store
                 alias
                 (-> (SecretKeySpec. (.getBytes value StandardCharsets/UTF_8) "AES")
                     (KeyStore$SecretKeyEntry.))
                 protection))
    key-store))

(defn bytes->keystore
  "Initializes and returns a `KeyStore` instance from the given `ks-bytes` (keystore contents) and `ks-password`."
  {:added "0.41.0"}
  ^KeyStore [^bytes ks-bytes ^chars ks-password]
  (let [^File temp-file (File/createTempFile "temp-keystore_" ".jks")]
    (with-open [out (io/output-stream temp-file)]
      (.write out ks-bytes))
    (.deleteOnExit temp-file)
    ;; Java 9 added a getInstance method that takes the file and password as params, but since we still support JDK 8,
    ;; we have to do it this way
    (doto (KeyStore/getInstance (KeyStore/getDefaultType))
      (.load (io/input-stream temp-file) ks-password))))

(defn- assert-entries [^String protection-password ^KeyStore ks entries]
  (let [protection (KeyStore$PasswordProtection. (.toCharArray protection-password))]
    (doseq [[k v] entries]
      (let [^KeyStore$SecretKeyEntry entry (.getEntry ks k protection)
            ^SecretKey secret-key          (.getSecretKey entry)]
        (is (= v (String. (.getEncoded secret-key) StandardCharsets/UTF_8)))))))

(deftest secret-keystore-type-test
  (testing "A secret with :type :keystore can be saved and loaded properly"
    (binding [api/*current-user-id* (mt/user->id :crowberto)]
      (with-open [baos (ByteArrayOutputStream.)]
        (let [key-alias "my-secret-key"
              key-value "cromulent"
              ks-pw     "embiggen"
              ks        (create-test-jks-instance ks-pw {key-alias key-value})]
          (.store ks baos (.toCharArray ks-pw))
<<<<<<< HEAD
          (mt/with-temp [Database {:keys [details] :as database} {:engine  :secret-test-driver
                                                                  :name    "Test DB with keystore"
                                                                  :details {:host                    "localhost"
                                                                            :keystore-value          (.toByteArray baos)
                                                                            :keystore-password-value ks-pw}}]
=======
          (t2.with-temp/with-temp [:model/Database {:keys [details] :as database} {:engine  :secret-test-driver
                                                                                   :name    "Test DB with keystore"
                                                                                   :details {:host                    "localhost"
                                                                                             :keystore-value          (.toByteArray baos)
                                                                                             :keystore-password-value ks-pw}}]
>>>>>>> 8d23fd74
            (is (some? database))
            (is (not (contains? details :keystore-value)) "keystore-value was removed from details")
            (is (contains? details :keystore-id) "keystore-id was added to details")
            (is (not (contains? details :keystore-password-value)) ":keystore-password-value was removed from details")
            (is (contains? details :keystore-password-id) ":keystore-password-id was added to details")
            (let [{ks-pw-bytes :value} (t2/select-one :model/Secret :id (:keystore-password-id details))
                  ks-pw-str            (String. ^bytes ks-pw-bytes StandardCharsets/UTF_8)
                  {:keys [value]}      (t2/select-one :model/Secret :id (:keystore-id details))
                  ks                   (bytes->keystore value (.toCharArray ks-pw-str))]
              (assert-entries ks-pw-str ks {key-alias key-value}))))))))<|MERGE_RESOLUTION|>--- conflicted
+++ resolved
@@ -5,7 +5,8 @@
    [metabase.api.common :as api]
    [metabase.test :as mt]
    [metabase.test.fixtures :as fixtures]
-   [toucan2.core :as t2])
+   [toucan2.core :as t2]
+   [toucan2.tools.with-temp :as t2.with-temp])
   (:import
    (java.io ByteArrayOutputStream File)
    (java.nio.charset StandardCharsets)
@@ -65,19 +66,11 @@
               ks-pw     "embiggen"
               ks        (create-test-jks-instance ks-pw {key-alias key-value})]
           (.store ks baos (.toCharArray ks-pw))
-<<<<<<< HEAD
-          (mt/with-temp [Database {:keys [details] :as database} {:engine  :secret-test-driver
-                                                                  :name    "Test DB with keystore"
-                                                                  :details {:host                    "localhost"
-                                                                            :keystore-value          (.toByteArray baos)
-                                                                            :keystore-password-value ks-pw}}]
-=======
           (t2.with-temp/with-temp [:model/Database {:keys [details] :as database} {:engine  :secret-test-driver
                                                                                    :name    "Test DB with keystore"
                                                                                    :details {:host                    "localhost"
                                                                                              :keystore-value          (.toByteArray baos)
                                                                                              :keystore-password-value ks-pw}}]
->>>>>>> 8d23fd74
             (is (some? database))
             (is (not (contains? details :keystore-value)) "keystore-value was removed from details")
             (is (contains? details :keystore-id) "keystore-id was added to details")
