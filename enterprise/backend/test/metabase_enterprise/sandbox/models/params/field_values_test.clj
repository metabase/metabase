--- conflicted
+++ resolved
@@ -64,15 +64,9 @@
       (testing "gtap with remappings"
         (letfn [(hash-for-user-id [user-id login-attributes field-id]
                   (met/with-gtaps-for-user user-id
-<<<<<<< HEAD
-                      {:gtaps      {:categories {:remappings {"State" [:dimension [:field (mt/id :categories :name) nil]]}}}
-                       :attributes login-attributes}
-                      (ee-params.field-values/hash-key-for-sandbox field-id)))]
-=======
                     {:gtaps      {:categories {:remappings {"State" [:dimension [:field (mt/id :categories :name) nil]]}}}
                      :attributes login-attributes}
                     (ee-params.field-values/hash-key-for-sandbox field-id)))]
->>>>>>> 334854b5
           (mt/with-temp* [User [{user-id-1 :id}]
                           User [{user-id-2 :id}]]
 
