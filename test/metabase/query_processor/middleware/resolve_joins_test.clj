(ns metabase.query-processor.middleware.resolve-joins-test
  (:require
   [clojure.test :refer :all]
   [metabase.lib.core :as lib]
   [metabase.lib.metadata :as lib.metadata]
   [metabase.lib.test-metadata :as meta]
   [metabase.lib.test-util :as lib.tu]
   [metabase.lib.test-util.macros :as lib.tu.macros]
   [metabase.query-processor :as qp]
   [metabase.query-processor.middleware.resolve-joins :as resolve-joins]
   [metabase.query-processor.preprocess :as qp.preprocess]
   [metabase.test :as mt]))

(defn- resolve-joins
  ([query]
   (resolve-joins meta/metadata-provider query))

  ([mp query]
   (resolve-joins mp query (if (:lib/type query)
                             :lib
                             :legacy)))

  ([mp query result-type]
   (-> (if (:lib/metadata query)
         query
         (lib/query mp query))
       resolve-joins/resolve-joins
       (cond-> (= result-type :legacy) lib/->legacy-MBQL))))

(deftest ^:parallel no-op-test
  (testing "Does the middleware function if the query has no joins?"
    (is (= (lib.tu.macros/mbql-query venues)
           (resolve-joins
            (lib.tu.macros/mbql-query venues))))))

(deftest ^:parallel fields-none-test
  (testing "Can we resolve some joins w/ fields = none?"
    (is (=? (lib.tu.macros/mbql-query venues
              {:joins
               [{:source-table $$categories
                 :alias        "c"
                 :strategy     :left-join
                 :condition    [:= $category-id &c.categories.id]}]})
            (resolve-joins
             (lib.tu.macros/mbql-query venues
               {:joins [{:source-table $$categories
                         :alias        "c"
                         :condition    [:= $category-id &c.categories.id]
                         :fields       :none}]}))))))

(deftest ^:parallel fields-all-test
  (testing "Can we resolve some joins w/ fields = all ???"
    (is (=? (lib.tu.macros/mbql-query venues
              {:joins
               [{:source-table $$categories
                 :alias        "c"
                 :strategy     :left-join
                 :condition    [:= $category-id &c.categories.id]
                 :fields       [&c.categories.id
                                &c.categories.name]}]
               :fields [$venues.id
                        $venues.name
                        &c.categories.id
                        &c.categories.name]})
            (resolve-joins
             (lib.tu.macros/mbql-query venues
               {:fields [$venues.id $venues.name]
                :joins  [{:source-table $$categories
                          :alias        "c"
                          :condition    [:= $category-id &c.categories.id]
                          :fields       :all}]}))))))

(deftest ^:parallel fields-sequence-test
  (testing "can we resolve joins w/ fields = <sequence>"
    (is (=? (lib.tu.macros/mbql-query venues
              {:joins
               [{:source-table $$categories
                 :alias        "c"
                 :strategy     :left-join
                 :condition    [:= $category-id &c.categories.id]
                 :fields       [&c.categories.name]}]
               :fields [$venues.id
                        $venues.name
                        &c.categories.name]})
            (resolve-joins
             (lib.tu.macros/mbql-query venues
               {:fields [$venues.id $venues.name]
                :joins  [{:source-table $$categories
                          :alias        "c"
                          :condition    [:= $category-id &c.categories.id]
                          :fields       [&c.categories.name]}]}))))))

(deftest ^:parallel join-table-without-alias-test
  (testing "Does joining a table an explicit alias add a default alias?"
    (is (=? (lib.tu.macros/mbql-query venues
              {:joins        [{:source-table $$categories
                               :alias        "__join"
                               :strategy     :left-join
                               :condition    [:= $category-id 1]}
                              {:source-table $$categories
<<<<<<< HEAD
                               :alias        "__join_2" ; should get deduplicated
=======
                               :alias        "__join_2"
>>>>>>> 1270cf72
                               :strategy     :left-join
                               :condition    [:= $category-id 2]}]
               :source-table (meta/id :venues)})
            (resolve-joins
             (lib.tu.macros/mbql-query venues
               {:joins [{:source-table $$categories
                         :condition    [:= $category-id 1]}
                        {:source-table $$categories
                         :condition    [:= $category-id 2]}]}))))))

(deftest ^:parallel disallow-joins-against-table-on-different-db-test
  (testing "Test that joining against a table in a different DB throws an Exception"
    (let [mp (lib.tu/mock-metadata-provider
              {:database (assoc meta/database :id 2)
               :tables   [(assoc (meta/table-metadata :venues) :database-id 2)]})]
      (is (thrown-with-msg?
           clojure.lang.ExceptionInfo
           #"^Invalid output: \[\"Valid Table metadata, got: nil\"\]$"
           (resolve-joins
            mp
            (lib.tu.macros/mbql-query venues
              {:joins [{:source-table (meta/id :categories)
                        :alias        "t"
                        :condition    [:= $category-id 1]
                        :fields       :all}]})))))))

(deftest ^:parallel resolve-explicit-joins-when-implicit-joins-are-present-test
  (testing "test that resolving explicit joins still works if implict joins are present"
    (is (=? (lib.tu.macros/mbql-query checkins
              {:source-table $$checkins
               :aggregation  [[:sum &USERS__via__USER_ID.users.id]]
               :breakout     [$id]
               :joins        [{:source-table $$users
                               :alias        "USERS__via__USER_ID"
                               :strategy     :left-join
                               :condition    [:= $user-id &USERS__via__USER_ID.users.id]
                               :fk-field-id  (meta/id :checkins :user-id)}
                              {:alias        "u"
                               :source-table $$users
                               :strategy     :left-join
                               :condition    [:=
                                              [:field "ID" {:base-type :type/BigInteger}]
                                              &u.users.id]}]
               :limit        10})
            (resolve-joins
             (lib.tu.macros/mbql-query checkins
               {:source-table $$checkins
                :aggregation  [[:sum &USERS__via__USER_ID.users.id]]
                :breakout     [$id]
                :joins        [{:source-table $$users
                                :alias        "USERS__via__USER_ID"
                                :strategy     :left-join
                                :condition    [:= $user-id &USERS__via__USER_ID.users.id]
                                :fk-field-id  (meta/id :checkins :user-id)
                                :fields       :none}
                               {:alias        "u"
                                :source-table $$users
                                :condition    [:=
                                               [:field "ID" {:base-type :type/BigInteger}]
                                               [:field %users.id {:join-alias "u"}]]}]
                :limit        10}))))))

(deftest ^:parallel join-with-source-query-test
  (testing "Does a join using a source query get its Tables resolved?"
    (is (=? (lib.tu.macros/mbql-query venues
              {:joins    [{:alias        "cat"
                           :source-query {:source-table $$categories}
                           :strategy     :left-join
                           :condition    [:=
                                          $category-id
                                          [:field "ID" {:base-type :type/BigInteger, :join-alias "cat"}]]}]
               :order-by [[:asc $name]]
               :limit    3})
            (resolve-joins
             (lib.tu.macros/mbql-query venues
               {:joins    [{:alias        "cat"
                            :source-query {:source-table $$categories}
                            :condition    [:=
                                           $category-id
                                           [:field "ID" {:base-type :type/BigInteger, :join-alias "cat"}]]}]
                :order-by [[:asc $name]]
                :limit    3}))))))

(deftest ^:parallel resolve-source-query-with-fields-all-test
  (testing "Can we resolve joins using a `:source-query` and `:fields` `:all`?"
    (let [source-metadata (get-in (qp/process-query
                                   (qp/userland-query
                                    (mt/mbql-query categories {:limit 1})))
                                  [:data :results_metadata :columns])
          resolved        (resolve-joins
                           (mt/application-database-metadata-provider (mt/id))
                           (mt/mbql-query venues
                             {:joins    [{:alias           "cat"
                                          :source-query    {:source-table $$categories}
                                          :source-metadata source-metadata
                                          :fields          :all
                                          :condition       [:=
                                                            $category_id
                                                            [:field "ID" {:base-type :type/BigInteger, :join-alias "cat"}]]}]
                              :fields   [$name]
                              :order-by [[:asc $name]]
                              :limit    3}))]
      (is (=? (mt/mbql-query venues
                {:fields   [[:field (mt/id :venues :name) nil]
                            [:field (mt/id :categories :id) {:join-alias "cat"}]
                            [:field (mt/id :categories :name) {:join-alias "cat"}]]
                 :joins    [{:alias           "cat"
                             :source-query    {:source-table $$categories}
                             :source-metadata (for [col source-metadata]
                                                (dissoc col :fingerprint))
                             :strategy        :left-join
                             :condition       [:= $category_id [:field "ID" {:base-type :type/BigInteger, :join-alias "cat"}]]
                             :fields          [&cat.categories.id
                                               &cat.categories.name]}]
                 :order-by [[:asc $name]]
                 :limit    3})
              resolved)))))

(deftest ^:parallel dont-append-fields-if-parent-has-breakout-or-aggregation-test
  (testing "if the parent level has a breakout or aggregation, we shouldn't append Join fields to the parent level"
    (is (=? (lib.tu.macros/mbql-query users
              {:joins       [{:source-table $$checkins
                              :alias        "c"
                              :strategy     :left-join
                              :condition    [:= $id [:field "USER_ID" {:base-type :type/Integer, :join-alias "c"}]]
                              :fields       [&c.checkins.id
                                             &c.checkins.date
                                             &c.checkins.user-id
                                             &c.checkins.venue-id]}]
               :aggregation [[:sum [:field "id" {:base-type :type/Float, :join-alias "c"}]]]
               :breakout    [[:field %last-login {:temporal-unit :month}]]})
            (resolve-joins
             (lib.tu.macros/mbql-query users
               {:joins       [{:fields       :all
                               :alias        "c"
                               :source-table $$checkins
                               :condition    [:= $id [:field "USER_ID" {:base-type :type/Integer, :join-alias "c"}]]}]
                :aggregation [[:sum [:field "id" {:base-type :type/Float, :join-alias "c"}]]]
                :breakout    [[:field %last-login {:temporal-unit :month}]]}))))))

(deftest ^:parallel aggregation-field-ref-test
  (testing "Should correctly handle [:aggregation n] field refs"
    (is (some? (resolve-joins
                (lib.tu.macros/mbql-query users
                  {:fields [$id
                            $name
                            [:field %last-login {:temporal-unit :default}]]
                   :joins  [{:fields       :all
                             :alias        "__alias__"
                             :condition    [:= $id [:field %checkins.user-id {:join-alias "__alias__"}]]
                             :source-query {:source-table $$checkins
                                            :aggregation  [[:sum $checkins.id]]
                                            :breakout     [$checkins.user-id]}
                             :source-metadata
                             [{:name          "USER_ID"
                               :display_name  "User ID"
                               :base_type     :type/Integer
                               :semantic_type :type/FK
                               :id            %checkins.user-id
                               :field_ref     $checkins.user-id
                               :fingerprint   {:global {:distinct-count 15, :nil% 0.0}}}
                              {:name          "sum"
                               :display_name  "Sum of ID"
                               :base_type     :type/Decimal
                               :semantic_type :type/PK
                               :field_ref     [:aggregation 0]
                               :fingerprint   nil}]}]
                   :limit  10}))))))

(deftest ^:parallel native-model-field-ref-test
  (testing "should use name-based field refs for joined native models with mapped database fields (metabase#58829)"
    (let [source-metadata [{:name          "_USER_ID"
                            :display_name  "User ID"
                            :base_type     :type/Integer
                            :semantic_type :type/FK
                            :field_ref     [:field "_USER_ID" {:base-type :type/Integer :join-alias "alias"}]
                            :fingerprint   {:global {:distinct-count 15, :nil% 0.0}}}]]
      (is (=? (lib.tu.macros/mbql-query users
                {:fields [$id
                          [:field "_USER_ID" {:base-type :type/Integer :join-alias "alias"}]]
                 :joins  [{:fields       [[:field "_USER_ID" {:base-type :type/Integer :join-alias "alias"}]]
                           :alias        "alias"
                           :strategy     :left-join
                           :condition    [:= $id [:field "_USER_ID" {:base-type :type/Integer :join-alias "alias"}]]
                           :source-query {:native "SELECT USER_ID AS _USER_ID FROM CHECKINS"}
                           :source-metadata source-metadata}]
                 :limit  10})
              (resolve-joins
               (lib.tu.macros/mbql-query users
                 {:fields [$id]
                  :joins  [{:fields         :all
                            :alias          "alias"
                            :condition      [:= $id [:field "_USER_ID" {:base-type :type/Integer :join-alias "alias"}]]
                            :source-query   {:native "SELECT USER_ID AS _USER_ID FROM CHECKINS"}
                            :source-metadata source-metadata}]
                  :limit  10})))))))

(deftest ^:parallel join-against-source-query-test
  (is (=? (lib.tu.macros/mbql-query venues
            {:joins    [{:source-query {:source-table $$categories
                                        :fields       [$categories.id
                                                       $categories.name]}
                         :alias        "cat"
                         :condition    [:= $venues.category-id &cat.*ID/BigInteger]
                         :strategy     :left-join}]
             :fields   [$venues.id
                        $venues.name
                        $venues.category-id
                        $venues.latitude
                        $venues.longitude
                        $venues.price]
             :order-by [[:asc $venues.name]]
             :limit    3})
          (resolve-joins
           (lib.tu.macros/mbql-query venues
             {:joins    [{:source-query {:source-table $$categories
                                         :fields       [$categories.id
                                                        $categories.name]}
                          :alias        "cat"
                          :condition    [:= $venues.category-id &cat.*ID/BigInteger]}]
              :fields   [$venues.id
                         $venues.name
                         $venues.category-id
                         $venues.latitude
                         $venues.longitude
                         $venues.price]
              :order-by [[:asc $venues.name]]
              :limit    3})))))

(deftest ^:parallel do-not-duplicate-columns-with-default-temporal-bucketing-e2e-test
  (testing "Do not add a duplicate column from a join if it uses :default temporal bucketing"
    (let [mp    (lib.tu/mock-metadata-provider
                 meta/metadata-provider
                 {:cards [{:id            1
                           :database-id   (meta/id)
                           :name          "QB Binning"
                           :dataset-query (lib.tu.macros/mbql-query orders
                                            {:joins  [{:source-table (meta/id :people)
                                                       :alias        "People"
                                                       :condition    [:=
                                                                      $user-id
                                                                      &People.people.id]
                                                       :fields       [&People.people.longitude
                                                                      &People.!default.people.birth-date]}
                                                      {:source-table (meta/id :products)
                                                       :alias        "Products"
                                                       :condition    [:=
                                                                      $product-id
                                                                      &Products.products.id]
                                                       :fields       [&Products.products.price]}]
                                             :fields [$id]})}]})
          query (lib/query mp (lib.metadata/card mp 1))]
      (is (=? [[:field "ID" {:base-type :type/BigInteger}]
               [:field "People__LONGITUDE" {:base-type :type/Float}]
               [:field "People__BIRTH_DATE" {:base-type :type/Date}]
               [:field "Products__PRICE" {:base-type :type/Float}]]
              (-> (qp.preprocess/preprocess query) :query :fields))))))

;;; adapted from [[metabase.query-processor-test.explicit-joins-test/join-against-saved-question-with-sort-test]]
(deftest ^:parallel join-against-same-table-returned-columns-test
  (testing "Joining against a query that ultimately have the same source table SHOULD result in 'duplicate' columns being included."
    (let [query (lib/query
                 meta/metadata-provider
                 (lib.tu.macros/mbql-query products
                   {:joins    [{:source-query {:source-table $$products
                                               :aggregation  [[:count]]
                                               :breakout     [$category]
                                               :order-by     [[:asc [:aggregation 0]]]}
                                :alias        "Q1"
                                :condition    [:= $category [:field %category {:join-alias "Q1"}]]
                                :fields       :all}]
                    :order-by [[:asc $id]]
                    :limit    1}))]
      (is (= [;; these 8 are from PRODUCTS
              "ID"
              "Ean"
              "Title"
              "Category"
              "Vendor"
              "Price"
              "Rating"
              "Created At"
              ;; the next 2 are from PRODUCTS
              "Q1 → Category"
              "Q1 → Count"]
             (map :display_name (qp.preprocess/query->expected-cols query)))))))<|MERGE_RESOLUTION|>--- conflicted
+++ resolved
@@ -98,11 +98,7 @@
                                :strategy     :left-join
                                :condition    [:= $category-id 1]}
                               {:source-table $$categories
-<<<<<<< HEAD
-                               :alias        "__join_2" ; should get deduplicated
-=======
                                :alias        "__join_2"
->>>>>>> 1270cf72
                                :strategy     :left-join
                                :condition    [:= $category-id 2]}]
                :source-table (meta/id :venues)})
