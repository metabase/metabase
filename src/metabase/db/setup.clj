--- conflicted
+++ resolved
@@ -17,11 +17,8 @@
    [metabase.util :as u]
    [metabase.util.honey-sql-2-extensions]
    [metabase.util.i18n :refer [trs]]
-<<<<<<< HEAD
+   [metabase.util.log :as log]
    [methodical.core :as methodical]
-=======
-   [metabase.util.log :as log]
->>>>>>> dad3d414
    [schema.core :as s]
    [toucan.db :as db]
    [toucan2.jdbc :as t2.jdbc]
