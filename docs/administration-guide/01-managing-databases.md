## Managing databases

<<<<<<< HEAD
If you already connected your database during the installation, you’ve probably a covered a lot of this territory. But if you need to add another database or manage the settings of one you've already have connected, just click the settings icon in the top right of Metabase and select **Admin**.
=======
## Managing Databases
If you already connected your database during the installation, you’ve probably covered a lot of this territory. But if you need to add another database or manage the settings of one you already have connected, just click the settings icon in the top right of Metabase and select **Admin**.
>>>>>>> 617d9161

![profiledropdown](images/ProfileDropdown.png)

Cool, now you’re in the administration section of Metabase. Next, select **Databases** from the menu bar at the top of the screen to see your databases.

### Adding a database connection

Now you’ll see a list of your databases. To connect another database to Metabase, click **Add database**. Metabase currently supports the following types of databases:

- Amazon Redshift
- [Google BigQuery](databases/bigquery.md)
- H2
- [MongoDB (version 3.4 or higher)](databases/mongodb.md)
- MySQL (version 4.1 or higher, as well as MariaDB)
- Postgres
- SQLite
- SQL Server
- Druid
- [Oracle](databases/oracle.md)
- [Vertica](databases/vertica.md)
- Presto
- Google Analytics
- SparkSQL
- Snowflake

To add a database, you'll need its connection information.

#### <a name="heroku-databases"></a>Getting connection information for databases on Heroku:

1. Go to [https://postgres.heroku.com/databases](https://postgres.heroku.com/databases).
2. Click on the database you want to connect to Metabase.
3. Write down the following information based on your database:
   - Hostname
   - Port
   - Username
   - Database Name
   - Password

#### <a name="rds-databases"></a>Getting connection information for databases on Amazon's RDS:

1. Go to your AWS Management Console.
   - Need help finding that? Visit [https://**My_AWS_Account_ID**.signin.aws.amazon.com/console](https://**My_AWS_Account_ID**.signin.aws.amazon.com/console). Be sure to insert your own AWS Account ID, though!
2. Under "Database" services, click "RDS".
3. Then click "Instances".
4. Select the database you want to connect to Metabase.
5. Write down the following information based on your database:
   - Hostname - This is listed as the "Endpoint" parameter
   - Port - Find the port parameter under "Security and Network"
   - Username - Find this under "Configuration Details"
   - Database Name - Find this under "Configuration Details"
   - Password - Ask your database administrator for the password.

### Secure Socket Layer (SSL)

Metabase automatically tries to connect to databases with and without SSL. If it is possible to connect to your database with a SSL connection, Metabase will make that the default setting for your database. You can always change this setting later if you prefer to connect without this layer of security, but we highly recommend keeping SSL turned on to keep your data secure.

### Database sync and analysis

By default, Metabase performs a lightweight hourly sync of your database, and a nightly deeper analysis of the fields in your tables to power some of Metabase's features, like filter widgets.

If you'd like to change these default settings, find and click on your database in the Databases section of the Admin Panel, and turn on the toggle at the bottom of the form that says "This is a large database, so let me choose when Metabase syncs and scans." (This is an option that used to be called "Enable in-depth analysis.")

![Large database toggle](images/large-db-toggle.png)

Save your changes, and you'll see a new tab at the top of the form called "Scheduling." Click on that, and you'll see options to change when and how often Metabase syncs and scans.

#### Database syncing

Metabase maintains its own information about the various tables and fields in each database that is added to aid in querying. By default, Metabase performs this lightweight sync hourly to look for changes to the database such as new tables or fields. Metabase does _not_ copy any data from your database. It only maintains lists of the tables and columns.

Syncing can be set to hourly, or daily at a specific time. Syncing can't be turned off completely, otherwise Metabase wouldn't work.

If you'd like to sync your database manually at any time, click on it from the Databases list in the admin panel and click on the Sync button on the right side of the screen:

![Database connection](images/DatabaseConnection.png)

#### Query auto-running settings

By default, Metabase will auto-run queries when you use the Summarize and Filter buttons when viewing a table or chart. If your users are exploring data that is stored in a slow database, you may want to turn the auto-run off to avoid re-running the query every time your users change an option in the Summarize view. Turning this off presents the users with the option to re-run the query when they choose to.

#### Scanning for field values

When Metabase first connects to your database, it takes a look at the metadata of the fields in your tables and automatically assigns them a field type. Metabase also takes a sample of each table to look for URLs, JSON, encoded strings, etc. If a field is classified wrong, you can always manually edit it from the **Metadata** tab in the Admin Panel.

By default, Metabase also performs a more intensive daily sampling of each field's values and caches the distinct values in order to make checkbox and select filters work in dashboards and SQL/native questions. This process can slow down large databases, so if you have a particularly large database, you can turn on the option to choose when Metabase scans, and select one of three scan options in the Scheduling tab:

![Scanning options](images/scanning-options.png)

- **Regularly, on a schedule** lets you choose to scan daily, weekly, or monthly, and also lets you choose what time of day, or which day of the month to scan. This is the best option if you have a relatively small database, or if the distinct values in your tables change often.
- **Only when adding a new filter widget** is a great option if you have a relatively large database, but you still want to enable dashboard and SQL/native query filters. With this option enabled, Metabase will only scan and cache the values of the field or fields that are required whenever a new filter is added to a dashboard or SQL/native question. For example, if you were to add a dashboard category filter, mapped to one field called `Customer ID` and another one called `ID`, only those two fields would be scanned at the moment the filter is saved.
- **Never, I'll do this manually if I need to** is an option for databases that are either prohibitively large, or which never really have new values added. If you want to trigger a manual re-scan, click the button in the top-right of the database's page that says "Re-scan field values now."

If for some reason you need to flush out the cached field values for your database, click the button that says "Discard saved field values" in the top-right of the database's page.

##### Re-scanning a single table or field

To re-scan a specific table, go to the Data Model section of the Admin Panel, select the table from the list, and click the gear icon in the top right of the page. Similarly, to do this for just a specific field, on the same Data Model page, find the field you want and click the gear icon on the far right of the field's name and options:

![Field options][images/field-options.png]

On either the table settings or field settings page, you'll see these options:

![Re-scan options](images/re-scan-options.png)

### Deleting databases

To delete a database from Metabase, click on **Remove this database** from the database detail screen.

![databaseconnection](images/DatabaseConnection.png)

You can also delete a database from the database list: hover over the row with the database you want to remove and click the **Delete** button that appears.

![deletedatabasebutton](images/DatabaseDeleteButton.png)

**Caution: Deleting a database is irreversible! All saved questions and dashboard cards based on the database will be deleted as well!**

### SSH tunneling in Metabase

---

Metabase has the ability to connect to some databases by first establishing a connection to a server in between Metabase and a data warehouse, then connect to the data warehouse using that connection as a bridge. This makes connecting to some data warehouses possible in situations that would otherwise prevent the use of Metabase.

#### When to use this feature

There are two basic cases for using an SSH tunnel rather than connecting directly:

- A direct connection is impossible
- A direct connection is forbidden due to a security policy

Sometimes when a data warehouse is inside an enterprise environment, direct connections are blocked by security devices such as firewalls and intrusion prevention systems. To work around this many enterprises offer a VPN, a bastion host, or both. VPNs are the more convenient and reliable option though bastion hosts are used frequently, especially with cloud providers such as Amazon Web Services where VPC (Virtual Private Clouds) don't allow direct connections. Bastion hosts offer the option to first connect to a computer on the edge of the protected network, then from that computer establish a second connection to the data warehouse on the internal network and essentially patch these two connestions together. Using the SSH tunneling feature, Metabase is able to automate this process in many cases. If a VPN is available that should be used in preference to SSH tunneling.

#### How to use this feature

When connecting though a bastion host:

- Answer yes to the "Use an SSH-tunnel for database connections" parameter
- Enter the hostname for the data warehouse as it is seen from inside the network in the `Host` parameter.
- Enter the data warehouse port as seen from inside the network into the `Port` parameter.
- Enter the external name of the bastion host as seen from the outside of the network (or wherever you are) into the `SSH tunnel host` parameter.
- Enter the ssh port as seen from outside the network into the `SSH tunnel port` parameter. This is usually 22, regardless of which data warehouse you are connecting to.
- Enter the username and password you use to login to the bastion host into the `SSH tunnel username` and `SSH tunnel password` parameters.

If you are unable to connect test your ssh credentials by connecting to the SSH server/Bastion Host using ssh directly:

    ssh <SSH tunnel username>@<SSH tunnel host> -p <SSH tunnel port>

Another common case where direct connections are not possible is when connecting to a data warehouse that is only accessible locally and does not allow remote connections. In this case you will be opening an SSH connection to the data warehouse, then from there connecting back to the same computer.

- Answer yes to the "Use an SSH-tunnel for database connections" parameter
- Enter `localhost` in the `Host` parameter. This is the name the server
- Enter the same value in the `Port` parameter that you would use if you where sitting directly at the data warehouse host system.
- Enter the extenal name of the data warehouse, as seen from the outside of the network (or wherever you are) into the `SSH tunnel host` parameter.
- Enter the ssh port as seen from outside the network into the `SSH tunnel port` parameter. This is usually 22, regardless of which data warehouse you are connecting to.
- Enter the username and password you use to login to the bastion host into the `SSH tunnel username` and `SSH tunnel password` parameters.

If you have problems connecting verify the ssh host port and password by connecting manually using ssh or PuTTY on older windows systems.

#### Disadvantages to indirect connections

While using an ssh tunnel makes it possible to use a data warehouse that is otherwise not accessible it is almost always preferable to use a direct connection when possible:

There are several inherent limitations to connecting through a tunnel:

- If the enclosing SSH connection is closed because you put your computer to sleep or change networks, all established connections will be closed as well. This can cause delays resuming connections after suspending your laptop
- It's almost always slower. The connection has to go through an additional computer.
- Opening new connections takes longer. SSH connections are slower to establish then direct connections.
- Multiple operations over the same SSH tunnel can block each other. This can increase latency in some cases.
- The number of connections through a bastion host is often limited by organizational policy.
- Some organizations have IT security policies forbidding using SSH tunnels to bypass security perimeters.

#### What if the built-in SSH tunnels don't fit my needs?

This feature exists as a convenient wrapper around SSH and automates the common cases of connecting through a tunnel. It also makes connecting possible from systems that don't have or allow shell access. Metabase uses a built in SSH client that does not depend on the installed system's ssh client. This allows connecting from systems where it's not possible to run SSH manually, it also means that Metabase cannot take advantage of authentication services provided by the system such as Windows Domain Authentication or Kerberos Authentication.

If you need to connect using a method not enabled by Metabase, you can often accomplish this by running ssh directly:

    ssh -Nf -L input-port:internal-server-name:port-on-server username@bastion-host.domain.com

This allows you to use the full array of features included in ssh. If you find yourself doing this often, please let us know so we can see about making your process more convenient through Metabase.

---

## Next: enabling features that send email

Metabase can send emails for certain features, like email invites, but first you need to [set up an email account](02-setting-up-email.md).<|MERGE_RESOLUTION|>--- conflicted
+++ resolved
@@ -1,11 +1,6 @@
 ## Managing databases
 
-<<<<<<< HEAD
-If you already connected your database during the installation, you’ve probably a covered a lot of this territory. But if you need to add another database or manage the settings of one you've already have connected, just click the settings icon in the top right of Metabase and select **Admin**.
-=======
-## Managing Databases
 If you already connected your database during the installation, you’ve probably covered a lot of this territory. But if you need to add another database or manage the settings of one you already have connected, just click the settings icon in the top right of Metabase and select **Admin**.
->>>>>>> 617d9161
 
 ![profiledropdown](images/ProfileDropdown.png)
 
