(ns metabase.pulse
  "Public API for sending Pulses."
<<<<<<< HEAD
  (:require [clojure.string :as str]
            [clojure.tools.logging :as log]
            [metabase.config :as config]
            [metabase.email :as email]
            [metabase.email.messages :as messages]
            [metabase.integrations.slack :as slack]
            [metabase.models.card :refer [Card]]
            [metabase.models.dashboard :refer [Dashboard]]
            [metabase.models.dashboard-card :refer [DashboardCard]]
            [metabase.models.database :refer [Database]]
            [metabase.models.interface :as mi]
            [metabase.models.pulse :as pulse :refer [Pulse]]
            [metabase.models.setting :as setting :refer [defsetting]]
            [metabase.public-settings :as public-settings]
            [metabase.pulse.markdown :as markdown]
            [metabase.pulse.parameters :as params]
            [metabase.pulse.render :as render]
            [metabase.pulse.util :as pu]
            [metabase.query-processor :as qp]
            [metabase.query-processor.dashboard :as qp.dashboard]
            [metabase.query-processor.timezone :as qp.timezone]
            [metabase.server.middleware.session :as mw.session]
            [metabase.util :as u]
            [metabase.util.i18n :refer [deferred-tru trs tru]]
            [metabase.util.retry :as retry]
            [metabase.util.ui-logic :as ui-logic]
            [metabase.util.urls :as urls]
            [schema.core :as s]
            [toucan.db :as db])
  (:import clojure.lang.ExceptionInfo
           metabase.models.card.CardInstance))
=======
  (:require
   [clojure.string :as str]
   [clojure.tools.logging :as log]
   [metabase.api.common :as api]
   [metabase.config :as config]
   [metabase.email :as email]
   [metabase.email.messages :as messages]
   [metabase.integrations.slack :as slack]
   [metabase.models.card :refer [Card]]
   [metabase.models.dashboard :refer [Dashboard]]
   [metabase.models.dashboard-card :refer [DashboardCard]]
   [metabase.models.database :refer [Database]]
   [metabase.models.interface :as mi]
   [metabase.models.pulse :as pulse :refer [Pulse]]
   [metabase.models.setting :as setting :refer [defsetting]]
   [metabase.public-settings :as public-settings]
   [metabase.pulse.markdown :as markdown]
   [metabase.pulse.parameters :as params]
   [metabase.pulse.render :as render]
   [metabase.pulse.util :as pu]
   [metabase.query-processor :as qp]
   [metabase.query-processor.dashboard :as qp.dashboard]
   [metabase.query-processor.timezone :as qp.timezone]
   [metabase.server.middleware.session :as mw.session]
   [metabase.util :as u]
   [metabase.util.i18n :refer [deferred-tru trs tru]]
   [metabase.util.retry :as retry]
   [metabase.util.ui-logic :as ui-logic]
   [metabase.util.urls :as urls]
   [schema.core :as s]
   [toucan.db :as db])
  (:import
   (clojure.lang ExceptionInfo)
   (metabase.models.card CardInstance)))
>>>>>>> 1f809593

;;; ------------------------------------------------- PULSE SENDING --------------------------------------------------

(defn- merge-default-values
  "For the specific case of Dashboard Subscriptions we should use `:default` parameter values as the actual `:value` for
  the parameter if none is specified. Normally the FE client will take `:default` and pass it in as `:value` if it
  wants to use it (see #20503 for more details) but this obviously isn't an option for Dashboard Subscriptions... so
  go thru `parameters` and change `:default` to `:value` unless a `:value` is explicitly specified."
  [parameters]
  (for [{default-value :default, :as parameter} parameters]
    (merge
     (when default-value
       {:value default-value})
     (dissoc parameter :default))))

(defn- execute-dashboard-subscription-card
  [owner-id dashboard dashcard card-or-id parameters]
  (try
    (let [card-id (u/the-id card-or-id)
          card    (db/select-one Card :id card-id)
          result  (mw.session/with-current-user owner-id
                    (qp.dashboard/run-query-for-dashcard-async
                     :dashboard-id  (u/the-id dashboard)
                     :card-id       card-id
                     :dashcard-id   (u/the-id dashcard)
                     :context       :pulse ; TODO - we should support for `:dashboard-subscription` and use that to differentiate the two
                     :export-format :api
                     :parameters    parameters
                     :middleware    {:process-viz-settings? true
                                     :js-int-to-string?     false}
                     :run           (fn [query info]
                                      (qp/process-query-and-save-with-max-results-constraints!
                                       (assoc query :async? false)
                                       info))))]
      {:card     card
       :dashcard dashcard
       :result   result})
    (catch Throwable e
      (log/warn e (trs "Error running query for Card {0}" card-or-id)))))

(defn- dashcard-comparator
  "Comparator that determines which of two dashcards comes first in the layout order used for pulses.
  This is the same order used on the frontend for the mobile layout. Orders cards left-to-right, then top-to-bottom"
  [dashcard-1 dashcard-2]
  (if-not (= (:row dashcard-1) (:row dashcard-2))
    (compare (:row dashcard-1) (:row dashcard-2))
    (compare (:col dashcard-1) (:col dashcard-2))))

(defn- execute-dashboard
  "Fetch all the dashcards in a dashboard for a Pulse, and execute non-text cards"
  [{pulse-creator-id :creator_id, :as pulse} dashboard & {:as _options}]
  (let [dashboard-id      (u/the-id dashboard)
        dashcards         (db/select DashboardCard :dashboard_id dashboard-id)
        ordered-dashcards (sort dashcard-comparator dashcards)
        parameters        (merge-default-values (params/parameters pulse dashboard))]
    (for [dashcard ordered-dashcards]
      (if-let [card-id (:card_id dashcard)]
        (execute-dashboard-subscription-card pulse-creator-id dashboard dashcard card-id parameters)
        ;; For virtual cards, return just the viz settings map, with any parameter values substituted appropriately
        (-> dashcard
            (params/process-virtual-dashcard parameters)
            :visualization_settings)))))

(defn- database-id [card]
  (or (:database_id card)
      (get-in card [:dataset_query :database])))

(s/defn defaulted-timezone :- s/Str
  "Returns the timezone ID for the given `card`. Either the report timezone (if applicable) or the JVM timezone."
  [card :- CardInstance]
  (or (some->> card database-id (db/select-one Database :id) qp.timezone/results-timezone-id)
      (qp.timezone/system-timezone-id)))

(defn- first-question-name [pulse]
  (-> pulse :cards first :name))

(defn- alert-condition-type->description [condition-type]
  (case (keyword condition-type)
    :meets (trs "reached its goal")
    :below (trs "gone below its goal")
    :rows  (trs "results")))

(def ^:private block-text-length-limit 3000)
(def ^:private attachment-text-length-limit 2000)

(defn- truncate-mrkdwn
  "If a mrkdwn string is greater than Slack's length limit, truncates it to fit the limit and
  adds an ellipsis character to the end."
  [mrkdwn limit]
  (if (> (count mrkdwn) limit)
    (-> mrkdwn
        (subs 0 (dec limit))
        (str "…"))
    mrkdwn))

(defn create-slack-attachment-data
  "Returns a seq of slack attachment data structures, used in `create-and-upload-slack-attachments!`"
  [card-results]
  (let [channel-id (slack/files-channel)]
    (->> (for [card-result card-results]
           (let [{{card-id :id, card-name :name, :as card} :card, dashcard :dashcard, result :result} card-result]
             (if (and card result)
               {:title           (or (-> dashcard :visualization_settings :card.title)
                                     card-name)
                :rendered-info   (render/render-pulse-card :inline (defaulted-timezone card) card dashcard result)
                :title_link      (urls/card-url card-id)
                :attachment-name "image.png"
                :channel-id      channel-id
                :fallback        card-name}
               (let [mrkdwn (markdown/process-markdown (:text card-result) :slack)]
                 (when (not (str/blank? mrkdwn))
                   {:blocks [{:type "section"
                              :text {:type "mrkdwn"
                                     :text (truncate-mrkdwn mrkdwn block-text-length-limit)}}]})))))
         (remove nil?))))

(defn- subject
  [{:keys [name cards dashboard_id]}]
  (if (or dashboard_id
          (some :dashboard_id cards))
    name
    (trs "Pulse: {0}" name)))

(defn- filter-text
  [filter]
  (truncate-mrkdwn
   (format "*%s*\n%s" (:name filter) (params/value-string filter))
   attachment-text-length-limit))

(defn- slack-dashboard-header
  "Returns a block element that includes a dashboard's name, creator, and filters, for inclusion in a
  Slack dashboard subscription"
  [pulse dashboard]
  (let [header-section  {:type "header"
                         :text {:type "plain_text"
                                :text (subject pulse)
                                :emoji true}}
        creator-section {:type   "section"
                         :fields [{:type "mrkdwn"
                                   :text (str "Sent by " (-> pulse :creator :common_name))}]}
        filters         (params/parameters pulse dashboard)
        filter-fields   (for [filter filters]
                          {:type "mrkdwn"
                           :text (filter-text filter)})
        filter-section  (when (seq filter-fields)
                          {:type   "section"
                           :fields filter-fields})]
    (if filter-section
      {:blocks [header-section filter-section creator-section]}
      {:blocks [header-section creator-section]})))

(defn- slack-dashboard-footer
  "Returns a block element with the footer text and link which should be at the end of a Slack dashboard subscription."
  [pulse dashboard]
  {:blocks
   [{:type "divider"}
    {:type "context"
     :elements [{:type "mrkdwn"
                 :text (str "<" (params/dashboard-url (u/the-id dashboard) (params/parameters pulse dashboard)) "|"
                            "*Sent from " (public-settings/site-name) "*>")}]}]})

(def slack-width
  "Maximum width of the rendered PNG of HTML to be sent to Slack. Content that exceeds this width (e.g. a table with
  many columns) is truncated."
  1200)

(defn create-and-upload-slack-attachments!
  "Create an attachment in Slack for a given Card by rendering its result into an image and uploading
  it. Slack-attachment-uploader is a function which takes image-bytes and an attachment name, uploads the file, and
  returns an image url, defaulting to slack/upload-file!.

  Nested `blocks` lists containing text cards are passed through unmodified."
  ([attachments] (create-and-upload-slack-attachments! attachments slack/upload-file!))
  ([attachments slack-attachment-uploader]
   (letfn [(f [a] (select-keys a [:title :title_link :fallback]))]
     (reduce (fn [processed {:keys [rendered-info attachment-name channel-id] :as attachment-data}]
               (conj processed (if (:blocks attachment-data)
                                 attachment-data
                                 (if (:render/text rendered-info)
                                   (-> (f attachment-data)
                                       (assoc :text (:render/text rendered-info)))
                                   (let [image-bytes (render/png-from-render-info rendered-info slack-width)
                                         image-url   (slack-attachment-uploader image-bytes attachment-name channel-id)]
                                     (-> (f attachment-data)
                                         (assoc :image_url image-url)))))))
             []
             attachments))))

(defn- is-card-empty?
  "Check if the card is empty"
  [card]
  (if-let [result (:result card)]
    (or (zero? (-> result :row_count))
        ;; Many aggregations result in [[nil]] if there are no rows to aggregate after filters
        (= [[nil]]
           (-> result :data :rows)))
    ;; Text cards have no result; treat as empty
    true))

(defn- are-all-cards-empty?
  "Do none of the cards have any results?"
  [results]
  (every? is-card-empty? results))

(defn- goal-met? [{:keys [alert_above_goal], :as pulse} [first-result]]
  (let [goal-comparison      (if alert_above_goal >= <)
        goal-val             (ui-logic/find-goal-value first-result)
        comparison-col-rowfn (ui-logic/make-goal-comparison-rowfn (:card first-result)
                                                            (get-in first-result [:result :data]))]

    (when-not (and goal-val comparison-col-rowfn)
      (throw (ex-info (tru "Unable to compare results to goal for alert.")
                      {:pulse  pulse
                       :result first-result})))
    (boolean
     (some (fn [row]
             (goal-comparison (comparison-col-rowfn row) goal-val))
           (get-in first-result [:result :data :rows])))))


;;; +----------------------------------------------------------------------------------------------------------------+
;;; |                                         Creating Notifications To Send                                         |
;;; +----------------------------------------------------------------------------------------------------------------+

(defn- alert-or-pulse [pulse]
  (if (:alert_condition pulse)
    :alert
    :pulse))

(defmulti ^:private should-send-notification?
  "Returns true if given the pulse type and resultset a new notification (pulse or alert) should be sent"
  (fn [pulse _results] (alert-or-pulse pulse)))

(defmethod should-send-notification? :alert
  [{:keys [alert_condition] :as alert} results]
  (cond
    (= "rows" alert_condition)
    (not (are-all-cards-empty? results))

    (= "goal" alert_condition)
    (goal-met? alert results)

    :else
    (let [^String error-text (tru "Unrecognized alert with condition ''{0}''" alert_condition)]
      (throw (IllegalArgumentException. error-text)))))

(defmethod should-send-notification? :pulse
  [pulse results]
  (if (:skip_if_empty pulse)
    (not (are-all-cards-empty? results))
    true))

;; 'notification' used below means a map that has information needed to send a Pulse/Alert, including results of
;; running the underlying query

(defmulti ^:private notification
  "Polymorphoic function for creating notifications. This logic is different for pulse type (i.e. alert vs. pulse) and
  channel_type (i.e. email vs. slack)"
  {:arglists '([alert-or-pulse results channel])}
  (fn [pulse _ {:keys [channel_type]}]
    [(alert-or-pulse pulse) (keyword channel_type)]))

(defmethod notification [:pulse :email]
  [{pulse-id :id, pulse-name :name, dashboard-id :dashboard_id, :as pulse} results {:keys [recipients]}]
  (log/debug (u/format-color 'cyan (trs "Sending Pulse ({0}: {1}) with {2} Cards via email"
                                        pulse-id (pr-str pulse-name) (count results))))
  (let [email-recipients (filterv u/email? (map :email recipients))
        query-results    (filter :card results)
        timezone         (-> query-results first :card defaulted-timezone)
        dashboard        (db/select-one Dashboard :id dashboard-id)]
    {:subject      (subject pulse)
     :recipients   email-recipients
     :message-type :attachments
     :message      (messages/render-pulse-email timezone pulse dashboard results)}))

(defmethod notification [:pulse :slack]
  [{pulse-id :id, pulse-name :name, dashboard-id :dashboard_id, :as pulse}
   results
   {{channel-id :channel} :details}]
  (log/debug (u/format-color 'cyan (trs "Sending Pulse ({0}: {1}) with {2} Cards via Slack"
                                        pulse-id (pr-str pulse-name) (count results))))
  (let [dashboard (db/select-one Dashboard :id dashboard-id)]
    {:channel-id  channel-id
     :attachments (remove nil?
                          (flatten [(slack-dashboard-header pulse dashboard)
                                    (create-slack-attachment-data results)
                                    (when dashboard (slack-dashboard-footer pulse dashboard))]))}))

(defmethod notification [:alert :email]
  [{:keys [id] :as pulse} results channel]
  (log/debug (trs "Sending Alert ({0}: {1}) via email" id name))
  (let [condition-kwd    (messages/pulse->alert-condition-kwd pulse)
        email-subject    (trs "Alert: {0} has {1}"
                              (first-question-name pulse)
                              (alert-condition-type->description condition-kwd))
        email-recipients (filterv u/email? (map :email (:recipients channel)))
        first-result     (first results)
        timezone         (-> first-result :card defaulted-timezone)]
    {:subject      email-subject
     :recipients   email-recipients
     :message-type :attachments
     :message      (messages/render-alert-email timezone pulse channel results (ui-logic/find-goal-value first-result))}))

(defmethod notification [:alert :slack]
  [pulse results {{channel-id :channel} :details}]
  (log/debug (u/format-color 'cyan (trs "Sending Alert ({0}: {1}) via Slack" (:id pulse) (:name pulse))))
  {:channel-id  channel-id
   :attachments (cons {:blocks [{:type "header"
                                 :text {:type "plain_text"
                                        :text (str "🔔 " (first-question-name pulse))
                                        :emoji true}}]}
                      (create-slack-attachment-data results))})

(defmethod notification :default
  [_ _ {:keys [channel_type]}]
  (throw (UnsupportedOperationException. (tru "Unrecognized channel type {0}" (pr-str channel_type)))))

(defn- results->notifications [{:keys [channels channel-ids], pulse-id :id, :as pulse} results]
  (let [channel-ids (or channel-ids (mapv :id channels))]
    (when (should-send-notification? pulse results)
      (when (:alert_first_only pulse)
        (db/delete! Pulse :id pulse-id))
      ;; `channel-ids` is the set of channels to send to now, so only send to those. Note the whole set of channels
      (for [channel channels
            :when   (contains? (set channel-ids) (:id channel))]
        (notification pulse results channel)))))

(defn- pulse->notifications
  "Execute the underlying queries for a sequence of Pulses and return the results as 'notification' maps."
  [{:keys [cards], pulse-id :id, :as pulse} dashboard]
  (results->notifications pulse
                          (if dashboard
                            ;; send the dashboard
                            (execute-dashboard pulse dashboard)
                            ;; send the cards instead
                            (for [card  cards
                                  ;; Pulse ID may be `nil` if the Pulse isn't saved yet
                                  :let  [result (pu/execute-card pulse (u/the-id card), :pulse-id pulse-id)]
                                  ;; some cards may return empty results, e.g. if the card has been archived
                                  :when result]
                              result))))


;;; +----------------------------------------------------------------------------------------------------------------+
;;; |                                             Sending Notifications                                              |
;;; +----------------------------------------------------------------------------------------------------------------+

(defmulti ^:private send-notification!
  "Invokes the side-effecty function for sending emails/slacks depending on the notification type"
  {:arglists '([pulse-or-alert])}
  (fn [{:keys [channel-id]}]
    (if channel-id :slack :email)))

(defmethod send-notification! :slack
  [{:keys [channel-id message attachments]}]
  (let [attachments (create-and-upload-slack-attachments! attachments)]
    (try
      (slack/post-chat-message! channel-id message attachments)
      (catch ExceptionInfo e
        ;; Token errors have already been logged and we should not retry.
        (when-not (contains? (:errors (ex-data e)) :slack-token)
          (throw e))))))

(defmethod send-notification! :email
  [{:keys [subject recipients message-type message]}]
  (try
    (email/send-message-or-throw! {:subject      subject
                                   :recipients   recipients
                                   :message-type message-type
                                   :message      message})
    (catch ExceptionInfo e
      (when (not= :smtp-host-not-set (:cause (ex-data e)))
        (throw e)))))

(declare ^:private reconfigure-retrying)

(defsetting notification-retry-max-attempts
  (deferred-tru "The maximum number of attempts for delivering a single notification.")
  :type :integer
  :default 7
  :on-change reconfigure-retrying)

(defsetting notification-retry-initial-interval
  (deferred-tru "The initial retry delay in milliseconds when delivering notifications.")
  :type :integer
  :default 500
  :on-change reconfigure-retrying)

(defsetting notification-retry-multiplier
  (deferred-tru "The delay multiplier between attempts to deliver a single notification.")
  :type :double
  :default 2.0
  :on-change reconfigure-retrying)

(defsetting notification-retry-randomization-factor
  (deferred-tru "The randomization factor of the retry delay when delivering notifications.")
  :type :double
  :default 0.1
  :on-change reconfigure-retrying)

(defsetting notification-retry-max-interval-millis
  (deferred-tru "The maximum delay between attempts to deliver a single notification.")
  :type :integer
  :default 30000
  :on-change reconfigure-retrying)

(defn- retry-configuration []
  (cond-> {:max-attempts (notification-retry-max-attempts)
           :initial-interval-millis (notification-retry-initial-interval)
           :multiplier (notification-retry-multiplier)
           :randomization-factor (notification-retry-randomization-factor)
           :max-interval-millis (notification-retry-max-interval-millis)}
    (or config/is-dev? config/is-test?) (assoc :max-attempts 1)))

(defn- make-retry-state
  "Returns a notification sender wrapping [[send-notifications!]] retrying
  according to `retry-configuration`."
  []
  (let [retry (retry/random-exponential-backoff-retry "send-notification-retry"
                                                      (retry-configuration))]
    {:retry retry
     :sender (retry/decorate send-notification! retry)}))

(defonce
  ^{:private true
    :doc "Stores the current retry state. Updated whenever the notification
  retry settings change.
  It starts with value `nil` but is set whenever the settings change or when
  the first call with retry is made. (See #22790 for more details.)"}
  retry-state
  (atom nil))

(defn- reconfigure-retrying [_old-value _new-value]
  (log/info (trs "Reconfiguring notification sender"))
  (reset! retry-state (make-retry-state)))

(defn- send-notification-retrying!
  "Like [[send-notification!]] but retries sending on errors according
  to the retry settings."
  [& args]
  (when-not @retry-state
    (compare-and-set! retry-state nil (make-retry-state)))
  (apply (:sender @retry-state) args))

(defn- send-notifications! [notifications]
  (doseq [notification notifications]
    ;; do a try-catch around each notification so if one fails, we'll still send the other ones for example, an Alert
    ;; set up to send over both Slack & email: if Slack fails, we still want to send the email (#7409)
    (try
      (send-notification-retrying! notification)
      (catch Throwable e
        (log/error e (trs "Error sending notification!"))))))

(defn send-pulse!
  "Execute and Send a `Pulse`, optionally specifying the specific `PulseChannels`.  This includes running each
   `PulseCard`, formatting the results, and sending the results to any specified destination.

  `channel-ids` is the set of channel IDs to send to *now* -- this may be a subset of the full set of channels for
  the Pulse.

   Example:
       (send-pulse! pulse)                       Send to all Channels
       (send-pulse! pulse :channel-ids [312])    Send only to Channel with :id = 312"
  [{:keys [dashboard_id], :as pulse} & {:keys [channel-ids]}]
  {:pre [(map? pulse) (integer? (:creator_id pulse))]}
  (let [dashboard (db/select-one Dashboard :id dashboard_id)
        pulse     (-> (mi/instance Pulse pulse)
                      ;; This is usually already done by this step, in the `send-pulses` task which uses `retrieve-pulse`
                      ;; to fetch the Pulse.
                      pulse/hydrate-notification
                      (merge (when channel-ids {:channel-ids channel-ids})))]
    (when (not (:archived dashboard))
      (send-notifications! (pulse->notifications pulse dashboard)))))<|MERGE_RESOLUTION|>--- conflicted
+++ resolved
@@ -1,42 +1,8 @@
 (ns metabase.pulse
   "Public API for sending Pulses."
-<<<<<<< HEAD
-  (:require [clojure.string :as str]
-            [clojure.tools.logging :as log]
-            [metabase.config :as config]
-            [metabase.email :as email]
-            [metabase.email.messages :as messages]
-            [metabase.integrations.slack :as slack]
-            [metabase.models.card :refer [Card]]
-            [metabase.models.dashboard :refer [Dashboard]]
-            [metabase.models.dashboard-card :refer [DashboardCard]]
-            [metabase.models.database :refer [Database]]
-            [metabase.models.interface :as mi]
-            [metabase.models.pulse :as pulse :refer [Pulse]]
-            [metabase.models.setting :as setting :refer [defsetting]]
-            [metabase.public-settings :as public-settings]
-            [metabase.pulse.markdown :as markdown]
-            [metabase.pulse.parameters :as params]
-            [metabase.pulse.render :as render]
-            [metabase.pulse.util :as pu]
-            [metabase.query-processor :as qp]
-            [metabase.query-processor.dashboard :as qp.dashboard]
-            [metabase.query-processor.timezone :as qp.timezone]
-            [metabase.server.middleware.session :as mw.session]
-            [metabase.util :as u]
-            [metabase.util.i18n :refer [deferred-tru trs tru]]
-            [metabase.util.retry :as retry]
-            [metabase.util.ui-logic :as ui-logic]
-            [metabase.util.urls :as urls]
-            [schema.core :as s]
-            [toucan.db :as db])
-  (:import clojure.lang.ExceptionInfo
-           metabase.models.card.CardInstance))
-=======
   (:require
    [clojure.string :as str]
    [clojure.tools.logging :as log]
-   [metabase.api.common :as api]
    [metabase.config :as config]
    [metabase.email :as email]
    [metabase.email.messages :as messages]
@@ -67,7 +33,6 @@
   (:import
    (clojure.lang ExceptionInfo)
    (metabase.models.card CardInstance)))
->>>>>>> 1f809593
 
 ;;; ------------------------------------------------- PULSE SENDING --------------------------------------------------
 
