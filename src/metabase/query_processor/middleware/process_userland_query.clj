(ns metabase.query-processor.middleware.process-userland-query
  "Middleware related to doing extra steps for queries that are ran via API endpoints (i.e., most of them -- as opposed
  to queries ran internally e.g. as part of the sync process). These include things like saving QueryExecutions and
  adding query ViewLogs, storing exceptions and formatting the results.

  ViewLog recording is triggered indirectly by the call to [[events/publish-event!]] with the `:event/card-query`
  event -- see [[metabase.events.view-log]]."
  (:require
   [java-time.api :as t]
   [metabase.events :as events]
   [metabase.models.field-usage :as field-usage]
   [metabase.models.query :as query]
   [metabase.models.query-execution
    :as query-execution
    :refer [QueryExecution]]
   [metabase.query-processor.middleware.fetch-source-query :as fetch-source-query]
   [metabase.query-processor.middleware.normalize-query :as normalize]
   [metabase.query-processor.schema :as qp.schema]
   [metabase.query-processor.util :as qp.util]
   [metabase.util.log :as log]
   [metabase.util.malli :as mu]
   #_{:clj-kondo/ignore [:discouraged-namespace]}
   [toucan2.core :as t2]))

(set! *warn-on-reflection* true)

(def ^:dynamic *save-execution-metadata-async*
  "Whether to save execution metadata like QueryExecution or FieldUsage asynchronously.
  It's true by default and should only be changed for testing purposes"
  true)

(defn- add-running-time [{start-time-ms :start_time_millis, :as query-execution}]
  (-> query-execution
      (assoc :running_time (when start-time-ms
                             (- (System/currentTimeMillis) start-time-ms)))
      (dissoc :start_time_millis)))

;;; +----------------------------------------------------------------------------------------------------------------+
;;; |                                              Save Query Execution                                              |
;;; +----------------------------------------------------------------------------------------------------------------+

;; TODO - I'm not sure whether this should happen async as is currently the case, or should happen synchronously e.g.
;; in the completing arity of the rf
;;
;; Async seems like it makes sense from a performance standpoint, but should we have some sort of shared threadpool
;; for other places where we would want to do async saves (such as results-metadata for Cards?)
(defn- save-execution-metadata!*
  "Save a `QueryExecution` and update the average execution time for the corresponding `Query`."
  [{query :json_query, query-hash :hash, running-time :running_time, context :context :as query-execution} field-usages]
  (when-not (:cache_hit query-execution)
    (query/save-query-and-update-average-execution-time! query query-hash running-time))
  (if-not context
    (log/warn "Cannot save QueryExecution, missing :context")
    (let [qe-id (t2/insert-returning-pk! QueryExecution (dissoc query-execution :json_query))]
      (when (seq field-usages)
        (t2/insert! :model/FieldUsage (map #(assoc % :query_execution_id qe-id) field-usages))))))

(defn- save-execution-metadata!
  "Save a `QueryExecution` row containing `execution-info`. Done asynchronously when a query is finished."
<<<<<<< HEAD
  [execution-info field-usages]
  (let [execution-info (add-running-time execution-info)
        ;; 1. Asynchronously save QueryExecution, update query average execution time etc. using the Agent/pooledExecutor
        ;;    pool, which is a fixed pool of size `nthreads + 2`. This way we don't spin up a ton of threads doing unimportant
        ;;    background query execution saving (as `future` would do, which uses an unbounded thread pool by default)
        ;;
        ;; 2. This is on purpose! By *not* using `bound-fn` or `future`, any dynamic variables in play when the task is
        ;;    submitted, such as `db/*connection*`, won't be in play when the task is actually executed. That way we won't
        ;;    attempt to use closed DB connections
        f              (fn []
                         (log/trace "Saving QueryExecution info")
                         (try
                          (save-execution-metadata!* execution-info field-usages)
                          (catch Throwable e
                            (log/error e (trs "Error saving query execution info")))))]
    (if *save-execution-metadata-async*
      (.submit clojure.lang.Agent/pooledExecutor ^Runnable f)
      (f))))

(defn- save-successful-execution-metadata! [cache-details is-sandboxed? query-execution result-rows field-usages]
=======
  [execution-info]
  (let [execution-info (add-running-time execution-info)]
    ;; 1. Asynchronously save QueryExecution, update query average execution time etc. using the Agent/pooledExecutor
    ;;    pool, which is a fixed pool of size `nthreads + 2`. This way we don't spin up a ton of threads doing unimportant
    ;;    background query execution saving (as `future` would do, which uses an unbounded thread pool by default)
    ;;
    ;; 2. This is on purpose! By *not* using `bound-fn` or `future`, any dynamic variables in play when the task is
    ;;    submitted, such as `db/*connection*`, won't be in play when the task is actually executed. That way we won't
    ;;    attempt to use closed DB connections
    (.submit clojure.lang.Agent/pooledExecutor ^Runnable (fn []
                                                           (log/trace "Saving QueryExecution info")
                                                           (try
                                                             (save-query-execution!* execution-info)
                                                             (catch Throwable e
                                                               (log/error e "Error saving query execution info")))))))

(defn- save-successful-query-execution! [cache-details is-sandboxed? query-execution result-rows]
>>>>>>> 82dd157a
  (let [qe-map (assoc query-execution
                      :cache_hit    (boolean (:cached cache-details))
                      :cache_hash   (:hash cache-details)
                      :result_rows  result-rows
                      :is_sandboxed (boolean is-sandboxed?))]
    (save-execution-metadata! qe-map field-usages)))

(defn- save-failed-query-execution! [query-execution message]
  (try
    (save-execution-metadata! (assoc query-execution :error (str message)) nil)
    (catch Throwable e
      (log/errorf e "Unexpected error saving failed query execution: %s" (ex-message e)))))


;;; +----------------------------------------------------------------------------------------------------------------+
;;; |                                                   Middleware                                                   |
;;; +----------------------------------------------------------------------------------------------------------------+

(defn- success-response [{query-hash :hash, :as query-execution} {cache :cache/details :as result}]
  (merge
   (-> query-execution
       add-running-time
       (dissoc :error :hash :executor_id :action_id :is_sandboxed :card_id :dashboard_id :pulse_id :result_rows :native))
   (dissoc result :cache/details)
   {:cached                 (boolean (:cached cache))
    :status                 :completed
    :average_execution_time (when (:cached cache)
                              (query/average-execution-time-ms query-hash))}))

(defn- add-and-save-execution-metadata-xform! [execution-info field-usages rf]
  {:pre [(fn? rf)]}
  ;; previously we did nothing for cached results, now we have `cache_hit?` column
  (let [row-count (volatile! 0)]
    (fn execution-info-rf*
      ([]
       (rf))

      ([acc]
       ;; We don't actually have a guarantee that it's from a card just because it's userland
       (when (integer? (:card_id execution-info))
         (events/publish-event! :event/card-query {:user-id (:executor_id execution-info)
                                                   :card-id (:card_id execution-info)
                                                   :context (:context execution-info)}))
       (save-successful-execution-metadata! (:cache/details acc) (get-in acc [:data :is_sandboxed]) execution-info @row-count field-usages)
       (rf (if (map? acc)
             (success-response execution-info acc)
             acc)))

      ([result row]
       (vswap! row-count inc)
       (rf result row)))))

(defn- query-execution-info
  "Return the info for the QueryExecution entry for this `query`."
  {:arglists '([query])}
  [{{:keys [executed-by query-hash context action-id card-id dashboard-id pulse-id]} :info
    database-id                                                                      :database
    query-type                                                                       :type
    :as                                                                              query}]
  {:pre [(bytes? query-hash)]}
  {:database_id       database-id
   :executor_id       executed-by
   :action_id         action-id
   :card_id           card-id
   :dashboard_id      dashboard-id
   :pulse_id          pulse-id
   :context           context
   :hash              query-hash
   :native            (= (keyword query-type) :native)
   :json_query        (cond-> (dissoc query :info)
                        (empty? (:parameters query)) (dissoc :parameters))
   :started_at        (t/zoned-date-time)
   :running_time      0
   :result_rows       0
   :start_time_millis (System/currentTimeMillis)})

(defn- query->field-usages
  [query]
  (->> (normalize/normalize-preprocessing-middleware query)
       fetch-source-query/resolve-source-cards
       field-usage/pmbql->field-usages))

(mu/defn process-userland-query-middleware :- ::qp.schema/qp
  "Around middleware.

  Userland queries only:

  1. Record a `QueryExecution` entry in the application database when this query is finished running

  2. Record a ViewLog entry when running a query for a Card

  3. Add extra info like `running_time` and `started_at` to the results"
  [qp :- ::qp.schema/qp]
  (mu/fn [query :- ::qp.schema/query
          rff   :- ::qp.schema/rff]
    (if-not (get-in query [:middleware :userland-query?])
      (qp query rff)
      (let [query          (assoc-in query [:info :query-hash] (qp.util/query-hash query))
            execution-info (query-execution-info query)
            field-usages   (query->field-usages query)]
        (letfn [(rff* [metadata]
                  (let [result (rff metadata)]
                    (add-and-save-execution-metadata-xform! execution-info field-usages result)))]
          (try
            (qp query rff*)
            (catch Throwable e
              (save-failed-query-execution!
               execution-info
               (or
                (some-> e ex-cause ex-message)
                (ex-message e)))
              (throw (ex-info (ex-message e)
                              {:query-execution execution-info}
                              e)))))))))<|MERGE_RESOLUTION|>--- conflicted
+++ resolved
@@ -57,7 +57,7 @@
 
 (defn- save-execution-metadata!
   "Save a `QueryExecution` row containing `execution-info`. Done asynchronously when a query is finished."
-<<<<<<< HEAD
+ <<<<<<< HEAD
   [execution-info field-usages]
   (let [execution-info (add-running-time execution-info)
         ;; 1. Asynchronously save QueryExecution, update query average execution time etc. using the Agent/pooledExecutor
@@ -72,31 +72,12 @@
                          (try
                           (save-execution-metadata!* execution-info field-usages)
                           (catch Throwable e
-                            (log/error e (trs "Error saving query execution info")))))]
+                            (log/error e "Error saving query execution info"))))]
     (if *save-execution-metadata-async*
       (.submit clojure.lang.Agent/pooledExecutor ^Runnable f)
       (f))))
 
 (defn- save-successful-execution-metadata! [cache-details is-sandboxed? query-execution result-rows field-usages]
-=======
-  [execution-info]
-  (let [execution-info (add-running-time execution-info)]
-    ;; 1. Asynchronously save QueryExecution, update query average execution time etc. using the Agent/pooledExecutor
-    ;;    pool, which is a fixed pool of size `nthreads + 2`. This way we don't spin up a ton of threads doing unimportant
-    ;;    background query execution saving (as `future` would do, which uses an unbounded thread pool by default)
-    ;;
-    ;; 2. This is on purpose! By *not* using `bound-fn` or `future`, any dynamic variables in play when the task is
-    ;;    submitted, such as `db/*connection*`, won't be in play when the task is actually executed. That way we won't
-    ;;    attempt to use closed DB connections
-    (.submit clojure.lang.Agent/pooledExecutor ^Runnable (fn []
-                                                           (log/trace "Saving QueryExecution info")
-                                                           (try
-                                                             (save-query-execution!* execution-info)
-                                                             (catch Throwable e
-                                                               (log/error e "Error saving query execution info")))))))
-
-(defn- save-successful-query-execution! [cache-details is-sandboxed? query-execution result-rows]
->>>>>>> 82dd157a
   (let [qe-map (assoc query-execution
                       :cache_hit    (boolean (:cached cache-details))
                       :cache_hash   (:hash cache-details)
