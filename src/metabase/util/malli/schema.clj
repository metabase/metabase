--- conflicted
+++ resolved
@@ -282,16 +282,11 @@
 (def NanoIdString
   "Schema for a 21-character NanoID string, like \"FReCLx5hSWTBU7kjCWfuu\"."
   (mc/schema
-<<<<<<< HEAD
-    [:re {:error/fn (fn [] (deferred-tru "String must be a valid 21-character NanoID string."))}
+    [:re {:error/fn (fn [_ _] (deferred-tru "String must be a valid 21-character NanoID string."))}
      #"^[A-Za-z0-9_\-]{21}$"]))
 
 (def UUIDString
   "Schema for a UUID string"
   (mc/schema
    [:re {:error/fn (constantly (deferred-tru "value must be a valid UUID."))}
-    u/uuid-regex]))
-=======
-    [:re {:error/fn (fn [_ _] (deferred-tru "String must be a valid 21-character NanoID string."))}
-     #"^[A-Za-z0-9_\-]{21}$"]))
->>>>>>> 10a56f06
+    u/uuid-regex]))