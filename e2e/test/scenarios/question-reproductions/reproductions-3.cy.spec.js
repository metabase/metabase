--- conflicted
+++ resolved
@@ -39,13 +39,10 @@
   queryBuilderMain,
   leftSidebar,
   assertQueryBuilderRowCount,
-<<<<<<< HEAD
   visitDashboard,
   getDashboardCard,
   testTooltipPairs,
-=======
   join,
->>>>>>> 692841e0
 } from "e2e/support/helpers";
 
 const { ORDERS, ORDERS_ID, PRODUCTS, PRODUCTS_ID, PEOPLE, PEOPLE_ID } =
