--- conflicted
+++ resolved
@@ -129,13 +129,8 @@
              (check-download-permisions (mbql-download-query))))
 
         (testing "No exception is thrown for non-download queries"
-<<<<<<< HEAD
-              (let [query (dissoc (mbql-download-query 'venues) :info)]
-                (is (= query (check-download-permisions query)))))))))
-=======
           (let [query (dissoc (mbql-download-query 'venues) :info)]
             (is (= query (check-download-permisions query))))))))
->>>>>>> a1769aeb
 
 (deftest check-download-permissions-test-2
   (testing "No exception is thrown if the user has any (full or limited) download permissions for the DB"
