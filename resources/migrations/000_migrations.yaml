--- conflicted
+++ resolved
@@ -13965,8 +13965,6 @@
                     unique: true
 
   - changeSet:
-<<<<<<< HEAD
-=======
       id: v46.00-051
       author: calherries
       comment: Added 0.46.0 -- drop defaults for dashcard's position and size
@@ -14023,7 +14021,6 @@
             defaultValueNumeric: 4
 
   - changeSet:
->>>>>>> a63f2f33
       id: v46.00-055
       author: calherries
       comment: Added 0.46.0 -- add made_public_by_id
@@ -14072,8 +14069,6 @@
             constraintName: fk_action_made_public_by_id
             onDelete: CASCADE
 
-<<<<<<< HEAD
-=======
   - changeSet:
       id: v46.00-059
       author: tsmacdonald
@@ -14198,7 +14193,6 @@
             constraintName: fk_sandboxes_ref_permissions
             nullable: true
 
->>>>>>> a63f2f33
 
 # >>>>>>>>>> DO NOT ADD NEW MIGRATIONS BELOW THIS LINE! ADD THEM ABOVE <<<<<<<<<<
 
