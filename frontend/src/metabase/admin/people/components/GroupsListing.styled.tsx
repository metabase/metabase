import styled from "@emotion/styled";

import { color } from "metabase/lib/colors";

export const EditGroupButton = styled.li`
  cursor: pointer;
  padding: 0.5rem 1rem;

  &:hover {
<<<<<<< HEAD
    color: var(--mb-color-text-white);
    background-color: ${color("brand")};
=======
    color: ${color("white")};
    background-color: var(--mb-color-brand);
>>>>>>> 2bfaab28
  }
`;

export const DeleteModalTrigger = styled.li`
  color: var(--mb-color-error);
  cursor: pointer;
  padding: 0.5rem 1rem;

  &:hover {
<<<<<<< HEAD
    color: var(--mb-color-text-white);
    background-color: ${color("brand")};
=======
    color: ${color("white")};
    background-color: var(--mb-color-brand);
>>>>>>> 2bfaab28
  }
`;<|MERGE_RESOLUTION|>--- conflicted
+++ resolved
@@ -1,19 +1,12 @@
 import styled from "@emotion/styled";
-
-import { color } from "metabase/lib/colors";
 
 export const EditGroupButton = styled.li`
   cursor: pointer;
   padding: 0.5rem 1rem;
 
   &:hover {
-<<<<<<< HEAD
     color: var(--mb-color-text-white);
-    background-color: ${color("brand")};
-=======
-    color: ${color("white")};
     background-color: var(--mb-color-brand);
->>>>>>> 2bfaab28
   }
 `;
 
@@ -23,12 +16,7 @@
   padding: 0.5rem 1rem;
 
   &:hover {
-<<<<<<< HEAD
     color: var(--mb-color-text-white);
-    background-color: ${color("brand")};
-=======
-    color: ${color("white")};
     background-color: var(--mb-color-brand);
->>>>>>> 2bfaab28
   }
 `;