--- conflicted
+++ resolved
@@ -41,12 +41,9 @@
   name: string;
   color: string;
   dataKey: DataKey;
-<<<<<<< HEAD
   visible: boolean;
-=======
   column: DatasetColumn;
   columnIndex: number;
->>>>>>> bef93ce0
 };
 
 export type RegularSeriesModel = BaseSeriesModel & {
