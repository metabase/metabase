--- conflicted
+++ resolved
@@ -34,11 +34,6 @@
    [metabase.util.schema :as su]
    [methodical.core :as methodical]
    [schema.core :as s]
-<<<<<<< HEAD
-   [toucan.hydrate :refer [hydrate]]
-=======
-   [toucan.models :as models]
->>>>>>> 24accbc3
    [toucan2.core :as t2]))
 
 ;;; ----------------------------------------------- Entity & Lifecycle -----------------------------------------------
