import { useCallback, useMemo, useState } from "react";
import { t } from "ttag";

import AccordionList from "metabase/core/components/AccordionList";
import { Icon } from "metabase/core/components/Icon";

import { useToggle } from "metabase/hooks/use-toggle";
import { useSelector } from "metabase/lib/redux";
import { getMetadata } from "metabase/selectors/metadata";

import { ExpressionWidget } from "metabase/query_builder/components/expressions/ExpressionWidget";
import { ExpressionWidgetHeader } from "metabase/query_builder/components/expressions/ExpressionWidgetHeader";

import * as Lib from "metabase-lib";
import type StructuredQuery from "metabase-lib/queries/StructuredQuery";

import { QueryColumnPicker } from "../QueryColumnPicker";
import {
  Root,
  ColumnPickerContainer,
  ColumnPickerHeaderContainer,
  ColumnPickerHeaderTitleContainer,
  ColumnPickerHeaderTitle,
  InfoIconContainer,
} from "./AggregationPicker.styled";

const DEFAULT_MAX_HEIGHT = 610;

interface AggregationPickerProps {
  className?: string;
  query: Lib.Query;
  clause?: Lib.AggregationClause;
  stageIndex: number;
  operators: Lib.AggregationOperator[];
  hasExpressionInput?: boolean;
  legacyQuery: StructuredQuery;
  maxHeight?: number;
  onSelect: (operator: Lib.Aggregable) => void;
  onClose?: () => void;
}

type OperatorListItem = Lib.AggregationOperatorDisplayInfo & {
  operator: Lib.AggregationOperator;
};

type MetricListItem = Lib.MetricDisplayInfo & {
  metric: Lib.MetricMetadata;
};

type ListItem = OperatorListItem | MetricListItem;

type Section = {
  name: string;
  key: string;
  items: ListItem[];
  icon?: string;
};

function isOperatorListItem(item: ListItem): item is OperatorListItem {
  return "operator" in item;
}

export function AggregationPicker({
  className,
  query,
  legacyQuery,
  clause,
  stageIndex,
  operators,
  hasExpressionInput = true,
  maxHeight = DEFAULT_MAX_HEIGHT,
  onSelect,
  onClose,
}: AggregationPickerProps) {
  const metadata = useSelector(getMetadata);
  const displayInfo = clause
    ? Lib.displayInfo(query, stageIndex, clause)
    : undefined;
  const initialOperator = getInitialOperator(query, stageIndex, operators);
  const [
    isEditingExpression,
    { turnOn: openExpressionEditor, turnOff: closeExpressionEditor },
  ] = useToggle(
    isExpressionEditorInitiallyOpen(query, stageIndex, clause, operators),
  );

  // For really simple inline expressions like Average([Price]),
  // MLv2 can figure out that "Average" operator is used.
  // We don't want that though, so we don't break navigation inside the picker
  const [operator, setOperator] = useState<Lib.AggregationOperator | null>(
    isEditingExpression ? null : initialOperator,
  );

  const operatorInfo = useMemo(
    () => (operator ? Lib.displayInfo(query, stageIndex, operator) : null),
    [query, stageIndex, operator],
  );

  const sections = useMemo(() => {
    const sections: Section[] = [];

    const metrics = Lib.availableMetrics(query);
    const databaseId = Lib.databaseID(query);
    const database = metadata.database(databaseId);
    const canUseExpressions = database?.hasFeature("expression-aggregations");

    if (operators.length > 0) {
      sections.push({
        key: "basic-metrics",
        name: t`Basic Metrics`,
        items: operators.map(operator =>
          getOperatorListItem(query, stageIndex, operator),
        ),
        icon: "table2",
      });
    }

    if (metrics.length > 0) {
      sections.push({
        key: "common-metrics",
        name: t`Common Metrics`,
        items: metrics.map(metric =>
          getMetricListItem(query, stageIndex, metric),
        ),
        icon: "star",
      });
    }

    if (hasExpressionInput && canUseExpressions) {
      sections.push({
        key: "custom-expression",
        name: t`Custom Expression`,
        items: [],
        icon: "sum",
      });
    }

    return sections;
  }, [metadata, query, stageIndex, operators, hasExpressionInput]);

  const checkIsItemSelected = useCallback(
    (item: ListItem) => item.selected,
    [],
  );

  const handleOperatorSelect = useCallback(
    (item: OperatorListItem) => {
      if (item.requiresColumn) {
        setOperator(item.operator);
      } else {
        const clause = Lib.aggregationClause(item.operator);
        onSelect(clause);
        onClose?.();
      }
    },
    [onSelect, onClose],
  );

  const handleResetOperator = useCallback(() => {
    setOperator(null);
  }, []);

  const handleColumnSelect = useCallback(
    (column: Lib.ColumnMetadata) => {
      if (!operator) {
        return;
      }
      const clause = Lib.aggregationClause(operator, column);
      onSelect(clause);
      onClose?.();
    },
    [operator, onSelect, onClose],
  );

  const handleMetricSelect = useCallback(
    (item: MetricListItem) => {
      onSelect(item.metric);
      onClose?.();
    },
    [onSelect, onClose],
  );

  const handleChange = useCallback(
    (item: ListItem) => {
      if (isOperatorListItem(item)) {
        handleOperatorSelect(item);
      } else {
        handleMetricSelect(item);
      }
    },
    [handleOperatorSelect, handleMetricSelect],
  );

  const handleSectionChange = useCallback(
    (section: Section) => {
      if (section.key === "custom-expression") {
        openExpressionEditor();
      }
    },
    [openExpressionEditor],
  );

  const handleClauseChange = useCallback(
    (name: string, clause: Lib.AggregationClause | Lib.ExpressionClause) => {
      const updatedClause = Lib.withExpressionName(clause, name);
      onSelect(updatedClause);
      onClose?.();
    },
    [onSelect, onClose],
  );

  if (isEditingExpression) {
    return (
      <ExpressionWidget
        legacyQuery={legacyQuery}
        query={query}
        stageIndex={stageIndex}
<<<<<<< HEAD
        name={AGGREGATION.getName(legacyClause)}
        expression={AGGREGATION.getContent(legacyClause)}
=======
        name={displayInfo?.displayName}
        clause={clause}
>>>>>>> 18742132
        withName
        startRule="aggregation"
        header={<ExpressionWidgetHeader onBack={closeExpressionEditor} />}
        onChangeClause={handleClauseChange}
        onClose={closeExpressionEditor}
      />
    );
  }

  if (operator && operatorInfo?.requiresColumn) {
    const columns = Lib.aggregationOperatorColumns(operator);
    const columnGroups = Lib.groupColumns(columns);
    return (
      <ColumnPickerContainer
        className={className}
        data-testid="aggregation-column-picker"
      >
        <ColumnPickerHeader onClick={handleResetOperator}>
          {operatorInfo.displayName}
        </ColumnPickerHeader>
        <QueryColumnPicker
          query={query}
          stageIndex={stageIndex}
          columnGroups={columnGroups}
          hasTemporalBucketing
          maxHeight={maxHeight}
          color="summarize"
          checkIsColumnSelected={checkColumnSelected}
          onSelect={handleColumnSelect}
          onClose={onClose}
        />
      </ColumnPickerContainer>
    );
  }

  return (
    <Root className={className} color="summarize">
      <AccordionList
        sections={sections}
        maxHeight={maxHeight}
        alwaysExpanded={false}
        onChange={handleChange}
        onChangeSection={handleSectionChange}
        itemIsSelected={checkIsItemSelected}
        renderItemName={renderItemName}
        renderItemDescription={omitItemDescription}
        renderItemExtra={renderItemExtra}
      />
    </Root>
  );
}

function ColumnPickerHeader({
  children,
  onClick,
}: {
  children: React.ReactNode;
  onClick: () => void;
}) {
  return (
    <ColumnPickerHeaderContainer>
      <ColumnPickerHeaderTitleContainer onClick={onClick} aria-label={t`Back`}>
        <Icon name="chevronleft" size={18} />
        <ColumnPickerHeaderTitle>{children}</ColumnPickerHeaderTitle>
      </ColumnPickerHeaderTitleContainer>
    </ColumnPickerHeaderContainer>
  );
}

function renderItemName(item: ListItem) {
  return item.displayName;
}

function omitItemDescription() {
  return null;
}

function renderItemExtra(item: ListItem) {
  if (item.description) {
    return (
      <InfoIconContainer>
        <Icon name="question" size={20} tooltip={item.description} />
      </InfoIconContainer>
    );
  }
  return null;
}

function getInitialOperator(
  query: Lib.Query,
  stageIndex: number,
  operators: Lib.AggregationOperator[],
) {
  const operator = operators.find(
    operator => Lib.displayInfo(query, stageIndex, operator).selected,
  );
  return operator ?? null;
}

function isExpressionEditorInitiallyOpen(
  query: Lib.Query,
  stageIndex: number,
  clause: Lib.AggregationClause | undefined,
  operators: Lib.AggregationOperator[],
): boolean {
  if (!clause) {
    return false;
  }

  const initialOperator = getInitialOperator(query, stageIndex, operators);
  const isCustomExpression = initialOperator === null;
  const displayInfo = Lib.displayInfo(query, stageIndex, clause);
  const hasCustomName = Boolean(displayInfo?.isNamed);

  return isCustomExpression || hasCustomName;
}

function getOperatorListItem(
  query: Lib.Query,
  stageIndex: number,
  operator: Lib.AggregationOperator,
): OperatorListItem {
  const operatorInfo = Lib.displayInfo(query, stageIndex, operator);
  return {
    ...operatorInfo,
    operator,
  };
}

function getMetricListItem(
  query: Lib.Query,
  stageIndex: number,
  metric: Lib.MetricMetadata,
): MetricListItem {
  const metricInfo = Lib.displayInfo(query, stageIndex, metric);
  return {
    ...metricInfo,
    metric,
  };
}

function checkColumnSelected(columnInfo: Lib.ColumnDisplayInfo) {
  return !!columnInfo.selected;
}<|MERGE_RESOLUTION|>--- conflicted
+++ resolved
@@ -215,13 +215,8 @@
         legacyQuery={legacyQuery}
         query={query}
         stageIndex={stageIndex}
-<<<<<<< HEAD
-        name={AGGREGATION.getName(legacyClause)}
-        expression={AGGREGATION.getContent(legacyClause)}
-=======
         name={displayInfo?.displayName}
         clause={clause}
->>>>>>> 18742132
         withName
         startRule="aggregation"
         header={<ExpressionWidgetHeader onBack={closeExpressionEditor} />}
