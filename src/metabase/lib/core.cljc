(ns metabase.lib.core
  "Currently this is mostly a convenience namespace for REPL and test usage. We'll probably have a slightly different
  version of this for namespace for QB and QP usage in the future -- TBD."
  (:refer-clojure :exclude [filter remove replace and or not = < <= > ->> >= not-empty case count distinct max min
                            + - * / time abs concat replace])
  (:require
   [metabase.lib.aggregation :as lib.aggregation]
   [metabase.lib.breakout :as lib.breakout]
   [metabase.lib.dev :as lib.dev]
   [metabase.lib.expression :as lib.expression]
   [metabase.lib.field :as lib.field]
   [metabase.lib.filter :as lib.filter]
   [metabase.lib.join :as lib.join]
   [metabase.lib.limit :as lib.limit]
   [metabase.lib.metadata.calculation :as lib.metadata.calculation]
   [metabase.lib.metric :as lib.metric]
   [metabase.lib.native :as lib.native]
   [metabase.lib.normalize :as lib.normalize]
   [metabase.lib.order-by :as lib.order-by]
   [metabase.lib.query :as lib.query]
   [metabase.lib.segment :as lib.segment]
   [metabase.lib.stage :as lib.stage]
   [metabase.lib.table :as lib.table]
   [metabase.lib.temporal-bucket :as lib.temporal-bucket]
   [metabase.shared.util.namespaces :as shared.ns]))

(comment lib.aggregation/keep-me
         lib.breakout/keep-me
         lib.dev/keep-me
         lib.expression/keep-me
         lib.field/keep-me
         lib.filter/keep-me
         lib.join/keep-me
         lib.limit/keep-me
         lib.metadata.calculation/keep-me
         lib.metric/keep-me
         lib.native/keep-me
         lib.normalize/keep-me
         lib.order-by/keep-me
         lib.query/keep-me
         lib.segment/keep-me
         lib.stage/keep-me
         lib.table/keep-me
         lib.temporal-bucket/keep-me)

(shared.ns/import-fns
  [lib.aggregation
   aggregate
   count
   avg
   count-where
   distinct
   max
   median
   min
   percentile
   share
   stddev
   sum
   sum-where]
  [lib.breakout
   breakout]
  [lib.dev
   field
   query-for-table-id
   query-for-table-name
   table]
  [lib.expression
   expression
   +
   -
   *
   /
   case
   coalesce
   abs
   log
   exp
   sqrt
   ceil
   floor
   round
   power
   interval
   relative-datetime
   time
   absolute-datetime
   now
   convert-timezone
   get-week
   get-year
   get-month
   get-day
   get-hour
   get-minute
   get-second
   get-quarter
   datetime-add
   datetime-subtract
   concat
   substring
   replace
   regexextract
   length
   trim
   ltrim
   rtrim
   upper
   lower]
  [lib.field
   fields]
  [lib.filter
   filter
   add-filter
   current-filter
   current-filters
   and
   or
   not
   = !=
   < <=
   > >=
   between
   inside
   is-null not-null
   is-empty not-empty
   starts-with ends-with
   contains does-not-contain
   time-interval
   segment]
  [lib.join
   join
   join-clause
   joins
   with-join-alias
   with-join-fields]
  [lib.limit
   current-limit
   limit]
  [lib.metadata.calculation
   column-name
   describe-query
   describe-top-level-key
   display-name
<<<<<<< HEAD
   suggested-name
   type-of]
=======
   suggested-name]
  [lib.native
   #?@(:cljs [->TemplateTags
              TemplateTags->])
   recognize-template-tags
   template-tags]
>>>>>>> b40ed34d
  [lib.order-by
   order-by
   order-by-clause
   order-bys
   orderable-columns]
  [lib.normalize
   normalize]
  [lib.query
   native-query
   query
   remove-clause
   replace-clause
   saved-question-query]
  [lib.stage
   append-stage
   drop-stage]
  [lib.temporal-bucket
   temporal-bucket])<|MERGE_RESOLUTION|>--- conflicted
+++ resolved
@@ -142,17 +142,13 @@
    describe-query
    describe-top-level-key
    display-name
-<<<<<<< HEAD
    suggested-name
    type-of]
-=======
-   suggested-name]
   [lib.native
    #?@(:cljs [->TemplateTags
               TemplateTags->])
    recognize-template-tags
    template-tags]
->>>>>>> b40ed34d
   [lib.order-by
    order-by
    order-by-clause
