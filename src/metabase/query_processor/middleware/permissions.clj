(ns metabase.query-processor.middleware.permissions
  "Middleware for checking that the current user has permissions to run the current query."
  (:require [clojure.set :as set]
            [clojure.tools.logging :as log]
            [metabase.api.common :refer [*current-user-id* *current-user-permissions-set*]]
            [metabase.models.card :refer [Card]]
            [metabase.models.interface :as mi]
            [metabase.models.permissions :as perms]
            [metabase.models.query.permissions :as query-perms]
            [metabase.plugins.classloader :as classloader]
            [metabase.query-processor.error-type :as error-type]
            [metabase.query-processor.middleware.forty-three :as m.43]
            [metabase.query-processor.middleware.resolve-referenced :as qp.resolve-referenced]
            [metabase.util :as u]
            [metabase.util.i18n :refer [tru]]
            [metabase.util.schema :as su]
            [schema.core :as s]
            [toucan.db :as db]))

(def ^:dynamic *card-id*
  "ID of the Card currently being executed, if there is one. Bind this in a Card-execution so we will use
  Card [Collection] perms checking rather than ad-hoc perms checking."
  nil)

(defn- perms-exception
  ([required-perms]
   (perms-exception (tru "You do not have permissions to run this query.") required-perms))

  ([message required-perms & [additional-ex-data]]
   (ex-info message
            (merge {:type                 error-type/missing-required-permissions
                    :required-permissions required-perms
                    :actual-permissions   @*current-user-permissions-set*
                    :permissions-error?   true}
                   additional-ex-data))))

(def ^:private ^{:arglists '([query])} check-block-permissions
  "Assert that block permissions are not in effect for Database for a query that's only allowed to run because of
  Collection perms; throw an Exception if they are. Otherwise returns a keyword explaining why the check wasn't done,
  or why it succeeded (this is mostly for test/debug purposes). The query is still allowed to run if the current User
  has appropriate data permissions from another Group. See the namespace documentation
  for [[metabase.models.collection]] for more details.

  Note that this feature is Metabase© Enterprise Edition™ only. Actual implementation is
  in [[metabase-enterprise.advanced-permissions.models.permissions.block-permissions/check-block-permissions]] if EE code is
  present. This feature is only enabled if we have a valid Enterprise Edition™ token."
  (let [dlay (delay
               (u/ignore-exceptions
                 (classloader/require 'metabase-enterprise.advanced-permissions.models.permissions.block-permissions)
                 (resolve 'metabase-enterprise.advanced-permissions.models.permissions.block-permissions/check-block-permissions)))]
    (fn [query]
      (when-let [f @dlay]
        (f query)))))

(s/defn ^:private check-card-read-perms
  "Check that the current user has permissions to read Card with `card-id`, or throw an Exception. "
  [card-id :- su/IntGreaterThanZero]
  (let [{collection-id :collection_id, :as card} (or (db/select-one [Card :collection_id] :id card-id)
                                                     (throw (ex-info (tru "Card {0} does not exist." card-id)
                                                                     {:type    error-type/invalid-query
                                                                      :card-id card-id})))]
    (log/tracef "Required perms to run Card: %s" (pr-str (mi/perms-objects-set card :read)))
    (when-not (mi/can-read? card)
      (throw (perms-exception (tru "You do not have permissions to view Card {0}." card-id)
                              (mi/perms-objects-set card :read)
                              {:card-id *card-id*})))))

(declare check-query-permissions*)

(defn- required-perms
  {:arglists '([outer-query])}
  [{{gtap-perms :gtaps} ::perms, :as outer-query}]
  (set/difference
   (query-perms/perms-set outer-query, :throw-exceptions? true, :already-preprocessed? true)
   gtap-perms))

(defn- has-data-perms? [required-perms]
  (perms/set-has-full-permissions-for-set? @*current-user-permissions-set* required-perms))

(s/defn ^:private check-ad-hoc-query-perms
  [outer-query]
  (let [required-perms (required-perms outer-query)]
    (when-not (has-data-perms? required-perms)
      (throw (perms-exception required-perms))))
  ;; check perms for any Cards referenced by this query (if it is a native query)
  (doseq [{query :dataset_query} (qp.resolve-referenced/tags-referenced-cards outer-query)]
    (check-query-permissions* query)))

(s/defn ^:private check-query-permissions*
  "Check that User with `user-id` has permissions to run `query`, or throw an exception."
  [outer-query :- su/Map]
  (when *current-user-id*
    (log/tracef "Checking query permissions. Current user perms set = %s" (pr-str @*current-user-permissions-set*))
    (if *card-id*
      (do
        (check-card-read-perms *card-id*)
        (when-not (has-data-perms? (required-perms outer-query))
          (check-block-permissions outer-query)))
      (check-ad-hoc-query-perms outer-query))))

(defn check-query-permissions
  "Middleware that check that the current user has permissions to run the current query. This only applies if
  `*current-user-id*` is bound. In other cases, like when running public Cards or sending pulses, permissions need to
  be checked separately before allowing the relevant objects to be create (e.g., when saving a new Pulse or
  'publishing' a Card)."
  [qp]
  (fn [query rff context]
    (check-query-permissions* query)
    (qp query rff context)))

<<<<<<< HEAD
(defn remove-permissions-key
  "Pre-processing middleware. Removes the `::perms` key from the query. This is where we store important permissions
  information like perms coming from sandboxing (GTAPs). This is programatically added by middleware when appropriate,
  but we definitely don't want users passing it in themselves. So remove it if it's present."
  [query]
  (dissoc query ::perms))
=======
(defn- remove-permissions-key [query]
  (dissoc query ::perms))

(def remove-permissions-key-middleware
  "Pre-processing middleware. Removes the `::perms` key from the query. This is where we store important permissions
  information like perms coming from sandboxing (GTAPs). This is programatically added by middleware when appropriate,
  but we definitely don't want users passing it in themselves. So remove it if it's present."
  (m.43/wrap-43-pre-processing-middleware #'remove-permissions-key))
>>>>>>> 2c0a8311


;;; +----------------------------------------------------------------------------------------------------------------+
;;; |                                            Non-middleware util fns                                             |
;;; +----------------------------------------------------------------------------------------------------------------+

(defn current-user-has-adhoc-native-query-perms?
  "If current user is bound, do they have ad-hoc native query permissions for `query`'s database? (This is used by
  `qp/query->native` and the `catch-exceptions` middleware to check the user should be allowed to see the native query
  before converting the MBQL query to native.)"
  [{database-id :database, :as query}]
  (or
   (not *current-user-id*)
   (let [required-perms (perms/adhoc-native-query-path database-id)]
     (perms/set-has-full-permissions? @*current-user-permissions-set* required-perms))))

(defn check-current-user-has-adhoc-native-query-perms
  "Check that the current user (if bound) has adhoc native query permissions to run `query`, or throw an
  Exception. (This is used by the `POST /api/dataset/native` endpoint to check perms before converting an MBQL query
  to native.)"
  [{database-id :database, :as query}]
  (when-not (current-user-has-adhoc-native-query-perms? query)
    (throw (perms-exception (perms/adhoc-native-query-path database-id)))))<|MERGE_RESOLUTION|>--- conflicted
+++ resolved
@@ -108,23 +108,12 @@
     (check-query-permissions* query)
     (qp query rff context)))
 
-<<<<<<< HEAD
 (defn remove-permissions-key
   "Pre-processing middleware. Removes the `::perms` key from the query. This is where we store important permissions
   information like perms coming from sandboxing (GTAPs). This is programatically added by middleware when appropriate,
   but we definitely don't want users passing it in themselves. So remove it if it's present."
   [query]
   (dissoc query ::perms))
-=======
-(defn- remove-permissions-key [query]
-  (dissoc query ::perms))
-
-(def remove-permissions-key-middleware
-  "Pre-processing middleware. Removes the `::perms` key from the query. This is where we store important permissions
-  information like perms coming from sandboxing (GTAPs). This is programatically added by middleware when appropriate,
-  but we definitely don't want users passing it in themselves. So remove it if it's present."
-  (m.43/wrap-43-pre-processing-middleware #'remove-permissions-key))
->>>>>>> 2c0a8311
 
 
 ;;; +----------------------------------------------------------------------------------------------------------------+
