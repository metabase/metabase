(ns metabase.test.util
  "Helper functions and macros for writing unit tests."
  (:require
   [clojure.java.io :as io]
   [clojure.set :as set]
   [clojure.string :as str]
   [clojure.test :refer :all]
   [clojure.walk :as walk]
   [clojurewerkz.quartzite.scheduler :as qs]
   [colorize.core :as colorize]
   [environ.core :as env]
   [java-time.api :as t]
   [mb.hawk.assert-exprs.approximately-equal :as =?]
   [mb.hawk.parallel]
   [metabase.audit :as audit]
   [metabase.config :as config]
<<<<<<< HEAD
   [metabase.models
    :refer [Card Dimension Field FieldValues Permissions PermissionsGroup
            PermissionsGroupMembership Setting Table User]]
=======
>>>>>>> 4bc96006
   [metabase.models.collection :as collection]
   [metabase.models.data-permissions.graph :as data-perms.graph]
   [metabase.models.moderation-review :as moderation-review]
   [metabase.models.permissions :as perms]
   [metabase.models.permissions-group :as perms-group]
   [metabase.models.setting :as setting]
   [metabase.models.setting.cache :as setting.cache]
   [metabase.models.timeline-event :as timeline-event]
   [metabase.permissions.test-util :as perms.test-util]
   [metabase.plugins.classloader :as classloader]
   [metabase.query-processor.util :as qp.util]
   [metabase.search.core :as search]
   [metabase.task :as task]
   [metabase.test-runner.assert-exprs :as test-runner.assert-exprs]
   [metabase.test.data :as data]
   [metabase.test.fixtures :as fixtures]
   [metabase.test.initialize :as initialize]
   [metabase.test.util.log :as tu.log]
   [metabase.test.util.public-settings]
   [metabase.util :as u]
   [metabase.util.files :as u.files]
   [metabase.util.json :as json]
   [metabase.util.random :as u.random]
   [methodical.core :as methodical]
   [toucan2.core :as t2]
   [toucan2.model :as t2.model]
   [toucan2.tools.before-update :as t2.before-update]
   [toucan2.tools.transformed :as t2.transformed]
   [toucan2.tools.with-temp :as t2.with-temp])
  (:import
   (java.io File FileInputStream)
   (java.net ServerSocket)
   (java.util Locale)
   (java.util.concurrent CountDownLatch TimeoutException)
   (org.quartz
    CronTrigger
    JobDetail
    JobKey
    Scheduler
    Trigger)
   (org.quartz.impl StdSchedulerFactory)))

(set! *warn-on-reflection* true)

(comment tu.log/keep-me
         test-runner.assert-exprs/keep-me)

(use-fixtures :once (fixtures/initialize :db))

(defn boolean-ids-and-timestamps
  "Useful for unit test comparisons. Converts map keys found in `data` satisfying `pred` with booleans when not nil."
  ([data]
   (boolean-ids-and-timestamps
    (every-pred (some-fn keyword? string?)
                (some-fn #{:id :created_at :updated_at :last_analyzed :created-at :updated-at :field-value-id :field-id
                           :date_joined :date-joined :last_login :dimension-id :human-readable-field-id :timestamp
                           :entity_id}
                         #(str/ends-with? % "_id")
                         #(str/ends-with? % "_at")))
    data))

  ([pred data]
   (walk/prewalk (fn [maybe-map]
                   (if (map? maybe-map)
                     (reduce-kv (fn [acc k v]
                                  (if (pred k)
                                    (assoc acc k (some? v))
                                    (assoc acc k v)))
                                {} maybe-map)
                     maybe-map))
                 data)))

(defn- user-id [username]
  (classloader/require 'metabase.test.data.users)
  ((resolve 'metabase.test.data.users/user->id) username))

(defn- rasta-id [] (user-id :rasta))

(defn- default-updated-at-timestamped
  [x]
  (assoc x :updated_at (t/zoned-date-time)))

(defn- default-created-at-timestamped
  [x]
  (assoc x :created_at (t/zoned-date-time)))

(def ^:private default-timestamped
  (comp default-updated-at-timestamped default-created-at-timestamped))

(def ^:private with-temp-defaults-fns
  {:model/Card
   (fn [_] (default-timestamped
            {:creator_id             (rasta-id)
             :database_id            (data/id)
             :dataset_query          {}
             :display                :table
             :entity_id              (u/generate-nano-id)
             :name                   (u.random/random-name)
             :visualization_settings {}}))

   :model/Collection
   (fn [_] (default-created-at-timestamped {:name (u.random/random-name)}))

   :model/Action
   (fn [_] {:creator_id (rasta-id)})

   :model/Channel
   (fn [_] (default-timestamped
            {:name    (u.random/random-name)
             :type    "channel/metabase-test"
             :details {}}))

   :model/ChannelTemplate
   (fn [_] (default-timestamped
            {:name         (u.random/random-name)
             :channel_type "channel/metabase-test"}))

   :model/Dashboard
   (fn [_] (default-timestamped
            {:creator_id (rasta-id)
             :name       (u.random/random-name)}))

   :model/DashboardCard
   (fn [_] (default-timestamped
            {:row    0
             :col    0
             :size_x 4
             :size_y 4}))

   :model/DashboardCardSeries
   (constantly {:position 0})

   :model/DashboardTab
   (fn [_]
     (default-timestamped
      {:name     (u.random/random-name)
       :position 0}))

   :model/Database
   (fn [_] (default-timestamped
            {:details                     {}
             :engine                      :h2
             :is_sample                   false
             :name                        (u.random/random-name)
             :metadata_sync_schedule      "0 50 * * * ? *"
             :cache_field_values_schedule "0 50 0 * * ? *"
             :settings                    {:database-source-dataset-name "test-data"}}))

   :model/Dimension
   (fn [_] (default-timestamped
            {:name (u.random/random-name)
             :type "internal"}))

   :model/Field
   (fn [_] (default-timestamped
            {:database_type "VARCHAR"
             :base_type     :type/Text
             :name          (u.random/random-name)
             :position      1
             :table_id      (data/id :checkins)}))

   :model/LoginHistory
   (fn [_] {:device_id          "129d39d1-6758-4d2c-a751-35b860007002"
            :device_description "Mozilla/5.0 (Windows NT 10.0; Win64; x64) AppleWebKit/537.36 (KHTML like Gecko) Chrome/89.0.4389.86 Safari/537.36"
            :ip_address         "0:0:0:0:0:0:0:1"
            :timestamp          (t/zoned-date-time)})

   :model/LegacyMetric
   (fn [_] (default-timestamped
            {:creator_id  (rasta-id)
             :definition  {}
             :description "Lookin' for a blueberry"
             :name        "Toucans in the rainforest"}))

   :model/NativeQuerySnippet
   (fn [_] (default-timestamped
            {:creator_id (user-id :crowberto)
             :name       (u.random/random-name)
             :content    "1 = 1"}))

   :model/Notification
   (fn [_] (default-timestamped
            {:payload_type :notification/system-event
             :active       true}))

   :model/NotificationSubscription
   (fn [_] (default-created-at-timestamped
            {}))

   :model/QueryExecution
   (fn [_] {:hash         (qp.util/query-hash {})
            :running_time 1
            :result_rows  1
            :native       false
            :executor_id  nil
            :card_id      nil
            :context      :ad-hoc})

   :model/PersistedInfo
   (fn [_] {:question_slug (u.random/random-name)
            :query_hash    (u.random/random-hash)
            :definition    {:table-name        (u.random/random-name)
                            :field-definitions (repeatedly
                                                4
                                                #(do {:field-name (u.random/random-name) :base-type "type/Text"}))}
            :table_name    (u.random/random-name)
            :active        true
            :state         "persisted"
            :refresh_begin (t/zoned-date-time)
            :created_at    (t/zoned-date-time)
            :creator_id    (rasta-id)})

   :model/PermissionsGroup
   (fn [_] {:name (u.random/random-name)})

   :model/Pulse
   (fn [_] (default-timestamped
            {:creator_id (rasta-id)
             :name       (u.random/random-name)}))

   :model/PulseCard
   (fn [_] {:position    0
            :include_csv false
            :include_xls false})

   :model/PulseChannel
   (fn [_] (default-timestamped
            {:channel_type  :email
             :details       {}
             :schedule_type :daily
             :schedule_hour 15}))

   :model/Revision
   (fn [_] {:user_id      (rasta-id)
            :is_creation  false
            :is_reversion false
            :timestamp    (t/zoned-date-time)})

   :model/Segment
   (fn [_] (default-timestamped
            {:creator_id  (rasta-id)
             :definition  {}
             :description "Lookin' for a blueberry"
             :name        "Toucans in the rainforest"
             :table_id    (data/id :checkins)}))

   ;; TODO - `with-temp` doesn't return `Sessions`, probably because their ID is a string?
   ;; Tech debt issue: #39329

   :model/Table
   (fn [_] (default-timestamped
            {:db_id  (data/id)
             :active true
             :name   (u.random/random-name)}))

   :model/TaskHistory
   (fn [_]
     (let [started (t/zoned-date-time)
           ended   (t/plus started (t/millis 10))]
       {:db_id      (data/id)
        :task       (u.random/random-name)
        :started_at started
        :status     :success
        :ended_at   ended
        :duration   (.toMillis (t/duration started ended))}))

   :model/Timeline
   (fn [_]
     (default-timestamped
      {:name       "Timeline of bird squawks"
       :default    false
       :icon       timeline-event/default-icon
       :creator_id (rasta-id)}))

   :model/TimelineEvent
   (fn [_]
     (default-timestamped
      {:name         "default timeline event"
       :icon         timeline-event/default-icon
       :timestamp    (t/zoned-date-time)
       :timezone     "US/Pacific"
       :time_matters true
       :creator_id   (rasta-id)}))

   :model/User
   (fn [_] {:first_name  (u.random/random-name)
            :last_name   (u.random/random-name)
            :email       (u.random/random-email)
            :password    (u.random/random-name)
            :date_joined (t/zoned-date-time)
            :updated_at  (t/zoned-date-time)})})

(defn- set-with-temp-defaults! []
  (doseq [[model defaults-fn] with-temp-defaults-fns]
    (methodical/defmethod t2.with-temp/with-temp-defaults model
      [model]
      (defaults-fn model))))

(set-with-temp-defaults!)

;;; ------------------------------------------------- Other Util Fns -------------------------------------------------

(defn obj->json->obj
  "Convert an object to JSON and back again. This can be done to ensure something will match its serialized +
  deserialized form, e.g. keywords that aren't map keys, record types vs. plain map types, or timestamps vs ISO-8601
  strings:

     (obj->json->obj {:type :query}) -> {:type \"query\"}"
  [obj]
  (json/decode+kw (json/encode obj)))

(defn- ->lisp-case-keyword [s]
  (-> (name s)
      (str/replace #"_" "-")
      u/lower-case-en
      keyword))

(defn do-with-temp-env-var-value!
  "Impl for [[with-temp-env-var-value!]] macro."
  [env-var-keyword value thunk]
  (mb.hawk.parallel/assert-test-is-not-parallel "with-temp-env-var-value!")
  ;; app DB needs to be initialized if we're going to play around with the Settings cache.
  (initialize/initialize-if-needed! :db)
  (let [value (str value)]
    (testing (colorize/blue (format "\nEnv var %s = %s\n" env-var-keyword (pr-str value)))
      (try
        ;; temporarily override the underlying environment variable value
        (with-redefs [env/env (assoc env/env env-var-keyword value)]
          ;; flush the Setting cache so it picks up the env var value for the Setting (if applicable)
          (setting.cache/restore-cache!)
          (thunk))
        (finally
          ;; flush the cache again so the original value of any env var Settings get restored
          (setting.cache/restore-cache!))))))

(defmacro with-temp-env-var-value!
  "Temporarily override the value of one or more environment variables and execute `body`. Resets the Setting cache so
  any env var Settings will see the updated value, and resets the cache again at the conclusion of `body` so the
  original values are restored.

    (with-temp-env-var-value! [mb-send-email-on-first-login-from-new-device \"FALSE\"]
      ...)"
  [[env-var value & more :as bindings] & body]
  {:pre [(vector? bindings) (even? (count bindings))]}
  `(do-with-temp-env-var-value!
    ~(->lisp-case-keyword env-var)
    ~value
    (fn [] ~@(if (seq more)
               [`(with-temp-env-var-value! ~(vec more) ~@body)]
               body))))

(setting/defsetting with-temp-env-var-value-test-setting
  "Setting for the `with-temp-env-var-value-test` test."
  :visibility :internal
  :setter     :none
  :default    "abc")

(deftest with-temp-env-var-value-test
  (is (= "abc"
         (with-temp-env-var-value-test-setting)))
  (with-temp-env-var-value! [mb-with-temp-env-var-value-test-setting "def"]
    (testing "env var value"
      (is (= "def"
             (env/env :mb-with-temp-env-var-value-test-setting))))
    (testing "Setting value"
      (is (= "def"
             (with-temp-env-var-value-test-setting)))))
  (testing "original value should be restored"
    (testing "env var value"
      (is (= nil
             (env/env :mb-with-temp-env-var-value-test-setting))))
    (testing "Setting value"
      (is (= "abc"
             (with-temp-env-var-value-test-setting)))))

  (testing "override multiple env vars"
    (with-temp-env-var-value! [some-fake-env-var 123, "ANOTHER_FAKE_ENV_VAR" "def"]
      (testing "Should convert values to strings"
        (is (= "123"
               (:some-fake-env-var env/env))))
      (testing "should handle CAPITALS/SNAKE_CASE"
        (is (= "def"
               (:another-fake-env-var env/env))))))

  (testing "validation"
    (are [form] (thrown?
                 clojure.lang.Compiler$CompilerException
                 (macroexpand form))
      (list `with-temp-env-var-value! '[a])
      (list `with-temp-env-var-value! '[a b c]))))

(defn- upsert-raw-setting!
  [original-value setting-k value]
  (if original-value
    (t2/update! :model/Setting setting-k {:value value})
    (t2/insert! :model/Setting :key setting-k :value value))
  (setting.cache/restore-cache!))

(defn- restore-raw-setting!
  [original-value setting-k]
  (if original-value
    (t2/update! :model/Setting setting-k {:value original-value})
    (t2/delete! :model/Setting :key setting-k))
  (setting.cache/restore-cache!))

(defn do-with-temporary-setting-value!
  "Temporarily set the value of the Setting named by keyword `setting-k` to `value` and execute `f`, then re-establish
  the original value. This works much the same way as [[binding]].

  If an env var value is set for the setting, this acts as a wrapper around [[do-with-temp-env-var-value!]].

  If `raw-setting?` is `true`, this works like [[with-temp*]] against the `Setting` table, but it ensures no exception
  is thrown if the `setting-k` already exists.

  If `skip-init?` is `true`, this will skip any `:init` function on the setting, and return `nil` if it is not defined.

  Prefer the macro [[with-temporary-setting-values]] or [[with-temporary-raw-setting-values]] over using this function
  directly."
  [setting-k value thunk & {:keys [raw-setting? skip-init?]}]
  ;; plugins have to be initialized because changing `report-timezone` will call driver methods
  (mb.hawk.parallel/assert-test-is-not-parallel "do-with-temporary-setting-value")
  (initialize/initialize-if-needed! :db :plugins)
  (let [setting-k     (name setting-k)
        setting       (try
                        (#'setting/resolve-setting setting-k)
                        (catch Exception e
                          (when-not raw-setting?
                            (throw e))))]
    (if (and (not raw-setting?) (#'setting/env-var-value setting-k))
      (do-with-temp-env-var-value! (setting/setting-env-map-name setting-k) value thunk)
      (let [original-value (if raw-setting?
                             (t2/select-one-fn :value :model/Setting :key setting-k)
                             (if skip-init?
                               (setting/read-setting setting-k)
                               (setting/get setting-k)))]
        (try
          (try
            (if raw-setting?
              (upsert-raw-setting! original-value setting-k value)
              ;; bypass the feature check when setting up mock data
              (with-redefs [setting/has-feature? (constantly true)]
                (setting/set! setting-k value :bypass-read-only? true)))
            (catch Throwable e
              (throw (ex-info (str "Error in with-temporary-setting-values: " (ex-message e))
                              {:setting  setting-k
                               :location (symbol (name (:namespace setting)) (name setting-k))
                               :value    value}
                              e))))
          (testing (colorize/blue (format "\nSetting %s = %s\n" (keyword setting-k) (pr-str value)))
            (thunk))
          (finally
            (try
              (if raw-setting?
                (restore-raw-setting! original-value setting-k)
                ;; bypass the feature check when reset settings to the original value
                (with-redefs [setting/has-feature? (constantly true)]
                  (setting/set! setting-k original-value :bypass-read-only? true)))
              (catch Throwable e
                (throw (ex-info (str "Error restoring original Setting value: " (ex-message e))
                                {:setting        setting-k
                                 :location       (symbol (name (:namespace setting)) setting-k)
                                 :original-value original-value}
                                e))))))))))

;;; TODO FIXME -- either rename this to `with-temporary-setting-values!` or fix it and make it thread-safe
#_{:clj-kondo/ignore [:metabase/test-helpers-use-non-thread-safe-functions]}
(defmacro with-temporary-setting-values
  "Temporarily bind the site-wide values of one or more `Settings`, execute body, and re-establish the original values.
  This works much the same way as `binding`.

     (with-temporary-setting-values [google-auth-auto-create-accounts-domain \"metabase.com\"]
       (google-auth-auto-create-accounts-domain)) -> \"metabase.com\"

  If an env var value is set for the setting, this will change the env var rather than the setting stored in the DB.
  To temporarily override the value of *read-only* env vars, use [[with-temp-env-var-value!]]."
  [[setting-k value & more :as bindings] & body]
  (assert (even? (count bindings)) "mismatched setting/value pairs: is each setting name followed by a value?")
  (if (empty? bindings)
    `(do ~@body)
    `(do-with-temporary-setting-value!
      ~(keyword setting-k) ~value
      (fn []
        (with-temporary-setting-values ~more
          ~@body)))))

;;; TODO FIXME -- either rename this to `with-temporary-raw-setting-values!` or fix it and make it thread-safe
#_{:clj-kondo/ignore [:metabase/test-helpers-use-non-thread-safe-functions]}
(defmacro with-temporary-raw-setting-values
  "Like [[with-temporary-setting-values]] but works with raw value and it allows settings that are not defined
  using [[metabase.models.setting/defsetting]]."
  [[setting-k value & more :as bindings] & body]
  (assert (even? (count bindings)) "mismatched setting/value pairs: is each setting name followed by a value?")
  (if (empty? bindings)
    `(do ~@body)
    `(do-with-temporary-setting-value!
      ~(keyword setting-k) ~value
      (fn []
        (with-temporary-raw-setting-values ~more
          ~@body))
      :raw-setting? true)))

(defn do-with-discarded-setting-changes! [settings thunk]
  (initialize/initialize-if-needed! :db :plugins)
  ((reduce
    (fn [thunk setting-k]
      (fn []
        (let [value (setting/read-setting setting-k)]
          (do-with-temporary-setting-value! setting-k value thunk :skip-init? true))))
    thunk
    settings)))

;;; TODO FIXME -- either rename this to `with-discarded-setting-changes!` or fix it and make it thread-safe
#_{:clj-kondo/ignore [:metabase/test-helpers-use-non-thread-safe-functions]}
(defmacro discard-setting-changes
  "Execute `body` in a try-finally block, restoring any changes to listed `settings` to their original values at its
  conclusion.

    (discard-setting-changes [site-name]
      ...)"
  {:style/indent 1}
  [settings & body]
  `(do-with-discarded-setting-changes! ~(mapv keyword settings) (fn [] ~@body)))

(defn- maybe-merge-original-values
  "For some map columns like `Database.settings` or `User.settings`, merge the original values with the temp ones to
  preserve Settings that aren't explicitly overridden."
  [model column->unparsed-original-value column->temp-value]
  (letfn [(column-transform-fn [model column]
            (get-in (t2.transformed/transforms model) [column :out]))
          (parse-original-value [model column unparsed-original-value]
            (some-> unparsed-original-value
                    ((column-transform-fn model column))))
          (merge-original-value? [model column]
            (and (#{:model/Database :model/User} model)
                 (= column :settings)))
          (maybe-merge-original-value [model column unparsed-original-value temp-value]
            (if (merge-original-value? model column)
              (let [original-value (parse-original-value model column unparsed-original-value)]
                (merge original-value temp-value))
              temp-value))]
    (into {}
          (map (fn [[column temp-value]]
                 [column (maybe-merge-original-value model column (get column->unparsed-original-value column) temp-value)]))
          column->temp-value)))

(defn do-with-temp-vals-in-db
  "Implementation function for [[with-temp-vals-in-db]] macro. Prefer that to using this directly."
  [model object-or-id column->temp-value f]
  (mb.hawk.parallel/assert-test-is-not-parallel "with-temp-vals-in-db")
  ;; use low-level `query` and `execute` functions here, because Toucan `select` and `update` functions tend to do
  ;; things like add columns like `common_name` that don't actually exist, causing subsequent update to fail
  (let [model                  (t2.model/resolve-model model)
        original-column->value (t2/query-one {:select (keys column->temp-value)
                                              :from   [(t2/table-name model)]
                                              :where  [:= :id (u/the-id object-or-id)]})
        _                      (assert original-column->value
                                       (format "%s %d not found." (name model) (u/the-id object-or-id)))
        column->temp-value     (maybe-merge-original-values model original-column->value column->temp-value)]
    (try
      (t2/update! model (u/the-id object-or-id) column->temp-value)
      (f)
      (finally
        (t2/query-one
         {:update (t2/table-name model)
          :set    original-column->value
          :where  [:= :id (u/the-id object-or-id)]})))))

;;; TODO -- we can make this parallel test safe pretty easily by doing stuff inside a transaction
;;; unless [[metabase.test/test-helpers-set-global-values!]] is in effect
(defmacro with-temp-vals-in-db
  "Temporary set values for an `object-or-id` in the application database, execute `body`, and then restore the
  original values. This is useful for cases when you want to test how something behaves with slightly different values
  in the DB for 'permanent' rows (rows that live for the life of the test suite, rather than just a single test). For
  example, Database/Table/Field rows related to the test DBs can be temporarily tweaked in this way.

    ;; temporarily make Field 100 a FK to Field 200 and call (do-something)
    (with-temp-vals-in-db Field 100 {:fk_target_field_id 200, :semantic_type \"type/FK\"}
      (do-something))

  There is some special case behavior that merges existing values into the temp values for map columns such as
  `Database` or `User` `:settings` -- the existing Settings map is merged into the user-specified one, so only the
  Settings you explicitly specify are overridden. See [[maybe-merge-original-values]]."
  {:style/indent 3}
  [model object-or-id column->temp-value & body]
  `(do-with-temp-vals-in-db ~model ~object-or-id ~column->temp-value (fn [] ~@body)))

(defn is-uuid-string?
  "Is string `s` a valid UUID string?"
  ^Boolean [^String s]
  (boolean (when (string? s)
             (re-matches #"^[0-9a-f]{8}(?:-[0-9a-f]{4}){3}-[0-9a-f]{12}$" s))))

(defn postwalk-pred
  "Transform `form` by applying `f` to each node where `pred` returns true"
  [pred f form]
  (walk/postwalk (fn [node]
                   (if (pred node)
                     (f node)
                     node))
                 form))

(defn round-all-decimals
  "Uses [[postwalk-pred]] to crawl `data`, looking for any double values, will round any it finds"
  [decimal-place data]
  (postwalk-pred (some-fn double? decimal?)
                 #(u/round-to-decimals decimal-place %)
                 data))

(defmacro let-url
  "Like normal `let`, but adds `testing` context with the `url` you've bound."
  {:style/indent 1}
  [[url-binding url] & body]
  `(let [url# ~url
         ~url-binding url#]
     (testing (str "\nGET /api/" url# "\n")
       ~@body)))

;;; +----------------------------------------------------------------------------------------------------------------+
;;; |                                                   SCHEDULER                                                    |
;;; +----------------------------------------------------------------------------------------------------------------+

;; Various functions for letting us check that things get scheduled properly. Use these to put a temporary scheduler
;; in place and then check the tasks that get scheduled

(def in-memory-scheduler-thread-count 1)

(defn- in-memory-scheduler
  "An in-memory Quartz Scheduler separate from the usual database-backend one we normally use. Every time you call this
  it returns the same scheduler! So make sure you shut it down when you're done using it."
  ^org.quartz.impl.StdScheduler []
  (.getScheduler
   (StdSchedulerFactory.
    (doto (java.util.Properties.)
      (.setProperty StdSchedulerFactory/PROP_SCHED_INSTANCE_NAME (str `in-memory-scheduler))
      (.setProperty StdSchedulerFactory/PROP_JOB_STORE_CLASS (.getCanonicalName org.quartz.simpl.RAMJobStore))
      (.setProperty (str StdSchedulerFactory/PROP_THREAD_POOL_PREFIX ".threadCount") (str in-memory-scheduler-thread-count))))))

(defn do-with-unstarted-temp-scheduler! [thunk]
  (let [temp-scheduler (in-memory-scheduler)
        already-bound? (identical? @task/*quartz-scheduler* temp-scheduler)]
    (if already-bound?
      (thunk)
      (try
        (assert (not (qs/started? temp-scheduler))
                "temp in-memory scheduler already started: did you use it elsewhere without shutting it down?")
        (binding [task/*quartz-scheduler* (atom temp-scheduler)]
          (with-redefs [qs/initialize (constantly temp-scheduler)
                        ;; prevent shutting down scheduler during thunk because some custom migration shutdown scheduler
                        ;; after it's done, but we need the scheduler for testing
                        qs/shutdown   (constantly nil)]
            (thunk)))
        (finally
          (qs/shutdown temp-scheduler))))))

(defn do-with-temp-scheduler! [thunk]
  ;; not 100% sure we need to initialize the DB anymore since the temp scheduler is in-memory-only now.
  (classloader/the-classloader)
  (initialize/initialize-if-needed! :db)
  (do-with-unstarted-temp-scheduler!
   (^:once fn* []
     (qs/start @task/*quartz-scheduler*)
     (thunk))))

(defmacro with-temp-scheduler!
  "Execute `body` with a temporary scheduler in place.
  This does not initialize the all the jobs for performance reasons, so make sure you init it yourself!

    (with-temp-scheduler
      (task.sync-databases/job-init) ;; init the jobs
      (do-something-to-schedule-tasks)
      ;; verify that the right thing happened
      (scheduler-current-tasks))"
  {:style/indent 0}
  [& body]
  `(do-with-temp-scheduler! (fn [] ~@body)))

(defn scheduler-current-tasks
  "Return information about the currently scheduled tasks (jobs+triggers) for the current scheduler. Intended so we
  can test that things were scheduled correctly."
  []
  (when-let [^Scheduler scheduler (#'task/scheduler)]
    (vec
     (sort-by
      :key
      (for [^JobKey job-key (.getJobKeys scheduler nil)]
        (let [^JobDetail job-detail (.getJobDetail scheduler job-key)
              triggers              (.getTriggersOfJob scheduler job-key)]
          {:description (.getDescription job-detail)
           :class       (.getJobClass job-detail)
           :key         (.getName job-key)
           :data        (into {} (.getJobDataMap job-detail))
           :triggers    (vec (for [^Trigger trigger triggers]
                               (merge
                                {:key (.getName (.getKey trigger))}
                                (when (instance? CronTrigger trigger)
                                  {:cron-schedule (.getCronExpression ^CronTrigger trigger)
                                   :data          (into {} (.getJobDataMap trigger))}))))}))))))

(defmulti with-model-cleanup-additional-conditions
  "Additional conditions that should be used to restrict which instances automatically get deleted by
  `with-model-cleanup`. Conditions should be a HoneySQL `:where` clause."
  {:arglists '([model])}
  identity)

(defmethod with-model-cleanup-additional-conditions :default
  [_]
  nil)

(defmethod with-model-cleanup-additional-conditions :model/Collection
  [_]
  ;; NEVER delete personal collections for the test users.
  [:or
   [:= :personal_owner_id nil]
   [:not-in :personal_owner_id (set (map (requiring-resolve 'metabase.test.data.users/user->id)
                                         @(requiring-resolve 'metabase.test.data.users/usernames)))]])

(defmethod with-model-cleanup-additional-conditions :model/User
  [_]
  ;; Don't delete the internal user
  [:not= :id config/internal-mb-user-id])

(defmethod with-model-cleanup-additional-conditions :model/Database
  [_]
  ;; Don't delete the audit database
  [:not= :id audit/audit-db-id])

(defmulti with-max-model-id-additional-conditions
  "Additional conditions applied to the query to find the max ID for a model prior to a test run. This can be used to
  exclude rows which intentionally use non-sequential IDs, like the internal user."
  {:arglists '([model])}
  t2/resolve-model)

(defmethod with-max-model-id-additional-conditions :default
  [_]
  nil)

(defmethod with-max-model-id-additional-conditions :model/User
  [_]
  [:not= :id config/internal-mb-user-id])

(defmethod with-max-model-id-additional-conditions :model/Database
  [_]
  [:not= :id audit/audit-db-id])

(defn- model->model&pk [model]
  (if (vector? model)
    model
    [model (first (t2/primary-keys model))]))

;; It is safe to call `search/reindex!` when we are in a `with-temp-index-table` scope.
#_{:clj-kondo/ignore [:metabase/test-helpers-use-non-thread-safe-functions]}
(defn do-with-model-cleanup [models f]
  {:pre [(sequential? models) (every? #(or (isa? % :metabase/model)
                                           ;; to support [[:model/Model :updated_at]] syntax
                                           (isa? (first %) :metabase/model)) models)]}
  (mb.hawk.parallel/assert-test-is-not-parallel "with-model-cleanup")
  (initialize/initialize-if-needed! :db)
  (let [models (map model->model&pk models)
        model->old-max-id (into {} (for [[model pk] models
                                         :let [conditions (with-max-model-id-additional-conditions model)]]
                                     [model (:max-id (t2/select-one [model [[:max pk] :max-id]]
                                                                    {:where (or conditions true)}))]))]
    (try
      (testing (str "\n" (pr-str (cons 'with-model-cleanup (map (comp name first) models))) "\n")
        (f))
      (finally
        (doseq [[model pk] models
                ;; might not have an old max ID if this is the first time the macro is used in this test run.
                :let  [old-max-id            (get model->old-max-id model)
                       max-id-condition      (if old-max-id [:> pk old-max-id] true)
                       additional-conditions (with-model-cleanup-additional-conditions model)]]
          (t2/query-one
           {:delete-from (t2/table-name model)
            :where       [:and max-id-condition additional-conditions]})
          ;; TODO we don't (currently) have index update hooks on deletes, so we need this to ensure rollback happens.
          (search/reindex! {:in-place? true}))))))

(defmacro with-model-cleanup
  "Execute `body`, then delete any *new* rows created for each model in `models`. Calls `delete!`, so if the model has
  defined any `pre-delete` behavior, that will be preserved.

  It's preferable to use `with-temp` instead, but you can use this macro if `with-temp` wouldn't work in your
  situation (e.g. when creating objects via the API).

    (with-model-cleanup [Card]
      (create-card-via-api!)
      (is (= ...)))

    (with-model-cleanup [[QueryCache :updated_at]]
      (created-query-cache!)
      (is cached?))

  Only works for models that have a numeric primary key e.g. `:id`."
  [models & body]
  `(do-with-model-cleanup ~models (fn [] ~@body)))

(deftest with-model-cleanup-test
  (testing "Make sure the with-model-cleanup macro actually works as expected"
    (t2.with-temp/with-temp [:model/Card other-card]
      (let [card-count-before (t2/count :model/Card)
            card-name         (u.random/random-name)]
        (with-model-cleanup [:model/Card]
          (t2/insert! :model/Card (-> other-card (dissoc :id :entity_id) (assoc :name card-name)))
          (testing "Card count should have increased by one"
            (is (= (inc card-count-before)
                   (t2/count :model/Card))))
          (testing "Card should exist"
            (is (t2/exists? :model/Card :name card-name))))
        (testing "Card should be deleted at end of with-model-cleanup form"
          (is (= card-count-before
                 (t2/count :model/Card)))
          (is (not (t2/exists? :model/Card :name card-name)))
          (testing "Shouldn't delete other Cards"
            (is (pos? (t2/count :model/Card)))))))))

(defn do-with-verified-cards!
  "Impl for [[with-verified-cards!]]."
  [card-or-ids thunk]
  (with-model-cleanup [:model/ModerationReview]
    (doseq [card-or-id card-or-ids]
      (doseq [status ["verified" nil "verified"]]
        ;; create multiple moderation review for a card, but the end result is it's still verified
        (moderation-review/create-review!
         {:moderated_item_id   (u/the-id card-or-id)
          :moderated_item_type "card"
          :moderator_id        ((requiring-resolve 'metabase.test.data.users/user->id) :rasta)
          :status              status})))
    (thunk)))

(defmacro with-verified-cards!
  "Execute the body with all `card-or-ids` verified."
  [card-or-ids & body]
  `(do-with-verified-cards! ~card-or-ids (fn [] ~@body)))

(deftest with-verified-cards-test
  (t2.with-temp/with-temp
    [:model/Card {card-id :id} {}]
    (with-verified-cards! [card-id]
      (is (=? #{{:moderated_item_id   card-id
                 :moderated_item_type :card
                 :most_recent         true
                 :status              "verified"}
                {:moderated_item_id   card-id
                 :moderated_item_type :card
                 :most_recent         false
                 :status              nil}
                {:moderated_item_id   card-id
                 :moderated_item_type :card
                 :most_recent         false
                 :status              "verified"}}
              (t2/select-fn-set #(select-keys % [:moderated_item_id :moderated_item_type :most_recent :status])
                                :model/ModerationReview
                                :moderated_item_id card-id
                                :moderated_item_type "card"))))
    (testing "everything is cleaned up after the macro"
      (is (= 0 (t2/count :model/ModerationReview
                         :moderated_item_id card-id
                         :moderated_item_type "card"))))))

(defn call-with-paused-query
  "This is a function to make testing query cancellation eaiser as it can be complex handling the multiple threads
  needed to orchestrate a query cancellation.

  This function takes `f` which is a function of 4 arguments:
     - query-thunk         - No-arg function that will invoke a query.
     - query promise       - Promise used to validate the query function was called.  Deliver something to this once the
                             query has started running
     - cancel promise      - Promise used to validate a cancellation function was called. Deliver something to this once
                             the query was successfully canceled.
     - pause query promise - Promise used to hang the query function, allowing cancellation. Wait for this to be
                             delivered to hang the query.

  `f` should return a future that can be canceled."
  [f]
  (let [called-cancel? (promise)
        called-query?  (promise)
        pause-query    (promise)
        query-thunk    (fn []
                         (data/run-mbql-query checkins
                           {:aggregation [[:count]]}))
        ;; When the query is ran via the datasets endpoint, it will run in a future. That future can be canceled,
        ;; which should cause an interrupt
        query-future   (f query-thunk called-query? called-cancel? pause-query)]
    ;; The cancelled-query? and called-cancel? timeouts are very high and are really just intended to
    ;; prevent the test from hanging indefinitely. It shouldn't be hit unless something is really wrong
    (when (= ::query-never-called (deref called-query? 10000 ::query-never-called))
      (throw (TimeoutException. "query should have been called by now.")))
    ;; At this point in time, the query is blocked, waiting for `pause-query` do be delivered. Cancel still should
    ;; not have been called yet.
    (assert (not (realized? called-cancel?)) "cancel still should not have been called yet.")
    ;; If we cancel the future, it should throw an InterruptedException, which should call the cancel
    ;; method on the prepared statement
    (future-cancel query-future)
    (when (= ::cancel-never-called (deref called-cancel? 10000 ::cancel-never-called))
      (throw (TimeoutException. "cancel should have been called by now.")))
    ;; This releases the fake query function so it finishes
    (deliver pause-query true)
    ::success))

(defmacro throw-if-called!
  "Redefines `fn-var` with a function that throws an exception if it's called"
  {:style/indent 1}
  [fn-symb & body]
  {:pre [(symbol? fn-symb)]}
  `(with-redefs [~fn-symb (fn [& ~'_]
                            (throw (RuntimeException. ~(format "%s should not be called!" fn-symb))))]
     ~@body))

(defn do-with-discarded-collections-perms-changes [collection-or-id f]
  (initialize/initialize-if-needed! :db)
  (let [read-path                   (perms/collection-read-path collection-or-id)
        readwrite-path              (perms/collection-readwrite-path collection-or-id)
        groups-with-read-perms      (t2/select-fn-set :group_id :model/Permissions :object read-path)
        groups-with-readwrite-perms (t2/select-fn-set :group_id :model/Permissions :object readwrite-path)]
    (mb.hawk.parallel/assert-test-is-not-parallel "with-discarded-collections-perms-changes")
    (try
      (f)
      (finally
        (t2/delete! :model/Permissions :object [:in #{read-path readwrite-path}])
        (doseq [group-id groups-with-read-perms]
          (perms/grant-collection-read-permissions! group-id collection-or-id))
        (doseq [group-id groups-with-readwrite-perms]
          (perms/grant-collection-readwrite-permissions! group-id collection-or-id))))))

(defmacro with-discarded-collections-perms-changes
  "Execute `body`; then, in a `finally` block, restore permissions to `collection-or-id` to what they were originally."
  [collection-or-id & body]
  `(do-with-discarded-collections-perms-changes ~collection-or-id (fn [] ~@body)))

(declare with-discard-model-updates!)

(defn do-with-discard-model-updates!
  "Impl for [[with-discard-model-updates!]]."
  [models thunk]
  (mb.hawk.parallel/assert-test-is-not-parallel "with-discard-model-changes")
  (if (= (count models) 1)
    (let [model             (first models)
          pk->original      (atom {})
          method-unique-key (str (random-uuid))
          before-method-fn  (fn [_model row]
                              (swap! pk->original assoc (u/the-id row) (t2/original row))
                              row)]
      (methodical/add-aux-method-with-unique-key! #'t2.before-update/before-update :before model before-method-fn method-unique-key)
      (try
        (thunk)
        (finally
          (methodical/remove-aux-method-with-unique-key! #'t2.before-update/before-update :before model method-unique-key)
          (doseq [[id original-val] @pk->original]
            (t2/update! model id original-val)))))
    (with-discard-model-updates! (rest models)
      (thunk))))

(defmacro with-discard-model-updates!
  "Exceute `body` and makes sure that every updates operation on `models` will be reverted."
  [models & body]
  (if (> (count models) 1)
    (let [[model & more] models]
      `(with-discard-model-updates! [~model]
         (with-discard-model-updates! [~@more]
           ~@body)))
    `(do-with-discard-model-updates! ~models (fn [] ~@body))))

(deftest with-discard-model-changes-test
  (t2.with-temp/with-temp
    [:model/Card      {card-id :id :as card} {:name "A Card"}
     :model/Dashboard {dash-id :id :as dash} {:name "A Dashboard"}]
    (let [count-aux-method-before (set (methodical/aux-methods t2.before-update/before-update :model/Card :before))]

      (testing "with single model"
        (with-discard-model-updates! [:model/Card]
          (t2/update! :model/Card card-id {:name "New Card name"})
          (testing "the changes takes affect inside the macro"
            (is (= "New Card name" (t2/select-one-fn :name :model/Card card-id)))))

        (testing "outside macro, the changes should be reverted"
          (is (= card (t2/select-one :model/Card card-id)))))

      (testing "with multiple models"
        (with-discard-model-updates! [:model/Card :model/Dashboard]
          (testing "the changes takes affect inside the macro"
            (t2/update! :model/Card card-id {:name "New Card name"})
            (is (= "New Card name" (t2/select-one-fn :name :model/Card card-id)))

            (t2/update! :model/Dashboard dash-id {:name "New Dashboard name"})
            (is (= "New Dashboard name" (t2/select-one-fn :name :model/Dashboard dash-id)))))

        (testing "outside macro, the changes should be reverted"
          (is (= (dissoc card :updated_at)
                 (dissoc (t2/select-one :model/Card card-id) :updated_at)))
          (is (= (dissoc dash :updated_at)
                 (dissoc (t2/select-one :model/Dashboard dash-id) :updated_at)))))

      (testing "make sure that we cleaned up the aux methods after"
        (is (= count-aux-method-before
               (set (methodical/aux-methods t2.before-update/before-update :model/Card :before))))))))

(defn do-with-non-admin-groups-no-collection-perms [collection f]
  (mb.hawk.parallel/assert-test-is-not-parallel "with-non-admin-groups-no-collection-perms")
  (try
    (do-with-discarded-collections-perms-changes
     collection
     (fn []
       (t2/delete! :model/Permissions
                   :object [:in #{(perms/collection-read-path collection) (perms/collection-readwrite-path collection)}]
                   :group_id [:not= (u/the-id (perms-group/admin))])
       (f)))
    ;; if this is the default namespace Root Collection, then double-check to make sure all non-admin groups get
    ;; perms for it at the end. This is here mostly for legacy reasons; we can remove this but it will require
    ;; rewriting a few tests.
    (finally
      (when (and (:metabase.models.collection.root/is-root? collection)
                 (not (:namespace collection)))
        (doseq [group-id (t2/select-pks-set :model/PermissionsGroup :id [:not= (u/the-id (perms-group/admin))])]
          (when-not (t2/exists? :model/Permissions :group_id group-id, :object "/collection/root/")
            (perms/grant-collection-readwrite-permissions! group-id collection/root-collection)))))))

(defmacro with-non-admin-groups-no-root-collection-perms
  "Temporarily remove Root Collection perms for all Groups besides the Admin group (which cannot have them removed). By
  default, all Groups have full readwrite perms for the Root Collection; use this macro to test situations where an
  admin has removed them.

  Only affects the Root Collection for the default namespace. Use
  [[with-non-admin-groups-no-root-collection-for-namespace-perms]] to do the same thing for the Root Collection of other
  namespaces."
  [& body]
  `(do-with-non-admin-groups-no-collection-perms collection/root-collection (fn [] ~@body)))

(defmacro with-non-admin-groups-no-root-collection-for-namespace-perms
  "Like `with-non-admin-groups-no-root-collection-perms`, but for the Root Collection of a non-default namespace."
  [collection-namespace & body]
  `(do-with-non-admin-groups-no-collection-perms
    (assoc collection/root-collection
           :namespace (name ~collection-namespace))
    (fn [] ~@body)))

(defmacro with-non-admin-groups-no-collection-perms
  "Temporarily remove perms for the provided collection for all Groups besides the Admin group (which cannot have them
  removed)."
  [collection & body]
  `(do-with-non-admin-groups-no-collection-perms ~collection (fn [] ~@body)))

(defn do-with-all-users-permission
  "Call `f` without arguments in a context where the ''All Users'' group
  is granted the permission specified by `permission-path`.

  For most use cases see the macro [[with-all-users-permission]]."
  [permission-path f]
  (t2.with-temp/with-temp [:model/Permissions _ {:group_id (:id (perms-group/all-users))
                                                 :object permission-path}]
    (f)))

(defn do-with-all-user-data-perms-graph!
  "Implementation for [[with-all-users-data-perms]]"
  [graph f]
  (let [all-users-group-id  (u/the-id (perms-group/all-users))]
    (metabase.test.util.public-settings/with-additional-premium-features #{:advanced-permissions}
      (perms.test-util/with-no-data-perms-for-all-users!
        (perms.test-util/with-restored-perms!
          (perms.test-util/with-restored-data-perms!
            (data-perms.graph/update-data-perms-graph!* {all-users-group-id graph})
            (f)))))))

(defmacro with-all-users-data-perms-graph!
  "Runs `body` with data perms for the All Users group temporarily set to the values in `graph`."
  [graph & body]
  `(do-with-all-user-data-perms-graph! ~graph (fn [] ~@body)))

(defmacro with-all-users-permission
  "Run `body` with the ''All Users'' group being granted the permission
  specified by `permission-path`.

  (mt/with-all-users-permission (perms/app-root-collection-permission :read)
    ...)"
  [permission-path & body]
  `(do-with-all-users-permission ~permission-path (fn [] ~@body)))

(defn doall-recursive
  "Like `doall`, but recursively calls doall on map values and nested sequences, giving you a fully non-lazy object.
  Useful for tests when you need the entire object to be realized in the body of a `binding`, `with-redefs`, or
  `with-temp` form."
  [x]
  (cond
    (map? x)
    (into {} (for [[k v] (doall x)]
               [k (doall-recursive v)]))

    (sequential? x)
    (mapv doall-recursive (doall x))

    :else
    x))

(defn call-with-locale
  "Sets the default locale temporarily to `locale-tag`, then invokes `f` and reverts the locale change"
  [locale-tag f]
  (mb.hawk.parallel/assert-test-is-not-parallel "with-locale")
  (let [current-locale (Locale/getDefault)]
    (try
      (Locale/setDefault (Locale/forLanguageTag locale-tag))
      (f)
      (finally
        (Locale/setDefault current-locale)))))

(defmacro with-locale
  "Allows a test to override the locale temporarily"
  [locale-tag & body]
  `(call-with-locale ~locale-tag (fn [] ~@body)))

;;; TODO -- this could be made thread-safe if we made [[with-temp-vals-in-db]] thread-safe which I think is pretty
;;; doable (just do it in a transaction?)
(defn do-with-column-remappings! [orig->remapped thunk]
  (transduce
   identity
   (fn
     ([] thunk)
     ([thunk] (thunk))
     ([thunk [original-column-id remap]]
      (let [original       (t2/select-one :model/Field :id (u/the-id original-column-id))
            describe-field (fn [{table-id :table_id, field-name :name}]
                             (format "%s.%s" (t2/select-one-fn :name :model/Table :id table-id) field-name))]
        (if (integer? remap)
          ;; remap is integer => fk remap
          (let [remapped (t2/select-one :model/Field :id (u/the-id remap))]
            (fn []
              (t2.with-temp/with-temp [:model/Dimension _ {:field_id                (:id original)
                                                           :name                    (format "%s [external remap]" (:display_name original))
                                                           :type                    :external
                                                           :human_readable_field_id (:id remapped)}]
                (testing (format "With FK remapping %s -> %s\n" (describe-field original) (describe-field remapped))
                  (thunk)))))
          ;; remap is sequential or map => HRV remap
          (let [values-map (if (sequential? remap)
                             (zipmap (range 1 (inc (count remap)))
                                     remap)
                             remap)]
            (fn []
              (let [preexisting-id (t2/select-one-pk :model/FieldValues
                                                     :field_id (:id original)
                                                     :type :full)
                    testing-thunk (fn []
                                    (testing (format "With human readable values remapping %s -> %s\n"
                                                     (describe-field original) (pr-str values-map))
                                      (thunk)))]
                (t2.with-temp/with-temp [:model/Dimension _ {:field_id (:id original)
                                                             :name     (format "%s [internal remap]" (:display_name original))
                                                             :type     :internal}]
                  (if preexisting-id
                    (with-temp-vals-in-db :model/FieldValues preexisting-id {:values (keys values-map)
                                                                             :human_readable_values (vals values-map)}
                      (testing-thunk))
                    (t2.with-temp/with-temp [:model/FieldValues _ {:field_id              (:id original)
                                                                   :values                (keys values-map)
                                                                   :human_readable_values (vals values-map)}]
                      (testing-thunk)))))))))))
   orig->remapped))

(defn- col-remappings-arg [x]
  (cond
    (and (symbol? x)
         (not (str/starts-with? x "%")))
    `(data/$ids ~(symbol (str \% x)))

    (and (seqable? x)
         (= (first x) 'values-of))
    (let [[_ table+field] x
          [table field]   (str/split (str table+field) #"\.")]
      `(into {} (get-in (data/run-mbql-query ~(symbol table)
                          {:fields [~'$id ~(symbol (str \$ field))]})
                        [:data :rows])))

    :else
    x))

;;; TODO FIXME -- either rename this to `with-column-remappings!` or fix it and make it thread-safe.
#_{:clj-kondo/ignore [:metabase/test-helpers-use-non-thread-safe-functions]}
(defmacro with-column-remappings
  "Execute `body` with column remappings in place. Can create either FK \"external\" or human-readable-values
  \"internal\" remappings:

  FK 'external' remapping -- pass a column to remap to (either as a symbol, or an integer ID):

    (with-column-remappings [reviews.product_id products.title]
      ...)

  Symbols are normally converted to [[metabase.test/id]] forms e.g.

    reviews.product_id -> (mt/id :reviews :product_id)

  human-readable-values 'internal' remappings: pass a vector or map of values. Vector just sets the first `n` values
  starting with 1 (for common cases where the column is an FK ID column)

    (with-column-remappings [venues.category_id [\"My Cat 1\" \"My Cat 2\"]]
      ...)

  equivalent to:

    (with-column-remappings [venues.category_id {1 \"My Cat 1\", 2 \"My Cat 2\"}]
      ...)

  You can also do a human-readable-values 'internal' remapping using the values from another Field by using the
  special `values-of` form:

    (with-column-remappings [venues.category_id (values-of categories.name)]
      ...)"
  {:arglists '([[original-col source-col & more-remappings] & body])}
  [cols & body]
  `(do-with-column-remappings!
    ~(into {} (comp (map col-remappings-arg)
                    (partition-all 2))
           cols)
    (fn []
      ~@body)))

(defn find-free-port
  "Finds and returns an available port number on the current host. Does so by briefly creating a ServerSocket, which
  is closed when returning."
  []
  (with-open [socket (ServerSocket. 0)]
    (.getLocalPort socket)))

;;; TODO -- we could make this thread-safe if we introduced a new dynamic variable to replace [[env/env]]
(defn do-with-env-keys-renamed-by!
  "Evaluates the thunk with the current core.environ/env being redefined, its keys having been renamed by the given
  rename-fn. Prefer to use the with-env-keys-renamed-by macro version instead."
  [rename-fn thunk]
  (let [orig-e     env/env
        renames-fn (fn [m k _]
                     (let [k-str (name k)
                           new-k (rename-fn k-str)]
                       (if (not= k-str new-k)
                         (assoc m k (keyword new-k))
                         m)))
        renames    (reduce-kv renames-fn {} orig-e)
        new-e      (set/rename-keys orig-e renames)]
    (testing (colorize/blue (format "\nRenaming env vars by map: %s\n" (u/pprint-to-str renames)))
      (with-redefs [env/env new-e]
        (thunk)))))

;;; TODO FIXME -- either rename this to `with-env-keys-renamed-by!` or fix it and make it thread-safe
#_{:clj-kondo/ignore [:metabase/test-helpers-use-non-thread-safe-functions]}
(defmacro with-env-keys-renamed-by
  "Evaluates body with the current core.environ/env being redefined, its keys having been renamed by the given
  rename-fn."
  {:arglists '([rename-fn & body])}
  [rename-fn & body]
  `(do-with-env-keys-renamed-by! ~rename-fn (fn [] ~@body)))

(defn do-with-temp-file
  "Impl for `with-temp-file` macro."
  [filename f]
  {:pre [(or (string? filename) (nil? filename))]}
  (let [filename (if (string? filename)
                   filename
                   (u.random/random-name))
        filename (str (u.files/get-path (System/getProperty "java.io.tmpdir") filename))]
    ;; delete file if it already exists
    (io/delete-file (io/file filename) :silently)
    (try
      (f filename)
      (finally
        (io/delete-file (io/file filename) :silently)))))

(defmacro with-temp-file
  "Execute `body` with a path for temporary file(s) in the system temporary directory. You may optionally specify the
  `filename` (without directory components) to be created in the temp directory; if `filename` is nil, a random
  filename will be used. The file will be deleted if it already exists, but will not be touched; use `spit` to load
  something in to it. The file, if created, will be deleted in a `finally` block after `body` concludes.

  DOES NOT CREATE A FILE!

    ;; create a random temp filename. File is deleted if it already exists.
    (with-temp-file [filename]
      ...)

    ;; get a temp filename ending in `parrot-list.txt`
    (with-temp-file [filename \"parrot-list.txt\"]
      ...)"
  [[filename-binding filename-or-nil & more :as bindings] & body]
  {:pre [(vector? bindings) (>= (count bindings) 1)]}
  `(do-with-temp-file
    ~filename-or-nil
    (fn [~(vary-meta filename-binding assoc :tag `String)]
      ~@(if (seq more)
          [`(with-temp-file ~(vec more) ~@body)]
          body))))

(deftest with-temp-file-test
  (testing "random filename"
    (let [temp-filename (atom nil)]
      (with-temp-file [filename]
        (is (string? filename))
        (is (not (.exists (io/file filename))))
        (spit filename "wow")
        (reset! temp-filename filename))
      (testing "File should be deleted at end of macro form"
        (is (not (.exists (io/file @temp-filename)))))))

  (testing "explicit filename"
    (with-temp-file [filename "parrot-list.txt"]
      (is (string? filename))
      (is (not (.exists (io/file filename))))
      (is (str/ends-with? filename "parrot-list.txt"))
      (spit filename "wow")
      (testing "should delete existing file"
        (with-temp-file [filename "parrot-list.txt"]
          (is (not (.exists (io/file filename))))))))

  (testing "multiple bindings"
    (with-temp-file [filename nil, filename-2 "parrot-list.txt"]
      (is (string? filename))
      (is (string? filename-2))
      (is (not (.exists (io/file filename))))
      (is (not (.exists (io/file filename-2))))
      (is (not (str/ends-with? filename "parrot-list.txt")))
      (is (str/ends-with? filename-2 "parrot-list.txt"))))

  (testing "should delete existing file"
    (with-temp-file [filename "parrot-list.txt"]
      (spit filename "wow")
      (with-temp-file [filename "parrot-list.txt"]
        (is (not (.exists (io/file filename)))))))

  (testing "validation"
    (are [form] (thrown?
                 clojure.lang.Compiler$CompilerException
                 (macroexpand form))
      `(with-temp-file [])
      `(with-temp-file (+ 1 2)))))

(defn do-with-temp-dir
  "Impl for [[with-temp-dir]] macro."
  [temp-dir-name f]
  (do-with-temp-file
   temp-dir-name
   (^:once fn* [path]
     (let [file (io/file path)]
       (when (.exists file)
         (org.apache.commons.io.FileUtils/deleteDirectory file)))
     (u.files/create-dir-if-not-exists! (u.files/get-path path))
     (f path))))

(defmacro with-temp-dir
  "Like [[with-temp-file]], but creates a new temporary directory in the system temp dir. Deletes existing directory if
  it already exists."
  [[directory-binding dir-name] & body]
  `(do-with-temp-dir ~dir-name (^:once fn* [~directory-binding] ~@body)))

(defn do-with-user-in-groups
  ([f groups-or-ids]
   (t2.with-temp/with-temp [:model/User user]
     (do-with-user-in-groups f user groups-or-ids)))
  ([f user [group-or-id & more]]
   (if group-or-id
     (t2.with-temp/with-temp [:model/PermissionsGroupMembership _ {:group_id (u/the-id group-or-id), :user_id (u/the-id user)}]
       (do-with-user-in-groups f user more))
     (f user))))

(defmacro with-user-in-groups
  "Create a User (and optionally PermissionsGroups), add user to a set of groups, and execute `body`.

    ;; create a new User, add to existing group `some-group`, execute body`
    (with-user-in-groups [user [some-group]]
      ...)

    ;; create a Group, then create a new User and add to new Group, then execute body
    (with-user-in-groups [new-group {:name \"My New Group\"}
                          user      [new-group]]
      ...)"
  {:arglists '([[group-binding-and-definition-pairs* user-binding groups-to-put-user-in?] & body]), :style/indent :defn}
  [[& bindings] & body]
  (if (> (count bindings) 2)
    (let [[group-binding group-definition & more] bindings]
      `(t2.with-temp/with-temp [:model/PermissionsGroup ~group-binding ~group-definition]
         (with-user-in-groups ~more ~@body)))
    (let [[user-binding groups-or-ids-to-put-user-in] bindings]
      `(do-with-user-in-groups (fn [~user-binding] ~@body) ~groups-or-ids-to-put-user-in))))

(defn secret-value-equals?
  "Checks whether a secret's `value` matches an `expected` value. If `expected` is a string, then the value's bytes are
  interpreted as a UTF-8 encoded string, then compared to `expected. Otherwise, the individual bytes of each are
  compared."
  {:added "0.42.0"}
  [expected ^bytes value]
  (cond (string? expected)
        (= expected (String. value "UTF-8"))

        (bytes? expected)
        (= (seq expected) (seq value))

        :else
        (throw (ex-info "expected parameter must be a string or bytes" {:expected expected :value value}))))

(defn select-keys-sequentially
  "`expected` is a vector of maps, and `actual` is a sequence of maps.  Maps a function over all items in `actual` that
  performs `select-keys` on the map at the equivalent index from `expected`.  Note the actual values of the maps in
  `expected` don't matter here, only the keys.

  Sample invocation:
  (select-keys-sequentially [{:a nil :b nil}
                             {:a nil :b nil}
                             {:b nil :x nil}] [{:a 1 :b 2}
                                               {:a 3 :b 4 :c 5 :d 6}
                                               {:b 7 :x 10 :y 11}])
  => ({:a 1, :b 2} {:a 3, :b 4} {:b 7, :x 10})

  This function can be used to help assert that certain (but not necessarily all) key/value pairs in a
  `connection-properties` vector match against some expected data."
  [expected actual]
  (cond (vector? expected)
        (map-indexed (fn [idx prop]
                       (reduce-kv (fn [acc k v]
                                    (assoc acc k (if (map? v)
                                                   (select-keys-sequentially (get (nth expected idx) k) v)
                                                   v)))
                                  {}
                                  (select-keys prop (keys (nth expected idx)))))
                     actual)

        (map? expected)
    ;; recursive case (ex: to turn value that might be a flatland.ordered.map into a regular Clojure map)
        (select-keys actual (keys expected))

        :else
        actual))

(defn file->bytes
  "Reads a file completely into a byte array, returning that array."
  [^File file]
  (let [ary (byte-array (.length file))]
    (with-open [is (FileInputStream. file)]
      (.read is ary)
      ary)))

(defn file-path->bytes
  "Reads a file at `file-path` completely into a byte array, returning that array."
  [^String file-path]
  (let [f   (File. file-path)]
    (file->bytes f)))

(defn works-after
  "Returns a function which works as `f` except that on the first `n` calls an
  exception is thrown instead.

  If `n` is not positive, the returned function will not throw any exceptions
  not thrown by `f` itself."
  [n f]
  (let [a (atom n)]
    (fn [& args]
      (swap! a #(dec (max 0 %)))
      (if (neg? @a)
        (apply f args)
        (throw (ex-info "Not yet" {:remaining @a}))))))

(defn latest-audit-log-entry
  "Returns the latest audit log entry, optionally filters on `topic`."
  ([] (latest-audit-log-entry nil nil))
  ([topic] (latest-audit-log-entry topic nil))
  ([topic model-id]
   (t2/select-one [:model/AuditLog :topic :user_id :model :model_id :details]
                  {:order-by [[:id :desc]]
                   :where [:and (when topic [:= :topic (name topic)])
                           (when model-id [:= :model_id model-id])]})))

(defn repeat-concurrently
  "Run `f` `n` times concurrently. Returns a vector of the results of each invocation of `f`."
  [n f]
  ;; Use a latch to ensure that the functions start as close to simultaneously as possible.
  (let [latch   (CountDownLatch. n)
        futures (atom [])]
    (dotimes [_ n]
      (swap! futures conj (future (.countDown latch)
                                  (.await latch)
                                  (f))))
    (mapv deref @futures)))

(defn ordered-subset?
  "Test if all the elements in `xs` appear in the same order in `ys` (but `ys` could have additional entries as
  well). Search results in this test suite can be polluted by local data, so this is a way to ignore extraneous
  results.

  Uses the equality function if provided (otherwise just `=`)"
  ([xs ys]
   (ordered-subset? xs ys =))
  ([[x & rest-x :as xs] [y & rest-y :as ys] eq?]
   (or (empty? xs)
       (and (boolean (seq ys))
            (if (eq? x y)
              (recur rest-x rest-y eq?)
              (recur xs rest-y eq?))))))

(defmacro call-with-map-params
  "Execute `f` with each `binding` available by name in a params map. This is useful in conjunction with
  `with-anaphora` (below)."
  [f bindings]
  (let [binding-map (into {} (for [b bindings] [(keyword b) b]))]
    (list f binding-map)))

(defmacro with-anaphora
  "Execute the body with the given bindings plucked out of a params map (which was probably created by
  `call-with-map-params` above."
  [bindings & body]
  `(fn [{:keys ~(mapv (comp symbol name) bindings)}]
     ~@body))

(defn do-poll-until [^Long timeout-ms thunk]
  (let [result-prom (promise)
        _timeouter (future (Thread/sleep timeout-ms) (deliver result-prom ::timeout))
        _runner (future (loop []
                          (if-let [thunk-return (try (thunk) (catch Exception e e))]
                            (deliver result-prom thunk-return)
                            (recur))))
        result @result-prom]
    (cond (= result ::timeout) (throw (ex-info (str "Timeout after " timeout-ms "ms")
                                               {:timeout-ms timeout-ms}))
          (instance? Throwable result) (throw result)
          :else result)))

(defmacro poll-until
  "A macro that continues to call the given body until it returns a truthy value or the timeout is reached.
  Returns the truthy body, or re-throws any exception raised in body.

  Hence, this cannot return nil, false, or a Throwable. [[thunk]] can check for those instead.

  Pro tip: wrap your body with `time` macro to get a feel for how many calls to [[poll-body]] are made."
  [timeout-ms & body]
  `(do-poll-until
    ~timeout-ms
    (fn ~'poll-body [] ~@body)))

(methodical/defmethod =?/=?-diff [(Class/forName "[B") (Class/forName "[B")]
  [expected actual]
  (=?/=?-diff (seq expected) (seq actual)))<|MERGE_RESOLUTION|>--- conflicted
+++ resolved
@@ -14,12 +14,6 @@
    [mb.hawk.parallel]
    [metabase.audit :as audit]
    [metabase.config :as config]
-<<<<<<< HEAD
-   [metabase.models
-    :refer [Card Dimension Field FieldValues Permissions PermissionsGroup
-            PermissionsGroupMembership Setting Table User]]
-=======
->>>>>>> 4bc96006
    [metabase.models.collection :as collection]
    [metabase.models.data-permissions.graph :as data-perms.graph]
    [metabase.models.moderation-review :as moderation-review]
