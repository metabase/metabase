<<<<<<< HEAD
import React from "react";
import { renderWithProviders, screen } from "__support__/ui";
import { HomeModelCard, HomeModelIconProps } from "./HomeModelCard";

interface SetupOpts {
  title: string;
  icon: HomeModelIconProps;
  url: string;
}

const setup = ({ title, icon, url }: SetupOpts) => {
  renderWithProviders(<HomeModelCard title={title} icon={icon} url={url} />);
};
=======
import { render, screen } from "@testing-library/react";
import HomeModelCard, { HomeModelCardProps } from "./HomeModelCard";
>>>>>>> 1f7e261e

describe("HomeModelCard", () => {
  it("should render correctly", () => {
    setup({
      title: "Orders",
      icon: { name: "table" },
      url: "/question/1",
    });

    expect(screen.getByText("Orders")).toBeInTheDocument();
    expect(screen.getByLabelText("table icon")).toBeInTheDocument();
  });
});<|MERGE_RESOLUTION|>--- conflicted
+++ resolved
@@ -1,5 +1,3 @@
-<<<<<<< HEAD
-import React from "react";
 import { renderWithProviders, screen } from "__support__/ui";
 import { HomeModelCard, HomeModelIconProps } from "./HomeModelCard";
 
@@ -12,10 +10,6 @@
 const setup = ({ title, icon, url }: SetupOpts) => {
   renderWithProviders(<HomeModelCard title={title} icon={icon} url={url} />);
 };
-=======
-import { render, screen } from "@testing-library/react";
-import HomeModelCard, { HomeModelCardProps } from "./HomeModelCard";
->>>>>>> 1f7e261e
 
 describe("HomeModelCard", () => {
   it("should render correctly", () => {
