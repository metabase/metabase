<<<<<<< HEAD
import React, { useState, useRef, useEffect } from "react";
import { DndContext, useSensor, PointerSensor } from "@dnd-kit/core";
import type { UniqueIdentifier, DragEndEvent } from "@dnd-kit/core";
import {
  SortableContext,
  horizontalListSortingStrategy,
} from "@dnd-kit/sortable";
import {
  restrictToHorizontalAxis,
  restrictToParentElement,
} from "@dnd-kit/modifiers";
=======
import { useState, useRef, useEffect } from "react";
>>>>>>> 1f7e261e

import Icon from "metabase/components/Icon/Icon";
import ExplicitSize from "metabase/components/ExplicitSize";
import { TabListProps } from "../TabList/TabList";
import { ScrollButton, TabList } from "./TabRow.styled";

interface TabRowProps<T> extends TabListProps<T> {
  width?: number | null;
  itemIds?: UniqueIdentifier[];
  handleDragEnd?: (
    activeId: UniqueIdentifier,
    overId: UniqueIdentifier,
  ) => void;
}

function TabRowInner<T>({
  width,
  onChange,
  children,
  itemIds,
  handleDragEnd,
  ...props
}: TabRowProps<T>) {
  const tabListRef = useRef<HTMLDivElement>(null);
  const [scrollPosition, setScrollPosition] = useState(0);
  const [showScrollRight, setShowScrollRight] = useState(false);
  const showScrollLeft = scrollPosition > 0;

  useEffect(() => {
    if (!width || !tabListRef.current) {
      return;
    }

    setShowScrollRight(
      scrollPosition + width < tabListRef.current?.scrollWidth,
    );
  }, [children, scrollPosition, width]);

  const scroll = (direction: "left" | "right") => {
    if (!tabListRef.current || !width) {
      return;
    }

    const scrollDistance = width * (direction === "left" ? -1 : 1);
    tabListRef.current.scrollBy(scrollDistance, 0);
  };

  const pointerSensor = useSensor(PointerSensor, {
    activationConstraint: { distance: 10 },
  });

  const onDragEnd = (event: DragEndEvent) => {
    if (!event.over || !handleDragEnd) {
      return;
    }
    handleDragEnd(event.active.id, event.over.id);
  };

  return (
    <TabList
      onChange={onChange as (value: unknown) => void}
      onScroll={event => setScrollPosition(event.currentTarget.scrollLeft)}
      ref={tabListRef}
      {...props}
    >
      <DndContext
        onDragEnd={onDragEnd}
        modifiers={[restrictToHorizontalAxis, restrictToParentElement]}
        sensors={[pointerSensor]}
      >
        <SortableContext
          items={itemIds ?? []}
          strategy={horizontalListSortingStrategy}
        >
          {children}
        </SortableContext>
      </DndContext>
      {showScrollLeft && (
        <ScrollArrow direction="left" onClick={() => scroll("left")} />
      )}
      {showScrollRight && (
        <ScrollArrow direction="right" onClick={() => scroll("right")} />
      )}
    </TabList>
  );
}

const TabRowInnerWithSize = ExplicitSize()(TabRowInner);
export function TabRow<T>(props: TabRowProps<T>) {
  return <TabRowInnerWithSize {...props} />;
}

interface ScrollArrowProps {
  direction: "left" | "right";
  onClick: () => void;
}

export function ScrollArrow({ direction, onClick }: ScrollArrowProps) {
  return (
    <ScrollButton
      onClick={onClick}
      direction={direction}
      aria-label={`scroll tabs ${direction}`}
    >
      <Icon name={`chevron${direction}`} color="brand" />
    </ScrollButton>
  );
}<|MERGE_RESOLUTION|>--- conflicted
+++ resolved
@@ -1,5 +1,4 @@
-<<<<<<< HEAD
-import React, { useState, useRef, useEffect } from "react";
+import { useState, useRef, useEffect } from "react";
 import { DndContext, useSensor, PointerSensor } from "@dnd-kit/core";
 import type { UniqueIdentifier, DragEndEvent } from "@dnd-kit/core";
 import {
@@ -10,9 +9,6 @@
   restrictToHorizontalAxis,
   restrictToParentElement,
 } from "@dnd-kit/modifiers";
-=======
-import { useState, useRef, useEffect } from "react";
->>>>>>> 1f7e261e
 
 import Icon from "metabase/components/Icon/Icon";
 import ExplicitSize from "metabase/components/ExplicitSize";
