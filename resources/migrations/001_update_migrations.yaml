databaseChangeLog:
  - property:
      name: timestamp_type
      value: timestamp with time zone
      dbms: postgresql,h2
  - property:
      name: timestamp_type
      value: timestamp(6)
      dbms: mysql,mariadb
  - property:
      name: blob.type
      value: blob
      dbms: mysql,h2,mariadb
  - property:
      name: blob.type
      value: bytea
      dbms: postgresql
  # In MySQL, use LONGTEXT instead of TEXT (#7006)
  - property:
      name: text.type
      value: text
      dbms: postgresql,h2
  - property:
      name: text.type
      value: longtext
      dbms: mysql,mariadb
  # databasechangelog is uppercase in MySQL and H2 but lower-case in Postgres for reasons
  - property:
      name: databasechangelog.name
      value: DATABASECHANGELOG
      dbms: h2,mysql,mariadb
  - property:
      name: databasechangelog.name
      value: databasechangelog
      dbms: postgresql
  # in MySQL, use bit(1) for booleans instead of tinyint
  - property:
      name: boolean.type
      value: boolean
      dbms: postgresql,h2
  - property:
      name: boolean.type
      value: bit(1)
      dbms: mysql,mariadb

  - objectQuotingStrategy: QUOTE_ALL_OBJECTS

  - changeSet:
      id: v00.00-000
      author: qnkhuat
      comment: Initialze metabase
      preConditions:
        - onFail: MARK_RAN
        - not:
          - tableExists:
              tableName: core_user
      changes:
        - sqlFile:
            dbms: postgresql
            path: initialization/metabase_postgres.sql
            relativeToChangelogFile: true
        - sqlFile:
            dbms: mysql,mariadb
            path: initialization/metabase_mysql.sql
            relativeToChangelogFile: true
        - sqlFile:
            dbms: h2
            path: initialization/metabase_h2.sql
            relativeToChangelogFile: true

# Note on rollback: migrations for v45 onwards should always include a rollback key unless they are supported
# by Liquibase Auto Rollback. Most common changes are supported. See docs here:
#
#  https://docs.liquibase.com/workflows/liquibase-community/liquibase-auto-rollback.html

  - changeSet:
      id: v45.00-001
      author: snoe
      comment: Added 0.44.0 - writeback
      # This migration was previously numbered v44.00-012 but ultimately was not shipped with 44.
      preConditions:
        - onFail: MARK_RAN
        - or:
            # For some insane reason databasechangelog is upper-case in MySQL and MariaDB.
            - and:
                - dbms:
                    type: postgresql,h2
                - sqlCheck:
                    expectedResult: 0
                    sql: SELECT count(*) FROM databasechangelog WHERE id = 'v44.00-012';
            - and:
                - dbms:
                    type: mysql,mariadb
                - sqlCheck:
                    expectedResult: 0
                    sql: SELECT count(*) FROM `DATABASECHANGELOG` WHERE id = 'v44.00-012';
      changes:
        - createTable:
            tableName: action
            remarks: An action is something you can do, such as run a readwrite query
            columns:
              - column:
                  name: id
                  type: int
                  autoIncrement: true
                  constraints:
                    primaryKey: true
                    nullable: false
              - column:
                  remarks: The timestamp of when the action was created
                  name: created_at
                  type: ${timestamp_type}
                  defaultValueComputed: current_timestamp
                  constraints:
                    nullable: false
              - column:
                  remarks: The timestamp of when the action was updated
                  name: updated_at
                  type: ${timestamp_type}
                  defaultValueComputed: current_timestamp
                  constraints:
                    nullable: false
              - column:
                  remarks: Type of action
                  name: type
                  type: ${text.type}
                  constraints:
                    nullable: false

  - changeSet:
      id: v45.00-002
      author: snoe
      comment: Added 0.44.0 - writeback
      # This migration was previously numbered v44.00-013 but ultimately was not shipped with 44.
      preConditions:
        - onFail: MARK_RAN
        - or:
            # For some insane reason databasechangelog is upper-case in MySQL and MariaDB.
            - and:
                - dbms:
                    type: postgresql,h2
                - sqlCheck:
                    expectedResult: 0
                    sql: SELECT count(*) FROM databasechangelog WHERE id = 'v44.00-013';
            - and:
                - dbms:
                    type: mysql,mariadb
                - sqlCheck:
                    expectedResult: 0
                    sql: SELECT count(*) FROM `DATABASECHANGELOG` WHERE id = 'v44.00-013';
      changes:
        - createTable:
            tableName: query_action
            remarks: A readwrite query type of action
            columns:
              - column:
                  name: action_id
                  type: int
                  remarks: The related action
                  constraints:
                    nullable: false
                    referencedTableName: action
                    referencedColumnNames: id
                    foreignKeyName: fk_query_action_ref_action_id
                    deleteCascade: true
              - column:
                  name: card_id
                  type: int
                  remarks: The related card
                  constraints:
                    nullable: false
                    referencedTableName: report_card
                    referencedColumnNames: id
                    foreignKeyName: fk_query_action_ref_card_id
                    deleteCascade: true

  - changeSet:
      id: v45.00-003
      author: snoe
      comment: Added 0.44.0 - writeback
      # This migration was previously numbered v44.00-014 but ultimately was not shipped with 44.
      preConditions:
        - onFail: MARK_RAN
        - or:
            # For some insane reason databasechangelog is upper-case in MySQL and MariaDB.
            - and:
                - dbms:
                    type: postgresql,h2
                - sqlCheck:
                    expectedResult: 0
                    sql: SELECT count(*) FROM databasechangelog WHERE id = 'v44.00-014';
            - and:
                - dbms:
                    type: mysql,mariadb
                - sqlCheck:
                    expectedResult: 0
                    sql: SELECT count(*) FROM `DATABASECHANGELOG` WHERE id = 'v44.00-014';
      changes:
        - addPrimaryKey:
            tableName: query_action
            columnNames: action_id, card_id
            constraintName: pk_query_action
      rollback: # will be deleted when table is deleted

  # note: some migrations which only added and deleted tables within v45 were removed, hence an ID gap here

  - changeSet:
      id: v45.00-011
      author: snoe
      comment: Added 0.44.0 - writeback
      # This migration was previously numbered v44.00-022 but ultimately was not shipped with 44.
      preConditions:
        - onFail: MARK_RAN
        - or:
            # For some insane reason databasechangelog is upper-case in MySQL and MariaDB.
            - and:
                - dbms:
                    type: postgresql,h2
                - sqlCheck:
                    expectedResult: 0
                    sql: SELECT count(*) FROM databasechangelog WHERE id = 'v44.00-022';
            - and:
                - dbms:
                    type: mysql,mariadb
                - sqlCheck:
                    expectedResult: 0
                    sql: SELECT count(*) FROM `DATABASECHANGELOG` WHERE id = 'v44.00-022';
      changes:
        - addColumn:
            columns:
              - column:
                  name: is_write
                  type: boolean
                  defaultValueBoolean: false
                  remarks: Indicates that this query will perform writes to a db
                  constraints:
                    nullable: false
            tableName: report_card

  - changeSet:
      id: v45.00-012
      author: snoe
      comment: Added 0.44.0 - writeback
      # This migration was previously numbered v44.00-031 but ultimately was not shipped with 44.
      preConditions:
        - onFail: MARK_RAN
        - or:
            # For some insane reason databasechangelog is upper-case in MySQL and MariaDB.
            - and:
                - dbms:
                    type: postgresql,h2
                - sqlCheck:
                    expectedResult: 0
                    sql: SELECT count(*) FROM databasechangelog WHERE id = 'v44.00-031';
            - and:
                - dbms:
                    type: mysql,mariadb
                - sqlCheck:
                    expectedResult: 0
                    sql: SELECT count(*) FROM `DATABASECHANGELOG` WHERE id = 'v44.00-031';
      changes:
        - createTable:
            tableName: http_action
            remarks: An http api call type of action
            columns:
              - column:
                  name: action_id
                  type: int
                  remarks: The related action
                  constraints:
                    nullable: false
                    referencedTableName: action
                    referencedColumnNames: id
                    foreignKeyName: fk_http_action_ref_action_id
                    deleteCascade: true
              - column:
                  name: name
                  type: varchar(254)
                  remarks: The name of this action
                  constraints:
                    nullable: false
              - column:
                  name: description
                  type: ${text.type}
                  remarks: An optional description for this action
              - column:
                  name: template
                  type: ${text.type}
                  remarks: A template that defines method,url,body,headers required to make an api call
                  constraints:
                    nullable: false
              - column:
                  name: response_handle
                  type: ${text.type}
                  remarks: A program to take an api response and transform to an appropriate response for emitters
              - column:
                  name: error_handle
                  type: ${text.type}
                  remarks: A program to take an api response to determine if an error occurred

  - changeSet:
      id: v45.00-013
      author: snoe
      comment: Added 0.44.0 - writeback
      # This migration was previously numbered v44.00-032 but ultimately was not shipped with 44.
      preConditions:
        - onFail: MARK_RAN
        - or:
            # For some insane reason databasechangelog is upper-case in MySQL and MariaDB.
            - and:
                - dbms:
                    type: postgresql,h2
                - sqlCheck:
                    expectedResult: 0
                    sql: SELECT count(*) FROM databasechangelog WHERE id = 'v44.00-032';
            - and:
                - dbms:
                    type: mysql,mariadb
                - sqlCheck:
                    expectedResult: 0
                    sql: SELECT count(*) FROM `DATABASECHANGELOG` WHERE id = 'v44.00-032';
      changes:
        - addPrimaryKey:
            tableName: http_action
            columnNames: action_id
            constraintName: pk_http_action
      rollback: # no rollback needed, will be deleted with table


  # note: some migrations which only added and deleted tables within v45 were removed, hence an ID gap here

  - changeSet:
      id: v45.00-022
      author: snoe
      comment: Added 0.45.0 - add app container
      changes:
        - createTable:
            tableName: app
            remarks: Defines top level concerns for App
            columns:
              - column:
                  name: id
                  type: int
                  autoIncrement: true
                  constraints:
                    primaryKey: true
                    nullable: false
              - column:
                  name: entity_id
                  type: char(21)
                  remarks: Random NanoID tag for unique identity.
                  constraints:
                    nullable: false
                    unique: true
              - column:
                  name: collection_id
                  type: int
                  remarks: The associated collection
                  constraints:
                    nullable: false
                    referencedTableName: collection
                    referencedColumnNames: id
                    foreignKeyName: fk_app_ref_collection_id
                    deleteCascade: true
                    unique: true
              - column:
                  name: dashboard_id
                  type: int
                  remarks: The homepage of the app
              - column:
                  remarks: JSON for the navigation items of the app
                  name: nav_items
                  type: ${text.type}
              - column:
                  remarks: JSON for frontend related additions, such as styling
                  name: options
                  type: ${text.type}
              - column:
                  remarks: The timestamp of when the app was created
                  name: created_at
                  type: ${timestamp_type}
                  defaultValueComputed: current_timestamp
                  constraints:
                    nullable: false
              - column:
                  remarks: The timestamp of when the app was updated
                  name: updated_at
                  type: ${timestamp_type}
                  defaultValueComputed: current_timestamp
                  constraints:
                    nullable: false

  - changeSet:
      id: v45.00-023
      author: snoe
      comment: Added 0.45.0 - add app container
      changes:
        - addForeignKeyConstraint:
            baseTableName: app
            baseColumnNames: dashboard_id
            referencedTableName: report_dashboard
            referencedColumnNames: id
            constraintName: fk_app_ref_dashboard_id
            onDelete: SET NULL

  - changeSet:
      id: v45.00-025
      author: metamben
      comment: Added 0.45.0 - mark app pages
      changes:
        - addColumn:
            columns:
              - column:
                  name: is_app_page
                  type: boolean
                  defaultValueBoolean: false
                  remarks: Indicates that this dashboard serves as a page of an app
                  constraints:
                    nullable: false
            tableName: report_dashboard

  - changeSet:
      id: v45.00-026
      author: snoe
      comment: Added 0.45.0 - apps add action_id to report_dashboardcard
      changes:
        - addColumn:
            columns:
              - column:
                  name: action_id
                  type: int
                  remarks: The related action
            tableName: report_dashboardcard

  # FK constraint is added separately because deleteCascade doesn't work in addColumn -- see #14321
  - changeSet:
      id: v45.00-027
      author: snoe
      comment: Added 0.45.0 - apps add fk for action_id to report_dashboardcard
      changes:
        - addForeignKeyConstraint:
            baseTableName: report_dashboardcard
            baseColumnNames: action_id
            referencedTableName: action
            referencedColumnNames: id
            constraintName: fk_report_dashboardcard_ref_action_id
            onDelete: CASCADE

  - changeSet:
      id: v45.00-028
      author: camsaul
      comment: Added 0.45.0 -- rename DashboardCard sizeX to size_x. See https://github.com/metabase/metabase/issues/16344
      changes:
        - renameColumn:
            tableName: report_dashboardcard
            columnDataType: int
            oldColumnName: sizeX
            newColumnName: size_x

  - changeSet:
      id: v45.00-029
      author: camsaul
      comment: Added 0.45.0 -- rename DashboardCard size_y to size_y. See https://github.com/metabase/metabase/issues/16344
      changes:
        - renameColumn:
            tableName: report_dashboardcard
            columnDataType: int
            oldColumnName: sizeY
            newColumnName: size_y

  - changeSet:
      id: v45.00-030
      author: camsaul
      comment: Added 0.45.0 -- add default value to DashboardCard size_x -- this was previously done by Toucan
      changes:
        - addDefaultValue:
            tableName: report_dashboardcard
            columnName: size_x
            defaultValue: 2

  - changeSet:
      id: v45.00-031
      author: camsaul
      comment: Added 0.45.0 -- add default value to DashboardCard size_y -- this was previously done by Toucan
      changes:
        - addDefaultValue:
            tableName: report_dashboardcard
            columnName: size_y
            defaultValue: 2

  - changeSet:
      id: v45.00-032
      author: camsaul
      comment: Added 0.45.0 -- add default value for DashboardCard created_at (Postgres/H2)
      dbms: postgresql,h2
      preConditions:
        - onFail: MARK_RAN
        - dbms:
            type: postgresql,h2
      changes:
        - addDefaultValue:
            tableName: report_dashboardcard
            columnName: created_at
            columnDataType: ${timestamp_type}
            defaultValueComputed: current_timestamp

    # addDefaultValue with defaultValueComputed doesn't work for MySQL/MariaDB so we have to do this the hard way.
  - changeSet:
      id: v45.00-033
      author: camsaul
      comment: Added 0.45.0 -- add default value for DashboardCard created_at (MySQL/MariaDB)
      preConditions:
        - onFail: MARK_RAN
        - dbms:
            type: mysql,mariadb
      changes:
        - sql:
            sql: >-
              ALTER TABLE report_dashboardcard
              CHANGE created_at
              created_at timestamp(6) NOT NULL DEFAULT current_timestamp(6);
      rollback: # nothing to do, but required for sql

  - changeSet:
      id: v45.00-034
      author: camsaul
      comment: Added 0.45.0 -- add default value for DashboardCard updated_at (Postgres/H2)
      dbms: postgresql,h2
      preConditions:
        - onFail: MARK_RAN
        - dbms:
            type: postgresql,h2
      changes:
        - addDefaultValue:
            tableName: report_dashboardcard
            columnName: updated_at
            columnDataType: ${timestamp_type}
            defaultValueComputed: current_timestamp

  - changeSet:
      id: v45.00-035
      author: camsaul
      comment: Added 0.45.0 -- add default value for DashboardCard updated_at (MySQL/MariaDB)
      preConditions:
        - onFail: MARK_RAN
        - dbms:
            type: mysql,mariadb
      changes:
        - sql:
            sql: >-
              ALTER TABLE report_dashboardcard
              CHANGE updated_at
              updated_at timestamp(6) NOT NULL DEFAULT current_timestamp(6);
      rollback: # nothing to do

  - changeSet:
      id: v45.00-036
      author: snoe
      comment: Added 0.45.0 - add model action table
      changes:
        - createTable:
            tableName: model_action
            remarks: Ties actions to models
            columns:
              - column:
                  name: id
                  type: int
                  autoIncrement: true
                  constraints:
                    primaryKey: true
                    nullable: false
              - column:
                  name: entity_id
                  type: char(21)
                  remarks: Random NanoID tag for unique identity.
                  constraints:
                    nullable: false
                    unique: true
              - column:
                  name: slug
                  type: varchar(254)
                  remarks: The referenceable name for this action
                  constraints:
                    nullable: false
              - column:
                  name: card_id
                  type: int
                  remarks: The associated model
                  constraints:
                    nullable: false
                    referencedTableName: report_card
                    referencedColumnNames: id
                    foreignKeyName: fk_model_action_ref_card_id
                    deleteCascade: true
              - column:
                  name: action_id
                  type: int
                  remarks: The associated action
                  constraints:
                    nullable: true
                    referencedTableName: action
                    referencedColumnNames: id
                    foreignKeyName: fk_model_action_ref_action_id
                    deleteCascade: true
              - column:
                  name: requires_pk
                  remarks: Indicates that the primary key(s) need to be passed in as parameters
                  type: boolean
                  defaultValueBoolean: false
                  constraints:
                    nullable: false
              - column:
                  name: parameter_mappings
                  type: ${text.type}
                  remarks: Mappings for primary keys to action parameters
              - column:
                  name: visualization_settings
                  type: ${text.type}
                  remarks: Settings for rendering the action
  - changeSet:
      id: v45.00-037
      author: snoe
      comment: Added 0.45.0 - model action
      changes:
        - addUniqueConstraint:
            tableName: model_action
            columnNames: card_id, slug
            constraintName: unique_model_action_card_id_slug
      rollback: # will be deleted with table

  # The next 4 values add default values for Database `created_at` and `updated_at`; previously this was handled by
  # Toucan but it's more convenient to do this at the application database level instead -- it facilitates stuff like
  # schema migration tests that don't use Toucan, or other manual scripting
  - changeSet:
      id: v45.00-038
      author: camsaul
      comment: Added 0.45.0 -- add default value for Database created_at (Postgres/H2)
      dbms: postgresql,h2
      preConditions:
        - onFail: MARK_RAN
        - dbms:
            type: postgresql,h2
      changes:
        - addDefaultValue:
            tableName: metabase_database
            columnName: created_at
            columnDataType: ${timestamp_type}
            defaultValueComputed: current_timestamp

    # addDefaultValue with defaultValueComputed doesn't work for MySQL/MariaDB so we have to do this the hard way.
  - changeSet:
      id: v45.00-039
      author: camsaul
      comment: Added 0.45.0 -- add default value for Database created_at (MySQL/MariaDB)
      preConditions:
        - onFail: MARK_RAN
        - dbms:
            type: mysql,mariadb
      changes:
        - sql:
            sql: >-
              ALTER TABLE metabase_database
              CHANGE created_at
              created_at timestamp(6) NOT NULL DEFAULT current_timestamp(6);
      rollback: # nothing to do

  - changeSet:
      id: v45.00-040
      author: camsaul
      comment: Added 0.45.0 -- add default value for Database updated_at (Postgres/H2)
      dbms: postgresql,h2
      preConditions:
        - onFail: MARK_RAN
        - dbms:
            type: postgresql,h2
      changes:
        - addDefaultValue:
            tableName: metabase_database
            columnName: updated_at
            columnDataType: ${timestamp_type}
            defaultValueComputed: current_timestamp

  - changeSet:
      id: v45.00-041
      author: camsaul
      comment: Added 0.45.0 -- add default value for Database updated_at (MySQL/MariaDB)
      preConditions:
        - onFail: MARK_RAN
        - dbms:
            type: mysql,mariadb
      changes:
        - sql:
            sql: >-
              ALTER TABLE metabase_database
              CHANGE updated_at
              updated_at timestamp(6) NOT NULL DEFAULT current_timestamp(6);
      rollback: # nothing to do

  # It was probably an oversight, but while we validated Database `details` in the API layer it was not a required/NOT
  # NULL column in the application Database itself. No problem; let's add it now that we've noticed it.
  #
  # MySQL (at least 5.7) won't let us have nice things:
  #
  # https://dev.mysql.com/doc/refman/5.7/en/data-type-defaults.html
  #
  # The BLOB, TEXT, GEOMETRY, and JSON data types cannot be assigned a default value.
  #
  # Because of this restriction we will just have to update existing NULL values in SQL and then add a NOT NULL
  # restriction separately; we can use Toucan `pre-insert` to set defaults values when saving things.
  - changeSet:
      id: v45.00-042
      author: camsaul
      comment: Added 0.45.0 -- add default value for Database with NULL details
      changes:
        - sql:
            sql: >-
              UPDATE metabase_database SET details = '{}' WHERE details IS NULL;
      rollback: # nothing to do, since a '{}' is okay for v44

  - changeSet:
      id: v45.00-043
      author: camsaul
      comment: Added 0.45.0 -- make Database details NOT NULL
      changes:
        - addNotNullConstraint:
            columnDataType: ${text.type}
            tableName: metabase_database
            columnName: details

  - changeSet:
      id: v45.00-044
      author: metamben
      comment: Added 0.45.0 -- create app permission graph revision table
      changes:
        - createTable:
            tableName: app_permission_graph_revision
            remarks: 'Used to keep track of changes made to app permissions.'
            columns:
              - column:
                  name: id
                  type: int
                  autoIncrement: true
                  constraints:
                    primaryKey: true
                    nullable: false
              - column:
                  name: before
                  type: ${text.type}
                  remarks: 'Serialized JSON of the apps graph before the changes.'
                  constraints:
                    nullable: false
              - column:
                  name: after
                  type: ${text.type}
                  remarks: 'Serialized JSON of the apps graph after the changes.'
                  constraints:
                    nullable: false
              - column:
                  name: user_id
                  type: int
                  remarks: 'The ID of the admin who made this set of changes.'
                  constraints:
                    nullable: false
                    referencedTableName: core_user
                    referencedColumnNames: id
                    foreignKeyName: fk_app_permission_graph_revision_user_id
              - column:
                  name: created_at
                  type: ${timestamp_type}
                  remarks: 'The timestamp of when these changes were made.'
                  defaultValueComputed: current_timestamp
                  constraints:
                    nullable: false
              - column:
                  name: remark
                  type: ${text.type}
                  remarks: 'Optional remarks explaining why these changes were made.'

  # note: some migrations which only added and deleted tables within v45 were removed, hence an ID gap here

  # Add created_at to Collection
  - changeSet:
      id: v45.00-048
      author: camsaul
      comment: Added 0.45.0 -- add created_at to Collection
      changes:
        - addColumn:
            tableName: collection
            columns:
              - column:
                  name: created_at
                  type: ${timestamp_type}
                  remarks: Timestamp of when this Collection was created.
                  constraints:
                    nullable: false
                  defaultValueComputed: current_timestamp

  # Seed Collection created_at for Personal Collections with the date_joined of the User that owns them.
  - changeSet:
      id: v45.00-049
      author: camsaul
      comment: Added 0.45.0 -- set Collection.created_at to User.date_joined for Personal Collections
      validCheckSum: 8:df2097d176fad99c142c5dd75ce8a3db
      changes:
        - sql:
            dbms: postgresql
            sql: >-
              UPDATE collection c
              SET created_at = u.date_joined
              FROM core_user u
              WHERE c.personal_owner_id = u.id;
        - sql:
            dbms: mysql,mariadb
            sql: >-
              UPDATE collection c
              INNER JOIN core_user u
              ON c.personal_owner_id = u.id
              SET c.created_at = u.date_joined;
        - sql:
            dbms: h2
            sql: >-
              UPDATE collection c
              SET created_at = (
                SELECT u.date_joined
                FROM core_user u
                WHERE c.personal_owner_id = u.id
              )
              WHERE c.personal_owner_id IS NOT NULL;
      rollback: # nothing to roll back, but required for sql change types

  # seed Collection created_at based on the max created at of child objects
  #
  # At the time of this writing, the following Models can appear in a Collection:
  #
  # - App
  # - Card
  # - Dashboard
  # - Pulse
  # - Timeline
  # - NativeQuerySnippet
  - changeSet:
      id: v45.00-050
      author: camsaul
      validCheckSum: ANY
      comment: Added 0.45.0 -- seed Collection.created_at with value of oldest item for non-Personal Collections
      changes:
        - sql:
            dbms: postgresql
            sql: >-
              UPDATE collection c
              SET created_at = created_ats.created_at
              FROM (
                SELECT min(created_at) AS created_at, collection_id
                FROM (
                  SELECT created_at, collection_id FROM app                  UNION ALL
                  SELECT created_at, collection_id FROM report_card          UNION ALL
                  SELECT created_at, collection_id FROM report_dashboard     UNION ALL
                  SELECT created_at, collection_id FROM pulse                UNION ALL
                  SELECT created_at, collection_id FROM timeline             UNION ALL
                  SELECT created_at, collection_id FROM native_query_snippet
                ) created_ats
                GROUP BY collection_id
              ) created_ats
              WHERE c.id = created_ats.collection_id
                AND c.personal_owner_id IS NULL;
        - sql:
            dbms: mysql,mariadb
            sql: >-
              UPDATE collection c
              LEFT JOIN (
                SELECT min(created_at) AS created_at, collection_id
                FROM (
                  SELECT created_at, collection_id FROM app                  UNION ALL
                  SELECT created_at, collection_id FROM report_card          UNION ALL
                  SELECT created_at, collection_id FROM report_dashboard     UNION ALL
                  SELECT created_at, collection_id FROM pulse                UNION ALL
                  SELECT created_at, collection_id FROM timeline             UNION ALL
                  SELECT created_at, collection_id FROM native_query_snippet
                ) created_ats
                GROUP BY collection_id
              ) created_ats
              ON c.id = created_ats.collection_id
              SET c.created_at = created_ats.created_at
              WHERE c.personal_owner_id IS NULL
                AND created_ats.created_at IS NOT NULL;
        - sql:
            dbms: h2
            # I would have preferred using MERGE ... USING instead of WHERE EXISTS ... but it's broken in 1.4.197
            # because of https://github.com/h2database/h2database/issues/1034, which is fixed in 1.4.198. So this will
            # have to do for now, even if it's a little ugly.
            sql: >-
              WITH created_ats AS (
                SELECT min(created_at) AS created_at, collection_id
                FROM (
                  SELECT created_at, collection_id FROM app                  UNION ALL
                  SELECT created_at, collection_id FROM report_card          UNION ALL
                  SELECT created_at, collection_id FROM report_dashboard     UNION ALL
                  SELECT created_at, collection_id FROM pulse                UNION ALL
                  SELECT created_at, collection_id FROM timeline             UNION ALL
                  SELECT created_at, collection_id FROM native_query_snippet
                ) created_ats
                GROUP BY collection_id
              )
              UPDATE collection c
              SET created_at = (
                SELECT created_ats.created_at
                FROM created_ats
                WHERE created_ats.collection_id = c.id
              )
              WHERE EXISTS (
                SELECT created_ats.collection_id
                FROM created_ats
                WHERE c.id = created_ats.collection_id
                  AND c.personal_owner_id IS NULL
              );
      rollback: # rollback is a no-op for most seed migrations, but required for sql change type

  - changeSet:
      id: v45.00-051
      author: qnkhuat
      comment: >-
        Added 0.45.0 - modify type of collection_permission_graph_revision.after from text to ${text.type}
        on mysql,mariadb
      changes:
        - modifyDataType:
            tableName: collection_permission_graph_revision
            columnName: after
            newDataType: ${text.type}
      rollback:
        - modifyDataType:
            tableName: collection_permission_graph_revision
            columnName: after
            newDataType: text
      preConditions:
        - onFail: MARK_RAN
        - dbms:
            type: mysql,mariadb

  - changeSet:
      id: v45.00-052
      author: qnkhuat
      comment: >-
        Added 0.45.0 - modify type of collection_permission_graph_revision.before from text to ${text.type}
        on mysql,mariadb
      changes:
        - modifyDataType:
            tableName: collection_permission_graph_revision
            columnName: before
            newDataType: ${text.type}
      rollback:
        - modifyDataType:
            tableName: collection_permission_graph_revision
            columnName: before
            newDataType: text
      preConditions:
        - onFail: MARK_RAN
        - dbms:
            type: mysql,mariadb

  - changeSet:
      id: v45.00-053
      author: qnkhuat
      comment: >-
        Added 0.45.0 - modify type of collection_permission_graph_revision.remark from text to ${text.type}
        on mysql,mariadb
      changes:
        - modifyDataType:
            tableName: collection_permission_graph_revision
            columnName: remark
            newDataType: ${text.type}
      rollback:
        - modifyDataType:
            tableName: collection_permission_graph_revision
            columnName: remark
            newDataType: text
      preConditions:
        - onFail: MARK_RAN
        - dbms:
            type: mysql,mariadb

  - changeSet:
      id: v45.00-054
      author: qnkhuat
      comment: >-
        Added 0.45.0 - modify type of permissions_revision.after from text to ${text.type}
        on mysql,mariadb
      changes:
        - modifyDataType:
            tableName: permissions_revision
            columnName: after
            newDataType: ${text.type}
      rollback:
        - modifyDataType:
            tableName: permissions_revision
            columnName: after
            newDataType: text
      preConditions:
        - onFail: MARK_RAN
        - dbms:
            type: mysql,mariadb

  - changeSet:
      id: v45.00-055
      author: qnkhuat
      comment: >-
        Added 0.45.0 - modify type of permissions_revision.before from text to ${text.type}
        on mysql,mariadb
      changes:
        - modifyDataType:
            tableName: permissions_revision
            columnName: before
            newDataType: ${text.type}
      rollback:
        - modifyDataType:
            tableName: permissions_revision
            columnName: before
            newDataType: text
      preConditions:
        - onFail: MARK_RAN
        - dbms:
            type: mysql,mariadb

  - changeSet:
      id: v45.00-056
      author: qnkhuat
      comment: >-
        Added 0.45.0 - modify type of permissions_revision.remark from text to ${text.type}
        on mysql,mariadb
      changes:
        - modifyDataType:
            tableName: permissions_revision
            columnName: remark
            newDataType: ${text.type}
      rollback:
        - modifyDataType:
            tableName: permissions_revision
            columnName: remark
            newDataType: text
      preConditions:
        - onFail: MARK_RAN
        - dbms:
            type: mysql,mariadb

  - changeSet:
      id: v45.00-057
      author: qnkhuat
      comment: >-
        Added 0.45.0 - modify type of secret.value from blob to longblob
        on mysql,mariadb
      changes:
        - modifyDataType:
            tableName: secret
            columnName: value
            newDataType: longblob
      rollback:
        - modifyDataType:
            tableName: secret
            columnName: value
            newDataType: ${blob.type}
      preConditions:
        - onFail: MARK_RAN
        - dbms:
            type: mysql,mariadb

  - changeSet:
      id: v46.00-000
      author: snoe
      comment: Added 0.46.0 - Unify action representation
      changes:
        - createTable:
            tableName: implicit_action
            remarks: An action with dynamic parameters based on the underlying model
            columns:
              - column:
                  name: action_id
                  type: int
                  remarks: The associated action
                  constraints:
                    nullable: false
                    referencedTableName: action
                    referencedColumnNames: id
                    foreignKeyName: fk_implicit_action_action_id
                    deleteCascade: true
              - column:
                  name: kind
                  type: ${text.type}
                  remarks: The kind of implicit action create/update/delete
                  constraints:
                    nullable: false

  - changeSet:
      id: v46.00-001
      author: snoe
      comment: Added 0.46.0 - Unify action representation
      changes:
        - addColumn:
            tableName: action
            columns:
              - column:
                  name: model_id
                  remarks: The associated model
                  type: int

  - changeSet:
      id: v46.00-002
      author: snoe
      comment: Added 0.46.0 - Unify action representation
      changes:
        - addColumn:
            tableName: action
            columns:
              - column:
                  name: name
                  remarks: The name of the action
                  type: varchar(254)

  - changeSet:
      id: v46.00-003
      author: snoe
      comment: Added 0.46.0 - Unify action representation
      changes:
        - addColumn:
            tableName: action
            columns:
              - column:
                  name: description
                  remarks: The description of the action
                  type: ${text.type}

  - changeSet:
      id: v46.00-004
      author: snoe
      comment: Added 0.46.0 - Unify action representation
      changes:
        - addColumn:
            tableName: action
            columns:
              - column:
                  name: parameters
                  remarks: The saved parameters for this action
                  type: ${text.type}

  - changeSet:
      id: v46.00-005
      author: snoe
      comment: Added 0.46.0 - Unify action representation
      changes:
        - addColumn:
            tableName: action
            columns:
              - column:
                  name: parameter_mappings
                  remarks: The saved parameter mappings for this action
                  type: ${text.type}
  - changeSet:
      id: v46.00-006
      author: snoe
      comment: Added 0.46.0 - Unify action representation
      changes:
        - addColumn:
            tableName: action
            columns:
              - column:
                  name: visualization_settings
                  remarks: The UI visualization_settings for this action
                  type: ${text.type}

  - changeSet:
      id: v46.00-007
      author: snoe
      comment: Added 0.46.0 - Unify action representation
      changes:
        - addForeignKeyConstraint:
            baseTableName: action
            baseColumnNames: model_id
            referencedTableName: report_card
            referencedColumnNames: id
            constraintName: fk_action_model_id

  - changeSet:
      id: v46.00-008
      author: snoe
      comment: Added 0.46.0 - Unify action representation
      changes:
        - addColumn:
            tableName: query_action
            columns:
              - column:
                  name: database_id
                  remarks: The associated database
                  type: int

  - changeSet:
      id: v46.00-009
      author: snoe
      comment: Added 0.46.0 - Unify action representation
      changes:
        - addColumn:
            tableName: query_action
            columns:
              - column:
                  name: dataset_query
                  remarks: The MBQL writeback query
                  type: ${text.type}

  - changeSet:
      id: v46.00-010
      author: snoe
      comment: Added 0.46.0 - Unify action representation
      changes:
        - addForeignKeyConstraint:
            baseTableName: query_action
            baseColumnNames: database_id
            referencedTableName: metabase_database
            referencedColumnNames: id
            constraintName: fk_query_action_database_id
            onDelete: CASCADE

  - changeSet:
      id: v46.00-011
      author: snoe
      validCheckSum: ANY
      comment: Added 0.46.0 - Unify action representation
      changes:
        - sql:
            dbms: mysql,mariadb
            sql: >-
              ALTER TABLE query_action DROP PRIMARY KEY, ADD PRIMARY KEY pk_query_action (action_id);
        - sql:
            dbms: h2
            sql: >-
              ALTER TABLE query_action DROP PRIMARY KEY;
              ALTER TABLE query_action ADD CONSTRAINT pk_query_action PRIMARY KEY (action_id);
        - sql:
            dbms: postgresql
            sql: >-
              ALTER TABLE query_action DROP CONSTRAINT pk_query_action;
              ALTER TABLE query_action ADD CONSTRAINT pk_query_action PRIMARY KEY (action_id);
      rollback:
        - sql:
            dbms: mysql,mariadb
            sql: >-
              ALTER TABLE query_action DROP PRIMARY KEY, ADD PRIMARY KEY pk_query_action (action_id, card_id);
        - sql:
            dbms: h2
            sql: >-
              ALTER TABLE query_action DROP CONSTRAINT fk_query_action_ref_action_id;
              ALTER TABLE query_action DROP PRIMARY KEY;
              ALTER TABLE query_action ADD CONSTRAINT fk_query_action_ref_action_id FOREIGN KEY (action_id) REFERENCES action(id) ON DELETE CASCADE;
              ALTER TABLE query_action ADD CONSTRAINT pk_query_action PRIMARY KEY (action_id, card_id);
        - sql:
            dbms: postgresql
            sql: >-
              ALTER TABLE query_action DROP CONSTRAINT pk_query_action;
              ALTER TABLE query_action ADD CONSTRAINT pk_query_action PRIMARY KEY (action_id, card_id);

  - changeSet:
      id: v46.00-012
      author: snoe
      comment: Added 0.46.0 - Unify action representation
      changes:
        - dropNotNullConstraint:
            tableName: query_action
            columnDataType: int
            columnName: card_id

  # migration for developers and internal use of actions created in 45 during a short period.
  - changeSet:
      id: v46.00-013
      author: snoe
      comment: Added 0.46.0 - Unify action representation
      validCheckSum: ANY
      changes:
        - sql:
            sql: >-
              INSERT INTO action (type, model_id, name)
              SELECT 'implicit', card_id, slug
              FROM model_action
              WHERE action_id is null AND slug in ('insert','update','delete');

              INSERT INTO implicit_action (action_id, kind)
              SELECT
                id,
                case name
                  when 'insert' then 'row/create'
                  when 'update' then 'row/update'
                  when 'delete' then 'row/delete'
                end
              FROM action
              WHERE type = 'implicit';

              UPDATE action
              SET model_id = (SELECT card_id
                              FROM model_action
                              WHERE model_action.action_id = action.id)
              WHERE model_id is null;

              DELETE FROM action WHERE model_id is null;

              UPDATE report_dashboardcard
              SET action_id = (SELECT action.id
                               FROM action
                               LEFT JOIN implicit_action ON implicit_action.action_id = action.id
                               WHERE action.model_id = report_dashboardcard.card_id
                               AND coalesce((
                                  CASE implicit_action.kind
                                     WHEN 'row/create' THEN 'insert'
                                     WHEN 'row/delete' THEN 'delete'
                                     WHEN 'row/update' THEN 'update'
                                  END), ('action_' || action.id)) =
                                  substring(report_dashboardcard.visualization_settings,
                                    position('"action_slug":"' in report_dashboardcard.visualization_settings)+15,
                                    position('"' in
                                      substring(report_dashboardcard.visualization_settings,
                                        position('"action_slug":"' in visualization_settings)+15)) - 1))
              WHERE report_dashboardcard.visualization_settings like '%action_slug%';

              UPDATE query_action SET
                dataset_query = (select dataset_query from report_card where report_card.id = query_action.card_id),
                database_id = (select database_id from report_card where report_card.id = query_action.card_id);

              UPDATE action SET
                name = (
                  select name
                  from query_action
                  inner join report_card on report_card.id = query_action.card_id
                  where query_action.action_id = action.id),
                description = (
                  select description
                  from query_action
                  inner join report_card on report_card.id = query_action.card_id
                  where query_action.action_id = action.id),
                parameters = (
                  select parameters
                  from query_action
                  inner join report_card on report_card.id = query_action.card_id
                  where query_action.action_id = action.id),
                parameter_mappings = (
                  select parameter_mappings
                  from query_action
                  inner join report_card on report_card.id = query_action.card_id
                  where query_action.action_id = action.id),
                visualization_settings = (
                  select visualization_settings
                  from query_action
                  inner join report_card on report_card.id = query_action.card_id
                  where query_action.action_id = action.id)
              WHERE type = 'query';
      rollback: # no-op, we do not care to preserve actions from 46->45

  - changeSet:
      id: v46.00-014
      author: snoe
      comment: Added 0.46.0 - Unify action representation
      changes:
        - dropForeignKeyConstraint:
            baseTableName: query_action
            constraintName: fk_query_action_ref_card_id
      rollback:

  - changeSet:
      id: v46.00-015
      author: snoe
      comment: Added 0.46.0 - Unify action representation
      changes:
        - dropColumn:
            tableName: query_action
            columnName: card_id

      rollback:
        - addColumn:
            tableName: query_action
            columns:
              - column:
                  name: card_id
                  type: int
                  remarks: The related card
                  constraints:
                    nullable: false
                    referencedTableName: report_card
                    referencedColumnNames: id
                    foreignKeyName: fk_query_action_ref_card_id
                    deleteCascade: true

  - changeSet:
      id: v46.00-016
      author: snoe
      comment: Added 0.46.0 - Unify action representation
      changes:
        - sql:
            sql: >-
              DELETE FROM report_card
              WHERE is_write = true;

              DELETE FROM model_action;
      rollback: # we do not care to preserve actions from 46->45
        - sql:
            sql: >-
              DELETE FROM report_dashboardcard WHERE action_id is not null;
              DELETE FROM action;

  - changeSet:
      id: v46.00-017
      author: snoe
      comment: Added 0.46.0 - Unify action representation
      changes:
        - dropColumn:
            tableName: http_action
            columnName: name
      rollback:
        - addColumn:
            tableName: http_action
            columns:
              - column:
                  name: name
                  type: varchar(254)
                  remarks: The name of this action
                  constraints:
                    nullable: false

  - changeSet:
      id: v46.00-018
      author: snoe
      comment: Added 0.46.0 - Unify action representation
      changes:
        - dropColumn:
            tableName: http_action
            columnName: description
      rollback:
        - addColumn:
            tableName: http_action
            columns:
              - column:
                  name: description
                  type: ${text.type}
                  remarks: An optional description for this action

  - changeSet:
      id: v46.00-019
      author: snoe
      comment: Added 0.46.0 - Unify action representation
      changes:
        - dropColumn:
            tableName: report_card
            columnName: is_write
      rollback:
        - addColumn:
            columns:
              - column:
                  name: is_write
                  type: boolean
                  defaultValueBoolean: false
                  remarks: Indicates that this query will perform writes to a db
                  constraints:
                    nullable: false
            tableName: report_card

  - changeSet:
      id: v46.00-020
      author: snoe
      comment: Added 0.46.0 - Unify action representation
      changes:
        - addNotNullConstraint:
            tableName: query_action
            columnName: database_id
            columnDataType: int

  - changeSet:
      id: v46.00-021
      author: snoe
      comment: Added 0.46.0 - Unify action representation
      changes:
        - addNotNullConstraint:
            tableName: query_action
            columnName: dataset_query
            columnDataType: ${text.type}

  - changeSet:
      id: v46.00-022
      author: snoe
      comment: Added 0.46.0 - Unify action representation
      changes:
        - addNotNullConstraint:
            tableName: query_action
            columnName: dataset_query
            columnDataType: ${text.type}

  - changeSet:
      id: v46.00-023
      author: snoe
      comment: Added 0.46.0 - Unify action representation
      changes:
        - addNotNullConstraint:
            tableName: action
            columnName: model_id
            columnDataType: int

  - changeSet:
      id: v46.00-024
      author: snoe
      comment: Added 0.46.0 - Unify action representation
      changes:
        - addNotNullConstraint:
            tableName: action
            columnName: name
            columnDataType: varchar(254)

  - changeSet:
      id: v46.00-025
      author: snoe
      comment: Added 0.46.0 - Unify action representation
      changes:
        - dropTable:
            tableName: model_action
      rollback:
        - createTable:
            tableName: model_action
            remarks: Ties actions to models
            columns:
              - column:
                  name: id
                  type: int
                  autoIncrement: true
                  constraints:
                    primaryKey: true
                    nullable: false
              - column:
                  name: entity_id
                  type: char(21)
                  remarks: Random NanoID tag for unique identity.
                  constraints:
                    nullable: false
                    unique: true
              - column:
                  name: slug
                  type: varchar(254)
                  remarks: The referenceable name for this action
                  constraints:
                    nullable: false
              - column:
                  name: card_id
                  type: int
                  remarks: The associated model
                  constraints:
                    nullable: false
                    referencedTableName: report_card
                    referencedColumnNames: id
                    foreignKeyName: fk_model_action_ref_card_id
                    deleteCascade: true
              - column:
                  name: action_id
                  type: int
                  remarks: The associated action
                  constraints:
                    nullable: true
                    referencedTableName: action
                    referencedColumnNames: id
                    foreignKeyName: fk_model_action_ref_action_id
                    deleteCascade: true
              - column:
                  name: requires_pk
                  remarks: Indicates that the primary key(s) need to be passed in as parameters
                  type: boolean
                  defaultValueBoolean: false
                  constraints:
                    nullable: false
              - column:
                  name: parameter_mappings
                  type: ${text.type}
                  remarks: Mappings for primary keys to action parameters
              - column:
                  name: visualization_settings
                  type: ${text.type}
                  remarks: Settings for rendering the action

  - changeSet:
      id: v46.00-026
      author: metamben
      comment: Added 0.46.0 -- add field for tracking DBMS versions
      changes:
        - addColumn:
            tableName: metabase_database
            columns:
              - column:
                  name: dbms_version
                  type: ${text.type}
                  remarks: 'A JSON object describing the flavor and version of the DBMS.'

  - changeSet:
      id: v46.00-027
      author: snoe
      comment: Added 0.46.0 -- add last_used_at to FieldValues
      changes:
        - addColumn:
            tableName: metabase_fieldvalues
            columns:
              - column:
                  name: last_used_at
                  type: ${timestamp_type}
                  remarks: Timestamp of when these FieldValues were last used.
                  constraints:
                    nullable: false
                  defaultValueComputed: current_timestamp

  - changeSet:
      id: v46.00-028
      author: tsmacdonald
      comment: Added 0.46.0 -- Join table connecting cards to dashboards/cards's parameters that need custom filter values from the card
      changes:
        - createTable:
            tableName: parameter_card
            remarks: "Join table connecting cards to entities (dashboards, other cards, etc.) that use the values generated by the card for filter values"
            columns:
              - column:
                  name: id
                  type: int
                  autoIncrement: true
                  constraints:
                    primaryKey: true
                    nullable: false
              - column:
                  name: updated_at
                  type: ${timestamp_type}
                  defaultValueComputed: current_timestamp
                  remarks: "most recent modification time"
                  constraints:
                    nullable: false
              - column:
                  name: created_at
                  type: ${timestamp_type}
                  defaultValueComputed: current_timestamp
                  remarks: "creation time"
                  constraints:
                    nullable: false
              - column:
                  name: card_id
                  type: int
                  remarks: "ID of the card generating the values"
                  constraints:
                    nullable: false
              - column:
                  name: parameterized_object_type
                  type: varchar(32)
                  remarks: "Type of the entity consuming the values (dashboard, card, etc.)"
                  constraints:
                    nullable: false
              - column:
                  name: parameterized_object_id
                  type: int
                  remarks: "ID of the entity consuming the values"
                  constraints:
                    nullable: false
              - column:
                  name: parameter_id
                  type: varchar(32)
                  remarks: "The parameter ID"
                  constraints:
                    nullable: false

  # Make Dimension <=> Field a 1t1 relationship. Replace unique field_id + name with unique field_id.
  # See issue #27054.
  - changeSet:
      id: v46.00-029
      author: camsaul
      comment: Make Dimension <=> Field a 1t1 relationship. Drop unique constraint on field_id + name. (1/3)
      changes:
        - dropUniqueConstraint:
            tableName: dimension
            constraintName: unique_dimension_field_id_name
      rollback:
        - addUniqueConstraint:
            tableName: dimension
            constraintName: unique_dimension_field_id_name
            columnNames: field_id, name

  - changeSet:
      id: v46.00-030
      author: camsaul
      comment: Make Dimension <=> Field a 1t1 relationship. Delete duplicate entries. (2/3)
      changes:
        - sql:
            # Which rows to keep is not 100% clear. I decided to keep newer entries, by ID. I considered keeping new
            # entries by `updated_at` but the SQL for doing that across the three databases was such a hairball and
            # having duplicates in the first place was such an edge case I decided this approach is fine for now. The
            # `row_number()` window function would have made this easier to do but we haven't merged H2 v2 yet.
            #
            # Writing the query with these unnecessary subselects is stupid, but MySQL 5.7 doesn't work without them.
            # See https://metaboat.slack.com/archives/CKZEMT1MJ/p1670624514320419 for more info
            sql: >-
              DELETE FROM dimension
              WHERE field_id IN (
                SELECT field_id
                FROM (
                  SELECT field_id
                  FROM dimension
                  GROUP BY field_id
                  HAVING COUNT(*) > 1
                ) duplicates
              )
              AND id NOT IN (
                SELECT id FROM (
                  SELECT max(id) AS id
                  FROM dimension
                  GROUP BY field_id
                ) most_recents
              );
      rollback: # don't need to roll back anything, deleting duplicate entries doesn't need to be reversed.

  - changeSet:
      id: v46.00-031
      author: camsaul
      comment: Make Dimension <=> Field a 1t1 relationship. Add unique constraint on field_id. (3/3)
      changes:
        - addUniqueConstraint:
            tableName: dimension
            columnNames: field_id
            constraintName: unique_dimension_field_id
        # this change can roll back automatically.

  - changeSet:
      id: v46.00-032
      author: tsmacdonald
      comment: Added 0.46.0 -- Unique parameter_card
      changes:
        - addUniqueConstraint:
            tableName: parameter_card
            columnNames: parameterized_object_id, parameterized_object_type, parameter_id
            constraintName: unique_parameterized_object_card_parameter

  - changeSet:
      id: v46.00-033
      author: tsmacdonald
      comment: Added 0.46.0 -- parameter_card index on connected object
      changes:
        - createIndex:
            tableName: parameter_card
            columns:
              - column:
                  name: parameterized_object_id
            indexName: idx_parameter_card_parameterized_object_id

  - changeSet:
      id: v46.00-034
      author: tsmacdonald
      comment: Added 0.46.0 -- parameter_card index on connected card
      changes:
        - createIndex:
            tableName: parameter_card
            columns:
              - column:
                  name: card_id
            indexName: idx_parameter_card_card_id

  - changeSet:
      id: v46.00-035
      author: tsmacdonald
      comment: Added 0.46.0 - parameter_card.card_id foreign key
      changes:
        - addForeignKeyConstraint:
            baseTableName: parameter_card
            baseColumnNames: card_id
            referencedTableName: report_card
            referencedColumnNames: id
            constraintName: fk_parameter_card_ref_card_id
            onDelete: CASCADE

  - changeSet:
      id: v46.00-036
      author: metamben
      comment: App containers are removed in 0.46.0
      changes:
        - dropTable:
            tableName: app_permission_graph_revision
      rollback:
        - createTable:
            tableName: app_permission_graph_revision
            remarks: 'Used to keep track of changes made to app permissions.'
            columns:
              - column:
                  name: id
                  type: int
                  autoIncrement: true
                  constraints:
                    primaryKey: true
                    nullable: false
              - column:
                  name: before
                  type: ${text.type}
                  remarks: 'Serialized JSON of the apps graph before the changes.'
                  constraints:
                    nullable: false
              - column:
                  name: after
                  type: ${text.type}
                  remarks: 'Serialized JSON of the apps graph after the changes.'
                  constraints:
                    nullable: false
              - column:
                  name: user_id
                  type: int
                  remarks: 'The ID of the admin who made this set of changes.'
                  constraints:
                    nullable: false
                    referencedTableName: core_user
                    referencedColumnNames: id
                    foreignKeyName: fk_app_permission_graph_revision_user_id
              - column:
                  name: created_at
                  type: ${timestamp_type}
                  remarks: 'The timestamp of when these changes were made.'
                  defaultValueComputed: current_timestamp
                  constraints:
                    nullable: false
              - column:
                  name: remark
                  type: ${text.type}
                  remarks: 'Optional remarks explaining why these changes were made.'

  - changeSet:
      id: v46.00-037
      author: metamben
      comment: App pages are removed in 0.46.0
      changes:
        - dropColumn:
            tableName: report_dashboard
            columnName: is_app_page
      rollback:
        - addColumn:
            columns:
              - column:
                  name: is_app_page
                  type: boolean
                  defaultValueBoolean: false
                  remarks: Indicates that this dashboard serves as a page of an app
                  constraints:
                    nullable: false
            tableName: report_dashboard

  - changeSet:
      id: v46.00-038
      author: metamben
      comment: App containers are removed in 0.46.0
      changes:
        - dropTable:
            tableName: app
      rollback:
        - createTable:
            tableName: app
            remarks: Defines top level concerns for App
            columns:
              - column:
                  name: id
                  type: int
                  autoIncrement: true
                  constraints:
                    primaryKey: true
                    nullable: false
              - column:
                  name: entity_id
                  type: char(21)
                  remarks: Random NanoID tag for unique identity.
                  constraints:
                    nullable: false
                    unique: true
              - column:
                  name: collection_id
                  type: int
                  remarks: The associated collection
                  constraints:
                    nullable: false
                    referencedTableName: collection
                    referencedColumnNames: id
                    foreignKeyName: fk_app_ref_collection_id
                    deleteCascade: true
                    unique: true
              - column:
                  name: dashboard_id
                  type: int
                  remarks: The homepage of the app
              - column:
                  remarks: JSON for the navigation items of the app
                  name: nav_items
                  type: ${text.type}
              - column:
                  remarks: JSON for frontend related additions, such as styling
                  name: options
                  type: ${text.type}
              - column:
                  remarks: The timestamp of when the app was created
                  name: created_at
                  type: ${timestamp_type}
                  defaultValueComputed: current_timestamp
                  constraints:
                    nullable: false
              - column:
                  remarks: The timestamp of when the app was updated
                  name: updated_at
                  type: ${timestamp_type}
                  defaultValueComputed: current_timestamp
                  constraints:
                    nullable: false
        - addForeignKeyConstraint:
            baseTableName: app
            baseColumnNames: dashboard_id
            referencedTableName: report_dashboard
            referencedColumnNames: id
            constraintName: fk_app_ref_dashboard_id
            onDelete: SET NULL

  - changeSet:
      id: v46.00-039
      author: qnkhuat
      comment: Added 0.46.0 - add entity_id to parameter_card
      changes:
        - addColumn:
            columns:
            - column:
                remarks: Random NanoID tag for unique identity.
                name: entity_id
                type: char(21)
                constraints:
                  nullable: true
                  unique: true
            tableName: parameter_card

  - changeSet:
      id: v46.00-040
      author: tsmacdonald
      comment: Added 0.46.0 -- Bump default dashcard size to 4x4
      changes:
        - addDefaultValue:
            tableName: report_dashboardcard
            columnName: size_x
            defaultValue: 4

  - changeSet:
      id: v46.00-041
      author: tsmacdonald
      comment: Added 0.46.0 -- Bump default dashcard size to 4x4
      changes:
        - addDefaultValue:
            tableName: report_dashboardcard
            columnName: size_y
            defaultValue: 4

  - changeSet:
      id: v46.00-042
      author: tsmacdonald
      comment: Added 0.46.0 -- index query_execution.executor_id
      changes:
        - createIndex:
            tableName: query_execution
            columns:
              - column:
                  name: executor_id
            indexName: idx_query_execution_executor_id

  - changeSet:
      id: v46.00-043
      author: tsmacdonald
      comment: Added 0.46.0 -- index query_execution.context
      changes:
        - createIndex:
            tableName: query_execution
            columns:
              - column:
                  name: context
            indexName: idx_query_execution_context

  - changeSet:
      id: v46.00-045
      author: calherries
      comment: Added 0.46.0 -- add public_uuid to action.
      changes:
        - addColumn:
            tableName: action
            columns:
              - column:
                  name: public_uuid
                  type: char(36)
                  remarks: 'Unique UUID used to in publically-accessible links to this Action.'
                  constraints:
                    unique: true

  - changeSet:
      id: v46.00-051
      author: calherries
      comment: Added 0.46.0 -- drop defaults for dashcard's position and size
      changes:
        - dropDefaultValue:
            tableName: report_dashboardcard
            columnName: row
      rollback:
        - addDefaultValue:
            tableName: report_dashboardcard
            columnName: row
            defaultValueNumeric: 4

  - changeSet:
      id: v46.00-052
      author: calherries
      comment: Added 0.46.0 -- drop defaults for dashcard's position and size
      changes:
        - dropDefaultValue:
            tableName: report_dashboardcard
            columnName: col
      rollback:
        - addDefaultValue:
            tableName: report_dashboardcard
            columnName: col
            defaultValueNumeric: 4

  - changeSet:
      id: v46.00-053
      author: calherries
      comment: Added 0.46.0 -- drop defaults for dashcard's position and size
      changes:
        - dropDefaultValue:
            tableName: report_dashboardcard
            columnName: size_x
      rollback:
        - addDefaultValue:
            tableName: report_dashboardcard
            columnName: size_x
            defaultValueNumeric: 4

  - changeSet:
      id: v46.00-054
      author: calherries
      comment: Added 0.46.0 -- drop defaults for dashcard's position and size
      changes:
        - dropDefaultValue:
            tableName: report_dashboardcard
            columnName: size_y
      rollback:
        - addDefaultValue:
            tableName: report_dashboardcard
            columnName: size_y
            defaultValueNumeric: 4

  - changeSet:
      id: v46.00-055
      author: calherries
      comment: Added 0.46.0 -- add made_public_by_id
      changes:
        - addColumn:
            tableName: action
            columns:
              - column:
                  name: made_public_by_id
                  type: int
                  remarks: 'The ID of the User who first publically shared this Action.'

  - changeSet:
      id: v46.00-056
      author: calherries
      comment: Added 0.46.0 -- add public_uuid and made_public_by_id to action. public_uuid is indexed
      changes:
        - createIndex:
            tableName: action
            indexName: idx_action_public_uuid
            columns:
              column:
                name: public_uuid

  - changeSet:
      id: v46.00-057
      author: dpsutton
      comment: Added 0.46.0 -- parameter_card.parameter_id long enough to hold a uuid
      changes:
        - modifyDataType:
            tableName: parameter_card
            columnName: parameter_id
            newDataType: varchar(36)
      rollback: #nothing to do, char(32) or char(36) are equivalent

  - changeSet:
      id: v46.00-058
      author: calherries
      comment: Added 0.46.0 -- add FK constraint for action.made_public_by_id with core_user.id
      changes:
        - addForeignKeyConstraint:
            baseTableName: action
            baseColumnNames: made_public_by_id
            referencedTableName: core_user
            referencedColumnNames: id
            constraintName: fk_action_made_public_by_id
            onDelete: CASCADE

  - changeSet:
      id: v46.00-059
      author: tsmacdonald
      comment: Added 0.46.0 -- add actions.creator_id
      changes:
        - addColumn:
            tableName: action
            columns:
              - column:
                  name: creator_id
                  type: int
                  remarks: 'The user who created the action'
      rollback:
        - dropColumn:
            tableName: action
            columnName: creator_id

  - changeSet:
      id: v46.00-060
      author: tsmacdonald
      comment: Added 0.46.0 -- action.creator_id index
      changes:
        - createIndex:
            tableName: action
            columns:
              - column:
                  name: creator_id
            indexName: idx_action_creator_id
      rollback:
        - dropIndex:
            tableName: action
            indexName: idx_action_creator_id

  - changeSet:
      id: v46.00-061
      author: tsmacdonald
      comment: Added 0.46.0 -- action.creator_id index
      changes:
        - addForeignKeyConstraint:
            baseTableName: action
            baseColumnNames: creator_id
            referencedTableName: core_user
            referencedColumnNames: id
            constraintName: fk_action_creator_id
            nullable: false

  - changeSet:
      id: v46.00-062
      author: tsmacdonald
      comment: Added 0.46.0 -- add actions.archived
      changes:
        - addColumn:
            tableName: action
            columns:
              - column:
                  name: archived
                  type: boolean
                  defaultValueBoolean: false
                  remarks: 'Whether or not the action has been archived'
                  constraints:
                    nullable: false
      rollback:
        - dropColumn:
            tableName: action
            columnName: archived

  - changeSet:
      id: v46.00-064
      author: noahmoss
      comment: Added 0.46.0 -- rename `group_table_access_policy` to `sandboxes`
      changes:
        - renameTable:
            newTableName: sandboxes
            oldTableName: group_table_access_policy

  - changeSet:
      id: v46.00-065
      author: noahmoss
      comment: Added 0.46.0 -- add `permission_id` to `sandboxes`
      changes:
      - addColumn:
          tableName: sandboxes
          columns:
          - column:
              name: permission_id
              type: int
              remarks: The ID of the corresponding permissions path for this sandbox

  - changeSet:
      id: v46.00-070
      author: calherries
      comment: Added 0.46.0 - add entity_id column to action
      changes:
        - addColumn:
            columns:
            - column:
                remarks: Random NanoID tag for unique identity.
                name: entity_id
                type: char(21)
                constraints:
                  nullable: true
                  unique: true
            tableName: action

  - changeSet:
      id: v46.00-074
      author: metamben
      comment: Added 0.46.0 -- increase precision of updated_at of report_card
      changes:
        - modifyDataType:
            tableName: report_card
            columnName: updated_at
            newDataType: ${timestamp_type}
      rollback:
        - modifyDataType:
            tableName: report_card
            columnName: updated_at
            newDataType: DATETIME

  - changeSet:
      id: v46.00-079
      author: john-metabase
      comment: Added 0.46.0 -- migrates Databases using deprecated and removed presto driver to presto-jdbc
      changes:
        - sql: UPDATE metabase_database SET engine = 'presto-jdbc' WHERE engine = 'presto'
      rollback: # nothing to do, since we don't know which drivers used to be presto

  - changeSet:
      id: v46.00-080
      author: noahmoss
      comment: Migrate data permission paths from v1 to v2 (splitting them into separate data and query permissions)
      changes:
        - customChange:
            class: "metabase.db.custom_migrations.SplitDataPermissions"

  - changeSet:
      id: v46.00-084
      author: qnkhuat
      comment: Added 0.46.0 - CASCADE delete for action.model_id
      changes:
        - dropForeignKeyConstraint:
            baseTableName: action
            constraintName: fk_action_model_id
      rollback:
        - addForeignKeyConstraint:
            baseTableName: action
            baseColumnNames: model_id
            referencedTableName: report_card
            referencedColumnNames: id
            constraintName: fk_action_model_id
            onDelete: CASCADE

  - changeSet:
      id: v46.00-085
      author: qnkhuat
      comment: Added 0.46.0 - CASCADE delete for action.model_id
      changes:
        - addForeignKeyConstraint:
            baseTableName: action
            baseColumnNames: model_id
            referencedTableName: report_card
            referencedColumnNames: id
            constraintName: fk_action_model_id
            onDelete: CASCADE

  - changeSet:
      id: v46.00-086
      author: calherries
      comment: Added 0.46.0 - Delete the abandonment email task
      changes:
        - customChange:
            class: "metabase.db.custom_migrations.DeleteAbandonmentEmailTask"

  - changeSet:
      id: v46.00-088
      author: noahmoss
      comment: Added 0.46.5 -- backfill `permission_id` values in `sandboxes`. This is a fixed verison of v46.00-066
               which has been removed, since it had a bug that blocked a customer from upgrading.
      changes:
        - sql: >-
            UPDATE sandboxes s
            SET permission_id = (
              SELECT p.id
              FROM permissions p
              WHERE
                p.object = CONCAT('/db/',
                                  (SELECT t.db_id FROM metabase_table t WHERE t.id = s.table_id),
                                  '/schema/',
                                  (SELECT t.schema FROM metabase_table t WHERE t.id = s.table_id),
                                  '/table/',
                                  s.table_id,
                                  '/query/segmented/')
                AND p.group_id = s.group_id
              LIMIT 1
            )
            WHERE permission_id IS NULL;
      rollback:
        # not required, new values added here do not need to be dropped

  - changeSet:
      id: v46.00-089
      author: noahmoss
      comment: Added 0.46.5 -- remove orphaned entries in `sandboxes`
      changes:
        - sql: >-
            DELETE FROM sandboxes
            WHERE permission_id IS NULL;
      rollback: # not required, orphaned sandboxes should not be re-added to the DB

  - changeSet:
      id: v46.00-090
      author: noahmoss
      comment: Add foreign key constraint on sandboxes.permission_id
      preConditions:
        - onFail: MARK_RAN
        - not:
            - foreignKeyConstraintExists:
                - foreignKeyName: fk_sandboxes_ref_permissions
      changes:
        - addForeignKeyConstraint:
            baseTableName: sandboxes
            baseColumnNames: permission_id
            referencedTableName: permissions
            referencedColumnNames: id
            constraintName: fk_sandboxes_ref_permissions
            onDelete: CASCADE

  - changeSet:
      id: v47.00-001
      author: calherries
      comment: Added 0.47.0 -- set base-type to type/JSON for JSON database-types for postgres and mysql
      changes:
        - sql:
            sql: >-
              UPDATE metabase_field f
              SET base_type = 'type/JSON'
              WHERE EXISTS (
                SELECT *
                FROM metabase_database d
                JOIN metabase_table t ON t.db_id = d.id
                WHERE f.table_id = t.id
                  AND lower(f.database_type) in ('json', 'jsonb')
                  AND d.engine in ('postgres', 'mysql')
              )
      rollback:
        - sql:
            dbms: postgresql
            sql: >-
              UPDATE metabase_field f
              SET base_type = case when d.engine = 'postgres' then 'type/Structured' else 'type/SerializedJSON' end
              FROM metabase_database d
              JOIN metabase_table t ON t.db_id = d.id
              WHERE f.table_id = t.id
                AND lower(f.database_type) in ('json', 'jsonb')
                AND d.engine in ('postgres', 'mysql')
        - sql:
            dbms: mysql,mariadb
            sql: >-
              UPDATE metabase_field f
              JOIN metabase_table t ON f.table_id = t.id
              JOIN metabase_database d ON t.db_id = d.id
              SET base_type = case when d.engine = 'postgres' then 'type/Structured' else 'type/SerializedJSON' end
              WHERE lower(f.database_type) in ('json', 'jsonb')
                AND d.engine in ('postgres', 'mysql')
        - sql:
            dbms: h2
            sql: >-
              MERGE INTO metabase_field f
              USING (
                SELECT f.id, case when d.engine = 'postgres' then 'type/Structured' else 'type/SerializedJSON' end as base_type
                FROM metabase_field f
                JOIN metabase_table t ON f.table_id = t.id
                JOIN metabase_database d ON t.db_id = d.id
                WHERE lower(f.database_type) in ('json', 'jsonb')
                  AND d.engine in ('postgres', 'mysql')
              ) as updates
              ON f.id = updates.id
              WHEN MATCHED THEN
                UPDATE SET f.base_type = updates.base_type;

  - changeSet:
      id: v47.00-002
      author: calherries
      comment: Added 0.47.0 - Add json_unfolding column to metabase_field
      changes:
        - addColumn:
            columns:
            - column:
                remarks: 'Enable/disable JSON unfolding for a field'
                name: json_unfolding
                type: boolean
                defaultValueBoolean: false
                constraints:
                  nullable: false
            tableName: metabase_field

  - changeSet:
      id: v47.00-003
      author: calherries
      comment: Added 0.47.0 - Populate metabase_field.json_unfolding based on base_type
      changes:
        - sql:
            sql: >-
              UPDATE metabase_field
              SET json_unfolding = true
              WHERE base_type = 'type/JSON';
      rollback: # nothing to do, since json_unfolding is new in 47

  - changeSet:
      id: v47.00-004
      author: qnkhuat
      comment: Added 0.47.0 - Add auto_incremented to metabase_field
      changes:
        - addColumn:
            tableName: metabase_field
            columns:
              - column:
                  name: database_is_auto_increment
                  type: boolean
                  remarks: Indicates this field is auto incremented
                  defaultValueBoolean: false
                  constraints:
                    nullable: false

  - changeSet:
      id: v47.00-005
      author: winlost
      comment: Added 0.47.0 - Add auto_apply_filters to dashboard
      changes:
        - addColumn:
            tableName: report_dashboard
            columns:
              - column:
                  name: auto_apply_filters
                  type: boolean
                  remarks: Whether or not to auto-apply filters on a dashboard
                  defaultValueBoolean: true
                  constraints:
                    nullable: false

  - changeSet:
      id: v47.00-006
      author: qnkhuat
      comment: Added 0.47.0 - Add dashboard_tab table
      changes:
        - createTable:
            tableName: dashboard_tab
            remarks: "Join table connecting dashboard to dashboardcards"
            columns:
              - column:
                  name: id
                  type: int
                  autoIncrement: true
                  constraints:
                    primaryKey: true
                    nullable: false
              - column:
                  name: dashboard_id
                  type: int
                  remarks: The dashboard that a tab is on
                  constraints:
                    nullable: false
                    referencedTableName: report_dashboard
                    referencedColumnNames: id
                    foreignKeyName: fk_dashboard_tab_ref_dashboard_id
                    deleteCascade: true
              - column:
                  name: name
                  remarks: Displayed name of the tab
                  type: ${text.type}
                  constraints:
                    nullable: false
              - column:
                  name: position
                  remarks: Position of the tab with respect to others tabs in dashboard
                  type: int
                  constraints:
                    nullable: false
              - column:
                  name: entity_id
                  type: char(21)
                  remarks: Random NanoID tag for unique identity.
                  constraints:
                    nullable: false
                    unique: true
              - column:
                  name: created_at
                  remarks: The timestamp at which the tab was created
                  type: ${timestamp_type}
                  defaultValueComputed: current_timestamp
                  constraints:
                    nullable: false
              - column:
                  name: updated_at
                  remarks: The timestamp at which the tab was last updated
                  type: ${timestamp_type}
                  defaultValueComputed: current_timestamp
                  constraints:
                    nullable: false

  - changeSet:
      id: v47.00-007
      author: qnkhuat
      comment: Added 0.47.0 -- add report_dashboardcard.dashboard_tab_id
      changes:
        - addColumn:
            tableName: report_dashboardcard
            columns:
              - column:
                  name: dashboard_tab_id
                  type: int
                  remarks: The referenced tab id that dashcard is on, it's nullable for dashboard with no tab
                  constraints:
                    nullable: true

  - changeSet:
      id: v47.00-008
      author: qnkhuat
      comment: Added 0.47.0 -- add report_dashboardcard.dashboard_tab_id fk constraint
      changes:
        - addForeignKeyConstraint:
            baseTableName: report_dashboardcard
            baseColumnNames: dashboard_tab_id
            referencedTableName: dashboard_tab
            referencedColumnNames: id
            constraintName: fk_report_dashboardcard_ref_dashboard_tab_id
            deleteCascade: true

  - changeSet:
      id: v47.00-009
      author: qwef
      comment: Added 0.47.0 - Replace user google_auth and ldap_auth columns with sso_source values
      changes:
        - sql:
            sql: UPDATE core_user SET sso_source = 'google' WHERE google_auth = true;
      rollback:
        - sql:
            sql: UPDATE core_user SET google_auth = true, sso_source = NULL WHERE sso_source = 'google';

  - changeSet:
      id: v47.00-010
      author: tsmacdonald
      comment: Added 0.47.0 - Make metabase_table.name long enough for H2 names
      changes:
        - modifyDataType:
            tableName: metabase_table
            columnName: name
            newDataType: varchar(256)
      rollback: # no rollback needed, varchar(256) is backwards compatible

  - changeSet:
      id: v47.00-011
      author: tsmacdonald
      comment: Added 0.47.0 - Make metabase_table.display_name long enough for H2 names
      changes:
        - modifyDataType:
            tableName: metabase_table
            columnName: display_name
            newDataType: varchar(256)
      rollback: # no rollback needed, varchar(256) is backwards compatible

  - changeSet:
      id: v47.00-012
      author: qwef
      comment: Added 0.47.0 - Replace user google_auth and ldap_auth columns with sso_source values
      changes:
        - dropColumn:
            tableName: core_user
            columnName: google_auth
      rollback:
        - addColumn:
            tableName: core_user
            columns:
              - column:
                  name: google_auth
                  type: boolean
                  defaultValueBoolean: false
                  constraints:
                    nullable: false

  - changeSet:
      id: v47.00-013
      author: qwef
      comment: Added 0.47.0 - Replace user google_auth and ldap_auth columns with sso_source values
      changes:
        - sql:
            sql: UPDATE core_user SET sso_source = 'ldap' WHERE ldap_auth = true;
      rollback:
        - sql:
            sql: UPDATE core_user SET ldap_auth = true, sso_source = NULL WHERE sso_source = 'ldap';

  - changeSet:
      id: v47.00-014
      author: qwef
      comment: Added 0.47.0 - Replace user google_auth and ldap_auth columns with sso_source values
      changes:
        - dropColumn:
            tableName: core_user
            columnName: ldap_auth
      rollback:
        - addColumn:
            tableName: core_user
            columns:
              - column:
                  name: ldap_auth
                  type: boolean
                  defaultValueBoolean: false
                  constraints:
                    nullable: false

  - changeSet:
      id: v47.00-015
      author: escherize
      comment: added 0.47.0 - Add is_audit to metabase_database
      changes:
        - addColumn:
            tableName: metabase_database
            columns:
              - column:
                  name: is_audit
                  type: boolean
                  defaultValueBoolean: false
                  remarks: 'Only the app db, visible to admins via auditing should have this set true.'
                  constraints:
                    nullable: false

  - changeSet:
      id: v47.00-016
      author: calherres
      comment: Added 0.47.0 - Migrate the report_card.visualization_settings.column_settings field refs from legacy format
      changes:
        - customChange:
            class: "metabase.db.custom_migrations.MigrateLegacyColumnSettingsFieldRefs"

  - changeSet:
      id: v47.00-018
      author: dpsutton
      comment: Indexed Entities information table
      changes:
        - createTable:
            tableName: model_index
            remarks: 'Used to keep track of which models have indexed columns.'
            columns:
              - column:
                  name: id
                  type: int
                  autoIncrement: true
                  constraints:
                    primaryKey: true
                    nullable: false
              - column:
                  name: model_id
                  type: int
                  remarks: 'The ID of the indexed model.'
              - column:
                  name: pk_ref
                  type: ${text.type}
                  remarks: 'Serialized JSON of the primary key field ref.'
                  constraints:
                    nullable: false
              - column:
                  name: value_ref
                  type: ${text.type}
                  remarks: 'Serialized JSON of the label field ref.'
                  constraints:
                    nullable: false
              - column:
                  name: schedule
                  type: ${text.type}
                  remarks: 'The cron schedule for when value syncing should happen.'
                  constraints:
                    nullable: false
              - column:
                  name: state
                  type: ${text.type}
                  remarks: 'The status of the index: initializing, indexed, error, overflow.'
                  constraints:
                    nullable: false
              - column:
                  name: indexed_at
                  type: ${timestamp_type}
                  remarks: 'When the status changed'
                  constraints:
                    nullable: true
              - column:
                  name: error
                  type: ${text.type}
                  remarks: 'The error message if the status is error.'
                  constraints:
                    nullable: true
              - column:
                  name: created_at
                  type: ${timestamp_type}
                  remarks: 'The timestamp of when these changes were made.'
                  defaultValueComputed: current_timestamp
                  constraints:
                    nullable: false
              - column:
                  remarks: 'ID of the user who created the event'
                  name: creator_id
                  type: int
                  constraints:
                    nullable: false
                    references: core_user(id)
                    foreignKeyName: fk_model_index_creator_id
                    deleteCascade: true
      rollback:
        - dropTable:
            tableName: model_index

  - changeSet:
      id: v47.00-019
      author: dpsutton
      comment: Indexed Entities values table
      changes:
        - createTable:
            tableName: model_index_value
            remarks: 'Used to keep track of the values indexed in a model'
            columns:
              - column:
                  name: model_index_id
                  type: int
                  remarks: 'The ID of the indexed model.'
              - column:
                  name: model_pk
                  type: int
                  remarks: 'The primary key of the indexed value'
                  constraints:
                    nullable: false
              - column:
                  name: name
                  type: ${text.type}
                  remarks: 'The label to display identifying the indexed value.'
                  constraints:
                    nullable: false
      rollback:
        - dropTable:
            tableName: model_index_value

  - changeSet:
      id: v47.00-020
      author: dpsutton
      comment: Add unique constraint on index_id and pk
      changes:
        - addUniqueConstraint:
            tableName: model_index_value
            constraintName: unique_model_index_value_model_index_id_model_pk
            columnNames: model_index_id, model_pk
      rollback:
        - dropUniqueConstraint:
            tableName: model_index_value
            constraintName: unique_model_index_value_model_index_id_model_pk

  - changeSet:
      id: v47.00-023
      author: dpsutton
      comment: Added 0.47.0 -- model_index index
      changes:
        - createIndex:
            tableName: model_index
            columns:
              - column:
                  name: model_id
            indexName: idx_model_index_model_id

  - changeSet:
      id: v47.00-024
      author: dpsutton
      comment: Added 0.47.0 -- model_index foriegn key to report_card
      changes:
        - addForeignKeyConstraint:
            baseTableName: model_index
            baseColumnNames: model_id
            referencedTableName: report_card
            referencedColumnNames: id
            constraintName: fk_model_index_model_id
            nullable: false
            deleteCascade: true

  - changeSet:
      id: v47.00-025
      author: dpsutton
      comment: Added 0.47.0 -- model_index_value foriegn key to model_index
      changes:
        - addForeignKeyConstraint:
            baseTableName: model_index_value
            baseColumnNames: model_index_id
            referencedTableName: model_index
            referencedColumnNames: id
            constraintName: fk_model_index_value_model_id
            nullable: false
            deleteCascade: true

  - changeSet:
      id: v47.00-026
      author: noahmoss
      comment: Added 0.47.0 - New table for connection impersonation policies
      changes:
        - createTable:
            tableName: connection_impersonations
            remarks: Table for holding connection impersonation policies
            columns:
              - column:
                  name: id
                  type: int
                  autoIncrement: true
                  constraints:
                    primaryKey: true
                    nullable: false
              - column:
                  name: db_id
                  type: int
                  remarks: 'ID of the database this connection impersonation policy affects'
                  constraints:
                    nullable: false
                    referencedTableName: metabase_database
                    referencedColumnNames: id
                    foreignKeyName: fk_conn_impersonation_db_id
                    deleteCascade: true
              - column:
                  name: group_id
                  type: int
                  remarks: 'ID of the permissions group this connection impersonation policy affects'
                  constraints:
                    nullable: false
                    referencedTableName: permissions_group
                    referencedColumnNames: id
                    foreignKeyName: fk_conn_impersonation_group_id
                    deleteCascade: true
              - column:
                  name: attribute
                  type: ${text.type}
                  remarks: 'User attribute associated with the database role to use for this connection impersonation policy'

  - changeSet:
      id: v47.00-027
      author: calherries
      comment: Added 0.47.0 - Migrate field_ref in report_card.result_metadata from legacy format
      changes:
        - customChange:
            class: "metabase.db.custom_migrations.MigrateLegacyResultMetadataFieldRefs"

  - changeSet:
      id: v47.00-028
      author: calherries
      comment: Added 0.47.0 - Add join-alias to the report_card.visualization_settings.column_settings field refs
      changes:
        - customChange:
            class: "metabase.db.custom_migrations.AddJoinAliasToVisualizationSettingsFieldRefs"

  - changeSet:
      id: v47.00-029
      author: qnkhuat
      comment: Added 0.47.0 - Stack cards vertically for dashboard with tabs on downgrade
      changes:
        - customChange:
            class: "metabase.db.custom_migrations.DowngradeDashboardTab"

  - changeSet:
      id: v47.00-030
      author: escherize
      comment: Added 0.47.0 - Type column for collections for instance-analytics
      changes:
        - addColumn:
            tableName: collection
            columns:
              - column:
                  name: type
                  type: varchar(256)
                  defaultValue: null
                  remarks: 'This is used to differentiate instance-analytics collections from all other collections.'

  - changeSet:
      id: v47.00-031
      author: qnkhuat
      comment: Added 0.47.0 - migrate dashboard grid size from 18 to 24
      validCheckSum: 8:ad9bdb62df65cf26a5a9892a82779ea7
      changes:
          # new_size_x = size_x + ((col + size_x + 1) // 3) - ((col + 1) // 3)
          # new_col    = col + ((col + 1) // 3)
          - sql:
              dbms: postgresql
              sql: >-
                  update report_dashboardcard set size_x = size_x + floor(cast(size_x + col + 1  as decimal) / 3) - floor(cast(col + 1 as decimal) / 3);
                  update report_dashboardcard set col    = col + floor(cast(col + 1 as decimal) / 3);
          - sql:
              dbms: mysql,mariadb,h2
              sql: >-
                  update report_dashboardcard set size_x = size_x + floor(cast(size_x + col + 1  as decimal) / 3) - floor(cast(col + 1 as decimal) / 3);
                  update report_dashboardcard set col    = col + floor(cast(col + 1 as decimal) / 3);

      rollback:
          # new_size_x = size_x - ((size_x + col + 1) // 4 - (col + 1) // 4) for size_x > 1
          # new_col    = col - (col + 1) // 4
          # for size_x, we keep it as it is, because it can't be smaller right?
          - sql:
              dbms: postgresql
              sql: >-
                  update report_dashboardcard set size_x = size_x - (floor(cast(size_x + col + 1 as decimal) / 4) - floor(cast(col + 1 as decimal) / 4)) where size_x <> 1;
                  update report_dashboardcard set col    = col - floor(cast(col + 1 as decimal) / 4);

          - sql:
              dbms: mysql,mariadb,h2
              sql: >-
                  update report_dashboardcard set size_x = size_x - (floor(cast(size_x + col + 1 as decimal) / 4) - floor(cast(col + 1 as decimal) / 4)) where size_x <> 1;
                  update report_dashboardcard set col    = col - floor(cast(col + 1 as decimal) / 4);

  - changeSet:
      id: v47.00-032
      author: qnkhuat
      comment: Added 0.47.0 - migrate dashboard grid size from 18 to 24 for revisions
      validCheckSum: ANY
      changes:
        - customChange:
            class: "metabase.db.custom_migrations.RevisionDashboardMigrateGridFrom18To24"

  - changeSet:
      id: v47.00-033
      author: calherries
      comment: Added 0.47.0 - Migrate field refs in visualization_settings.column_settings keys from legacy format
      changes:
        - customChange:
            class: "metabase.db.custom_migrations.RevisionMigrateLegacyColumnSettingsFieldRefs"

  - changeSet:
      id: v47.00-034
      author: calherries
      comment: Added 0.47.0 - Add join-alias to the visualization_settings.column_settings field refs in card revisions
      changes:
        - customChange:
            class: "metabase.db.custom_migrations.RevisionAddJoinAliasToColumnSettingsFieldRefs"

  - changeSet:
      id: v47.00-035
      author: calherries
      comment: Added 0.47.0 - Drop foreign key constraint on implicit_action.action_id
      changes:
        - dropForeignKeyConstraint:
            baseTableName: implicit_action
            constraintName: fk_implicit_action_action_id
      rollback:
        - addForeignKeyConstraint:
            baseTableName: implicit_action
            baseColumnNames: action_id
            referencedTableName: action
            referencedColumnNames: id
            constraintName: fk_implicit_action_action_id
            onDelete: CASCADE

  - changeSet:
      id: v47.00-036
      author: calherries
      comment: Added 0.47.0 - Set primary key to action_id for implicit_action table
      changes:
        - addPrimaryKey:
            tableName: implicit_action
            columnNames: action_id
            constraintName: pk_implicit_action

  - changeSet:
      id: v47.00-037
      author: calherries
      comment: Added 0.47.0 - Add foreign key constraint on implicit_action.action_id
      changes:
        - addForeignKeyConstraint:
            baseTableName: implicit_action
            baseColumnNames: action_id
            referencedTableName: action
            referencedColumnNames: id
            constraintName: fk_implicit_action_action_id
            onDelete: CASCADE

  - changeSet:
      id: v47.00-043
      author: calherres
      comment: Added 0.47.0 - Migrate report_dashboardcard.visualization_settings.column_settings field refs from legacy format
      changes:
        - customChange:
            class: "metabase.db.custom_migrations.MigrateLegacyDashboardCardColumnSettingsFieldRefs"

  - changeSet:
      id: v47.00-044
      author: calherries
      comment: Added 0.47.0 - Add join-alias to the report_dashboardcard.visualization_settings.column_settings field refs
      changes:
        - customChange:
            class: "metabase.db.custom_migrations.AddJoinAliasToDashboardCardColumnSettingsFieldRefs"

  - changeSet:
      id: v47.00-045
      author: calherres
      comment: Added 0.47.0 - Migrate dashboard revision dashboard cards' visualization_settings.column_settings field refs from legacy format
      changes:
        - customChange:
            class: "metabase.db.custom_migrations.RevisionMigrateLegacyDashboardCardColumnSettingsFieldRefs"

  - changeSet:
      id: v47.00-046
      author: calherries
      comment: Added 0.47.0 - Add join-alias to dashboard revision dashboard cards' visualization_settings.column_settings field refs
      changes:
        - customChange:
            class: "metabase.db.custom_migrations.RevisionAddJoinAliasToDashboardCardColumnSettingsFieldRefs"

  - changeSet:
      id: v47.00-050
      author: tsmacdonald
      comment: Added 0.47.0 - table.is_upload
      changes:
        - addColumn:
            tableName: metabase_table
            columns:
              - column:
                  name: is_upload
                  type: boolean
                  defaultValueBoolean: false
                  remarks: 'Was the table created from user-uploaded (i.e., from a CSV) data?'
                  constraints:
                    nullable: false

  - changeSet:
      id: v47.00-051
      author: noahmoss
      comment: Added 0.47.0 - Drop foreign key constraint on connection_impersonations.db_id
      changes:
        - dropForeignKeyConstraint:
            baseTableName: connection_impersonations
            constraintName: fk_conn_impersonation_db_id
      rollback:
        - addForeignKeyConstraint:
            baseTableName: connection_impersonations
            baseColumnNames: db_id
            referencedTableName: metabase_database
            referencedColumnNames: id
            constraintName: fk_conn_impersonation_db_id
            onDelete: CASCADE

  - changeSet:
      id: v47.00-052
      author: noahmoss
      comment: Added 0.47.0 - Drop foreign key constraint on connection_impersonations.group_id
      changes:
        - dropForeignKeyConstraint:
            baseTableName: connection_impersonations
            constraintName: fk_conn_impersonation_group_id
      rollback:
        - addForeignKeyConstraint:
            baseTableName: connection_impersonations
            baseColumnNames: group_id
            referencedTableName: permissions_group
            referencedColumnNames: id
            constraintName: fk_conn_impersonation_group_id
            onDelete: CASCADE

  - changeSet:
      id: v47.00-053
      author: noahmoss
      comment: Added 0.47.0 -- connection_impersonations index for db_id column
      changes:
        - createIndex:
            tableName: connection_impersonations
            columns:
              - column:
                  name: db_id
            indexName: idx_conn_impersonations_db_id

  - changeSet:
      id: v47.00-054
      author: noahmoss
      comment: Added 0.47.0 -- connection_impersonations index for group_id column
      changes:
        - createIndex:
            tableName: connection_impersonations
            columns:
              - column:
                  name: group_id
            indexName: idx_conn_impersonations_group_id

  - changeSet:
      id: v47.00-055
      author: noahmoss
      comment: Added 0.47.0 - unique constraint for connection impersonations
      changes:
        - addUniqueConstraint:
            tableName: connection_impersonations
            columnNames: group_id, db_id
            constraintName: conn_impersonation_unique_group_id_db_id
      rollback:
        - dropUniqueConstraint:
            tableName: connection_impersonations
            constraintName: conn_impersonation_unique_group_id_db_id

  - changeSet:
      id: v47.00-056
      author: noahmoss
      comment: Added 0.47.0 - re-add foreign key constraint on connection_impersonations.db_id
      changes:
        - addForeignKeyConstraint:
            baseTableName: connection_impersonations
            baseColumnNames: db_id
            referencedTableName: metabase_database
            referencedColumnNames: id
            constraintName: fk_conn_impersonation_db_id
            onDelete: CASCADE

  - changeSet:
      id: v47.00-057
      author: noahmoss
      comment: Added 0.47.0 - re-add foreign key constraint on connection_impersonations.group_id
      changes:
        - addForeignKeyConstraint:
            baseTableName: connection_impersonations
            baseColumnNames: group_id
            referencedTableName: permissions_group
            referencedColumnNames: id
            constraintName: fk_conn_impersonation_group_id
            onDelete: CASCADE

  - changeSet:
      id: v47.00-058
      author: qnkhuat
      comment: 'Drop parameter_card.entity_id'
      preConditions:
        - onFail: MARK_RAN
        - columnExists:
            tableName: parameter_card
            columnName: entity_id
      changes:
        - dropColumn:
            tableName: parameter_card
            columnName: entity_id
      rollback:
        - addColumn:
            tableName: parameter_card
            columns:
              - column:
                  remarks: Random NanoID tag for unique identity.
                  name: entity_id
                  type: char(21)
                  constraints:
                    nullable: true
                    unique: true

  - changeSet:
      id: v47.00-059
      author: piranha
      comment: 'Drops not null from dashboard_tab.entity_id since it breaks drop-entity-ids command'
      changes:
        - dropNotNullConstraint:
            tableName: dashboard_tab
            columnName: entity_id
            columnDataType: char(21)
      rollback: # noop, and 'drop not null' is a noop if it's dropped already

  - changeSet:
      id: v48.00-001
      author: qnkhuat
      comment: Added 0.47.0 - Migrate database.options to database.settings
      changes:
        - customChange:
            class: "metabase.db.custom_migrations.MigrateDatabaseOptionsToSettings"

  - changeSet:
      id: v48.00-002
      author: qnkhuat
      comment: Added 0.47.0 - drop metabase_database.options
      changes:
        - dropColumn:
            tableName: metabase_database
            columnName: options
      rollback:
        - addColumn:
            tableName: metabase_database
            columns:
              - column:
                  name: options
                  type: ${text.type}
                  remarks: "Serialized JSON containing various options like QB behavior."

  - changeSet:
      id: v48.00-003
      author: qnkhuat
      comment: Added 0.48.0 - drop computation_job_result table
      preConditions:
        - onFail: MARK_RAN
        - tableExists:
            tableName: computation_job_result
      changes:
          - dropTable:
              tableName: computation_job_result
      rollback: # no rollback needed since this table has been unused since 2018

  - changeSet:
      id: v48.00-004
      author: qnkhuat
      comment: Added 0.48.0 - drop computation_job table
      preConditions:
        - onFail: MARK_RAN
        - tableExists:
            tableName: computation_job
      changes:
          - dropTable:
              tableName: computation_job
      rollback: # no rollback needed since this table has been unused since 2018

  - changeSet:
      id: v48.00-005
      author: qnkhuat
      comment: Added 0.48.0 - Add query_execution.action_id
      changes:
        - addColumn:
            tableName: query_execution
            columns:
              - column:
                  name: action_id
                  type: integer
                  remarks: 'The ID of the action associated with this query execution, if any.'

  - changeSet:
      id: v48.00-006
      author: qnkhuat
      comment: Added 0.48.0 - Index query_execution.action_id
      changes:
        - createIndex:
            tableName: query_execution
            indexName: idx_query_execution_action_id
            columns:
              column:
                name: action_id

  - changeSet:
      id: v48.00-007
      author: qnkhuat
      comment: Added 0.48.0 - Add revision.most_recent
      changes:
        - addColumn:
            tableName: revision
            columns:
              - column:
                  name: most_recent
                  type: boolean
                  defaultValueBoolean: false
                  remarks: 'Whether a revision is the most recent one'
                  constraints:
                    nullable: false

  - changeSet:
      id: v48.00-008
      author: qnkhuat
      comment: Set revision.most_recent = true for latest revisions
      changes:
        - sql:
            dbms: postgresql,h2
            sql: >-
              UPDATE revision r
              SET most_recent = true
              WHERE (model, model_id, timestamp) IN (
                                 SELECT model, model_id, MAX(timestamp)
                                 FROM revision
                                 GROUP BY model, model_id);
          # mysql and mariadb does not allow update on a table that is in the select part
          # so it we join for them
        - sql:
            dbms: mysql,mariadb
            sql: >-
              UPDATE revision r
              JOIN (
                  SELECT model, model_id, MAX(timestamp) AS max_timestamp
                  FROM revision
                  GROUP BY model, model_id
              ) AS subquery
              ON r.model = subquery.model AND r.model_id = subquery.model_id AND r.timestamp = subquery.max_timestamp
              SET r.most_recent = true;
      rollback: # nothing to do since the most_recent will be dropped anyway


  - changeSet:
      id: v48.00-009
      author: calherries
      comment: Added 0.48.0 - Create table_privileges table
      changes:
        - createTable:
            tableName: table_privileges
            remarks: Table for user and role privileges by table
            columns:
              - column:
                  name: table_id
                  type: int
                  remarks: 'Table ID'
                  constraints:
                    foreignKeyName: fk_table_privileges_table_id
                    nullable: false
                    referencedTableName: metabase_table
                    referencedColumnNames: id
                    deleteCascade: true
              - column:
                  name: role
                  type: varchar(255)
                  remarks: 'Role name. NULL indicates the privileges are the current user''s'
              - column:
                  name: select
                  type: boolean
                  remarks: 'Privilege to select from the table'
                  constraints:
                    nullable: false
                  defaultValue: false
              - column:
                  name: update
                  type: boolean
                  remarks: 'Privilege to update records in the table'
                  constraints:
                    nullable: false
                  defaultValue: false
              - column:
                  name: insert
                  type: boolean
                  remarks: 'Privilege to insert records into the table'
                  constraints:
                    nullable: false
                  defaultValue: false
              - column:
                  name: delete
                  type: boolean
                  remarks: 'Privilege to delete records from the table'
                  constraints:
                    nullable: false
                  defaultValue: false
            uniqueConstraints:
              - unique:
                  columnNames: table_id, role
                  name: uq_table_privileges_table_id_role


  - changeSet:
      id: v48.00-010
      author: qnkhuat
      comment: Remove ON UPDATE for revision.timestamp on mysql, mariadb
      preConditions:
          # If preconditions fail (i.e., dbms is not mysql or mariadb) then mark this migration as 'ran'
          - onFail: MARK_RAN
          - dbms:
              type: mysql,mariadb
      changes:
          - sql:
                sql: ALTER TABLE `revision` CHANGE `timestamp` `timestamp` timestamp(6) NOT NULL DEFAULT current_timestamp(6);
      rollback: # no need

  - changeSet:
      id: v48.00-011
      author: qnkhuat
      comment: Index revision.most_recent
      changes:
        - createIndex:
            tableName: revision
            indexName: idx_revision_most_recent
            columns:
              column:
                name: most_recent

  - changeSet:
      id: v48.00-013
      author: qnkhuat
      comment: Index unindexed FKs for postgres
      preConditions:
        - onFail: MARK_RAN
        - dbms:
            type: postgresql
      changes:
          - sql:
              sql: >-
                  CREATE INDEX IF NOT EXISTS idx_action_made_public_by_id ON action (made_public_by_id);
                  CREATE INDEX IF NOT EXISTS idx_action_model_id ON action (model_id);
                  CREATE INDEX IF NOT EXISTS idx_application_permissions_revision_user_id ON application_permissions_revision (user_id);
                  CREATE INDEX IF NOT EXISTS idx_collection_permission_graph_revision_user_id ON collection_permission_graph_revision (user_id);
                  CREATE INDEX IF NOT EXISTS idx_core_session_user_id ON core_session (user_id);
                  CREATE INDEX IF NOT EXISTS idx_dashboard_tab_dashboard_id ON dashboard_tab (dashboard_id);
                  CREATE INDEX IF NOT EXISTS idx_dimension_human_readable_field_id ON dimension (human_readable_field_id);
                  CREATE INDEX IF NOT EXISTS idx_metabase_database_creator_id ON metabase_database (creator_id);
                  CREATE INDEX IF NOT EXISTS idx_model_index_creator_id ON model_index (creator_id);
                  CREATE INDEX IF NOT EXISTS idx_native_query_snippet_creator_id ON native_query_snippet (creator_id);
                  CREATE INDEX IF NOT EXISTS idx_permissions_revision_user_id ON permissions_revision (user_id);
                  CREATE INDEX IF NOT EXISTS idx_persisted_info_creator_id ON persisted_info (creator_id);
                  CREATE INDEX IF NOT EXISTS idx_persisted_info_database_id ON persisted_info (database_id);
                  CREATE INDEX IF NOT EXISTS idx_pulse_dashboard_id ON pulse (dashboard_id);
                  CREATE INDEX IF NOT EXISTS idx_pulse_card_dashboard_card_id ON pulse_card (dashboard_card_id);
                  CREATE INDEX IF NOT EXISTS idx_pulse_channel_recipient_pulse_channel_id ON pulse_channel_recipient (pulse_channel_id);
                  CREATE INDEX IF NOT EXISTS idx_pulse_channel_recipient_user_id ON pulse_channel_recipient (user_id);
                  CREATE INDEX IF NOT EXISTS idx_query_action_database_id ON query_action (database_id);
                  CREATE INDEX IF NOT EXISTS idx_report_card_database_id ON report_card (database_id);
                  CREATE INDEX IF NOT EXISTS idx_report_card_made_public_by_id ON report_card (made_public_by_id);
                  CREATE INDEX IF NOT EXISTS idx_report_card_table_id ON report_card (table_id);
                  CREATE INDEX IF NOT EXISTS idx_report_dashboard_made_public_by_id ON report_dashboard (made_public_by_id);
                  CREATE INDEX IF NOT EXISTS idx_report_dashboardcard_action_id ON report_dashboardcard (action_id);
                  CREATE INDEX IF NOT EXISTS idx_report_dashboardcard_dashboard_tab_id ON report_dashboardcard (dashboard_tab_id);
                  CREATE INDEX IF NOT EXISTS idx_revision_user_id ON revision (user_id);
                  CREATE INDEX IF NOT EXISTS idx_sandboxes_card_id ON sandboxes (card_id);
                  CREATE INDEX IF NOT EXISTS idx_sandboxes_permission_id ON sandboxes (permission_id);
                  CREATE INDEX IF NOT EXISTS idx_secret_creator_id ON secret (creator_id);
                  CREATE INDEX IF NOT EXISTS idx_timeline_creator_id ON timeline (creator_id);
                  CREATE INDEX IF NOT EXISTS idx_timeline_event_creator_id ON timeline_event (creator_id);
      rollback: # no need

  - changeSet:
      id: v48.00-014
      author: calherries
      comment: Added 0.48.0 - Create table_privileges.table_id index
      preConditions:
        - onFail: MARK_RAN
        - dbms:
            type: postgresql
      changes:
        - createIndex:
            indexName: idx_table_privileges_table_id
            tableName: table_privileges
            columns:
              - column:
                  name: table_id
      rollback: # not needed, it will be removed with the table

  - changeSet:
      id: v48.00-015
      author: calherries
      comment: Added 0.48.0 - Create table_privileges.role index
      changes:
        - createIndex:
            indexName: idx_table_privileges_role
            tableName: table_privileges
            columns:
              - column:
                  name: role
      rollback: # not needed, it will be removed with the table

  - changeSet:
      id: v48.00-016
      author: calherries
      comment: Added 0.48.0 - Change the type of collection.slug to varchar(510)
      changes:
        - modifyDataType:
            tableName: collection
            columnName: slug
            newDataType: varchar(510)
      rollback:
        - modifyDataType:
            tableName: collection
            columnName: slug
            newDataType: varchar(254)

  - changeSet:
      id: v48.00-018
      author: noahmoss
      comment: Add new recent_views table
      changes:
        - createTable:
            tableName: recent_views
            remarks: Used to store recently viewed objects for each user
            columns:
              - column:
                  name: id
                  type: int
                  autoIncrement: true
                  constraints:
                    primaryKey: true
                    nullable: false
              - column:
                  name: user_id
                  type: int
                  remarks: The user associated with this view
                  constraints:
                    nullable: false
                    referencedTableName: core_user
                    referencedColumnNames: id
                    foreignKeyName: fk_recent_views_ref_user_id
              - column:
                  name: model
                  type: varchar(16)
                  remarks: The name of the model that was viewed
                  constraints:
                    nullable: false
              - column:
                  name: model_id
                  type: int
                  remarks: The ID of the model that was viewed
                  constraints:
                    nullable: false
              - column:
                  name: timestamp
                  type: DATETIME
                  remarks: The time a view was recorded
                  constraints:
                    nullable: false

  - changeSet:
      id: v48.00-019
      author: nemanjaglumac
      comment: 'Collection color is removed in 0.48.0'
      changes:
        - dropColumn:
            tableName: collection
            columnName: color
      rollback:
        - addColumn:
            tableName: collection
            columns:
              - column:
                  name: color
                  type: char(7)
                  remarks: 'Seven-character hex color for this Collection, including the preceding hash sign.'
                  constraints:
                    nullable: false
                  defaultValue: '#31698A'
  - changeSet:
      id: v48.00-020
      author: noahmoss
      comment: Added 0.48.0 - Create recent_views.user_id index
      changes:
        - createIndex:
            indexName: idx_recent_views_user_id
            tableName: recent_views
            columns:
              - column:
                  name: user_id
      rollback: # not needed, it will be removed with the table

  - changeSet:
      id: v48.00-021
      author: piranha
      comment: 'Cards store Metabase version used to create them'
      changes:
        - addColumn:
            tableName: report_card
            columns:
              - column:
                  name: metabase_version
                  type: varchar(100)
                  remarks: 'Metabase version used to create the card.'

  - changeSet:
      id: v48.00-022
      author: johnswanson
      comment: Migrate migrate-click-through to a custom migration
      preConditions:
        - onFail: MARK_RAN
        - sqlCheck:
            expectedResult: 0
            sql: SELECT count(*) FROM data_migrations WHERE id = 'migrate-click-through';
      changes:
        - customChange:
            class: "metabase.db.custom_migrations.MigrateClickThrough"

  - changeSet:
      id: v48.00-023
      author: piranha
      comment: Data migration migrate-remove-admin-from-group-mapping-if-needed
      preConditions:
        - onFail: MARK_RAN
        - sqlCheck:
            expectedResult: 0
            sql: SELECT count(*) FROM data_migrations WHERE id = 'migrate-remove-admin-from-group-mapping-if-needed';
      changes:
        - customChange:
            class: "metabase.db.custom_migrations.MigrateRemoveAdminFromGroupMappingIfNeeded"

  - changeSet:
      id: v48.00-024
      author: piranha
      comment: All data migrations were transferred to custom_migrations!
      changes:
        - dropTable:
            tableName: data_migrations
      rollback:
        - sql:
            sql: >-
              CREATE TABLE data_migrations (
                id varchar(254) primary key,
                timestamp ${timestamp_type} not null
              );
              INSERT INTO data_migrations VALUES
                  ('set-card-database-and-table-ids', current_timestamp),
                  ('set-mongodb-databases-ssl-false', current_timestamp),
                  ('set-default-schemas', current_timestamp),
                  ('set-admin-email', current_timestamp),
                  ('remove-database-sync-activity-entries', current_timestamp),
                  ('remove-duplicate-fk-entries', current_timestamp),
                  ('update-dashboards-to-new-grid', current_timestamp),
                  ('migrate-field-visibility-type', current_timestamp),
                  ('fix-dashboard-cards-without-positions', current_timestamp),
                  ('migrate-fk-metadata', current_timestamp),
                  ('create-raw-tables', current_timestamp),
                  ('migrate-base-types', current_timestamp),
                  ('migrate-field-types', current_timestamp),
                  ('fix-invalid-field-types', current_timestamp),
                  ('add-users-to-default-permissions-groups', current_timestamp),
                  ('add-admin-group-root-entry', current_timestamp),
                  ('add-databases-to-magic-permissions-groups', current_timestamp),
                  ('fix-legacy-magic-group-names', current_timestamp),
                  ('remove-trailing-slashes-from-site-url-setting', current_timestamp),
                  ('copy-site-url-setting-and-remove-trailing-slashes', current_timestamp),
                  ('migrate-query-executions', current_timestamp),
                  ('drop-old-query-execution-table', current_timestamp),
                  ('ensure-protocol-specified-in-site-url', current_timestamp),
                  ('populate-card-database-id', current_timestamp),
                  ('migrate-humanization-setting', current_timestamp),
                  ('populate-card-read-permissions', current_timestamp),
                  ('mark-category-fields-as-list', current_timestamp),
                  ('repopulate-card-read-permissions', current_timestamp),
                  ('add-legacy-sql-directive-to-bigquery-sql-cards', current_timestamp),
                  ('clear-ldap-user-local-passwords', current_timestamp),
                  ('add-migrated-collections', current_timestamp),
                  ('migrate-map-regions', current_timestamp),
                  ('migrate-click-through', current_timestamp),
                  ('migrate-remove-admin-from-group-mapping-if-needed', current_timestamp);

  - changeSet:
      id: v48.00-025
      author: piranha
      comment: 'Revisions store Metabase version used to create them'
      changes:
        - addColumn:
            tableName: revision
            columns:
              - column:
                  name: metabase_version
                  type: varchar(100)
                  remarks: 'Metabase version used to create the revision.'

  - changeSet:
      id: v48.00-026
      author: lbrdnk
      comment: Set semantic_type with value type/Number to null (#18754)
      changes:
        - update:
            tableName: metabase_field
            columns:
              - column:
                  name: semantic_type
                  value: NULL
            where: semantic_type = 'type/Number'
      rollback:

  # this is a no op, it was previously used to Drop parameter_card.entity_id,
  # now it's moved to v47.00-058
  # this is still here because we want the change set id to be consistent
  # see #35239 for details
  - changeSet:
      id: v48.00-027
      author: qnkhuat
      validCheckSum: ANY
      comment: 'No op migration'
      changes:
        - sql:
          sql: SELECT 1;
      rollback:

  - changeSet:
      id: v48.00-028
      author: noahmoss
      comment: Add new audit_log table
      changes:
        - createTable:
            tableName: audit_log
            remarks: Used to store application events for auditing use cases
            columns:
              - column:
                  name: id
                  type: int
                  autoIncrement: true
                  constraints:
                    primaryKey: true
                    nullable: false
              - column:
                  name: topic
                  type: varchar(32)
                  remarks: The topic of a given audit event
                  constraints:
                    nullable: false
              - column:
                  name: timestamp
                  type: ${timestamp_type}
                  remarks: The time an event was recorded
                  constraints:
                    nullable: false
              - column:
                  name: end_timestamp
                  type: ${timestamp_type}
                  remarks: The time an event ended, if applicable
                  constraints:
                    nullable: true
              - column:
                  name: user_id
                  type: int
                  remarks: The user who performed an action or triggered an event
                  constraints:
                    nullable: true
              - column:
                  name: model
                  type: varchar(32)
                  remarks: The name of the model this event applies to (e.g. Card, Dashboard), if applicable
                  constraints:
                    nullable: true
              - column:
                  name: model_id
                  type: int
                  remarks: The ID of the model this event applies to, if applicable
                  constraints:
                    nullable: true
              - column:
                  name: details
                  type: ${text.type}
                  remarks: A JSON map with metadata about the event
                  constraints:
                    nullable: false

  - changeSet:
      id: v48.00-029
      author: noahmoss
      comment: Added 0.48.0 - new view v_audit_log
      changes:
        - sqlFile:
            dbms: postgresql
            path: instance_analytics_views/audit_log/v1/postgres-audit_log.sql
            relativeToChangelogFile: true
        - sqlFile:
            dbms: mysql,mariadb
            path: instance_analytics_views/audit_log/v1/mysql-audit_log.sql
            relativeToChangelogFile: true
        - sqlFile:
            dbms: h2
            path: instance_analytics_views/audit_log/v1/h2-audit_log.sql
            relativeToChangelogFile: true
      rollback:
        - sql:
            sql: drop view if exists v_audit_log;

  - changeSet:
      id: v48.00-030
      author: noahmoss
      comment: Added 0.48.0 - new view v_content
      changes:
        - sqlFile:
            dbms: postgresql
            path: instance_analytics_views/content/v1/postgres-content.sql
            relativeToChangelogFile: true
        - sqlFile:
            dbms: mysql,mariadb
            path: instance_analytics_views/content/v1/mysql-content.sql
            relativeToChangelogFile: true
        - sqlFile:
            dbms: h2
            path: instance_analytics_views/content/v1/h2-content.sql
            relativeToChangelogFile: true
      rollback:
        - sql:
            sql: drop view if exists v_content;

  - changeSet:
      id: v48.00-031
      author: noahmoss
      comment: Added 0.48.0 - new view v_dashboardcard
      changes:
        - sqlFile:
            path: instance_analytics_views/dashboardcard/v1/dashboardcard.sql
            relativeToChangelogFile: true
      rollback:
        - sql:
            sql: drop view if exists v_dashboardcard;

  - changeSet:
      id: v48.00-032
      author: noahmoss
      comment: Added 0.48.0 - new view v_group_members
      changes:
        - sqlFile:
            path: instance_analytics_views/group_members/v1/group_members.sql
            relativeToChangelogFile: true
      rollback:
        - sql:
            sql: drop view if exists v_group_members;

  - changeSet:
      id: v48.00-033
      author: noahmoss
      comment: Added 0.48.0 - new view v_subscriptions for postgres
      changes:
        - sqlFile:
            dbms: postgresql
            path: instance_analytics_views/subscriptions/v1/postgres-subscriptions.sql
            relativeToChangelogFile: true
        - sqlFile:
            dbms: mysql,mariadb
            path: instance_analytics_views/subscriptions/v1/mysql-subscriptions.sql
            relativeToChangelogFile: true
        - sqlFile:
            dbms: h2
            path: instance_analytics_views/subscriptions/v1/h2-subscriptions.sql
            relativeToChangelogFile: true
      rollback:
        - sql:
            sql: drop view if exists v_subscriptions;

  - changeSet:
      id: v48.00-034
      author: noahmoss
      comment: Added 0.48.0 - new view v_users
      changes:
        - sqlFile:
            dbms: postgresql
            path: instance_analytics_views/users/v1/postgres-users.sql
            relativeToChangelogFile: true
        - sqlFile:
            dbms: mysql,mariadb
            path: instance_analytics_views/users/v1/mysql-users.sql
            relativeToChangelogFile: true
        - sqlFile:
            dbms: h2
            path: instance_analytics_views/users/v1/h2-users.sql
            relativeToChangelogFile: true
      rollback:
        - sql:
            sql: drop view if exists v_users;

  - changeSet:
      id: v48.00-035
      author: noahmoss
      comment: Added 0.48.0 - new view v_alerts
      changes:
        - sqlFile:
            dbms: postgresql
            path: instance_analytics_views/alerts/v1/postgres-alerts.sql
            relativeToChangelogFile: true
        - sqlFile:
            dbms: mysql,mariadb
            path: instance_analytics_views/alerts/v1/mysql-alerts.sql
            relativeToChangelogFile: true
        - sqlFile:
            dbms: h2
            path: instance_analytics_views/alerts/v1/h2-alerts.sql
            relativeToChangelogFile: true
      rollback:
        - sql:
            sql: drop view if exists v_alerts;

  - changeSet:
      id: v48.00-036
      author: noahmoss
      comment: Added 0.48.0 - new view v_databases
      changes:
        - sqlFile:
            path: instance_analytics_views/databases/v1/databases.sql
            relativeToChangelogFile: true
      rollback:
        - sql:
            sql: drop view if exists v_databases;

  - changeSet:
      id: v48.00-037
      author: noahmoss
      comment: Added 0.48.0 - new view v_fields
      changes:
        - sqlFile:
            dbms: postgresql
            path: instance_analytics_views/fields/v1/postgres-fields.sql
            relativeToChangelogFile: true
        - sqlFile:
            dbms: mysql,mariadb
            path: instance_analytics_views/fields/v1/mysql-fields.sql
            relativeToChangelogFile: true
        - sqlFile:
            dbms: h2
            path: instance_analytics_views/fields/v1/h2-fields.sql
            relativeToChangelogFile: true
      rollback:
        - sql:
            sql: drop view if exists v_fields;

  - changeSet:
      id: v48.00-038
      author: noahmoss
      comment: Added 0.48.0 - new view v_query_log
      changes:
        - sqlFile:
            dbms: postgresql
            path: instance_analytics_views/query_log/v1/postgres-query_log.sql
            relativeToChangelogFile: true
        - sqlFile:
            dbms: mysql,mariadb
            path: instance_analytics_views/query_log/v1/mysql-query_log.sql
            relativeToChangelogFile: true
        - sqlFile:
            dbms: h2
            path: instance_analytics_views/query_log/v1/h2-query_log.sql
            relativeToChangelogFile: true
      rollback:
        - sql:
            sql: drop view if exists v_query_log;

  - changeSet:
      id: v48.00-039
      author: noahmoss
      comment: Added 0.48.0 - new view v_tables
      changes:
        - sqlFile:
            dbms: postgresql
            path: instance_analytics_views/tables/v1/postgres-tables.sql
            relativeToChangelogFile: true
        - sqlFile:
            dbms: mysql,mariadb
            path: instance_analytics_views/tables/v1/mysql-tables.sql
            relativeToChangelogFile: true
        - sqlFile:
            dbms: h2
            path: instance_analytics_views/tables/v1/h2-tables.sql
            relativeToChangelogFile: true
      rollback:
        - sql:
            sql: drop view if exists v_tables;

  - changeSet:
      id: v48.00-040
      author: noahmoss
      comment: Added 0.48.0 - new view v_view_log
      changes:
        - sqlFile:
            dbms: postgresql
            path: instance_analytics_views/view_log/v1/postgres-view_log.sql
            relativeToChangelogFile: true
        - sqlFile:
            dbms: mysql,mariadb
            path: instance_analytics_views/view_log/v1/mysql-view_log.sql
            relativeToChangelogFile: true
        - sqlFile:
            dbms: h2
            path: instance_analytics_views/view_log/v1/h2-view_log.sql
            relativeToChangelogFile: true
      rollback:
        - sql:
            sql: drop view if exists v_view_log;

  - changeSet:
      id: v48.00-045
      author: qwef
      comment: Added 0.48.0 - add is_sandboxed to query_execution
      changes:
        - addColumn:
            tableName: query_execution
            columns:
              - column:
                  name: is_sandboxed
                  type: boolean
                  remarks: "Is query from a sandboxed user"
                  constraints:
                    nullable: true

  - changeSet:
      id: v48.00-046
      author: noahmoss
      comment: Added 0.48.0 - new indexes to optimize audit v2 queries
      changes:
        - sqlFile:
            dbms: postgresql
            path: instance_analytics_views/indexes/v1/postgres-indexes.sql
            relativeToChangelogFile: true
        - sqlFile:
            dbms: mysql
            path: instance_analytics_views/indexes/v1/mysql-indexes.sql
            relativeToChangelogFile: true
        - sqlFile:
            dbms: mariadb
            path: instance_analytics_views/indexes/v1/mariadb-indexes.sql
            relativeToChangelogFile: true
        - sqlFile:
            dbms: h2
            path: instance_analytics_views/indexes/v1/h2-indexes.sql
            relativeToChangelogFile: true
      rollback:
        # Only MySQL needes a rollback because all the other DBs support "CREATE INDEX IF NOT EXISTS"
        - sqlFile:
            dbms: mysql
            path: instance_analytics_views/indexes/v1/mysql-rollback.sql
            relativeToChangelogFile: true

  - changeSet:
      id: v48.00-047
      author: noahmoss
      comment: Drop foreign key on recent_views so that it can be recreated with onDelete policy
      changes:
        - dropForeignKeyConstraint:
            baseTableName: recent_views
            constraintName: fk_recent_views_ref_user_id
      rollback:
        - addForeignKeyConstraint:
            baseTableName: recent_views
            constraintName: fk_recent_views_ref_user_id
            referencedTableName: core_user
            baseColumnNames: user_id
            referencedColumnNames: id
            onDelete: CASCADE

  - changeSet:
      id: v48.00-048
      author: noahmoss
      comment: Add foreign key on recent_views with onDelete CASCADE
      changes:
        - addForeignKeyConstraint:
            baseTableName: recent_views
            constraintName: fk_recent_views_ref_user_id
            referencedTableName: core_user
            baseColumnNames: user_id
            referencedColumnNames: id
            onDelete: CASCADE
      rollback:
        - dropForeignKeyConstraint:
            baseTableName: recent_views
            constraintName: fk_recent_views_ref_user_id

  - changeSet:
      id: v48.00-049
      author: noahmoss
      comment: Migrate data from activity to audit_log
      changes:
        - sql:
            dbms: postgresql
            sql: >-
              INSERT INTO audit_log (topic, timestamp, user_id, model, model_id, details)
              SELECT
                topic,
                timestamp,
                user_id,
                model,
                model_id,
                details::jsonb || json_strip_nulls(json_build_object('database_id', database_id, 'table_id', table_id))::jsonb
              FROM activity;
        - sql:
            dbms: mysql,mariadb
            sql: >-
              INSERT INTO audit_log (topic, timestamp, user_id, model, model_id, details)
              SELECT
                  topic,
                  timestamp,
                  user_id,
                  model,
                  model_id,
                  JSON_MERGE(
                      details,
                      JSON_OBJECT('database_id', database_id, 'table_id', table_id)
                  )
              FROM activity;
        - sql:
            dbms: h2
            sql: >-
              INSERT INTO audit_log (topic, timestamp, user_id, model, model_id, details)
              SELECT
                  topic,
                  timestamp,
                  user_id,
                  model,
                  model_id,
                  JSON_OBJECT(
                    'database_id': database_id,
                    'table_id': table_id
                    ABSENT ON NULL
                  )
              FROM activity;
      rollback: # not necessary

  - changeSet:
      id: v48.00-050
      author: noahmoss
      comment: Added 0.48.0 - no-op migration to remove audit DB and collection on downgrade
      changes:
        - comment: "No operation performed for this changeset on execution."
      rollback:
        - sql: DELETE FROM metabase_database WHERE is_audit = TRUE;
        - sql: DELETE FROM collection WHERE type = 'instance_analytics';

  - changeSet:
      id: v48.00-051
      author: calherries
      comment: Migrate metabase_field when the fk target field is inactive
      changes:
        - sql:
            dbms: mariadb,mysql
            sql: >-
              UPDATE metabase_field AS a
              JOIN metabase_field AS b ON b.id = a.fk_target_field_id
              SET a.fk_target_field_id = NULL,
                  a.semantic_type = NULL
              WHERE b.active = FALSE;
        - sql:
            dbms: postgresql,h2
            sql: >-
              UPDATE metabase_field
              SET fk_target_field_id = NULL,
                  semantic_type = NULL
              WHERE fk_target_field_id IN (
                  SELECT id
                  FROM metabase_field
                  WHERE active = FALSE
              );
      rollback: # no change

  - changeSet:
      id: v48.00-053
      author: johnswanson
      comment: Increase length of `activity.model` to fit longer model names
      changes:
        - modifyDataType:
            tableName: activity
            columnName: model
            newDataType: VARCHAR(32)
      rollback: # not necessary

  - changeSet:
      id: v48.00-054
      author: escherize
      comment: Added 0.48.0 - no-op migration to remove Internal Metabase User on downgrade
      changes:
        - comment: "No operation performed for this changeset on execution."
      rollback:
        - sql: DELETE FROM core_user WHERE id = 13371338;

  - changeSet:

      id: v48.00-055
      author: noahmoss
      comment: Added 0.48.0 - new view v_tasks
      changes:
        - sqlFile:
            dbms: postgresql
            path: instance_analytics_views/tasks/v1/postgres-tasks.sql
            relativeToChangelogFile: true
        - sqlFile:
            dbms: mysql,mariadb
            path: instance_analytics_views/tasks/v1/mysql-tasks.sql
            relativeToChangelogFile: true
        - sqlFile:
            dbms: h2
            path: instance_analytics_views/tasks/v1/h2-tasks.sql
            relativeToChangelogFile: true
      rollback:
        - sql:
            sql: drop view if exists v_tasks;

  - changeSet:
      id: v48.00-056
      author: noahmoss
      comment: 'Adjust view_log schema for Audit Log v2'
      changes:
        - addColumn:
            tableName: view_log
            columns:
              - column:
                  name: has_access
                  type: boolean
                  constraints:
                    nullable: true
                  remarks: 'Whether the user who initiated the view had read access to the item being viewed.'

  - changeSet:
      id: v48.00-057
      author: noahmoss
      comment: 'Adjust view_log schema for Audit Log v2'
      changes:
        - addColumn:
            tableName: view_log
            columns:
              - column:
                  name: context
                  type: varchar(32)
                  constraints:
                    nullable: true
                  remarks: 'The context of the view, can be collection, question, or dashboard. Only for cards.'

  - changeSet:
      id: v48.00-059
      author: qwef
      comment: 'Update the namespace of any audit collections that are already loaded'
      changes:
        - sql:
            sql: UPDATE collection SET namespace = 'analytics' WHERE entity_id = 'okNLSZKdSxaoG58JSQY54' OR entity_id = 'vG58R8k-QddHWA7_47umn'
      rollback: # not necessary

  - changeSet:
      id: v48.00-060
      author: noahmoss
      comment: Added 0.48.0 - task_history.started_at
      changes:
        - createIndex:
            indexName: idx_task_history_started_at
            tableName: task_history
            columns:
              - column:
                  name: started_at

  - changeSet:
      id: v48.00-061
      author: piranha
      comment: 'Adds query_execution.cache_hash -> query_cache.query_hash'
      changes:
        - addColumn:
            tableName: query_execution
            columns:
              - column:
                  name: cache_hash
                  type: ${blob.type}
                  constraints:
                    nullable: true
                  remarks: 'Hash of normalized query, calculated in middleware.cache'

  # this index was added in migration 95, but during our split migration work in #34400 we didn't include this index
  # in the sql initialization, so we need to recreate one here for new instances running 48+
  - changeSet:
      id: v48.00-067
      author: qnkhuat
      comment: 'Add unique constraint idx_databasechangelog_id_author_filename'
      preConditions:
        - onFail: MARK_RAN
        # If we're dumping the migration as a SQL file or trying to force-migrate we can't check the preconditions
        # so just go ahead and skip the entire thing. This is a non-critical migration
        - onUpdateSQL: IGNORE
        - and:
          - sqlCheck:
              expectedResult: 0
              sql: SELECT count(*) FROM (SELECT count(*) FROM DATABASECHANGELOG GROUP BY ID, AUTHOR, FILENAME HAVING count(*) > 1) t1
          - or:
            - and:
              - dbms:
                  type: postgresql
              - sqlCheck:
                  expectedResult: 0
                  sql: >-
                    SELECT COUNT(*)
                    FROM pg_indexes
                    WHERE tablename = 'databasechangelog' AND
                          indexname = 'idx_databasechangelog_id_author_filename';
            - and:
              - dbms:
                  type: h2
              - sqlCheck:
                  expectedResult: 0
                  sql: >-
                    SELECT COUNT(*)
                    FROM INFORMATION_SCHEMA.INDEXES
                    WHERE TABLE_NAME = 'DATABASECHANGELOG' AND
                          INDEX_NAME = 'IDX_DATABASECHANGELOG_ID_AUTHOR_FILENAME_INDEX_1';
            - and:
              - dbms:
                  type: mysql,mariadb
              - not:
                - indexExists:
                    tableName: ${databasechangelog.name}
                    indexName: idx_databasechangelog_id_author_filename
      changes:
        - addUniqueConstraint:
            constraintName: idx_databasechangelog_id_author_filename
            tableName: ${databasechangelog.name}
            columnNames: id, author, filename
      rollback:
        - dropUniqueConstraint:
            tableName: ${databasechangelog.name}
            constraintName: idx_databasechangelog_id_author_filename

  - changeSet:
      id: v49.00-000
      author: qnkhuat
      comment: Remove leagcy pulses
      changes:
        - sql: DELETE FROM pulse where dashboard_id is null and alert_condition is null;
      # pulse has been deprecated in v38(~2.5 years ago), even the UI to view it is broken
      # so we don't need to worry about recovering it on rollback
      rollback:

  - changeSet:
      id: v49.00-003
      author: johnswanson
      comment: Add a `type` to users
      changes:
        - addColumn:
            columns:
              - column:
                  name: type
                  type: varchar(64)
                  constraints:
                    nullable: false
                  defaultValue: 'personal'
                  remarks: The type of user
            tableName: core_user

  - changeSet:
      id: v49.00-004
      author: johnswanson
      comment: Add a table for API keys
      changes:
        - createTable:
            tableName: api_key
            remarks: An API Key
            columns:
              - column:
                  remarks: The ID of the API Key itself
                  name: id
                  type: int
                  autoIncrement: true
                  constraints:
                    primaryKey: true
                    nullable: false
              - column:
                  name: user_id
                  type: int
                  remarks: The ID of the user who this API Key acts as
                  constraints:
                    nullable: false
                    referencedTableName: core_user
                    referencedColumnNames: id
                    foreignKeyName: fk_api_key_user_id
              - column:
                  remarks: The hashed API key
                  name: key
                  type: varchar(254)
                  constraints:
                    nullable: false
              - column:
                  remarks: The first 7 characters of the unhashed key
                  name: key_prefix
                  type: varchar(7)
                  constraints:
                    nullable: false
                    unique: true
              - column:
                  remarks: The ID of the user that created this API key
                  name: created_by
                  type: integer
                  constraints:
                    nullable: false
                    referencedTableName: core_user
                    referencedColumnNames: id
                    foreignKeyName: fk_api_key_created_by_user_id
              - column:
                  remarks: The timestamp when the key was created
                  name: created_at
                  type: ${timestamp_type}
                  defaultValueComputed: current_timestamp
                  constraints:
                    nullable: false
              - column:
                  remarks: The timestamp when the key was last updated
                  name: updated_at
                  type: ${timestamp_type}
                  defaultValueComputed: current_timestamp
                  constraints:
                    nullable: false

  - changeSet:
      id: v49.00-005
      author: johnswanson
      comment: Add an index on `api_key.created_by`
      rollback: # not necessary, will be removed with the table
      changes:
        - createIndex:
            tableName: api_key
            indexName: idx_api_key_created_by
            columns:
              column:
                name: created_by

  - changeSet:
      id: v49.00-006
      author: johnswanson
      comment: Add an index on `api_key.user_id`
      rollback: # not necessary, will be removed with the table
      changes:
        - createIndex:
            tableName: api_key
            indexName: idx_api_key_user_id
            columns:
              column:
                name: user_id

  - changeSet:
      id: v49.00-007
      author: johnswanson
      comment: Set the `type` of the internal user
      changes:
        - sql:
            sql: UPDATE core_user SET type='internal' WHERE id=13371338;
      rollback: # not necessary

  - changeSet:
      id: v49.00-008
      author: qnkhuat
      comment: Add metabase_field.database_indexed
      changes:
        - addColumn:
            tableName: metabase_field
            columns:
              - column:
                  name: database_indexed
                  type: boolean
                  constraints:
                    nullable: true
                  remarks: 'If the database supports indexing, this column indicate whether or not a field is indexed, or is the 1st column in a composite index'

  - changeSet:
      id: v49.00-009
      author: adam-james
      comment: Migrate pulse_card.include_csv to 'true' when the joined card.display is 'table'
      changes:
        - sql:
            dbms: mariadb,mysql
            sql: >-
              UPDATE pulse_card AS pc
              JOIN report_card AS rc ON rc.id = pc.card_id
              SET pc.include_csv = TRUE
              WHERE rc.display = 'table';
        - sql:
            dbms: postgresql,h2
            sql: >-
              UPDATE pulse_card pc
              SET include_csv = TRUE
              WHERE pc.card_id IN (
                  SELECT rc.id
                  FROM report_card rc
                  WHERE rc.display = 'table'
                  AND rc.id = pc.card_id
              );
      rollback: # no change

  - changeSet:
      id: v49.00-010
      author: johnswanson
      comment: Add a name to API Keys
      changes:
        - addColumn:
            tableName: api_key
            columns:
              - column:
                  name: name
                  type: varchar(254)
                  constraints:
                    nullable: false
                    unique: true
                  remarks: 'The user-defined name of the API key.'

  - changeSet:
      id: v49.00-011
      author: qnkhuat
      comment: Add metabase_table.database_require_filter
      changes:
        - addColumn:
            tableName: metabase_table
            columns:
              - column:
                  name: database_require_filter
                  type: boolean
                  constraints:
                    nullable: true
                  remarks: 'If true, the table requires a filter to be able to query it'

  - changeSet:
      id: v49.00-012
      author: qnkhuat
      comment: Add metabase_field.database_partitioned
      changes:
        - addColumn:
            tableName: metabase_field
            columns:
              - column:
                  name: database_partitioned
                  type: boolean
                  constraints:
                    nullable: true
                  remarks: 'Whether the table is partitioned by this field'

  - changeSet:
      id: v49.00-013
      author: johnswanson
      comment: Add `api_key.updated_by_id`
      rollback: # will be removed with the table
      changes:
        - addColumn:
            tableName: api_key
            columns:
              - column:
                  remarks: The ID of the user that last updated this API key
                  name: updated_by_id
                  type: integer
                  constraints:
                    # no default and nullable: false for a new column? yikes! But this should probably be ok, because
                    # we don't yet have any UI for creating a new API key.
                    nullable: false
                    referencedTableName: core_user
                    referencedColumnNames: id
                    foreignKeyName: fk_api_key_updated_by_id_user_id

  - changeSet:
      id: v49.00-014
      author: johnswanson
      comment: Add an index on `api_key.updated_by_id`
      rollback: # not necessary, will be removed with the table
      changes:
        - createIndex:
            tableName: api_key
            indexName: idx_api_key_updated_by_id
            columns:
              column:
                name: updated_by_id

  - changeSet:
      id: v49.00-015
      author: johnswanson
      comment: Rename `created_by` to `creator_id`
      rollback: # not necessary, will be removed with the table
      changes:
        - renameColumn:
            tableName: api_key
            columnDataType: integer
            oldColumnName: created_by
            newColumnName: creator_id

  - changeSet:
      id: v49.00-016
      author: noahmoss
      comment: >-
        Added 0.49.0 - modify type of action.archived from boolean to
        ${boolean.type} on mysql,mariadb
      dbms: mysql,mariadb
      changes:
        - modifyDataType:
            tableName: action
            columnName: archived
            newDataType: ${boolean.type}
      rollback:
        - modifyDataType:
            tableName: action
            columnName: archived
            newDataType: boolean
      preConditions:
        - onFail: MARK_RAN
        - dbms:
            type: mysql,mariadb

  - changeSet:
      id: v49.00-017
      author: noahmoss
      comment: Add NOT NULL constraint to action.archived
      changes:
        - addNotNullConstraint:
            columnDataType: ${boolean.type}
            tableName: action
            columnName: archived
            defaultNullValue: false
      preConditions:
        - onFail: MARK_RAN
        - dbms:
            type: mysql,mariadb

  - changeSet:
      id: v49.00-018
      author: noahmoss
      comment: Add default value to action.archived
      changes:
        - addDefaultValue:
            defaultValueBoolean: false
            tableName: action
            columnName: archived
      preConditions:
        - onFail: MARK_RAN
        - dbms:
            type: mysql,mariadb

  - changeSet:
      id: v49.00-019
      author: noahmoss
      comment: >-
        Added 0.49.0 - modify type of metabase_field.json_unfolding from
        boolean to ${boolean.type} on mysql,mariadb
      dbms: mysql,mariadb
      changes:
        - modifyDataType:
            tableName: metabase_field
            columnName: json_unfolding
            newDataType: ${boolean.type}
      rollback:
        - modifyDataType:
            tableName: metabase_field
            columnName: json_unfolding
            newDataType: boolean
      preConditions:
        - onFail: MARK_RAN
        - dbms:
            type: mysql,mariadb

  - changeSet:
      id: v49.00-020
      author: noahmoss
      comment: Add NOT NULL constraint to metabase_field.json_unfolding
      changes:
        - addNotNullConstraint:
            columnDataType: ${boolean.type}
            tableName: metabase_field
            columnName: json_unfolding
            defaultNullValue: false
      preConditions:
        - onFail: MARK_RAN
        - dbms:
            type: mysql,mariadb

  - changeSet:
      id: v49.00-021
      author: noahmoss
      comment: Add default value to metabase_field.json_unfolding
      changes:
        - addDefaultValue:
            defaultValueBoolean: false
            tableName: metabase_field
            columnName: json_unfolding
      preConditions:
        - onFail: MARK_RAN
        - dbms:
            type: mysql,mariadb

  - changeSet:
      id: v49.00-022
      author: noahmoss
      comment: >-
        Added 0.49.0 - modify type of metabase_field.database_is_auto_increment
        from boolean to ${boolean.type} on mysql,mariadb
      dbms: mysql,mariadb
      changes:
        - modifyDataType:
            tableName: metabase_field
            columnName: database_is_auto_increment
            newDataType: ${boolean.type}
      rollback:
        - modifyDataType:
            tableName: metabase_field
            columnName: database_is_auto_increment
            newDataType: boolean
      preConditions:
        - onFail: MARK_RAN
        - dbms:
            type: mysql,mariadb

  - changeSet:
      id: v49.00-023
      author: noahmoss
      comment: Add NOT NULL constraint to metabase_field.database_is_auto_increment
      changes:
        - addNotNullConstraint:
            columnDataType: ${boolean.type}
            tableName: metabase_field
            columnName: database_is_auto_increment
            defaultNullValue: false
      preConditions:
        - onFail: MARK_RAN
        - dbms:
            type: mysql,mariadb

  - changeSet:
      id: v49.00-024
      author: noahmoss
      comment: Add default value to metabase_field.database_is_auto_increment
      changes:
        - addDefaultValue:
            defaultValueBoolean: false
            tableName: metabase_field
            columnName: database_is_auto_increment
      preConditions:
        - onFail: MARK_RAN
        - dbms:
            type: mysql,mariadb

  - changeSet:
      id: v49.00-025
      author: noahmoss
      comment: >-
        Added 0.49.0 - modify type of report_dashboard.auto_apply_filters
        from boolean to ${boolean.type} on mysql,mariadb
      dbms: mysql,mariadb
      changes:
        - modifyDataType:
            tableName: report_dashboard
            columnName: auto_apply_filters
            newDataType: ${boolean.type}
      rollback:
        - modifyDataType:
            tableName: report_dashboard
            columnName: auto_apply_filters
            newDataType: boolean
      preConditions:
        - onFail: MARK_RAN
        - dbms:
            type: mysql,mariadb

  - changeSet:
      id: v49.00-026
      author: noahmoss
      comment: Add NOT NULL constraint to report_dashboard.auto_apply_filters
      changes:
        - addNotNullConstraint:
            columnDataType: ${boolean.type}
            tableName: report_dashboard
            columnName: auto_apply_filters
            defaultNullValue: true
      preConditions:
        - onFail: MARK_RAN
        - dbms:
            type: mysql,mariadb

  - changeSet:
      id: v49.00-027
      author: noahmoss
      comment: Add default value to report_dashboard.auto_apply_filters
      changes:
        - addDefaultValue:
            defaultValueBoolean: true
            tableName: report_dashboard
            columnName: auto_apply_filters
      preConditions:
        - onFail: MARK_RAN
        - dbms:
            type: mysql,mariadb

  - changeSet:
      id: v49.00-028
      author: noahmoss
      comment: >-
        Added 0.49.0 - modify type of metabase_database.is_audit
        from boolean to ${boolean.type} on mysql,mariadb
      dbms: mysql,mariadb
      changes:
        - modifyDataType:
            tableName: metabase_database
            columnName: is_audit
            newDataType: ${boolean.type}
      rollback:
        - modifyDataType:
            tableName: metabase_database
            columnName: is_audit
            newDataType: boolean
      preConditions:
        - onFail: MARK_RAN
        - dbms:
            type: mysql,mariadb

  - changeSet:
      id: v49.00-029
      author: noahmoss
      comment: Add NOT NULL constraint to metabase_database.is_audit
      changes:
        - addNotNullConstraint:
            columnDataType: ${boolean.type}
            tableName: metabase_database
            columnName: is_audit
            defaultNullValue: false
      preConditions:
        - onFail: MARK_RAN
        - dbms:
            type: mysql,mariadb

  - changeSet:
      id: v49.00-030
      author: noahmoss
      comment: Add default value to metabase_database.is_audit
      changes:
        - addDefaultValue:
            defaultValueBoolean: false
            tableName: metabase_database
            columnName: is_audit
      preConditions:
        - onFail: MARK_RAN
        - dbms:
            type: mysql,mariadb

  - changeSet:
      id: v49.00-031
      author: noahmoss
      comment: >-
        Added 0.49.0 - modify type of metabase_table.is_upload
        from boolean to ${boolean.type} on mysql,mariadb
      dbms: mysql,mariadb
      changes:
        - modifyDataType:
            tableName: metabase_table
            columnName: is_upload
            newDataType: ${boolean.type}
      rollback:
        - modifyDataType:
            tableName: metabase_table
            columnName: is_upload
            newDataType: boolean
      preConditions:
        - onFail: MARK_RAN
        - dbms:
            type: mysql,mariadb

  - changeSet:
      id: v49.00-032
      author: noahmoss
      comment: Add NOT NULL constraint to metabase_table.is_upload
      changes:
        - addNotNullConstraint:
            columnDataType: ${boolean.type}
            tableName: metabase_table
            columnName: is_upload
            defaultNullValue: false
      preConditions:
        - onFail: MARK_RAN
        - dbms:
            type: mysql,mariadb

  - changeSet:
      id: v49.00-033
      author: noahmoss
      comment: Add default value to metabase_table.is_upload
      changes:
        - addDefaultValue:
            defaultValueBoolean: false
            tableName: metabase_table
            columnName: is_upload
      preConditions:
        - onFail: MARK_RAN
        - dbms:
            type: mysql,mariadb

  - changeSet:
      id: v49.00-034
      author: noahmoss
      comment: >-
        Added 0.49.0 - modify type of revision.most_recent
        from boolean to ${boolean.type} on mysql,mariadb
      dbms: mysql,mariadb
      changes:
        - modifyDataType:
            tableName: revision
            columnName: most_recent
            newDataType: ${boolean.type}
      rollback:
        - modifyDataType:
            tableName: revision
            columnName: most_recent
            newDataType: boolean
      preConditions:
        - onFail: MARK_RAN
        - dbms:
            type: mysql,mariadb

  - changeSet:
      id: v49.00-035
      author: noahmoss
      comment: >-
        Added 0.49.0 - modify type of revision.most_recent
        from boolean to ${boolean.type} on mysql,mariadb
      dbms: mysql,mariadb
      changes:
        - modifyDataType:
            tableName: revision
            columnName: most_recent
            newDataType: ${boolean.type}
      rollback:
        - modifyDataType:
            tableName: revision
            columnName: most_recent
            newDataType: boolean
      preConditions:
        - onFail: MARK_RAN
        - dbms:
            type: mysql,mariadb

  - changeSet:
      id: v49.00-036
      author: noahmoss
      comment: Add NOT NULL constraint to revision.most_recent
      changes:
        - addNotNullConstraint:
            columnDataType: ${boolean.type}
            tableName: revision
            columnName: most_recent
            defaultNullValue: false
      preConditions:
        - onFail: MARK_RAN
        - dbms:
            type: mysql,mariadb

  - changeSet:
      id: v49.00-037
      author: noahmoss
      comment: Add default value to revision.most_recent
      changes:
        - addDefaultValue:
            defaultValueBoolean: false
            tableName: revision
            columnName: most_recent
      preConditions:
        - onFail: MARK_RAN
        - dbms:
            type: mysql,mariadb

  - changeSet:
      id: v49.00-038
      author: noahmoss
      comment: >-
        Added 0.49.0 - modify type of table_privileges.select
        from boolean to ${boolean.type} on mysql,mariadb
      dbms: mysql,mariadb
      changes:
        - modifyDataType:
            tableName: table_privileges
            columnName: select
            newDataType: ${boolean.type}
      rollback:
        - modifyDataType:
            tableName: table_privileges
            columnName: select
            newDataType: boolean
      preConditions:
        - onFail: MARK_RAN
        - dbms:
            type: mysql,mariadb

  - changeSet:
      id: v49.00-039
      author: noahmoss
      comment: Add NOT NULL constraint to table_privileges.select
      changes:
        - addNotNullConstraint:
            columnDataType: ${boolean.type}
            tableName: table_privileges
            columnName: select
            defaultNullValue: false
      preConditions:
        - onFail: MARK_RAN
        - dbms:
            type: mysql,mariadb

  - changeSet:
      id: v49.00-040
      author: noahmoss
      comment: Add default value to table_privileges.select
      changes:
        - addDefaultValue:
            defaultValueBoolean: false
            tableName: table_privileges
            columnName: select
      preConditions:
        - onFail: MARK_RAN
        - dbms:
            type: mysql,mariadb

  - changeSet:
      id: v49.00-041
      author: noahmoss
      comment: >-
        Added 0.49.0 - modify type of table_privileges.update
        from boolean to ${boolean.type} on mysql,mariadb
      dbms: mysql,mariadb
      changes:
        - modifyDataType:
            tableName: table_privileges
            columnName: update
            newDataType: ${boolean.type}
      rollback:
        - modifyDataType:
            tableName: table_privileges
            columnName: update
            newDataType: boolean
      preConditions:
        - onFail: MARK_RAN
        - dbms:
            type: mysql,mariadb

  - changeSet:
      id: v49.00-042
      author: noahmoss
      comment: Add NOT NULL constraint to table_privileges.update
      changes:
        - addNotNullConstraint:
            columnDataType: ${boolean.type}
            tableName: table_privileges
            columnName: update
            defaultNullValue: false
      preConditions:
        - onFail: MARK_RAN
        - dbms:
            type: mysql,mariadb

  - changeSet:
      id: v49.00-043
      author: noahmoss
      comment: Add default value to table_privileges.update
      changes:
        - addDefaultValue:
            defaultValueBoolean: false
            tableName: table_privileges
            columnName: update
      preConditions:
        - onFail: MARK_RAN
        - dbms:
            type: mysql,mariadb

  - changeSet:
      id: v49.00-044
      author: noahmoss
      comment: >-
        Added 0.49.0 - modify type of table_privileges.insert
        from boolean to ${boolean.type} on mysql,mariadb
      dbms: mysql,mariadb
      changes:
        - modifyDataType:
            tableName: table_privileges
            columnName: insert
            newDataType: ${boolean.type}
      rollback:
        - modifyDataType:
            tableName: table_privileges
            columnName: insert
            newDataType: boolean
      preConditions:
        - onFail: MARK_RAN
        - dbms:
            type: mysql,mariadb

  - changeSet:
      id: v49.00-045
      author: noahmoss
      comment: Add NOT NULL constraint to table_privileges.insert
      changes:
        - addNotNullConstraint:
            columnDataType: ${boolean.type}
            tableName: table_privileges
            columnName: insert
            defaultNullValue: false
      preConditions:
        - onFail: MARK_RAN
        - dbms:
            type: mysql,mariadb

  - changeSet:
      id: v49.00-046
      author: noahmoss
      comment: Add default value to table_privileges.insert
      changes:
        - addDefaultValue:
            defaultValueBoolean: false
            tableName: table_privileges
            columnName: insert
      preConditions:
        - onFail: MARK_RAN
        - dbms:
            type: mysql,mariadb

  - changeSet:
      id: v49.00-047
      author: noahmoss
      comment: >-
        Added 0.49.0 - modify type of table_privileges.delete
        from boolean to ${boolean.type} on mysql,mariadb
      dbms: mysql,mariadb
      changes:
        - modifyDataType:
            tableName: table_privileges
            columnName: delete
            newDataType: ${boolean.type}
      rollback:
        - modifyDataType:
            tableName: table_privileges
            columnName: delete
            newDataType: boolean
      preConditions:
        - onFail: MARK_RAN
        - dbms:
            type: mysql,mariadb

  - changeSet:
      id: v49.00-048
      author: noahmoss
      comment: Add NOT NULL constraint to table_privileges.delete
      changes:
        - addNotNullConstraint:
            columnDataType: ${boolean.type}
            tableName: table_privileges
            columnName: delete
            defaultNullValue: false
      preConditions:
        - onFail: MARK_RAN
        - dbms:
            type: mysql,mariadb

  - changeSet:
      id: v49.00-049
      author: noahmoss
      comment: Add default value to table_privileges.delete
      changes:
        - addDefaultValue:
            defaultValueBoolean: false
            tableName: table_privileges
            columnName: delete
      preConditions:
        - onFail: MARK_RAN
        - dbms:
            type: mysql,mariadb

  - changeSet:
      id: v49.00-050
      author: noahmoss
      comment: >-
        Added 0.49.0 - modify type of query_execution.is_sandboxed
        from boolean to ${boolean.type} on mysql,mariadb
      dbms: mysql,mariadb
      changes:
        - modifyDataType:
            tableName: query_execution
            columnName: is_sandboxed
            newDataType: ${boolean.type}
      rollback:
        - modifyDataType:
            tableName: query_execution
            columnName: is_sandboxed
            newDataType: boolean
      preConditions:
        - onFail: MARK_RAN
        - dbms:
            type: mysql,mariadb

  - changeSet:
      id: v49.00-051
      author: noahmoss
      comment: >-
        Added 0.49.0 - modify type of view_log.has_access
        from boolean to ${boolean.type} on mysql,mariadb
      dbms: mysql,mariadb
      changes:
        - modifyDataType:
            tableName: view_log
            columnName: has_access
            newDataType: ${boolean.type}
      rollback:
        - modifyDataType:
            tableName: view_log
            columnName: has_access
            newDataType: boolean
      preConditions:
        - onFail: MARK_RAN
        - dbms:
            type: mysql,mariadb

  - changeSet:
      id: v49.00-052
      author: noahmoss
      comment: >-
        Added 0.49.0 - modify type of metabase_field.database_indexed
        from boolean to ${boolean.type} on mysql,mariadb
      dbms: mysql,mariadb
      changes:
        - modifyDataType:
            tableName: metabase_field
            columnName: database_indexed
            newDataType: ${boolean.type}
      rollback:
        - modifyDataType:
            tableName: metabase_field
            columnName: database_indexed
            newDataType: boolean
      preConditions:
        - onFail: MARK_RAN
        - dbms:
            type: mysql,mariadb

  - changeSet:
      id: v49.00-053
      author: noahmoss
      comment: >-
        Added 0.49.0 - modify type of metabase_table.database_require_filter
        from boolean to ${boolean.type} on mysql,mariadb
      dbms: mysql,mariadb
      changes:
        - modifyDataType:
            tableName: metabase_table
            columnName: database_require_filter
            newDataType: ${boolean.type}
      rollback:
        - modifyDataType:
            tableName: metabase_table
            columnName: database_require_filter
            newDataType: boolean
      preConditions:
        - onFail: MARK_RAN
        - dbms:
            type: mysql,mariadb

  - changeSet:
      id: v49.00-059
      author: qnkhuat
      comment: Added 0.49.0 - unify type of time columns
      changes:
        - customChange:
            class: "metabase.db.custom_migrations.UnifyTimeColumnsType"

  - changeSet:
      id: v49.00-060
      author: qnkhuat
      comment: >-
        Added 0.49.0 - modify type of metabase_field.database_partitioned
        from boolean to ${boolean.type} on mysql,mariadb
      dbms: mysql,mariadb
      changes:
        - modifyDataType:
            tableName: metabase_field
            columnName: database_partitioned
            newDataType: ${boolean.type}
      rollback:
        - modifyDataType:
            tableName: metabase_field
            columnName: database_partitioned
            newDataType: boolean
      preConditions:
        - onFail: MARK_RAN
        - dbms:
            type: mysql,mariadb

  - changeSet:
      id: v49.2023-01-24T12:00:00
      author: piranha
      comment: >-
        This significantly speeds up api.database/autocomplete-fields query
        and is an improvement for issue 30588.
        H2 does not support this: https://github.com/h2database/h2database/issues/3535
        Mariadb does not support this.
        Mysql says it does, but reports an error during migration.
      dbms: postgresql
      changes:
        - createIndex:
            tableName: metabase_field
            indexName: idx_field_name_lower
            columns:
              - column:
                  name: lower(name)
                  computed: true
      rollback:
        - dropIndex:
            tableName: metabase_field
            indexName: idx_field_name_lower

  - changeSet:
      id: v49.2024-01-22T11:50:00
      author: qnkhuat
      comment: Add `report_card.type`
      changes:
        - addColumn:
            tableName: report_card
            columns:
              - column:
                  remarks: The type of card, could be 'question', 'model', 'metric'
                  name: type
                  type: varchar(16)
                  defaultValue: "question"
                  constraints:
                    nullable: false

  - changeSet:
      id: v49.2024-01-22T11:51:00
      author: qnkhuat
      comment: Backfill `report_card.type`
      changes:
        - sql:
            sql: >-
              UPDATE report_card
              SET type = 'model'
              WHERE dataset is true
      rollback: # no need, the column will be dropped

  - changeSet:
      id: v49.2024-01-22T11:52:00
      author: qnkhuat
      comment: Backfill `report_card.type`
      changes:
        - customChange:
            class: "metabase.db.custom_migrations.CardRevisionAddType"

  - changeSet:
      id: v49.2024-01-29T19:26:40
      author: adam-james
      comment: Add width setting to Dashboards
      changes:
        - addColumn:
            tableName: report_dashboard
            columns:
              - column:
                  name: width
                  type: varchar(16)
                  defaultValue: "fixed"
                  remarks: "The value of the dashboard's width setting can be fixed or full. New dashboards will be set to fixed"

  - changeSet:
      id: v49.2024-01-29T19:30:00
      author: adam-james
      comment: Update existing report_dashboard width values to full
      changes:
        - update:
            tableName: report_dashboard
            columns:
              - column:
                  name: width
                  value: "full"
      rollback: []

  - changeSet:
      id: v49.2024-01-29T19:56:40
      author: adam-james
      comment: Dashboard width setting must have a value
      changes:
        - addNotNullConstraint:
            tableName: report_dashboard
            columnName: width
            columnDatatype: varchar(16)
            defaultNullvalue: "full"
            remarks: "If for some reason an existing dashboard has null width value it is set to full"

  - changeSet:
      id: v49.2024-01-29T19:59:12
      author: adam-james
      comment: Add default value to report_dashboard.width for mysql and mariadb
      changes:
        - addDefaultValue:
            defaultValue: "fixed"
            tableName: report_dashboard
            columnName: width
      preConditions:
        - onFail: MARK_RAN
        - dbms:
            type: mysql,mariadb

  - changeSet:
      id: v49.2024-02-02T11:27:49
      author: oisincoveney
      comment: >-
        Add report_card.initially_published_at
      changes:
        - addColumn:
            tableName: report_card
            columns:
              - column:
                  name: initially_published_at
                  type: ${timestamp_type}
                  constraints:
                    nullable: true
                  remarks: The timestamp when the card was first published in a static embed

  - changeSet:
        id: v49.2024-02-02T11:28:36
        author: oisincoveney
        comment: >-
          Add report_dashboard.initially_published_at
        changes:
          - addColumn:
              tableName: report_dashboard
              columns:
                - column:
                    name: initially_published_at
                    type: ${timestamp_type}
                    constraints:
                      nullable: true
                    remarks: The timestamp when the dashboard was first published in a static embed

  - changeSet:
      id: v49.2024-02-07T21:52:01
      author: noahmoss
      comment: Added 0.49.0 - updated view v_view_log
      changes:
        - sqlFile:
            dbms: postgresql
            path: instance_analytics_views/view_log/v2/postgres-view_log.sql
            relativeToChangelogFile: true
        - sqlFile:
            dbms: mysql,mariadb
            path: instance_analytics_views/view_log/v2/mysql-view_log.sql
            relativeToChangelogFile: true
        - sqlFile:
            dbms: h2
            path: instance_analytics_views/view_log/v2/h2-view_log.sql
            relativeToChangelogFile: true
      rollback:
        - sqlFile:
            dbms: postgresql
            path: instance_analytics_views/view_log/v1/postgres-view_log.sql
            relativeToChangelogFile: true
        - sqlFile:
            dbms: mysql,mariadb
            path: instance_analytics_views/view_log/v1/mysql-view_log.sql
            relativeToChangelogFile: true
        - sqlFile:
            dbms: h2
            path: instance_analytics_views/view_log/v1/h2-view_log.sql
            relativeToChangelogFile: true

  - changeSet:
      id: v49.2024-02-07T21:52:02
      author: noahmoss
      comment: Added 0.49.0 - updated view v_audit_log
      changes:
        - sqlFile:
            dbms: postgresql
            path: instance_analytics_views/audit_log/v2/postgres-audit_log.sql
            relativeToChangelogFile: true
        - sqlFile:
            dbms: mysql,mariadb
            path: instance_analytics_views/audit_log/v2/mysql-audit_log.sql
            relativeToChangelogFile: true
        - sqlFile:
            dbms: h2
            path: instance_analytics_views/audit_log/v2/h2-audit_log.sql
            relativeToChangelogFile: true
      rollback:
        - sqlFile:
            dbms: postgresql
            path: instance_analytics_views/audit_log/v1/postgres-audit_log.sql
            relativeToChangelogFile: true
        - sqlFile:
            dbms: mysql,mariadb
            path: instance_analytics_views/audit_log/v1/mysql-audit_log.sql
            relativeToChangelogFile: true
        - sqlFile:
            dbms: h2
            path: instance_analytics_views/audit_log/v1/h2-audit_log.sql
            relativeToChangelogFile: true

  - changeSet:
      id: v49.2024-02-07T21:52:03
      author: noahmoss
      comment: Added 0.49.0 - updated view v_group_members
      changes:
        - sqlFile:
            path: instance_analytics_views/group_members/v2/group_members.sql
            relativeToChangelogFile: true
      rollback:
        - sqlFile:
            dbms: postgresql
            path: instance_analytics_views/group_members/v1/group_members.sql
            relativeToChangelogFile: true

  - changeSet:
      id: v49.2024-02-07T21:52:04
      author: noahmoss
      comment: Added 0.49.0 - updated view v_query_log
      changes:
        - sqlFile:
            dbms: postgresql
            path: instance_analytics_views/query_log/v2/postgres-query_log.sql
            relativeToChangelogFile: true
        - sqlFile:
            dbms: mysql,mariadb
            path: instance_analytics_views/query_log/v2/mysql-query_log.sql
            relativeToChangelogFile: true
        - sqlFile:
            dbms: h2
            path: instance_analytics_views/query_log/v2/h2-query_log.sql
            relativeToChangelogFile: true
      rollback:
        - sqlFile:
            dbms: postgresql
            path: instance_analytics_views/query_log/v1/postgres-query_log.sql
            relativeToChangelogFile: true
        - sqlFile:
            dbms: mysql,mariadb
            path: instance_analytics_views/query_log/v1/mysql-query_log.sql
            relativeToChangelogFile: true
        - sqlFile:
            dbms: h2
            path: instance_analytics_views/query_log/v1/h2-query_log.sql
            relativeToChangelogFile: true

  - changeSet:
      id: v49.2024-02-07T21:52:05
      author: noahmoss
      comment: Added 0.49.0 - updated view v_users
      changes:
        - sqlFile:
            dbms: postgresql
            path: instance_analytics_views/users/v2/postgres-users.sql
            relativeToChangelogFile: true
        - sqlFile:
            dbms: mysql,mariadb
            path: instance_analytics_views/users/v2/mysql-users.sql
            relativeToChangelogFile: true
        - sqlFile:
            dbms: h2
            path: instance_analytics_views/users/v2/h2-users.sql
            relativeToChangelogFile: true
      rollback:
        - sqlFile:
            dbms: postgresql
            path: instance_analytics_views/users/v1/postgres-users.sql
            relativeToChangelogFile: true
        - sqlFile:
            dbms: mysql,mariadb
            path: instance_analytics_views/users/v1/mysql-users.sql
            relativeToChangelogFile: true
        - sqlFile:
            dbms: h2
            path: instance_analytics_views/users/v1/h2-users.sql
            relativeToChangelogFile: true

  - changeSet:
      id: v49.2024-02-09T13:55:26
      author: noahmoss
      comment: Set default value for enable-public-sharing to `false` for existing instances with users, if not already set
      preConditions:
        - onFail: MARK_RAN
        - and:
            - or:
                - and:
                    - dbms:
                        type: postgresql
                    - sqlCheck:
                        expectedResult: 0
                        sql: SELECT count(*) FROM setting WHERE key = 'enable-public-sharing';
                - and:
                    - dbms:
                        type: h2
                    - sqlCheck:
                        expectedResult: 0
                        sql: SELECT count(*) FROM setting WHERE "KEY" = 'enable-public-sharing';
                - and:
                    - dbms:
                        type: mysql,mariadb
                    - sqlCheck:
                        expectedResult: 0
                        sql: SELECT count(*) FROM setting WHERE `key` = 'enable-public-sharing';
            - sqlCheck:
                expectedResult: 1
                sql: >
                  SELECT CASE WHEN COUNT(*) > 0 THEN 1 ELSE 0 END FROM core_user;
      changes:
        - sql:
            dbms: postgresql
            sql: INSERT INTO setting (key, value) VALUES ('enable-public-sharing', 'false');
        - sql:
            dbms: mysql,mariadb
            sql: INSERT INTO setting (`key`, value) VALUES ('enable-public-sharing', 'false');
        - sql:
            dbms: h2
            sql: INSERT INTO setting ("KEY", "VALUE") VALUES ('enable-public-sharing', 'false');
      rollback: # not needed

  - changeSet:
      id: v49.2024-03-26T10:23:12
      author: adam-james
      comment: Add pulse_card.format_rows
      changes:
        - addColumn:
            tableName: pulse_card
            columns:
              - column:
                  name: format_rows
                  type: ${boolean.type}
                  defaultValue: true
                  remarks: Whether or not to apply formatting to the rows of the export

  - changeSet:
      id: v49.2024-03-26T20:27:58
      author: noahmoss
      comment: Added 0.46.0 - Delete the truncate audit log task (renamed to truncate audit tables)
      changes:
        - customChange:
            class: "metabase.db.custom_migrations.DeleteTruncateAuditLogTask"

  - changeSet:
      id: v50.2024-01-04T13:52:51
      author: noahmoss
      comment: Data permissions table
      changes:
        - createTable:
            tableName: data_permissions
            remarks: A table to store database and table permissions
            columns:
              - column:
                  remarks: The ID of the permission
                  name: id
                  type: int
                  autoIncrement: true
                  constraints:
                    primaryKey: true
                    nullable: false
              - column:
                  remarks: The ID of the associated permission group
                  name: group_id
                  type: int
                  constraints:
                    nullable: false
                    referencedTableName: permissions_group
                    referencedColumnNames: id
                    foreignKeyName: fk_data_permissions_ref_permissions_group
                    deleteCascade: true
              - column:
                  remarks: The type of the permission (e.g. "data", "collection", "download"...)
                  name: perm_type
                  type: varchar(64)
                  constraints:
                    nullable: false
              - column:
                  remarks: A database ID, for DB and table-level permissions
                  name: db_id
                  type: int
                  constraints:
                    nullable: false
                    referencedTableName: metabase_database
                    referencedColumnNames: id
                    foreignKeyName: fk_data_permissions_ref_db_id
                    deleteCascade: true
              - column:
                  remarks: A schema name, for table-level permissions
                  name: schema_name
                  type: varchar(254)
                  constraints:
                    nullable: true
              - column:
                  remarks: A table ID
                  name: table_id
                  type: int
                  constraints:
                    nullable: true
                    referencedTableName: metabase_table
                    referencedColumnNames: id
                    foreignKeyName: fk_data_permissions_ref_table_id
                    deleteCascade: true
              - column:
                  remarks: The value this permission is set to.
                  name: perm_value
                  type: varchar(64)
                  constraints:
                    nullable: false

  - changeSet:
      id: v50.2024-01-09T13:52:21
      author: noahmoss
      comment: Index on data_permissions.table_id
      rollback: # not necessary, will be removed with the table
      changes:
        - createIndex:
            tableName: data_permissions
            columns:
              - column:
                  name: table_id
            indexName: idx_data_permissions_table_id

  - changeSet:
      id: v50.2024-01-09T13:53:50
      author: noahmoss
      comment: Index on data_permissions.db_id
      rollback: # not necessary, will be removed with the table
      changes:
        - createIndex:
            tableName: data_permissions
            columns:
              - column:
                  name: db_id
            indexName: idx_data_permissions_db_id

  - changeSet:
      id: v50.2024-01-09T13:53:54
      author: noahmoss
      comment: Index on data_permissions.group_id
      rollback: # not necessary, will be removed with the table
      changes:
        - createIndex:
            tableName: data_permissions
            columns:
              - column:
                  name: group_id
            indexName: idx_data_permissions_group_id

  - changeSet:
      id: v50.2024-01-10T03:27:29
      author: noahmoss
      comment: Drop foreign key constraint on sandboxes.permissions_id
      changes:
        - dropForeignKeyConstraint:
            baseTableName: sandboxes
            constraintName: fk_sandboxes_ref_permissions
      rollback:
        - addForeignKeyConstraint:
            baseTableName: sandboxes
            baseColumnNames: permission_id
            referencedTableName: permissions
            referencedColumnNames: id
            constraintName: fk_sandboxes_ref_permissions
            onDelete: CASCADE

  - changeSet:
      id: v50.2024-01-10T03:27:30
      author: noahmoss
      comment: Migrate data-access permissions from `permissions` to `data_permissions`
      changes:
        - sqlFile:
            dbms: postgresql,h2
            path: permissions/data_access.sql
            relativeToChangelogFile: true
        - sqlFile:
            dbms: mysql,mariadb
            path: permissions/mysql_data_access.sql
            relativeToChangelogFile: true
      rollback:
        - sqlFile:
            dbms: postgresql,h2
            path: permissions/rollback/data_access.sql
            relativeToChangelogFile: true
        - sqlFile:
            dbms: mysql,mariadb
            path: permissions/rollback/mysql_data_access.sql
            relativeToChangelogFile: true

  - changeSet:
      id: v50.2024-01-10T03:27:31
      author: noahmoss
      comment: Migrate native-query-editing permissions from `permissions` to `data_permissions`
      changes:
        - sqlFile:
            path: permissions/native_query_editing.sql
            relativeToChangelogFile: true
      rollback:
        - sqlFile:
            path: permissions/rollback/native_query_editing.sql
            relativeToChangelogFile: true

  - changeSet:
      id: v50.2024-01-10T03:27:32
      author: noahmoss
      comment: Migrate download-results permissions from `permissions` to `data_permissions`
      changes:
        - sqlFile:
            dbms: postgresql,h2
            path: permissions/download_results.sql
            relativeToChangelogFile: true
        - sqlFile:
            dbms: mysql,mariadb
            path: permissions/mysql_download_results.sql
            relativeToChangelogFile: true
      rollback:
        - sqlFile:
            dbms: postgresql,h2
            path: permissions/rollback/download_results.sql
            relativeToChangelogFile: true
        - sqlFile:
            dbms: mysql,mariadb
            path: permissions/rollback/mysql_download_results.sql
            relativeToChangelogFile: true

  - changeSet:
      id: v50.2024-01-10T03:27:33
      author: noahmoss
      comment: Migrate manage-data-metadata permissions from `permissions` to `data_permissions`
      changes:
        - sqlFile:
            dbms: postgresql,h2
            path: permissions/manage_table_metadata.sql
            relativeToChangelogFile: true
        - sqlFile:
            dbms: mysql,mariadb
            path: permissions/mysql_manage_table_metadata.sql
            relativeToChangelogFile: true
      rollback:
        - sqlFile:
            dbms: postgresql,h2
            path: permissions/rollback/manage_table_metadata.sql
            relativeToChangelogFile: true
        - sqlFile:
            dbms: mysql,mariadb
            path: permissions/rollback/mysql_manage_table_metadata.sql
            relativeToChangelogFile: true

  - changeSet:
      id: v50.2024-01-10T03:27:34
      author: noahmoss
      comment: Migrate manage-database permissions from `permissions` to `data_permissions`
      changes:
        - sqlFile:
            path: permissions/manage_database.sql
            relativeToChangelogFile: true
      rollback:
        - sqlFile:
            path: permissions/rollback/manage_database.sql
            relativeToChangelogFile: true

  - changeSet:
      id: v50.2024-02-19T21:32:04
      author: noahmoss
      comment: Clear data permission paths
      changes:
        - sql: >-
            DELETE FROM permissions WHERE object LIKE '%/db/%';
      rollback: # not needed; handled by the permission migrations above

  - changeSet:
      id: v50.2024-02-20T19:21:04
      author: camsaul
      comment: Drop v1 version of v_content view since it references report_card.dataset which we are dropping in next migration
      changes:
        - sql:
            sql: >
              DROP VIEW IF EXISTS v_content;
      rollback:
        - sqlFile:
            dbms: postgresql
            path: instance_analytics_views/content/v1/postgres-content.sql
            relativeToChangelogFile: true
        - sqlFile:
            dbms: mysql,mariadb
            path: instance_analytics_views/content/v1/mysql-content.sql
            relativeToChangelogFile: true
        - sqlFile:
            dbms: h2
            path: instance_analytics_views/content/v1/h2-content.sql
            relativeToChangelogFile: true

  - changeSet:
      id: v50.2024-02-20T19:25:40
      author: camsaul
      comment: Remove report_card.dataset (indicated whether Card was a Model; migrated to report_card.type in 49)
      changes:
        - dropColumn:
            tableName: report_card
            columnName: dataset
      rollback:
        - addColumn:
            tableName: report_card
            columns:
              - column:
                  name: dataset
                  type: boolean
                  remarks: "Indicate whether question is a model"
                  constraints:
                    nullable: false
                  defaultValue: false
        - sql:
            sql: >-
              UPDATE report_card
              SET dataset = true
              WHERE type = 'model';

  - changeSet:
      id: v50.2024-02-20T19:26:38
      author: camsaul
      comment: Add new v2 version of v_content view which uses report_card.type instead of report_card.dataset (removed in previous migration)
      changes:
        - sqlFile:
            dbms: postgresql
            path: instance_analytics_views/content/v2/postgres-content.sql
            relativeToChangelogFile: true
        - sqlFile:
            dbms: mysql,mariadb
            path: instance_analytics_views/content/v2/mysql-content.sql
            relativeToChangelogFile: true
        - sqlFile:
            dbms: h2
            path: instance_analytics_views/content/v2/h2-content.sql
            relativeToChangelogFile: true
      rollback:
        - sql:
            sql: >-
              DROP VIEW IF EXISTS v_content;

  - changeSet:
      id: v50.2024-02-29T15:06:43
      author: tsmacdonald
      comment: Add the query_field join table
      changes:
        - createTable:
            tableName: query_field
            remarks: Fields used by a card's query
            columns:
              - column:
                  name: id
                  remarks: PK
                  type: int
                  autoIncrement: true
                  constraints:
                    primaryKey: true
                    nullable: false
              - column:
                  name: card_id
                  remarks: referenced card
                  type: int
                  constraints:
                    nullable: false
                    referencedTableName: report_card
                    referencedColumnNames: id
                    foreignKeyName: fk_query_field_card_id
                    deleteCascade: true
              - column:
                  name: field_id
                  remarks: referenced field
                  type: int
                  constraints:
                    nullable: false
                    referencedTableName: metabase_field
                    referencedColumnNames: id
                    foreignKeyName: fk_query_field_field_id
                    deleteCascade: true

  - changeSet:
      id: v50.2024-02-29T15:07:43
      author: tsmacdonald
      comment: Index query_field.card_id
      rollback: # not necessary, will be removed with the table
      changes:
        - createIndex:
            tableName: query_field
            columns:
              - column:
                  name: card_id
            indexName: idx_query_field_card_id

  - changeSet:
      id: v50.2024-02-29T15:08:43
      author: tsmacdonald
      comment: Index query_field.field_id
      rollback: # not necessary, will be removed with the table
      changes:
        - createIndex:
            tableName: query_field
            columns:
              - column:
                  name: field_id
            indexName: idx_query_field_field_id

  - changeSet:
      id: v50.2024-03-12T17:16:38
      author: noahmoss
      comment: Drops the `activity` table which is now unused
      changes:
        - dropTable:
            tableName: activity
      rollback:
        - createTable:
            tableName: activity
            columns:
              - column:
                  name: id
                  type: int
                  autoIncrement: true
                  constraints:
                    primaryKey: true
                    nullable: false
              - column:
                  name: topic
                  type: varchar(32)
                  constraints:
                    nullable: false
              - column:
                  name: timestamp
                  type: DATETIME
                  constraints:
                    nullable: false
              - column:
                  name: user_id
                  type: int
                  constraints:
                    nullable: true
                    referencedTableName: core_user
                    referencedColumnNames: id
                    foreignKeyName: fk_activity_ref_user_id
                    deferrable: false
                    initiallyDeferred: false
              - column:
                  name: model
                  type: varchar(16)
                  constraints:
                    nullable: true
              - column:
                  name: model_id
                  type: int
                  constraints:
                    nullable: true
              - column:
                  name: database_id
                  type: int
                  constraints:
                    nullable: true
              - column:
                  name: table_id
                  type: int
                  constraints:
                    nullable: true
              - column:
                  name: custom_id
                  type: varchar(48)
                  constraints:
                    nullable: true
              - column:
                  name: details
                  type: ${text.type}
                  constraints:
                    nullable: false
        - sql:
            dbms: mysql
            sql: >
              CREATE index idx_activity_entity_qualified_id ON activity (
                (
                  CASE
                    WHEN model = 'Dataset' THEN (concat('card_', model_id))
                    WHEN model_id IS NULL THEN NULL
                    ELSE (concat(lower(model), '_', model_id))
                  END
                )
              );

  - changeSet:
      id: v50.2024-03-18T16:00:00
      author: piranha
      comment: 'Effective caching #36847'
      changes:
        - createTable:
            tableName: cache_config
            remarks: Cache Configuration
            columns:
              - column:
                  name: id
                  remarks: Unique ID
                  type: int
                  autoIncrement: true
                  constraints:
                    primaryKey: true
                    nullable: false
              - column:
                  name: model
                  remarks: Name of an entity model
                  type: varchar(32)
                  constraints:
                    nullable: false
              - column:
                  name: model_id
                  remarks: ID of the said entity
                  type: int
                  constraints:
                    nullable: false
              - column:
                  name: created_at
                  remarks: Timestamp when the config was inserted
                  type: ${timestamp_type}
                  defaultValueComputed: current_timestamp
                  constraints:
                    nullable: false
              - column:
                  name: updated_at
                  remarks: Timestamp when the config was updated
                  type: ${timestamp_type}
                  defaultValueComputed: current_timestamp
                  constraints:
                    nullable: false
              - column:
                  name: strategy
                  remarks: caching strategy name
                  type: ${text.type}
                  constraints:
                    nullable: false
              - column:
                  name: config
                  remarks: caching strategy configuration
                  type: ${text.type}
                  constraints:
                    nullable: false
              - column:
                  name: state
                  remarks: state for strategies needing to keep some data between runs
                  type: ${text.type}
                  constraints:
                    nullable: true
              - column:
                  name: invalidated_at
                  remarks: indicates when a cache was invalidated last time for schedule-based strategies
                  type: ${timestamp_type}
                  constraints:
                    nullable: true
              - column:
                  name: next_run_at
                  remarks: keeps next time to run for schedule-based strategies
                  type: ${timestamp_type}
                  constraints:
                    nullable: true

  - changeSet:
      id: v50.2024-03-18T16:00:01
      author: piranha
      comment: 'Effective caching #36847'
      rollback: # will be removed with the table
      changes:
        - addUniqueConstraint:
            remarks: Unique config for cache_config (model, model_id)
            tableName: cache_config
            constraintName: idx_cache_config_unique_model
            columnNames: model, model_id

  - changeSet:
      id: v50.2024-03-21T17:41:00
      author: qnkhuat
      comment: Add metabase_table.estimated_row_count
      changes:
        - addColumn:
            tableName: metabase_table
            columns:
              - column:
                  name: estimated_row_count
                  type: bigint
                  remarks: The estimated row count

  - changeSet:
      id: v50.2024-03-25T14:53:00
      author: tsmacdonald
      comment: Add query_field.direct_reference
      changes:
        - addColumn:
            tableName: query_field
            columns:
              - column:
                  name: direct_reference
                  type: ${boolean.type}
                  remarks: "Is the Field referenced directly or via a wildcard"
                  constraints:
                    nullable: false
                  defaultValue: true

  - changeSet:
      id: v50.2024-03-28T16:30:35
      author: calherries
      comment: Create internal user
      changes:
        - customChange:
            class: "metabase.db.custom_migrations.CreateInternalUser"

  - changeSet:
<<<<<<< HEAD
      id: v50.2024-04-15T16:30:35
      author: qnkhuat
      comment: Add report_card.last_used_at
=======
      id: v50.2024-03-29T10:00:00
      author: piranha
      comment: 'Granular cache invalidation'
>>>>>>> 803c79c4
      changes:
        - addColumn:
            tableName: report_card
            columns:
              - column:
<<<<<<< HEAD
                  name: last_used_at
                  type: ${timestamp_type}
                  remarks: The timestamp of when the card is last used
                  constraints:
                    nullable: true

=======
                  name: cache_invalidated_at
                  type: ${timestamp_type}
                  remarks: 'An invalidation time that can supersede cache_config.invalidated_at'
                  constraints:
                    nullable: true

  - changeSet:
      id: v50.2024-04-09T15:55:22
      author: calherries
      comment: Create sample content
      changes:
        - customChange:
            class: "metabase.db.custom_migrations.CreateSampleContent"

  - changeSet:
      id: v50.2024-04-09T15:55:23
      author: piranha
      comment: Backfill query_field for native queries
      changes:
        - customChange:
            class: "metabase.db.custom_migrations.BackfillQueryField"

>>>>>>> 803c79c4
  # >>>>>>>>>> DO NOT ADD NEW MIGRATIONS BELOW THIS LINE! ADD THEM ABOVE <<<<<<<<<<

########################################################################################################################
#
# ADVICE:
#
# 1) Run ./bin/lint-migrations-file.sh to run core.spec checks against any changes you make here. Liquibase is pretty
#    forgiving and won't complain if you accidentally mix up things like deleteCascade and onDelete: CASCADE. CI runs
#    this check but it's nicer to know now instead of waiting for CI.
#
#   1a) Ensure your changes are compatible with Liquibase rollback. See comments starting with
#       0.45 migrations for more notes. Rollback to 0.44 and forwards to the latest migration is tested
#       automatically and the migrations linter will check for the presence of rollback where required as
#       much as possible.
#
# 2) Migration IDs should follow the format
#
#    vMM.TIMESTAMP
#
#    Where
#
#    M         = major version
#    TIMESTAMP = the current timestamp with format `yyyy-MM-dd'T'HH:mm:ss`
#                To get this timestamp, evaluate this in your REPL: `(dev/migration-timestamp)`
#
#    E.g: You're adding a new migration for version 49, And it's 10:30:00AM on April 1, 2023 (UTC),
#    your migration id should be: `v49.2023-04-01T10:30:00`.
#
# PLEASE KEEP THIS MESSAGE AT THE BOTTOM OF THIS FILE!!!!! Add new migrations above the message.
#
########################################################################################################################<|MERGE_RESOLUTION|>--- conflicted
+++ resolved
@@ -6115,51 +6115,46 @@
             class: "metabase.db.custom_migrations.CreateInternalUser"
 
   - changeSet:
-<<<<<<< HEAD
+      id: v50.2024-03-29T10:00:00
+      author: piranha
+      comment: 'Granular cache invalidation'
+      changes:
+        - addColumn:
+            tableName: report_card
+            columns:
+              - column:
+                  name: cache_invalidated_at
+                  type: ${timestamp_type}
+                  remarks: 'An invalidation time that can supersede cache_config.invalidated_at'
+                  constraints:
+                    nullable: true
+
+  - changeSet:
+      id: v50.2024-04-09T15:55:22
+      author: calherries
+      comment: Create sample content
+      changes:
+        - customChange:
+            class: "metabase.db.custom_migrations.CreateSampleContent"
+
+  - changeSet:
+      id: v50.2024-04-09T15:55:23
+      author: piranha
+      comment: Backfill query_field for native queries
+      changes:
+        - customChange:
+            class: "metabase.db.custom_migrations.BackfillQueryField"
+
+  - changeSet:
       id: v50.2024-04-15T16:30:35
       author: qnkhuat
       comment: Add report_card.last_used_at
-=======
-      id: v50.2024-03-29T10:00:00
-      author: piranha
-      comment: 'Granular cache invalidation'
->>>>>>> 803c79c4
-      changes:
-        - addColumn:
-            tableName: report_card
-            columns:
-              - column:
-<<<<<<< HEAD
                   name: last_used_at
                   type: ${timestamp_type}
                   remarks: The timestamp of when the card is last used
                   constraints:
                     nullable: true
-
-=======
-                  name: cache_invalidated_at
-                  type: ${timestamp_type}
-                  remarks: 'An invalidation time that can supersede cache_config.invalidated_at'
-                  constraints:
-                    nullable: true
-
-  - changeSet:
-      id: v50.2024-04-09T15:55:22
-      author: calherries
-      comment: Create sample content
-      changes:
-        - customChange:
-            class: "metabase.db.custom_migrations.CreateSampleContent"
-
-  - changeSet:
-      id: v50.2024-04-09T15:55:23
-      author: piranha
-      comment: Backfill query_field for native queries
-      changes:
-        - customChange:
-            class: "metabase.db.custom_migrations.BackfillQueryField"
-
->>>>>>> 803c79c4
+                      #
   # >>>>>>>>>> DO NOT ADD NEW MIGRATIONS BELOW THIS LINE! ADD THEM ABOVE <<<<<<<<<<
 
 ########################################################################################################################
