--- conflicted
+++ resolved
@@ -84,11 +84,7 @@
         (#{:pin_map :state :country} display-type)
         (chart-type nil "display-type is %s" display-type)
 
-<<<<<<< HEAD
-        (#{:progress :waterfall :combo} display-type)
-=======
-        (#{:funnel :progress :waterfall} display-type)
->>>>>>> 563c5ba7
+        (#{:progress :waterfall :combo :funnel} display-type)
         (chart-type display-type "display-type is %s" display-type)
 
         (= @col-sample-count @row-sample-count 1)
