databaseChangeLog:
  - property:
      name: timestamp_type
      value: timestamp with time zone
      dbms: postgresql,h2
  - property:
      name: timestamp_type
      value: timestamp(6)
      dbms: mysql,mariadb
  - property:
      name: blob.type
      value: blob
      dbms: mysql,h2,mariadb
  - property:
      name: blob.type
      value: bytea
      dbms: postgresql
  # In MySQL, use LONGTEXT instead of TEXT (#7006)
  - property:
      name: text.type
      value: text
      dbms: postgresql,h2
  - property:
      name: text.type
      value: longtext
      dbms: mysql,mariadb
  # databasechangelog is uppercase in MySQL and H2 but lower-case in Postgres for reasons
  - property:
      name: databasechangelog.name
      value: DATABASECHANGELOG
      dbms: h2,mysql,mariadb
  - property:
      name: databasechangelog.name
      value: databasechangelog
      dbms: postgresql
  # in MySQL, use bit(1) for booleans instead of tinyint
  - property:
      name: boolean.type
      value: boolean
      dbms: postgresql,h2
  - property:
      name: boolean.type
      value: bit(1)
      dbms: mysql,mariadb

  - objectQuotingStrategy: QUOTE_ALL_OBJECTS

  - changeSet:
      id: v00.00-000
      validCheckSum: 8:a59595109e74e7a2678a1b0dfd25f74a
      author: qnkhuat
      comment: Initialze metabase
      preConditions:
        - onFail: MARK_RAN
        - not:
          - tableExists:
              tableName: core_user
      changes:
        - sqlFile:
            dbms: postgresql
            path: initialization/metabase_postgres.sql
            relativeToChangelogFile: true
        - sqlFile:
            dbms: mysql,mariadb
            path: initialization/metabase_mysql.sql
            relativeToChangelogFile: true
        - sqlFile:
            dbms: h2
            path: initialization/metabase_h2.sql
            relativeToChangelogFile: true

# Note on rollback: migrations for v45 onwards should always include a rollback key unless they are supported
# by Liquibase Auto Rollback. Most common changes are supported. See docs here:
#
#  https://docs.liquibase.com/workflows/liquibase-community/liquibase-auto-rollback.html

  - changeSet:
      id: v45.00-001
      validCheckSum: 8:da99b71a4ac7eb662f6a95e69585935e
      author: snoe
      comment: Added 0.44.0 - writeback
      # This migration was previously numbered v44.00-012 but ultimately was not shipped with 44.
      preConditions:
        - onFail: MARK_RAN
        - or:
            # For some insane reason databasechangelog is upper-case in MySQL and MariaDB.
            - and:
                - dbms:
                    type: postgresql,h2
                - sqlCheck:
                    expectedResult: 0
                    sql: SELECT count(*) FROM databasechangelog WHERE id = 'v44.00-012';
            - and:
                - dbms:
                    type: mysql,mariadb
                - sqlCheck:
                    expectedResult: 0
                    sql: SELECT count(*) FROM `DATABASECHANGELOG` WHERE id = 'v44.00-012';
      changes:
        - createTable:
            tableName: action
            remarks: An action is something you can do, such as run a readwrite query
            columns:
              - column:
                  name: id
                  type: int
                  autoIncrement: true
                  constraints:
                    primaryKey: true
                    nullable: false
              - column:
                  remarks: The timestamp of when the action was created
                  name: created_at
                  type: ${timestamp_type}
                  defaultValueComputed: current_timestamp
                  constraints:
                    nullable: false
              - column:
                  remarks: The timestamp of when the action was updated
                  name: updated_at
                  type: ${timestamp_type}
                  defaultValueComputed: current_timestamp
                  constraints:
                    nullable: false
              - column:
                  remarks: Type of action
                  name: type
                  type: ${text.type}
                  constraints:
                    nullable: false

  - changeSet:
      id: v45.00-002
      validCheckSum: 8:6da7a6285edb138c404de0eeba209570
      author: snoe
      comment: Added 0.44.0 - writeback
      # This migration was previously numbered v44.00-013 but ultimately was not shipped with 44.
      preConditions:
        - onFail: MARK_RAN
        - or:
            # For some insane reason databasechangelog is upper-case in MySQL and MariaDB.
            - and:
                - dbms:
                    type: postgresql,h2
                - sqlCheck:
                    expectedResult: 0
                    sql: SELECT count(*) FROM databasechangelog WHERE id = 'v44.00-013';
            - and:
                - dbms:
                    type: mysql,mariadb
                - sqlCheck:
                    expectedResult: 0
                    sql: SELECT count(*) FROM `DATABASECHANGELOG` WHERE id = 'v44.00-013';
      changes:
        - createTable:
            tableName: query_action
            remarks: A readwrite query type of action
            columns:
              - column:
                  name: action_id
                  type: int
                  remarks: The related action
                  constraints:
                    nullable: false
                    referencedTableName: action
                    referencedColumnNames: id
                    foreignKeyName: fk_query_action_ref_action_id
                    deleteCascade: true
              - column:
                  name: card_id
                  type: int
                  remarks: The related card
                  constraints:
                    nullable: false
                    referencedTableName: report_card
                    referencedColumnNames: id
                    foreignKeyName: fk_query_action_ref_card_id
                    deleteCascade: true

  - changeSet:
      id: v45.00-003
      validCheckSum: 8:512337d6d4af38016aa79585abbe03a1
      author: snoe
      comment: Added 0.44.0 - writeback
      # This migration was previously numbered v44.00-014 but ultimately was not shipped with 44.
      preConditions:
        - onFail: MARK_RAN
        - or:
            # For some insane reason databasechangelog is upper-case in MySQL and MariaDB.
            - and:
                - dbms:
                    type: postgresql,h2
                - sqlCheck:
                    expectedResult: 0
                    sql: SELECT count(*) FROM databasechangelog WHERE id = 'v44.00-014';
            - and:
                - dbms:
                    type: mysql,mariadb
                - sqlCheck:
                    expectedResult: 0
                    sql: SELECT count(*) FROM `DATABASECHANGELOG` WHERE id = 'v44.00-014';
      changes:
        - addPrimaryKey:
            tableName: query_action
            columnNames: action_id, card_id
            constraintName: pk_query_action
      rollback: # will be deleted when table is deleted

  # note: some migrations which only added and deleted tables within v45 were removed, hence an ID gap here

  - changeSet:
      id: v45.00-011
      validCheckSum: 8:dcf1cda9f20dca4b6ff8101b13b98c4a
      author: snoe
      comment: Added 0.44.0 - writeback
      # This migration was previously numbered v44.00-022 but ultimately was not shipped with 44.
      preConditions:
        - onFail: MARK_RAN
        - or:
            # For some insane reason databasechangelog is upper-case in MySQL and MariaDB.
            - and:
                - dbms:
                    type: postgresql,h2
                - sqlCheck:
                    expectedResult: 0
                    sql: SELECT count(*) FROM databasechangelog WHERE id = 'v44.00-022';
            - and:
                - dbms:
                    type: mysql,mariadb
                - sqlCheck:
                    expectedResult: 0
                    sql: SELECT count(*) FROM `DATABASECHANGELOG` WHERE id = 'v44.00-022';
      changes:
        - addColumn:
            columns:
              - column:
                  name: is_write
                  type: boolean
                  defaultValueBoolean: false
                  remarks: Indicates that this query will perform writes to a db
                  constraints:
                    nullable: false
            tableName: report_card

  - changeSet:
      id: v45.00-012
      validCheckSum: 8:aadf28229f585cff7c4b4c1918e558b2
      author: snoe
      comment: Added 0.44.0 - writeback
      # This migration was previously numbered v44.00-031 but ultimately was not shipped with 44.
      preConditions:
        - onFail: MARK_RAN
        - or:
            # For some insane reason databasechangelog is upper-case in MySQL and MariaDB.
            - and:
                - dbms:
                    type: postgresql,h2
                - sqlCheck:
                    expectedResult: 0
                    sql: SELECT count(*) FROM databasechangelog WHERE id = 'v44.00-031';
            - and:
                - dbms:
                    type: mysql,mariadb
                - sqlCheck:
                    expectedResult: 0
                    sql: SELECT count(*) FROM `DATABASECHANGELOG` WHERE id = 'v44.00-031';
      changes:
        - createTable:
            tableName: http_action
            remarks: An http api call type of action
            columns:
              - column:
                  name: action_id
                  type: int
                  remarks: The related action
                  constraints:
                    nullable: false
                    referencedTableName: action
                    referencedColumnNames: id
                    foreignKeyName: fk_http_action_ref_action_id
                    deleteCascade: true
              - column:
                  name: name
                  type: varchar(254)
                  remarks: The name of this action
                  constraints:
                    nullable: false
              - column:
                  name: description
                  type: ${text.type}
                  remarks: An optional description for this action
              - column:
                  name: template
                  type: ${text.type}
                  remarks: A template that defines method,url,body,headers required to make an api call
                  constraints:
                    nullable: false
              - column:
                  name: response_handle
                  type: ${text.type}
                  remarks: A program to take an api response and transform to an appropriate response for emitters
              - column:
                  name: error_handle
                  type: ${text.type}
                  remarks: A program to take an api response to determine if an error occurred

  - changeSet:
      id: v45.00-013
      validCheckSum: 8:26dba276b14255d4346507a1a25d117b
      author: snoe
      comment: Added 0.44.0 - writeback
      # This migration was previously numbered v44.00-032 but ultimately was not shipped with 44.
      preConditions:
        - onFail: MARK_RAN
        - or:
            # For some insane reason databasechangelog is upper-case in MySQL and MariaDB.
            - and:
                - dbms:
                    type: postgresql,h2
                - sqlCheck:
                    expectedResult: 0
                    sql: SELECT count(*) FROM databasechangelog WHERE id = 'v44.00-032';
            - and:
                - dbms:
                    type: mysql,mariadb
                - sqlCheck:
                    expectedResult: 0
                    sql: SELECT count(*) FROM `DATABASECHANGELOG` WHERE id = 'v44.00-032';
      changes:
        - addPrimaryKey:
            tableName: http_action
            columnNames: action_id
            constraintName: pk_http_action
      rollback: # no rollback needed, will be deleted with table


  # note: some migrations which only added and deleted tables within v45 were removed, hence an ID gap here

  - changeSet:
      id: v45.00-022
      validCheckSum: 8:d46fa24e4d75a11b2e92aecbf39c6ee1
      author: snoe
      comment: Added 0.45.0 - add app container
      changes:
        - createTable:
            tableName: app
            remarks: Defines top level concerns for App
            columns:
              - column:
                  name: id
                  type: int
                  autoIncrement: true
                  constraints:
                    primaryKey: true
                    nullable: false
              - column:
                  name: entity_id
                  type: char(21)
                  remarks: Random NanoID tag for unique identity.
                  constraints:
                    nullable: false
                    unique: true
              - column:
                  name: collection_id
                  type: int
                  remarks: The associated collection
                  constraints:
                    nullable: false
                    referencedTableName: collection
                    referencedColumnNames: id
                    foreignKeyName: fk_app_ref_collection_id
                    deleteCascade: true
                    unique: true
              - column:
                  name: dashboard_id
                  type: int
                  remarks: The homepage of the app
              - column:
                  remarks: JSON for the navigation items of the app
                  name: nav_items
                  type: ${text.type}
              - column:
                  remarks: JSON for frontend related additions, such as styling
                  name: options
                  type: ${text.type}
              - column:
                  remarks: The timestamp of when the app was created
                  name: created_at
                  type: ${timestamp_type}
                  defaultValueComputed: current_timestamp
                  constraints:
                    nullable: false
              - column:
                  remarks: The timestamp of when the app was updated
                  name: updated_at
                  type: ${timestamp_type}
                  defaultValueComputed: current_timestamp
                  constraints:
                    nullable: false

  - changeSet:
      id: v45.00-023
      validCheckSum: 8:c6c1ff9ca3b62d4cda3a2d782dd86f2f
      author: snoe
      comment: Added 0.45.0 - add app container
      changes:
        - addForeignKeyConstraint:
            baseTableName: app
            baseColumnNames: dashboard_id
            referencedTableName: report_dashboard
            referencedColumnNames: id
            constraintName: fk_app_ref_dashboard_id
            onDelete: SET NULL

  - changeSet:
      id: v45.00-025
      validCheckSum: 8:50a43cea3123ecdb602123825f5a7dbf
      author: metamben
      comment: Added 0.45.0 - mark app pages
      changes:
        - addColumn:
            columns:
              - column:
                  name: is_app_page
                  type: boolean
                  defaultValueBoolean: false
                  remarks: Indicates that this dashboard serves as a page of an app
                  constraints:
                    nullable: false
            tableName: report_dashboard

  - changeSet:
      id: v45.00-026
      validCheckSum: 8:ae77d4086998911877e3207fcf90c9c7
      author: snoe
      comment: Added 0.45.0 - apps add action_id to report_dashboardcard
      changes:
        - addColumn:
            columns:
              - column:
                  name: action_id
                  type: int
                  remarks: The related action
            tableName: report_dashboardcard

  # FK constraint is added separately because deleteCascade doesn't work in addColumn -- see #14321
  - changeSet:
      id: v45.00-027
      validCheckSum: 8:40c3c8391c1416a3bce09ca3c7237173
      author: snoe
      comment: Added 0.45.0 - apps add fk for action_id to report_dashboardcard
      changes:
        - addForeignKeyConstraint:
            baseTableName: report_dashboardcard
            baseColumnNames: action_id
            referencedTableName: action
            referencedColumnNames: id
            constraintName: fk_report_dashboardcard_ref_action_id
            onDelete: CASCADE

  - changeSet:
      id: v45.00-028
      validCheckSum: 8:f8f68f80627aeb2ef7f28f2af2b5a31b
      author: camsaul
      comment: Added 0.45.0 -- rename DashboardCard sizeX to size_x. See https://github.com/metabase/metabase/issues/16344
      changes:
        - renameColumn:
            tableName: report_dashboardcard
            columnDataType: int
            oldColumnName: sizeX
            newColumnName: size_x

  - changeSet:
      id: v45.00-029
      validCheckSum: 8:579957652133eab3ee023dd911162a1e
      author: camsaul
      comment: Added 0.45.0 -- rename DashboardCard size_y to size_y. See https://github.com/metabase/metabase/issues/16344
      changes:
        - renameColumn:
            tableName: report_dashboardcard
            columnDataType: int
            oldColumnName: sizeY
            newColumnName: size_y

  - changeSet:
      id: v45.00-030
      validCheckSum: 8:41eda097feb034c4d01b2dbda74753c8
      author: camsaul
      comment: Added 0.45.0 -- add default value to DashboardCard size_x -- this was previously done by Toucan
      changes:
        - addDefaultValue:
            tableName: report_dashboardcard
            columnName: size_x
            defaultValue: 2

  - changeSet:
      id: v45.00-031
      validCheckSum: 8:6416e373e335dc1c12c7571af674dede
      author: camsaul
      comment: Added 0.45.0 -- add default value to DashboardCard size_y -- this was previously done by Toucan
      changes:
        - addDefaultValue:
            tableName: report_dashboardcard
            columnName: size_y
            defaultValue: 2

  - changeSet:
      id: v45.00-032
      validCheckSum: 8:d97444fe24a2dca618a2804741335f6d
      author: camsaul
      comment: Added 0.45.0 -- add default value for DashboardCard created_at (Postgres/H2)
      dbms: postgresql,h2
      preConditions:
        - onFail: MARK_RAN
        - dbms:
            type: postgresql,h2
      changes:
        - addDefaultValue:
            tableName: report_dashboardcard
            columnName: created_at
            columnDataType: ${timestamp_type}
            defaultValueComputed: current_timestamp

    # addDefaultValue with defaultValueComputed doesn't work for MySQL/MariaDB so we have to do this the hard way.
  - changeSet:
      id: v45.00-033
      validCheckSum: 8:34df79fc79e086ab05bb2fd79bb4e322
      author: camsaul
      comment: Added 0.45.0 -- add default value for DashboardCard created_at (MySQL/MariaDB)
      preConditions:
        - onFail: MARK_RAN
        - dbms:
            type: mysql,mariadb
      changes:
        - sql:
            sql: >-
              ALTER TABLE report_dashboardcard
              CHANGE created_at
              created_at timestamp(6) NOT NULL DEFAULT current_timestamp(6);
      rollback: # nothing to do, but required for sql

  - changeSet:
      id: v45.00-034
      validCheckSum: 8:ba0505a87ef876026759cdcb4e704f41
      author: camsaul
      comment: Added 0.45.0 -- add default value for DashboardCard updated_at (Postgres/H2)
      dbms: postgresql,h2
      preConditions:
        - onFail: MARK_RAN
        - dbms:
            type: postgresql,h2
      changes:
        - addDefaultValue:
            tableName: report_dashboardcard
            columnName: updated_at
            columnDataType: ${timestamp_type}
            defaultValueComputed: current_timestamp

  - changeSet:
      id: v45.00-035
      validCheckSum: 8:dcee49781d80d9c4be5ad9dd51975a07
      author: camsaul
      comment: Added 0.45.0 -- add default value for DashboardCard updated_at (MySQL/MariaDB)
      preConditions:
        - onFail: MARK_RAN
        - dbms:
            type: mysql,mariadb
      changes:
        - sql:
            sql: >-
              ALTER TABLE report_dashboardcard
              CHANGE updated_at
              updated_at timestamp(6) NOT NULL DEFAULT current_timestamp(6);
      rollback: # nothing to do

  - changeSet:
      id: v45.00-036
      validCheckSum: 8:cd4009254bd2c56aaf281082038c1f0b
      author: snoe
      comment: Added 0.45.0 - add model action table
      changes:
        - createTable:
            tableName: model_action
            remarks: Ties actions to models
            columns:
              - column:
                  name: id
                  type: int
                  autoIncrement: true
                  constraints:
                    primaryKey: true
                    nullable: false
              - column:
                  name: entity_id
                  type: char(21)
                  remarks: Random NanoID tag for unique identity.
                  constraints:
                    nullable: false
                    unique: true
              - column:
                  name: slug
                  type: varchar(254)
                  remarks: The referenceable name for this action
                  constraints:
                    nullable: false
              - column:
                  name: card_id
                  type: int
                  remarks: The associated model
                  constraints:
                    nullable: false
                    referencedTableName: report_card
                    referencedColumnNames: id
                    foreignKeyName: fk_model_action_ref_card_id
                    deleteCascade: true
              - column:
                  name: action_id
                  type: int
                  remarks: The associated action
                  constraints:
                    nullable: true
                    referencedTableName: action
                    referencedColumnNames: id
                    foreignKeyName: fk_model_action_ref_action_id
                    deleteCascade: true
              - column:
                  name: requires_pk
                  remarks: Indicates that the primary key(s) need to be passed in as parameters
                  type: boolean
                  defaultValueBoolean: false
                  constraints:
                    nullable: false
              - column:
                  name: parameter_mappings
                  type: ${text.type}
                  remarks: Mappings for primary keys to action parameters
              - column:
                  name: visualization_settings
                  type: ${text.type}
                  remarks: Settings for rendering the action

  - changeSet:
      id: v45.00-037
      validCheckSum: 8:56f548cc84a53cc6d18302761ee71554
      author: snoe
      comment: Added 0.45.0 - model action
      changes:
        - addUniqueConstraint:
            tableName: model_action
            columnNames: card_id, slug
            constraintName: unique_model_action_card_id_slug
      rollback: # will be deleted with table

  # The next 4 values add default values for Database `created_at` and `updated_at`; previously this was handled by
  # Toucan but it's more convenient to do this at the application database level instead -- it facilitates stuff like
  # schema migration tests that don't use Toucan, or other manual scripting
  - changeSet:
      id: v45.00-038
      validCheckSum: 8:c38ddc295206e807c7254581ed9566c3
      author: camsaul
      comment: Added 0.45.0 -- add default value for Database created_at (Postgres/H2)
      dbms: postgresql,h2
      preConditions:
        - onFail: MARK_RAN
        - dbms:
            type: postgresql,h2
      changes:
        - addDefaultValue:
            tableName: metabase_database
            columnName: created_at
            columnDataType: ${timestamp_type}
            defaultValueComputed: current_timestamp

    # addDefaultValue with defaultValueComputed doesn't work for MySQL/MariaDB so we have to do this the hard way.
  - changeSet:
      id: v45.00-039
      validCheckSum: 8:2c539d76d3aead7f7366b15333132b30
      author: camsaul
      comment: Added 0.45.0 -- add default value for Database created_at (MySQL/MariaDB)
      preConditions:
        - onFail: MARK_RAN
        - dbms:
            type: mysql,mariadb
      changes:
        - sql:
            sql: >-
              ALTER TABLE metabase_database
              CHANGE created_at
              created_at timestamp(6) NOT NULL DEFAULT current_timestamp(6);
      rollback: # nothing to do

  - changeSet:
      id: v45.00-040
      validCheckSum: 8:00ac7c24cfd3e7ea3a21f21f4e45dbcf
      author: camsaul
      comment: Added 0.45.0 -- add default value for Database updated_at (Postgres/H2)
      dbms: postgresql,h2
      preConditions:
        - onFail: MARK_RAN
        - dbms:
            type: postgresql,h2
      changes:
        - addDefaultValue:
            tableName: metabase_database
            columnName: updated_at
            columnDataType: ${timestamp_type}
            defaultValueComputed: current_timestamp

  - changeSet:
      id: v45.00-041
      validCheckSum: 8:82dc368fa3e0163a06929da6e9556fe2
      author: camsaul
      comment: Added 0.45.0 -- add default value for Database updated_at (MySQL/MariaDB)
      preConditions:
        - onFail: MARK_RAN
        - dbms:
            type: mysql,mariadb
      changes:
        - sql:
            sql: >-
              ALTER TABLE metabase_database
              CHANGE updated_at
              updated_at timestamp(6) NOT NULL DEFAULT current_timestamp(6);
      rollback: # nothing to do

  # It was probably an oversight, but while we validated Database `details` in the API layer it was not a required/NOT
  # NULL column in the application Database itself. No problem; let's add it now that we've noticed it.
  #
  # MySQL (at least 5.7) won't let us have nice things:
  #
  # https://dev.mysql.com/doc/refman/5.7/en/data-type-defaults.html
  #
  # The BLOB, TEXT, GEOMETRY, and JSON data types cannot be assigned a default value.
  #
  # Because of this restriction we will just have to update existing NULL values in SQL and then add a NOT NULL
  # restriction separately; we can use Toucan `pre-insert` to set defaults values when saving things.
  - changeSet:
      id: v45.00-042
      validCheckSum: 8:d04207471480e335f14094e9a7a5d293
      author: camsaul
      comment: Added 0.45.0 -- add default value for Database with NULL details
      changes:
        - sql:
            sql: >-
              UPDATE metabase_database SET details = '{}' WHERE details IS NULL;
      rollback: # nothing to do, since a '{}' is okay for v44

  - changeSet:
      id: v45.00-043
      validCheckSum: 8:1d07a5435e51abd0663458d907865a6b
      author: camsaul
      comment: Added 0.45.0 -- make Database details NOT NULL
      changes:
        - addNotNullConstraint:
            columnDataType: ${text.type}
            tableName: metabase_database
            columnName: details

  - changeSet:
      id: v45.00-044
      validCheckSum: 8:0b23976c5d2248d511ac31b244efef22
      author: metamben
      comment: Added 0.45.0 -- create app permission graph revision table
      changes:
        - createTable:
            tableName: app_permission_graph_revision
            remarks: 'Used to keep track of changes made to app permissions.'
            columns:
              - column:
                  name: id
                  type: int
                  autoIncrement: true
                  constraints:
                    primaryKey: true
                    nullable: false
              - column:
                  name: before
                  type: ${text.type}
                  remarks: 'Serialized JSON of the apps graph before the changes.'
                  constraints:
                    nullable: false
              - column:
                  name: after
                  type: ${text.type}
                  remarks: 'Serialized JSON of the apps graph after the changes.'
                  constraints:
                    nullable: false
              - column:
                  name: user_id
                  type: int
                  remarks: 'The ID of the admin who made this set of changes.'
                  constraints:
                    nullable: false
                    referencedTableName: core_user
                    referencedColumnNames: id
                    foreignKeyName: fk_app_permission_graph_revision_user_id
              - column:
                  name: created_at
                  type: ${timestamp_type}
                  remarks: 'The timestamp of when these changes were made.'
                  defaultValueComputed: current_timestamp
                  constraints:
                    nullable: false
              - column:
                  name: remark
                  type: ${text.type}
                  remarks: 'Optional remarks explaining why these changes were made.'

  # note: some migrations which only added and deleted tables within v45 were removed, hence an ID gap here

  # Add created_at to Collection
  - changeSet:
      id: v45.00-048
      validCheckSum: 8:0aca8f157f163e62805b7202f8aa202f
      author: camsaul
      comment: Added 0.45.0 -- add created_at to Collection
      changes:
        - addColumn:
            tableName: collection
            columns:
              - column:
                  name: created_at
                  type: ${timestamp_type}
                  remarks: Timestamp of when this Collection was created.
                  constraints:
                    nullable: false
                  defaultValueComputed: current_timestamp

  # Seed Collection created_at for Personal Collections with the date_joined of the User that owns them.
  - changeSet:
      id: v45.00-049
      author: camsaul
      comment: Added 0.45.0 -- set Collection.created_at to User.date_joined for Personal Collections
      validCheckSum: 8:df2097d176fad99c142c5dd75ce8a3db
      changes:
        - sql:
            dbms: postgresql
            sql: >-
              UPDATE collection c
              SET created_at = u.date_joined
              FROM core_user u
              WHERE c.personal_owner_id = u.id;
        - sql:
            dbms: mysql,mariadb
            sql: >-
              UPDATE collection c
              INNER JOIN core_user u
              ON c.personal_owner_id = u.id
              SET c.created_at = u.date_joined;
        - sql:
            dbms: h2
            sql: >-
              UPDATE collection c
              SET created_at = (
                SELECT u.date_joined
                FROM core_user u
                WHERE c.personal_owner_id = u.id
              )
              WHERE c.personal_owner_id IS NOT NULL;
      rollback: # nothing to roll back, but required for sql change types

  # seed Collection created_at based on the max created at of child objects
  #
  # At the time of this writing, the following Models can appear in a Collection:
  #
  # - App
  # - Card
  # - Dashboard
  # - Pulse
  # - Timeline
  # - NativeQuerySnippet
  - changeSet:
      id: v45.00-050
      author: camsaul
      validCheckSum: ANY
      comment: Added 0.45.0 -- seed Collection.created_at with value of oldest item for non-Personal Collections
      changes:
        - sql:
            dbms: postgresql
            sql: >-
              UPDATE collection c
              SET created_at = created_ats.created_at
              FROM (
                SELECT min(created_at) AS created_at, collection_id
                FROM (
                  SELECT created_at, collection_id FROM app                  UNION ALL
                  SELECT created_at, collection_id FROM report_card          UNION ALL
                  SELECT created_at, collection_id FROM report_dashboard     UNION ALL
                  SELECT created_at, collection_id FROM pulse                UNION ALL
                  SELECT created_at, collection_id FROM timeline             UNION ALL
                  SELECT created_at, collection_id FROM native_query_snippet
                ) created_ats
                GROUP BY collection_id
              ) created_ats
              WHERE c.id = created_ats.collection_id
                AND c.personal_owner_id IS NULL;
        - sql:
            dbms: mysql,mariadb
            sql: >-
              UPDATE collection c
              LEFT JOIN (
                SELECT min(created_at) AS created_at, collection_id
                FROM (
                  SELECT created_at, collection_id FROM app                  UNION ALL
                  SELECT created_at, collection_id FROM report_card          UNION ALL
                  SELECT created_at, collection_id FROM report_dashboard     UNION ALL
                  SELECT created_at, collection_id FROM pulse                UNION ALL
                  SELECT created_at, collection_id FROM timeline             UNION ALL
                  SELECT created_at, collection_id FROM native_query_snippet
                ) created_ats
                GROUP BY collection_id
              ) created_ats
              ON c.id = created_ats.collection_id
              SET c.created_at = created_ats.created_at
              WHERE c.personal_owner_id IS NULL
                AND created_ats.created_at IS NOT NULL;
        - sql:
            dbms: h2
            # I would have preferred using MERGE ... USING instead of WHERE EXISTS ... but it's broken in 1.4.197
            # because of https://github.com/h2database/h2database/issues/1034, which is fixed in 1.4.198. So this will
            # have to do for now, even if it's a little ugly.
            sql: >-
              WITH created_ats AS (
                SELECT min(created_at) AS created_at, collection_id
                FROM (
                  SELECT created_at, collection_id FROM app                  UNION ALL
                  SELECT created_at, collection_id FROM report_card          UNION ALL
                  SELECT created_at, collection_id FROM report_dashboard     UNION ALL
                  SELECT created_at, collection_id FROM pulse                UNION ALL
                  SELECT created_at, collection_id FROM timeline             UNION ALL
                  SELECT created_at, collection_id FROM native_query_snippet
                ) created_ats
                GROUP BY collection_id
              )
              UPDATE collection c
              SET created_at = (
                SELECT created_ats.created_at
                FROM created_ats
                WHERE created_ats.collection_id = c.id
              )
              WHERE EXISTS (
                SELECT created_ats.collection_id
                FROM created_ats
                WHERE c.id = created_ats.collection_id
                  AND c.personal_owner_id IS NULL
              );
      rollback: # rollback is a no-op for most seed migrations, but required for sql change type

  - changeSet:
      id: v45.00-051
      validCheckSum: 8:2378c7031da6871dcf1c737bf323d211
      author: qnkhuat
      comment: >-
        Added 0.45.0 - modify type of collection_permission_graph_revision.after from text to ${text.type}
        on mysql,mariadb
      changes:
        - modifyDataType:
            tableName: collection_permission_graph_revision
            columnName: after
            newDataType: ${text.type}
      rollback:
        - modifyDataType:
            tableName: collection_permission_graph_revision
            columnName: after
            newDataType: text
      preConditions:
        - onFail: MARK_RAN
        - dbms:
            type: mysql,mariadb

  - changeSet:
      id: v45.00-052
      validCheckSum: 8:b7343eb9556c3e636b6f8dd70708c0b3
      author: qnkhuat
      comment: >-
        Added 0.45.0 - modify type of collection_permission_graph_revision.before from text to ${text.type}
        on mysql,mariadb
      changes:
        - modifyDataType:
            tableName: collection_permission_graph_revision
            columnName: before
            newDataType: ${text.type}
      rollback:
        - modifyDataType:
            tableName: collection_permission_graph_revision
            columnName: before
            newDataType: text
      preConditions:
        - onFail: MARK_RAN
        - dbms:
            type: mysql,mariadb

  - changeSet:
      id: v45.00-053
      validCheckSum: 8:fa552605d5a587c4fa74e0c6bd358097
      author: qnkhuat
      comment: >-
        Added 0.45.0 - modify type of collection_permission_graph_revision.remark from text to ${text.type}
        on mysql,mariadb
      changes:
        - modifyDataType:
            tableName: collection_permission_graph_revision
            columnName: remark
            newDataType: ${text.type}
      rollback:
        - modifyDataType:
            tableName: collection_permission_graph_revision
            columnName: remark
            newDataType: text
      preConditions:
        - onFail: MARK_RAN
        - dbms:
            type: mysql,mariadb

  - changeSet:
      id: v45.00-054
      validCheckSum: 8:60862c4ecf505727e839ac5e94f95528
      author: qnkhuat
      comment: >-
        Added 0.45.0 - modify type of permissions_revision.after from text to ${text.type}
        on mysql,mariadb
      changes:
        - modifyDataType:
            tableName: permissions_revision
            columnName: after
            newDataType: ${text.type}
      rollback:
        - modifyDataType:
            tableName: permissions_revision
            columnName: after
            newDataType: text
      preConditions:
        - onFail: MARK_RAN
        - dbms:
            type: mysql,mariadb

  - changeSet:
      id: v45.00-055
      validCheckSum: 8:717f0c266da5768098a2ead6168f3b18
      author: qnkhuat
      comment: >-
        Added 0.45.0 - modify type of permissions_revision.before from text to ${text.type}
        on mysql,mariadb
      changes:
        - modifyDataType:
            tableName: permissions_revision
            columnName: before
            newDataType: ${text.type}
      rollback:
        - modifyDataType:
            tableName: permissions_revision
            columnName: before
            newDataType: text
      preConditions:
        - onFail: MARK_RAN
        - dbms:
            type: mysql,mariadb

  - changeSet:
      id: v45.00-056
      validCheckSum: 8:a1f364d45a922c90b4fac741a22e66b3
      author: qnkhuat
      comment: >-
        Added 0.45.0 - modify type of permissions_revision.remark from text to ${text.type}
        on mysql,mariadb
      changes:
        - modifyDataType:
            tableName: permissions_revision
            columnName: remark
            newDataType: ${text.type}
      rollback:
        - modifyDataType:
            tableName: permissions_revision
            columnName: remark
            newDataType: text
      preConditions:
        - onFail: MARK_RAN
        - dbms:
            type: mysql,mariadb

  - changeSet:
      id: v45.00-057
      validCheckSum: 8:650a5b435f8195765a2ab1e3e4bc7b14
      author: qnkhuat
      comment: >-
        Added 0.45.0 - modify type of secret.value from blob to longblob
        on mysql,mariadb
      changes:
        - modifyDataType:
            tableName: secret
            columnName: value
            newDataType: longblob
      rollback:
        - modifyDataType:
            tableName: secret
            columnName: value
            newDataType: ${blob.type}
      preConditions:
        - onFail: MARK_RAN
        - dbms:
            type: mysql,mariadb

  - changeSet:
      id: v46.00-000
      validCheckSum: 8:97251413292221e51490e990b6f683f2
      author: snoe
      comment: Added 0.46.0 - Unify action representation
      changes:
        - createTable:
            tableName: implicit_action
            remarks: An action with dynamic parameters based on the underlying model
            columns:
              - column:
                  name: action_id
                  type: int
                  remarks: The associated action
                  constraints:
                    nullable: false
                    referencedTableName: action
                    referencedColumnNames: id
                    foreignKeyName: fk_implicit_action_action_id
                    deleteCascade: true
              - column:
                  name: kind
                  type: ${text.type}
                  remarks: The kind of implicit action create/update/delete
                  constraints:
                    nullable: false

  - changeSet:
      id: v46.00-001
      validCheckSum: 8:4a90c7523749aa7e4e4d2ea9dd6db777
      author: snoe
      comment: Added 0.46.0 - Unify action representation
      changes:
        - addColumn:
            tableName: action
            columns:
              - column:
                  name: model_id
                  remarks: The associated model
                  type: int

  - changeSet:
      id: v46.00-002
      validCheckSum: 8:b2b112f0df413692631b75822f658de1
      author: snoe
      comment: Added 0.46.0 - Unify action representation
      changes:
        - addColumn:
            tableName: action
            columns:
              - column:
                  name: name
                  remarks: The name of the action
                  type: varchar(254)

  - changeSet:
      id: v46.00-003
      validCheckSum: 8:45b8358f31811335aaa93032726a042b
      author: snoe
      comment: Added 0.46.0 - Unify action representation
      changes:
        - addColumn:
            tableName: action
            columns:
              - column:
                  name: description
                  remarks: The description of the action
                  type: ${text.type}

  - changeSet:
      id: v46.00-004
      validCheckSum: 8:0ce8ff05beffc5c72e2348bcec581eee
      author: snoe
      comment: Added 0.46.0 - Unify action representation
      changes:
        - addColumn:
            tableName: action
            columns:
              - column:
                  name: parameters
                  remarks: The saved parameters for this action
                  type: ${text.type}

  - changeSet:
      id: v46.00-005
      validCheckSum: 8:84cf1fbf435c7c3f794c973de4d62fad
      author: snoe
      comment: Added 0.46.0 - Unify action representation
      changes:
        - addColumn:
            tableName: action
            columns:
              - column:
                  name: parameter_mappings
                  remarks: The saved parameter mappings for this action
                  type: ${text.type}

  - changeSet:
      id: v46.00-006
      validCheckSum: 8:df43ef08b76c33c5626dbf9b226717b5
      author: snoe
      comment: Added 0.46.0 - Unify action representation
      changes:
        - addColumn:
            tableName: action
            columns:
              - column:
                  name: visualization_settings
                  remarks: The UI visualization_settings for this action
                  type: ${text.type}

  - changeSet:
      id: v46.00-007
      validCheckSum: 8:6830901cccc14ad22cdfd86bd3a2afe7
      author: snoe
      comment: Added 0.46.0 - Unify action representation
      changes:
        - addForeignKeyConstraint:
            baseTableName: action
            baseColumnNames: model_id
            referencedTableName: report_card
            referencedColumnNames: id
            constraintName: fk_action_model_id

  - changeSet:
      id: v46.00-008
      validCheckSum: 8:6e73a8683d1b757c5f9034513ec8a581
      author: snoe
      comment: Added 0.46.0 - Unify action representation
      changes:
        - addColumn:
            tableName: query_action
            columns:
              - column:
                  name: database_id
                  remarks: The associated database
                  type: int

  - changeSet:
      id: v46.00-009
      validCheckSum: 8:2b4fd7cee77d5ed8de22fcc2fba158bc
      author: snoe
      comment: Added 0.46.0 - Unify action representation
      changes:
        - addColumn:
            tableName: query_action
            columns:
              - column:
                  name: dataset_query
                  remarks: The MBQL writeback query
                  type: ${text.type}

  - changeSet:
      id: v46.00-010
      validCheckSum: 8:77ca03e5a0dbe370461295da1c77cf0f
      author: snoe
      comment: Added 0.46.0 - Unify action representation
      changes:
        - addForeignKeyConstraint:
            baseTableName: query_action
            baseColumnNames: database_id
            referencedTableName: metabase_database
            referencedColumnNames: id
            constraintName: fk_query_action_database_id
            onDelete: CASCADE

  - changeSet:
      id: v46.00-011
      author: snoe
      validCheckSum: ANY
      comment: Added 0.46.0 - Unify action representation
      changes:
        - sql:
            dbms: mysql,mariadb
            sql: >-
              ALTER TABLE query_action DROP PRIMARY KEY, ADD PRIMARY KEY pk_query_action (action_id);
        - sql:
            dbms: h2
            sql: >-
              ALTER TABLE query_action DROP PRIMARY KEY;
              ALTER TABLE query_action ADD CONSTRAINT pk_query_action PRIMARY KEY (action_id);
        - sql:
            dbms: postgresql
            sql: >-
              ALTER TABLE query_action DROP CONSTRAINT pk_query_action;
              ALTER TABLE query_action ADD CONSTRAINT pk_query_action PRIMARY KEY (action_id);
      rollback:
        - sql:
            dbms: mysql,mariadb
            sql: >-
              ALTER TABLE query_action DROP PRIMARY KEY, ADD PRIMARY KEY pk_query_action (action_id, card_id);
        - sql:
            dbms: h2
            sql: >-
              ALTER TABLE query_action DROP CONSTRAINT fk_query_action_ref_action_id;
              ALTER TABLE query_action DROP PRIMARY KEY;
              ALTER TABLE query_action ADD CONSTRAINT fk_query_action_ref_action_id FOREIGN KEY (action_id) REFERENCES action(id) ON DELETE CASCADE;
              ALTER TABLE query_action ADD CONSTRAINT pk_query_action PRIMARY KEY (action_id, card_id);
        - sql:
            dbms: postgresql
            sql: >-
              ALTER TABLE query_action DROP CONSTRAINT pk_query_action;
              ALTER TABLE query_action ADD CONSTRAINT pk_query_action PRIMARY KEY (action_id, card_id);

  - changeSet:
      id: v46.00-012
      validCheckSum: 8:7e4dffe8bbbb740207001ead696a8557
      author: snoe
      comment: Added 0.46.0 - Unify action representation
      changes:
        - dropNotNullConstraint:
            tableName: query_action
            columnDataType: int
            columnName: card_id

  # migration for developers and internal use of actions created in 45 during a short period.
  - changeSet:
      id: v46.00-013
      author: snoe
      comment: Added 0.46.0 - Unify action representation
      validCheckSum: ANY
      changes:
        - sql:
            sql: >-
              INSERT INTO action (type, model_id, name)
              SELECT 'implicit', card_id, slug
              FROM model_action
              WHERE action_id is null AND slug in ('insert','update','delete');

              INSERT INTO implicit_action (action_id, kind)
              SELECT
                id,
                case name
                  when 'insert' then 'row/create'
                  when 'update' then 'row/update'
                  when 'delete' then 'row/delete'
                end
              FROM action
              WHERE type = 'implicit';

              UPDATE action
              SET model_id = (SELECT card_id
                              FROM model_action
                              WHERE model_action.action_id = action.id)
              WHERE model_id is null;

              DELETE FROM action WHERE model_id is null;

              UPDATE report_dashboardcard
              SET action_id = (SELECT action.id
                               FROM action
                               LEFT JOIN implicit_action ON implicit_action.action_id = action.id
                               WHERE action.model_id = report_dashboardcard.card_id
                               AND coalesce((
                                  CASE implicit_action.kind
                                     WHEN 'row/create' THEN 'insert'
                                     WHEN 'row/delete' THEN 'delete'
                                     WHEN 'row/update' THEN 'update'
                                  END), ('action_' || action.id)) =
                                  substring(report_dashboardcard.visualization_settings,
                                    position('"action_slug":"' in report_dashboardcard.visualization_settings)+15,
                                    position('"' in
                                      substring(report_dashboardcard.visualization_settings,
                                        position('"action_slug":"' in visualization_settings)+15)) - 1))
              WHERE report_dashboardcard.visualization_settings like '%action_slug%';

              UPDATE query_action SET
                dataset_query = (select dataset_query from report_card where report_card.id = query_action.card_id),
                database_id = (select database_id from report_card where report_card.id = query_action.card_id);

              UPDATE action SET
                name = (
                  select name
                  from query_action
                  inner join report_card on report_card.id = query_action.card_id
                  where query_action.action_id = action.id),
                description = (
                  select description
                  from query_action
                  inner join report_card on report_card.id = query_action.card_id
                  where query_action.action_id = action.id),
                parameters = (
                  select parameters
                  from query_action
                  inner join report_card on report_card.id = query_action.card_id
                  where query_action.action_id = action.id),
                parameter_mappings = (
                  select parameter_mappings
                  from query_action
                  inner join report_card on report_card.id = query_action.card_id
                  where query_action.action_id = action.id),
                visualization_settings = (
                  select visualization_settings
                  from query_action
                  inner join report_card on report_card.id = query_action.card_id
                  where query_action.action_id = action.id)
              WHERE type = 'query';
      rollback: # no-op, we do not care to preserve actions from 46->45

  - changeSet:
      id: v46.00-014
      validCheckSum: 8:585958ee7e90e23a9cc22ebf7e4228cb
      author: snoe
      comment: Added 0.46.0 - Unify action representation
      changes:
        - dropForeignKeyConstraint:
            baseTableName: query_action
            constraintName: fk_query_action_ref_card_id
      rollback:

  - changeSet:
      id: v46.00-015
      validCheckSum: 8:9b57260e146618caff3f468116031008
      author: snoe
      comment: Added 0.46.0 - Unify action representation
      changes:
        - dropColumn:
            tableName: query_action
            columnName: card_id

      rollback:
        - addColumn:
            tableName: query_action
            columns:
              - column:
                  name: card_id
                  type: int
                  remarks: The related card
                  constraints:
                    nullable: false
                    referencedTableName: report_card
                    referencedColumnNames: id
                    foreignKeyName: fk_query_action_ref_card_id
                    deleteCascade: true

  - changeSet:
      id: v46.00-016
      validCheckSum: 8:cb79eef9f483e73b3d9b571f916b8598
      author: snoe
      comment: Added 0.46.0 - Unify action representation
      changes:
        - sql:
            sql: >-
              DELETE FROM report_card
              WHERE is_write = true;

              DELETE FROM model_action;
      rollback: # we do not care to preserve actions from 46->45
        - sql:
            sql: >-
              DELETE FROM report_dashboardcard WHERE action_id is not null;
              DELETE FROM action;

  - changeSet:
      id: v46.00-017
      validCheckSum: 8:90525ade34e7bb883bf75cdf8a2b3340
      author: snoe
      comment: Added 0.46.0 - Unify action representation
      changes:
        - dropColumn:
            tableName: http_action
            columnName: name
      rollback:
        - addColumn:
            tableName: http_action
            columns:
              - column:
                  name: name
                  type: varchar(254)
                  remarks: The name of this action
                  constraints:
                    nullable: false

  - changeSet:
      id: v46.00-018
      validCheckSum: 8:cf3c31a975dc86f1def6ee5d11f5f9dc
      author: snoe
      comment: Added 0.46.0 - Unify action representation
      changes:
        - dropColumn:
            tableName: http_action
            columnName: description
      rollback:
        - addColumn:
            tableName: http_action
            columns:
              - column:
                  name: description
                  type: ${text.type}
                  remarks: An optional description for this action

  - changeSet:
      id: v46.00-019
      validCheckSum: 8:a9f70163707cc7f798bdd0527a55854b
      author: snoe
      comment: Added 0.46.0 - Unify action representation
      changes:
        - dropColumn:
            tableName: report_card
            columnName: is_write
      rollback:
        - addColumn:
            columns:
              - column:
                  name: is_write
                  type: boolean
                  defaultValueBoolean: false
                  remarks: Indicates that this query will perform writes to a db
                  constraints:
                    nullable: false
            tableName: report_card

  - changeSet:
      id: v46.00-020
      validCheckSum: 8:2def45c139267d7424e1187764122669
      author: snoe
      comment: Added 0.46.0 - Unify action representation
      changes:
        - addNotNullConstraint:
            tableName: query_action
            columnName: database_id
            columnDataType: int

  - changeSet:
      id: v46.00-021
      validCheckSum: 8:52c8107f4bcc6e9889b270e0a4954921
      author: snoe
      comment: Added 0.46.0 - Unify action representation
      changes:
        - addNotNullConstraint:
            tableName: query_action
            columnName: dataset_query
            columnDataType: ${text.type}

  - changeSet:
      id: v46.00-022
      validCheckSum: 8:52c8107f4bcc6e9889b270e0a4954921
      author: snoe
      comment: Added 0.46.0 - Unify action representation
      changes:
        - addNotNullConstraint:
            tableName: query_action
            columnName: dataset_query
            columnDataType: ${text.type}

  - changeSet:
      id: v46.00-023
      validCheckSum: 8:33c91db1b039855af8bf1dc8315bd5d2
      author: snoe
      comment: Added 0.46.0 - Unify action representation
      changes:
        - addNotNullConstraint:
            tableName: action
            columnName: model_id
            columnDataType: int

  - changeSet:
      id: v46.00-024
      validCheckSum: 8:080ff435bae61f324535393d9e78de38
      author: snoe
      comment: Added 0.46.0 - Unify action representation
      changes:
        - addNotNullConstraint:
            tableName: action
            columnName: name
            columnDataType: varchar(254)

  - changeSet:
      id: v46.00-025
      validCheckSum: 8:60016f3de98c7382602485f13bc4e04f
      author: snoe
      comment: Added 0.46.0 - Unify action representation
      changes:
        - dropTable:
            tableName: model_action
      rollback:
        - createTable:
            tableName: model_action
            remarks: Ties actions to models
            columns:
              - column:
                  name: id
                  type: int
                  autoIncrement: true
                  constraints:
                    primaryKey: true
                    nullable: false
              - column:
                  name: entity_id
                  type: char(21)
                  remarks: Random NanoID tag for unique identity.
                  constraints:
                    nullable: false
                    unique: true
              - column:
                  name: slug
                  type: varchar(254)
                  remarks: The referenceable name for this action
                  constraints:
                    nullable: false
              - column:
                  name: card_id
                  type: int
                  remarks: The associated model
                  constraints:
                    nullable: false
                    referencedTableName: report_card
                    referencedColumnNames: id
                    foreignKeyName: fk_model_action_ref_card_id
                    deleteCascade: true
              - column:
                  name: action_id
                  type: int
                  remarks: The associated action
                  constraints:
                    nullable: true
                    referencedTableName: action
                    referencedColumnNames: id
                    foreignKeyName: fk_model_action_ref_action_id
                    deleteCascade: true
              - column:
                  name: requires_pk
                  remarks: Indicates that the primary key(s) need to be passed in as parameters
                  type: boolean
                  defaultValueBoolean: false
                  constraints:
                    nullable: false
              - column:
                  name: parameter_mappings
                  type: ${text.type}
                  remarks: Mappings for primary keys to action parameters
              - column:
                  name: visualization_settings
                  type: ${text.type}
                  remarks: Settings for rendering the action

  - changeSet:
      id: v46.00-026
      validCheckSum: 8:948b9653bfbadeb29c847ef41d053dba
      author: metamben
      comment: Added 0.46.0 -- add field for tracking DBMS versions
      changes:
        - addColumn:
            tableName: metabase_database
            columns:
              - column:
                  name: dbms_version
                  type: ${text.type}
                  remarks: 'A JSON object describing the flavor and version of the DBMS.'

  - changeSet:
      id: v46.00-027
      validCheckSum: 8:5f7773b797a3c85a99cd35cb60cfd0b3
      author: snoe
      comment: Added 0.46.0 -- add last_used_at to FieldValues
      changes:
        - addColumn:
            tableName: metabase_fieldvalues
            columns:
              - column:
                  name: last_used_at
                  type: ${timestamp_type}
                  remarks: Timestamp of when these FieldValues were last used.
                  constraints:
                    nullable: false
                  defaultValueComputed: current_timestamp

  - changeSet:
      id: v46.00-028
      validCheckSum: 8:33cc1a038e926acb7dfd7cf29b4fa545
      author: tsmacdonald
      comment: Added 0.46.0 -- Join table connecting cards to dashboards/cards's parameters that need custom filter values from the card
      changes:
        - createTable:
            tableName: parameter_card
            remarks: "Join table connecting cards to entities (dashboards, other cards, etc.) that use the values generated by the card for filter values"
            columns:
              - column:
                  name: id
                  type: int
                  autoIncrement: true
                  constraints:
                    primaryKey: true
                    nullable: false
              - column:
                  name: updated_at
                  type: ${timestamp_type}
                  defaultValueComputed: current_timestamp
                  remarks: "most recent modification time"
                  constraints:
                    nullable: false
              - column:
                  name: created_at
                  type: ${timestamp_type}
                  defaultValueComputed: current_timestamp
                  remarks: "creation time"
                  constraints:
                    nullable: false
              - column:
                  name: card_id
                  type: int
                  remarks: "ID of the card generating the values"
                  constraints:
                    nullable: false
              - column:
                  name: parameterized_object_type
                  type: varchar(32)
                  remarks: "Type of the entity consuming the values (dashboard, card, etc.)"
                  constraints:
                    nullable: false
              - column:
                  name: parameterized_object_id
                  type: int
                  remarks: "ID of the entity consuming the values"
                  constraints:
                    nullable: false
              - column:
                  name: parameter_id
                  type: varchar(32)
                  remarks: "The parameter ID"
                  constraints:
                    nullable: false

  # Make Dimension <=> Field a 1t1 relationship. Replace unique field_id + name with unique field_id.
  # See issue #27054.
  - changeSet:
      id: v46.00-029
      validCheckSum: 8:96336855a4180eaf51d7be4a97f3b1a4
      author: camsaul
      comment: Make Dimension <=> Field a 1t1 relationship. Drop unique constraint on field_id + name. (1/3)
      changes:
        - dropUniqueConstraint:
            tableName: dimension
            constraintName: unique_dimension_field_id_name
      rollback:
        - addUniqueConstraint:
            tableName: dimension
            constraintName: unique_dimension_field_id_name
            columnNames: field_id, name

  - changeSet:
      id: v46.00-030
      validCheckSum: 8:e1f67579cb8dc1102445df299636cb7b
      author: camsaul
      comment: Make Dimension <=> Field a 1t1 relationship. Delete duplicate entries. (2/3)
      changes:
        - sql:
            # Which rows to keep is not 100% clear. I decided to keep newer entries, by ID. I considered keeping new
            # entries by `updated_at` but the SQL for doing that across the three databases was such a hairball and
            # having duplicates in the first place was such an edge case I decided this approach is fine for now. The
            # `row_number()` window function would have made this easier to do but we haven't merged H2 v2 yet.
            #
            # Writing the query with these unnecessary subselects is stupid, but MySQL 5.7 doesn't work without them.
            # See https://metaboat.slack.com/archives/CKZEMT1MJ/p1670624514320419 for more info
            sql: >-
              DELETE FROM dimension
              WHERE field_id IN (
                SELECT field_id
                FROM (
                  SELECT field_id
                  FROM dimension
                  GROUP BY field_id
                  HAVING COUNT(*) > 1
                ) duplicates
              )
              AND id NOT IN (
                SELECT id FROM (
                  SELECT max(id) AS id
                  FROM dimension
                  GROUP BY field_id
                ) most_recents
              );
      rollback: # don't need to roll back anything, deleting duplicate entries doesn't need to be reversed.

  - changeSet:
      id: v46.00-031
      validCheckSum: 8:a9b4c86de880b2bc01e208d8d4d8cf64
      author: camsaul
      comment: Make Dimension <=> Field a 1t1 relationship. Add unique constraint on field_id. (3/3)
      changes:
        - addUniqueConstraint:
            tableName: dimension
            columnNames: field_id
            constraintName: unique_dimension_field_id
        # this change can roll back automatically.

  - changeSet:
      id: v46.00-032
      validCheckSum: 8:2a7de9726282af199737a334395f1068
      author: tsmacdonald
      comment: Added 0.46.0 -- Unique parameter_card
      changes:
        - addUniqueConstraint:
            tableName: parameter_card
            columnNames: parameterized_object_id, parameterized_object_type, parameter_id
            constraintName: unique_parameterized_object_card_parameter

  - changeSet:
      id: v46.00-033
      validCheckSum: 8:25bc5b1a806d4b352d43f5b16e7e6e20
      author: tsmacdonald
      comment: Added 0.46.0 -- parameter_card index on connected object
      changes:
        - createIndex:
            tableName: parameter_card
            columns:
              - column:
                  name: parameterized_object_id
            indexName: idx_parameter_card_parameterized_object_id

  - changeSet:
      id: v46.00-034
      validCheckSum: 8:5a6b5a2cf7160baec4f81f6675de898c
      author: tsmacdonald
      comment: Added 0.46.0 -- parameter_card index on connected card
      changes:
        - createIndex:
            tableName: parameter_card
            columns:
              - column:
                  name: card_id
            indexName: idx_parameter_card_card_id

  - changeSet:
      id: v46.00-035
      validCheckSum: 8:0639e4c0939848b4377792290311f239
      author: tsmacdonald
      comment: Added 0.46.0 - parameter_card.card_id foreign key
      changes:
        - addForeignKeyConstraint:
            baseTableName: parameter_card
            baseColumnNames: card_id
            referencedTableName: report_card
            referencedColumnNames: id
            constraintName: fk_parameter_card_ref_card_id
            onDelete: CASCADE

  - changeSet:
      id: v46.00-036
      validCheckSum: 8:39d440f29a481e9f0915532106079a1a
      author: metamben
      comment: App containers are removed in 0.46.0
      changes:
        - dropTable:
            tableName: app_permission_graph_revision
      rollback:
        - createTable:
            tableName: app_permission_graph_revision
            remarks: 'Used to keep track of changes made to app permissions.'
            columns:
              - column:
                  name: id
                  type: int
                  autoIncrement: true
                  constraints:
                    primaryKey: true
                    nullable: false
              - column:
                  name: before
                  type: ${text.type}
                  remarks: 'Serialized JSON of the apps graph before the changes.'
                  constraints:
                    nullable: false
              - column:
                  name: after
                  type: ${text.type}
                  remarks: 'Serialized JSON of the apps graph after the changes.'
                  constraints:
                    nullable: false
              - column:
                  name: user_id
                  type: int
                  remarks: 'The ID of the admin who made this set of changes.'
                  constraints:
                    nullable: false
                    referencedTableName: core_user
                    referencedColumnNames: id
                    foreignKeyName: fk_app_permission_graph_revision_user_id
              - column:
                  name: created_at
                  type: ${timestamp_type}
                  remarks: 'The timestamp of when these changes were made.'
                  defaultValueComputed: current_timestamp
                  constraints:
                    nullable: false
              - column:
                  name: remark
                  type: ${text.type}
                  remarks: 'Optional remarks explaining why these changes were made.'

  - changeSet:
      id: v46.00-037
      validCheckSum: 8:dbbe898501c554e3ee74c6b9ef9c1575
      author: metamben
      comment: App pages are removed in 0.46.0
      changes:
        - dropColumn:
            tableName: report_dashboard
            columnName: is_app_page
      rollback:
        - addColumn:
            columns:
              - column:
                  name: is_app_page
                  type: boolean
                  defaultValueBoolean: false
                  remarks: Indicates that this dashboard serves as a page of an app
                  constraints:
                    nullable: false
            tableName: report_dashboard

  - changeSet:
      id: v46.00-038
      validCheckSum: 8:220a27bae93423a2c9a76f611f10b87b
      author: metamben
      comment: App containers are removed in 0.46.0
      changes:
        - dropTable:
            tableName: app
      rollback:
        - createTable:
            tableName: app
            remarks: Defines top level concerns for App
            columns:
              - column:
                  name: id
                  type: int
                  autoIncrement: true
                  constraints:
                    primaryKey: true
                    nullable: false
              - column:
                  name: entity_id
                  type: char(21)
                  remarks: Random NanoID tag for unique identity.
                  constraints:
                    nullable: false
                    unique: true
              - column:
                  name: collection_id
                  type: int
                  remarks: The associated collection
                  constraints:
                    nullable: false
                    referencedTableName: collection
                    referencedColumnNames: id
                    foreignKeyName: fk_app_ref_collection_id
                    deleteCascade: true
                    unique: true
              - column:
                  name: dashboard_id
                  type: int
                  remarks: The homepage of the app
              - column:
                  remarks: JSON for the navigation items of the app
                  name: nav_items
                  type: ${text.type}
              - column:
                  remarks: JSON for frontend related additions, such as styling
                  name: options
                  type: ${text.type}
              - column:
                  remarks: The timestamp of when the app was created
                  name: created_at
                  type: ${timestamp_type}
                  defaultValueComputed: current_timestamp
                  constraints:
                    nullable: false
              - column:
                  remarks: The timestamp of when the app was updated
                  name: updated_at
                  type: ${timestamp_type}
                  defaultValueComputed: current_timestamp
                  constraints:
                    nullable: false
        - addForeignKeyConstraint:
            baseTableName: app
            baseColumnNames: dashboard_id
            referencedTableName: report_dashboard
            referencedColumnNames: id
            constraintName: fk_app_ref_dashboard_id
            onDelete: SET NULL

  - changeSet:
      id: v46.00-039
      validCheckSum: 8:7ed32de11fbe8565148d8491f908ad05
      author: qnkhuat
      comment: Added 0.46.0 - add entity_id to parameter_card
      changes:
        - addColumn:
            columns:
            - column:
                remarks: Random NanoID tag for unique identity.
                name: entity_id
                type: char(21)
                constraints:
                  nullable: true
                  unique: true
            tableName: parameter_card

  - changeSet:
      id: v46.00-040
      validCheckSum: 8:7fec881cac598cce34b62c98fcf37563
      author: tsmacdonald
      comment: Added 0.46.0 -- Bump default dashcard size to 4x4
      changes:
        - addDefaultValue:
            tableName: report_dashboardcard
            columnName: size_x
            defaultValue: 4

  - changeSet:
      id: v46.00-041
      validCheckSum: 8:0214a8d0b94a9eb48aad75b1d50dd279
      author: tsmacdonald
      comment: Added 0.46.0 -- Bump default dashcard size to 4x4
      changes:
        - addDefaultValue:
            tableName: report_dashboardcard
            columnName: size_y
            defaultValue: 4

  - changeSet:
      id: v46.00-042
      validCheckSum: 8:7b91ad83569565517c43e9f7b9bfa29a
      author: tsmacdonald
      comment: Added 0.46.0 -- index query_execution.executor_id
      changes:
        - createIndex:
            tableName: query_execution
            columns:
              - column:
                  name: executor_id
            indexName: idx_query_execution_executor_id

  - changeSet:
      id: v46.00-043
      validCheckSum: 8:d9cab29076035068cfc49fb9570832af
      author: tsmacdonald
      comment: Added 0.46.0 -- index query_execution.context
      changes:
        - createIndex:
            tableName: query_execution
            columns:
              - column:
                  name: context
            indexName: idx_query_execution_context

  - changeSet:
      id: v46.00-045
      validCheckSum: 8:7a9cabf1c693de8b0c9555f7deb072a4
      author: calherries
      comment: Added 0.46.0 -- add public_uuid to action.
      changes:
        - addColumn:
            tableName: action
            columns:
              - column:
                  name: public_uuid
                  type: char(36)
                  remarks: 'Unique UUID used to in publically-accessible links to this Action.'
                  constraints:
                    unique: true

  - changeSet:
      id: v46.00-051
      validCheckSum: 8:74e83fc2ee7c1a06a94f07830f361773
      author: calherries
      comment: Added 0.46.0 -- drop defaults for dashcard's position and size
      changes:
        - dropDefaultValue:
            tableName: report_dashboardcard
            columnName: row
      rollback:
        - addDefaultValue:
            tableName: report_dashboardcard
            columnName: row
            defaultValueNumeric: 4

  - changeSet:
      id: v46.00-052
      validCheckSum: 8:948c978fcb2d938d272a05b3e56808d1
      author: calherries
      comment: Added 0.46.0 -- drop defaults for dashcard's position and size
      changes:
        - dropDefaultValue:
            tableName: report_dashboardcard
            columnName: col
      rollback:
        - addDefaultValue:
            tableName: report_dashboardcard
            columnName: col
            defaultValueNumeric: 4

  - changeSet:
      id: v46.00-053
      validCheckSum: 8:04e092dbffdfda13f28b1e3ea38299a7
      author: calherries
      comment: Added 0.46.0 -- drop defaults for dashcard's position and size
      changes:
        - dropDefaultValue:
            tableName: report_dashboardcard
            columnName: size_x
      rollback:
        - addDefaultValue:
            tableName: report_dashboardcard
            columnName: size_x
            defaultValueNumeric: 4

  - changeSet:
      id: v46.00-054
      validCheckSum: 8:bc3abf9ab94199aeaebb2be28dea77aa
      author: calherries
      comment: Added 0.46.0 -- drop defaults for dashcard's position and size
      changes:
        - dropDefaultValue:
            tableName: report_dashboardcard
            columnName: size_y
      rollback:
        - addDefaultValue:
            tableName: report_dashboardcard
            columnName: size_y
            defaultValueNumeric: 4

  - changeSet:
      id: v46.00-055
      validCheckSum: 8:48a516459b84a21e9edbdbfe1bffd671
      author: calherries
      comment: Added 0.46.0 -- add made_public_by_id
      changes:
        - addColumn:
            tableName: action
            columns:
              - column:
                  name: made_public_by_id
                  type: int
                  remarks: 'The ID of the User who first publically shared this Action.'

  - changeSet:
      id: v46.00-056
      validCheckSum: 8:af93ab591b44b5d81d8d8a496600c1bc
      author: calherries
      comment: Added 0.46.0 -- add public_uuid and made_public_by_id to action. public_uuid is indexed
      changes:
        - createIndex:
            tableName: action
            indexName: idx_action_public_uuid
            columns:
              column:
                name: public_uuid

  - changeSet:
      id: v46.00-057
      validCheckSum: 8:aff3b0e15dcfc36a4fd97faade0751c0
      author: dpsutton
      comment: Added 0.46.0 -- parameter_card.parameter_id long enough to hold a uuid
      changes:
        - modifyDataType:
            tableName: parameter_card
            columnName: parameter_id
            newDataType: varchar(36)
      rollback: #nothing to do, char(32) or char(36) are equivalent

  - changeSet:
      id: v46.00-058
      validCheckSum: 8:11440c629413c7231e7f156347353761
      author: calherries
      comment: Added 0.46.0 -- add FK constraint for action.made_public_by_id with core_user.id
      changes:
        - addForeignKeyConstraint:
            baseTableName: action
            baseColumnNames: made_public_by_id
            referencedTableName: core_user
            referencedColumnNames: id
            constraintName: fk_action_made_public_by_id
            onDelete: CASCADE

  - changeSet:
      id: v46.00-059
      validCheckSum: 8:6ddec7d622e9200e36bd5e2e2e0a48c2
      author: tsmacdonald
      comment: Added 0.46.0 -- add actions.creator_id
      changes:
        - addColumn:
            tableName: action
            columns:
              - column:
                  name: creator_id
                  type: int
                  remarks: 'The user who created the action'
      rollback:
        - dropColumn:
            tableName: action
            columnName: creator_id

  - changeSet:
      id: v46.00-060
      validCheckSum: 8:fc1762a930726afb11131acf3a56312b
      author: tsmacdonald
      comment: Added 0.46.0 -- action.creator_id index
      changes:
        - createIndex:
            tableName: action
            columns:
              - column:
                  name: creator_id
            indexName: idx_action_creator_id
      rollback:
        - dropIndex:
            tableName: action
            indexName: idx_action_creator_id

  - changeSet:
      id: v46.00-061
      validCheckSum: 8:d57393ae0e96a9b1a0bd7a66597cb485
      author: tsmacdonald
      comment: Added 0.46.0 -- action.creator_id index
      changes:
        - addForeignKeyConstraint:
            baseTableName: action
            baseColumnNames: creator_id
            referencedTableName: core_user
            referencedColumnNames: id
            constraintName: fk_action_creator_id
            nullable: false

  - changeSet:
      id: v46.00-062
      validCheckSum: 8:20efdbd79df3c76cbf77318d871a9836
      author: tsmacdonald
      comment: Added 0.46.0 -- add actions.archived
      changes:
        - addColumn:
            tableName: action
            columns:
              - column:
                  name: archived
                  type: boolean
                  defaultValueBoolean: false
                  remarks: 'Whether or not the action has been archived'
                  constraints:
                    nullable: false
      rollback:
        - dropColumn:
            tableName: action
            columnName: archived

  - changeSet:
      id: v46.00-064
      validCheckSum: 8:0ac10ca0d82f1bbe39737eb0a8fdcd7d
      author: noahmoss
      comment: Added 0.46.0 -- rename `group_table_access_policy` to `sandboxes`
      changes:
        - renameTable:
            newTableName: sandboxes
            oldTableName: group_table_access_policy

  - changeSet:
      id: v46.00-065
      validCheckSum: 8:5cbb335952dd1ab7a137d80d6c1ab82e
      author: noahmoss
      comment: Added 0.46.0 -- add `permission_id` to `sandboxes`
      changes:
      - addColumn:
          tableName: sandboxes
          columns:
          - column:
              name: permission_id
              type: int
              remarks: The ID of the corresponding permissions path for this sandbox

  - changeSet:
      id: v46.00-070
      validCheckSum: 8:d440a8d0aef0bbfdae24a9c70bd37605
      author: calherries
      comment: Added 0.46.0 - add entity_id column to action
      changes:
        - addColumn:
            columns:
            - column:
                remarks: Random NanoID tag for unique identity.
                name: entity_id
                type: char(21)
                constraints:
                  nullable: true
                  unique: true
            tableName: action

  - changeSet:
      id: v46.00-074
      validCheckSum: 8:c1273a3003d82638a0a5413bf2aa6777
      author: metamben
      comment: Added 0.46.0 -- increase precision of updated_at of report_card
      changes:
        - modifyDataType:
            tableName: report_card
            columnName: updated_at
            newDataType: ${timestamp_type}
      rollback:
        - modifyDataType:
            tableName: report_card
            columnName: updated_at
            newDataType: DATETIME

  - changeSet:
      id: v46.00-079
      validCheckSum: 8:de167f33d3f7670246623466487d2e67
      author: john-metabase
      comment: Added 0.46.0 -- migrates Databases using deprecated and removed presto driver to presto-jdbc
      changes:
        - sql: UPDATE metabase_database SET engine = 'presto-jdbc' WHERE engine = 'presto'
      rollback: # nothing to do, since we don't know which drivers used to be presto

  - changeSet:
      id: v46.00-080
      validCheckSum: 8:022a846feb10103f2e9fe4b58cb792d6
      author: noahmoss
      comment: Migrate data permission paths from v1 to v2 (splitting them into separate data and query permissions)
      changes:
        - customChange:
            class: "metabase.db.custom_migrations.SplitDataPermissions"

  - changeSet:
      id: v46.00-084
      validCheckSum: 8:b4f465ca3be584028e077b907656b804
      author: qnkhuat
      comment: Added 0.46.0 - CASCADE delete for action.model_id
      changes:
        - dropForeignKeyConstraint:
            baseTableName: action
            constraintName: fk_action_model_id
      rollback:
        - addForeignKeyConstraint:
            baseTableName: action
            baseColumnNames: model_id
            referencedTableName: report_card
            referencedColumnNames: id
            constraintName: fk_action_model_id
            onDelete: CASCADE

  - changeSet:
      id: v46.00-085
      validCheckSum: 8:17fe48c56aa457a6a09775099d44d7a5
      author: qnkhuat
      comment: Added 0.46.0 - CASCADE delete for action.model_id
      changes:
        - addForeignKeyConstraint:
            baseTableName: action
            baseColumnNames: model_id
            referencedTableName: report_card
            referencedColumnNames: id
            constraintName: fk_action_model_id
            onDelete: CASCADE

  - changeSet:
      id: v46.00-086
      validCheckSum: 8:677e076d8741275d31a02e97531fd930
      author: calherries
      comment: Added 0.46.0 - Delete the abandonment email task
      changes:
        - customChange:
            class: "metabase.db.custom_migrations.DeleteAbandonmentEmailTask"

  - changeSet:
      id: v46.00-088
      validCheckSum: 8:ff9defc19920960db55ef71e4d32b4ea
      author: noahmoss
      comment: Added 0.46.5 -- backfill `permission_id` values in `sandboxes`. This is a fixed verison of v46.00-066
               which has been removed, since it had a bug that blocked a customer from upgrading.
      changes:
        - sql: >-
            UPDATE sandboxes s
            SET permission_id = (
              SELECT p.id
              FROM permissions p
              WHERE
                p.object = CONCAT('/db/',
                                  (SELECT t.db_id FROM metabase_table t WHERE t.id = s.table_id),
                                  '/schema/',
                                  (SELECT t.schema FROM metabase_table t WHERE t.id = s.table_id),
                                  '/table/',
                                  s.table_id,
                                  '/query/segmented/')
                AND p.group_id = s.group_id
              LIMIT 1
            )
            WHERE permission_id IS NULL;
      rollback:
        # not required, new values added here do not need to be dropped

  - changeSet:
      id: v46.00-089
      validCheckSum: 8:e0fbd2514cc960cc74106204ac65a3ea
      author: noahmoss
      comment: Added 0.46.5 -- remove orphaned entries in `sandboxes`
      changes:
        - sql: >-
            DELETE FROM sandboxes
            WHERE permission_id IS NULL;
      rollback: # not required, orphaned sandboxes should not be re-added to the DB

  - changeSet:
      id: v46.00-090
      validCheckSum: 8:963c0cd3a7bd2858e4dbfd4d4aad95cb
      author: noahmoss
      comment: Add foreign key constraint on sandboxes.permission_id
      preConditions:
        - onFail: MARK_RAN
        - not:
            - foreignKeyConstraintExists:
                - foreignKeyName: fk_sandboxes_ref_permissions
      changes:
        - addForeignKeyConstraint:
            baseTableName: sandboxes
            baseColumnNames: permission_id
            referencedTableName: permissions
            referencedColumnNames: id
            constraintName: fk_sandboxes_ref_permissions
            onDelete: CASCADE

  - changeSet:
      id: v47.00-001
      validCheckSum: 8:14bf2732687c04256e9c036ba142aa93
      author: calherries
      comment: Added 0.47.0 -- set base-type to type/JSON for JSON database-types for postgres and mysql
      changes:
        - sql:
            sql: >-
              UPDATE metabase_field f
              SET base_type = 'type/JSON'
              WHERE EXISTS (
                SELECT *
                FROM metabase_database d
                JOIN metabase_table t ON t.db_id = d.id
                WHERE f.table_id = t.id
                  AND lower(f.database_type) in ('json', 'jsonb')
                  AND d.engine in ('postgres', 'mysql')
              )
      rollback:
        - sql:
            dbms: postgresql
            sql: >-
              UPDATE metabase_field f
              SET base_type = case when d.engine = 'postgres' then 'type/Structured' else 'type/SerializedJSON' end
              FROM metabase_database d
              JOIN metabase_table t ON t.db_id = d.id
              WHERE f.table_id = t.id
                AND lower(f.database_type) in ('json', 'jsonb')
                AND d.engine in ('postgres', 'mysql')
        - sql:
            dbms: mysql,mariadb
            sql: >-
              UPDATE metabase_field f
              JOIN metabase_table t ON f.table_id = t.id
              JOIN metabase_database d ON t.db_id = d.id
              SET base_type = case when d.engine = 'postgres' then 'type/Structured' else 'type/SerializedJSON' end
              WHERE lower(f.database_type) in ('json', 'jsonb')
                AND d.engine in ('postgres', 'mysql')
        - sql:
            dbms: h2
            sql: >-
              MERGE INTO metabase_field f
              USING (
                SELECT f.id, case when d.engine = 'postgres' then 'type/Structured' else 'type/SerializedJSON' end as base_type
                FROM metabase_field f
                JOIN metabase_table t ON f.table_id = t.id
                JOIN metabase_database d ON t.db_id = d.id
                WHERE lower(f.database_type) in ('json', 'jsonb')
                  AND d.engine in ('postgres', 'mysql')
              ) as updates
              ON f.id = updates.id
              WHEN MATCHED THEN
                UPDATE SET f.base_type = updates.base_type;

  - changeSet:
      id: v47.00-002
      validCheckSum: 8:963690f41f487b122464277c627823f6
      author: calherries
      comment: Added 0.47.0 - Add json_unfolding column to metabase_field
      changes:
        - addColumn:
            columns:
            - column:
                remarks: 'Enable/disable JSON unfolding for a field'
                name: json_unfolding
                type: boolean
                defaultValueBoolean: false
                constraints:
                  nullable: false
            tableName: metabase_field

  - changeSet:
      id: v47.00-003
      validCheckSum: 8:97bccdf5e9bcdfacd1c315fa1342c167
      author: calherries
      comment: Added 0.47.0 - Populate metabase_field.json_unfolding based on base_type
      changes:
        - sql:
            sql: >-
              UPDATE metabase_field
              SET json_unfolding = true
              WHERE base_type = 'type/JSON';
      rollback: # nothing to do, since json_unfolding is new in 47

  - changeSet:
      id: v47.00-004
      validCheckSum: 8:58ad79be7de00e413da51fab3c8beea0
      author: qnkhuat
      comment: Added 0.47.0 - Add auto_incremented to metabase_field
      changes:
        - addColumn:
            tableName: metabase_field
            columns:
              - column:
                  name: database_is_auto_increment
                  type: boolean
                  remarks: Indicates this field is auto incremented
                  defaultValueBoolean: false
                  constraints:
                    nullable: false

  - changeSet:
      id: v47.00-005
      validCheckSum: 8:ccf53f27a551fd0799d0103bd65cca99
      author: winlost
      comment: Added 0.47.0 - Add auto_apply_filters to dashboard
      changes:
        - addColumn:
            tableName: report_dashboard
            columns:
              - column:
                  name: auto_apply_filters
                  type: boolean
                  remarks: Whether or not to auto-apply filters on a dashboard
                  defaultValueBoolean: true
                  constraints:
                    nullable: false

  - changeSet:
      id: v47.00-006
      validCheckSum: 8:b63ff10d3d121bed42eece1ae3dbb177
      author: qnkhuat
      comment: Added 0.47.0 - Add dashboard_tab table
      changes:
        - createTable:
            tableName: dashboard_tab
            remarks: "Join table connecting dashboard to dashboardcards"
            columns:
              - column:
                  name: id
                  type: int
                  autoIncrement: true
                  constraints:
                    primaryKey: true
                    nullable: false
              - column:
                  name: dashboard_id
                  type: int
                  remarks: The dashboard that a tab is on
                  constraints:
                    nullable: false
                    referencedTableName: report_dashboard
                    referencedColumnNames: id
                    foreignKeyName: fk_dashboard_tab_ref_dashboard_id
                    deleteCascade: true
              - column:
                  name: name
                  remarks: Displayed name of the tab
                  type: ${text.type}
                  constraints:
                    nullable: false
              - column:
                  name: position
                  remarks: Position of the tab with respect to others tabs in dashboard
                  type: int
                  constraints:
                    nullable: false
              - column:
                  name: entity_id
                  type: char(21)
                  remarks: Random NanoID tag for unique identity.
                  constraints:
                    nullable: false
                    unique: true
              - column:
                  name: created_at
                  remarks: The timestamp at which the tab was created
                  type: ${timestamp_type}
                  defaultValueComputed: current_timestamp
                  constraints:
                    nullable: false
              - column:
                  name: updated_at
                  remarks: The timestamp at which the tab was last updated
                  type: ${timestamp_type}
                  defaultValueComputed: current_timestamp
                  constraints:
                    nullable: false

  - changeSet:
      id: v47.00-007
      validCheckSum: 8:e9f7d6b18d65be6fde07c0b5471b8760
      author: qnkhuat
      comment: Added 0.47.0 -- add report_dashboardcard.dashboard_tab_id
      changes:
        - addColumn:
            tableName: report_dashboardcard
            columns:
              - column:
                  name: dashboard_tab_id
                  type: int
                  remarks: The referenced tab id that dashcard is on, it's nullable for dashboard with no tab
                  constraints:
                    nullable: true

  - changeSet:
      id: v47.00-008
      validCheckSum: 8:e37c88d202007bd3e6a72b6404d1b0e9
      author: qnkhuat
      comment: Added 0.47.0 -- add report_dashboardcard.dashboard_tab_id fk constraint
      changes:
        - addForeignKeyConstraint:
            baseTableName: report_dashboardcard
            baseColumnNames: dashboard_tab_id
            referencedTableName: dashboard_tab
            referencedColumnNames: id
            constraintName: fk_report_dashboardcard_ref_dashboard_tab_id
            deleteCascade: true

  - changeSet:
      id: v47.00-009
      validCheckSum: 8:398124b0dd4dd6e117cdc1378152469b
      author: qwef
      comment: Added 0.47.0 - Replace user google_auth and ldap_auth columns with sso_source values
      changes:
        - sql:
            sql: UPDATE core_user SET sso_source = 'google' WHERE google_auth = true;
      rollback:
        - sql:
            sql: UPDATE core_user SET google_auth = true, sso_source = NULL WHERE sso_source = 'google';

  - changeSet:
      id: v47.00-010
      validCheckSum: 8:3c4f9fc116fbced18c50952def65b3e0
      author: tsmacdonald
      comment: Added 0.47.0 - Make metabase_table.name long enough for H2 names
      changes:
        - modifyDataType:
            tableName: metabase_table
            columnName: name
            newDataType: varchar(256)
      rollback: # no rollback needed, varchar(256) is backwards compatible

  - changeSet:
      id: v47.00-011
      validCheckSum: 8:148b982debddfa511cb45b87179b8c46
      author: tsmacdonald
      comment: Added 0.47.0 - Make metabase_table.display_name long enough for H2 names
      changes:
        - modifyDataType:
            tableName: metabase_table
            columnName: display_name
            newDataType: varchar(256)
      rollback: # no rollback needed, varchar(256) is backwards compatible

  - changeSet:
      id: v47.00-012
      validCheckSum: 8:bf19ef077bc6bc517c515dd78ca46e3b
      author: qwef
      comment: Added 0.47.0 - Replace user google_auth and ldap_auth columns with sso_source values
      changes:
        - dropColumn:
            tableName: core_user
            columnName: google_auth
      rollback:
        - addColumn:
            tableName: core_user
            columns:
              - column:
                  name: google_auth
                  type: boolean
                  defaultValueBoolean: false
                  constraints:
                    nullable: false

  - changeSet:
      id: v47.00-013
      validCheckSum: 8:044aec6d07049e3c5a45830797189ab0
      author: qwef
      comment: Added 0.47.0 - Replace user google_auth and ldap_auth columns with sso_source values
      changes:
        - sql:
            sql: UPDATE core_user SET sso_source = 'ldap' WHERE ldap_auth = true;
      rollback:
        - sql:
            sql: UPDATE core_user SET ldap_auth = true, sso_source = NULL WHERE sso_source = 'ldap';

  - changeSet:
      id: v47.00-014
      validCheckSum: 8:6a973f3198ad4596ecade95e61b35991
      author: qwef
      comment: Added 0.47.0 - Replace user google_auth and ldap_auth columns with sso_source values
      changes:
        - dropColumn:
            tableName: core_user
            columnName: ldap_auth
      rollback:
        - addColumn:
            tableName: core_user
            columns:
              - column:
                  name: ldap_auth
                  type: boolean
                  defaultValueBoolean: false
                  constraints:
                    nullable: false

  - changeSet:
      id: v47.00-015
      validCheckSum: 8:d2d5eea99db75e656709006b3a7749f0
      author: escherize
      comment: added 0.47.0 - Add is_audit to metabase_database
      changes:
        - addColumn:
            tableName: metabase_database
            columns:
              - column:
                  name: is_audit
                  type: boolean
                  defaultValueBoolean: false
                  remarks: 'Only the app db, visible to admins via auditing should have this set true.'
                  constraints:
                    nullable: false

  - changeSet:
      id: v47.00-016
      validCheckSum: 8:62290f0389eb2a17170a9c0351ac8a85
      author: calherres
      comment: Added 0.47.0 - Migrate the report_card.visualization_settings.column_settings field refs from legacy format
      changes:
        - customChange:
            class: "metabase.db.custom_migrations.MigrateLegacyColumnSettingsFieldRefs"

  - changeSet:
      id: v47.00-018
      validCheckSum: 8:7bacd2f60393eebd3bebcfdb0e952ecd
      author: dpsutton
      comment: Indexed Entities information table
      changes:
        - createTable:
            tableName: model_index
            remarks: 'Used to keep track of which models have indexed columns.'
            columns:
              - column:
                  name: id
                  type: int
                  autoIncrement: true
                  constraints:
                    primaryKey: true
                    nullable: false
              - column:
                  name: model_id
                  type: int
                  remarks: 'The ID of the indexed model.'
              - column:
                  name: pk_ref
                  type: ${text.type}
                  remarks: 'Serialized JSON of the primary key field ref.'
                  constraints:
                    nullable: false
              - column:
                  name: value_ref
                  type: ${text.type}
                  remarks: 'Serialized JSON of the label field ref.'
                  constraints:
                    nullable: false
              - column:
                  name: schedule
                  type: ${text.type}
                  remarks: 'The cron schedule for when value syncing should happen.'
                  constraints:
                    nullable: false
              - column:
                  name: state
                  type: ${text.type}
                  remarks: 'The status of the index: initializing, indexed, error, overflow.'
                  constraints:
                    nullable: false
              - column:
                  name: indexed_at
                  type: ${timestamp_type}
                  remarks: 'When the status changed'
                  constraints:
                    nullable: true
              - column:
                  name: error
                  type: ${text.type}
                  remarks: 'The error message if the status is error.'
                  constraints:
                    nullable: true
              - column:
                  name: created_at
                  type: ${timestamp_type}
                  remarks: 'The timestamp of when these changes were made.'
                  defaultValueComputed: current_timestamp
                  constraints:
                    nullable: false
              - column:
                  remarks: 'ID of the user who created the event'
                  name: creator_id
                  type: int
                  constraints:
                    nullable: false
                    references: core_user(id)
                    foreignKeyName: fk_model_index_creator_id
                    deleteCascade: true
      rollback:
        - dropTable:
            tableName: model_index

  - changeSet:
      id: v47.00-019
      validCheckSum: 8:7a5589d70c80b3ffc99a85722f440a91
      author: dpsutton
      comment: Indexed Entities values table
      changes:
        - createTable:
            tableName: model_index_value
            remarks: 'Used to keep track of the values indexed in a model'
            columns:
              - column:
                  name: model_index_id
                  type: int
                  remarks: 'The ID of the indexed model.'
              - column:
                  name: model_pk
                  type: int
                  remarks: 'The primary key of the indexed value'
                  constraints:
                    nullable: false
              - column:
                  name: name
                  type: ${text.type}
                  remarks: 'The label to display identifying the indexed value.'
                  constraints:
                    nullable: false
      rollback:
        - dropTable:
            tableName: model_index_value

  - changeSet:
      id: v47.00-020
      validCheckSum: 8:d32a4cf7b37f012a7db74628cdde48df
      author: dpsutton
      comment: Add unique constraint on index_id and pk
      changes:
        - addUniqueConstraint:
            tableName: model_index_value
            constraintName: unique_model_index_value_model_index_id_model_pk
            columnNames: model_index_id, model_pk
      rollback:
        - dropUniqueConstraint:
            tableName: model_index_value
            constraintName: unique_model_index_value_model_index_id_model_pk

  - changeSet:
      id: v47.00-023
      validCheckSum: 8:5d9e81c3e950afad66cb5e9e823b1f03
      author: dpsutton
      comment: Added 0.47.0 -- model_index index
      changes:
        - createIndex:
            tableName: model_index
            columns:
              - column:
                  name: model_id
            indexName: idx_model_index_model_id

  - changeSet:
      id: v47.00-024
      validCheckSum: 8:3079db8d91e54ff2b41050f7dab27936
      author: dpsutton
      comment: Added 0.47.0 -- model_index foriegn key to report_card
      changes:
        - addForeignKeyConstraint:
            baseTableName: model_index
            baseColumnNames: model_id
            referencedTableName: report_card
            referencedColumnNames: id
            constraintName: fk_model_index_model_id
            nullable: false
            deleteCascade: true

  - changeSet:
      id: v47.00-025
      validCheckSum: 8:6889e314a2016c9bc017a358b81ed24e
      author: dpsutton
      comment: Added 0.47.0 -- model_index_value foriegn key to model_index
      changes:
        - addForeignKeyConstraint:
            baseTableName: model_index_value
            baseColumnNames: model_index_id
            referencedTableName: model_index
            referencedColumnNames: id
            constraintName: fk_model_index_value_model_id
            nullable: false
            deleteCascade: true

  - changeSet:
      id: v47.00-026
      validCheckSum: 8:acf279edf538ee29a4ea9103d809b3da
      author: noahmoss
      comment: Added 0.47.0 - New table for connection impersonation policies
      changes:
        - createTable:
            tableName: connection_impersonations
            remarks: Table for holding connection impersonation policies
            columns:
              - column:
                  name: id
                  type: int
                  autoIncrement: true
                  constraints:
                    primaryKey: true
                    nullable: false
              - column:
                  name: db_id
                  type: int
                  remarks: 'ID of the database this connection impersonation policy affects'
                  constraints:
                    nullable: false
                    referencedTableName: metabase_database
                    referencedColumnNames: id
                    foreignKeyName: fk_conn_impersonation_db_id
                    deleteCascade: true
              - column:
                  name: group_id
                  type: int
                  remarks: 'ID of the permissions group this connection impersonation policy affects'
                  constraints:
                    nullable: false
                    referencedTableName: permissions_group
                    referencedColumnNames: id
                    foreignKeyName: fk_conn_impersonation_group_id
                    deleteCascade: true
              - column:
                  name: attribute
                  type: ${text.type}
                  remarks: 'User attribute associated with the database role to use for this connection impersonation policy'

  - changeSet:
      id: v47.00-027
      validCheckSum: 8:c720f3de8feed35e592c0ca9b9975a18
      author: calherries
      comment: Added 0.47.0 - Migrate field_ref in report_card.result_metadata from legacy format
      changes:
        - customChange:
            class: "metabase.db.custom_migrations.MigrateLegacyResultMetadataFieldRefs"

  - changeSet:
      id: v47.00-028
      validCheckSum: 8:f38598170766acaaa8fd3b20ef683372
      author: calherries
      comment: Added 0.47.0 - Add join-alias to the report_card.visualization_settings.column_settings field refs
      changes:
        - customChange:
            class: "metabase.db.custom_migrations.AddJoinAliasToVisualizationSettingsFieldRefs"

  - changeSet:
      id: v47.00-029
      validCheckSum: 8:c7625e5018087e915e547f9318b2b8f5
      author: qnkhuat
      comment: Added 0.47.0 - Stack cards vertically for dashboard with tabs on downgrade
      changes:
        - customChange:
            class: "metabase.db.custom_migrations.DowngradeDashboardTab"

  - changeSet:
      id: v47.00-030
      validCheckSum: 8:7919d959008457419a09fd3275d3ed00
      author: escherize
      comment: Added 0.47.0 - Type column for collections for instance-analytics
      changes:
        - addColumn:
            tableName: collection
            columns:
              - column:
                  name: type
                  type: varchar(256)
                  defaultValue: null
                  remarks: 'This is used to differentiate instance-analytics collections from all other collections.'

  - changeSet:
      id: v47.00-031
      author: qnkhuat
      comment: Added 0.47.0 - migrate dashboard grid size from 18 to 24
      validCheckSum: 8:ad9bdb62df65cf26a5a9892a82779ea7
      changes:
          # new_size_x = size_x + ((col + size_x + 1) // 3) - ((col + 1) // 3)
          # new_col    = col + ((col + 1) // 3)
          - sql:
              dbms: postgresql
              sql: >-
                  update report_dashboardcard set size_x = size_x + floor(cast(size_x + col + 1  as decimal) / 3) - floor(cast(col + 1 as decimal) / 3);
                  update report_dashboardcard set col    = col + floor(cast(col + 1 as decimal) / 3);
          - sql:
              dbms: mysql,mariadb,h2
              sql: >-
                  update report_dashboardcard set size_x = size_x + floor(cast(size_x + col + 1  as decimal) / 3) - floor(cast(col + 1 as decimal) / 3);
                  update report_dashboardcard set col    = col + floor(cast(col + 1 as decimal) / 3);

      rollback:
          # new_size_x = size_x - ((size_x + col + 1) // 4 - (col + 1) // 4) for size_x > 1
          # new_col    = col - (col + 1) // 4
          # for size_x, we keep it as it is, because it can't be smaller right?
          - sql:
              dbms: postgresql
              sql: >-
                  update report_dashboardcard set size_x = size_x - (floor(cast(size_x + col + 1 as decimal) / 4) - floor(cast(col + 1 as decimal) / 4)) where size_x <> 1;
                  update report_dashboardcard set col    = col - floor(cast(col + 1 as decimal) / 4);

          - sql:
              dbms: mysql,mariadb,h2
              sql: >-
                  update report_dashboardcard set size_x = size_x - (floor(cast(size_x + col + 1 as decimal) / 4) - floor(cast(col + 1 as decimal) / 4)) where size_x <> 1;
                  update report_dashboardcard set col    = col - floor(cast(col + 1 as decimal) / 4);

  - changeSet:
      id: v47.00-032
      author: qnkhuat
      comment: Added 0.47.0 - migrate dashboard grid size from 18 to 24 for revisions
      validCheckSum: ANY
      changes:
        - customChange:
            class: "metabase.db.custom_migrations.RevisionDashboardMigrateGridFrom18To24"

  - changeSet:
      id: v47.00-033
      validCheckSum: 8:c4a38673bf2a702e807a2074c0d0b719
      author: calherries
      comment: Added 0.47.0 - Migrate field refs in visualization_settings.column_settings keys from legacy format
      changes:
        - customChange:
            class: "metabase.db.custom_migrations.RevisionMigrateLegacyColumnSettingsFieldRefs"

  - changeSet:
      id: v47.00-034
      validCheckSum: 8:bb77d686c5c204e480a1da5fcfb518e2
      author: calherries
      comment: Added 0.47.0 - Add join-alias to the visualization_settings.column_settings field refs in card revisions
      changes:
        - customChange:
            class: "metabase.db.custom_migrations.RevisionAddJoinAliasToColumnSettingsFieldRefs"

  - changeSet:
      id: v47.00-035
      validCheckSum: 8:aeafa7ff310f799eb3fb2e14640a9e06
      author: calherries
      comment: Added 0.47.0 - Drop foreign key constraint on implicit_action.action_id
      changes:
        - dropForeignKeyConstraint:
            baseTableName: implicit_action
            constraintName: fk_implicit_action_action_id
      rollback:
        - addForeignKeyConstraint:
            baseTableName: implicit_action
            baseColumnNames: action_id
            referencedTableName: action
            referencedColumnNames: id
            constraintName: fk_implicit_action_action_id
            onDelete: CASCADE

  - changeSet:
      id: v47.00-036
      validCheckSum: 8:e815729b6ebfd4799743b249409558aa
      author: calherries
      comment: Added 0.47.0 - Set primary key to action_id for implicit_action table
      changes:
        - addPrimaryKey:
            tableName: implicit_action
            columnNames: action_id
            constraintName: pk_implicit_action

  - changeSet:
      id: v47.00-037
      validCheckSum: 8:58c705a18bb3441e3ed5d1167ec64fcb
      author: calherries
      comment: Added 0.47.0 - Add foreign key constraint on implicit_action.action_id
      changes:
        - addForeignKeyConstraint:
            baseTableName: implicit_action
            baseColumnNames: action_id
            referencedTableName: action
            referencedColumnNames: id
            constraintName: fk_implicit_action_action_id
            onDelete: CASCADE

  - changeSet:
      id: v47.00-043
      validCheckSum: 8:5e030b73be03e7cd8b19a5a46f9b2a4c
      author: calherres
      comment: Added 0.47.0 - Migrate report_dashboardcard.visualization_settings.column_settings field refs from legacy format
      changes:
        - customChange:
            class: "metabase.db.custom_migrations.MigrateLegacyDashboardCardColumnSettingsFieldRefs"

  - changeSet:
      id: v47.00-044
      validCheckSum: 8:1828d1bd8e2da6eec14ca61e6c01a56f
      author: calherries
      comment: Added 0.47.0 - Add join-alias to the report_dashboardcard.visualization_settings.column_settings field refs
      changes:
        - customChange:
            class: "metabase.db.custom_migrations.AddJoinAliasToDashboardCardColumnSettingsFieldRefs"

  - changeSet:
      id: v47.00-045
      validCheckSum: 8:d7f479a389877010f5af9dc7ec859b51
      author: calherres
      comment: Added 0.47.0 - Migrate dashboard revision dashboard cards' visualization_settings.column_settings field refs from legacy format
      changes:
        - customChange:
            class: "metabase.db.custom_migrations.RevisionMigrateLegacyDashboardCardColumnSettingsFieldRefs"

  - changeSet:
      id: v47.00-046
      validCheckSum: 8:1e43c8712a5b36809a3c3fa9933a523c
      author: calherries
      comment: Added 0.47.0 - Add join-alias to dashboard revision dashboard cards' visualization_settings.column_settings field refs
      changes:
        - customChange:
            class: "metabase.db.custom_migrations.RevisionAddJoinAliasToDashboardCardColumnSettingsFieldRefs"

  - changeSet:
      id: v47.00-050
      validCheckSum: 8:a5d516f2b5ea92f401387646b49a9950
      author: tsmacdonald
      comment: Added 0.47.0 - table.is_upload
      changes:
        - addColumn:
            tableName: metabase_table
            columns:
              - column:
                  name: is_upload
                  type: boolean
                  defaultValueBoolean: false
                  remarks: 'Was the table created from user-uploaded (i.e., from a CSV) data?'
                  constraints:
                    nullable: false

  - changeSet:
      id: v47.00-051
      validCheckSum: 8:83a8b7ad58b2deb0732e671db51fa608
      author: noahmoss
      comment: Added 0.47.0 - Drop foreign key constraint on connection_impersonations.db_id
      changes:
        - dropForeignKeyConstraint:
            baseTableName: connection_impersonations
            constraintName: fk_conn_impersonation_db_id
      rollback:
        - addForeignKeyConstraint:
            baseTableName: connection_impersonations
            baseColumnNames: db_id
            referencedTableName: metabase_database
            referencedColumnNames: id
            constraintName: fk_conn_impersonation_db_id
            onDelete: CASCADE

  - changeSet:
      id: v47.00-052
      validCheckSum: 8:d170bef8f707027360cf08fb55e91452
      author: noahmoss
      comment: Added 0.47.0 - Drop foreign key constraint on connection_impersonations.group_id
      changes:
        - dropForeignKeyConstraint:
            baseTableName: connection_impersonations
            constraintName: fk_conn_impersonation_group_id
      rollback:
        - addForeignKeyConstraint:
            baseTableName: connection_impersonations
            baseColumnNames: group_id
            referencedTableName: permissions_group
            referencedColumnNames: id
            constraintName: fk_conn_impersonation_group_id
            onDelete: CASCADE

  - changeSet:
      id: v47.00-053
      validCheckSum: 8:3b52631c2c82b88043b840391c7d9ef0
      author: noahmoss
      comment: Added 0.47.0 -- connection_impersonations index for db_id column
      changes:
        - createIndex:
            tableName: connection_impersonations
            columns:
              - column:
                  name: db_id
            indexName: idx_conn_impersonations_db_id

  - changeSet:
      id: v47.00-054
      validCheckSum: 8:5404d7e3781f0dfcc984676ea434c842
      author: noahmoss
      comment: Added 0.47.0 -- connection_impersonations index for group_id column
      changes:
        - createIndex:
            tableName: connection_impersonations
            columns:
              - column:
                  name: group_id
            indexName: idx_conn_impersonations_group_id

  - changeSet:
      id: v47.00-055
      validCheckSum: 8:295c4477995058b93eba2857090eb6f6
      author: noahmoss
      comment: Added 0.47.0 - unique constraint for connection impersonations
      changes:
        - addUniqueConstraint:
            tableName: connection_impersonations
            columnNames: group_id, db_id
            constraintName: conn_impersonation_unique_group_id_db_id
      rollback:
        - dropUniqueConstraint:
            tableName: connection_impersonations
            constraintName: conn_impersonation_unique_group_id_db_id

  - changeSet:
      id: v47.00-056
      validCheckSum: 8:bd965141f770a65982ecebab51a565e9
      author: noahmoss
      comment: Added 0.47.0 - re-add foreign key constraint on connection_impersonations.db_id
      changes:
        - addForeignKeyConstraint:
            baseTableName: connection_impersonations
            baseColumnNames: db_id
            referencedTableName: metabase_database
            referencedColumnNames: id
            constraintName: fk_conn_impersonation_db_id
            onDelete: CASCADE

  - changeSet:
      id: v47.00-057
      validCheckSum: 8:fe79acdba9db58709b6fffbb7aac2844
      author: noahmoss
      comment: Added 0.47.0 - re-add foreign key constraint on connection_impersonations.group_id
      changes:
        - addForeignKeyConstraint:
            baseTableName: connection_impersonations
            baseColumnNames: group_id
            referencedTableName: permissions_group
            referencedColumnNames: id
            constraintName: fk_conn_impersonation_group_id
            onDelete: CASCADE

  - changeSet:
      id: v47.00-058
      validCheckSum: 8:05731b3e62deb09c64b60bc10031d206
      author: qnkhuat
      comment: 'Drop parameter_card.entity_id'
      preConditions:
        - onFail: MARK_RAN
        - columnExists:
            tableName: parameter_card
            columnName: entity_id
      changes:
        - dropColumn:
            tableName: parameter_card
            columnName: entity_id
      rollback:
        - addColumn:
            tableName: parameter_card
            columns:
              - column:
                  remarks: Random NanoID tag for unique identity.
                  name: entity_id
                  type: char(21)
                  constraints:
                    nullable: true
                    unique: true

  - changeSet:
      id: v47.00-059
      validCheckSum: 8:123cf42eed168444f88418f071d2730f
      author: piranha
      comment: 'Drops not null from dashboard_tab.entity_id since it breaks drop-entity-ids command'
      changes:
        - dropNotNullConstraint:
            tableName: dashboard_tab
            columnName: entity_id
            columnDataType: char(21)
      rollback: # noop, and 'drop not null' is a noop if it's dropped already

  - changeSet:
      id: v48.00-001
      validCheckSum: 8:c38ceb502af7907aed614f17da6c3f80
      author: qnkhuat
      comment: Added 0.47.0 - Migrate database.options to database.settings
      changes:
        - customChange:
            class: "metabase.db.custom_migrations.MigrateDatabaseOptionsToSettings"

  - changeSet:
      id: v48.00-002
      validCheckSum: 8:deceb81591f51f2d7253976f247e36cc
      author: qnkhuat
      comment: Added 0.47.0 - drop metabase_database.options
      changes:
        - dropColumn:
            tableName: metabase_database
            columnName: options
      rollback:
        - addColumn:
            tableName: metabase_database
            columns:
              - column:
                  name: options
                  type: ${text.type}
                  remarks: "Serialized JSON containing various options like QB behavior."

  - changeSet:
      id: v48.00-003
      validCheckSum: 8:da33cde0f1f93eed56c0f6d9ac2007df
      author: qnkhuat
      comment: Added 0.48.0 - drop computation_job_result table
      preConditions:
        - onFail: MARK_RAN
        - tableExists:
            tableName: computation_job_result
      changes:
          - dropTable:
              tableName: computation_job_result
      rollback: # no rollback needed since this table has been unused since 2018

  - changeSet:
      id: v48.00-004
      validCheckSum: 8:d0b1d7cc179c332b7e31f065325b7275
      author: qnkhuat
      comment: Added 0.48.0 - drop computation_job table
      preConditions:
        - onFail: MARK_RAN
        - tableExists:
            tableName: computation_job
      changes:
          - dropTable:
              tableName: computation_job
      rollback: # no rollback needed since this table has been unused since 2018

  - changeSet:
      id: v48.00-005
      validCheckSum: 8:a570f2e1d90a302bc207c00e3776eaaf
      author: qnkhuat
      comment: Added 0.48.0 - Add query_execution.action_id
      changes:
        - addColumn:
            tableName: query_execution
            columns:
              - column:
                  name: action_id
                  type: integer
                  remarks: 'The ID of the action associated with this query execution, if any.'

  - changeSet:
      id: v48.00-006
      validCheckSum: 8:cf1413241565a186bf98eece35d519bf
      author: qnkhuat
      comment: Added 0.48.0 - Index query_execution.action_id
      changes:
        - createIndex:
            tableName: query_execution
            indexName: idx_query_execution_action_id
            columns:
              column:
                name: action_id

  - changeSet:
      id: v48.00-007
      validCheckSum: 8:15d05ceba05e5b7d25d351fb6ec5b100
      author: qnkhuat
      comment: Added 0.48.0 - Add revision.most_recent
      changes:
        - addColumn:
            tableName: revision
            columns:
              - column:
                  name: most_recent
                  type: boolean
                  defaultValueBoolean: false
                  remarks: 'Whether a revision is the most recent one'
                  constraints:
                    nullable: false

  - changeSet:
      id: v48.00-008
      validCheckSum: 8:c0a512701d6dfd5cc1c4a689919be074
      author: qnkhuat
      comment: Set revision.most_recent = true for latest revisions
      changes:
        - sql:
            dbms: postgresql,h2
            sql: >-
              UPDATE revision r
              SET most_recent = true
              WHERE (model, model_id, timestamp) IN (
                                 SELECT model, model_id, MAX(timestamp)
                                 FROM revision
                                 GROUP BY model, model_id);
          # mysql and mariadb does not allow update on a table that is in the select part
          # so it we join for them
        - sql:
            dbms: mysql,mariadb
            sql: >-
              UPDATE revision r
              JOIN (
                  SELECT model, model_id, MAX(timestamp) AS max_timestamp
                  FROM revision
                  GROUP BY model, model_id
              ) AS subquery
              ON r.model = subquery.model AND r.model_id = subquery.model_id AND r.timestamp = subquery.max_timestamp
              SET r.most_recent = true;
      rollback: # nothing to do since the most_recent will be dropped anyway

  - changeSet:
      id: v48.00-009
      validCheckSum: 8:dfd90256380263274ea7f5cc0c5ed413
      author: calherries
      comment: Added 0.48.0 - Create table_privileges table
      changes:
        - createTable:
            tableName: table_privileges
            remarks: Table for user and role privileges by table
            columns:
              - column:
                  name: table_id
                  type: int
                  remarks: 'Table ID'
                  constraints:
                    foreignKeyName: fk_table_privileges_table_id
                    nullable: false
                    referencedTableName: metabase_table
                    referencedColumnNames: id
                    deleteCascade: true
              - column:
                  name: role
                  type: varchar(255)
                  remarks: 'Role name. NULL indicates the privileges are the current user''s'
              - column:
                  name: select
                  type: boolean
                  remarks: 'Privilege to select from the table'
                  constraints:
                    nullable: false
                  defaultValue: false
              - column:
                  name: update
                  type: boolean
                  remarks: 'Privilege to update records in the table'
                  constraints:
                    nullable: false
                  defaultValue: false
              - column:
                  name: insert
                  type: boolean
                  remarks: 'Privilege to insert records into the table'
                  constraints:
                    nullable: false
                  defaultValue: false
              - column:
                  name: delete
                  type: boolean
                  remarks: 'Privilege to delete records from the table'
                  constraints:
                    nullable: false
                  defaultValue: false
            uniqueConstraints:
              - unique:
                  columnNames: table_id, role
                  name: uq_table_privileges_table_id_role


  - changeSet:
      id: v48.00-010
      validCheckSum: 8:da6117039b6e0249b710cc3160af982d
      author: qnkhuat
      comment: Remove ON UPDATE for revision.timestamp on mysql, mariadb
      preConditions:
          # If preconditions fail (i.e., dbms is not mysql or mariadb) then mark this migration as 'ran'
          - onFail: MARK_RAN
          - dbms:
              type: mysql,mariadb
      changes:
          - sql:
                sql: ALTER TABLE `revision` CHANGE `timestamp` `timestamp` timestamp(6) NOT NULL DEFAULT current_timestamp(6);
      rollback: # no need

  - changeSet:
      id: v48.00-011
      validCheckSum: 8:65ef87949a7e9555fabaf69069806ee0
      author: qnkhuat
      comment: Index revision.most_recent
      changes:
        - createIndex:
            tableName: revision
            indexName: idx_revision_most_recent
            columns:
              column:
                name: most_recent

  - changeSet:
      id: v48.00-013
      validCheckSum: 8:145eb766e2d49e95f31d8a08df8ff776
      author: qnkhuat
      comment: Index unindexed FKs for postgres
      preConditions:
        - onFail: MARK_RAN
        - dbms:
            type: postgresql
      changes:
          - sql:
              sql: >-
                  CREATE INDEX IF NOT EXISTS idx_action_made_public_by_id ON action (made_public_by_id);
                  CREATE INDEX IF NOT EXISTS idx_action_model_id ON action (model_id);
                  CREATE INDEX IF NOT EXISTS idx_application_permissions_revision_user_id ON application_permissions_revision (user_id);
                  CREATE INDEX IF NOT EXISTS idx_collection_permission_graph_revision_user_id ON collection_permission_graph_revision (user_id);
                  CREATE INDEX IF NOT EXISTS idx_core_session_user_id ON core_session (user_id);
                  CREATE INDEX IF NOT EXISTS idx_dashboard_tab_dashboard_id ON dashboard_tab (dashboard_id);
                  CREATE INDEX IF NOT EXISTS idx_dimension_human_readable_field_id ON dimension (human_readable_field_id);
                  CREATE INDEX IF NOT EXISTS idx_metabase_database_creator_id ON metabase_database (creator_id);
                  CREATE INDEX IF NOT EXISTS idx_model_index_creator_id ON model_index (creator_id);
                  CREATE INDEX IF NOT EXISTS idx_native_query_snippet_creator_id ON native_query_snippet (creator_id);
                  CREATE INDEX IF NOT EXISTS idx_permissions_revision_user_id ON permissions_revision (user_id);
                  CREATE INDEX IF NOT EXISTS idx_persisted_info_creator_id ON persisted_info (creator_id);
                  CREATE INDEX IF NOT EXISTS idx_persisted_info_database_id ON persisted_info (database_id);
                  CREATE INDEX IF NOT EXISTS idx_pulse_dashboard_id ON pulse (dashboard_id);
                  CREATE INDEX IF NOT EXISTS idx_pulse_card_dashboard_card_id ON pulse_card (dashboard_card_id);
                  CREATE INDEX IF NOT EXISTS idx_pulse_channel_recipient_pulse_channel_id ON pulse_channel_recipient (pulse_channel_id);
                  CREATE INDEX IF NOT EXISTS idx_pulse_channel_recipient_user_id ON pulse_channel_recipient (user_id);
                  CREATE INDEX IF NOT EXISTS idx_query_action_database_id ON query_action (database_id);
                  CREATE INDEX IF NOT EXISTS idx_report_card_database_id ON report_card (database_id);
                  CREATE INDEX IF NOT EXISTS idx_report_card_made_public_by_id ON report_card (made_public_by_id);
                  CREATE INDEX IF NOT EXISTS idx_report_card_table_id ON report_card (table_id);
                  CREATE INDEX IF NOT EXISTS idx_report_dashboard_made_public_by_id ON report_dashboard (made_public_by_id);
                  CREATE INDEX IF NOT EXISTS idx_report_dashboardcard_action_id ON report_dashboardcard (action_id);
                  CREATE INDEX IF NOT EXISTS idx_report_dashboardcard_dashboard_tab_id ON report_dashboardcard (dashboard_tab_id);
                  CREATE INDEX IF NOT EXISTS idx_revision_user_id ON revision (user_id);
                  CREATE INDEX IF NOT EXISTS idx_sandboxes_card_id ON sandboxes (card_id);
                  CREATE INDEX IF NOT EXISTS idx_sandboxes_permission_id ON sandboxes (permission_id);
                  CREATE INDEX IF NOT EXISTS idx_secret_creator_id ON secret (creator_id);
                  CREATE INDEX IF NOT EXISTS idx_timeline_creator_id ON timeline (creator_id);
                  CREATE INDEX IF NOT EXISTS idx_timeline_event_creator_id ON timeline_event (creator_id);
      rollback: # no need

  - changeSet:
      id: v48.00-014
      validCheckSum: 8:b2c1361f1dc14c2390a1dc25a4a86311
      author: calherries
      comment: Added 0.48.0 - Create table_privileges.table_id index
      preConditions:
        - onFail: MARK_RAN
        - dbms:
            type: postgresql
      changes:
        - createIndex:
            indexName: idx_table_privileges_table_id
            tableName: table_privileges
            columns:
              - column:
                  name: table_id
      rollback: # not needed, it will be removed with the table

  - changeSet:
      id: v48.00-015
      validCheckSum: 8:6f58cf60c8048bb39bbf6128058ff85e
      author: calherries
      comment: Added 0.48.0 - Create table_privileges.role index
      changes:
        - createIndex:
            indexName: idx_table_privileges_role
            tableName: table_privileges
            columns:
              - column:
                  name: role
      rollback: # not needed, it will be removed with the table

  - changeSet:
      id: v48.00-016
      validCheckSum: 8:ea2cb901edad5cf3a1250bdd2a9b0866
      author: calherries
      comment: Added 0.48.0 - Change the type of collection.slug to varchar(510)
      changes:
        - modifyDataType:
            tableName: collection
            columnName: slug
            newDataType: varchar(510)
      rollback:
        - modifyDataType:
            tableName: collection
            columnName: slug
            newDataType: varchar(254)

  - changeSet:
      id: v48.00-018
      validCheckSum: 8:efae52e7403f39c1458f53e885b4393d
      author: noahmoss
      comment: Add new recent_views table
      changes:
        - createTable:
            tableName: recent_views
            remarks: Used to store recently viewed objects for each user
            columns:
              - column:
                  name: id
                  type: int
                  autoIncrement: true
                  constraints:
                    primaryKey: true
                    nullable: false
              - column:
                  name: user_id
                  type: int
                  remarks: The user associated with this view
                  constraints:
                    nullable: false
                    referencedTableName: core_user
                    referencedColumnNames: id
                    foreignKeyName: fk_recent_views_ref_user_id
              - column:
                  name: model
                  type: varchar(16)
                  remarks: The name of the model that was viewed
                  constraints:
                    nullable: false
              - column:
                  name: model_id
                  type: int
                  remarks: The ID of the model that was viewed
                  constraints:
                    nullable: false
              - column:
                  name: timestamp
                  type: DATETIME
                  remarks: The time a view was recorded
                  constraints:
                    nullable: false

  - changeSet:
      id: v48.00-019
      validCheckSum: 8:c3866a4b7cfbb49d4b626dc2fd750935
      author: nemanjaglumac
      comment: 'Collection color is removed in 0.48.0'
      changes:
        - dropColumn:
            tableName: collection
            columnName: color
      rollback:
        - addColumn:
            tableName: collection
            columns:
              - column:
                  name: color
                  type: char(7)
                  remarks: 'Seven-character hex color for this Collection, including the preceding hash sign.'
                  constraints:
                    nullable: false
                  defaultValue: '#31698A'

  - changeSet:
      id: v48.00-020
      validCheckSum: 8:2c410019e1834304131ff57278003d35
      author: noahmoss
      comment: Added 0.48.0 - Create recent_views.user_id index
      changes:
        - createIndex:
            indexName: idx_recent_views_user_id
            tableName: recent_views
            columns:
              - column:
                  name: user_id
      rollback: # not needed, it will be removed with the table

  - changeSet:
      id: v48.00-021
      validCheckSum: 8:a1543239e39c70dc9bab3bbc303242b1
      author: piranha
      comment: 'Cards store Metabase version used to create them'
      changes:
        - addColumn:
            tableName: report_card
            columns:
              - column:
                  name: metabase_version
                  type: varchar(100)
                  remarks: 'Metabase version used to create the card.'

  - changeSet:
      id: v48.00-022
      validCheckSum: 8:0f034d06b1ad5336c3c81b0d22cde259
      author: johnswanson
      comment: Migrate migrate-click-through to a custom migration
      preConditions:
        - onFail: MARK_RAN
        - sqlCheck:
            expectedResult: 0
            sql: SELECT count(*) FROM data_migrations WHERE id = 'migrate-click-through';
      changes:
        - customChange:
            class: "metabase.db.custom_migrations.MigrateClickThrough"

  - changeSet:
      id: v48.00-023
      validCheckSum: 8:f18e5e053b508aab0bdd8c4bf1d7de4b
      author: piranha
      comment: Data migration migrate-remove-admin-from-group-mapping-if-needed
      preConditions:
        - onFail: MARK_RAN
        - sqlCheck:
            expectedResult: 0
            sql: SELECT count(*) FROM data_migrations WHERE id = 'migrate-remove-admin-from-group-mapping-if-needed';
      changes:
        - customChange:
            class: "metabase.db.custom_migrations.MigrateRemoveAdminFromGroupMappingIfNeeded"

  - changeSet:
      id: v48.00-024
      validCheckSum: 8:fab2a51d73c66cea059d55a6fea8bb2f
      author: piranha
      comment: All data migrations were transferred to custom_migrations!
      changes:
        - dropTable:
            tableName: data_migrations
      rollback:
        - sql:
            sql: >-
              CREATE TABLE data_migrations (
                id varchar(254) primary key,
                timestamp ${timestamp_type} not null
              );
              INSERT INTO data_migrations VALUES
                  ('set-card-database-and-table-ids', current_timestamp),
                  ('set-mongodb-databases-ssl-false', current_timestamp),
                  ('set-default-schemas', current_timestamp),
                  ('set-admin-email', current_timestamp),
                  ('remove-database-sync-activity-entries', current_timestamp),
                  ('remove-duplicate-fk-entries', current_timestamp),
                  ('update-dashboards-to-new-grid', current_timestamp),
                  ('migrate-field-visibility-type', current_timestamp),
                  ('fix-dashboard-cards-without-positions', current_timestamp),
                  ('migrate-fk-metadata', current_timestamp),
                  ('create-raw-tables', current_timestamp),
                  ('migrate-base-types', current_timestamp),
                  ('migrate-field-types', current_timestamp),
                  ('fix-invalid-field-types', current_timestamp),
                  ('add-users-to-default-permissions-groups', current_timestamp),
                  ('add-admin-group-root-entry', current_timestamp),
                  ('add-databases-to-magic-permissions-groups', current_timestamp),
                  ('fix-legacy-magic-group-names', current_timestamp),
                  ('remove-trailing-slashes-from-site-url-setting', current_timestamp),
                  ('copy-site-url-setting-and-remove-trailing-slashes', current_timestamp),
                  ('migrate-query-executions', current_timestamp),
                  ('drop-old-query-execution-table', current_timestamp),
                  ('ensure-protocol-specified-in-site-url', current_timestamp),
                  ('populate-card-database-id', current_timestamp),
                  ('migrate-humanization-setting', current_timestamp),
                  ('populate-card-read-permissions', current_timestamp),
                  ('mark-category-fields-as-list', current_timestamp),
                  ('repopulate-card-read-permissions', current_timestamp),
                  ('add-legacy-sql-directive-to-bigquery-sql-cards', current_timestamp),
                  ('clear-ldap-user-local-passwords', current_timestamp),
                  ('add-migrated-collections', current_timestamp),
                  ('migrate-map-regions', current_timestamp),
                  ('migrate-click-through', current_timestamp),
                  ('migrate-remove-admin-from-group-mapping-if-needed', current_timestamp);

  - changeSet:
      id: v48.00-025
      validCheckSum: 8:a2fa9ab0913b9e4b97dff91f973344d6
      author: piranha
      comment: 'Revisions store Metabase version used to create them'
      changes:
        - addColumn:
            tableName: revision
            columns:
              - column:
                  name: metabase_version
                  type: varchar(100)
                  remarks: 'Metabase version used to create the revision.'

  - changeSet:
      id: v48.00-026
      validCheckSum: 8:7c8330e861c16997780a9b0881144b26
      author: lbrdnk
      comment: Set semantic_type with value type/Number to null (#18754)
      changes:
        - update:
            tableName: metabase_field
            columns:
              - column:
                  name: semantic_type
                  value: NULL
            where: semantic_type = 'type/Number'
      rollback:

  # this is a no op, it was previously used to Drop parameter_card.entity_id,
  # now it's moved to v47.00-058
  # this is still here because we want the change set id to be consistent
  # see #35239 for details
  - changeSet:
      id: v48.00-027
      author: qnkhuat
      validCheckSum: ANY
      comment: 'No op migration'
      changes:
        - sql:
          sql: SELECT 1;
      rollback:

  - changeSet:
      id: v48.00-028
      validCheckSum: 8:818119252c2e7877bbf46aec40fab160
      author: noahmoss
      comment: Add new audit_log table
      changes:
        - createTable:
            tableName: audit_log
            remarks: Used to store application events for auditing use cases
            columns:
              - column:
                  name: id
                  type: int
                  autoIncrement: true
                  constraints:
                    primaryKey: true
                    nullable: false
              - column:
                  name: topic
                  type: varchar(32)
                  remarks: The topic of a given audit event
                  constraints:
                    nullable: false
              - column:
                  name: timestamp
                  type: ${timestamp_type}
                  remarks: The time an event was recorded
                  constraints:
                    nullable: false
              - column:
                  name: end_timestamp
                  type: ${timestamp_type}
                  remarks: The time an event ended, if applicable
                  constraints:
                    nullable: true
              - column:
                  name: user_id
                  type: int
                  remarks: The user who performed an action or triggered an event
                  constraints:
                    nullable: true
              - column:
                  name: model
                  type: varchar(32)
                  remarks: The name of the model this event applies to (e.g. Card, Dashboard), if applicable
                  constraints:
                    nullable: true
              - column:
                  name: model_id
                  type: int
                  remarks: The ID of the model this event applies to, if applicable
                  constraints:
                    nullable: true
              - column:
                  name: details
                  type: ${text.type}
                  remarks: A JSON map with metadata about the event
                  constraints:
                    nullable: false

  - changeSet:
      id: v48.00-029
      validCheckSum: 8:1994760ab0950e7f591c40e887295e1a
      author: noahmoss
      comment: Added 0.48.0 - new view v_audit_log
      changes:
        - sqlFile:
            dbms: postgresql
            path: instance_analytics_views/audit_log/v1/postgres-audit_log.sql
            relativeToChangelogFile: true
        - sqlFile:
            dbms: mysql,mariadb
            path: instance_analytics_views/audit_log/v1/mysql-audit_log.sql
            relativeToChangelogFile: true
        - sqlFile:
            dbms: h2
            path: instance_analytics_views/audit_log/v1/h2-audit_log.sql
            relativeToChangelogFile: true
      rollback:
        - sql:
            sql: drop view if exists v_audit_log;

  - changeSet:
      id: v48.00-030
      validCheckSum: 8:965d6479698fe55f2f6799be552b5edb
      author: noahmoss
      comment: Added 0.48.0 - new view v_content
      changes:
        - sqlFile:
            dbms: postgresql
            path: instance_analytics_views/content/v1/postgres-content.sql
            relativeToChangelogFile: true
        - sqlFile:
            dbms: mysql,mariadb
            path: instance_analytics_views/content/v1/mysql-content.sql
            relativeToChangelogFile: true
        - sqlFile:
            dbms: h2
            path: instance_analytics_views/content/v1/h2-content.sql
            relativeToChangelogFile: true
      rollback:
        - sql:
            sql: drop view if exists v_content;

  - changeSet:
      id: v48.00-031
      validCheckSum: 8:721bedb0dd362793a1a216cf3e552f3b
      author: noahmoss
      comment: Added 0.48.0 - new view v_dashboardcard
      changes:
        - sqlFile:
            path: instance_analytics_views/dashboardcard/v1/dashboardcard.sql
            relativeToChangelogFile: true
      rollback:
        - sql:
            sql: drop view if exists v_dashboardcard;

  - changeSet:
      id: v48.00-032
      validCheckSum: 8:64d52462def7bb6981a3b6a40d42e67e
      author: noahmoss
      comment: Added 0.48.0 - new view v_group_members
      changes:
        - sqlFile:
            path: instance_analytics_views/group_members/v1/group_members.sql
            relativeToChangelogFile: true
      rollback:
        - sql:
            sql: drop view if exists v_group_members;

  - changeSet:
      id: v48.00-033
      validCheckSum: 8:7ac57373a0fba4bd9613c242702c863d
      author: noahmoss
      comment: Added 0.48.0 - new view v_subscriptions for postgres
      changes:
        - sqlFile:
            dbms: postgresql
            path: instance_analytics_views/subscriptions/v1/postgres-subscriptions.sql
            relativeToChangelogFile: true
        - sqlFile:
            dbms: mysql,mariadb
            path: instance_analytics_views/subscriptions/v1/mysql-subscriptions.sql
            relativeToChangelogFile: true
        - sqlFile:
            dbms: h2
            path: instance_analytics_views/subscriptions/v1/h2-subscriptions.sql
            relativeToChangelogFile: true
      rollback:
        - sql:
            sql: drop view if exists v_subscriptions;

  - changeSet:
      id: v48.00-034
      validCheckSum: 8:1c268d93ce69eaee11e3ecdf9951449a
      author: noahmoss
      comment: Added 0.48.0 - new view v_users
      changes:
        - sqlFile:
            dbms: postgresql
            path: instance_analytics_views/users/v1/postgres-users.sql
            relativeToChangelogFile: true
        - sqlFile:
            dbms: mysql,mariadb
            path: instance_analytics_views/users/v1/mysql-users.sql
            relativeToChangelogFile: true
        - sqlFile:
            dbms: h2
            path: instance_analytics_views/users/v1/h2-users.sql
            relativeToChangelogFile: true
      rollback:
        - sql:
            sql: drop view if exists v_users;

  - changeSet:
      id: v48.00-035
      validCheckSum: 8:c0276764af3e1b4b5b0c4e5fdc979e60
      author: noahmoss
      comment: Added 0.48.0 - new view v_alerts
      changes:
        - sqlFile:
            dbms: postgresql
            path: instance_analytics_views/alerts/v1/postgres-alerts.sql
            relativeToChangelogFile: true
        - sqlFile:
            dbms: mysql,mariadb
            path: instance_analytics_views/alerts/v1/mysql-alerts.sql
            relativeToChangelogFile: true
        - sqlFile:
            dbms: h2
            path: instance_analytics_views/alerts/v1/h2-alerts.sql
            relativeToChangelogFile: true
      rollback:
        - sql:
            sql: drop view if exists v_alerts;

  - changeSet:
      id: v48.00-036
      validCheckSum: 8:8a35e1bdf0738ccac5da8062d6671dd0
      author: noahmoss
      comment: Added 0.48.0 - new view v_databases
      changes:
        - sqlFile:
            path: instance_analytics_views/databases/v1/databases.sql
            relativeToChangelogFile: true
      rollback:
        - sql:
            sql: drop view if exists v_databases;

  - changeSet:
      id: v48.00-037
      validCheckSum: 8:a4b6ebd594b4663a6a888211f36ce6c3
      author: noahmoss
      comment: Added 0.48.0 - new view v_fields
      changes:
        - sqlFile:
            dbms: postgresql
            path: instance_analytics_views/fields/v1/postgres-fields.sql
            relativeToChangelogFile: true
        - sqlFile:
            dbms: mysql,mariadb
            path: instance_analytics_views/fields/v1/mysql-fields.sql
            relativeToChangelogFile: true
        - sqlFile:
            dbms: h2
            path: instance_analytics_views/fields/v1/h2-fields.sql
            relativeToChangelogFile: true
      rollback:
        - sql:
            sql: drop view if exists v_fields;

  - changeSet:
      id: v48.00-038
      validCheckSum: 8:a24f4bcd3336e79d1c8ef33ab81c0db3
      author: noahmoss
      comment: Added 0.48.0 - new view v_query_log
      changes:
        - sqlFile:
            dbms: postgresql
            path: instance_analytics_views/query_log/v1/postgres-query_log.sql
            relativeToChangelogFile: true
        - sqlFile:
            dbms: mysql,mariadb
            path: instance_analytics_views/query_log/v1/mysql-query_log.sql
            relativeToChangelogFile: true
        - sqlFile:
            dbms: h2
            path: instance_analytics_views/query_log/v1/h2-query_log.sql
            relativeToChangelogFile: true
      rollback:
        - sql:
            sql: drop view if exists v_query_log;

  - changeSet:
      id: v48.00-039
      validCheckSum: 8:b43481a01df86830c4cb1adb8189d400
      author: noahmoss
      comment: Added 0.48.0 - new view v_tables
      changes:
        - sqlFile:
            dbms: postgresql
            path: instance_analytics_views/tables/v1/postgres-tables.sql
            relativeToChangelogFile: true
        - sqlFile:
            dbms: mysql,mariadb
            path: instance_analytics_views/tables/v1/mysql-tables.sql
            relativeToChangelogFile: true
        - sqlFile:
            dbms: h2
            path: instance_analytics_views/tables/v1/h2-tables.sql
            relativeToChangelogFile: true
      rollback:
        - sql:
            sql: drop view if exists v_tables;

  - changeSet:
      id: v48.00-040
      validCheckSum: 8:b8842eac1c7cba6e997d4d288306e36c
      author: noahmoss
      comment: Added 0.48.0 - new view v_view_log
      changes:
        - sqlFile:
            dbms: postgresql
            path: instance_analytics_views/view_log/v1/postgres-view_log.sql
            relativeToChangelogFile: true
        - sqlFile:
            dbms: mysql,mariadb
            path: instance_analytics_views/view_log/v1/mysql-view_log.sql
            relativeToChangelogFile: true
        - sqlFile:
            dbms: h2
            path: instance_analytics_views/view_log/v1/h2-view_log.sql
            relativeToChangelogFile: true
      rollback:
        - sql:
            sql: drop view if exists v_view_log;

  - changeSet:
      id: v48.00-045
      validCheckSum: 8:874f14ae26d742448d8dd2b47dc8aa3d
      author: qwef
      comment: Added 0.48.0 - add is_sandboxed to query_execution
      changes:
        - addColumn:
            tableName: query_execution
            columns:
              - column:
                  name: is_sandboxed
                  type: boolean
                  remarks: "Is query from a sandboxed user"
                  constraints:
                    nullable: true

  - changeSet:
      id: v48.00-046
      validCheckSum: 8:4bb11295621890202e066cd15de93a52
      author: noahmoss
      comment: Added 0.48.0 - new indexes to optimize audit v2 queries
      changes:
        - sqlFile:
            dbms: postgresql
            path: instance_analytics_views/indexes/v1/postgres-indexes.sql
            relativeToChangelogFile: true
        - sqlFile:
            dbms: mysql
            path: instance_analytics_views/indexes/v1/mysql-indexes.sql
            relativeToChangelogFile: true
        - sqlFile:
            dbms: mariadb
            path: instance_analytics_views/indexes/v1/mariadb-indexes.sql
            relativeToChangelogFile: true
        - sqlFile:
            dbms: h2
            path: instance_analytics_views/indexes/v1/h2-indexes.sql
            relativeToChangelogFile: true
      rollback:
        # Only MySQL needes a rollback because all the other DBs support "CREATE INDEX IF NOT EXISTS"
        - sqlFile:
            dbms: mysql
            path: instance_analytics_views/indexes/v1/mysql-rollback.sql
            relativeToChangelogFile: true

  - changeSet:
      id: v48.00-047
      validCheckSum: 8:2b18bed0e1ae18dd7b26a0770dac54c0
      author: noahmoss
      comment: Drop foreign key on recent_views so that it can be recreated with onDelete policy
      changes:
        - dropForeignKeyConstraint:
            baseTableName: recent_views
            constraintName: fk_recent_views_ref_user_id
      rollback:
        - addForeignKeyConstraint:
            baseTableName: recent_views
            constraintName: fk_recent_views_ref_user_id
            referencedTableName: core_user
            baseColumnNames: user_id
            referencedColumnNames: id
            onDelete: CASCADE

  - changeSet:
      id: v48.00-048
      validCheckSum: 8:872e632a8ffa42eb2969f77823e8bfc8
      author: noahmoss
      comment: Add foreign key on recent_views with onDelete CASCADE
      changes:
        - addForeignKeyConstraint:
            baseTableName: recent_views
            constraintName: fk_recent_views_ref_user_id
            referencedTableName: core_user
            baseColumnNames: user_id
            referencedColumnNames: id
            onDelete: CASCADE
      rollback:
        - dropForeignKeyConstraint:
            baseTableName: recent_views
            constraintName: fk_recent_views_ref_user_id

  - changeSet:
      id: v48.00-049
      validCheckSum: 8:853f2a24c53470bf2d9e85b1246bab7b
      author: noahmoss
      comment: Migrate data from activity to audit_log
      changes:
        - sql:
            dbms: postgresql
            sql: >-
              INSERT INTO audit_log (topic, timestamp, user_id, model, model_id, details)
              SELECT
                topic,
                timestamp,
                user_id,
                model,
                model_id,
                details::jsonb || json_strip_nulls(json_build_object('database_id', database_id, 'table_id', table_id))::jsonb
              FROM activity;
        - sql:
            dbms: mysql,mariadb
            sql: >-
              INSERT INTO audit_log (topic, timestamp, user_id, model, model_id, details)
              SELECT
                  topic,
                  timestamp,
                  user_id,
                  model,
                  model_id,
                  JSON_MERGE(
                      details,
                      JSON_OBJECT('database_id', database_id, 'table_id', table_id)
                  )
              FROM activity;
        - sql:
            dbms: h2
            sql: >-
              INSERT INTO audit_log (topic, timestamp, user_id, model, model_id, details)
              SELECT
                  topic,
                  timestamp,
                  user_id,
                  model,
                  model_id,
                  JSON_OBJECT(
                    'database_id': database_id,
                    'table_id': table_id
                    ABSENT ON NULL
                  )
              FROM activity;
      rollback: # not necessary

  - changeSet:
      id: v48.00-050
      validCheckSum: 8:d41d8cd98f00b204e9800998ecf8427e
      author: noahmoss
      comment: Added 0.48.0 - no-op migration to remove audit DB and collection on downgrade
      changes:
        - comment: "No operation performed for this changeset on execution."
      rollback:
        - sql: DELETE FROM metabase_database WHERE is_audit = TRUE;
        - sql: DELETE FROM collection WHERE type = 'instance_analytics';

  - changeSet:
      id: v48.00-051
      validCheckSum: 8:5f5d1fd5b6153a6613511fd8f765737d
      author: calherries
      comment: Migrate metabase_field when the fk target field is inactive
      changes:
        - sql:
            dbms: mariadb,mysql
            sql: >-
              UPDATE metabase_field AS a
              JOIN metabase_field AS b ON b.id = a.fk_target_field_id
              SET a.fk_target_field_id = NULL,
                  a.semantic_type = NULL
              WHERE b.active = FALSE;
        - sql:
            dbms: postgresql,h2
            sql: >-
              UPDATE metabase_field
              SET fk_target_field_id = NULL,
                  semantic_type = NULL
              WHERE fk_target_field_id IN (
                  SELECT id
                  FROM metabase_field
                  WHERE active = FALSE
              );
      rollback: # no change

  - changeSet:
      id: v48.00-053
      validCheckSum: 8:8b41162170f6d712871b2ee9221adc1a
      author: johnswanson
      comment: Increase length of `activity.model` to fit longer model names
      changes:
        - modifyDataType:
            tableName: activity
            columnName: model
            newDataType: VARCHAR(32)
      rollback: # not necessary

  - changeSet:
      id: v48.00-054
      validCheckSum: 8:d41d8cd98f00b204e9800998ecf8427e
      author: escherize
      comment: Added 0.48.0 - no-op migration to remove Internal Metabase User on downgrade
      changes:
        - comment: "No operation performed for this changeset on execution."
      rollback:
        - sql: DELETE FROM core_user WHERE id = 13371338;

  - changeSet:
      id: v48.00-055
      validCheckSum: 8:fd36092d50982fbf31ce16757c16e47e
      author: noahmoss
      comment: Added 0.48.0 - new view v_tasks
      changes:
        - sqlFile:
            dbms: postgresql
            path: instance_analytics_views/tasks/v1/postgres-tasks.sql
            relativeToChangelogFile: true
        - sqlFile:
            dbms: mysql,mariadb
            path: instance_analytics_views/tasks/v1/mysql-tasks.sql
            relativeToChangelogFile: true
        - sqlFile:
            dbms: h2
            path: instance_analytics_views/tasks/v1/h2-tasks.sql
            relativeToChangelogFile: true
      rollback:
        - sql:
            sql: drop view if exists v_tasks;

  - changeSet:
      id: v48.00-056
      validCheckSum: 8:229e8058cc8309053b344bbfdb042405
      author: noahmoss
      comment: 'Adjust view_log schema for Audit Log v2'
      changes:
        - addColumn:
            tableName: view_log
            columns:
              - column:
                  name: has_access
                  type: boolean
                  constraints:
                    nullable: true
                  remarks: 'Whether the user who initiated the view had read access to the item being viewed.'

  - changeSet:
      id: v48.00-057
      validCheckSum: 8:8e32153df1031ea12005d58ce1674873
      author: noahmoss
      comment: 'Adjust view_log schema for Audit Log v2'
      changes:
        - addColumn:
            tableName: view_log
            columns:
              - column:
                  name: context
                  type: varchar(32)
                  constraints:
                    nullable: true
                  remarks: 'The context of the view, can be collection, question, or dashboard. Only for cards.'

  - changeSet:
      id: v48.00-059
      validCheckSum: 8:fd8b5031dbbf69c4588ce2699eb20f33
      author: qwef
      comment: 'Update the namespace of any audit collections that are already loaded'
      changes:
        - sql:
            sql: UPDATE collection SET namespace = 'analytics' WHERE entity_id = 'okNLSZKdSxaoG58JSQY54' OR entity_id = 'vG58R8k-QddHWA7_47umn'
      rollback: # not necessary

  - changeSet:
      id: v48.00-060
      validCheckSum: 8:a59027f5494811033ce77cd0ba05d6bd
      author: noahmoss
      comment: Added 0.48.0 - task_history.started_at
      changes:
        - createIndex:
            indexName: idx_task_history_started_at
            tableName: task_history
            columns:
              - column:
                  name: started_at

  - changeSet:
      id: v48.00-061
      validCheckSum: 8:9b9939aad6ca12f7cf4dfa85dae6eb1c
      author: piranha
      comment: 'Adds query_execution.cache_hash -> query_cache.query_hash'
      changes:
        - addColumn:
            tableName: query_execution
            columns:
              - column:
                  name: cache_hash
                  type: ${blob.type}
                  constraints:
                    nullable: true
                  remarks: 'Hash of normalized query, calculated in middleware.cache'

  # this index was added in migration 95, but during our split migration work in #34400 we didn't include this index
  # in the sql initialization, so we need to recreate one here for new instances running 48+
  - changeSet:
      id: v48.00-067
      validCheckSum: 8:e7cd8168533c58c865dacf320e819218
      author: qnkhuat
      comment: 'Add unique constraint idx_databasechangelog_id_author_filename'
      preConditions:
        - onFail: MARK_RAN
        # If we're dumping the migration as a SQL file or trying to force-migrate we can't check the preconditions
        # so just go ahead and skip the entire thing. This is a non-critical migration
        - onUpdateSQL: IGNORE
        - and:
          - sqlCheck:
              expectedResult: 0
              sql: SELECT count(*) FROM (SELECT count(*) FROM DATABASECHANGELOG GROUP BY ID, AUTHOR, FILENAME HAVING count(*) > 1) t1
          - or:
            - and:
              - dbms:
                  type: postgresql
              - sqlCheck:
                  expectedResult: 0
                  sql: >-
                    SELECT COUNT(*)
                    FROM pg_indexes
                    WHERE tablename = 'databasechangelog' AND
                          indexname = 'idx_databasechangelog_id_author_filename';
            - and:
              - dbms:
                  type: h2
              - sqlCheck:
                  expectedResult: 0
                  sql: >-
                    SELECT COUNT(*)
                    FROM INFORMATION_SCHEMA.INDEXES
                    WHERE TABLE_NAME = 'DATABASECHANGELOG' AND
                          INDEX_NAME = 'IDX_DATABASECHANGELOG_ID_AUTHOR_FILENAME_INDEX_1';
            - and:
              - dbms:
                  type: mysql,mariadb
              - not:
                - indexExists:
                    tableName: ${databasechangelog.name}
                    indexName: idx_databasechangelog_id_author_filename
      changes:
        - addUniqueConstraint:
            constraintName: idx_databasechangelog_id_author_filename
            tableName: ${databasechangelog.name}
            columnNames: id, author, filename
      rollback:
        - dropUniqueConstraint:
            tableName: ${databasechangelog.name}
            constraintName: idx_databasechangelog_id_author_filename

  - changeSet:
      id: v49.00-000
      author: qnkhuat
      comment: Remove leagcy pulses
      changes:
        - sql: DELETE FROM pulse where dashboard_id is null and alert_condition is null;
      # pulse has been deprecated in v38(~2.5 years ago), even the UI to view it is broken
      # so we don't need to worry about recovering it on rollback
      rollback:

  - changeSet:
      id: v49.00-003
      author: johnswanson
      comment: Add a `type` to users
      changes:
        - addColumn:
            columns:
              - column:
                  name: type
                  type: varchar(64)
                  constraints:
                    nullable: false
                  defaultValue: 'personal'
                  remarks: The type of user
            tableName: core_user

  - changeSet:
      id: v49.00-004
      author: johnswanson
      comment: Add a table for API keys
      changes:
        - createTable:
            tableName: api_key
            remarks: An API Key
            columns:
              - column:
                  remarks: The ID of the API Key itself
                  name: id
                  type: int
                  autoIncrement: true
                  constraints:
                    primaryKey: true
                    nullable: false
              - column:
                  name: user_id
                  type: int
                  remarks: The ID of the user who this API Key acts as
                  constraints:
                    nullable: false
                    referencedTableName: core_user
                    referencedColumnNames: id
                    foreignKeyName: fk_api_key_user_id
              - column:
                  remarks: The hashed API key
                  name: key
                  type: varchar(254)
                  constraints:
                    nullable: false
              - column:
                  remarks: The first 7 characters of the unhashed key
                  name: key_prefix
                  type: varchar(7)
                  constraints:
                    nullable: false
                    unique: true
              - column:
                  remarks: The ID of the user that created this API key
                  name: created_by
                  type: integer
                  constraints:
                    nullable: false
                    referencedTableName: core_user
                    referencedColumnNames: id
                    foreignKeyName: fk_api_key_created_by_user_id
              - column:
                  remarks: The timestamp when the key was created
                  name: created_at
                  type: ${timestamp_type}
                  defaultValueComputed: current_timestamp
                  constraints:
                    nullable: false
              - column:
                  remarks: The timestamp when the key was last updated
                  name: updated_at
                  type: ${timestamp_type}
                  defaultValueComputed: current_timestamp
                  constraints:
                    nullable: false

  - changeSet:
      id: v49.00-005
      author: johnswanson
      comment: Add an index on `api_key.created_by`
      rollback: # not necessary, will be removed with the table
      changes:
        - createIndex:
            tableName: api_key
            indexName: idx_api_key_created_by
            columns:
              column:
                name: created_by

  - changeSet:
      id: v49.00-006
      author: johnswanson
      comment: Add an index on `api_key.user_id`
      rollback: # not necessary, will be removed with the table
      changes:
        - createIndex:
            tableName: api_key
            indexName: idx_api_key_user_id
            columns:
              column:
                name: user_id

  - changeSet:
      id: v49.00-007
      author: johnswanson
      comment: Set the `type` of the internal user
      changes:
        - sql:
            sql: UPDATE core_user SET type='internal' WHERE id=13371338;
      rollback: # not necessary

  - changeSet:
      id: v49.00-008
      author: qnkhuat
      comment: Add metabase_field.database_indexed
      changes:
        - addColumn:
            tableName: metabase_field
            columns:
              - column:
                  name: database_indexed
                  type: boolean
                  constraints:
                    nullable: true
                  remarks: 'If the database supports indexing, this column indicate whether or not a field is indexed, or is the 1st column in a composite index'

  - changeSet:
      id: v49.00-009
      author: adam-james
      comment: Migrate pulse_card.include_csv to 'true' when the joined card.display is 'table'
      changes:
        - sql:
            dbms: mariadb,mysql
            sql: >-
              UPDATE pulse_card AS pc
              JOIN report_card AS rc ON rc.id = pc.card_id
              SET pc.include_csv = TRUE
              WHERE rc.display = 'table';
        - sql:
            dbms: postgresql,h2
            sql: >-
              UPDATE pulse_card pc
              SET include_csv = TRUE
              WHERE pc.card_id IN (
                  SELECT rc.id
                  FROM report_card rc
                  WHERE rc.display = 'table'
                  AND rc.id = pc.card_id
              );
      rollback: # no change

  - changeSet:
      id: v49.00-010
      author: johnswanson
      comment: Add a name to API Keys
      changes:
        - addColumn:
            tableName: api_key
            columns:
              - column:
                  name: name
                  type: varchar(254)
                  constraints:
                    nullable: false
                    unique: true
                  remarks: 'The user-defined name of the API key.'

  - changeSet:
      id: v49.00-011
      author: qnkhuat
      comment: Add metabase_table.database_require_filter
      changes:
        - addColumn:
            tableName: metabase_table
            columns:
              - column:
                  name: database_require_filter
                  type: boolean
                  constraints:
                    nullable: true
                  remarks: 'If true, the table requires a filter to be able to query it'

  - changeSet:
      id: v49.00-012
      author: qnkhuat
      comment: Add metabase_field.database_partitioned
      changes:
        - addColumn:
            tableName: metabase_field
            columns:
              - column:
                  name: database_partitioned
                  type: boolean
                  constraints:
                    nullable: true
                  remarks: 'Whether the table is partitioned by this field'

  - changeSet:
      id: v49.00-013
      author: johnswanson
      comment: Add `api_key.updated_by_id`
      rollback: # will be removed with the table
      changes:
        - addColumn:
            tableName: api_key
            columns:
              - column:
                  remarks: The ID of the user that last updated this API key
                  name: updated_by_id
                  type: integer
                  constraints:
                    # no default and nullable: false for a new column? yikes! But this should probably be ok, because
                    # we don't yet have any UI for creating a new API key.
                    nullable: false
                    referencedTableName: core_user
                    referencedColumnNames: id
                    foreignKeyName: fk_api_key_updated_by_id_user_id

  - changeSet:
      id: v49.00-014
      author: johnswanson
      comment: Add an index on `api_key.updated_by_id`
      rollback: # not necessary, will be removed with the table
      changes:
        - createIndex:
            tableName: api_key
            indexName: idx_api_key_updated_by_id
            columns:
              column:
                name: updated_by_id

  - changeSet:
      id: v49.00-015
      author: johnswanson
      comment: Rename `created_by` to `creator_id`
      rollback: # not necessary, will be removed with the table
      changes:
        - renameColumn:
            tableName: api_key
            columnDataType: integer
            oldColumnName: created_by
            newColumnName: creator_id

  - changeSet:
      id: v49.00-016
      author: noahmoss
      comment: >-
        Added 0.49.0 - modify type of action.archived from boolean to
        ${boolean.type} on mysql,mariadb
      dbms: mysql,mariadb
      changes:
        - modifyDataType:
            tableName: action
            columnName: archived
            newDataType: ${boolean.type}
      rollback:
        - modifyDataType:
            tableName: action
            columnName: archived
            newDataType: boolean
      preConditions:
        - onFail: MARK_RAN
        - dbms:
            type: mysql,mariadb

  - changeSet:
      id: v49.00-017
      author: noahmoss
      comment: Add NOT NULL constraint to action.archived
      changes:
        - addNotNullConstraint:
            columnDataType: ${boolean.type}
            tableName: action
            columnName: archived
            defaultNullValue: false
      preConditions:
        - onFail: MARK_RAN
        - dbms:
            type: mysql,mariadb

  - changeSet:
      id: v49.00-018
      author: noahmoss
      comment: Add default value to action.archived
      changes:
        - addDefaultValue:
            defaultValueBoolean: false
            tableName: action
            columnName: archived
      preConditions:
        - onFail: MARK_RAN
        - dbms:
            type: mysql,mariadb

  - changeSet:
      id: v49.00-019
      author: noahmoss
      comment: >-
        Added 0.49.0 - modify type of metabase_field.json_unfolding from
        boolean to ${boolean.type} on mysql,mariadb
      dbms: mysql,mariadb
      changes:
        - modifyDataType:
            tableName: metabase_field
            columnName: json_unfolding
            newDataType: ${boolean.type}
      rollback:
        - modifyDataType:
            tableName: metabase_field
            columnName: json_unfolding
            newDataType: boolean
      preConditions:
        - onFail: MARK_RAN
        - dbms:
            type: mysql,mariadb

  - changeSet:
      id: v49.00-020
      author: noahmoss
      comment: Add NOT NULL constraint to metabase_field.json_unfolding
      changes:
        - addNotNullConstraint:
            columnDataType: ${boolean.type}
            tableName: metabase_field
            columnName: json_unfolding
            defaultNullValue: false
      preConditions:
        - onFail: MARK_RAN
        - dbms:
            type: mysql,mariadb

  - changeSet:
      id: v49.00-021
      author: noahmoss
      comment: Add default value to metabase_field.json_unfolding
      changes:
        - addDefaultValue:
            defaultValueBoolean: false
            tableName: metabase_field
            columnName: json_unfolding
      preConditions:
        - onFail: MARK_RAN
        - dbms:
            type: mysql,mariadb

  - changeSet:
      id: v49.00-022
      author: noahmoss
      comment: >-
        Added 0.49.0 - modify type of metabase_field.database_is_auto_increment
        from boolean to ${boolean.type} on mysql,mariadb
      dbms: mysql,mariadb
      changes:
        - modifyDataType:
            tableName: metabase_field
            columnName: database_is_auto_increment
            newDataType: ${boolean.type}
      rollback:
        - modifyDataType:
            tableName: metabase_field
            columnName: database_is_auto_increment
            newDataType: boolean
      preConditions:
        - onFail: MARK_RAN
        - dbms:
            type: mysql,mariadb

  - changeSet:
      id: v49.00-023
      author: noahmoss
      comment: Add NOT NULL constraint to metabase_field.database_is_auto_increment
      changes:
        - addNotNullConstraint:
            columnDataType: ${boolean.type}
            tableName: metabase_field
            columnName: database_is_auto_increment
            defaultNullValue: false
      preConditions:
        - onFail: MARK_RAN
        - dbms:
            type: mysql,mariadb

  - changeSet:
      id: v49.00-024
      author: noahmoss
      comment: Add default value to metabase_field.database_is_auto_increment
      changes:
        - addDefaultValue:
            defaultValueBoolean: false
            tableName: metabase_field
            columnName: database_is_auto_increment
      preConditions:
        - onFail: MARK_RAN
        - dbms:
            type: mysql,mariadb

  - changeSet:
      id: v49.00-025
      author: noahmoss
      comment: >-
        Added 0.49.0 - modify type of report_dashboard.auto_apply_filters
        from boolean to ${boolean.type} on mysql,mariadb
      dbms: mysql,mariadb
      changes:
        - modifyDataType:
            tableName: report_dashboard
            columnName: auto_apply_filters
            newDataType: ${boolean.type}
      rollback:
        - modifyDataType:
            tableName: report_dashboard
            columnName: auto_apply_filters
            newDataType: boolean
      preConditions:
        - onFail: MARK_RAN
        - dbms:
            type: mysql,mariadb

  - changeSet:
      id: v49.00-026
      author: noahmoss
      comment: Add NOT NULL constraint to report_dashboard.auto_apply_filters
      changes:
        - addNotNullConstraint:
            columnDataType: ${boolean.type}
            tableName: report_dashboard
            columnName: auto_apply_filters
            defaultNullValue: true
      preConditions:
        - onFail: MARK_RAN
        - dbms:
            type: mysql,mariadb

  - changeSet:
      id: v49.00-027
      author: noahmoss
      comment: Add default value to report_dashboard.auto_apply_filters
      changes:
        - addDefaultValue:
            defaultValueBoolean: true
            tableName: report_dashboard
            columnName: auto_apply_filters
      preConditions:
        - onFail: MARK_RAN
        - dbms:
            type: mysql,mariadb

  - changeSet:
      id: v49.00-028
      author: noahmoss
      comment: >-
        Added 0.49.0 - modify type of metabase_database.is_audit
        from boolean to ${boolean.type} on mysql,mariadb
      dbms: mysql,mariadb
      changes:
        - modifyDataType:
            tableName: metabase_database
            columnName: is_audit
            newDataType: ${boolean.type}
      rollback:
        - modifyDataType:
            tableName: metabase_database
            columnName: is_audit
            newDataType: boolean
      preConditions:
        - onFail: MARK_RAN
        - dbms:
            type: mysql,mariadb

  - changeSet:
      id: v49.00-029
      author: noahmoss
      comment: Add NOT NULL constraint to metabase_database.is_audit
      changes:
        - addNotNullConstraint:
            columnDataType: ${boolean.type}
            tableName: metabase_database
            columnName: is_audit
            defaultNullValue: false
      preConditions:
        - onFail: MARK_RAN
        - dbms:
            type: mysql,mariadb

  - changeSet:
      id: v49.00-030
      author: noahmoss
      comment: Add default value to metabase_database.is_audit
      changes:
        - addDefaultValue:
            defaultValueBoolean: false
            tableName: metabase_database
            columnName: is_audit
      preConditions:
        - onFail: MARK_RAN
        - dbms:
            type: mysql,mariadb

  - changeSet:
      id: v49.00-031
      author: noahmoss
      comment: >-
        Added 0.49.0 - modify type of metabase_table.is_upload
        from boolean to ${boolean.type} on mysql,mariadb
      dbms: mysql,mariadb
      changes:
        - modifyDataType:
            tableName: metabase_table
            columnName: is_upload
            newDataType: ${boolean.type}
      rollback:
        - modifyDataType:
            tableName: metabase_table
            columnName: is_upload
            newDataType: boolean
      preConditions:
        - onFail: MARK_RAN
        - dbms:
            type: mysql,mariadb

  - changeSet:
      id: v49.00-032
      author: noahmoss
      comment: Add NOT NULL constraint to metabase_table.is_upload
      changes:
        - addNotNullConstraint:
            columnDataType: ${boolean.type}
            tableName: metabase_table
            columnName: is_upload
            defaultNullValue: false
      preConditions:
        - onFail: MARK_RAN
        - dbms:
            type: mysql,mariadb

  - changeSet:
      id: v49.00-033
      author: noahmoss
      comment: Add default value to metabase_table.is_upload
      changes:
        - addDefaultValue:
            defaultValueBoolean: false
            tableName: metabase_table
            columnName: is_upload
      preConditions:
        - onFail: MARK_RAN
        - dbms:
            type: mysql,mariadb

  - changeSet:
      id: v49.00-034
      author: noahmoss
      comment: >-
        Added 0.49.0 - modify type of revision.most_recent
        from boolean to ${boolean.type} on mysql,mariadb
      dbms: mysql,mariadb
      changes:
        - modifyDataType:
            tableName: revision
            columnName: most_recent
            newDataType: ${boolean.type}
      rollback:
        - modifyDataType:
            tableName: revision
            columnName: most_recent
            newDataType: boolean
      preConditions:
        - onFail: MARK_RAN
        - dbms:
            type: mysql,mariadb

  - changeSet:
      id: v49.00-035
      author: noahmoss
      comment: >-
        Added 0.49.0 - modify type of revision.most_recent
        from boolean to ${boolean.type} on mysql,mariadb
      dbms: mysql,mariadb
      changes:
        - modifyDataType:
            tableName: revision
            columnName: most_recent
            newDataType: ${boolean.type}
      rollback:
        - modifyDataType:
            tableName: revision
            columnName: most_recent
            newDataType: boolean
      preConditions:
        - onFail: MARK_RAN
        - dbms:
            type: mysql,mariadb

  - changeSet:
      id: v49.00-036
      author: noahmoss
      comment: Add NOT NULL constraint to revision.most_recent
      changes:
        - addNotNullConstraint:
            columnDataType: ${boolean.type}
            tableName: revision
            columnName: most_recent
            defaultNullValue: false
      preConditions:
        - onFail: MARK_RAN
        - dbms:
            type: mysql,mariadb

  - changeSet:
      id: v49.00-037
      author: noahmoss
      comment: Add default value to revision.most_recent
      changes:
        - addDefaultValue:
            defaultValueBoolean: false
            tableName: revision
            columnName: most_recent
      preConditions:
        - onFail: MARK_RAN
        - dbms:
            type: mysql,mariadb

  - changeSet:
      id: v49.00-038
      author: noahmoss
      comment: >-
        Added 0.49.0 - modify type of table_privileges.select
        from boolean to ${boolean.type} on mysql,mariadb
      dbms: mysql,mariadb
      changes:
        - modifyDataType:
            tableName: table_privileges
            columnName: select
            newDataType: ${boolean.type}
      rollback:
        - modifyDataType:
            tableName: table_privileges
            columnName: select
            newDataType: boolean
      preConditions:
        - onFail: MARK_RAN
        - dbms:
            type: mysql,mariadb

  - changeSet:
      id: v49.00-039
      author: noahmoss
      comment: Add NOT NULL constraint to table_privileges.select
      changes:
        - addNotNullConstraint:
            columnDataType: ${boolean.type}
            tableName: table_privileges
            columnName: select
            defaultNullValue: false
      preConditions:
        - onFail: MARK_RAN
        - dbms:
            type: mysql,mariadb

  - changeSet:
      id: v49.00-040
      author: noahmoss
      comment: Add default value to table_privileges.select
      changes:
        - addDefaultValue:
            defaultValueBoolean: false
            tableName: table_privileges
            columnName: select
      preConditions:
        - onFail: MARK_RAN
        - dbms:
            type: mysql,mariadb

  - changeSet:
      id: v49.00-041
      author: noahmoss
      comment: >-
        Added 0.49.0 - modify type of table_privileges.update
        from boolean to ${boolean.type} on mysql,mariadb
      dbms: mysql,mariadb
      changes:
        - modifyDataType:
            tableName: table_privileges
            columnName: update
            newDataType: ${boolean.type}
      rollback:
        - modifyDataType:
            tableName: table_privileges
            columnName: update
            newDataType: boolean
      preConditions:
        - onFail: MARK_RAN
        - dbms:
            type: mysql,mariadb

  - changeSet:
      id: v49.00-042
      author: noahmoss
      comment: Add NOT NULL constraint to table_privileges.update
      changes:
        - addNotNullConstraint:
            columnDataType: ${boolean.type}
            tableName: table_privileges
            columnName: update
            defaultNullValue: false
      preConditions:
        - onFail: MARK_RAN
        - dbms:
            type: mysql,mariadb

  - changeSet:
      id: v49.00-043
      author: noahmoss
      comment: Add default value to table_privileges.update
      changes:
        - addDefaultValue:
            defaultValueBoolean: false
            tableName: table_privileges
            columnName: update
      preConditions:
        - onFail: MARK_RAN
        - dbms:
            type: mysql,mariadb

  - changeSet:
      id: v49.00-044
      author: noahmoss
      comment: >-
        Added 0.49.0 - modify type of table_privileges.insert
        from boolean to ${boolean.type} on mysql,mariadb
      dbms: mysql,mariadb
      changes:
        - modifyDataType:
            tableName: table_privileges
            columnName: insert
            newDataType: ${boolean.type}
      rollback:
        - modifyDataType:
            tableName: table_privileges
            columnName: insert
            newDataType: boolean
      preConditions:
        - onFail: MARK_RAN
        - dbms:
            type: mysql,mariadb

  - changeSet:
      id: v49.00-045
      author: noahmoss
      comment: Add NOT NULL constraint to table_privileges.insert
      changes:
        - addNotNullConstraint:
            columnDataType: ${boolean.type}
            tableName: table_privileges
            columnName: insert
            defaultNullValue: false
      preConditions:
        - onFail: MARK_RAN
        - dbms:
            type: mysql,mariadb

  - changeSet:
      id: v49.00-046
      author: noahmoss
      comment: Add default value to table_privileges.insert
      changes:
        - addDefaultValue:
            defaultValueBoolean: false
            tableName: table_privileges
            columnName: insert
      preConditions:
        - onFail: MARK_RAN
        - dbms:
            type: mysql,mariadb

  - changeSet:
      id: v49.00-047
      author: noahmoss
      comment: >-
        Added 0.49.0 - modify type of table_privileges.delete
        from boolean to ${boolean.type} on mysql,mariadb
      dbms: mysql,mariadb
      changes:
        - modifyDataType:
            tableName: table_privileges
            columnName: delete
            newDataType: ${boolean.type}
      rollback:
        - modifyDataType:
            tableName: table_privileges
            columnName: delete
            newDataType: boolean
      preConditions:
        - onFail: MARK_RAN
        - dbms:
            type: mysql,mariadb

  - changeSet:
      id: v49.00-048
      author: noahmoss
      comment: Add NOT NULL constraint to table_privileges.delete
      changes:
        - addNotNullConstraint:
            columnDataType: ${boolean.type}
            tableName: table_privileges
            columnName: delete
            defaultNullValue: false
      preConditions:
        - onFail: MARK_RAN
        - dbms:
            type: mysql,mariadb

  - changeSet:
      id: v49.00-049
      author: noahmoss
      comment: Add default value to table_privileges.delete
      changes:
        - addDefaultValue:
            defaultValueBoolean: false
            tableName: table_privileges
            columnName: delete
      preConditions:
        - onFail: MARK_RAN
        - dbms:
            type: mysql,mariadb

  - changeSet:
      id: v49.00-050
      author: noahmoss
      comment: >-
        Added 0.49.0 - modify type of query_execution.is_sandboxed
        from boolean to ${boolean.type} on mysql,mariadb
      dbms: mysql,mariadb
      changes:
        - modifyDataType:
            tableName: query_execution
            columnName: is_sandboxed
            newDataType: ${boolean.type}
      rollback:
        - modifyDataType:
            tableName: query_execution
            columnName: is_sandboxed
            newDataType: boolean
      preConditions:
        - onFail: MARK_RAN
        - dbms:
            type: mysql,mariadb

  - changeSet:
      id: v49.00-051
      author: noahmoss
      comment: >-
        Added 0.49.0 - modify type of view_log.has_access
        from boolean to ${boolean.type} on mysql,mariadb
      dbms: mysql,mariadb
      changes:
        - modifyDataType:
            tableName: view_log
            columnName: has_access
            newDataType: ${boolean.type}
      rollback:
        - modifyDataType:
            tableName: view_log
            columnName: has_access
            newDataType: boolean
      preConditions:
        - onFail: MARK_RAN
        - dbms:
            type: mysql,mariadb

  - changeSet:
      id: v49.00-052
      author: noahmoss
      comment: >-
        Added 0.49.0 - modify type of metabase_field.database_indexed
        from boolean to ${boolean.type} on mysql,mariadb
      dbms: mysql,mariadb
      changes:
        - modifyDataType:
            tableName: metabase_field
            columnName: database_indexed
            newDataType: ${boolean.type}
      rollback:
        - modifyDataType:
            tableName: metabase_field
            columnName: database_indexed
            newDataType: boolean
      preConditions:
        - onFail: MARK_RAN
        - dbms:
            type: mysql,mariadb

  - changeSet:
      id: v49.00-053
      author: noahmoss
      comment: >-
        Added 0.49.0 - modify type of metabase_table.database_require_filter
        from boolean to ${boolean.type} on mysql,mariadb
      dbms: mysql,mariadb
      changes:
        - modifyDataType:
            tableName: metabase_table
            columnName: database_require_filter
            newDataType: ${boolean.type}
      rollback:
        - modifyDataType:
            tableName: metabase_table
            columnName: database_require_filter
            newDataType: boolean
      preConditions:
        - onFail: MARK_RAN
        - dbms:
            type: mysql,mariadb

  - changeSet:
      id: v49.00-059
      author: qnkhuat
      comment: Added 0.49.0 - unify type of time columns
      changes:
        - customChange:
            class: "metabase.db.custom_migrations.UnifyTimeColumnsType"

  - changeSet:
      id: v49.00-060
      author: qnkhuat
      comment: >-
        Added 0.49.0 - modify type of metabase_field.database_partitioned
        from boolean to ${boolean.type} on mysql,mariadb
      dbms: mysql,mariadb
      changes:
        - modifyDataType:
            tableName: metabase_field
            columnName: database_partitioned
            newDataType: ${boolean.type}
      rollback:
        - modifyDataType:
            tableName: metabase_field
            columnName: database_partitioned
            newDataType: boolean
      preConditions:
        - onFail: MARK_RAN
        - dbms:
            type: mysql,mariadb

  - changeSet:
      id: v49.2023-01-24T12:00:00
      author: piranha
      comment: >-
        This significantly speeds up api.database/autocomplete-fields query
        and is an improvement for issue 30588.
        H2 does not support this: https://github.com/h2database/h2database/issues/3535
        Mariadb does not support this.
        Mysql says it does, but reports an error during migration.
      dbms: postgresql
      changes:
        - createIndex:
            tableName: metabase_field
            indexName: idx_field_name_lower
            columns:
              - column:
                  name: lower(name)
                  computed: true
      rollback:
        - dropIndex:
            tableName: metabase_field
            indexName: idx_field_name_lower

  - changeSet:
      id: v49.2024-01-22T11:50:00
      author: qnkhuat
      comment: Add `report_card.type`
      changes:
        - addColumn:
            tableName: report_card
            columns:
              - column:
                  remarks: The type of card, could be 'question', 'model', 'metric'
                  name: type
                  type: varchar(16)
                  defaultValue: "question"
                  constraints:
                    nullable: false

  - changeSet:
      id: v49.2024-01-22T11:51:00
      author: qnkhuat
      comment: Backfill `report_card.type`
      changes:
        - sql:
            sql: >-
              UPDATE report_card
              SET type = 'model'
              WHERE dataset is true
      rollback: # no need, the column will be dropped

  - changeSet:
      id: v49.2024-01-22T11:52:00
      author: qnkhuat
      comment: Backfill `report_card.type`
      changes:
        - customChange:
            class: "metabase.db.custom_migrations.CardRevisionAddType"

  - changeSet:
      id: v49.2024-01-29T19:26:40
      author: adam-james
      comment: Add width setting to Dashboards
      changes:
        - addColumn:
            tableName: report_dashboard
            columns:
              - column:
                  name: width
                  type: varchar(16)
                  defaultValue: "fixed"
                  remarks: "The value of the dashboard's width setting can be fixed or full. New dashboards will be set to fixed"

  - changeSet:
      id: v49.2024-01-29T19:30:00
      author: adam-james
      comment: Update existing report_dashboard width values to full
      changes:
        - update:
            tableName: report_dashboard
            columns:
              - column:
                  name: width
                  value: "full"
      rollback: []

  - changeSet:
      id: v49.2024-01-29T19:56:40
      author: adam-james
      comment: Dashboard width setting must have a value
      changes:
        - addNotNullConstraint:
            tableName: report_dashboard
            columnName: width
            columnDatatype: varchar(16)
            defaultNullvalue: "full"
            remarks: "If for some reason an existing dashboard has null width value it is set to full"

  - changeSet:
      id: v49.2024-01-29T19:59:12
      author: adam-james
      comment: Add default value to report_dashboard.width for mysql and mariadb
      changes:
        - addDefaultValue:
            defaultValue: "fixed"
            tableName: report_dashboard
            columnName: width
      preConditions:
        - onFail: MARK_RAN
        - dbms:
            type: mysql,mariadb

  - changeSet:
      id: v49.2024-02-02T11:27:49
      author: oisincoveney
      comment: >-
        Add report_card.initially_published_at
      changes:
        - addColumn:
            tableName: report_card
            columns:
              - column:
                  name: initially_published_at
                  type: ${timestamp_type}
                  constraints:
                    nullable: true
                  remarks: The timestamp when the card was first published in a static embed

  - changeSet:
        id: v49.2024-02-02T11:28:36
        author: oisincoveney
        comment: >-
          Add report_dashboard.initially_published_at
        changes:
          - addColumn:
              tableName: report_dashboard
              columns:
                - column:
                    name: initially_published_at
                    type: ${timestamp_type}
                    constraints:
                      nullable: true
                    remarks: The timestamp when the dashboard was first published in a static embed

  - changeSet:
      id: v49.2024-02-07T21:52:01
      author: noahmoss
      comment: Added 0.49.0 - updated view v_view_log
      changes:
        - sqlFile:
            dbms: postgresql
            path: instance_analytics_views/view_log/v2/postgres-view_log.sql
            relativeToChangelogFile: true
        - sqlFile:
            dbms: mysql,mariadb
            path: instance_analytics_views/view_log/v2/mysql-view_log.sql
            relativeToChangelogFile: true
        - sqlFile:
            dbms: h2
            path: instance_analytics_views/view_log/v2/h2-view_log.sql
            relativeToChangelogFile: true
      rollback:
        - sqlFile:
            dbms: postgresql
            path: instance_analytics_views/view_log/v1/postgres-view_log.sql
            relativeToChangelogFile: true
        - sqlFile:
            dbms: mysql,mariadb
            path: instance_analytics_views/view_log/v1/mysql-view_log.sql
            relativeToChangelogFile: true
        - sqlFile:
            dbms: h2
            path: instance_analytics_views/view_log/v1/h2-view_log.sql
            relativeToChangelogFile: true

  - changeSet:
      id: v49.2024-02-07T21:52:02
      author: noahmoss
      comment: Added 0.49.0 - updated view v_audit_log
      changes:
        - sqlFile:
            dbms: postgresql
            path: instance_analytics_views/audit_log/v2/postgres-audit_log.sql
            relativeToChangelogFile: true
        - sqlFile:
            dbms: mysql,mariadb
            path: instance_analytics_views/audit_log/v2/mysql-audit_log.sql
            relativeToChangelogFile: true
        - sqlFile:
            dbms: h2
            path: instance_analytics_views/audit_log/v2/h2-audit_log.sql
            relativeToChangelogFile: true
      rollback:
        - sqlFile:
            dbms: postgresql
            path: instance_analytics_views/audit_log/v1/postgres-audit_log.sql
            relativeToChangelogFile: true
        - sqlFile:
            dbms: mysql,mariadb
            path: instance_analytics_views/audit_log/v1/mysql-audit_log.sql
            relativeToChangelogFile: true
        - sqlFile:
            dbms: h2
            path: instance_analytics_views/audit_log/v1/h2-audit_log.sql
            relativeToChangelogFile: true

  - changeSet:
      id: v49.2024-02-07T21:52:03
      author: noahmoss
      comment: Added 0.49.0 - updated view v_group_members
      changes:
        - sqlFile:
            path: instance_analytics_views/group_members/v2/group_members.sql
            relativeToChangelogFile: true
      rollback:
        - sqlFile:
            dbms: postgresql
            path: instance_analytics_views/group_members/v1/group_members.sql
            relativeToChangelogFile: true

  - changeSet:
      id: v49.2024-02-07T21:52:04
      author: noahmoss
      comment: Added 0.49.0 - updated view v_query_log
      changes:
        - sqlFile:
            dbms: postgresql
            path: instance_analytics_views/query_log/v2/postgres-query_log.sql
            relativeToChangelogFile: true
        - sqlFile:
            dbms: mysql,mariadb
            path: instance_analytics_views/query_log/v2/mysql-query_log.sql
            relativeToChangelogFile: true
        - sqlFile:
            dbms: h2
            path: instance_analytics_views/query_log/v2/h2-query_log.sql
            relativeToChangelogFile: true
      rollback:
        - sqlFile:
            dbms: postgresql
            path: instance_analytics_views/query_log/v1/postgres-query_log.sql
            relativeToChangelogFile: true
        - sqlFile:
            dbms: mysql,mariadb
            path: instance_analytics_views/query_log/v1/mysql-query_log.sql
            relativeToChangelogFile: true
        - sqlFile:
            dbms: h2
            path: instance_analytics_views/query_log/v1/h2-query_log.sql
            relativeToChangelogFile: true

  - changeSet:
      id: v49.2024-02-07T21:52:05
      author: noahmoss
      comment: Added 0.49.0 - updated view v_users
      changes:
        - sqlFile:
            dbms: postgresql
            path: instance_analytics_views/users/v2/postgres-users.sql
            relativeToChangelogFile: true
        - sqlFile:
            dbms: mysql,mariadb
            path: instance_analytics_views/users/v2/mysql-users.sql
            relativeToChangelogFile: true
        - sqlFile:
            dbms: h2
            path: instance_analytics_views/users/v2/h2-users.sql
            relativeToChangelogFile: true
      rollback:
        - sqlFile:
            dbms: postgresql
            path: instance_analytics_views/users/v1/postgres-users.sql
            relativeToChangelogFile: true
        - sqlFile:
            dbms: mysql,mariadb
            path: instance_analytics_views/users/v1/mysql-users.sql
            relativeToChangelogFile: true
        - sqlFile:
            dbms: h2
            path: instance_analytics_views/users/v1/h2-users.sql
            relativeToChangelogFile: true

  - changeSet:
      id: v49.2024-02-09T13:55:26
      author: noahmoss
      comment: Set default value for enable-public-sharing to `false` for existing instances with users, if not already set
      preConditions:
        - onFail: MARK_RAN
        - and:
            - or:
                - and:
                    - dbms:
                        type: postgresql
                    - sqlCheck:
                        expectedResult: 0
                        sql: SELECT count(*) FROM setting WHERE key = 'enable-public-sharing';
                - and:
                    - dbms:
                        type: h2
                    - sqlCheck:
                        expectedResult: 0
                        sql: SELECT count(*) FROM setting WHERE "KEY" = 'enable-public-sharing';
                - and:
                    - dbms:
                        type: mysql,mariadb
                    - sqlCheck:
                        expectedResult: 0
                        sql: SELECT count(*) FROM setting WHERE `key` = 'enable-public-sharing';
            - sqlCheck:
                expectedResult: 1
                sql: >
                  SELECT CASE WHEN COUNT(*) > 0 THEN 1 ELSE 0 END FROM core_user;
      changes:
        - sql:
            dbms: postgresql
            sql: INSERT INTO setting (key, value) VALUES ('enable-public-sharing', 'false');
        - sql:
            dbms: mysql,mariadb
            sql: INSERT INTO setting (`key`, value) VALUES ('enable-public-sharing', 'false');
        - sql:
            dbms: h2
            sql: INSERT INTO setting ("KEY", "VALUE") VALUES ('enable-public-sharing', 'false');
      rollback: # not needed

  - changeSet:
      id: v49.2024-03-26T10:23:12
      author: adam-james
      comment: Add pulse_card.format_rows
      changes:
        - addColumn:
            tableName: pulse_card
            columns:
              - column:
                  name: format_rows
                  type: ${boolean.type}
                  defaultValue: true
                  remarks: Whether or not to apply formatting to the rows of the export

  - changeSet:
      id: v49.2024-03-26T20:27:58
      author: noahmoss
      comment: Added 0.46.0 - Delete the truncate audit log task (renamed to truncate audit tables)
      changes:
        - customChange:
            class: "metabase.db.custom_migrations.DeleteTruncateAuditLogTask"

  - changeSet:
      id: v49.2024-04-09T10:00:00
      author: qnkhuat
      comment: Drop not null constraint on metabase_database.cache_field_values_schedule
      changes:
        - dropNotNullConstraint:
            tableName: metabase_database
            columnName: cache_field_values_schedule
            columnDataType: varchar(254)
      # nothing because it should always be like this
      rollback:

  - changeSet:
      id: v49.2024-04-09T10:00:01
      author: qnkhuat
      comment: Drop default value on metabase_database.cache_field_values_schedule
      changes:
        - dropDefaultValue:
            tableName: metabase_database
            columnName: cache_field_values_schedule
      # nothing because it should always be like this
      rollback:

  - changeSet:
      id: v49.2024-04-09T10:00:02
      author: qnkhuat
      comment: Add null as default value for metabase_database.cache_field_values_schedule
      changes:
        - addDefaultValue:
            defaultValue: "null"
            tableName: metabase_database
            columnName: cache_field_values_schedule
      # nothing because it should always be like this
      rollback:

  - changeSet:
      id: v49.2024-04-09T10:00:03
      author: qnkhuat
      comment: This clears the schedule for caching field values for databases with period scanning disabled.
      changes:
        - customChange:
            class: "metabase.db.custom_migrations.DeleteScanFieldValuesTriggerForDBThatTurnItOff"

  - changeSet:
      id: v49.2024-05-07T10:00:00
      author: qnkhuat
      comment: Set revision.most_recent = true to latest revision and false to others. A redo of v48.00-008 for mysql
      preConditions:
        - onFail: MARK_RAN
        - dbms:
            type: mysql,mariadb
      changes:
        - sql:
            dbms: mysql,mariadb
            sql: >-
              UPDATE revision AS r
              JOIN (
                  SELECT inner_revision.id,
                        ROW_NUMBER() OVER (PARTITION BY inner_revision.model, inner_revision.model_id ORDER BY inner_revision.timestamp DESC, inner_revision.id DESC) AS row_num
                    FROM revision AS inner_revision
                    JOIN (
                          SELECT model, model_id
                          FROM revision
                          WHERE most_recent = true
                          GROUP BY model, model_id
                          HAVING count(*) > 1
                        ) AS infected_revision ON inner_revision.model = infected_revision.model AND inner_revision.model_id = infected_revision.model_id
              ) AS n ON r.id = n.id
              SET r.most_recent = (n.row_num = 1);
      rollback: # nothing

  - changeSet:
      id: v50.2024-01-04T13:52:51
      author: noahmoss
      comment: Data permissions table
      changes:
        - createTable:
            tableName: data_permissions
            remarks: A table to store database and table permissions
            columns:
              - column:
                  remarks: The ID of the permission
                  name: id
                  type: int
                  autoIncrement: true
                  constraints:
                    primaryKey: true
                    nullable: false
              - column:
                  remarks: The ID of the associated permission group
                  name: group_id
                  type: int
                  constraints:
                    nullable: false
                    referencedTableName: permissions_group
                    referencedColumnNames: id
                    foreignKeyName: fk_data_permissions_ref_permissions_group
                    deleteCascade: true
              - column:
                  remarks: The type of the permission (e.g. "data", "collection", "download"...)
                  name: perm_type
                  type: varchar(64)
                  constraints:
                    nullable: false
              - column:
                  remarks: A database ID, for DB and table-level permissions
                  name: db_id
                  type: int
                  constraints:
                    nullable: false
                    referencedTableName: metabase_database
                    referencedColumnNames: id
                    foreignKeyName: fk_data_permissions_ref_db_id
                    deleteCascade: true
              - column:
                  remarks: A schema name, for table-level permissions
                  name: schema_name
                  type: varchar(254)
                  constraints:
                    nullable: true
              - column:
                  remarks: A table ID
                  name: table_id
                  type: int
                  constraints:
                    nullable: true
                    referencedTableName: metabase_table
                    referencedColumnNames: id
                    foreignKeyName: fk_data_permissions_ref_table_id
                    deleteCascade: true
              - column:
                  remarks: The value this permission is set to.
                  name: perm_value
                  type: varchar(64)
                  constraints:
                    nullable: false

  - changeSet:
      id: v50.2024-01-09T13:52:21
      author: noahmoss
      comment: Index on data_permissions.table_id
      rollback: # not necessary, will be removed with the table
      changes:
        - createIndex:
            tableName: data_permissions
            columns:
              - column:
                  name: table_id
            indexName: idx_data_permissions_table_id

  - changeSet:
      id: v50.2024-01-09T13:53:50
      author: noahmoss
      comment: Index on data_permissions.db_id
      rollback: # not necessary, will be removed with the table
      changes:
        - createIndex:
            tableName: data_permissions
            columns:
              - column:
                  name: db_id
            indexName: idx_data_permissions_db_id

  - changeSet:
      id: v50.2024-01-09T13:53:54
      author: noahmoss
      comment: Index on data_permissions.group_id
      rollback: # not necessary, will be removed with the table
      changes:
        - createIndex:
            tableName: data_permissions
            columns:
              - column:
                  name: group_id
            indexName: idx_data_permissions_group_id

  - changeSet:
      id: v50.2024-01-10T03:27:29
      author: noahmoss
      comment: Drop foreign key constraint on sandboxes.permissions_id
      changes:
        - dropForeignKeyConstraint:
            baseTableName: sandboxes
            constraintName: fk_sandboxes_ref_permissions
      rollback:
        - addForeignKeyConstraint:
            baseTableName: sandboxes
            baseColumnNames: permission_id
            referencedTableName: permissions
            referencedColumnNames: id
            constraintName: fk_sandboxes_ref_permissions
            onDelete: CASCADE

  - changeSet:
      id: v50.2024-01-10T03:27:30
      author: noahmoss
      comment: Migrate data-access permissions from `permissions` to `data_permissions`
      changes:
        - sqlFile:
            dbms: postgresql,h2
            path: permissions/data_access.sql
            relativeToChangelogFile: true
        - sqlFile:
            dbms: mysql,mariadb
            path: permissions/mysql_data_access.sql
            relativeToChangelogFile: true
      rollback:
        - sqlFile:
            dbms: postgresql,h2
            path: permissions/rollback/data_access.sql
            relativeToChangelogFile: true
        - sqlFile:
            dbms: mysql,mariadb
            path: permissions/rollback/mysql_data_access.sql
            relativeToChangelogFile: true

  - changeSet:
      id: v50.2024-01-10T03:27:31
      author: noahmoss
      comment: Migrate native-query-editing permissions from `permissions` to `data_permissions`
      changes:
        - sqlFile:
            path: permissions/native_query_editing.sql
            relativeToChangelogFile: true
      rollback:
        - sqlFile:
            path: permissions/rollback/native_query_editing.sql
            relativeToChangelogFile: true

  - changeSet:
      id: v50.2024-01-10T03:27:32
      author: noahmoss
      comment: Migrate download-results permissions from `permissions` to `data_permissions`
      changes:
        - sqlFile:
            dbms: postgresql,h2
            path: permissions/download_results.sql
            relativeToChangelogFile: true
        - sqlFile:
            dbms: mysql,mariadb
            path: permissions/mysql_download_results.sql
            relativeToChangelogFile: true
      rollback:
        - sqlFile:
            dbms: postgresql,h2
            path: permissions/rollback/download_results.sql
            relativeToChangelogFile: true
        - sqlFile:
            dbms: mysql,mariadb
            path: permissions/rollback/mysql_download_results.sql
            relativeToChangelogFile: true

  - changeSet:
      id: v50.2024-01-10T03:27:33
      author: noahmoss
      comment: Migrate manage-data-metadata permissions from `permissions` to `data_permissions`
      changes:
        - sqlFile:
            dbms: postgresql,h2
            path: permissions/manage_table_metadata.sql
            relativeToChangelogFile: true
        - sqlFile:
            dbms: mysql,mariadb
            path: permissions/mysql_manage_table_metadata.sql
            relativeToChangelogFile: true
      rollback:
        - sqlFile:
            dbms: postgresql,h2
            path: permissions/rollback/manage_table_metadata.sql
            relativeToChangelogFile: true
        - sqlFile:
            dbms: mysql,mariadb
            path: permissions/rollback/mysql_manage_table_metadata.sql
            relativeToChangelogFile: true

  - changeSet:
      id: v50.2024-01-10T03:27:34
      author: noahmoss
      comment: Migrate manage-database permissions from `permissions` to `data_permissions`
      changes:
        - sqlFile:
            path: permissions/manage_database.sql
            relativeToChangelogFile: true
      rollback:
        - sqlFile:
            path: permissions/rollback/manage_database.sql
            relativeToChangelogFile: true

  - changeSet:
      id: v50.2024-02-19T21:32:04
      author: noahmoss
      comment: Clear data permission paths
      changes:
        - sql: >-
            DELETE FROM permissions WHERE object LIKE '%/db/%';
      rollback: # not needed; handled by the permission migrations above

  - changeSet:
      id: v50.2024-02-20T19:21:04
      author: camsaul
      comment: Drop v1 version of v_content view since it references report_card.dataset which we are dropping in next migration
      changes:
        - sql:
            sql: >
              DROP VIEW IF EXISTS v_content;
      rollback:
        - sqlFile:
            dbms: postgresql
            path: instance_analytics_views/content/v1/postgres-content.sql
            relativeToChangelogFile: true
        - sqlFile:
            dbms: mysql,mariadb
            path: instance_analytics_views/content/v1/mysql-content.sql
            relativeToChangelogFile: true
        - sqlFile:
            dbms: h2
            path: instance_analytics_views/content/v1/h2-content.sql
            relativeToChangelogFile: true

  - changeSet:
      id: v50.2024-02-20T19:25:40
      author: camsaul
      comment: Remove report_card.dataset (indicated whether Card was a Model; migrated to report_card.type in 49)
      changes:
        - dropColumn:
            tableName: report_card
            columnName: dataset
      rollback:
        - addColumn:
            tableName: report_card
            columns:
              - column:
                  name: dataset
                  type: boolean
                  remarks: "Indicate whether question is a model"
                  constraints:
                    nullable: false
                  defaultValue: false
        - sql:
            sql: >-
              UPDATE report_card
              SET dataset = true
              WHERE type = 'model';

  - changeSet:
      id: v50.2024-02-20T19:26:38
      author: camsaul
      comment: Add new v2 version of v_content view which uses report_card.type instead of report_card.dataset (removed in previous migration)
      changes:
        - sqlFile:
            dbms: postgresql
            path: instance_analytics_views/content/v2/postgres-content.sql
            relativeToChangelogFile: true
        - sqlFile:
            dbms: mysql,mariadb
            path: instance_analytics_views/content/v2/mysql-content.sql
            relativeToChangelogFile: true
        - sqlFile:
            dbms: h2
            path: instance_analytics_views/content/v2/h2-content.sql
            relativeToChangelogFile: true
      rollback:
        - sql:
            sql: >-
              DROP VIEW IF EXISTS v_content;

  - changeSet:
      id: v50.2024-02-26T22:15:54
      author: noahmoss
      comment: New `view-data` permission
      changes:
        - sqlFile:
            dbms: postgresql,h2
            path: permissions/view_data.sql
            relativeToChangelogFile: true
        - sqlFile:
            dbms: mysql,mariadb
            path: permissions/mysql_view_data.sql
            relativeToChangelogFile: true
      rollback:
        - sqlFile:
            path: permissions/rollback/view_data.sql
            relativeToChangelogFile: true

  - changeSet:
      id: v50.2024-02-26T22:15:55
      author: noahmoss
      comment: New `create_queries` permission
      changes:
        - sqlFile:
            path: permissions/create_queries.sql
            relativeToChangelogFile: true
      rollback:
        - sqlFile:
            path: permissions/rollback/create_queries.sql
            relativeToChangelogFile: true

  - changeSet:
      id: v50.2024-02-29T15:06:43
      author: tsmacdonald
      comment: Add the query_field join table
      changes:
        - createTable:
            tableName: query_field
            remarks: Fields used by a card's query
            columns:
              - column:
                  name: id
                  remarks: PK
                  type: int
                  autoIncrement: true
                  constraints:
                    primaryKey: true
                    nullable: false
              - column:
                  name: card_id
                  remarks: referenced card
                  type: int
                  constraints:
                    nullable: false
                    referencedTableName: report_card
                    referencedColumnNames: id
                    foreignKeyName: fk_query_field_card_id
                    deleteCascade: true
              - column:
                  name: field_id
                  remarks: referenced field
                  type: int
                  constraints:
                    nullable: false
                    referencedTableName: metabase_field
                    referencedColumnNames: id
                    foreignKeyName: fk_query_field_field_id
                    deleteCascade: true

  - changeSet:
      id: v50.2024-02-29T15:07:43
      author: tsmacdonald
      comment: Index query_field.card_id
      rollback: # not necessary, will be removed with the table
      changes:
        - createIndex:
            tableName: query_field
            columns:
              - column:
                  name: card_id
            indexName: idx_query_field_card_id

  - changeSet:
      id: v50.2024-02-29T15:08:43
      author: tsmacdonald
      comment: Index query_field.field_id
      rollback: # not necessary, will be removed with the table
      changes:
        - createIndex:
            tableName: query_field
            columns:
              - column:
                  name: field_id
            indexName: idx_query_field_field_id

  - changeSet:
      id: v50.2024-03-12T17:16:38
      author: noahmoss
      comment: Drops the `activity` table which is now unused
      changes:
        - dropTable:
            tableName: activity
      rollback:
        - createTable:
            tableName: activity
            columns:
              - column:
                  name: id
                  type: int
                  autoIncrement: true
                  constraints:
                    primaryKey: true
                    nullable: false
              - column:
                  name: topic
                  type: varchar(32)
                  constraints:
                    nullable: false
              - column:
                  name: timestamp
                  type: DATETIME
                  constraints:
                    nullable: false
              - column:
                  name: user_id
                  type: int
                  constraints:
                    nullable: true
                    referencedTableName: core_user
                    referencedColumnNames: id
                    foreignKeyName: fk_activity_ref_user_id
                    deferrable: false
                    initiallyDeferred: false
              - column:
                  name: model
                  type: varchar(16)
                  constraints:
                    nullable: true
              - column:
                  name: model_id
                  type: int
                  constraints:
                    nullable: true
              - column:
                  name: database_id
                  type: int
                  constraints:
                    nullable: true
              - column:
                  name: table_id
                  type: int
                  constraints:
                    nullable: true
              - column:
                  name: custom_id
                  type: varchar(48)
                  constraints:
                    nullable: true
              - column:
                  name: details
                  type: ${text.type}
                  constraints:
                    nullable: false
        - sql:
            dbms: mysql
            sql: >
              CREATE index idx_activity_entity_qualified_id ON activity (
                (
                  CASE
                    WHEN model = 'Dataset' THEN (concat('card_', model_id))
                    WHEN model_id IS NULL THEN NULL
                    ELSE (concat(lower(model), '_', model_id))
                  END
                )
              );

  - changeSet:
      id: v50.2024-03-18T16:00:00
      author: piranha
      comment: 'Effective caching #36847'
      changes:
        - createTable:
            tableName: cache_config
            remarks: Cache Configuration
            columns:
              - column:
                  name: id
                  remarks: Unique ID
                  type: int
                  autoIncrement: true
                  constraints:
                    primaryKey: true
                    nullable: false
              - column:
                  name: model
                  remarks: Name of an entity model
                  type: varchar(32)
                  constraints:
                    nullable: false
              - column:
                  name: model_id
                  remarks: ID of the said entity
                  type: int
                  constraints:
                    nullable: false
              - column:
                  name: created_at
                  remarks: Timestamp when the config was inserted
                  type: ${timestamp_type}
                  defaultValueComputed: current_timestamp
                  constraints:
                    nullable: false
              - column:
                  name: updated_at
                  remarks: Timestamp when the config was updated
                  type: ${timestamp_type}
                  defaultValueComputed: current_timestamp
                  constraints:
                    nullable: false
              - column:
                  name: strategy
                  remarks: caching strategy name
                  type: ${text.type}
                  constraints:
                    nullable: false
              - column:
                  name: config
                  remarks: caching strategy configuration
                  type: ${text.type}
                  constraints:
                    nullable: false
              - column:
                  name: state
                  remarks: state for strategies needing to keep some data between runs
                  type: ${text.type}
                  constraints:
                    nullable: true
              - column:
                  name: invalidated_at
                  remarks: indicates when a cache was invalidated last time for schedule-based strategies
                  type: ${timestamp_type}
                  constraints:
                    nullable: true
              - column:
                  name: next_run_at
                  remarks: keeps next time to run for schedule-based strategies
                  type: ${timestamp_type}
                  constraints:
                    nullable: true

  - changeSet:
      id: v50.2024-03-18T16:00:01
      author: piranha
      comment: 'Effective caching #36847'
      rollback: # will be removed with the table
      changes:
        - addUniqueConstraint:
            remarks: Unique config for cache_config (model, model_id)
            tableName: cache_config
            constraintName: idx_cache_config_unique_model
            columnNames: model, model_id

  - changeSet:
      id: v50.2024-03-21T17:41:00
      author: qnkhuat
      comment: Add metabase_table.estimated_row_count
      changes:
        - addColumn:
            tableName: metabase_table
            columns:
              - column:
                  name: estimated_row_count
                  type: bigint
                  remarks: The estimated row count

  - changeSet:
      id: v50.2024-03-22T00:38:28
      author: qnkhuat
      comment: Add field_usage table
      changes:
        - createTable:
            tableName: field_usage
            remarks: Used to store field usage during query execution
            columns:
              - column:
                  name: id
                  remarks: Unique ID
                  type: int
                  autoIncrement: true
                  constraints:
                    primaryKey: true
                    nullable: false
              - column:
                  name: field_id
                  remarks: ID of the field
                  type: int
                  constraints:
                    nullable: false
                    referencedTableName: metabase_field
                    referencedColumnNames: id
                    foreignKeyName: fk_field_usage_field_id_metabase_field_id
                    deleteCascade: true
              - column:
                  name: query_execution_id
                  remarks: referenced query execution
                  type: int
                  constraints:
                    nullable: false
                    referencedTableName: query_execution
                    referencedColumnNames: id
                    foreignKeyName: fk_field_usage_query_execution_id
                    deleteCascade: true
              - column:
                  name: used_in
                  remarks: which part of the query the field was used in
                  type: varchar(25)
                  constraints:
                    nullable: false
              - column:
                  name: filter_op
                  remarks: filter's operator that applied to the field
                  type: varchar(25)
                  constraints:
                    nullable: true
              - column:
                  name: aggregation_function
                  remarks: the aggregation function that field applied to
                  type: varchar(25)
                  constraints:
                    nullable: true
              - column:
                  name: breakout_temporal_unit
                  remarks: temporal unit options of the breakout
                  type: varchar(25)
                  constraints:
                    nullable: true
              - column:
                  name: breakout_binning_strategy
                  remarks: the strategy of breakout
                  type: varchar(25)
                  constraints:
                    nullable: true
              - column:
                  name: breakout_binning_num_bins
                  remarks: The numbin option of breakout
                  type: int
                  constraints:
                    nullable: true
              - column:
                  name: breakout_binning_bin_width
                  remarks: The numbin option of breakout
                  type: int
                  constraints:
                    nullable: true
              - column:
                  name: created_at
                  type: ${timestamp_type}
                  remarks: The time a field usage was recorded
                  defaultValueComputed: current_timestamp
                  constraints:
                    nullable: false

  - changeSet:
      id: v50.2024-03-22T00:39:28
      author: qnkhuat
      comment: Index field_usage.field_id
      rollback: # not necessary, will be removed with the table
      changes:
        - createIndex:
            tableName: field_usage
            indexName: idx_field_usage_field_id
            columns:
              column:
                name: field_id

  - changeSet:
      id: v50.2024-03-24T19:34:11
      author: noahmoss
      comment: Clean up deprecated view-data and native-query-editing permissions
      rollback: # handled by the rollbacks for `v50.2024-02-26T22:15:54` and `v50.2024-02-26T22:15:55`
      changes:
        - sql:
            sql: >
              DELETE FROM data_permissions where perm_type = 'perms/data-access' OR perm_type = 'perms/native-query-editing';

  - changeSet:
      id: v50.2024-03-25T14:53:00
      author: tsmacdonald
      comment: Add query_field.direct_reference
      changes:
        - addColumn:
            tableName: query_field
            columns:
              - column:
                  name: direct_reference
                  type: ${boolean.type}
                  remarks: "Is the Field referenced directly or via a wildcard"
                  constraints:
                    nullable: false
                  defaultValue: true

  - changeSet:
      id: v50.2024-03-28T16:30:35
      author: calherries
      comment: Create internal user
      changes:
        - customChange:
            class: "metabase.db.custom_migrations.CreateInternalUser"

  - changeSet:
      id: v50.2024-03-29T10:00:00
      author: piranha
      comment: 'Granular cache invalidation'
      changes:
        - addColumn:
            tableName: report_card
            columns:
              - column:
                  name: cache_invalidated_at
                  type: ${timestamp_type}
                  remarks: 'An invalidation time that can supersede cache_config.invalidated_at'
                  constraints:
                    nullable: true

  - changeSet:
      id: v50.2024-04-09T15:55:19
      author: calherries
      comment: Add collection.is_sample column
      changes:
        - addColumn:
            tableName: collection
            columns:
              - column:
                  name: is_sample
                  type: ${boolean.type}
                  remarks: "Is the collection part of the sample content?"
                  constraints:
                    nullable: false
                  defaultValue: false

  - changeSet:
      id: v50.2024-04-09T15:55:22
      author: calherries
      comment: Create sample content
      changes:
        - customChange:
            class: "metabase.db.custom_migrations.CreateSampleContent"

  - changeSet:
      id: v50.2024-04-12T12:33:09
      author: piranha
      comment: 'Copy old cache configurations to cache_config table'
      changes:
        - sqlFile:
            dbms: postgresql
            path: custom_sql/fill_cache_config.pg.sql
            relativeToChangelogFile: true
        - sqlFile:
            dbms: mysql,mariadb
            path: custom_sql/fill_cache_config.my.sql
            relativeToChangelogFile: true
        - sqlFile:
            dbms: h2
            path: custom_sql/fill_cache_config.h2.sql
            relativeToChangelogFile: true
      rollback: # no rollback necessary, we're not removing the columns yet

  - changeSet:
      id: v50.2024-04-15T16:30:35
      author: qnkhuat
      comment: Add report_card.last_used_at
      changes:
        - addColumn:
            tableName: report_card
            columns:
              - column:
                  name: last_used_at
                  type: ${timestamp_type}
                  remarks: The timestamp of when the card is last used
                  constraints:
                    nullable: true

  - changeSet:
      id: v50.2024-04-19T17:04:04
      author: noahmoss
      comment: Clean up deprecated view-data and native-query-editing permissions (again)
      rollback: # handled by the rollbacks for `v50.2024-02-26T22:15:54` and `v50.2024-02-26T22:15:55`
      changes:
        - sql:
            sql: >
              DELETE FROM data_permissions where perm_type = 'perms/data-access' OR perm_type = 'perms/native-query-editing';

  - changeSet:
      id: v50.2024-04-25T01:04:04
      author: qnkhuat
      comment: Delete the old SendPulses job and trigger
      changes:
        - customChange:
            class: "metabase.db.custom_migrations.DeleteSendPulsesTask"

  - changeSet:
      id: v50.2024-04-25T03:15:01
      author: noahmoss
      comment: Add entity_id to core_user
      changes:
        - addColumn:
            columns:
              - column:
                  remarks: NanoID tag for each user
                  name: entity_id
                  type: char(21)
                  constraints:
                    nullable: true
                    unique: true
            tableName: core_user

  - changeSet:
      id: v50.2024-04-25T03:15:02
      author: noahmoss
      comment: Add entity_id to permissions_group
      changes:
        - addColumn:
            columns:
              - column:
                  remarks: NanoID tag for each user
                  name: entity_id
                  type: char(21)
                  constraints:
                    nullable: true
                    unique: true
            tableName: permissions_group

  - changeSet:
      id: v50.2024-04-25T16:29:31
      author: calherries
      comment: Add report_card.view_count
      changes:
        - addColumn:
            columns:
              - column:
                  name: view_count
                  type: integer
                  defaultValueNumeric: 0
                  remarks: Keeps a running count of card views
                  constraints:
                    nullable: false
            tableName: report_card

  - changeSet:
      id: v50.2024-04-25T16:29:32
      author: calherries
      comment: Populate report_card.view_count
      changes:
        - sql:
            dbms: mysql,mariadb
            sql: >-
              UPDATE report_card c
              SET c.view_count = (
                  SELECT COUNT(*)
                  FROM view_log v
                  WHERE v.model = 'card'
                  AND v.model_id = c.id
              );
        - sql:
            dbms: postgresql,h2
            sql: >-
              UPDATE report_card c
              SET view_count = (
                  SELECT count(*)
                  FROM view_log v
                  WHERE v.model = 'card'
                  AND v.model_id = c.id
              );
      rollback: # nothing to do, since view_count didn't exist in v49

  - changeSet:
      id: v50.2024-04-25T16:29:33
      author: calherries
      comment: Add report_dashboard.view_count
      changes:
        - addColumn:
            columns:
              - column:
                  name: view_count
                  type: integer
                  defaultValueNumeric: 0
                  remarks: Keeps a running count of dashboard views
                  constraints:
                    nullable: false
            tableName: report_dashboard

  - changeSet:
      id: v50.2024-04-25T16:29:34
      author: calherries
      comment: Populate report_dashboard.view_count
      changes:
        - sql:
            dbms: mysql,mariadb
            sql: >-
              UPDATE report_dashboard c
              SET c.view_count = (
                  SELECT COUNT(*)
                  FROM view_log v
                  WHERE v.model = 'dashboard'
                  AND v.model_id = c.id
              );
        - sql:
            dbms: postgresql,h2
            sql: >-
              UPDATE report_dashboard c
              SET view_count = (
                  SELECT count(*)
                  FROM view_log v
                  WHERE v.model = 'dashboard'
                  AND v.model_id = c.id
              );
      rollback: # nothing to do, since view_count didn't exist in v49

  - changeSet:
      id: v50.2024-04-25T16:29:35
      author: calherries
      comment: Add metabase_table.view_count
      changes:
        - addColumn:
            columns:
              - column:
                  name: view_count
                  type: integer
                  defaultValueNumeric: 0
                  remarks: Keeps a running count of card views
                  constraints:
                    nullable: false
            tableName: metabase_table

  - changeSet:
      id: v50.2024-04-25T16:29:36
      author: calherries
      comment: Populate metabase_table.view_count
      changes:
        - sql:
            dbms: mysql,mariadb
            sql: >-
              UPDATE metabase_table t
              SET t.view_count = (
                  SELECT count(*)
                  FROM view_log v
                  WHERE v.model = 'table'
                  AND v.model_id = t.id
              );
        - sql:
            dbms: postgresql,h2
            sql: >-
              UPDATE metabase_table t
              SET view_count = (
                  SELECT count(*)
                  FROM view_log v
                  WHERE v.model = 'table'
                  AND v.model_id = t.id
              );
      rollback: # nothing to do, since view_count didn't exist in v49

  - changeSet:
      id: v50.2024-04-26T09:19:00
      author: adam-james
      comment: Added 0.50.0 - Per-user Dashboard Parameter values table
      changes:
        - createTable:
            tableName: user_parameter_value
            remarks: Table holding last set value of a parameter per user
            columns:
              - column:
                  name: id
                  type: int
                  autoIncrement: true
                  constraints:
                    primaryKey: true
                    nullable: false
              - column:
                  name: user_id
                  type: int
                  remarks: 'ID of the User who has set the parameter value'
                  constraints:
                    nullable: false
                    references: core_user(id)
                    foreignKeyName: fk_user_parameter_value_user_id
                    deleteCascade: true
              - column:
                  name: parameter_id
                  type: varchar(36)
                  remarks: "The parameter ID"
                  constraints:
                    nullable: false
              - column:
                  name: value
                  type: ${text.type}
                  remarks: Value of the parameter
                  constraints:
                    nullable: true

  - changeSet:
      id: v50.2024-04-26T09:25:00
      author: adam-james
      comment: Index user_parameter_value.user_id
      rollback: # not necessary, will be removed with the table
      changes:
        - createIndex:
            tableName: user_parameter_value
            indexName: idx_user_parameter_value_user_id
            columns:
              column:
                name: user_id

  - changeSet:
<<<<<<< HEAD
      id: v50.2024-04-29T16:00:00
      author: filipesilva
      comment: Create cloud migration
      changes:
        - createTable:
            tableName: cloud_migration
            remarks: Migrate to cloud directly from Metabase
            columns:
              - column:
                  name: id
                  remarks: Unique ID
                  type: int
                  autoIncrement: true
                  constraints:
                    primaryKey: true
                    nullable: false
              - column:
                  name: external_id
                  remarks: Matching ID in Cloud for this migration
                  type: ${text.type}
                  constraints:
                    nullable: false
              - column:
                  name: upload_url
                  remarks: URL where the backup will be uploaded to
                  type: ${text.type}
                  constraints:
                    nullable: false
              - column:
                  name: state
                  remarks: 'Current state of the migration: init, setup, dump, upload, done, error, cancelled'
                  type: varchar(32)
                  defaultValue: init
                  constraints:
                    nullable: false
              - column:
                  name: progress
                  remarks: Number between 0 to 100 representing progress as a percentage
                  type: int
                  defaultValue: 0
                  constraints:
                    nullable: false
              - column:
                  name: created_at
                  remarks: Timestamp when the config was inserted
                  type: ${timestamp_type}
                  constraints:
                    nullable: false
              - column:
                  name: updated_at
                  remarks: Timestamp when the config was updated
                  type: ${timestamp_type}
                  constraints:
                    nullable: false
=======
      id: v50.2024-04-30T23:57:23
      author: noahmoss
      comment: Add `scope` column to api_key to support SCIM authentication
      changes:
        - addColumn:
            columns:
              - column:
                  name: scope
                  type: varchar(64)
                  remarks: The scope of the API key, if applicable
                  constraints:
                    nullable: true
            tableName: api_key

  - changeSet:
      id: v50.2024-04-30T23:58:24
      author: noahmoss
      comment: Drop NOT NULL constraint on api_key.user_id to support SCIM-scoped API keys
      changes:
        - dropNotNullConstraint:
            tableName: api_key
            columnName: user_id
            columnDataType: integer
      rollback: # we can't reliably add back the constraint while downgrading
>>>>>>> c5946629


  # >>>>>>>>>> DO NOT ADD NEW MIGRATIONS BELOW THIS LINE! ADD THEM ABOVE <<<<<<<<<<

########################################################################################################################
#
# ADVICE:
#
# 1) Run ./bin/lint-migrations-file.sh to run core.spec checks against any changes you make here. Liquibase is pretty
#    forgiving and won't complain if you accidentally mix up things like deleteCascade and onDelete: CASCADE. CI runs
#    this check but it's nicer to know now instead of waiting for CI.
#
#   1a) Ensure your changes are compatible with Liquibase rollback. See comments starting with
#       0.45 migrations for more notes. Rollback to 0.44 and forwards to the latest migration is tested
#       automatically and the migrations linter will check for the presence of rollback where required as
#       much as possible.
#
# 2) Migration IDs should follow the format
#
#    vMM.TIMESTAMP
#
#    Where
#
#    M         = major version
#    TIMESTAMP = the current timestamp with format `yyyy-MM-dd'T'HH:mm:ss`
#                To get this timestamp, evaluate this in your REPL: `(dev/migration-timestamp)`
#
#    E.g: You're adding a new migration for version 49, And it's 10:30:00AM on April 1, 2023 (UTC),
#    your migration id should be: `v49.2023-04-01T10:30:00`.
#
# PLEASE KEEP THIS MESSAGE AT THE BOTTOM OF THIS FILE!!!!! Add new migrations above the message.
#
########################################################################################################################<|MERGE_RESOLUTION|>--- conflicted
+++ resolved
@@ -6834,62 +6834,6 @@
                 name: user_id
 
   - changeSet:
-<<<<<<< HEAD
-      id: v50.2024-04-29T16:00:00
-      author: filipesilva
-      comment: Create cloud migration
-      changes:
-        - createTable:
-            tableName: cloud_migration
-            remarks: Migrate to cloud directly from Metabase
-            columns:
-              - column:
-                  name: id
-                  remarks: Unique ID
-                  type: int
-                  autoIncrement: true
-                  constraints:
-                    primaryKey: true
-                    nullable: false
-              - column:
-                  name: external_id
-                  remarks: Matching ID in Cloud for this migration
-                  type: ${text.type}
-                  constraints:
-                    nullable: false
-              - column:
-                  name: upload_url
-                  remarks: URL where the backup will be uploaded to
-                  type: ${text.type}
-                  constraints:
-                    nullable: false
-              - column:
-                  name: state
-                  remarks: 'Current state of the migration: init, setup, dump, upload, done, error, cancelled'
-                  type: varchar(32)
-                  defaultValue: init
-                  constraints:
-                    nullable: false
-              - column:
-                  name: progress
-                  remarks: Number between 0 to 100 representing progress as a percentage
-                  type: int
-                  defaultValue: 0
-                  constraints:
-                    nullable: false
-              - column:
-                  name: created_at
-                  remarks: Timestamp when the config was inserted
-                  type: ${timestamp_type}
-                  constraints:
-                    nullable: false
-              - column:
-                  name: updated_at
-                  remarks: Timestamp when the config was updated
-                  type: ${timestamp_type}
-                  constraints:
-                    nullable: false
-=======
       id: v50.2024-04-30T23:57:23
       author: noahmoss
       comment: Add `scope` column to api_key to support SCIM authentication
@@ -6914,8 +6858,62 @@
             columnName: user_id
             columnDataType: integer
       rollback: # we can't reliably add back the constraint while downgrading
->>>>>>> c5946629
-
+
+  - changeSet:
+      id: v50.2024-04-29T16:00:00
+      author: filipesilva
+      comment: Create cloud migration
+      changes:
+        - createTable:
+            tableName: cloud_migration
+            remarks: Migrate to cloud directly from Metabase
+            columns:
+              - column:
+                  name: id
+                  remarks: Unique ID
+                  type: int
+                  autoIncrement: true
+                  constraints:
+                    primaryKey: true
+                    nullable: false
+              - column:
+                  name: external_id
+                  remarks: Matching ID in Cloud for this migration
+                  type: ${text.type}
+                  constraints:
+                    nullable: false
+              - column:
+                  name: upload_url
+                  remarks: URL where the backup will be uploaded to
+                  type: ${text.type}
+                  constraints:
+                    nullable: false
+              - column:
+                  name: state
+                  remarks: 'Current state of the migration: init, setup, dump, upload, done, error, cancelled'
+                  type: varchar(32)
+                  defaultValue: init
+                  constraints:
+                    nullable: false
+              - column:
+                  name: progress
+                  remarks: Number between 0 to 100 representing progress as a percentage
+                  type: int
+                  defaultValue: 0
+                  constraints:
+                    nullable: false
+              - column:
+                  name: created_at
+                  remarks: Timestamp when the config was inserted
+                  type: ${timestamp_type}
+                  constraints:
+                    nullable: false
+              - column:
+                  name: updated_at
+                  remarks: Timestamp when the config was updated
+                  type: ${timestamp_type}
+                  constraints:
+                    nullable: false
 
   # >>>>>>>>>> DO NOT ADD NEW MIGRATIONS BELOW THIS LINE! ADD THEM ABOVE <<<<<<<<<<
 
