--- conflicted
+++ resolved
@@ -110,13 +110,8 @@
   textDashcard2,
 ];
 
-<<<<<<< HEAD
 export interface SetupSdkDashboardOptions extends NotificationChannelSetup {
-  props?: Partial<SdkDashboardProps>;
-=======
-export interface SetupSdkDashboardOptions {
   props?: Omit<Partial<SdkDashboardProps>, "token">;
->>>>>>> aad6641a
   providerProps?: Partial<MetabaseProviderProps>;
   isLocaleLoading?: boolean;
   component: ComponentType<SdkDashboardProps>;
