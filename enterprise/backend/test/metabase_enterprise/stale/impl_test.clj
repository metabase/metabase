--- conflicted
+++ resolved
@@ -3,13 +3,8 @@
    [clojure.test :refer [deftest is are testing]]
    [metabase-enterprise.stale.impl :as stale]
    [metabase-enterprise.test :as met]
-<<<<<<< HEAD
    [metabase.collections.models.collection :as collection]
-   [metabase.models.moderation-review :as moderation-review]
-=======
    [metabase.content-verification.models.moderation-review :as moderation-review]
-   [metabase.models.collection :as collection]
->>>>>>> 3d810c0f
    [metabase.stale-test :refer [with-stale-items
                                 stale-dashboard
                                 stale-card
