import cx from "classnames";
import {
  Component,
  type ForwardedRef,
  createRef,
  forwardRef,
  useCallback,
} from "react";
import { ResizableBox, type ResizableBoxProps } from "react-resizable";
import _ from "underscore";

import ExplicitSize from "metabase/components/ExplicitSize";
import Modal from "metabase/components/Modal";
import Databases from "metabase/entities/databases";
import SnippetCollections from "metabase/entities/snippet-collections";
import Snippets from "metabase/entities/snippets";
import { useDispatch } from "metabase/lib/redux";
import {
  runQuestionOrSelectedQuery,
  setIsNativeEditorOpen,
  setUIControls,
} from "metabase/query_builder/actions";
import SnippetFormModal from "metabase/query_builder/components/template_tags/SnippetFormModal";
import type { QueryModalType } from "metabase/query_builder/constants";
import { useNotebookScreenSize } from "metabase/query_builder/hooks/use-notebook-screen-size";
<<<<<<< HEAD
=======
import { Flex } from "metabase/ui";
>>>>>>> 1b75ad7c
import type Question from "metabase-lib/v1/Question";
import type NativeQuery from "metabase-lib/v1/queries/NativeQuery";
import type {
  CardId,
  Collection,
  DatabaseId,
  NativeQuerySnippet,
  ParameterId,
} from "metabase-types/api";

import {
  CodeMirrorEditor,
  type CodeMirrorEditorProps,
  type CodeMirrorEditorRef,
} from "./CodeMirrorEditor";
import S from "./NativeQueryEditor.module.css";
<<<<<<< HEAD
import type { Features as SidebarFeatures } from "./NativeQueryEditorActionButtons";
import { NativeQueryEditorRunButton } from "./NativeQueryEditorRunButton/NativeQueryEditorRunButton";
import { NativeQueryEditorTopBar } from "./NativeQueryEditorTopBar/NativeQueryEditorTopBar";
import { RightClickPopover } from "./RightClickPopover";
import { MIN_HEIGHT_LINES } from "./constants";
import type { SelectionRange } from "./types";
import {
  calcInitialEditorHeight,
  getEditorLineHeight,
  getMaxAutoSizeLines,
} from "./utils";
=======
import { NativeQueryEditorRunButton } from "./NativeQueryEditorRunButton/NativeQueryEditorRunButton";
import { NativeQueryEditorTopBar } from "./NativeQueryEditorTopBar/NativeQueryEditorTopBar";
import { NativeQueryValidationError } from "./NativeQueryValidationError/NativeQueryValidationError";
import { RightClickPopover } from "./RightClickPopover";
import {
  MIN_EDITOR_HEIGHT_AFTER_DRAGGING,
  THRESHOLD_FOR_AUTO_CLOSE,
} from "./constants";
import type { SelectionRange, SidebarFeatures } from "./types";
import { calcInitialEditorHeight } from "./utils";
>>>>>>> 1b75ad7c

type OwnProps = {
  question: Question;
  query: NativeQuery;

  nativeEditorSelectedText?: string;
  modalSnippet?: NativeQuerySnippet;
  viewHeight: number;
  highlightedLineNumbers?: number[];

  isInitiallyOpen?: boolean;
  isNativeEditorOpen: boolean;
  isRunnable: boolean;
  isRunning: boolean;
  isResultDirty: boolean;

  isShowingDataReference: boolean;
  isShowingTemplateTagsEditor: boolean;
  isShowingSnippetSidebar: boolean;

  readOnly?: boolean;
  canChangeDatabase?: boolean;
  hasTopBar?: boolean;
  hasParametersList?: boolean;
  hasEditingSidebar?: boolean;
  sidebarFeatures?: SidebarFeatures;
  resizable?: boolean;
  resizableBoxProps?: Partial<Omit<ResizableBoxProps, "axis">>;

  editorContext?: "question";

  runQuery: () => void;
  toggleEditor: () => void;
  handleResize: () => void;
  setDatasetQuery: (query: NativeQuery) => Promise<Question>;
  runQuestionQuery: (opts?: {
    overrideWithQuestion?: Question;
    shouldUpdateUrl?: boolean;
  }) => void;
  setNativeEditorSelectedRange: (range: SelectionRange[]) => void;
  openDataReferenceAtQuestion: (id: CardId) => void;
  openSnippetModalWithSelectedText: () => void;
  insertSnippet: (snippet: NativeQuerySnippet) => void;
  setIsNativeEditorOpen?: (isOpen: boolean) => void;
  setParameterValue: (parameterId: ParameterId, value: string) => void;
  onOpenModal: (modalType: QueryModalType) => void;
  toggleDataReference: () => void;
  toggleTemplateTagsEditor: () => void;
  toggleSnippetSidebar: () => void;
  cancelQuery?: () => void;
  closeSnippetModal: () => void;
  onSetDatabaseId?: (id: DatabaseId) => void;
};

interface ExplicitSizeProps {
  width: number;
  height: number;
}

interface EntityLoaderProps {
  snippets?: NativeQuerySnippet[];
  snippetCollections?: Collection[];
}

type Props = OwnProps &
  ExplicitSizeProps &
  EntityLoaderProps &
  Omit<CodeMirrorEditorProps, "query"> & {
    forwardedRef?: ForwardedRef<HTMLDivElement>;
  };

interface NativeQueryEditorState {
  initialHeight: number;
  isSelectedTextPopoverOpen: boolean;
<<<<<<< HEAD
  mobileShowParameterList: boolean;
=======
  isCollapsing: boolean;
>>>>>>> 1b75ad7c
}

class NativeQueryEditor extends Component<Props, NativeQueryEditorState> {
  resizeBox = createRef<HTMLDivElement & ResizableBox>();
  editor = createRef<CodeMirrorEditorRef>();

  constructor(props: Props) {
    super(props);

    const { query, viewHeight } = props;
    this.state = {
      initialHeight: calcInitialEditorHeight({ query, viewHeight }),
      isSelectedTextPopoverOpen: false,
<<<<<<< HEAD
      mobileShowParameterList: false,
=======
      isCollapsing: false,
>>>>>>> 1b75ad7c
    };
  }

  UNSAFE_componentWillMount() {
    const { question, setIsNativeEditorOpen, isInitiallyOpen } = this.props;

    if (typeof isInitiallyOpen !== "undefined") {
      setIsNativeEditorOpen?.(isInitiallyOpen);
      return;
    }

    setIsNativeEditorOpen?.(!question || !question.isSaved());
  }

  componentDidUpdate(prevProps: Props) {
    if (
      this.state.isSelectedTextPopoverOpen &&
      !this.props.nativeEditorSelectedText &&
      prevProps.nativeEditorSelectedText
    ) {
      // close selected text popover if text is deselected
      this.setState({ isSelectedTextPopoverOpen: false });
    }

    if (this.props.isNativeEditorOpen && !prevProps.isNativeEditorOpen) {
      const { query, viewHeight } = this.props;
      const newHeight = calcInitialEditorHeight({ query, viewHeight });
      this.setState({ initialHeight: newHeight });
    }
  }

<<<<<<< HEAD
  handleFilterButtonClick = () => {
    this.setState({
      mobileShowParameterList: !this.state.mobileShowParameterList,
    });
  };

  handleRightClickSelection = () => {
    this.setState({ isSelectedTextPopoverOpen: true });
=======
  onChange = (queryText: string) => {
    const { query, setDatasetQuery } = this.props;
    if (query.queryText() !== queryText) {
      const updatedQuery = query
        .setQueryText(queryText)
        .updateSnippetsWithIds(this.props.snippets);

      setDatasetQuery(updatedQuery);
    }
>>>>>>> 1b75ad7c
  };

  focus() {
    if (this.props.readOnly) {
      return;
    }
    this.editor.current?.focus();
  }

  handleRightClickSelection = () => {
    this.setState({ isSelectedTextPopoverOpen: true });
  };

<<<<<<< HEAD
=======
  handleTransitionEnd = () => {
    if (this.state.isCollapsing) {
      this.setState({
        isCollapsing: false,
        initialHeight: MIN_EDITOR_HEIGHT_AFTER_DRAGGING,
      });
    }
  };

>>>>>>> 1b75ad7c
  render() {
    const {
      canChangeDatabase = true,
      resizable = true,
      sidebarFeatures = {
        dataReference: true,
        variables: true,
        snippets: true,
        promptInput: true,
      },
      hasTopBar = true,
      hasEditingSidebar = true,
      resizableBoxProps = {},
      snippetCollections = [],
      question,
      query,
      readOnly,
      isNativeEditorOpen,
      openSnippetModalWithSelectedText,
      openDataReferenceAtQuestion,
<<<<<<< HEAD
      hasTopBar = true,
      hasEditingSidebar = true,
      resizableBoxProps = {},
      snippetCollections = [],
      resizable,
=======
>>>>>>> 1b75ad7c
      setDatasetQuery,
      setNativeEditorSelectedRange,
      forwardedRef,
      runQuery,
      highlightedLineNumbers,
    } = this.props;

    const dragHandle = resizable ? (
      <div className={S.dragHandleContainer} data-testid="drag-handle">
        <div className={S.dragHandle} />
      </div>
    ) : null;

    const canSaveSnippets = snippetCollections.some(
      (collection) => collection.can_write,
    );

    return (
      <div
        className={S.queryEditor}
        data-testid="native-query-editor-container"
        ref={forwardedRef}
      >
        {hasTopBar && (
          <NativeQueryEditorTopBar
<<<<<<< HEAD
=======
            hasEditingSidebar={hasEditingSidebar}
            question={question}
            query={query}
            onChange={this.onChange}
            focus={this.focus}
            canChangeDatabase={canChangeDatabase}
            sidebarFeatures={sidebarFeatures}
>>>>>>> 1b75ad7c
            isRunnable={this.props.isRunnable}
            isRunning={this.props.isRunning}
            hasParametersList={this.props.hasParametersList}
            isResultDirty={this.props.isResultDirty}
            isShowingDataReference={this.props.isShowingDataReference}
            onOpenModal={this.props.onOpenModal}
            isShowingTemplateTagsEditor={this.props.isShowingTemplateTagsEditor}
<<<<<<< HEAD
            toggleDataReference={this.props.toggleDataReference}
            toggleSnippetSidebar={this.props.toggleSnippetSidebar}
            toggleTemplateTagsEditor={this.props.toggleTemplateTagsEditor}
=======
>>>>>>> 1b75ad7c
            setIsNativeEditorOpen={this.props.setIsNativeEditorOpen}
            snippets={this.props.snippets}
            nativeEditorSelectedText={this.props.nativeEditorSelectedText}
            editorContext={this.props.editorContext}
            onSetDatabaseId={this.props.onSetDatabaseId}
<<<<<<< HEAD
            canChangeDatabase={this.props.canChangeDatabase}
            onChange={this.onChange}
            focus={this.focus}
            hasEditingSidebar={hasEditingSidebar}
            question={question}
            query={query}
            isShowingSnippetSidebar={this.props.isShowingSnippetSidebar}
            isNativeEditorOpen={this.props.isNativeEditorOpen}
            sidebarFeatures={this.props.sidebarFeatures}
            toggleEditor={this.props.toggleEditor}
            setParameterValueToDefault={this.props.setParameterValueToDefault}
=======
            isShowingSnippetSidebar={this.props.isShowingSnippetSidebar}
            isNativeEditorOpen={this.props.isNativeEditorOpen}
            toggleEditor={this.props.toggleEditor}
>>>>>>> 1b75ad7c
            setParameterValue={this.props.setParameterValue}
            setDatasetQuery={this.props.setDatasetQuery}
          />
        )}
<<<<<<< HEAD
        <ResizableBox
          ref={this.resizeBox}
          height={this.state.initialHeight}
          className={cx(S.resizableBox, isNativeEditorOpen && S.open)}
          minConstraints={[Infinity, getEditorLineHeight(MIN_HEIGHT_LINES)]}
          axis="y"
          handle={dragHandle}
          resizeHandles={["s"]}
          {...resizableBoxProps}
          onResizeStop={(e, data) => {
            this.props.handleResize();
            if (typeof resizableBoxProps?.onResizeStop === "function") {
              resizableBoxProps.onResizeStop(e, data);
            }
          }}
        >
          <>
            <CodeMirrorEditor
              ref={this.editor}
              query={question.query()}
              readOnly={readOnly}
              highlightedLineNumbers={highlightedLineNumbers}
              onChange={this.onChange}
              onRunQuery={runQuery}
              onSelectionChange={setNativeEditorSelectedRange}
              onCursorMoveOverCardTag={openDataReferenceAtQuestion}
              onRightClickSelection={this.handleRightClickSelection}
            />
=======
        <div
          className={S.editorWrapper}
          onTransitionEnd={this.handleTransitionEnd}
        >
          <ResizableBox
            ref={this.resizeBox}
            height={this.state.initialHeight}
            className={cx(
              S.resizableBox,
              isNativeEditorOpen && S.open,
              this.state.isCollapsing && S.collapsing,
            )}
            minConstraints={[Infinity, MIN_EDITOR_HEIGHT_AFTER_DRAGGING]}
            axis="y"
            handle={dragHandle}
            resizeHandles={["s"]}
            {...resizableBoxProps}
            onResizeStop={(e, data) => {
              this.props.handleResize();
              if (typeof resizableBoxProps?.onResizeStop === "function") {
                resizableBoxProps.onResizeStop(e, data);
              }
              const size = data.size;

              if (size.height < THRESHOLD_FOR_AUTO_CLOSE) {
                // Start animation to collapse
                this.setState({ isCollapsing: true });
                this.props.setIsNativeEditorOpen?.(false);
              }
            }}
          >
            <Flex w="100%" flex="1" className={S.resizableBoxContent}>
              <CodeMirrorEditor
                ref={this.editor}
                query={question.query()}
                readOnly={readOnly}
                highlightedLineNumbers={highlightedLineNumbers}
                onChange={this.onChange}
                onRunQuery={runQuery}
                onSelectionChange={setNativeEditorSelectedRange}
                onCursorMoveOverCardTag={openDataReferenceAtQuestion}
                onRightClickSelection={this.handleRightClickSelection}
              />

              {hasEditingSidebar && !readOnly && (
                <NativeQueryEditorRunButton
                  cancelQuery={this.props.cancelQuery}
                  isResultDirty={this.props.isResultDirty}
                  isRunnable={this.props.isRunnable}
                  isRunning={this.props.isRunning}
                  nativeEditorSelectedText={this.props.nativeEditorSelectedText}
                  runQuery={this.props.runQuery}
                />
              )}
            </Flex>
>>>>>>> 1b75ad7c

            <NativeQueryValidationError query={query.question().query()} />
          </ResizableBox>
        </div>

        <RightClickPopover
          isOpen={this.state.isSelectedTextPopoverOpen}
          openSnippetModalWithSelectedText={openSnippetModalWithSelectedText}
          runQuery={runQuery}
          target={() => this.editor.current?.getSelectionTarget()}
          canSaveSnippets={canSaveSnippets}
        />

        {this.props.modalSnippet && (
          <Modal onClose={this.props.closeSnippetModal}>
            <SnippetFormModal
              snippet={this.props.modalSnippet}
              onCreate={this.props.insertSnippet}
              onUpdate={(newSnippet, oldSnippet) => {
                if (newSnippet.name !== oldSnippet.name) {
                  setDatasetQuery(query.updateSnippetNames([newSnippet]));
                }
              }}
              onClose={this.props.closeSnippetModal}
            />
          </Modal>
        )}
      </div>
    );
  }
}

const NativeQueryEditorWrapper = forwardRef<
  HTMLDivElement,
  Omit<Props, "runQuery" | "toggleEditor">
>(function NativeQueryEditorWrapper(props, ref) {
  const screenSize = useNotebookScreenSize();
  const dispatch = useDispatch();
  const { isNativeEditorOpen } = props;

  const runQuery = useCallback(() => {
    dispatch(runQuestionOrSelectedQuery());
  }, [dispatch]);

  /**
   * do not show reference sidebar on small screens automatically
   */
  const toggleEditor = useCallback(() => {
    if (screenSize === "small") {
      dispatch(setUIControls({ isNativeEditorOpen: !isNativeEditorOpen }));
    } else {
      dispatch(setIsNativeEditorOpen(!isNativeEditorOpen));
    }
  }, [dispatch, isNativeEditorOpen, screenSize]);

  return (
    <NativeQueryEditor
      runQuery={runQuery}
      toggleEditor={toggleEditor}
      {...props}
      forwardedRef={ref}
    />
  );
});

// eslint-disable-next-line import/no-default-export -- deprecated usage
export default _.compose(
  Databases.loadList({ loadingAndErrorWrapper: false }),
  Snippets.loadList({ loadingAndErrorWrapper: false }),
  SnippetCollections.loadList({ loadingAndErrorWrapper: false }),
  ExplicitSize(),
)(NativeQueryEditorWrapper);<|MERGE_RESOLUTION|>--- conflicted
+++ resolved
@@ -23,10 +23,7 @@
 import SnippetFormModal from "metabase/query_builder/components/template_tags/SnippetFormModal";
 import type { QueryModalType } from "metabase/query_builder/constants";
 import { useNotebookScreenSize } from "metabase/query_builder/hooks/use-notebook-screen-size";
-<<<<<<< HEAD
-=======
 import { Flex } from "metabase/ui";
->>>>>>> 1b75ad7c
 import type Question from "metabase-lib/v1/Question";
 import type NativeQuery from "metabase-lib/v1/queries/NativeQuery";
 import type {
@@ -43,19 +40,6 @@
   type CodeMirrorEditorRef,
 } from "./CodeMirrorEditor";
 import S from "./NativeQueryEditor.module.css";
-<<<<<<< HEAD
-import type { Features as SidebarFeatures } from "./NativeQueryEditorActionButtons";
-import { NativeQueryEditorRunButton } from "./NativeQueryEditorRunButton/NativeQueryEditorRunButton";
-import { NativeQueryEditorTopBar } from "./NativeQueryEditorTopBar/NativeQueryEditorTopBar";
-import { RightClickPopover } from "./RightClickPopover";
-import { MIN_HEIGHT_LINES } from "./constants";
-import type { SelectionRange } from "./types";
-import {
-  calcInitialEditorHeight,
-  getEditorLineHeight,
-  getMaxAutoSizeLines,
-} from "./utils";
-=======
 import { NativeQueryEditorRunButton } from "./NativeQueryEditorRunButton/NativeQueryEditorRunButton";
 import { NativeQueryEditorTopBar } from "./NativeQueryEditorTopBar/NativeQueryEditorTopBar";
 import { NativeQueryValidationError } from "./NativeQueryValidationError/NativeQueryValidationError";
@@ -66,7 +50,6 @@
 } from "./constants";
 import type { SelectionRange, SidebarFeatures } from "./types";
 import { calcInitialEditorHeight } from "./utils";
->>>>>>> 1b75ad7c
 
 type OwnProps = {
   question: Question;
@@ -141,11 +124,7 @@
 interface NativeQueryEditorState {
   initialHeight: number;
   isSelectedTextPopoverOpen: boolean;
-<<<<<<< HEAD
-  mobileShowParameterList: boolean;
-=======
   isCollapsing: boolean;
->>>>>>> 1b75ad7c
 }
 
 class NativeQueryEditor extends Component<Props, NativeQueryEditorState> {
@@ -159,11 +138,7 @@
     this.state = {
       initialHeight: calcInitialEditorHeight({ query, viewHeight }),
       isSelectedTextPopoverOpen: false,
-<<<<<<< HEAD
-      mobileShowParameterList: false,
-=======
       isCollapsing: false,
->>>>>>> 1b75ad7c
     };
   }
 
@@ -195,16 +170,6 @@
     }
   }
 
-<<<<<<< HEAD
-  handleFilterButtonClick = () => {
-    this.setState({
-      mobileShowParameterList: !this.state.mobileShowParameterList,
-    });
-  };
-
-  handleRightClickSelection = () => {
-    this.setState({ isSelectedTextPopoverOpen: true });
-=======
   onChange = (queryText: string) => {
     const { query, setDatasetQuery } = this.props;
     if (query.queryText() !== queryText) {
@@ -214,7 +179,6 @@
 
       setDatasetQuery(updatedQuery);
     }
->>>>>>> 1b75ad7c
   };
 
   focus() {
@@ -228,8 +192,6 @@
     this.setState({ isSelectedTextPopoverOpen: true });
   };
 
-<<<<<<< HEAD
-=======
   handleTransitionEnd = () => {
     if (this.state.isCollapsing) {
       this.setState({
@@ -239,7 +201,6 @@
     }
   };
 
->>>>>>> 1b75ad7c
   render() {
     const {
       canChangeDatabase = true,
@@ -260,14 +221,6 @@
       isNativeEditorOpen,
       openSnippetModalWithSelectedText,
       openDataReferenceAtQuestion,
-<<<<<<< HEAD
-      hasTopBar = true,
-      hasEditingSidebar = true,
-      resizableBoxProps = {},
-      snippetCollections = [],
-      resizable,
-=======
->>>>>>> 1b75ad7c
       setDatasetQuery,
       setNativeEditorSelectedRange,
       forwardedRef,
@@ -293,8 +246,6 @@
       >
         {hasTopBar && (
           <NativeQueryEditorTopBar
-<<<<<<< HEAD
-=======
             hasEditingSidebar={hasEditingSidebar}
             question={question}
             query={query}
@@ -302,7 +253,6 @@
             focus={this.focus}
             canChangeDatabase={canChangeDatabase}
             sidebarFeatures={sidebarFeatures}
->>>>>>> 1b75ad7c
             isRunnable={this.props.isRunnable}
             isRunning={this.props.isRunning}
             hasParametersList={this.props.hasParametersList}
@@ -310,68 +260,18 @@
             isShowingDataReference={this.props.isShowingDataReference}
             onOpenModal={this.props.onOpenModal}
             isShowingTemplateTagsEditor={this.props.isShowingTemplateTagsEditor}
-<<<<<<< HEAD
-            toggleDataReference={this.props.toggleDataReference}
-            toggleSnippetSidebar={this.props.toggleSnippetSidebar}
-            toggleTemplateTagsEditor={this.props.toggleTemplateTagsEditor}
-=======
->>>>>>> 1b75ad7c
             setIsNativeEditorOpen={this.props.setIsNativeEditorOpen}
             snippets={this.props.snippets}
             nativeEditorSelectedText={this.props.nativeEditorSelectedText}
             editorContext={this.props.editorContext}
             onSetDatabaseId={this.props.onSetDatabaseId}
-<<<<<<< HEAD
-            canChangeDatabase={this.props.canChangeDatabase}
-            onChange={this.onChange}
-            focus={this.focus}
-            hasEditingSidebar={hasEditingSidebar}
-            question={question}
-            query={query}
-            isShowingSnippetSidebar={this.props.isShowingSnippetSidebar}
-            isNativeEditorOpen={this.props.isNativeEditorOpen}
-            sidebarFeatures={this.props.sidebarFeatures}
-            toggleEditor={this.props.toggleEditor}
-            setParameterValueToDefault={this.props.setParameterValueToDefault}
-=======
             isShowingSnippetSidebar={this.props.isShowingSnippetSidebar}
             isNativeEditorOpen={this.props.isNativeEditorOpen}
             toggleEditor={this.props.toggleEditor}
->>>>>>> 1b75ad7c
             setParameterValue={this.props.setParameterValue}
             setDatasetQuery={this.props.setDatasetQuery}
           />
         )}
-<<<<<<< HEAD
-        <ResizableBox
-          ref={this.resizeBox}
-          height={this.state.initialHeight}
-          className={cx(S.resizableBox, isNativeEditorOpen && S.open)}
-          minConstraints={[Infinity, getEditorLineHeight(MIN_HEIGHT_LINES)]}
-          axis="y"
-          handle={dragHandle}
-          resizeHandles={["s"]}
-          {...resizableBoxProps}
-          onResizeStop={(e, data) => {
-            this.props.handleResize();
-            if (typeof resizableBoxProps?.onResizeStop === "function") {
-              resizableBoxProps.onResizeStop(e, data);
-            }
-          }}
-        >
-          <>
-            <CodeMirrorEditor
-              ref={this.editor}
-              query={question.query()}
-              readOnly={readOnly}
-              highlightedLineNumbers={highlightedLineNumbers}
-              onChange={this.onChange}
-              onRunQuery={runQuery}
-              onSelectionChange={setNativeEditorSelectedRange}
-              onCursorMoveOverCardTag={openDataReferenceAtQuestion}
-              onRightClickSelection={this.handleRightClickSelection}
-            />
-=======
         <div
           className={S.editorWrapper}
           onTransitionEnd={this.handleTransitionEnd}
@@ -427,7 +327,6 @@
                 />
               )}
             </Flex>
->>>>>>> 1b75ad7c
 
             <NativeQueryValidationError query={query.question().query()} />
           </ResizableBox>
