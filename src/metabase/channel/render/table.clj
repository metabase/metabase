--- conflicted
+++ resolved
@@ -150,8 +150,7 @@
   `get-background-color` is a function that returned the background color for the current cell; it is invoked like
 
     (get-background-color cell-value column-name row-index)"
-<<<<<<< HEAD
-  [get-background-color normalized-zero column-names rows columns col->styles row-index?]
+  [get-background-color column-names rows columns minibar-cols col->styles row-index?]
   [:tbody
    (for [[row-idx {:keys [row bar-width]}] (m/indexed rows)]
      [:tr {:style (style/style {:color style/color-gray-3})}
@@ -162,20 +161,10 @@
                         {:border-bottom 0}))}
          (inc row-idx)])
       (for [[col-idx cell] (m/indexed row)]
-        (let [col (nth columns col-idx)]
-          [:td {:style (style/style
-                        (row-style-for-type cell)
-                        (get col->styles (:name col))
-=======
-  [get-background-color column-names rows columns minibar-cols]
-  [:tbody
-   (for [[row-idx {:keys [row bar-width]}] (m/indexed rows)]
-     [:tr {:style (style/style {:color style/color-gray-3})}
-      (for [[col-idx cell] (m/indexed row)]
         (let [column (nth columns col-idx)]
           [:td {:style (style/style
                         (row-style-for-type cell)
->>>>>>> 12add565
+                        (get col->styles (:name column))
                         {:background-color (get-background-color cell (get column-names col-idx) row-idx)}
                         (when (and bar-width (= col-idx 1))
                           {:font-weight 700})
@@ -183,14 +172,9 @@
                           {:border-bottom 0})
                         (when (= col-idx (dec (count row)))
                           {:border-right 0}))}
-<<<<<<< HEAD
-           (h cell)]))
-      (some-> bar-width (render-bar normalized-zero))])])
-=======
            (if-let [minibar-col (first (filter #(= (:name column) (:name %)) minibar-cols))]
              (render-minibar cell (get-in minibar-col [:fingerprint :type :type/Number]))
              (h cell))]))])])
->>>>>>> 12add565
 
 (defn- get-min-width
   "Get the min width for a column with text wrapping enabled. In the happy path, column widths are supplied in viz settings
@@ -241,18 +225,10 @@
     `:col-names`, which is the is display_names of the visible columns
     `:cols-for-color-lookup`, is the original column names, which the color-selector requires for color lookup.
   If `normalized-zero` is set (defaults to 0), render values less than it as negative"
-<<<<<<< HEAD
-  ([color-selector column-names-map contents columns viz-settings]
-   (render-table color-selector 0 column-names-map contents columns viz-settings))
-
-  ([color-selector normalized-zero {:keys [col-names cols-for-color-lookup]} [header & rows] columns viz-settings]
+  ([color-selector {:keys [col-names cols-for-color-lookup]} [header & rows] columns viz-settings minibar-cols]
    (let [col->styles        (column->viz-setting-styles columns viz-settings)
          row-index?         (:table.row_index viz-settings)
          pivot-grouping-idx (u/index-of #{"pivot-grouping"} col-names)
-=======
-  ([color-selector {:keys [col-names cols-for-color-lookup]} [header & rows] columns minibar-cols]
-   (let [pivot-grouping-idx (get (zipmap col-names (range)) "pivot-grouping")
->>>>>>> 12add565
          col-names          (cond->> col-names
                               pivot-grouping-idx (m/remove-nth pivot-grouping-idx))
          header             (cond-> header
@@ -262,21 +238,9 @@
                                                          (let [group (:num-value (nth (:row row) pivot-grouping-idx))]
                                                            (when (= 0 group)
                                                              (update row :row #(m/remove-nth pivot-grouping-idx %)))))))
-<<<<<<< HEAD
+         color-getter       (partial js.color/get-background-color color-selector)
          thead              (render-table-head (vec col-names) header columns col->styles row-index?)
-         tbody              (render-table-body
-                             (partial js.color/get-background-color color-selector)
-                             normalized-zero
-                             cols-for-color-lookup
-                             rows
-                             columns
-                             col->styles
-                             row-index?)]
-=======
-         color-getter       (partial js.color/get-background-color color-selector)
-         thead              (render-table-head (vec col-names) header)
-         tbody              (render-table-body color-getter cols-for-color-lookup rows columns minibar-cols)]
->>>>>>> 12add565
+         tbody              (render-table-body color-getter cols-for-color-lookup rows columns minibar-cols col->styles row-index?)]
      [:table {:style       (style/style {:max-width     "100%"
                                          :white-space   "nowrap"
                                          :border        (str "1px solid " style/color-border)
