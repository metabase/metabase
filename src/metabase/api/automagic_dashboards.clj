--- conflicted
+++ resolved
@@ -38,20 +38,20 @@
 
 (def ^:private Prefix
   (su/with-api-error-message
-    (s/pred (fn [prefix]
-              (some #(not-empty (dashboard-templates/get-dashboard-templates [% prefix])) ["table" "metric" "field"])))
+      (s/pred (fn [prefix]
+                (some #(not-empty (dashboard-templates/get-dashboard-templates [% prefix])) ["table" "metric" "field"])))
     (deferred-tru "invalid value for prefix")))
 
 (def ^:private DashboardTemplate
   (su/with-api-error-message
-    (s/pred (fn [dashboard-template]
-              (some (fn [toplevel]
-                      (some (comp dashboard-templates/get-dashboard-template
-                                  (fn [prefix]
-                                    [toplevel prefix dashboard-template])
-                                  :dashboard-template-name)
-                            (dashboard-templates/get-dashboard-templates [toplevel])))
-                    ["table" "metric" "field"])))
+      (s/pred (fn [dashboard-template]
+                (some (fn [toplevel]
+                        (some (comp dashboard-templates/get-dashboard-template
+                                    (fn [prefix]
+                                      [toplevel prefix dashboard-template])
+                                    :dashboard-template-name)
+                              (dashboard-templates/get-dashboard-templates [toplevel])))
+                      ["table" "metric" "field"])))
     (deferred-tru "invalid value for dashboard template name")))
 
 (def ^:private ^{:arglists '([s])} decode-base64-json
@@ -59,7 +59,7 @@
 
 (def ^:private Base64EncodedJSON
   (su/with-api-error-message
-    (s/pred decode-base64-json)
+      (s/pred decode-base64-json)
     (deferred-tru "value couldn''t be parsed as base64 encoded JSON")))
 
 (api/defendpoint GET "/database/:id/candidates"
@@ -108,8 +108,8 @@
 (defmethod ->entity :model
   [_entity-type card-id-str]
   (api/read-check (t2/select-one Card
-                                 :id (ensure-int card-id-str)
-                                 :dataset true)))
+                    :id (ensure-int card-id-str)
+                    :dataset true)))
 
 (defmethod ->entity :question
   [_entity-type card-id-str]
@@ -137,12 +137,12 @@
 
 (def ^:private Entity
   (su/with-api-error-message
-    (apply s/enum entities)
+      (apply s/enum entities)
     (deferred-tru "Invalid entity type")))
 
 (def ^:private ComparisonEntity
   (su/with-api-error-message
-    (s/enum "segment" "adhoc" "table")
+      (s/enum "segment" "adhoc" "table")
     (deferred-tru "Invalid comparison entity type. Can only be one of \"table\", \"segment\", or \"adhoc\"")))
 
 (api/defendpoint GET "/:entity/:entity-id-or-query"
@@ -162,10 +162,10 @@
   [{{field-ref :pk_ref} :model-index {rsmd :result_metadata} :model}]
   (when-let [field-id (:id (some #(when ((comp #{field-ref} :field_ref) %) %) rsmd))]
     (map
-     (fn [{:keys [table_id id]}]
-       {:linked-table-id table_id
-        :linked-field-id id})
-     (t2/select 'Field :fk_target_field_id field-id))))
+      (fn [{:keys [table_id id]}]
+        {:linked-table-id table_id
+         :linked-field-id id})
+      (t2/select 'Field :fk_target_field_id field-id))))
 
 (defn- add-source-model-link
   "Insert a source model link card into the sequence of passed in cards."
@@ -174,19 +174,19 @@
                        (into [4])
                        (apply max))]
     (cons
-     {:id                     (gensym)
-      :size_x                 max-width
-      :size_y                 1
-      :row                    0
-      :col                    0
-      :visualization_settings {:virtual_card {:display  "link"
-                                              :archived false},
-                               :link         {:entity {:id          model-id
-                                                       :name        model-name
-                                                       :model       "dataset"
-                                                       :display     "table"
-                                                       :description nil}}}}
-     cards)))
+      {:id                     (gensym)
+       :size_x                 max-width
+       :size_y                 1
+       :row                    0
+       :col                    0
+       :visualization_settings {:virtual_card {:display  "link"
+                                               :archived false},
+                                :link         {:entity {:id          model-id
+                                                        :name        model-name
+                                                        :model       "dataset"
+                                                        :display     "table"
+                                                        :description nil}}}}
+      cards)))
 
 (defn- create-linked-dashboard
   "For each joinable table from `model`, create an x-ray dashboard as a tab."
@@ -197,16 +197,16 @@
     (let [child-dashboards (map (fn [{:keys [linked-table-id linked-field-id]}]
                                   (let [table (t2/select-one Table :id linked-table-id)]
                                     (magic/automagic-analysis
-                                     table
-                                     {:show         :all
-                                      :query-filter [:= [:field linked-field-id nil] model_pk]})))
+                                      table
+                                      {:show         :all
+                                       :query-filter [:= [:field linked-field-id nil] model_pk]})))
                                 linked-tables)
           seed-dashboard   (-> (first child-dashboards)
                                (merge
-                                {:name         (format "Here's a look at \"%s\" from \"%s\"" indexed-entity-name model-name)
-                                 :description  (format "A dashboard focusing on information linked to %s" indexed-entity-name)
-                                 :parameters   []
-                                 :param_fields {}})
+                                 {:name         (format "Here's a look at \"%s\" from \"%s\"" indexed-entity-name model-name)
+                                  :description  (format "A dashboard focusing on information linked to %s" indexed-entity-name)
+                                  :parameters   []
+                                  :param_fields {}})
                                (dissoc :transient_name
                                        :transient_filters))]
       (if (second child-dashboards)
@@ -226,22 +226,22 @@
                            (update :ordered_cards into dash-cards)
                            (update :ordered_tabs conj tab)))
                      (merge
-                      seed-dashboard
-                      {:ordered_cards []
-                       :ordered_tabs  []})))
+                       seed-dashboard
+                       {:ordered_cards []
+                        :ordered_tabs  []})))
         (update seed-dashboard
                 :ordered_cards (fn [cards] (add-source-model-link model cards)))))
     {:name          (format "Here's a look at \"%s\" from \"%s\"" indexed-entity-name model-name)
      :ordered_cards (add-source-model-link
-                     model
-                     [{:row                    0
-                       :col                    0
-                       :size_x                 18
-                       :size_y                 2
-                       :visualization_settings {:text                "# Unfortunately, there's not much else to show right now..."
-                                                :virtual_card        {:display :text}
-                                                :dashcard.background false
-                                                :text.align_vertical :bottom}}])}))
+                      model
+                      [{:row                    0
+                        :col                    0
+                        :size_x                 18
+                        :size_y                 2
+                        :visualization_settings {:text                "# Unfortunately, there's not much else to show right now..."
+                                                 :virtual_card        {:display :text}
+                                                 :dashcard.background false
+                                                 :text.align_vertical :bottom}}])}))
 
 (api/defendpoint GET "/model_index/:model-index-id/primary_key/:pk-id"
   "Return an automagic dashboard for an entity detail specified by `entity`
@@ -255,19 +255,6 @@
                                                  :model_index_id model-index-id
                                                  :model_pk pk-id)]
                ;; `->entity` does a read check on the model but this is here as well to be extra sure.
-<<<<<<< HEAD
-    (api/read-check Card (:model_id model-index))
-    (let [linked (linked-entities {:model             model
-                                   :model-index       model-index
-                                   :model-index-value model-index-value})]
-      (or (create-linked-dashboard {:model             model
-                                    :linked-tables     linked
-                                    :model-index       model-index
-                                    :model-index-value model-index-value})
-          (throw (ex-info (tru "No linked entities")
-                          {:model-index-id model-index-id
-                           :status-code    400}))))))
-=======
                (api/read-check Card (:model_id model-index))
                (let [linked (linked-entities {:model             model
                                               :model-index       model-index
@@ -276,7 +263,6 @@
                                            :linked-tables     linked
                                            :model-index       model-index
                                            :model-index-value model-index-value}))))
->>>>>>> 66fbd051
 
 #_{:clj-kondo/ignore [:deprecated-var]}
 (api/defendpoint-schema GET "/:entity/:entity-id-or-query/rule/:prefix/:dashboard-template"
@@ -294,7 +280,7 @@
 (api/defendpoint-schema GET "/:entity/:entity-id-or-query/cell/:cell-query"
   "Return an automagic dashboard analyzing cell in  automagic dashboard for entity `entity`
    defined by
-   query `cell-query`."
+   query `cell-querry`."
   [entity entity-id-or-query cell-query show]
   {entity     Entity
    show       Show
@@ -354,7 +340,7 @@
 #_{:clj-kondo/ignore [:deprecated-var]}
 (api/defendpoint-schema GET "/:entity/:entity-id-or-query/cell/:cell-query/compare/:comparison-entity/:comparison-entity-id-or-query"
   "Return an automagic comparison dashboard for cell in automagic dashboard for entity `entity`
-   with id `id` defined by query `cell-query`; compared with entity `comparison-entity` with id
+   with id `id` defined by query `cell-querry`; compared with entity `comparison-entity` with id
    `comparison-entity-id-or-query.`."
   [entity entity-id-or-query cell-query show comparison-entity comparison-entity-id-or-query]
   {entity            Entity
@@ -371,7 +357,7 @@
 #_{:clj-kondo/ignore [:deprecated-var]}
 (api/defendpoint-schema GET "/:entity/:entity-id-or-query/cell/:cell-query/rule/:prefix/:dashboard-template/compare/:comparison-entity/:comparison-entity-id-or-query"
   "Return an automagic comparison dashboard for cell in automagic dashboard for entity `entity`
-   with id `id` defined by query `cell-query` using dashboard-template `dashboard-template`; compared with entity
+   with id `id` defined by query `cell-querry` using dashboard-template `dashboard-template`; compared with entity
    `comparison-entity` with id `comparison-entity-id-or-query.`."
   [entity entity-id-or-query cell-query prefix dashboard-template show comparison-entity comparison-entity-id-or-query]
   {entity            Entity
