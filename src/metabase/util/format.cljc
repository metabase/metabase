--- conflicted
+++ resolved
@@ -54,14 +54,9 @@
 
 #?(:clj
    (def colorize?
-<<<<<<< HEAD
-     "Whether or not to colorize log messages."
-     ;; As of 0.35.0 we support the NO_COLOR env var. See https://no-color.org/ (But who hates color logs?)
-=======
      "Whether we should print in colors or not.
 
   As of 0.35.0 we support the NO_COLOR env var. See https://no-color.org/ (But who hates color logs?)"
->>>>>>> 40ce0158
      (if (config/config-str :no-color)
        false
        (config/config-bool :mb-colorize-logs))))
