--- conflicted
+++ resolved
@@ -1,14 +1,9 @@
-<<<<<<< HEAD
-import { type ReactNode, useCallback, useEffect } from "react";
-=======
 import {
   type CSSProperties,
   type ReactNode,
   useCallback,
   useEffect,
-  useRef,
 } from "react";
->>>>>>> e51023ba
 import _ from "underscore";
 
 import { InteractiveAdHocQuestion } from "embedding-sdk/components/private/InteractiveAdHocQuestion";
