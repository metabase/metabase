--- conflicted
+++ resolved
@@ -172,18 +172,11 @@
   [group-id db-id schema new-schema-perms]
   (if (map? new-schema-perms)
     (update-table-level-metadata-permissions! group-id db-id schema new-schema-perms)
-<<<<<<< HEAD
     (let [tables (t2/select :model/Table :db_id db-id :schema (not-empty schema))]
-     (case new-schema-perms
-       :all
-       (data-perms/set-table-permissions! group-id :perms/manage-table-metadata (zipmap tables (repeat :yes)))
-=======
-    (let [tables (db/select :model/Table :db_id db-id :schema (not-empty schema))]
       (when (seq tables)
         (case new-schema-perms
           :all
           (data-perms/set-table-permissions! group-id :perms/manage-table-metadata (zipmap tables (repeat :yes)))
->>>>>>> 19e068cf
 
           :none
           (data-perms/set-table-permissions! group-id :perms/manage-table-metadata (zipmap tables (repeat :no))))))))
@@ -217,18 +210,11 @@
   [group-id db-id schema new-schema-perms]
   (if (map? new-schema-perms)
     (update-table-level-download-permissions! group-id db-id schema new-schema-perms)
-<<<<<<< HEAD
     (let [tables (t2/select :model/Table :db_id db-id :schema (not-empty schema))]
-      (case new-schema-perms
-        :full
-        (data-perms/set-table-permissions! group-id :perms/download-results (zipmap tables (repeat :one-million-rows)))
-=======
-    (let [tables (db/select :model/Table :db_id db-id :schema (not-empty schema))]
       (when (seq tables)
         (case new-schema-perms
           :full
           (data-perms/set-table-permissions! group-id :perms/download-results (zipmap tables (repeat :one-million-rows)))
->>>>>>> 19e068cf
 
           :limited
           (data-perms/set-table-permissions! group-id :perms/download-results (zipmap tables (repeat :ten-thousand-rows)))
@@ -284,18 +270,11 @@
   [group-id db-id schema new-schema-perms]
   (if (map? new-schema-perms)
     (update-table-level-data-access-permissions! group-id db-id schema new-schema-perms)
-<<<<<<< HEAD
     (let [tables (t2/select :model/Table :db_id db-id :schema (not-empty schema))]
-      (case new-schema-perms
-        :all
-        (data-perms/set-table-permissions! group-id :perms/data-access (zipmap tables (repeat :unrestricted)))
-=======
-    (let [tables (db/select :model/Table :db_id db-id :schema (not-empty schema))]
       (when (seq tables)
         (case new-schema-perms
           :all
           (data-perms/set-table-permissions! group-id :perms/data-access (zipmap tables (repeat :unrestricted)))
->>>>>>> 19e068cf
 
           :none
           (data-perms/set-table-permissions! group-id :perms/data-access (zipmap tables (repeat :no-self-service))))))))
