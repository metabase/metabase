--- conflicted
+++ resolved
@@ -161,15 +161,10 @@
   org.clojure/tools.namespace               {:mvn/version "1.5.0"}
   org.clojure/tools.reader                  {:mvn/version "1.5.2"}
   org.clojure/tools.trace                   {:mvn/version "0.8.0"}              ; function tracing
-  org.eclipse.jetty/jetty-server            {:mvn/version "12.0.21"}
-  org.eclipse.jetty/jetty-unixdomain-server {:mvn/version "12.0.21"}
-<<<<<<< HEAD
-  org.eclipse.jetty.ee9/jetty-ee9-servlet   {:mvn/version "12.0.21"}
+  org.eclipse.jetty/jetty-server            {:mvn/version "12.0.22"}
+  org.eclipse.jetty/jetty-unixdomain-server {:mvn/version "12.0.22"}
+  org.eclipse.jetty.ee9/jetty-ee9-servlet   {:mvn/version "12.0.22"}
   org.eclipse.jetty.ee9.websocket/jetty-ee9-websocket-jetty-server {:mvn/version "12.0.22"}
-=======
-  org.eclipse.jetty.ee9/jetty-ee9-servlet   {:mvn/version "12.0.22"}
-  org.eclipse.jetty.ee9.websocket/jetty-ee9-websocket-jetty-server {:mvn/version "12.0.21"}
->>>>>>> 29f9071f
   org.flatland/ordered                      {:mvn/version "1.15.12"}            ; ordered maps & sets
   org.graalvm.polyglot/js-community         {:mvn/version "24.2.1" :extension "pom"} ; JavaScript engine
   org.graalvm.polyglot/polyglot             {:mvn/version "24.2.1"}             ; GraalVM platform, required by JS engine
