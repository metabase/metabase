--- conflicted
+++ resolved
@@ -1,11 +1,8 @@
 (ns metabase.search.config
   (:require
-<<<<<<< HEAD
    [cheshire.core :as json]
-=======
    [clojure.string :as str]
    [flatland.ordered.map :as ordered-map]
->>>>>>> 7d5c4daf
    [malli.core :as mc]
    [metabase.models.permissions :as perms]
    [metabase.models.setting :refer [defsetting]]
@@ -166,7 +163,9 @@
    :model_name          :text
    ;; returned for indexed-entity
    :pk_ref              :text
-   :model_index_id      :integer))
+   :model_index_id      :integer
+   ;; returned for Card and Action
+   :dataset_query       :text))
 
 (def ^:const displayed-columns
   "All of the result components that by default are displayed by the frontend."
@@ -262,11 +261,7 @@
 
 (defmethod columns-for-model "card"
   [_]
-<<<<<<< HEAD
-  (conj default-columns :collection_id :collection_position :dataset_query
-=======
-  (conj default-columns :collection_id :collection_position :creator_id
->>>>>>> 7d5c4daf
+  (conj default-columns :collection_id :collection_position :dataset_query :creator_id
         [:collection.name :collection_name]
         [:collection.authority_level :collection_authority_level]
         [{:select   [:status]
