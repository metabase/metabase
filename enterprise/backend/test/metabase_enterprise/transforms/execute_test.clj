(ns ^:mb/driver-tests metabase-enterprise.transforms.execute-test
  (:require
   [clojure.test :refer :all]
   [medley.core :as m]
   [metabase-enterprise.transforms.execute :as transforms.execute]
   [metabase-enterprise.transforms.query-test-util :as query-test-util]
   [metabase-enterprise.transforms.test-dataset :as transforms-dataset]
   [metabase-enterprise.transforms.test-util :refer [with-transform-cleanup!]]
<<<<<<< HEAD
   [metabase.lib-be.metadata.jvm :as lib.metadata.jvm]
=======
   [metabase.lib.convert :as lib.convert]
>>>>>>> b39d5925
   [metabase.lib.core :as lib]
   [metabase.lib.metadata :as lib.metadata]
   [metabase.query-processor :as qp]
   [metabase.test :as mt]
   [toucan2.core :as t2]))

(set! *warn-on-reflection* true)

(defn- make-query
  "Create a query using the shared test utility.
   Maintains the same signature for compatibility with existing tests."
  ([source-table]
   (query-test-util/make-query {:source-table source-table}))
  ([source-table source-column constraint-fn & constraint-params]
   (query-test-util/make-query
    {:source-table  source-table
     :source-column source-column
     :filter-fn     constraint-fn
     :filter-values constraint-params})))

(defn- wait-for-table
  [table-name timeout-ms]
  (let [mp    (mt/metadata-provider)
        limit (+ (System/currentTimeMillis) timeout-ms)]
    (loop []
      (Thread/sleep 200)
      (when (> (System/currentTimeMillis) limit)
        (throw (ex-info "table has not been created" {:table-name table-name, :timeout-ms timeout-ms})))
      (or (m/find-first (comp #{table-name} :name) (lib.metadata/tables mp))
          (recur)))))

(deftest execute-test
  (mt/test-drivers (mt/normal-drivers-with-feature :transforms/table)
    (mt/dataset transforms-dataset/transforms-test
      (let [target-type "table"
            schema      (t2/select-one-fn :schema :model/Table (mt/id :transforms_products))]
        (with-transform-cleanup! [{table1-name :name :as target1} {:type   target-type
                                                                   :schema schema
                                                                   :name   "g_products"}
                                  {table2-name :name :as target2} {:type   target-type
                                                                   :schema schema
                                                                   :name   "gizmo_products"}]
          (let [table-name (t2/select-one-fn :name :model/Table (mt/id :transforms_products))
                t1-query (make-query table-name "category" lib/starts-with "G")]
            (mt/with-temp [:model/Transform t1 {:name   "transform1"
                                                :source {:type  :query
                                                         :query t1-query}
                                                :target target1}]
              (transforms.execute/run-mbql-transform! t1 {:run-method :manual})
              (let [table1   (wait-for-table table1-name 10000)
                    t2-query (make-query table1 "category" lib/= "Gizmo")]
                (mt/with-temp [:model/Transform t2 {:name   "transform2"
                                                    :source {:type  :query
                                                             :query t2-query}
                                                    :target target2}]
                  (transforms.execute/run-mbql-transform! t2 {:run-method :cron})
                  (let [table2      (wait-for-table table2-name 10000)
                        check-query (lib/aggregate (make-query table2) (lib/count))
                        query-result (qp/process-query check-query)]
                    ;; The transforms-test dataset has exactly 4 Gizmo products (IDs 6, 8, 12, 14)
                    ;; First transform filters for categories starting with "G" (Gadget and Gizmo)
                    ;; Second transform filters for category = "Gizmo", resulting in 4 products
                    (is (= [[4]]
                           (mt/formatted-rows [int] query-result)))
                    (is (= [{:name "count"}]
                           (map #(select-keys % [:name])
                                (mt/cols query-result))))))))))))))

(deftest execute-test-aggregation-query
  (mt/test-drivers (mt/normal-driver-select {:+features [:transforms/table :left-join]})
    (mt/dataset transforms-dataset/transforms-test
      (let [target-type "table"
            schema      (t2/select-one-fn :schema :model/Table (mt/id :transforms_products))]
        (with-transform-cleanup! [target-table {:type   target-type
                                                :schema schema
                                                :name   "widgets_daily"}]
          (let [mp (mt/metadata-provider)
                transforms-products (lib.metadata/table mp (mt/id :transforms_products))
                transforms-orders (lib.metadata/table mp (mt/id :transforms_orders))
                products-id (lib.metadata/field mp (mt/id :transforms_products :id))
                orders-product-id (lib.metadata/field mp (mt/id :transforms_orders :product_id))
                products-category (lib.metadata/field mp (mt/id :transforms_products :category))
                orders-total (lib.metadata/field mp (mt/id :transforms_orders :total))
                orders-order-date (lib.metadata/field mp (mt/id :transforms_orders :order_date))
                aggregated-query (-> (lib/query mp transforms-products)
                                     (lib/join (lib/join-clause transforms-orders
                                                                [(lib/= products-id orders-product-id)]))
                                     (lib/filter (lib/= products-category "Widget"))
                                     (lib/filter (lib/not-null orders-total))
                                     (lib/aggregate (lib/sum orders-total))
                                     (lib/breakout (lib/with-temporal-bucket
                                                     orders-order-date :day))
                                     (as-> <> (lib/order-by <> (lib/aggregation-ref <> 0) :desc)))]
            (mt/with-temp [:model/Transform transform {:name   "transform"
                                                       :source {:type  :query
                                                                :query aggregated-query}
                                                       :target target-table}]
              (transforms.execute/run-mbql-transform! transform {:run-method :manual})
              (let [table-result      (wait-for-table (:name target-table) 10000)
                    query-result (->> (lib/query mp table-result)
                                      (qp/process-query)
                                      (mt/formatted-rows [str 2.0])
                                      (sort-by second >)
                                      vec)]
                (is (= [["2024-01-24T00:00:00Z" 104.97]
                        ["2024-01-22T00:00:00Z" 49.98]
                        ["2024-01-15T00:00:00Z" 39.98]
                        ["2024-01-21T00:00:00Z" 19.99]
                        ["2024-01-23T00:00:00Z" 14.99]]
                       query-result))))))))))<|MERGE_RESOLUTION|>--- conflicted
+++ resolved
@@ -6,11 +6,6 @@
    [metabase-enterprise.transforms.query-test-util :as query-test-util]
    [metabase-enterprise.transforms.test-dataset :as transforms-dataset]
    [metabase-enterprise.transforms.test-util :refer [with-transform-cleanup!]]
-<<<<<<< HEAD
-   [metabase.lib-be.metadata.jvm :as lib.metadata.jvm]
-=======
-   [metabase.lib.convert :as lib.convert]
->>>>>>> b39d5925
    [metabase.lib.core :as lib]
    [metabase.lib.metadata :as lib.metadata]
    [metabase.query-processor :as qp]
