(ns metabase-enterprise.remote-sync.task.import
  "Tasks for automatically importing from a remote source."
  (:require
   [clojurewerkz.quartzite.jobs :as jobs]
   [clojurewerkz.quartzite.schedule.simple :as simple]
   [clojurewerkz.quartzite.triggers :as triggers]
   [diehard.core :as dh]
   [metabase-enterprise.remote-sync.impl :as impl]
   [metabase-enterprise.remote-sync.models.remote-sync-task :as remote-sync.task]
   [metabase-enterprise.remote-sync.settings :as settings]
   [metabase-enterprise.remote-sync.source :as source]
   [metabase-enterprise.remote-sync.source.protocol :as source.p]
   [metabase.task-history.core :as task-history]
   [metabase.task.core :as task]
   [metabase.util.log :as log]))

(set! *warn-on-reflection* true)

(defn- auto-import!
  []
  (when (and (settings/remote-sync-enabled)
             (= :production (settings/remote-sync-type))
             (settings/remote-sync-auto-import))
    (let [branch (settings/remote-sync-branch)
          source (source/source-from-settings branch)
          snapshot (source.p/snapshot source)
          snapshot-version (source.p/version snapshot)
          last-version (remote-sync.task/last-version)]
      (if (= last-version snapshot-version)
        (log/infof "Skipping auto-import: source version %s matches last imported version" snapshot-version)
        (let [{task-id :id existing? :existing?} (impl/create-task-with-lock! "import")]
          (if existing?
            (log/info "Remote sync already in progress, not auto-importing")
<<<<<<< HEAD
            (dh/with-timeout {:interrupt? true
                              :timeout-ms (* (settings/remote-sync-task-time-limit-ms) 10)}
              (log/info "Auto-importing remote-sync collections")
              (impl/handle-task-result! (impl/import! snapshot task-id) task-id))))))))
=======
            (task-history/with-task-history {:task "remote-sync-auto-import"
                                             :task_details {:task-id task-id}}
              (dh/with-timeout {:interrupt? true
                                :timeout-ms (* (settings/remote-sync-task-time-limit-ms) 10)}
                (log/info "Auto-importing remote-sync collections")
                (impl/handle-task-result! (impl/import! source task-id) task-id)))))))))
>>>>>>> 9aa66115

(task/defjob ^{:doc "Auto-imports any remote collections."} AutoImport [_]
  (auto-import!))

(def ^:private auto-import-job-key "metabase.task.remote-sync.auto-import.job")
(def ^:private auto-import-trigger-key "metabase.task.remote-sync.auto-import.trigger")

(defmethod task/init! ::AutoImport [_]
  (let [rate (settings/remote-sync-auto-import-rate)
        job (jobs/build
             (jobs/of-type AutoImport)
             (jobs/with-identity (jobs/key auto-import-job-key)))
        trigger (triggers/build
                 (triggers/with-identity (triggers/key auto-import-trigger-key))
                 (triggers/for-job auto-import-job-key)
                 (triggers/start-now)
                 (triggers/with-schedule
                  (simple/schedule
                   (simple/with-interval-in-minutes rate)
                   (simple/repeat-forever)
                   (simple/ignore-misfires))))]
    (when (pos-int? rate)
      (task/schedule-task! job trigger))))<|MERGE_RESOLUTION|>--- conflicted
+++ resolved
@@ -31,19 +31,12 @@
         (let [{task-id :id existing? :existing?} (impl/create-task-with-lock! "import")]
           (if existing?
             (log/info "Remote sync already in progress, not auto-importing")
-<<<<<<< HEAD
-            (dh/with-timeout {:interrupt? true
-                              :timeout-ms (* (settings/remote-sync-task-time-limit-ms) 10)}
-              (log/info "Auto-importing remote-sync collections")
-              (impl/handle-task-result! (impl/import! snapshot task-id) task-id))))))))
-=======
             (task-history/with-task-history {:task "remote-sync-auto-import"
                                              :task_details {:task-id task-id}}
               (dh/with-timeout {:interrupt? true
                                 :timeout-ms (* (settings/remote-sync-task-time-limit-ms) 10)}
                 (log/info "Auto-importing remote-sync collections")
-                (impl/handle-task-result! (impl/import! source task-id) task-id)))))))))
->>>>>>> 9aa66115
+                (impl/handle-task-result! (impl/import! snapshot task-id) task-id)))))))))
 
 (task/defjob ^{:doc "Auto-imports any remote collections."} AutoImport [_]
   (auto-import!))
