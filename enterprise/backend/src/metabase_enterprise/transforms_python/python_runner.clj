--- conflicted
+++ resolved
@@ -10,14 +10,6 @@
    [metabase.config.core :as config]
    [metabase.query-processor :as qp]
    [metabase.query-processor.pipeline :as qp.pipeline]
-<<<<<<< HEAD
-   ;; TODO check that querying team are ok with us accessing this directly, otherwise make another plan
-   ;;
-   ;; WE ARE NOT <3 -- Cam
-   ^{:clj-kondo/ignore [:deprecated-namespace :discouraged-namespace]}
-   [metabase.query-processor.store :as qp.store]
-=======
->>>>>>> 2333182a
    [metabase.util.i18n :as i18n]
    [metabase.util.json :as json]
    [metabase.util.log :as log]
@@ -99,7 +91,6 @@
        ;; Workaround for LocalStack, which doesn't support zero byte files.
        (when @none?
          (.write writer " "))
-
        (doto writer
          (.flush)
          (.close)))
@@ -112,10 +103,8 @@
                       (map (fn [[n v]]
                              (maybe-fixup-value (filtered-col-meta n) v)))
                       (zipmap (filter filtered-col-meta col-names)))]
-
          (when @none? (vreset! none? false))
          (json/encode-to row-map writer {})
-
          (doto writer
            (.newLine)))))))
 
@@ -187,11 +176,9 @@
   [{:keys [server-url code request-id run-id table-name->id shared-storage timeout-secs]}]
   (let [{:keys [objects]} shared-storage
         {:keys [output output-manifest events]} objects
-
         url-for-path             (fn [path] (:url (get objects path)))
         table-name->url          (update-vals table-name->id #(url-for-path [:table % :data]))
         table-name->manifest-url (update-vals table-name->id #(url-for-path [:table % :manifest]))
-
         payload                  {:code                code
                                   :library             (t2/select-fn->fn :path :source :model/PythonLibrary)
                                   :timeout             (or timeout-secs (transforms-python.settings/python-runner-timeout-seconds))
@@ -201,7 +188,6 @@
                                   :events_url          (:url events)
                                   :table_mapping       table-name->url
                                   :manifest_mapping    table-name->manifest-url}
-
         response                 (transforms.instrumentation/with-python-api-timing [run-id]
                                    (python-runner-request server-url :post "/execute" {:body (json/encode payload)}))]
     ;; when a 500 is returned we observe a string in the body (despite the python returning json)
@@ -276,7 +262,6 @@
               driver      (t2/select-one-fn :engine :model/Database db-id)
               fields-meta (fields-metadata driver table-id)
               manifest    (generate-manifest table-id fields-meta)]
-
           (transforms.instrumentation/with-stage-timing [run-id :dwh-to-file]
             (write-table-data-to-file!
              {:db-id       db-id
@@ -286,17 +271,14 @@
               :temp-file   tmp-data-file
               :cancel-chan cancel-chan
               :limit       limit}))
-
           (with-open [writer (io/writer tmp-meta-file)]
             (json/encode-to manifest writer {}))
           (let [data-size (.length tmp-data-file)
                 meta-size (.length tmp-meta-file)]
             (transforms.instrumentation/record-data-transfer! run-id :dwh-to-file data-size nil)
-
             (transforms.instrumentation/with-stage-timing [run-id :file-to-s3]
               (s3/upload-file s3-client bucket-name data-path tmp-data-file)
               (s3/upload-file s3-client bucket-name manifest-path tmp-meta-file))
-
             (transforms.instrumentation/record-data-transfer! run-id :file-to-s3 (+ data-size meta-size) nil)))
         (catch InterruptedException ie (throw ie))
         (catch Throwable t
