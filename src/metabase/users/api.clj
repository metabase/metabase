(ns metabase.users.api
  "/api/user endpoints"
  (:require
   [honey.sql.helpers :as sql.helpers]
   [java-time.api :as t]
   [metabase.analytics.core :as analytics]
   [metabase.api.common :as api]
   [metabase.api.macros :as api.macros]
   [metabase.appearance.core :as appearance]
   [metabase.collections.models.collection :as collection]
   [metabase.config.core :as config]
   [metabase.events.core :as events]
   [metabase.models.interface :as mi]
   [metabase.permissions.core :as perms]
   [metabase.premium-features.core :as premium-features]
   [metabase.request.core :as request]
   [metabase.session.models.session :as session]
   [metabase.sso.core :as sso]
   [metabase.users.models.user :as user]
   [metabase.users.schema :as users.schema]
   [metabase.users.settings :as users.settings]
   [metabase.util :as u]
   [metabase.util.i18n :refer [tru]]
   [metabase.util.malli :as mu]
   [metabase.util.malli.registry :as mr]
   [metabase.util.malli.schema :as ms]
   [metabase.util.password :as u.password]
   [toucan2.core :as t2]))

(set! *warn-on-reflection* true)

(defn check-self-or-superuser
  "Check that `user-id` is *current-user-id*` or that `*current-user*` is a superuser, or throw a 403."
  [user-id]
  {:pre [(integer? user-id)]}
  (api/check-403
   (or
    (= user-id api/*current-user-id*)
    api/*is-superuser?*)))

(defn check-not-internal-user
  "Check that `user-id` is not the id of the Internal User."
  [user-id]
  {:pre [(integer? user-id)]}
  (api/check (not= user-id config/internal-mb-user-id)
             [400 (tru "Not able to modify the internal user")]))

(defn- fetch-user [& query-criteria]
  (apply t2/select-one (vec (cons :model/User user/admin-or-self-visible-columns)) query-criteria))

(defn- maybe-set-user-permissions-groups! [user-or-id new-groups-or-ids]
  (when (and new-groups-or-ids
             (not (= (user/group-ids user-or-id)
                     (set (map u/the-id new-groups-or-ids)))))
    (api/check-superuser)
    (user/set-permissions-groups! user-or-id new-groups-or-ids)))

(mr/def ::user-group-membership
  "Group Membership info of a User.
  In which :is_group_manager is only included if `advanced-permissions` is enabled."
  [:map
   [:id ms/PositiveInt]
   [:is_group_manager
    {:optional true, :description "Only relevant if `advanced-permissions` is enabled. If it is, you should always include this key."}
    :boolean]])

(mu/defn- maybe-set-user-group-memberships!
  [user-or-id
   new-user-group-memberships :- [:maybe [:sequential ::user-group-membership]]
   & [is-superuser?]]
  (when new-user-group-memberships
    ;; if someone passed in both `:is_superuser` and `:group_ids`, make sure the whether the admin group is in group_ids
    ;; agrees with is_superuser -- don't want to have ambiguous behavior
    (when (some? is-superuser?)
      (api/checkp (= is-superuser? (contains? (set (map :id new-user-group-memberships)) (u/the-id (perms/admin-group))))
                  "is_superuser" (tru "Value of is_superuser must correspond to presence of Admin group ID in group_ids.")))
    (if-let [f (and (premium-features/enable-advanced-permissions?)
                    config/ee-available?
                    (requiring-resolve 'metabase-enterprise.advanced-permissions.models.permissions.group-manager/set-user-group-memberships!))]
      (f user-or-id new-user-group-memberships)
      (maybe-set-user-permissions-groups! user-or-id (map :id new-user-group-memberships)))))

(defn- updated-user-name [user-before-update changes]
  (let [[previous current] (map #(select-keys % [:first_name :last_name]) [user-before-update changes])
        updated-names (merge previous current)]
    (when (not= previous updated-names)
      updated-names)))

(defn- maybe-update-user-personal-collection-name! [user-before-update changes]
  ;; If the user name is updated, we shall also update the personal collection name (if such collection exists).
  (when-some [{:keys [first_name last_name]} (updated-user-name user-before-update changes)]
    (when-some [collection (collection/user->existing-personal-collection (u/the-id user-before-update))]
      (let [{email :email} user-before-update
            new-collection-name (collection/format-personal-collection-name first_name last_name email :site)]
        (when-not (= new-collection-name (:name collection))
          (t2/update! :model/Collection (:id collection) {:name new-collection-name}))))))

;;; ------------ Serialize User Attribute Provenance ------------------

(def ^:private SimpleAttributes
  "Basic attributes for users and tenants are a map of string keys to string values."
  [:map-of :string :string])

(def ^:private SystemAttributes
  "Attributes generated from system properties must be prefixed with @."
  [:map-of [:re #"@.*"] :string])

(def ^:private AttributeStatus
  "Describes a possible value of an attribute and where it is sourced from."
  [:map
   [:source [:enum :user :jwt :system]]
   [:frozen boolean?]
   [:value :string]])

(def ^:private CombinedAttributes
  "Map of user attributes to their current value and metadata describing where they are sourced from."
  [:map-of :string
   [:merge AttributeStatus
    [:map
     [:original {:optional true}
      AttributeStatus]]]])

(def ^:private attribute-merge-order
  "What order to merge attributes in when used with combine"
  [:jwt :user])

(mu/defn- combine :- CombinedAttributes
  "Combines user, tenant, and system attributes. User can override "
  [attributes :- [:map-of :keyword [:maybe SimpleAttributes]]
   system :- [:maybe SystemAttributes]]
  (letfn [(value-map [s f vs] (into {}
                                    (for [[k v] vs]
                                      [k {:source s :frozen f :value v}])))
          (shadow [original new] (if original (assoc new :original original) new))
          (error [original new] (if original
                                  (throw (ex-info "Cannot clobber"
                                                  {:bad-attribute original
                                                   :attribute new}))
                                  new))]
    (merge-with error
                (apply merge-with shadow
                       (map #(value-map % false (get attributes %))
                            attribute-merge-order))
                (value-map :system true system))))

(defn- add-structured-attributes
  [{:keys [login_attributes jwt_attributes] :as user}]
  (assoc user :structured_attributes (combine {:jwt jwt_attributes :user login_attributes} nil)))

;;; +----------------------------------------------------------------------------------------------------------------+
;;; |                   Fetching Users -- GET /api/user, GET /api/user/current, GET /api/user/:id                    |
;;; +----------------------------------------------------------------------------------------------------------------+

(defn- status-clause
  "Figure out what `where` clause to add to the user query when
  we get a fiddly status and include_deactivated query.

  This is to keep backwards compatibility with `include_deactivated` while adding `status."
  [status include_deactivated]
  (if include_deactivated
    nil
    (case status
      "all"         nil
      "deactivated" [:= :is_active false]
      "active"      [:= :is_active true]
      [:= :is_active true])))

(defn- wildcard-query [query] (str "%" (u/lower-case-en query) "%"))

(defn- query-clause
  "Honeysql clause to shove into user query if there's a query"
  [query]
  [:or
   [:like :%lower.first_name (wildcard-query query)]
   [:like :%lower.last_name  (wildcard-query query)]
   [:like :%lower.email      (wildcard-query query)]])

(defn- user-visible-columns
  "Columns of user table visible to current caller of API."
  []
  (cond
    api/*is-superuser?*
    user/admin-or-self-visible-columns

    api/*is-group-manager?*
    user/group-manager-visible-columns

    :else
    user/non-admin-or-self-visible-columns))

(defn- user-clauses
  "Honeysql clauses for filtering on users
  - with a status,
  - with a query,
  - with a group_id,
  - with include_deactivated"
  [status query group_ids include_deactivated]
  (cond-> {}
    true                                    (sql.helpers/where [:= :core_user.type "personal"])
    true                                    (sql.helpers/where (status-clause status include_deactivated))
    ;; don't send the internal user
    (perms/sandboxed-or-impersonated-user?) (sql.helpers/where [:= :core_user.id api/*current-user-id*])
    (some? query)                           (sql.helpers/where (query-clause query))
    (some? group_ids)                       (sql.helpers/right-join
                                             :permissions_group_membership
                                             [:= :core_user.id :permissions_group_membership.user_id])
    (some? group_ids)                       (sql.helpers/where
                                             [:in :permissions_group_membership.group_id group_ids])
    (some? (request/limit))                 (sql.helpers/limit (request/limit))
    (some? (request/offset))                (sql.helpers/offset (request/offset))))

(defn- filter-clauses-without-paging
  "Given a where clause, return a clause that can be used to count."
  [clauses]
  (dissoc clauses :order-by :limit :offset))

(api.macros/defendpoint :get "/"
  "Fetch a list of `Users` for admins or group managers.
  By default returns only active users for admins and only active users within groups that the group manager is managing for group managers.

   - If `status` is `deactivated`, include deactivated users only.
   - If `status` is `all`, include all users (active and inactive).
   - Also supports `include_deactivated`, which if true, is equivalent to `status=all`; If is false, is equivalent to `status=active`.
   `status` and `include_deactivated` requires superuser permissions.
   - `include_deactivated` is a legacy alias for `status` and will be removed in a future release, users are advised to use `status` for better support and flexibility.
   If both params are passed, `status` takes precedence.

  For users with segmented permissions, return only themselves.

  Takes `limit`, `offset` for pagination.
  Takes `query` for filtering on first name, last name, email.
  Also takes `group_id`, which filters on group id."
  [_route-params
   {:keys [status query group_id include_deactivated]}
   :- [:map
       [:status              {:optional true} [:maybe :string]]
       [:query               {:optional true} [:maybe :string]]
       [:group_id            {:optional true} [:maybe ms/PositiveInt]]
       [:include_deactivated {:default false} [:maybe ms/BooleanValue]]]]
  (or
   api/*is-superuser?*
   (if group_id
     (perms/check-manager-of-group group_id)
     (perms/check-group-manager)))
  (let [include_deactivated include_deactivated
        group-id-clause     (when group_id [group_id])
        clauses             (user-clauses status query group-id-clause include_deactivated)]
    {:data (cond-> (t2/select
                    (vec (cons :model/User (user-visible-columns)))
                    (sql.helpers/order-by clauses
                                          [:%lower.first_name :asc]
                                          [:%lower.last_name :asc]
                                          [:id :asc]))
             ;; For admins also include the IDs of Users' Personal Collections
             api/*is-superuser?*
             (t2/hydrate :personal_collection_id)

             (or api/*is-superuser?*
                 api/*is-group-manager?*)
             (t2/hydrate :group_ids)
             ;; if there is a group_id clause, make sure the list is deduped in case the same user is in multiple gropus
             group-id-clause
             distinct)
     :total  (-> (t2/query
                  (merge {:select [[[:count [:distinct :core_user.id]] :count]]
                          :from   :core_user}
                         (filter-clauses-without-paging clauses)))
                 first
                 :count)
     :limit  (request/limit)
     :offset (request/offset)}))

(defn- same-groups-user-ids
  "Return a list of all user-ids in the same group with the user with id `user-id`.
  Ignore the All-user groups."
  [user-id]
  (map :user_id
       (t2/query {:select-distinct [:permissions_group_membership.user_id]
                  :from [:permissions_group_membership]
                  :where [:in :permissions_group_membership.group_id
                          ;; get all the groups ids that the current user is in
                          {:select-distinct [:permissions_group_membership.group_id]
                           :from  [:permissions_group_membership]
                           :where [:and [:= :permissions_group_membership.user_id user-id]
                                   [:not= :permissions_group_membership.group_id (:id (perms/all-users-group))]]}]})))

(api.macros/defendpoint :get "/recipients"
  "Fetch a list of `Users`. Returns only active users. Meant for non-admins unlike GET /api/user.

   - If user-visibility is :all or the user is an admin, include all users.
   - If user-visibility is :group, include only users in the same group (excluding the all users group).
   - If user-visibility is :none or the user is sandboxed, include only themselves."
  []
  ;; defining these functions so the branching logic below can be as clear as possible
  (letfn [(all [] (let [clauses (-> (user-clauses nil nil nil nil)
                                    (sql.helpers/order-by [:%lower.last_name :asc] [:%lower.first_name :asc]))]
                    {:data   (t2/select (vec (cons :model/User (user-visible-columns))) clauses)
                     :total  (t2/count :model/User (filter-clauses-without-paging clauses))
                     :limit  (request/limit)
                     :offset (request/offset)}))
          (within-group [] (let [user-ids (same-groups-user-ids api/*current-user-id*)
                                 clauses  (cond-> (user-clauses nil nil nil nil)
                                            (seq user-ids) (sql.helpers/where [:in :core_user.id user-ids])
                                            true           (sql.helpers/order-by [:%lower.last_name :asc] [:%lower.first_name :asc]))]
                             {:data   (t2/select (vec (cons :model/User (user-visible-columns))) clauses)
                              :total  (t2/count :model/User (filter-clauses-without-paging clauses))
                              :limit  (request/limit)
                              :offset (request/offset)}))
          (just-me [] {:data   [(fetch-user :id api/*current-user-id*)]
                       :total  1
                       :limit  (request/limit)
                       :offset (request/offset)})]
    (cond
      ;; if they're sandboxed OR if they're a superuser, ignore the setting and just give them nothing or everything,
      ;; respectively.
      (perms/sandboxed-user?)
      (just-me)

      api/*is-superuser?*
      (all)

      ;; otherwise give them what the setting says on the tin
      :else
      (case (users.settings/user-visibility)
        :none (just-me)
        :group (within-group)
        :all (all)))))

(defn- maybe-add-advanced-permissions
  "If `advanced-permissions` is enabled, add to `user` a permissions map."
  [user]
  (if-let [with-advanced-permissions
           (and (premium-features/enable-advanced-permissions?)
                config/ee-available?
                (requiring-resolve 'metabase-enterprise.advanced-permissions.common/with-advanced-permissions))]
    (with-advanced-permissions user)
    user))

(defn- maybe-add-sso-source
  "Adds `sso_source` key to the `User`, so FE could determine if the user is logged in via SSO."
  [{:keys [id] :as user}]
  (if (premium-features/enable-any-sso?)
    (assoc user :sso_source (t2/select-one-fn :sso_source :model/User :id id))
    user))

(defn- add-has-question-and-dashboard
  "True when the user has permissions for at least one un-archived question and one un-archived dashboard, excluding
  internal/automatically-loaded content."
  [user]
  (let [collection-filter (collection/visible-collection-filter-clause)
        entity-exists? (fn [model & additional-clauses] (t2/exists? model
                                                                    {:where (into [:and
                                                                                   [:= :archived false]
                                                                                   collection-filter
                                                                                   (mi/exclude-internal-content-hsql model)]
                                                                                  additional-clauses)}))]
    (-> user
        (assoc :has_question_and_dashboard
               (and (entity-exists? :model/Card)
                    (entity-exists? :model/Dashboard)))
        (assoc :has_model (entity-exists? :model/Card [:= :type "model"])))))

(defn- add-first-login
  "Adds `first_login` key to the `User` with the oldest timestamp from that user's login history. Otherwise give the current time, as it's the user's first login."
  [{:keys [id] :as user}]
  (let [ts (or
            (:timestamp (t2/select-one [:model/LoginHistory :timestamp] :user_id id
                                       {:order-by [[:timestamp :asc]]}))
            (t/offset-date-time))]
    (assoc user :first_login ts)))

(defn add-custom-homepage-info
  "Adds custom homepage dashboard information to the current user."
  [user]
  (let [enabled? (appearance/custom-homepage)
        id       (appearance/custom-homepage-dashboard)
        dash     (t2/select-one :model/Dashboard :id id)
        valid?   (and enabled? id (some? dash) (not (:archived dash)) (mi/can-read? dash))]
    (assoc user
           :custom_homepage (when valid? {:dashboard_id id}))))

(api.macros/defendpoint :get "/current"
  "Fetch the current `User`."
  []
  (-> (api/check-404 @api/*current-user*)
      (t2/hydrate :personal_collection_id :group_ids :is_installer :has_invited_second_user)
      add-has-question-and-dashboard
      add-first-login
      maybe-add-advanced-permissions
      maybe-add-sso-source
      add-custom-homepage-info))

(api.macros/defendpoint :get "/:id"
  "Fetch a `User`. You must be fetching yourself *or* be a superuser *or* a Group Manager."
  [{:keys [id]} :- [:map
                    [:id ms/PositiveInt]]]
  (try
    (check-self-or-superuser id)
    (catch clojure.lang.ExceptionInfo _e
      (perms/check-group-manager)))
  (-> (api/check-404 (fetch-user :id id))
      (t2/hydrate :user_group_memberships)
      add-structured-attributes))

;;; +----------------------------------------------------------------------------------------------------------------+
;;; |                                     Creating a new User -- POST /api/user                                      |
;;; +----------------------------------------------------------------------------------------------------------------+

(defn invite-user
  "Implementation for `POST /`, invites a user to Metabase."
  [{:keys [email user_group_memberships source] :as body}]
  (api/check-superuser)
  (api/checkp (not (t2/exists? :model/User :%lower.email (u/lower-case-en email)))
              "email" (tru "Email address already in use."))
  (t2/with-transaction [_conn]
    (let [new-user-id (u/the-id (user/create-and-invite-user!
                                 (u/select-keys-when body
                                                     :non-nil [:first_name :last_name :email :password :login_attributes])
                                 @api/*current-user*
                                 false))]
      (maybe-set-user-group-memberships! new-user-id user_group_memberships)
      (analytics/track-event! :snowplow/invite
                              {:event           :invite-sent
                               :invited-user-id new-user-id
                               :source          (or source "admin")})
      (-> (fetch-user :id new-user-id)
          (t2/hydrate :user_group_memberships)))))

(api.macros/defendpoint :post "/"
  "Create a new `User`, return a 400 if the email address is already taken"
  [_route-params
   _query-params
   body :- [:map
            [:first_name             {:optional true} [:maybe ms/NonBlankString]]
            [:last_name              {:optional true} [:maybe ms/NonBlankString]]
            [:email                  ms/Email]
            [:user_group_memberships {:optional true} [:maybe [:sequential ::user-group-membership]]]
<<<<<<< HEAD
            [:login_attributes       {:optional true} [:maybe users.schema/LoginAttributes]]]]
=======
            [:login_attributes       {:optional true} [:maybe user/LoginAttributes]]
            [:source                 {:optional true, :default "admin"} [:maybe ms/NonBlankString]]]]
>>>>>>> 4f24f5fe
  (invite-user body))

;;; +----------------------------------------------------------------------------------------------------------------+
;;; |                                      Updating a User -- PUT /api/user/:id                                      |
;;; +----------------------------------------------------------------------------------------------------------------+

(defn- valid-email-update?
  "This predicate tests whether or not the user is allowed to update the email address associated with this account."
  [{:keys [sso_source email]} maybe-new-email]
  (or
   ;; Admin users can update
   api/*is-superuser?*
   ;; If the email address didn't change, let it through
   (= email maybe-new-email)
   ;; We should not allow a regular user to change their email address if they are a google/ldap user
   (and
    (not (= :google sso_source))
    (not (= :ldap sso_source)))))

(defn- valid-name-update?
  "This predicate tests whether or not the user is allowed to update the first/last name associated with this account.
  If the user is an SSO user, no name edits are allowed, but we accept if the new names are equal to the existing names."
  [{:keys [sso_source] :as user} name-key new-name]
  (or
   (= (get user name-key) new-name)
   (not sso_source)))

(api.macros/defendpoint :put "/:id"
  "Update an existing, active `User`.
  Self or superusers can update user info and groups.
  Group Managers can only add/remove users from groups they are manager of."
  [{:keys [id]} :- [:map
                    [:id ms/PositiveInt]]
   _query-params
   {:keys [email first_name last_name user_group_memberships is_superuser] :as body}
   :- [:map
       [:email                  {:optional true} [:maybe ms/Email]]
       [:first_name             {:optional true} [:maybe ms/NonBlankString]]
       [:last_name              {:optional true} [:maybe ms/NonBlankString]]
       [:user_group_memberships {:optional true} [:maybe [:sequential ::user-group-membership]]]
       [:is_superuser           {:optional true} [:maybe :boolean]]
       [:is_group_manager       {:optional true} [:maybe :boolean]]
       [:login_attributes       {:optional true} [:maybe users.schema/LoginAttributes]]
       [:locale                 {:optional true} [:maybe ms/ValidLocale]]]]
  (try
    (check-self-or-superuser id)
    (catch clojure.lang.ExceptionInfo _e
      (perms/check-group-manager)))
  (check-not-internal-user id)
  ;; only allow updates if the specified account is active
  (api/let-404 [user-before-update (fetch-user :id id, :is_active true)]
    ;; Google/LDAP non-admin users can't change their email to prevent account hijacking
    (api/check-403 (valid-email-update? user-before-update email))
    ;; SSO users (JWT, SAML, LDAP, Google) can't change their first/last names
    (when (contains? body :first_name)
      (api/checkp (valid-name-update? user-before-update :first_name first_name)
                  "first_name" (tru "Editing first name is not allowed for SSO users.")))
    (when (contains? body :last_name)
      (api/checkp (valid-name-update? user-before-update :last_name last_name)
                  "last_name" (tru "Editing last name is not allowed for SSO users.")))
    ;; can't change email if it's already taken BY ANOTHER ACCOUNT
    (when email
      (api/checkp (not (t2/exists? :model/User, :%lower.email (u/lower-case-en email), :id [:not= id]))
                  "email" (tru "Email address already associated to another user.")))
    (t2/with-transaction [_conn]
      ;; only superuser or self can update user info
      ;; implicitly prevent group manager from updating users' info
      (when (or (= id api/*current-user-id*)
                api/*is-superuser?*)
        (when-let [changes (not-empty
                            (u/select-keys-when body
                                                :present (cond-> #{:first_name :last_name :locale}
                                                           api/*is-superuser?* (conj :login_attributes))
                                                :non-nil (cond-> #{:email}
                                                           api/*is-superuser?* (conj :is_superuser))))]
          (t2/update! :model/User id changes)
          (events/publish-event! :event/user-update {:object (t2/select-one :model/User :id id)
                                                     :previous-object user-before-update
                                                     :user-id api/*current-user-id*}))
        (maybe-update-user-personal-collection-name! user-before-update body))
      (maybe-set-user-group-memberships! id user_group_memberships is_superuser)))
  (-> (fetch-user :id id)
      (t2/hydrate :user_group_memberships)))

;;; +----------------------------------------------------------------------------------------------------------------+
;;; |                              Reactivating a User -- PUT /api/user/:id/reactivate                               |
;;; +----------------------------------------------------------------------------------------------------------------+

(defn- reactivate-user! [existing-user]
  (t2/update! :model/User (u/the-id existing-user)
              {:is_active     true
               :is_superuser  false
               ;; if the user orignally logged in via Google Auth/LDAP and it's no longer enabled, convert them into a regular user
               ;; (see metabase#3323)
               :sso_source   (case (:sso_source existing-user)
                               :google (when (sso/google-auth-enabled) :google)
                               :ldap   (when (sso/ldap-enabled) :ldap)
                               (:sso_source existing-user))})
  ;; now return the existing user whether they were originally active or not
  (fetch-user :id (u/the-id existing-user)))

(api.macros/defendpoint :put "/:id/reactivate"
  "Reactivate user at `:id`"
  [{:keys [id]} :- [:map
                    [:id ms/PositiveInt]]]
  (api/check-superuser)
  (check-not-internal-user id)
  (let [user (t2/select-one [:model/User :id :email :first_name :last_name :is_active :sso_source]
                            :type :personal
                            :id id)]
    (api/check-404 user)
    ;; Can only reactivate inactive users
    (api/check (not (:is_active user))
               [400 {:message (tru "Not able to reactivate an active user")}])
    (events/publish-event! :event/user-reactivated {:object user :user-id api/*current-user-id*})
    (reactivate-user! (dissoc user [:email :first_name :last_name]))))

;;; +----------------------------------------------------------------------------------------------------------------+
;;; |                               Updating a Password -- PUT /api/user/:id/password                                |
;;; +----------------------------------------------------------------------------------------------------------------+

(api.macros/defendpoint :put "/:id/password"
  "Update a user's password."
  [{:keys [id]} :- [:map
                    [:id ms/PositiveInt]]
   _query-params
   {:keys [password old_password]} :- [:map
                                       [:password ms/ValidPassword]]
   request]
  (check-self-or-superuser id)
  (api/let-404 [user (t2/select-one [:model/User :id :last_login :password_salt :password],
                                    :id id,
                                    :type :personal,
                                    :is_active true)]
    ;; admins are allowed to reset anyone's password (in the admin people list) so no need to check the value of
    ;; `old_password` for them regular users have to know their password, however
    (when-not api/*is-superuser?*
      (api/checkp (u.password/bcrypt-verify (str (:password_salt user) old_password) (:password user))
                  "old_password"
                  (tru "Invalid password")))
    (user/set-password! id password)
    ;; after a successful password update go ahead and offer the client a new session that they can use
    (when (= id api/*current-user-id*)
      (let [{session-key :key, :as session} (session/create-session! :password user (request/device-info request))
            response                        {:success    true
                                             :session_id (str session-key)}]
        (request/set-session-cookies request response session (t/zoned-date-time (t/zone-id "GMT")))))))

;;; +----------------------------------------------------------------------------------------------------------------+
;;; |                             Deleting (Deactivating) a User -- DELETE /api/user/:id                             |
;;; +----------------------------------------------------------------------------------------------------------------+

(api.macros/defendpoint :delete "/:id"
  "Disable a `User`.  This does not remove the `User` from the DB, but instead disables their account."
  [{:keys [id]} :- [:map
                    [:id ms/PositiveInt]]]
  (api/check-superuser)
  ;; don't technically need to because the internal user is already 'deleted' (deactivated), but keeps the warnings consistent
  (check-not-internal-user id)
  (api/check-500
   (when (pos? (t2/update! :model/User id {:type :personal} {:is_active false}))
     (events/publish-event! :event/user-deactivated {:object (t2/select-one :model/User :id id) :user-id api/*current-user-id*})))
  {:success true})

;;; +----------------------------------------------------------------------------------------------------------------+
;;; |                                             Other Endpoints                                                    |
;;; +----------------------------------------------------------------------------------------------------------------+

;; TODO - This could be handled by PUT /api/user/:id, we don't need a separate endpoint
(api.macros/defendpoint :put "/:id/modal/:modal"
  "Indicate that a user has been informed about the vast intricacies of 'the' Query Builder."
  [{:keys [id modal]} :- [:map
                          [:id ms/PositiveInt]]]
  (check-self-or-superuser id)
  (check-not-internal-user id)
  (let [k (or (get {"qbnewb"      :is_qbnewb
                    "datasetnewb" :is_datasetnewb}
                   modal)
              (throw (ex-info (tru "Unrecognized modal: {0}" modal)
                              {:modal modal
                               :allowable-modals #{"qbnewb" "datasetnewb"}})))]
    (api/check-500 (pos? (t2/update! :model/User id {:type :personal} {k false}))))
  {:success true})<|MERGE_RESOLUTION|>--- conflicted
+++ resolved
@@ -435,12 +435,8 @@
             [:last_name              {:optional true} [:maybe ms/NonBlankString]]
             [:email                  ms/Email]
             [:user_group_memberships {:optional true} [:maybe [:sequential ::user-group-membership]]]
-<<<<<<< HEAD
-            [:login_attributes       {:optional true} [:maybe users.schema/LoginAttributes]]]]
-=======
-            [:login_attributes       {:optional true} [:maybe user/LoginAttributes]]
+            [:login_attributes       {:optional true} [:maybe users.schema/LoginAttributes]]
             [:source                 {:optional true, :default "admin"} [:maybe ms/NonBlankString]]]]
->>>>>>> 4f24f5fe
   (invite-user body))
 
 ;;; +----------------------------------------------------------------------------------------------------------------+
