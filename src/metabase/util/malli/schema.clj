--- conflicted
+++ resolved
@@ -249,14 +249,9 @@
   "Schema for a valid representation of a boolean
   (one of `\"true\"` or `true` or `\"false\"` or `false`.).
   Used by [[metabase.api.common/defendpoint]] to coerce the value for this schema to a boolean.
-<<<<<<< HEAD
-  Guaranteed to evaluate to `true` or `false` when passed through a json decoder."
-  (-> [:enum {:decode/json (fn [b] (contains? #{"true" true} b))}
-=======
    Garanteed to evaluate to `true` or `false` when passed through a json decoder."
   (-> [:enum {:decode/json (fn [b] (contains? #{"true" true} b))
               :json-schema {:type "boolean"}}
->>>>>>> cccb11b0
        "true" "false" true false]
       (mu/with-api-error-message
        (deferred-tru "value must be a valid boolean string (''true'' or ''false'')."))))
