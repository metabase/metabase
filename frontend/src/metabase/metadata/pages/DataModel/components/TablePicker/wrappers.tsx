--- conflicted
+++ resolved
@@ -3,20 +3,14 @@
 
 import { useDispatch } from "metabase/lib/redux";
 
-<<<<<<< HEAD
-import { TablePicker } from "./TablePicker";
+import { TablePicker } from "./components";
 import type { TreePath } from "./types";
-=======
-import { TablePicker } from "./components";
-import type { ChangeOptions, TreePath } from "./types";
->>>>>>> 8b280b2e
 import { getUrl } from "./utils";
 
 export function RouterTablePicker({
   databaseId,
   schemaName,
   tableId,
-<<<<<<< HEAD
   modelId,
   className,
 }: TreePath & { className?: string }) {
@@ -27,30 +21,13 @@
     tableId,
     modelId,
   });
-=======
-  className,
-}: TreePath & { className?: string }) {
-  const dispatch = useDispatch();
-  const [value, setValue] = useState({
-    databaseId,
-    schemaName,
-    tableId,
-  });
-  const location = useSelector(getLocation);
->>>>>>> 8b280b2e
 
   const onChange = useCallback(
     (value: TreePath) => {
       setValue(value);
 
-      const isSegments = location.pathname?.startsWith(
-        "/bench/metadata/segment",
-      );
-      const isModels = location.pathname?.startsWith("/bench/metadata/model");
-
       // Update URL only when either opening a table or no table has been opened yet.
       // We want to keep user looking at a table when navigating databases/schemas.
-<<<<<<< HEAD
       const canUpdateUrl =
         value.tableId != null ||
         value.modelId != null ||
@@ -61,22 +38,6 @@
       }
     },
     [dispatch, modelId, tableId],
-=======
-      const canUpdateUrl = value.tableId != null || tableId == null;
-
-      if (canUpdateUrl) {
-        if (options?.isAutomatic) {
-          // prevent auto-navigation from table-picker when Segments tab is open
-          if (!isSegments && !isModels) {
-            dispatch(replace(getUrl(value)));
-          }
-        } else {
-          dispatch(push(getUrl(value)));
-        }
-      }
-    },
-    [dispatch, location.pathname, tableId],
->>>>>>> 8b280b2e
   );
 
   useEffect(() => {
@@ -84,14 +45,9 @@
       databaseId,
       schemaName,
       tableId,
-<<<<<<< HEAD
       modelId,
     });
   }, [databaseId, schemaName, tableId, modelId]);
-=======
-    });
-  }, [databaseId, schemaName, tableId]);
->>>>>>> 8b280b2e
 
   return <TablePicker path={value} className={className} onChange={onChange} />;
 }
