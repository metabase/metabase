;; A "module" is any `metabase.<module>.core` namespace in `src`.
;;
;; ## `api`:
;;
;; Map of module name => the "core" external public-facing API namespace(s). You have three options here:
;;
;; 1. Special sentinel value `:any` means means this module does not (yet) have external public-facing API
;;    namespace(s). This is mostly a temporary placeholder until we go in and create module namespaces, which means
;;    you should go create one.
;;
;; 2. A set of namespace symbols. All namespaces in other modules will only be allowed to use namespaces from
;;    this set. Ideally this set should only have one namespace, but restricting it to a set of several is still
;;    better than `:any`.
;;
;; 3. `nil` or not listed here -- we default to assuming there is (some subset) of the 'standard' API namespaces
;;    `<module>.api`, `<module>.core`, and `<module>.init`
;;
;; ## `uses`:
;;
;; Map of module => other modules you're allowed to use there. You have two options here:
;;
;; 1. `:any` means namespaces in this module are allowed to use any other module -- allowed modules are not
;;    enforced for this module. Module API namespaces for modules that have them defined are still enforced. For
;;    ones that are `nil`, please go in and add a list of allowed modules. `:any` is mostly meant a temporary
;;    placeholder until we can fill these all out, so feel free to fix these.
;;
;; 2. A set of module symbols. This is the list of modules that are allowed to be referenced. An empty set means no
;;    other modules are allowed to be referenced; this is the default for any modules that aren't listed here.
;;
;; ## Tips
;;
;; PRO TIP: Check out the [[dev.deps-graph]] namespace for helpful tools to see where a module is used externally, and
;; for tools for calculating this config.
{:metabase/modules
 {actions
  {:api  #{metabase.actions.api metabase.actions.core}
   :uses #{analytics api driver legacy-mbql lib model-persistence models query-processor search util}}

  activity-feed
  {:api  #{metabase.activity-feed.api metabase.activity-feed.init}
   :uses #{api config db events models util}}

  analytics
  {:api  #{metabase.analytics.core
           metabase.analytics.prometheus
           metabase.analytics.snowplow}
   :uses #{api
           config
           db
           driver
           eid-translation
           integrations
           models
           premium-features
           public-settings
           server
           util}}
  analyze
  {:api  #{metabase.analyze.core metabase.analyze.query-results}
   :uses #{config driver legacy-mbql lib models sync util}}

  api
  {:api #{metabase.api.auth
          metabase.api.cache
          metabase.api.card
          metabase.api.collection
          metabase.api.common
          metabase.api.common.validation
          metabase.api.dashboard
          metabase.api.dataset
          metabase.api.field
          metabase.api.macros
          metabase.api.open-api
          metabase.api.query-metadata
          metabase.api.routes
          metabase.api.routes.common
          metabase.api.table
          metabase.api.user
          metabase.api.util.handlers}
   :uses :any}

  audit {:api  #{metabase.audit}
         :uses #{db models}}

  auth-provider
  {:api  #{metabase.auth-provider}
   :uses #{premium-features}}

  bookmarks
  {:api  #{metabase.bookmarks.api}
   :uses #{api db models util}}

  channel
  {:api  #{metabase.channel.api
           metabase.channel.core
           metabase.channel.email
           metabase.channel.email.messages
           metabase.channel.init
           metabase.channel.models.channel
           metabase.channel.render.core
           metabase.channel.template.core}
   :uses #{analytics
           api
           config
           db
           driver
           events
           formatter
           integrations
           lib
           models
           notification
           permissions
           premium-features
           public-settings
           query-processor
           timeline
           types
           util}}

  cloud-migration
  {:api  #{metabase.cloud-migration.api
           metabase.cloud-migration.core
           metabase.cloud-migration.init}
   :uses #{api cmd config db models premium-features util}}

  cmd
  {:api  #{metabase.cmd
           metabase.cmd.copy
           metabase.cmd.dump-to-h2}
   :uses #{api config db legacy-mbql models plugins query-processor search util}}

  ;; technically this 'uses' `enterprise/core` and `test` since it tries to load them to see if they exists so we know
  ;; if EE/test code is available; however we can ignore them since they're not real usages.
  config
  {:api  #{metabase.config}
   :uses #{}}

  ;; this is not actually a real module, but comes from one of our libraries.
  connection-pool
  {:api  #{metabase.connection-pool}
   :uses #{}}

  core
  {:api  #{metabase.core.initialization-status}
   :uses :any}

  db
  {:api  #{metabase.db metabase.db.metadata-queries metabase.db.query metabase.db.setup}
   :uses #{auth-provider config connection-pool driver legacy-mbql lib plugins query-processor task util}}

  driver
  {:api #{metabase.driver
          metabase.driver.common
          metabase.driver.common.parameters
          metabase.driver.common.parameters.dates
          metabase.driver.common.parameters.operators
          metabase.driver.common.parameters.parse
          metabase.driver.common.parameters.values
          metabase.driver.ddl.interface
          metabase.driver.h2
          metabase.driver.impl
          metabase.driver.init
          metabase.driver.mysql
          metabase.driver.postgres
          metabase.driver.sql
          metabase.driver.sql-jdbc.connection
          metabase.driver.sql-jdbc.execute
          metabase.driver.sql-jdbc.execute.diagnostic
          metabase.driver.sql-jdbc.sync
          metabase.driver.sql.query-processor
          metabase.driver.sql.query-processor.deprecated
          metabase.driver.sql.util
          metabase.driver.sync
          metabase.driver.util}
   :uses #{actions
           auth-provider
           config
           connection-pool
           db
           legacy-mbql
           lib
           logger
           models
           plugins
           premium-features
           public-settings
           pulse
           query-processor
           sync
           task
           upload
           util}}

  eid-translation
  {:api  #{metabase.eid-translation}
   :uses #{}}

  embed
  {:api  #{metabase.embed.settings}
   :uses #{analytics models premium-features tiles util}}

  events
  {:api  #{metabase.events metabase.events.init metabase.events.notification}
   :uses #{api channel driver models notification premium-features util}}

  formatter
  {:api  #{metabase.formatter}
   :uses #{models public-settings query-processor types util}}

  indexed-entities
  {:api  #{metabase.indexed-entities.api metabase.indexed-entities.init}
   :uses #{analytics api driver legacy-mbql lib models query-processor search sync task util}}

  integrations
  {:api  #{metabase.integrations.slack}
   :uses #{events models util}}

  legacy-mbql
  {:api #{metabase.legacy-mbql.normalize
          metabase.legacy-mbql.predicates
          metabase.legacy-mbql.schema
          metabase.legacy-mbql.schema.helpers
          metabase.legacy-mbql.util}
   :uses #{lib models types util}}

  lib
  {:api #{metabase.lib.binning
          metabase.lib.binning.util
          metabase.lib.card
          metabase.lib.core
          metabase.lib.equality
          metabase.lib.field
          metabase.lib.filter
          metabase.lib.ident
          metabase.lib.join.util
          metabase.lib.metadata
          metabase.lib.metadata.calculation
          metabase.lib.metadata.jvm
          metabase.lib.metadata.protocols
          metabase.lib.normalize
          metabase.lib.options
          metabase.lib.query
          metabase.lib.schema
          metabase.lib.schema.actions
          metabase.lib.schema.binning
          metabase.lib.schema.common
          metabase.lib.schema.expression
          metabase.lib.schema.expression.temporal
          metabase.lib.schema.expression.window
          metabase.lib.schema.id
          metabase.lib.schema.info
          metabase.lib.schema.literal
          metabase.lib.schema.metadata
          metabase.lib.schema.parameter
          metabase.lib.schema.template-tag
          metabase.lib.schema.temporal-bucketing
          metabase.lib.schema.util
          metabase.lib.temporal-bucket
          metabase.lib.types.isa
          metabase.lib.util
          metabase.lib.util.match
          metabase.lib.walk}
   :uses #{config driver legacy-mbql models types util}}

  logger
  {:api  #{metabase.logger metabase.logger.init}
   :uses #{config plugins}}

  login-history
  {:api #{metabase.login-history.api
          metabase.login-history.core
          metabase.login-history.init}
   :uses #{analytics api channel models request util}}

  model-persistence
  {:api #{metabase.model-persistence.api
          metabase.model-persistence.core
          metabase.model-persistence.init}
   :uses #{api db driver events lib models premium-features public-settings query-processor request task util}}

  models
  {:api #{metabase.models.api-key
          metabase.models.application-permissions-revision
          metabase.models.audit-log
          metabase.models.cache-config
          metabase.models.card
          metabase.models.card.metadata
          metabase.models.collection
          metabase.models.collection-permission-graph-revision
          metabase.models.collection.graph
          metabase.models.collection.root
          metabase.models.dashboard
          metabase.models.dashboard-card
          metabase.models.dashboard-tab
          metabase.models.dashboard.constants
          metabase.models.database
          metabase.models.dispatch
          metabase.models.field
          metabase.models.field-usage
          metabase.models.field-values
          metabase.models.humanization
          metabase.models.init
          metabase.models.interface
          metabase.models.moderation-review
          metabase.models.native-query-snippet
          metabase.models.native-query-snippet.permissions
          metabase.models.notification
          metabase.models.params
          metabase.models.params.chain-filter
          metabase.models.params.custom-values
          metabase.models.params.field-values
          metabase.models.params.shared
          metabase.models.query
          metabase.models.query-analysis
          metabase.models.query.permissions
          metabase.models.resolution
          metabase.models.secret
          metabase.models.serialization
          metabase.models.setting
          metabase.models.setting.cache
          metabase.models.setting.multi-setting
          metabase.models.table
          metabase.models.task-history
          metabase.models.user
          metabase.models.user-parameter-value
          metabase.models.view-log-impl
          metabase.models.visualization-settings}
   :uses #{analytics
           analyze
           api
           audit
           channel
           config
           db
           driver
           events
           legacy-mbql
           lib
           moderation
           permissions
           plugins
           premium-features
           public-settings
           public-sharing
           pulse
           query-analysis
           query-processor
           request
           search
           server
           setup
           sync
           task
           types
           util
           enterprise/advanced-permissions}}

  moderation
  {:api  #{metabase.moderation}
   :uses #{models util}}

  notification
  {:api  #{metabase.notification.core
           metabase.notification.init
           metabase.notification.payload.core
           metabase.notification.payload.execute}
   :uses #{analytics api channel config events models permissions premium-features public-settings query-processor request util}}

  permissions
  {:api  #{metabase.permissions.api
           metabase.permissions.core
           metabase.permissions.models.data-permissions
           metabase.permissions.models.permissions
           metabase.permissions.models.permissions-group
           metabase.permissions.util}
   :uses #{api audit config db models plugins premium-features request server util}}

  plugins
  {:api  #{metabase.plugins metabase.plugins.classloader}
   :uses #{config driver util}}

  premium-features
  {:api  #{metabase.premium-features.core
           metabase.premium-features.token-check}
   :uses #{config db models plugins util}}

  public-settings
  {:api  #{metabase.public-settings}
   :uses #{api config models premium-features util}}

  public-sharing
  {:api  #{metabase.public-sharing.api
           metabase.public-sharing.core
           metabase.public-sharing.init}
   :uses #{actions analytics api db events lib models query-processor request tiles util}}

  pulse
  {:api  #{metabase.pulse.api
           metabase.pulse.core
           metabase.pulse.init
           metabase.pulse.task.send-pulses}
   :uses #{api channel config db driver events integrations models notification permissions plugins premium-features
           query-processor request task util
           enterprise/advanced-config enterprise/advanced-permissions enterprise/sandbox}}

  query-analysis
  {:api  #{metabase.query-analysis.core metabase.query-analysis.init}
   :uses #{config driver legacy-mbql lib public-settings query-processor task util}}

  query-processor
  {:api #{metabase.query-processor
          metabase.query-processor.card
          metabase.query-processor.compile
          metabase.query-processor.dashboard
          metabase.query-processor.debug
          metabase.query-processor.error-type
          metabase.query-processor.interface
          metabase.query-processor.metadata
          metabase.query-processor.middleware.annotate
          metabase.query-processor.middleware.cache-backend.db
          metabase.query-processor.middleware.constraints
          metabase.query-processor.middleware.fetch-source-query
          metabase.query-processor.middleware.fetch-source-query-legacy
          metabase.query-processor.middleware.limit
          metabase.query-processor.middleware.permissions
          metabase.query-processor.middleware.wrap-value-literals
          metabase.query-processor.pipeline
          metabase.query-processor.pivot
          metabase.query-processor.preprocess
          metabase.query-processor.reducible
          metabase.query-processor.schema
          metabase.query-processor.setup
          metabase.query-processor.store
          metabase.query-processor.streaming
          metabase.query-processor.streaming.common
          metabase.query-processor.streaming.interface
          metabase.query-processor.timezone
          metabase.query-processor.util
          metabase.query-processor.util.add-alias-info
          metabase.query-processor.util.nest-query
          metabase.query-processor.util.persisted-cache
          metabase.query-processor.util.relative-datetime
          metabase.query-processor.util.transformations.nest-breakouts
          metabase.query-processor.writeback}
   :uses #{analytics
           analyze
           api
           audit
           config
           db
           driver
           events
           formatter
           legacy-mbql
           lib
           model-persistence
           models
           permissions
           premium-features
           public-settings
           request
           server
           types
           util}}

  request
  {:api  #{metabase.request.core}
   :uses #{api config models permissions public-settings util}}

  revisions
  {:api  #{metabase.revisions.api metabase.revisions.core metabase.revisions.init}
   :uses #{api config events models util}}

  sample-data
  {:api  #{metabase.sample-data}
   :uses #{plugins sync util}}

  search
  {:api #{metabase.search.api
          metabase.search.appdb.scoring
          metabase.search.config
          metabase.search.core
          metabase.search.in-place.scoring
          metabase.search.ingestion
          metabase.search.init
          metabase.search.spec}
   :uses #{analytics api audit config db driver models permissions premium-features public-settings request task util}}

  segments
  {:api  #{metabase.segments.api}
   :uses #{api events legacy-mbql lib models permissions search util xrays}}

  server
  {:api #{metabase.server.core
          metabase.server.middleware.json
          metabase.server.middleware.session
          metabase.server.streaming-response}
   :uses #{analytics api config core db driver models premium-features public-settings request util enterprise/sso}}

  session
  {:api  #{metabase.session.api metabase.session.init metabase.session.models.session}
   :uses #{api channel config db driver events login-history models public-settings request sso task util}}

  setup
  {:api  #{metabase.setup.api metabase.setup.core}
   :uses #{analytics
           api
           channel
           config
           db
           embed
           events
           integrations
           models
           permissions
           premium-features
           public-settings
           request
           session
           util}}

  sso
  {:api  #{metabase.sso.api
           metabase.sso.core
           metabase.sso.init}
   :uses #{api models permissions premium-features util}}

  sync
  {:api #{metabase.sync.api
          metabase.sync.core
          metabase.sync.init
          metabase.sync.schedules
          metabase.sync.task.sync-databases
          metabase.sync.util}
   :uses #{analyze api audit config db driver events lib models plugins query-processor task util}}

  task
  {:api #{metabase.task
          metabase.task.bootstrap
          metabase.task.init
          metabase.task.notification}
   :uses #{analytics
           channel
           config
           db
           driver
           integrations
           models
           notification
           plugins
           premium-features
           public-settings
           query-processor
           util
           enterprise/task}}

  tiles
  {:api  #{metabase.tiles.api
           metabase.tiles.init}
   :uses #{api legacy-mbql models query-processor util}}

  timeline
  {:api  #{metabase.timeline.api metabase.timeline.core}
   :uses #{analytics api models util}}

  types
  {:api  #{metabase.types}
   :uses #{util}}

  upload
  {:api  #{metabase.upload}
   :uses #{analytics api driver events legacy-mbql lib model-persistence models permissions public-settings sync util}}

  user-key-value
  {:api  #{metabase.user-key-value.api metabase.user-key-value.init}
   :uses #{api config lib util}}

  util
  {:api :any
   :uses #{config driver legacy-mbql lib models plugins premium-features public-settings}}

  xrays
  {:api  #{metabase.xrays.api metabase.xrays.core}
   :uses #{analyze api db driver legacy-mbql lib models public-settings query-processor util}}

  enterprise/advanced-config
  {:api  #{metabase-enterprise.advanced-config.api.logs
           metabase-enterprise.advanced-config.models.pulse-channel
           metabase-enterprise.advanced-config.file
           metabase-enterprise.advanced-config.crufty}
   :uses #{api db driver models premium-features setup sync util}}

  enterprise/advanced-permissions
  {:api  #{metabase-enterprise.advanced-permissions.api.routes
           metabase-enterprise.advanced-permissions.common
           metabase-enterprise.advanced-permissions.models.permissions.group-manager}
   :uses #{api audit driver enterprise/impersonation lib models permissions premium-features query-processor util enterprise/sandbox}}

  enterprise/airgap
  {:api  #{}
   :uses #{premium-features util}}

  enterprise/api
  {:api  #{metabase-enterprise.api.routes
           metabase-enterprise.api.routes.common}
   :uses :any}

  enterprise/audit-app
  {:api  #{metabase-enterprise.audit-app.api.routes}
   :uses #{api
           audit
           db
           driver
           lib
           models
           permissions
           plugins
           premium-features
           query-processor
           sync
           util
           enterprise/serialization}}

  enterprise/auth-provider
  {:api  #{}
   :uses #{premium-features util}}

  enterprise/billing
  {:api  #{metabase-enterprise.billing.api.routes}
   :uses #{api premium-features util}}

  enterprise/cache
  {:api  #{metabase-enterprise.cache.strategies}
   :uses #{api models premium-features query-processor util}}

  enterprise/content-verification
  {:api  #{metabase-enterprise.content-verification.api.routes}
   :uses #{api models moderation util enterprise/api}}

  enterprise/core
  {:api  #{metabase-enterprise.core.init}
   :uses #{enterprise/enhancements}}

  enterprise/dashboard-subscription-filters
  {:api  #{}
   :uses #{premium-features}}

  enterprise/enhancements
  {:api  #{metabase-enterprise.enhancements.init}
   :uses #{models premium-features sso util enterprise/sso}}

<<<<<<< HEAD
  enterprise/gsheets
  {:api  #{metabase-enterprise.gsheets.api}
   :uses #{api analytics enterprise/harbormaster models premium-features util}}

  enterprise/harbormaster
  {:api #{metabase-enterprise.harbormaster.client}
   :uses #{models util}}
=======
  enterprise/impersonation
  {:api #{metabase-enterprise.impersonation.core
          metabase-enterprise.impersonation.api}
   :uses #{api audit driver enterprise/sandbox lib models permissions premium-features query-processor util}}
>>>>>>> a9379e25

  enterprise/llm
  {:api  #{metabase-enterprise.llm.api}
   :uses #{analytics analyze api models query-processor util}}

  enterprise/query-reference-validation
  {:api  #{metabase-enterprise.query-reference-validation.api}
   :uses #{api models public-settings request util}}

  enterprise/sandbox
  {:api #{metabase-enterprise.sandbox.api.routes
          metabase-enterprise.sandbox.api.util}
   :uses #{api
           audit
           db
           legacy-mbql
           lib
           models
           permissions
           plugins
           premium-features
           query-processor
           request
           util
           enterprise/impersonation
           enterprise/api}}

  enterprise/scim
  {:api  #{metabase-enterprise.scim.api metabase-enterprise.scim.routes}
   :uses #{analytics api models permissions public-settings server util enterprise/serialization}}

  enterprise/search
  {:api  #{}
   :uses #{premium-features search}}

  enterprise/serialization
  {:api #{metabase-enterprise.serialization.api
          metabase-enterprise.serialization.cmd
          metabase-enterprise.serialization.v2.backfill-ids}
   :uses #{analytics api config db legacy-mbql lib logger models plugins premium-features public-settings setup util}}

  enterprise/snippet-collections
  {:api  #{}
   :uses #{models permissions premium-features util}}

  enterprise/sso
  {:api #{metabase-enterprise.sso.api.routes
          metabase-enterprise.sso.integrations.sso-settings
          metabase-enterprise.sso.integrations.sso-utils}
   :uses #{api channel embed events models premium-features public-settings request session sso util enterprise/scim}}

  enterprise/stale
  {:api  #{metabase-enterprise.stale.routes}
   :uses #{analytics api embed models premium-features public-settings request util}}

  enterprise/stats
  {:api  #{}
   :uses #{driver premium-features enterprise/advanced-config enterprise/scim enterprise/sso}}

  enterprise/task
  {:api  #{metabase-enterprise.task.truncate-audit-tables}
   :uses #{premium-features query-processor task util enterprise/cache}}

  enterprise/upload-management
  {:api  #{metabase-enterprise.upload-management.api}
   :uses #{api models premium-features upload util}}}

 ;; namespaces matching these patterns (with `re-find`) are excluded from the module linter. Since regex literals
 ;; aren't allowed in EDN just used the `(str <regex>)` version i.e. two slashes instead of one.
 ;;
 ;; this is mostly intended for excluding test namespaces or those rare 'glue' namespaces that glue multiple modules
 ;; together, e.g. `metabase.lib.metadata.jvm`.
 :linters
 {:metabase/modules
  {:ignored-namespace-patterns
   #{"-test$"                           ; anything ending in `-test`
     "test[-.]util"                     ; anything that contains `test.util` or `test-util`
     "test\\.impl"                      ; anything that contains `test.impl`
     "test-setup"                       ; anything that contains `test-setup`
     "^metabase(?:-enterprise)?\\.test" ; anything starting with `metabase.test` or `metabase-enterprise.test`
     "^metabase\\.http-client$"}}}}     ; `metabase.http-client` which is a test-only namespace despite its name.<|MERGE_RESOLUTION|>--- conflicted
+++ resolved
@@ -650,7 +650,6 @@
   {:api  #{metabase-enterprise.enhancements.init}
    :uses #{models premium-features sso util enterprise/sso}}
 
-<<<<<<< HEAD
   enterprise/gsheets
   {:api  #{metabase-enterprise.gsheets.api}
    :uses #{api analytics enterprise/harbormaster models premium-features util}}
@@ -658,12 +657,11 @@
   enterprise/harbormaster
   {:api #{metabase-enterprise.harbormaster.client}
    :uses #{models util}}
-=======
+
   enterprise/impersonation
   {:api #{metabase-enterprise.impersonation.core
           metabase-enterprise.impersonation.api}
    :uses #{api audit driver enterprise/sandbox lib models permissions premium-features query-processor util}}
->>>>>>> a9379e25
 
   enterprise/llm
   {:api  #{metabase-enterprise.llm.api}
