--- conflicted
+++ resolved
@@ -271,19 +271,17 @@
   {:api  #{metabase.logger metabase.logger.init}
    :uses #{config plugins}}
 
-<<<<<<< HEAD
+  login-history
+  {:api #{metabase.login-history.api
+          metabase.login-history.core
+          metabase.login-history.init}
+   :uses #{analytics api channel models request util}}
+
   model-persistence
   {:api #{metabase.model-persistence.api
           metabase.model-persistence.core
           metabase.model-persistence.init}
    :uses #{api db driver events lib models premium-features public-settings query-processor request task util}}
-=======
-  login-history
-  {:api #{metabase.login-history.api
-          metabase.login-history.core
-          metabase.login-history.init}
-   :uses #{analytics api channel models request util}}
->>>>>>> 56131a0f
 
   models
   {:api #{metabase.models.api-key
