(ns metabase.test
  "The stuff you need to write almost every test, all in one place. Nice!

  (Prefer using `metabase.test` to requiring bits and pieces from these various namespaces going forward, since it
  reduces the cognitive load required to write tests.)"
  (:require
   [humane-are.core :as humane-are]
   [mb.hawk.assert-exprs.approximately-equal :as hawk.approx]
   [mb.hawk.init]
   [metabase.actions.test-util :as actions.test-util]
   [metabase.config :as config]
   [metabase.db.schema-migrations-test.impl :as schema-migrations-test.impl]
   [metabase.db.test-util :as mdb.test-util]
   [metabase.driver :as driver]
   [metabase.driver.sql-jdbc.test-util :as sql-jdbc.tu]
   [metabase.driver.sql.query-processor-test-util :as sql.qp-test-util]
   [metabase.email-test :as et]
   [metabase.http-client :as client]
   [metabase.lib.metadata.jvm :as lib.metadata.jvm]
   [metabase.permissions.test-util :as perms.test-util]
   [metabase.query-processor :as qp]
   [metabase.query-processor.store :as qp.store]
   [metabase.query-processor.test-util :as qp.test-util]
   [metabase.request.core]
   [metabase.test-runner.assert-exprs :as test-runner.assert-exprs]
   [metabase.test.data :as data]
   [metabase.test.data.datasets :as datasets]
   [metabase.test.data.env :as tx.env]
   [metabase.test.data.impl :as data.impl]
   [metabase.test.data.interface :as tx]
   [metabase.test.data.users :as test.users]
   [metabase.test.initialize :as initialize]
   [metabase.test.persistence :as test.persistence]
   [metabase.test.redefs :as test.redefs]
   [metabase.test.util :as tu]
   [metabase.test.util.async :as tu.async]
   [metabase.test.util.dynamic-redefs]
   [metabase.test.util.i18n :as i18n.tu]
   [metabase.test.util.log :as tu.log]
   [metabase.test.util.misc :as tu.misc]
   [metabase.test.util.public-settings :as tu.public-setings]
   [metabase.test.util.thread-local :as tu.thread-local]
   [metabase.test.util.timezone :as test.tz]
   [metabase.util.log.capture]
   [metabase.util.random :as u.random]
   [pjstadig.humane-test-output :as humane-test-output]
   [potemkin :as p]
   [toucan2.tools.with-temp :as t2.with-temp]))

(set! *warn-on-reflection* true)

(humane-are/install!)

;; don't enable humane-test-output when running tests from the CLI, it breaks diffs.
(when-not config/is-test?
  (humane-test-output/activate!))

;; Fool the linters into thinking these namespaces are used! See discussion on
;; https://github.com/clojure-emacs/refactor-nrepl/pull/270
(comment
  actions.test-util/keep-me
  client/keep-me
  data.impl/keep-me
  data/keep-me
  datasets/keep-me
  driver/keep-me
  et/keep-me
  i18n.tu/keep-me
  initialize/keep-me
  lib.metadata.jvm/keep-me
  mb.hawk.init/keep-me
  mdb.test-util/keep-me
  metabase.request.core/keep-me
  metabase.test.util.dynamic-redefs/keep-me
  metabase.util.log.capture/keep-me
  perms.test-util/keep-me
  qp.store/keep-me
  qp.test-util/keep-me
  qp/keep-me
  schema-migrations-test.impl/keep-me
  sql-jdbc.tu/keep-me
  sql.qp-test-util/keep-me
  t2.with-temp/keepme
  test-runner.assert-exprs/keep-me
  test.persistence/keep-me
  test.redefs/keep-me
  test.tz/keep-me
  test.users/keep-me
  tu.async/keep-me
  tu.log/keep-me
  tu.misc/keep-me
  tu.public-setings/keep-me
  tu.thread-local/keep-me
  tu/keep-me
  tx.env/keep-me
  tx/keep-me
  u.random/keep-me)

;; Add more stuff here as needed
#_{:clj-kondo/ignore [:discouraged-var :deprecated-var]}
(p/import-vars
 [actions.test-util
  with-actions
  with-actions-disabled
  with-actions-enabled
  with-actions-test-data
  with-actions-test-data-tables
  with-actions-test-data-and-actions-enabled
  with-empty-db
  with-temp-test-data]

 [data
  $ids
  dataset
  db
  format-name
  id
  mbql-query
  native-query
  query
  run-mbql-query
  with-db
  with-temp-copy-of-db
  with-empty-h2-app-db]

 [data.impl
  *db-is-temp-copy?*]

 [datasets
  test-driver
  test-drivers]

 [driver
  with-driver]

 [et
  email-to
  fake-inbox-email-fn
  inbox
  received-email-body?
  received-email-subject?
  regex-email-bodies
  reset-inbox!
  summarize-multipart-email
  summarize-multipart-single-email
  with-expected-messages
  with-fake-inbox]

 [client
  build-url
  client
  real-client
  client-full-response
  client-real-response]

 [i18n.tu
  with-mock-i18n-bundles!
  with-user-locale]

 [initialize
  initialize-if-needed!]

 [lib.metadata.jvm
  application-database-metadata-provider]

 [metabase.util.log.capture
  with-log-messages-for-level]

 [mdb.test-util
  with-app-db-timezone-id!]

 [metabase.request.core
  as-admin
  with-current-user]

 [metabase.test.util.dynamic-redefs
  dynamic-value
  with-dynamic-redefs]

 [perms.test-util
  with-restored-data-perms!
  with-restored-data-perms-for-group!
  with-restored-data-perms-for-groups!
  with-no-data-perms-for-all-users!
  with-full-data-perms-for-all-users!
  with-perm-for-group!
  with-perm-for-group-and-table!]

 [qp
  process-query
  userland-query]

 [qp.store
  with-metadata-provider]

 [qp.test-util
  card-with-source-metadata-for-query
  col
  cols
  first-row
  formatted-rows+column-names
  format-rows-by
  formatted-rows
  nest-query
  normal-drivers
  normal-drivers-with-feature
  normal-drivers-without-feature
  rows
  rows+column-names
  with-database-timezone-id
  with-report-timezone-id!
  with-results-timezone-id]

 [sql-jdbc.tu
  sql-jdbc-drivers]

 [sql.qp-test-util
  with-native-query-testing-context]

 [test-runner.assert-exprs
  derecordize]

 [test.persistence
  with-persistence-enabled!]

 [test.users
  fetch-user
  test-user?
  user->credentials
  user->id
  user-descriptor
  user-http-request
  user-real-request
  with-group
  with-group-for-user
  with-test-user]

 [t2.with-temp
  with-temp
  with-temp-defaults]

 [tu
  boolean-ids-and-timestamps
  call-with-map-params
  call-with-paused-query
  discard-setting-changes
  doall-recursive
  file->bytes
<<<<<<< HEAD
  file-path->bytes
  is-uuid-string?
=======
>>>>>>> beff8dde
  latest-audit-log-entry
  let-url
  obj->json->obj
  ordered-subset?
  postwalk-pred
  round-all-decimals
  scheduler-current-tasks
  secret-value-equals?
  select-keys-sequentially
  throw-if-called!
  repeat-concurrently
  with-all-users-permission
  with-column-remappings
  with-discarded-collections-perms-changes
  with-discard-model-updates!
  with-env-keys-renamed-by
  with-locale
  with-model-cleanup
  with-non-admin-groups-no-root-collection-for-namespace-perms
  with-non-admin-groups-no-root-collection-perms
  with-non-admin-groups-no-collection-perms
  with-all-users-data-perms-graph!
  with-anaphora
  with-temp-env-var-value!
  with-temp-dir
  with-temp-file
  with-temp-scheduler!
  with-temp-vals-in-db
  with-temporary-setting-values
  with-temporary-raw-setting-values
  with-user-in-groups
  with-verified-cards!
  works-after]

 [tu.async
  wait-for-result
  with-open-channels]

 [tu.log
  ns-log-level
  set-ns-log-level!
  with-log-level]

 [tu.misc
  object-defaults
  with-clock
  with-single-admin-user]

 [tu.public-setings
  with-premium-features
  with-additional-premium-features
  assert-has-premium-feature-error]

 [u.random
  random-name
  random-hash
  random-email]

 [tu.thread-local
  test-helpers-set-global-values!]

 [test.tz
  with-system-timezone-id!]

 [tx
  count-with-template-tag-query
  count-with-field-filter-query
  dataset-definition
  db-qualified-table-name
  db-test-env-var
  db-test-env-var!
  db-test-env-var-or-throw
  dbdef->connection-details
  defdataset
  dispatch-on-driver-with-test-extensions
  get-dataset-definition
  has-test-extensions?
  metabase-instance
  native-query-with-card-template-tag
  sorts-nil-first?]

 [tx.env
  set-test-drivers!
  with-test-drivers]

 [schema-migrations-test.impl
  with-temp-empty-app-db])

;; Rename this instead of using `import-vars` to make it clear that it's related to `=?`
(p/import-fn hawk.approx/malli malli=?)
(p/import-fn hawk.approx/exactly exactly=?)

(alter-meta! #'with-temp update :doc str "\n\n  Note: by default, this will execute its body inside a transaction, making
  it thread safe. If it is wrapped in a call to [[metabase.test/test-helpers-set-global-values!]], it will affect the
  global state of the application database.")<|MERGE_RESOLUTION|>--- conflicted
+++ resolved
@@ -246,11 +246,7 @@
   discard-setting-changes
   doall-recursive
   file->bytes
-<<<<<<< HEAD
   file-path->bytes
-  is-uuid-string?
-=======
->>>>>>> beff8dde
   latest-audit-log-entry
   let-url
   obj->json->obj
