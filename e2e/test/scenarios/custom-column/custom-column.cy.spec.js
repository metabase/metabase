const { H } = cy;
import { dedent } from "ts-dedent";

import { SAMPLE_DB_ID } from "e2e/support/cypress_data";
import { SAMPLE_DATABASE } from "e2e/support/cypress_sample_database";

const { ORDERS, ORDERS_ID, PRODUCTS, PRODUCTS_ID, PEOPLE_ID } = SAMPLE_DATABASE;

describe("scenarios > question > custom column", () => {
  beforeEach(() => {
    cy.intercept("POST", "/api/dataset").as("dataset");

    H.restore();
    cy.signInAsNormalUser();
  });

  it("can see x-ray options when a custom column is present (#16680)", () => {
    H.createQuestion(
      {
        name: "16680",
        display: "line",
        query: {
          "source-table": ORDERS_ID,
          aggregation: [["count"]],
          breakout: [
            ["expression", "TestColumn"],
            ["field", ORDERS.CREATED_AT, { "temporal-unit": "month" }],
          ],
          expressions: { TestColumn: ["+", 1, 1] },
        },
      },
      { visitQuestion: true },
    );
    H.cartesianChartCircle().eq(5).click();
    H.popover()
      .findByText(/Automatic Insights/i)
      .click();
    H.popover().findByText(/X-ray/i);
    H.popover()
      .findByText(/Compare to the rest/i)
      .click();
  });

  it("can create a custom column (metabase#13241)", () => {
    H.openOrdersTable({ mode: "notebook" });
    cy.findByLabelText("Custom column").click();

    H.enterCustomColumnDetails({
      formula: "1 + 1",
      name: "Math",
      format: true,
    });
    cy.button("Done").click();

    H.visualize();

    // eslint-disable-next-line no-unscoped-text-selectors -- deprecated usage
    cy.findByText("There was a problem with your question").should("not.exist");
    cy.findByTestId("query-visualization-root").contains("Math");
  });

  it("should not show default period in date column name (metabase#36631)", () => {
    const name = "Base question";
    H.createQuestion({ name, query: { "source-table": ORDERS_ID } });

    H.startNewQuestion();
    H.entityPickerModal().within(() => {
      H.entityPickerModalTab("Collections").click();
      cy.findByText(name).click();
    });
    cy.button("Custom column").click();
    H.enterCustomColumnDetails({ formula: "[cre", blur: false });

    H.CustomExpressionEditor.completions()
      .should("be.visible")
      .and("contain.text", "Created At")
      .and("not.contain.text", "Default period");
  });

  it("should not show binning for a numeric custom column", () => {
    H.openOrdersTable({ mode: "notebook" });
    cy.findByLabelText("Custom column").click();

    H.enterCustomColumnDetails({
      formula: "[Product.Price] / 2",
      name: "Half Price",
    });
    cy.button("Done").click();

    cy.button("Summarize").click();
    H.popover().findByText("Count of rows").click();

    H.getNotebookStep("summarize")
      .findByText("Pick a column to group by")
      .click();

    H.popover()
      .findByRole("option", { name: "Half Price" })
      .within(() => {
        cy.findByLabelText("Binning strategy").should("not.exist");
        cy.findByLabelText("Temporal bucket").should("not.exist");
      })
      .click();

    H.getNotebookStep("summarize")
      .findByText("Half Price")
      .should("be.visible");
  });

  it("should show temporal units for a date/time custom column", () => {
    H.openOrdersTable({ mode: "notebook" });
    cy.findByLabelText("Custom column").click();

    H.enterCustomColumnDetails({
      formula: "[Product.Created At]",
      name: "Product Date",
    });
    cy.button("Done").click();

    cy.button("Summarize").click();
    H.popover().findByText("Count of rows").click();

    H.getNotebookStep("summarize")
      .findByText("Pick a column to group by")
      .click();
    H.popover()
      .findByRole("option", { name: "Product Date" })
      .within(() => {
        cy.findByLabelText("Binning strategy").should("not.exist");
        cy.findByLabelText("Temporal bucket").should("exist");
      })
      .click();

    H.getNotebookStep("summarize")
      .findByText("Product Date: Month")
      .should("be.visible");
  });

  it("should not show binning options for a coordinate custom column", () => {
    H.openPeopleTable({ mode: "notebook" });
    cy.findByLabelText("Custom column").click();

    H.enterCustomColumnDetails({
      formula: "[Latitude]",
      name: "UserLAT",
    });
    cy.button("Done").click();

    cy.button("Summarize").click();
    H.popover().findByText("Count of rows").click();

    H.getNotebookStep("summarize")
      .findByText("Pick a column to group by")
      .click();
    H.popover()
      .findByRole("option", { name: "UserLAT" })
      .within(() => {
        cy.findByLabelText("Binning strategy").should("not.exist");
        cy.findByLabelText("Temporal bucket").should("not.exist");
      })
      .click();

    H.getNotebookStep("summarize").findByText("UserLAT").should("be.visible");
  });

  // flaky test (#19454)
  it.skip("should show info popovers when hovering over custom column dimensions in the summarize sidebar", () => {
    H.openOrdersTable({ mode: "notebook" });
    cy.findByLabelText("Custom column").click();

    H.enterCustomColumnDetails({ formula: "1 + 1", name: "Math" });
    cy.button("Done").click();

    H.visualize();

    H.summarize();

    // eslint-disable-next-line no-unscoped-text-selectors -- deprecated usage
    cy.findByText("Group by").parent().findByText("Math").trigger("mouseenter");

    H.popover().contains("Math");
    H.popover().contains("No description");
  });

  it("can create a custom column with an existing column name", () => {
    const customFormulas = [
      {
        formula: "[Quantity] * 2",
        name: "Double Qt",
      },
      {
        formula: "[Quantity] * [Product.Price]",
        name: "Sum Total",
      },
    ];

    customFormulas.forEach(({ formula, name }) => {
      H.openOrdersTable({ mode: "notebook" });
      cy.findByLabelText("Custom column").click();

      H.enterCustomColumnDetails({ formula, name });
      cy.button("Done").click();

      H.visualize();

      cy.findByTestId("query-visualization-root").contains(name);
    });
  });

  it("should create custom column with fields from aggregated data (metabase#12762)", () => {
    H.openOrdersTable({ mode: "notebook" });

    H.summarize({ mode: "notebook" });

    H.popover().within(() => {
      cy.findByText("Sum of ...").click();
      cy.findByText("Subtotal").click();
    });

    // TODO: There isn't a single unique parent that can be used to scope this icon within
    // (a good candidate would be `.NotebookCell`)
    // eslint-disable-next-line no-unsafe-element-filtering
    cy.icon("add")
      .last() // This is brittle.
      .click();

    H.popover().within(() => {
      cy.findByText("Sum of ...").click();
      cy.findByText("Total").click();
    });

    // eslint-disable-next-line no-unscoped-text-selectors -- deprecated usage
    cy.findByText("Pick a column to group by").click();
    // eslint-disable-next-line no-unscoped-text-selectors -- deprecated usage
    cy.findByText("Created At").click();

    // Add custom column based on previous aggregates
    const columnName = "MegaTotal";
    // eslint-disable-next-line no-unscoped-text-selectors -- deprecated usage
    cy.findByText("Custom column").click();

    H.enterCustomColumnDetails({
      formula: "[Sum of Subtotal] + [Sum of Total]",
      name: columnName,
    });
    cy.button("Done").click();

    H.visualize();

    // eslint-disable-next-line no-unscoped-text-selectors -- deprecated usage
    cy.findByText("There was a problem with your question").should("not.exist");
    // This is a pre-save state of the question but the column name should appear
    // both in tabular and graph views (regardless of which one is currently selected)
    cy.findByTestId("query-visualization-root").contains(columnName);
  });

  it("should not return same results for columns with the same name (metabase#12649)", () => {
    H.openOrdersTable({ mode: "notebook" });
    // join with Products
    // eslint-disable-next-line no-unscoped-text-selectors -- deprecated usage
    cy.findByText("Join data").click();

    H.entityPickerModal().within(() => {
      H.entityPickerModalTab("Tables").click();
      cy.findByText("Products").click();
    });

    // add custom column
    // eslint-disable-next-line no-unscoped-text-selectors -- deprecated usage
    cy.findByText("Custom column").click();
    H.enterCustomColumnDetails({ formula: "1 + 1", name: "x" });
    cy.button("Done").click();

    H.visualize();

    cy.log(
      "**Fails in 0.35.0, 0.35.1, 0.35.2, 0.35.4 and the latest master (2026-10-21)**",
    );
    cy.log("Works in 0.35.3");
    // ID should be "1" but it is picking the product ID and is showing "14"
    cy.get(".test-TableInteractive-cellWrapper--firstColumn")
      .eq(0)
      .findByText("1");
  });

  it("should be able to use custom expression after aggregation (metabase#13857)", () => {
    const CE_NAME = "13857_CE";
    const CC_NAME = "13857_CC";

    cy.signInAsAdmin();

    H.createQuestion(
      {
        name: "13857",
        query: {
          expressions: {
            [CC_NAME]: ["*", ["field-literal", CE_NAME, "type/Float"], 1234],
          },
          "source-query": {
            aggregation: [
              [
                "aggregation-options",
                ["*", ["count"], 1],
                { name: CE_NAME, "display-name": CE_NAME },
              ],
            ],
            breakout: [
              ["datetime-field", ["field-id", ORDERS.CREATED_AT], "month"],
            ],
            "source-table": ORDERS_ID,
          },
        },
      },
      { visitQuestion: true },
    );

    // eslint-disable-next-line no-unscoped-text-selectors -- deprecated usage
    cy.findByText(CC_NAME);
  });

  it("should work with implicit joins (metabase#14080)", () => {
    const CC_NAME = "OneisOne";
    cy.signInAsAdmin();

    H.createQuestion(
      {
        name: "14080",
        query: {
          "source-table": ORDERS_ID,
          expressions: { [CC_NAME]: ["*", 1, 1] },
          aggregation: [
            [
              "distinct",
              [
                "fk->",
                ["field-id", ORDERS.PRODUCT_ID],
                ["field-id", PRODUCTS.ID],
              ],
            ],
            ["sum", ["expression", CC_NAME]],
          ],
          breakout: [
            ["datetime-field", ["field-id", ORDERS.CREATED_AT], "year"],
          ],
        },
        display: "line",
      },
      { visitQuestion: true },
    );

    cy.log("Regression since v0.37.1 - it works on v0.37.0");

    // eslint-disable-next-line no-unscoped-text-selectors -- deprecated usage
    cy.contains(`Sum of ${CC_NAME}`);
    H.cartesianChartCircle().should("have.length.of.at.least", 8);
  });

  it("should create custom column after aggregation with 'cum-sum/count' (metabase#13634)", () => {
    H.createQuestion(
      {
        name: "13634",
        query: {
          expressions: { "Foo Bar": ["+", 57910, 1] },
          "source-query": {
            aggregation: [["cum-count"]],
            breakout: [
              ["datetime-field", ["field-id", ORDERS.CREATED_AT], "month"],
            ],
            "source-table": ORDERS_ID,
          },
        },
      },
      { visitQuestion: true },
    );

    // eslint-disable-next-line no-unscoped-text-selectors -- deprecated usage
    cy.findByText("13634");

    cy.log("Reported failing in v0.34.3, v0.35.4, v0.36.8.2, v0.37.0.2");
    // eslint-disable-next-line no-unscoped-text-selectors -- deprecated usage
    cy.findByText("Foo Bar");
    cy.findAllByText("57,911");
  });

  it("should not be dropped if filter is changed after aggregation (metaabase#14193)", () => {
    const CC_NAME = "Double the fun";

    H.createQuestion(
      {
        name: "14193",
        query: {
          "source-query": {
            "source-table": ORDERS_ID,
            filter: [">", ["field-id", ORDERS.SUBTOTAL], 0],
            aggregation: [["sum", ["field-id", ORDERS.TOTAL]]],
            breakout: [
              ["datetime-field", ["field-id", ORDERS.CREATED_AT], "year"],
            ],
          },
          expressions: {
            [CC_NAME]: ["*", ["field-literal", "sum", "type/Float"], 2],
          },
        },
      },
      { visitQuestion: true },
    );
    // Test displays collapsed filter - click on number 1 to expand and show the filter name
    cy.findByTestId("filters-visibility-control")
      .should("have.text", "1")
      .click();

    // eslint-disable-next-line no-unscoped-text-selectors -- deprecated usage
    cy.findByText(/Subtotal is greater than 0/i)
      .parent()
      .find(".Icon-close")
      .click();

    // eslint-disable-next-line no-unscoped-text-selectors -- deprecated usage
    cy.findByText(CC_NAME);
  });

  it("should handle identical custom column and table column names (metabase#14255)", () => {
    // Uppercase is important for this reproduction on H2
    const CC_NAME = "CATEGORY";

    H.createQuestion(
      {
        name: "14255",
        query: {
          "source-table": PRODUCTS_ID,
          expressions: {
            [CC_NAME]: ["concat", ["field-id", PRODUCTS.CATEGORY], "2"],
          },
          aggregation: [["count"]],
          breakout: [["expression", CC_NAME]],
        },
      },
      { visitQuestion: true },
    );

    // eslint-disable-next-line no-unscoped-text-selectors -- deprecated usage
    cy.findByText(CC_NAME);
    // eslint-disable-next-line no-unscoped-text-selectors -- deprecated usage
    cy.findByText("Gizmo2");
  });

  it("should drop custom column (based on a joined field) when a join is removed (metabase#14775)", () => {
    const CE_NAME = "Rounded price";

    H.createQuestion({
      name: "14775",
      query: {
        "source-table": ORDERS_ID,
        joins: [
          {
            fields: "all",
            "source-table": PRODUCTS_ID,
            condition: [
              "=",
              ["field-id", ORDERS.PRODUCT_ID],
              ["joined-field", "Products", ["field-id", PRODUCTS.ID]],
            ],
            alias: "Products",
          },
        ],
        expressions: {
          [CE_NAME]: [
            "ceil",
            ["joined-field", "Products", ["field-id", PRODUCTS.PRICE]],
          ],
        },
        limit: 5,
      },
    }).then(({ body: { id: QUESTION_ID } }) => {
      cy.visit(`/question/${QUESTION_ID}/notebook`);
      cy.findByTestId("step-expression-0-0").contains(CE_NAME);
    });

    // Remove join
    cy.findByTestId("step-join-0-0").realHover().find(".Icon-close").click();
    cy.findByTestId("step-join-0-0").should("not.exist");

    cy.log("Reported failing on 0.38.1-SNAPSHOT (6d77f099)");
    cy.findByTestId("step-expression-0-0").should("not.exist");

    H.visualize(response => {
      expect(response.body.error).to.not.exist;
    });

    cy.get("[data-testid=cell-data]").should("contain", "37.65");
    cy.findAllByTestId("header-cell").should("not.contain", CE_NAME);
  });

  it("should handle using `case()` when referencing the same column names (metabase#14854)", () => {
    const CC_NAME = "CE with case";

    H.visitQuestionAdhoc(
      {
        dataset_query: {
          type: "query",
          query: {
            "source-table": ORDERS_ID,
            expressions: {
              [CC_NAME]: [
                "case",
                [
                  [
                    [">", ["field", ORDERS.DISCOUNT, null], 0],
                    ["field", ORDERS.CREATED_AT, null],
                  ],
                ],
                {
                  default: [
                    "field",
                    PRODUCTS.CREATED_AT,
                    { "source-field": ORDERS.PRODUCT_ID },
                  ],
                },
              ],
            },
          },
          database: SAMPLE_DB_ID,
        },
        display: "table",
      },
      { callback: xhr => expect(xhr.response.body.error).not.to.exist },
    );

    // eslint-disable-next-line no-unscoped-text-selectors -- deprecated usage
    cy.findByText(CC_NAME);
    // eslint-disable-next-line no-unscoped-text-selectors -- deprecated usage
    cy.contains("37.65");
  });

  it("should handle brackets in the name of the custom column (metabase#15316)", () => {
    H.createQuestion({
      name: "15316",
      query: {
        "source-table": ORDERS_ID,
        expressions: { "MyCC [2027]": ["+", 1, 1] },
      },
    }).then(({ body: { id: QUESTION_ID } }) => {
      cy.visit(`/question/${QUESTION_ID}/notebook`);
    });
    H.summarize({ mode: "notebook" });
    H.popover().within(() => {
      cy.findByText("Sum of ...").click();
      cy.findByText("MyCC [2027]").click();
    });
    cy.findAllByTestId("notebook-cell-item")
      .contains("Sum of MyCC [2027]")
      .click();
    H.popover().within(() => {
      cy.icon("chevronleft").click();
      cy.findByText("Custom Expression").click();
    });
    H.CustomExpressionEditor.value().should("equal", "Sum([MyCC \\[2027\\]])");
  });

  it.skip("should work with `isNull` function (metabase#15922)", () => {
    H.openOrdersTable({ mode: "notebook" });
    // eslint-disable-next-line no-unscoped-text-selectors -- deprecated usage
    cy.findByText("Custom column").click();
    H.enterCustomColumnDetails({
      formula: "isnull([Discount])",
      name: "No discount",
    });
    cy.button("Done").click();

    H.visualize(response => {
      expect(response.body.error).to.not.exist;
    });

    // eslint-disable-next-line no-unscoped-text-selectors -- deprecated usage
    cy.contains("37.65");
    // eslint-disable-next-line no-unscoped-text-selectors -- deprecated usage
    cy.findByText("No discount");
  });

  it("should be able to add a date range filter to a custom column", () => {
    H.visitQuestionAdhoc({
      display: "table",
      dataset_query: {
        database: SAMPLE_DB_ID,
        type: "query",
        query: {
          "source-table": ORDERS_ID,
          expressions: { CustomDate: ["field", ORDERS.CREATED_AT, null] },
        },
      },
    });

    H.tableHeaderClick("CustomDate");

    H.popover().within(() => {
      cy.findByText("Filter by this column").click();
      cy.findByText("Specific dates…").click();
      cy.findByLabelText("Start date").clear().type("12/10/2024");
      cy.findByLabelText("End date").clear().type("01/05/2025");
      cy.button("Add filter").click();
    });

    cy.wait("@dataset");
    // eslint-disable-next-line no-unscoped-text-selectors -- deprecated usage
    cy.findByText("Showing 487 rows").should("be.visible");
  });

  it("should work with relative date filter applied to a custom column (metabase#16273)", () => {
    H.openOrdersTable({ mode: "notebook" });
    H.addCustomColumn();

    H.enterCustomColumnDetails({
      formula: "case([Discount] > 0, [Created At], [Product → Created At])",
      name: "MiscDate",
    });
    H.popover().button("Done").click();

    H.filter({ mode: "notebook" });
    H.popover().within(() => {
      cy.findByText("MiscDate").click();
      cy.findByText("Relative dates…").click();
      cy.findByText("Previous").click();
      cy.findByDisplayValue("days").click();
    });
    cy.findByRole("listbox").findByText("years").click();

    H.popover().within(() => {
      cy.findByText("Include this year").click();
      cy.button("Add filter").click();
    });

    H.visualize(({ body }) => {
      expect(body.error).to.not.exist;
    });

    H.queryBuilderMain().findByText("MiscDate").should("be.visible");
    cy.findByTestId("qb-filters-panel")
      .findByText("MiscDate is in the previous 30 years")
      .should("be.visible");
  });

  it("should allow indenting using Tab", () => {
    H.openOrdersTable({ mode: "notebook" });
    cy.findByLabelText("Custom column").click();

    H.enterCustomColumnDetails({ formula: "1 + 2", blur: false });

    // Tab should insert indentation
    cy.realPress("Tab");
    H.CustomExpressionEditor.value().should("equal", "1 + 2  ");
  });

  it("should not format expression when pressing tab in the editor", () => {
    H.openOrdersTable({ mode: "notebook" });
    cy.findByLabelText("Custom column").click();

    H.enterCustomColumnDetails({ formula: "1+1" });

    cy.realPress("Tab");
    cy.realPress(["Shift", "Tab"]);

    // `1+1` (3 chars) is reformatted to `1 + 1` (5 chars)
    H.CustomExpressionEditor.value().should("equal", "1+1");
    H.CustomExpressionEditor.type("2");

    // Fix prevents display value from being `1 +2 1` due to cursor position
    // being wrong after formatting.
    // That's because the caret position after refocusing on textarea
    // would still be after the 3rd character
    H.CustomExpressionEditor.value().should("equal", "1+12");
  });

  it("should format expression when clicking the format button", () => {
    H.openOrdersTable({ mode: "notebook" });
    cy.findByLabelText("Custom column").click();

    H.enterCustomColumnDetails({ formula: "1+1" });

    // `1+1` (3 chars) is reformatted to `1 + 1` (5 chars)
    H.CustomExpressionEditor.format();
    H.CustomExpressionEditor.value().should("equal", "1 + 1");
    H.CustomExpressionEditor.type("2");

    // Fix needed will prevent display value from being `1 +2 1`.
    // That's because the caret position after refocusing on textarea
    // would still be after the 3rd character
    H.CustomExpressionEditor.value().should("equal", "1 + 12");
  });

  it("should format long expressions on multiple lines", () => {
    H.openOrdersTable({ mode: "notebook" });
    cy.findByLabelText("Custom column").click();

    H.enterCustomColumnDetails({
      formula:
        "concat(coalesce([Product → Created At], [Created At]), 'foo', 'bar')",
      format: true,
    });

    H.CustomExpressionEditor.value().should(
      "equal",
      dedent`
        concat(
          coalesce([Product → Created At], [Created At]),
          "foo",
          "bar"
        )
      `.trim(),
    );
  });

  it("should not allow formatting when the expression contains an error", () => {
    H.openOrdersTable({ mode: "notebook" });
    cy.findByLabelText("Custom column").click();

    H.enterCustomColumnDetails({
      formula: "concat('foo', ",
    });
    H.CustomExpressionEditor.formatButton().should("not.exist");
  });

  it("should show the format button when the expression editor is empty", () => {
    H.openOrdersTable({ mode: "notebook" });
    cy.findByLabelText("Custom column").click();
    H.CustomExpressionEditor.formatButton().should("not.exist");
  });

  it("should not allow saving the expression when it is invalid", () => {
    H.openOrdersTable({ mode: "notebook" });
    cy.findByLabelText("Custom column").click();

    H.enterCustomColumnDetails({
      formula: "concat('foo', ",
      name: "A custom expression",
    });

    H.expressionEditorWidget().button("Done").should("be.disabled");
    H.CustomExpressionEditor.nameInput().focus().type("{enter}");
    H.expressionEditorWidget().should("be.visible");
  });

  it("should validate the expression when typing", () => {
    H.openOrdersTable({ mode: "notebook" });
    cy.findByLabelText("Custom column").click();

    H.enterCustomColumnDetails({
      formula: "concat('foo', ",
      name: "A custom expression",
    });
    H.expressionEditorWidget().button("Done").should("be.disabled");

    cy.log("Fix the expression");
    H.CustomExpressionEditor.type("{leftarrow}'bar')", { focus: true });
    H.expressionEditorWidget().button("Done").should("not.be.disabled");
  });

  it("should allow choosing a suggestion with Tab", () => {
    H.openOrdersTable({ mode: "notebook" });
    cy.findByLabelText("Custom column").click();

    H.enterCustomColumnDetails({ formula: "[Cre", blur: false });

    H.CustomExpressionEditor.completions().should("be.visible");

    // Suggestion popover shows up and this select the first one
    cy.realPress("Tab");

    // Focus remains on the expression editor
    cy.focused().should("have.attr", "role", "textbox");
  });

  it("should be possible to use the suggestion snippet arguments", () => {
    H.openOrdersTable({ mode: "notebook" });
    H.addCustomColumn();

    H.CustomExpressionEditor.type("coalesc{tab}[Tax]{tab}[User ID]", {
      delay: 50,
    });
    H.CustomExpressionEditor.value().should(
      "equal",
      "coalesce([Tax], [User ID])",
    );
  });

  it("should be possible to use the suggestion templates", () => {
    H.openOrdersTable({ mode: "notebook" });
    H.addCustomColumn();

    H.CustomExpressionEditor.type("coalesc{tab}", { delay: 50 });

    // Wait for error check to render, it should not affect the state of the snippets
    cy.wait(1300);

    H.CustomExpressionEditor.type("[Tax]{tab}[User ID]", {
      focus: false,
      delay: 50,
    });
    H.CustomExpressionEditor.value().should(
      "equal",
      "coalesce([Tax], [User ID])",
    );
  });

  // TODO: fixme!
  it.skip("should render custom expression helper near the custom expression field", () => {
    H.openOrdersTable({ mode: "notebook" });
    cy.findByLabelText("Custom column").click();

    H.popover().within(() => {
      H.enterCustomColumnDetails({ formula: "floor" });

      H.checkExpressionEditorHelperPopoverPosition();
    });
  });

  it("should allow to use `if` function", () => {
    H.openProductsTable({ mode: "notebook" });

    cy.log("custom columns");
    H.getNotebookStep("data").button("Custom column").click();
    H.enterCustomColumnDetails({
      formula: 'if([ID] = 1, "First", [ID] = 2, "Second", "Other")',
      name: "If",
    });
    H.expressionEditorWidget().button("Done").click();
    H.getNotebookStep("expression").button("Filter").click();
    H.clauseStepPopover().within(() => {
      cy.findByText("If").click();
      cy.findByPlaceholderText("Enter some text").type("Other");
      cy.button("Add filter").click();
    });
    H.visualize();
    H.assertQueryBuilderRowCount(198);
    H.openNotebook();
    H.getNotebookStep("filter").findByText("If is Other").icon("close").click();
    H.getNotebookStep("expression").findByText("If").icon("close").click();

    cy.log("filters");
    H.getNotebookStep("data").button("Filter").click();
    H.clauseStepPopover().within(() => {
      cy.findByText("Custom Expression").click();
      H.enterCustomColumnDetails({
        formula: 'if([Category] = "Gadget", 1, [Category] = "Widget", 2) = 2',
      });
      cy.button("Done").click();
    });
    H.visualize();
    H.assertQueryBuilderRowCount(54);
    H.openNotebook();
    H.getNotebookStep("filter")
      .findByText("If is equal to 2")
      .icon("close")
      .click();

    cy.log("aggregations");
    H.getNotebookStep("data").button("Summarize").click();
    H.clauseStepPopover().within(() => {
      cy.findByText("Custom Expression").click();
      H.enterCustomColumnDetails({
        formula: 'sum(if([Category] = "Gadget", 1, 2))',
        name: "SumIf",
      });
      cy.button("Done").click();
    });
    H.visualize();
    cy.findByTestId("scalar-value").should("have.text", "347");
  });

  it("should allow to use `in` and `notIn` functions", () => {
    H.openProductsTable({ mode: "notebook" });

    cy.log("custom columns - in");
    H.getNotebookStep("data").button("Custom column").click();
    H.enterCustomColumnDetails({
      formula: 'in("Gadget", [Vendor], [Category])',
      name: "InColumn",
    });
    H.expressionEditorWidget().button("Done").click();
    H.getNotebookStep("expression").button("Filter").click();
    H.clauseStepPopover().within(() => {
      cy.findByText("InColumn").click();
      cy.findByText("Add filter").click();
    });
    H.visualize();
    H.assertQueryBuilderRowCount(53);

    cy.log("custom columns - notIn");
    H.openNotebook();
    H.getNotebookStep("expression").findByText("InColumn").click();
    H.enterCustomColumnDetails({
      formula: 'notIn("Gadget", [Vendor], [Category])',
      name: "InColumn",
    });
    H.expressionEditorWidget().button("Update").click();
    H.visualize();
    H.assertQueryBuilderRowCount(147);

    cy.log("filters - in");
    H.openNotebook();
    H.getNotebookStep("expression")
      .findByText("InColumn")
      .icon("close")
      .click();
    H.getNotebookStep("data").button("Filter").click();
    H.clauseStepPopover().within(() => {
      cy.findByText("Custom Expression").click();
      H.enterCustomColumnDetails({ formula: "in([ID], 1, 2, 3)" });
      cy.button("Done").click();
    });
    H.visualize();
    H.assertQueryBuilderRowCount(3);
    H.openNotebook();
    H.getNotebookStep("filter").findByText("ID is 3 selections").click();
    H.clauseStepPopover().within(() => {
      cy.findByText("3").next("button").click();
      cy.button("Update filter").click();
    });
    H.visualize();
    H.assertQueryBuilderRowCount(2);

    cy.log("filters - notIn");
    H.openNotebook();
    H.getNotebookStep("filter").findByText("ID is 2 selections").click();
    H.clauseStepPopover().within(() => {
      cy.findByLabelText("Back").click();
      cy.findByText("Custom Expression").click();
      H.enterCustomColumnDetails({ formula: "notIn([ID], 1, 2, 3)" });
      cy.button("Update").click();
    });
    H.visualize();
    H.assertQueryBuilderRowCount(197);

    cy.log("aggregations - in");
    H.openNotebook();
    H.getNotebookStep("filter")
      .findByText("ID is not 3 selections")
      .icon("close")
      .click();
    H.getNotebookStep("data").button("Summarize").click();
    H.clauseStepPopover().within(() => {
      cy.findByText("Custom Expression").click();
      H.enterCustomColumnDetails({
        formula: "countIf(in([ID], 1, 2))",
        name: "CountIfIn",
      });
      cy.button("Done").click();
    });
    H.visualize();
    cy.findByTestId("scalar-value").should("have.text", "2");

    cy.log("aggregations - notIn");
    H.openNotebook();
    H.getNotebookStep("summarize").findByText("CountIfIn").click();
    H.enterCustomColumnDetails({
      formula: "countIf(notIn([ID], 1, 2))",
      name: "CountIfIn",
    });
    H.expressionEditorWidget().button("Update").click();
    H.visualize();
    cy.findByTestId("scalar-value").should("have.text", "198");
  });
});

describe(
  "scenarios > question > custom column > data type",
  { tags: "@external" },
  () => {
    function addCustomColumns(columns) {
      cy.wrap(columns).each((column, index) => {
        if (index) {
          H.getNotebookStep("expression").icon("add").click();
        } else {
          cy.findByLabelText("Custom column").click();
        }

        H.enterCustomColumnDetails(column);
        cy.button("Done").click({ force: true });
      });
    }

    function openCustomColumnInTable(table) {
      H.openTable({ table, mode: "notebook" });
      cy.findByText("Custom column").click();
    }

    beforeEach(() => {
      H.restore();
      H.restore("postgres-12");

      cy.signInAsAdmin();
    });

    it("should understand string functions (metabase#13217)", () => {
      openCustomColumnInTable(PRODUCTS_ID);

      H.enterCustomColumnDetails({
        formula: "concat([Category], [Title])",
        name: "CategoryTitle",
      });

      cy.button("Done").click();

      H.filter({ mode: "notebook" });

      H.popover().within(() => {
        cy.findByText("CategoryTitle").click();
        cy.findByPlaceholderText("Enter a number").should("not.exist");
        cy.findByPlaceholderText("Enter some text").should("be.visible");
      });
    });

    it("should understand date functions", () => {
      H.startNewQuestion();
      H.entityPickerModal().within(() => {
        H.entityPickerModalTab("Tables").click();
        cy.findByText("QA Postgres12").click();
        cy.findByText("Orders").click();
      });

      addCustomColumns([
        { name: "Year", formula: "year([Created At])" },
        { name: "Quarter", formula: "quarter([Created At])" },
        { name: "Month", formula: "month([Created At])" },
        { name: "Week", formula: 'week([Created At], "iso")' },
        { name: "Day", formula: "day([Created At])" },
        { name: "Weekday", formula: "weekday([Created At])" },
        { name: "Hour", formula: "hour([Created At])" },
        { name: "Minute", formula: "minute([Created At])" },
        { name: "Second", formula: "second([Created At])" },
        {
          name: "Datetime Add",
          formula: 'datetimeAdd([Created At], 1, "month")',
        },
        {
          name: "Datetime Subtract",
          formula: 'datetimeSubtract([Created At], 1, "month")',
        },
        {
          name: "ConvertTimezone 3 args",
          formula: 'convertTimezone([Created At], "Asia/Ho_Chi_Minh", "UTC")',
        },
        {
          name: "ConvertTimezone 2 args",
          formula: 'convertTimezone([Created At], "Asia/Ho_Chi_Minh")',
        },
      ]);

      H.visualize();
    });

    it("should relay the type of a date field", () => {
      openCustomColumnInTable(PEOPLE_ID);

      H.enterCustomColumnDetails({ formula: "[Birth Date]", name: "DoB" });
      cy.button("Done").click();

      H.filter({ mode: "notebook" });
      H.popover().within(() => {
        cy.findByText("DoB").click();
        cy.findByPlaceholderText("Enter a number").should("not.exist");
        cy.findByText("Relative dates…").click();
        cy.findByText("Previous").click();
        cy.findByDisplayValue("days").should("be.visible");
      });
    });

    it("should handle CASE (metabase#13122)", () => {
      openCustomColumnInTable(ORDERS_ID);

      H.enterCustomColumnDetails({
        formula: "case([Discount] > 0, [Created At], [Product → Created At])",
        name: "MiscDate",
      });
      cy.button("Done").click();

      H.filter({ mode: "notebook" });
      H.popover().within(() => {
        cy.findByText("MiscDate").click();
        cy.findByPlaceholderText("Enter a number").should("not.exist");

        cy.findByText("Relative dates…").click();
        cy.findByText("Previous").click();
        cy.findByDisplayValue("days").should("be.visible");
      });
    });

    it("should handle COALESCE", () => {
      openCustomColumnInTable(ORDERS_ID);

      H.enterCustomColumnDetails({
        formula: "COALESCE([Product → Created At], [Created At])",
        name: "MiscDate",
      });
      cy.button("Done").click();

      H.filter({ mode: "notebook" });
      H.popover().within(() => {
        cy.findByText("MiscDate").click();
        cy.findByPlaceholderText("Enter a number").should("not.exist");
        cy.findByText("Relative dates…").click();
        cy.findByText("Previous").click();
        cy.findByDisplayValue("days").should("be.visible");
      });
    });
  },
);

describe("scenarios > question > custom column > error feedback", () => {
  beforeEach(() => {
    H.restore();
    cy.signInAsAdmin();

    H.openProductsTable({ mode: "notebook" });
    // eslint-disable-next-line no-unscoped-text-selectors -- deprecated usage
    cy.findByText("Custom column").click();
  });

  it("should catch non-existent field reference", () => {
    H.enterCustomColumnDetails({
      formula: "abcdef",
      name: "Non-existent",
    });

    // eslint-disable-next-line no-unscoped-text-selectors -- deprecated usage
    cy.contains(/^Unknown Field: abcdef/i);
  });

  it("should fail on expression validation errors", () => {
    H.enterCustomColumnDetails({
      formula: "SUBSTRING('foo', 0, 1)",
      name: "BadSubstring",
    });

    // eslint-disable-next-line no-unscoped-text-selectors -- deprecated usage
    cy.contains(/positive integer/i);
  });
});

// ExpressionEditorTextfield jsx component
describe("scenarios > question > custom column > expression editor", () => {
  beforeEach(() => {
    H.restore();
    cy.signInAsAdmin();

    // This is the default screen size but we need it explicitly set for this test because of the resize later on
    cy.viewport(1280, 800);

    H.openOrdersTable({ mode: "notebook" });
    // eslint-disable-next-line no-unscoped-text-selectors -- deprecated usage
    cy.findByText("Custom column").click();

    H.enterCustomColumnDetails({
      formula: "1+1", // Formula was intentionally written without spaces (important for this repro)!
      name: "Math",
    });
    cy.button("Done").should("not.be.disabled");
  });

  it("should not accidentally delete Custom Column formula value and/or Custom Column name (metabase#15734)", () => {
    H.CustomExpressionEditor.type(
      "{movetoend}{leftarrow}{movetostart}{rightarrow}{rightarrow}",
    );
    cy.findByDisplayValue("Math").focus();
    cy.button("Done").should("not.be.disabled");
  });

  it("should not erase Custom column formula and Custom column name when expression is incomplete (metabase#16126)", () => {
    H.CustomExpressionEditor.type("{movetoend}{backspace}").blur();

    // eslint-disable-next-line no-unscoped-text-selectors -- deprecated usage
    cy.findByText("Expected expression");
    cy.button("Done").should("be.disabled");
  });

  it("should not erase Custom Column formula and Custom Column name on window resize (metabase#16127)", () => {
    cy.viewport(1260, 800);
    cy.findByDisplayValue("Math");
    cy.button("Done").should("not.be.disabled");
  });
});

describe("scenarios > question > custom column > help text", () => {
  beforeEach(() => {
    H.restore();
    cy.signInAsAdmin();

    H.openProductsTable({ mode: "notebook" });
    // eslint-disable-next-line no-unscoped-text-selectors -- deprecated usage
    cy.findByText("Custom column").click();
  });

  it("should appear while inside a function", () => {
    H.enterCustomColumnDetails({ formula: "lower(", blur: false });
    H.CustomExpressionEditor.helpTextHeader()
      .should("be.visible")
      .should("contain", "lower(text)");
  });

  it("should appear after a field reference", () => {
    H.enterCustomColumnDetails({ formula: "lower([Category]", blur: false });
    H.CustomExpressionEditor.helpTextHeader()
      .should("be.visible")
      .should("contain", "lower(text)");
  });

  it("should not appear while outside a function", () => {
    H.enterCustomColumnDetails({ formula: "lower([Category])", blur: false });
    H.CustomExpressionEditor.helpTextHeader().should("not.exist");
  });

  it("should not appear when formula field is not in focus (metabase#15891)", () => {
    H.enterCustomColumnDetails({
      formula: "rou{enter}1.5{leftArrow}",
      blur: false,
    });

    H.CustomExpressionEditor.helpText()
      .should("be.visible")
      .should("contain", "round([Temperature])");

    cy.log("Blur event should remove the expression helper popover");
    H.CustomExpressionEditor.blur();
    H.CustomExpressionEditor.helpText().should("not.exist");

    H.CustomExpressionEditor.focus().type("{leftArrow}");
    H.CustomExpressionEditor.helpText()
      .should("be.visible")
      .should("contain", "round([Temperature])");

    cy.log(
      "Pressing `escape` key should also remove the expression helper popover",
    );
    H.CustomExpressionEditor.blur();
    H.CustomExpressionEditor.helpText().should("not.exist");
  });

  it("should not disappear when clicked on (metabase#17548)", () => {
    H.enterCustomColumnDetails({ formula: "round(", blur: false });

    H.CustomExpressionEditor.helpText()
      .should("be.visible")
      .should("contain", "round([Temperature])");

    // Shouldn't hide on click
    H.CustomExpressionEditor.helpText().click();

    H.CustomExpressionEditor.helpText()
      .should("be.visible")
      .should("contain", "round([Temperature])");
  });
});

describe("scenarios > question > custom column > exiting the editor", () => {
  beforeEach(() => {
    H.restore();
    cy.signInAsAdmin();

    H.openProductsTable({ mode: "notebook" });
    // eslint-disable-next-line no-unscoped-text-selectors -- deprecated usage
    cy.findByText("Custom column").click();
  });

  it("should be possible to close the custom expression editor by pressing Escape when it is empty", () => {
    cy.realPress("Escape");
    H.CustomExpressionEditor.get().should("not.exist");
  });

  it("should not be possible to close the custom expression editor by pressing Escape when it is not empty", () => {
    H.CustomExpressionEditor.type("count(");
    cy.realPress("Escape");
    H.CustomExpressionEditor.get().should("be.visible");
  });

  it("should be possible to exit the editor by clicking outside of it when there is no text", () => {
    H.getNotebookStep("data").click();
    H.modal().should("not.exist");
    H.expressionEditorWidget().should("not.exist");
  });

  it("should be possible to exit the editor by clicking outside of it when there is no text, by clicking an interactive element", () => {
    H.getNotebookStep("data").button("Pick columns").click();
    H.modal().should("not.exist");
    H.expressionEditorWidget().should("not.exist");
    H.popover().findByText("Select all").should("be.visible");
  });

  it("should not be possible to exit the editor by clicking outside of it when there is an unsaved expression", () => {
    H.enterCustomColumnDetails({ formula: "1+1", blur: false });
    H.getNotebookStep("data").button("Pick columns").click();
    H.popover().findByText("Select all").should("not.exist");
    H.expressionEditorWidget().should("exist");

    H.modal().within(() => {
      cy.findByText("Keep editing your custom expression?").should(
        "be.visible",
      );
      cy.button("Discard changes").should("be.enabled");
      cy.button("Keep editing").click();
    });

    H.modal().should("not.exist");
    H.expressionEditorWidget().should("exist");
  });

  it("should be possible to discard changes when clicking outside of the editor", () => {
    H.enterCustomColumnDetails({ formula: "1+1", blur: false });
    H.getNotebookStep("data").button("Pick columns").click();
    H.expressionEditorWidget().should("exist");
    H.popover().findByText("Select all").should("not.exist");

    H.modal().within(() => {
      cy.findByText("Keep editing your custom expression?").should(
        "be.visible",
      );
      cy.button("Keep editing").should("be.enabled");
      cy.button("Discard changes").click();
    });

    H.modal().should("not.exist");
    H.expressionEditorWidget().should("not.exist");
  });

  it("should be possible to discard changes by clicking cancel button", () => {
    H.enterCustomColumnDetails({ formula: "1+1", name: "OK" });
    H.expressionEditorWidget().button("Cancel").click();
    H.modal().should("not.exist");
    H.expressionEditorWidget().should("not.exist");
    H.getNotebookStep("expression").findByText("OK").should("not.exist");
  });
<<<<<<< HEAD
});

describe("scenarios > question > custom column > function browser", () => {
  beforeEach(() => {
    H.restore();
    cy.signInAsNormalUser();

    H.openProductsTable({ mode: "notebook" });
    H.addCustomColumn();
  });

  it("should be possible to insert functions by clicking them in the function browser", () => {
    H.expressionEditorWidget().button("Function browser").click();

    H.CustomExpressionEditor.functionBrowser()
      .findByText("concat")
      .should("be.visible");
    H.CustomExpressionEditor.functionBrowser()
      .findByText("Combine two or more string of text together.")
      .should("be.visible");

    H.CustomExpressionEditor.functionBrowser().findByText("concat").click();

    H.CustomExpressionEditor.value().should("equal", "concat()");
    H.CustomExpressionEditor.value().should("equal", "concat()");

    H.CustomExpressionEditor.functionBrowser().findByText("rtrim").click();
    H.CustomExpressionEditor.value().should("equal", "concat(rtrim())");

    H.CustomExpressionEditor.type('"foo"{rightarrow}, ', { focus: false });
    H.CustomExpressionEditor.value().should("equal", 'concat(rtrim("foo"), )');

    H.CustomExpressionEditor.functionBrowser().findByText("ltrim").click();
    H.CustomExpressionEditor.value().should(
      "equal",
      'concat(rtrim("foo"), ltrim())',
    );
  });

  it("should be possible to filter functions in the function browser", () => {
    H.expressionEditorWidget().button("Function browser").click();

    H.CustomExpressionEditor.functionBrowser().within(() => {
      cy.findByPlaceholderText("Search functions…").type("con");

      cy.findByText("upper").should("not.exist");
      cy.findByText("concat").should("be.visible");
      cy.findByText("second").should("be.visible");

      cy.findByPlaceholderText("Search functions…").clear();
      cy.findByText("upper").should("be.visible");
    });
  });

  it("should not show functions that are not supported by the current database", () => {
    H.expressionEditorWidget().button("Function browser").click();

    H.CustomExpressionEditor.functionBrowser().within(() => {
      cy.findByPlaceholderText("Search functions…").type("convertTimezone");
      cy.findByText("convertTimezone").should("not.exist");
    });
  });

  it("should not show aggregations unless aggregating", () => {
    H.expressionEditorWidget().button("Function browser").click();
    H.CustomExpressionEditor.functionBrowser().within(() => {
      cy.findByPlaceholderText("Search functions…").type("Count");
      cy.findByText("Count").should("not.exist");
    });
    H.expressionEditorWidget().button("Cancel").click();

    H.summarize({ mode: "notebook" });
    H.popover().findByText("Custom Expression").click();

    H.expressionEditorWidget().button("Function browser").click();
    H.CustomExpressionEditor.functionBrowser().within(() => {
      cy.findByPlaceholderText("Search aggregations…").type("Count");
      cy.findByText("Count").should("be.visible");
    });
  });

  it("show a message when no functions match the filter", () => {
    H.expressionEditorWidget().button("Function browser").click();
    H.CustomExpressionEditor.functionBrowser().within(() => {
      cy.findByPlaceholderText("Search functions…").type("foobar");
      cy.findByText("Didn't find any results").should("be.visible");
    });
=======

  it("should be possible to close the popover when navigating away from the expression editor", () => {
    H.expressionEditorWidget().button("Cancel").click();
    cy.button("Summarize").click();
    H.popover().as("popover").findByText("Custom Expression").click();
    H.enterCustomColumnDetails({ formula: "1+1" });

    cy.log("Go back to summarize modal");
    H.popover().findByText("Custom Expression").click();

    cy.log("Close summarize modal by clicking outside");
    cy.button("View SQL").click();

    H.modal().should("not.exist");
    cy.get("popover").should("not.exist");
  });
});

describe("scenarios > question > custom column > distinctIf", () => {
  beforeEach(() => {
    H.restore();
    cy.signInAsNormalUser();
  });

  it("should allow to use a distinctIf function", () => {
    H.openProductsTable({ mode: "notebook" });

    cy.log("add a new expression");
    H.getNotebookStep("data").button("Summarize").click();
    H.popover().findByText("Custom Expression").click();
    H.enterCustomColumnDetails({
      formula: "DistinctIf([ID], [Category] = 'Gadget')",
      name: "Distinct",
    });
    H.popover().button("Done").click();
    H.visualize();
    cy.findByTestId("scalar-value").should("have.text", "53");

    cy.log("modify the expression");
    H.openNotebook();
    H.getNotebookStep("summarize").findByText("Distinct").click();
    H.CustomExpressionEditor.value().should(
      "eq",
      'DistinctIf([ID], [Category] = "Gadget")',
    );
    H.enterCustomColumnDetails({
      formula: "DistinctIf([ID], [Category] != 'Gadget')",
      name: "Distinct",
    });
    H.popover().button("Update").click();
    H.visualize();
    cy.findByTestId("scalar-value").should("have.text", "147");
>>>>>>> c7a03ed0
  });
});<|MERGE_RESOLUTION|>--- conflicted
+++ resolved
@@ -1327,95 +1327,6 @@
     H.expressionEditorWidget().should("not.exist");
     H.getNotebookStep("expression").findByText("OK").should("not.exist");
   });
-<<<<<<< HEAD
-});
-
-describe("scenarios > question > custom column > function browser", () => {
-  beforeEach(() => {
-    H.restore();
-    cy.signInAsNormalUser();
-
-    H.openProductsTable({ mode: "notebook" });
-    H.addCustomColumn();
-  });
-
-  it("should be possible to insert functions by clicking them in the function browser", () => {
-    H.expressionEditorWidget().button("Function browser").click();
-
-    H.CustomExpressionEditor.functionBrowser()
-      .findByText("concat")
-      .should("be.visible");
-    H.CustomExpressionEditor.functionBrowser()
-      .findByText("Combine two or more string of text together.")
-      .should("be.visible");
-
-    H.CustomExpressionEditor.functionBrowser().findByText("concat").click();
-
-    H.CustomExpressionEditor.value().should("equal", "concat()");
-    H.CustomExpressionEditor.value().should("equal", "concat()");
-
-    H.CustomExpressionEditor.functionBrowser().findByText("rtrim").click();
-    H.CustomExpressionEditor.value().should("equal", "concat(rtrim())");
-
-    H.CustomExpressionEditor.type('"foo"{rightarrow}, ', { focus: false });
-    H.CustomExpressionEditor.value().should("equal", 'concat(rtrim("foo"), )');
-
-    H.CustomExpressionEditor.functionBrowser().findByText("ltrim").click();
-    H.CustomExpressionEditor.value().should(
-      "equal",
-      'concat(rtrim("foo"), ltrim())',
-    );
-  });
-
-  it("should be possible to filter functions in the function browser", () => {
-    H.expressionEditorWidget().button("Function browser").click();
-
-    H.CustomExpressionEditor.functionBrowser().within(() => {
-      cy.findByPlaceholderText("Search functions…").type("con");
-
-      cy.findByText("upper").should("not.exist");
-      cy.findByText("concat").should("be.visible");
-      cy.findByText("second").should("be.visible");
-
-      cy.findByPlaceholderText("Search functions…").clear();
-      cy.findByText("upper").should("be.visible");
-    });
-  });
-
-  it("should not show functions that are not supported by the current database", () => {
-    H.expressionEditorWidget().button("Function browser").click();
-
-    H.CustomExpressionEditor.functionBrowser().within(() => {
-      cy.findByPlaceholderText("Search functions…").type("convertTimezone");
-      cy.findByText("convertTimezone").should("not.exist");
-    });
-  });
-
-  it("should not show aggregations unless aggregating", () => {
-    H.expressionEditorWidget().button("Function browser").click();
-    H.CustomExpressionEditor.functionBrowser().within(() => {
-      cy.findByPlaceholderText("Search functions…").type("Count");
-      cy.findByText("Count").should("not.exist");
-    });
-    H.expressionEditorWidget().button("Cancel").click();
-
-    H.summarize({ mode: "notebook" });
-    H.popover().findByText("Custom Expression").click();
-
-    H.expressionEditorWidget().button("Function browser").click();
-    H.CustomExpressionEditor.functionBrowser().within(() => {
-      cy.findByPlaceholderText("Search aggregations…").type("Count");
-      cy.findByText("Count").should("be.visible");
-    });
-  });
-
-  it("show a message when no functions match the filter", () => {
-    H.expressionEditorWidget().button("Function browser").click();
-    H.CustomExpressionEditor.functionBrowser().within(() => {
-      cy.findByPlaceholderText("Search functions…").type("foobar");
-      cy.findByText("Didn't find any results").should("be.visible");
-    });
-=======
 
   it("should be possible to close the popover when navigating away from the expression editor", () => {
     H.expressionEditorWidget().button("Cancel").click();
@@ -1468,6 +1379,93 @@
     H.popover().button("Update").click();
     H.visualize();
     cy.findByTestId("scalar-value").should("have.text", "147");
->>>>>>> c7a03ed0
+  });
+});
+
+describe("scenarios > question > custom column > function browser", () => {
+  beforeEach(() => {
+    H.restore();
+    cy.signInAsNormalUser();
+
+    H.openProductsTable({ mode: "notebook" });
+    H.addCustomColumn();
+  });
+
+  it("should be possible to insert functions by clicking them in the function browser", () => {
+    H.expressionEditorWidget().button("Function browser").click();
+
+    H.CustomExpressionEditor.functionBrowser()
+      .findByText("concat")
+      .should("be.visible");
+    H.CustomExpressionEditor.functionBrowser()
+      .findByText("Combine two or more string of text together.")
+      .should("be.visible");
+
+    H.CustomExpressionEditor.functionBrowser().findByText("concat").click();
+
+    H.CustomExpressionEditor.value().should("equal", "concat()");
+    H.CustomExpressionEditor.value().should("equal", "concat()");
+
+    H.CustomExpressionEditor.functionBrowser().findByText("rtrim").click();
+    H.CustomExpressionEditor.value().should("equal", "concat(rtrim())");
+
+    H.CustomExpressionEditor.type('"foo"{rightarrow}, ', { focus: false });
+    H.CustomExpressionEditor.value().should("equal", 'concat(rtrim("foo"), )');
+
+    H.CustomExpressionEditor.functionBrowser().findByText("ltrim").click();
+    H.CustomExpressionEditor.value().should(
+      "equal",
+      'concat(rtrim("foo"), ltrim())',
+    );
+  });
+
+  it("should be possible to filter functions in the function browser", () => {
+    H.expressionEditorWidget().button("Function browser").click();
+
+    H.CustomExpressionEditor.functionBrowser().within(() => {
+      cy.findByPlaceholderText("Search functions…").type("con");
+
+      cy.findByText("upper").should("not.exist");
+      cy.findByText("concat").should("be.visible");
+      cy.findByText("second").should("be.visible");
+
+      cy.findByPlaceholderText("Search functions…").clear();
+      cy.findByText("upper").should("be.visible");
+    });
+  });
+
+  it("should not show functions that are not supported by the current database", () => {
+    H.expressionEditorWidget().button("Function browser").click();
+
+    H.CustomExpressionEditor.functionBrowser().within(() => {
+      cy.findByPlaceholderText("Search functions…").type("convertTimezone");
+      cy.findByText("convertTimezone").should("not.exist");
+    });
+  });
+
+  it("should not show aggregations unless aggregating", () => {
+    H.expressionEditorWidget().button("Function browser").click();
+    H.CustomExpressionEditor.functionBrowser().within(() => {
+      cy.findByPlaceholderText("Search functions…").type("Count");
+      cy.findByText("Count").should("not.exist");
+    });
+    H.expressionEditorWidget().button("Cancel").click();
+
+    H.summarize({ mode: "notebook" });
+    H.popover().findByText("Custom Expression").click();
+
+    H.expressionEditorWidget().button("Function browser").click();
+    H.CustomExpressionEditor.functionBrowser().within(() => {
+      cy.findByPlaceholderText("Search aggregations…").type("Count");
+      cy.findByText("Count").should("be.visible");
+    });
+  });
+
+  it("show a message when no functions match the filter", () => {
+    H.expressionEditorWidget().button("Function browser").click();
+    H.CustomExpressionEditor.functionBrowser().within(() => {
+      cy.findByPlaceholderText("Search functions…").type("foobar");
+      cy.findByText("Didn't find any results").should("be.visible");
+    });
   });
 });