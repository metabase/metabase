--- conflicted
+++ resolved
@@ -26,11 +26,8 @@
 (defmethod lib.metadata.calculation/display-info-method :metadata/card
   [query stage-number card-metadata]
   (cond-> ((get-method lib.metadata.calculation/display-info-method :default) query stage-number card-metadata)
-<<<<<<< HEAD
+    (= (:type card-metadata) :model) (assoc :model? true)
     (= (:type card-metadata) :metric) (assoc :metric? true)))
-=======
-    (= (:type card-metadata) :model) (assoc :model? true)))
->>>>>>> 147b9f7d
 
 (defmethod lib.metadata.calculation/visible-columns-method :metadata/card
   [query
