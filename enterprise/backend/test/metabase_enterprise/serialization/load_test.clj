--- conflicted
+++ resolved
@@ -18,14 +18,9 @@
             [metabase.test :as mt]
             [metabase.test.data.users :as test-users]
             [metabase.test.fixtures :as fixtures]
-<<<<<<< HEAD
-            [metabase.util.i18n :refer [deferred-trs trs]]
-            [clojure.string :as str])
-=======
             [metabase.util :as u]
             [metabase.util.i18n :refer [trs]]
             [toucan.db :as db])
->>>>>>> 0c4f3dc7
   (:import org.apache.commons.io.FileUtils))
 
 (use-fixtures :once
