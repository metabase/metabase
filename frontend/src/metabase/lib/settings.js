--- conflicted
+++ resolved
@@ -32,12 +32,6 @@
 type SettingsMap = { [key: SettingName]: any };
 
 // provides access to Metabase application settings
-<<<<<<< HEAD
-const MetabaseSettings = {
-  get(propName, defaultValue = null) {
-    return mb_settings[propName] !== undefined
-      ? mb_settings[propName]
-=======
 class Settings {
   _settings: SettingsMap;
   _listeners: { [key: SettingName]: Function[] };
@@ -50,39 +44,24 @@
   get(key: SettingName, defaultValue: any = null) {
     return this._settings[key] !== undefined
       ? this._settings[key]
->>>>>>> 5e0ded24
       : defaultValue;
   }
 
-<<<<<<< HEAD
-  set(key, value) {
-    if (mb_settings[key] !== value) {
-      mb_settings[key] = value;
-      if (settingListeners[key]) {
-        for (const listener of settingListeners[key]) {
-=======
   set(key: SettingName, value: any) {
     if (this._settings[key] !== value) {
       this._settings[key] = value;
       if (this._listeners[key]) {
         for (const listener of this._listeners[key]) {
->>>>>>> 5e0ded24
           setTimeout(() => listener(value));
         }
       }
     }
   }
 
-<<<<<<< HEAD
-  setAll(settings) {
-    for (const key in settings) {
-      MetabaseSettings.set(key, settings[key]);
-=======
   setAll(settings: SettingsMap) {
     for (const [key, value] of Object.entries(settings)) {
       // $FlowFixMe
       this.set(key, value);
->>>>>>> 5e0ded24
     }
   }
 
@@ -93,43 +72,6 @@
 
   // these are all special accessors which provide a lookup of a property plus some additional help
   adminEmail() {
-<<<<<<< HEAD
-    return mb_settings.admin_email;
-  },
-
-  isEmailConfigured() {
-    return mb_settings.email_configured;
-  },
-
-  isTrackingEnabled() {
-    return mb_settings.anon_tracking_enabled || false;
-  },
-
-  hasSetupToken() {
-    return (
-      mb_settings.setup_token !== undefined && mb_settings.setup_token !== null
-    );
-  },
-
-  ssoEnabled() {
-    return mb_settings.google_auth_client_id != null;
-  },
-
-  ldapEnabled() {
-    return mb_settings.ldap_configured;
-  },
-
-  hideEmbedBranding() {
-    return mb_settings.hide_embed_branding;
-  },
-
-  metastoreUrl() {
-    return mb_settings.metastore_url;
-  },
-
-  docsUrl(page = "", anchor = "") {
-    let { tag } = MetabaseSettings.get("version", {});
-=======
     return this.get("admin-email");
   }
 
@@ -159,7 +101,6 @@
 
   docsUrl(page = "", anchor = "") {
     let { tag } = this.get("version", {});
->>>>>>> 5e0ded24
     if (!tag) {
       tag = "latest";
     }
@@ -192,9 +133,8 @@
 
   // returns a map that looks like {total: 6, digit: 1}
   passwordComplexityRequirements() {
-<<<<<<< HEAD
-    return this.get("password_complexity", {});
-  },
+    return this.get("password-complexity", {});
+  }
 
   /**
    * Returns a description of password complexity requirements.
@@ -207,43 +147,6 @@
     for (const [name, clause] of Object.entries(PASSWORD_COMPLEXITY_CLAUSES)) {
       if (!clause.test(requirements, password)) {
         descriptions[name] = clause.description(requirements);
-=======
-    return this.get("password-complexity");
-  }
-
-  // returns a description of password complexity requirements rather than the actual map of requirements
-  passwordComplexityDescription(capitalize) {
-    const complexity = this.get("password-complexity");
-
-    const clauseDescription = function(clause) {
-      switch (clause) {
-        case "lower":
-          return t`lower case letter`;
-        case "upper":
-          return t`upper case letter`;
-        case "digit":
-          return t`number`;
-        case "special":
-          return t`special character`;
-      }
-    };
-
-    const description =
-      capitalize === false
-        ? t`must be at least ${complexity.total} characters long`
-        : t`Must be at least ${complexity.total} characters long`;
-    const clauses = [];
-
-    ["lower", "upper", "digit", "special"].forEach(function(clause) {
-      if (clause in complexity) {
-        const desc =
-          complexity[clause] > 1
-            ? inflection.pluralize(clauseDescription(clause))
-            : clauseDescription(clause);
-        clauses.push(
-          MetabaseUtils.numberToWord(complexity[clause]) + " " + desc,
-        );
->>>>>>> 5e0ded24
       }
     }
 
@@ -258,14 +161,8 @@
     } else {
       return null;
     }
-<<<<<<< HEAD
-  },
-
-  on(setting, callback) {
-    settingListeners[setting] = settingListeners[setting] || [];
-    settingListeners[setting].push(callback);
-  },
-};
+  }
+}
 
 const n2w = n => MetabaseUtils.numberToWord(n);
 
@@ -318,10 +215,4 @@
     (password.match(regex) || []).length >= (requirements[property] || 0);
 }
 
-export default MetabaseSettings;
-=======
-  }
-}
-
-export default new Settings(_.clone(window.MetabaseBootstrap));
->>>>>>> 5e0ded24
+export default new Settings(_.clone(window.MetabaseBootstrap));