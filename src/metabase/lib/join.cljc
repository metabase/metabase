(ns metabase.lib.join
  "Functions related to manipulating EXPLICIT joins in MBQL."
  (:require
   [clojure.set :as set]
   [clojure.string :as str]
   [inflections.core :as inflections]
   [medley.core :as m]
   [metabase.lib.card :as lib.card]
   [metabase.lib.common :as lib.common]
   [metabase.lib.dispatch :as lib.dispatch]
   [metabase.lib.equality :as lib.equality]
   [metabase.lib.field.util :as lib.field.util]
   [metabase.lib.filter :as lib.filter]
   [metabase.lib.filter.operator :as lib.filter.operator]
   [metabase.lib.hierarchy :as lib.hierarchy]
   [metabase.lib.join.util :as lib.join.util]
   [metabase.lib.metadata :as lib.metadata]
   [metabase.lib.metadata.calculation :as lib.metadata.calculation]
   [metabase.lib.options :as lib.options]
   [metabase.lib.query :as lib.query]
   [metabase.lib.ref :as lib.ref]
   [metabase.lib.schema :as lib.schema]
   [metabase.lib.schema.common :as lib.schema.common]
   [metabase.lib.schema.expression :as lib.schema.expression]
   [metabase.lib.schema.join :as lib.schema.join]
   [metabase.lib.schema.metadata :as lib.schema.metadata]
   [metabase.lib.schema.temporal-bucketing :as lib.schema.temporal-bucketing]
   [metabase.lib.temporal-bucket :as lib.temporal-bucket]
   [metabase.lib.types.isa :as lib.types.isa]
   [metabase.lib.util :as lib.util]
   [metabase.lib.util.match :as lib.util.match]
   [metabase.util :as u]
   [metabase.util.i18n :as i18n]
   [metabase.util.log :as log]
   [metabase.util.malli :as mu]))

(defn- join? [x]
  (= (lib.dispatch/dispatch-value x) :mbql/join))

(def ^:private Joinable
  [:or ::lib.schema.metadata/table ::lib.schema.metadata/card])

(def ^:private JoinOrJoinable
  [:or
   [:ref ::lib.schema.join/join]
   Joinable])

(declare with-join-alias)

(defn- with-join-alias-update-join-fields
  "Impl for [[with-join-alias]] for a join: recursively update the `:join-alias` for the `:field` refs inside `:fields`
  as needed."
  [join new-alias]
  (cond-> join
    (:fields join) (update :fields (fn [fields]
                                     (if-not (sequential? fields)
                                       fields
                                       (mapv (fn [field-ref]
                                               (with-join-alias field-ref new-alias))
                                             fields))))))

(mu/defn- standard-join-condition? :- :boolean
  "Whether this join condition is a binary condition with two expressions (LHS and RHS), as you'd produce in the
  frontend using functions like [[join-condition-operators]], [[join-condition-lhs-columns]], and
  [[join-condition-rhs-columns]].

  LHS and RHS expressions can be aribtrary and not only `:field` references. The LHS expression will normally contain
  columns from [[join-condition-lhs-columns]], and the RHS expression from [[join-condition-rhs-columns]]."
  [condition  :- [:maybe ::lib.schema.expression/boolean]]
  (when condition
    (lib.util.match/match-lite condition
      [(_operator :guard lib.schema.join/condition-operators)
       _opts
       (_lhs :guard lib.util/clause?)
       (_rhs :guard lib.util/clause?)]
      true
      _
      false)))

(defn- standard-join-condition-lhs
  "If `condition` is a [[standard-join-condition?]], return the LHS expression. The LHS expression can be arbitrary and
  not only a `:field` reference. The frontend will only use columns from [[join-condition-lhs-columns]] here."
  [condition]
  (when (standard-join-condition? condition)
    (let [[_operator _opts lhs _rhs] condition]
      lhs)))

(defn- standard-join-condition-rhs
  "If `condition` is a [[standard-join-condition?]], return the RHS.  The RHS expression can be arbitrary and
  not only a `:field` reference. The frontend will only use columns from [[join-condition-rhs-columns]] here."
  [condition]
  (when (standard-join-condition? condition)
    (let [[_operator _opts _lhs rhs] condition]
      rhs)))

(defn- standard-join-condition-update-rhs
  "If `condition` is a [[standard-join-condition?]], update the RHS with `f` like `(apply f rhs args)`. Note that the
  RHS expression can be arbitrary and not only a `:field` reference."
  [condition f & args]
  (if-not (standard-join-condition? condition)
    condition
    (let [[operator opts lhs rhs] condition]
      [operator opts lhs (apply f rhs args)])))

(mu/defn- with-join-alias-update-join-conditions :- lib.join.util/PartialJoin
  "Impl for [[with-join-alias]] for a join: recursively update the `:join-alias` for inside the `:conditions` of the
  join.

  If `old-alias` is specified, uses [[metabase.legacy-mbql.util.match]] to update all the `:field` references using the old
  alias.

  If `old-alias` is `nil`, updates the RHS of all 'standard' conditions (binary filter clauses with the operator from
  [[join-condition-operators]], the LHS expression with columns from [[join-condition-lhs-columns]], the RHS expression
  with columns from [[join-condition-rhs-columns]]). This currently doesn't handle more complex filter clauses that
  were created without the 'normal' MLv2 functions used by the frontend; we can add this in the future if we need it."
  [join      :- lib.join.util/PartialJoin
   old-alias :- [:maybe ::lib.schema.join/alias]
   new-alias :- [:maybe ::lib.schema.join/alias]]
  (cond
    (empty? (:conditions join))
    join

    ;; if we've specified `old-alias`, then update ANY `:field` clause using it to `new-alias` instead.
    old-alias
    (lib.util.match/replace-in join [:conditions]
      (field :guard #(and (lib.util/field-clause? %) (= (lib.join.util/current-join-alias %) old-alias)))
      (with-join-alias field new-alias))

    ;; otherwise if `old-alias` is `nil`, then add (or remove!) `new-alias` to the RHS of any binary
    ;; filter clauses that don't already have a `:join-alias`.
    :else
    (update join :conditions (fn [conditions]
                               (mapv (fn [condition]
                                       (standard-join-condition-update-rhs condition
                                                                           (fn [rhs]
                                                                             (lib.util.match/replace rhs
                                                                               (field :guard lib.util/field-clause?)
                                                                               (with-join-alias field new-alias)))))
                                     conditions)))))

(defn- with-join-alias-update-join
  "Impl for [[with-join-alias]] for a join."
  [join new-alias]
  (let [old-alias (lib.join.util/current-join-alias join)]
    (-> join
        (u/assoc-dissoc :alias new-alias)
        (with-join-alias-update-join-fields new-alias)
        (with-join-alias-update-join-conditions old-alias new-alias))))

(mu/defn with-join-alias :- lib.join.util/FieldOrPartialJoin
  "Add OR REMOVE a specific `join-alias` to `field-or-join`, which is either a `:field`/Field metadata, or a join map.
  Does not recursively update other references (yet; we can add this in the future)."
  {:style/indent [:form]}
  [field-or-join :- lib.join.util/FieldOrPartialJoin
   join-alias    :- [:maybe ::lib.schema.common/non-blank-string]]
  (case (lib.dispatch/dispatch-value field-or-join)
    :field
    (lib.options/update-options field-or-join u/assoc-dissoc :join-alias join-alias)

    :metadata/column
    (if join-alias
      (assoc field-or-join ::join-alias join-alias, :lib/source :source/joins)
      (-> field-or-join
          (dissoc ::join-alias)
          (cond-> (= (:lib/source field-or-join) :source/joins) (dissoc :lib/source))))

    :mbql/join
    (with-join-alias-update-join field-or-join join-alias)

    ;; this should not happen (and cannot happen in CLJ land)
    ;; but it does seem to happen in JS land with broken MLv1 queries
    (do (log/error "with-join-value should not be called with" (pr-str field-or-join))
        field-or-join)))

(mu/defn maybe-resolve-join :- [:maybe ::lib.schema.join/join]
  "Resolve a join with a specific `join-alias`. Returns nil if there's no such join."
  [query        :- ::lib.schema/query
   stage-number :- :int
   join-alias   :- ::lib.schema.common/non-blank-string]
  (let [{:keys [joins]} (lib.util/query-stage query stage-number)]
    (m/find-first #(= (:alias %) join-alias)
                  joins)))

(defn- join-not-found-error [query stage-number join-alias]
  (ex-info (i18n/tru "No join named {0}, found: {1}"
                     (pr-str join-alias)
                     (pr-str (mapv :alias (:joins (lib.util/query-stage query stage-number)))))
           {:join-alias   join-alias
            :query        query
            :stage-number stage-number}))

(mu/defn resolve-join :- ::lib.schema.join/join
  "Resolve a join with a specific `join-alias`."
  [query        :- ::lib.schema/query
   stage-number :- :int
   join-alias   :- ::lib.schema.common/non-blank-string]
  (or (maybe-resolve-join query stage-number join-alias)
      (throw (join-not-found-error query stage-number join-alias))))

;; HACK: This is only necessary to handle broken legacy refs that refer to a :join-alias from another stage.
;; If such refs can be excluded, this can be dropped. The best approach is likely for conversion from legacy to heal
;; such a bad ref in advance.
(mu/defn maybe-resolve-join-across-stages :- [:maybe ::lib.schema.join/join]
  "Resolves a join with a specific `join-alias`, in the specified stage **and** earlier stages.

  This can heal some bad legacy references which use a `join-alias` for a previous stage even when they should not."
  [query        :- ::lib.schema/query
   stage-number :- :int
   join-alias   :- ::lib.schema.common/non-blank-string]
  (let [stage-index (lib.util/canonical-stage-index query stage-number)]
    (some #(maybe-resolve-join query % join-alias)
          ;; Every stage from the input `stage-number` down to 0.
          (range stage-index -1 -1))))

(defmethod lib.metadata.calculation/display-name-method :mbql/join
  [query _stage-number {[{:keys [source-table source-card], :as _first-stage}] :stages, :as _join} _style]
  (or
   (when source-table
     (:display-name (lib.metadata/table query source-table)))
   (when source-card
     (if-let [card-metadata (lib.metadata/card query source-card)]
       (lib.metadata.calculation/display-name query 0 card-metadata)
       (lib.card/fallback-display-name source-card)))
   (i18n/tru "Native Query")))

(defmethod lib.metadata.calculation/display-info-method :mbql/join
  [query stage-number join]
  (let [display-name (lib.metadata.calculation/display-name query stage-number join)]
    {:name (or (:alias join) display-name), :display-name display-name}))

(defmethod lib.metadata.calculation/metadata-method :mbql/join
  [_query _stage-number _join-query]
  ;; not i18n'ed because this shouldn't be developer-facing.
  (throw (ex-info "You can't calculate a metadata map for a join! Use lib.metadata.calculation/returned-columns-method instead."
                  {})))

(mu/defn- column-from-join :- ::lib.metadata.calculation/column-metadata-with-source
  "For a column that comes from a join, add or update metadata as needed, e.g. include join name in the display name."
  [query        :- ::lib.schema/query
   stage-number :- :int
   col          :- ::lib.schema.metadata/column
   join-alias   :- ::lib.schema.join/alias]
  (-> col
      (assoc
       ;; TODO (Cam 6/19/25) -- we need to get rid of `:source-alias` it's just causing confusion; don't need two
       ;; keys for join aliases.
<<<<<<< HEAD
       :source-alias            join-alias
       :lib/original-join-alias join-alias
       :lib/source              :source/joins
       ::join-alias             join-alias)
=======
       :source-alias              join-alias
       :lib/original-join-alias   join-alias
       :lib/source                :source/joins
       ::join-alias               join-alias
       ;;
       ;; TODO (Cam 7/25/25) -- this seems like a correct thing to do but uncommenting
       ;; it breaks [[metabase.lib.field-test/nested-field-display-name-test-3]]
       ;;
       #_:lib/original-display-name #_((some-fn :lib/original-display-name :display-name) col))
>>>>>>> f398a722
      (set/rename-keys {:lib/expression-name :lib/original-expression-name})
      (as-> $col (assoc $col :display-name (lib.metadata.calculation/display-name query stage-number $col)))))

(defmethod lib.metadata.calculation/display-name-method :option/join.strategy
  [_query _stage-number {:keys [strategy]} _style]
  (case strategy
    :left-join  (i18n/tru "Left outer join")
    :right-join (i18n/tru "Right outer join")
    :inner-join (i18n/tru "Inner join")
    :full-join  (i18n/tru "Full outer join")))

(defmethod lib.metadata.calculation/display-info-method :option/join.strategy
  [query stage-number {:keys [strategy default], :as option}]
  (cond-> {:short-name   (u/qualified-name strategy)
           :display-name (lib.metadata.calculation/display-name query stage-number option)}
    default (assoc :default true)))

;;; this returns ALL the columns 'visible' within the join, regardless of `:fields` ! `:fields` is only the list of
;;; things to get added to the parent stage `:fields`! See QUE-1380
;;;
;;; If you want just the stuff in `:fields`, use [[join-fields-to-add-to-parent-stage]] instead.
(mu/defmethod lib.metadata.calculation/returned-columns-method :mbql/join :- [:maybe ::lib.metadata.calculation/returned-columns]
  [query                                          :- ::lib.schema/query
   stage-number                                   :- :int
   {:keys [stages], join-alias :alias, :as _join} :- ::lib.schema.join/join
   options                                        :- [:maybe ::lib.metadata.calculation/returned-columns.options]]
  (let [join-query (assoc query :stages stages)
        cols       (lib.metadata.calculation/returned-columns
                    join-query -1 (lib.util/query-stage join-query -1)
                    options)]
    (into []
          (comp (map #(column-from-join query stage-number % join-alias))
                (lib.field.util/add-source-and-desired-aliases-xform query))
          cols)))

(defn- update-keys-for-join-returned-column
  "Things like bucketing that happened in the last stage of the join they should NOT get propagated (QUE-1621) to the
  parent stage, otherwise we'd be performing the bucketing twice.
  Use [[lib.field.util/update-keys-for-col-from-previous-stage]] to update all these keys so we make sure stuff like
  binning and bucketing that should not get propagated are updated appropriately."
  [col]
  (-> col
      lib.field.util/update-keys-for-col-from-previous-stage
      ;; these columns aren't TRULY from a previous stage so we don't want to update `:lib/desired-column-alias` =>
      ;; `:lib/source-column-alias`; we'll keep the ones we already have. Throw out the
      ;; changes [[lib.field.util/update-keys-for-col-from-previous-stage]] made to these.
      (merge (select-keys col [:lib/source-column-alias :lib/desired-column-alias]))))

(mu/defn join-fields-to-add-to-parent-stage :- [:maybe [:sequential ::lib.metadata.calculation/column-metadata-with-source]]
  "The resolved `:fields` from a join, which we automatically append to the parent stage's `:fields`."
  [query
   stage-number
   {:keys [fields stages], join-alias :alias, :or {fields :none}, :as join}
   options :- [:maybe ::lib.metadata.calculation/returned-columns.options]]
  (when-not (= fields :none)
    (let [cols   (lib.metadata.calculation/returned-columns query stage-number join options)
          cols'  (if (= fields :all)
                   (map update-keys-for-join-returned-column cols)
                   (for [field-ref fields
                         :let      [match (or (lib.equality/find-matching-column field-ref cols)
                                              (log/warnf "Failed to find matching column in join %s for ref %s, found:\n%s"
                                                         (pr-str join-alias)
                                                         (pr-str field-ref)
                                                         (u/pprint-to-str (map :lib/desired-column-alias cols))))]
                         :when     match]
                     (-> match
                         update-keys-for-join-returned-column
                         (assoc :lib/source-uuid (lib.options/uuid field-ref))
                         ;; if the ref in join `:fields` is bucketed then we need to propagate this, since the
                         ;; bucketing will actually take place in the parent stage. Note that this unit can differ
                         ;; from bucketing done in the last stage of the join --
                         ;; see [[metabase.lib.join-test/do-not-incorrectly-propagate-temporal-unit-in-returned-columns-test-2]]
                         (m/assoc-some :metabase.lib.field/temporal-unit (lib.temporal-bucket/raw-temporal-bucket field-ref)))))
          ;; If there was a `:fields` clause but none of them matched the `join-cols` then pretend it was `:fields :all`
          ;; instead. That can happen if a model gets reworked and an old join clause remembers the old fields.
          cols'  (if (empty? cols') cols cols')
          ;; add any remaps for the fields as needed.
          cols' (concat
                 cols'
                 (lib.metadata.calculation/remapped-columns
                  (assoc query :stages stages)
                  0
                  cols'
                  options))]
      (mapv #(column-from-join query stage-number % join-alias)
            cols'))))

(defmethod lib.metadata.calculation/visible-columns-method :mbql/join
  [query stage-number join options]
  (lib.metadata.calculation/returned-columns query stage-number (assoc join :fields :all) options))

(mu/defn all-joins-visible-columns :- ::lib.metadata.calculation/visible-columns
  "Convenience for calling [[lib.metadata.calculation/visible-columns]] on all of the joins in a query stage."
  [query          :- ::lib.schema/query
   stage-number   :- :int
   options        :- ::lib.metadata.calculation/visible-columns.options]
  (into []
        (mapcat (fn [join]
                  (lib.metadata.calculation/visible-columns
                   query stage-number join
                   (-> options
                       (select-keys [:include-remaps?]) ; WHY
                       (assoc :include-implicitly-joinable? false)))))
        (:joins (lib.util/query-stage query stage-number))))

(mu/defn all-joins-fields-to-add-to-parent-stage :- ::lib.metadata.calculation/returned-columns
  "Convenience for calling [[lib.metadata.calculation/returned-columns-method]] on all the joins in a query stage."
  [query        :- ::lib.schema/query
   stage-number :- :int
   options      :- [:maybe ::lib.metadata.calculation/returned-columns.options]]
  (into []
        (mapcat (fn [join]
                  (join-fields-to-add-to-parent-stage query stage-number join options)))
        (:joins (lib.util/query-stage query stage-number))))

(defmulti ^:private join-clause-method
  "Convert something to a join clause."
  {:arglists '([joinable])}
  lib.dispatch/dispatch-value
  :hierarchy lib.hierarchy/hierarchy)

;; TODO -- should the default implementation call [[metabase.lib.query/query]]? That way if we implement a method to
;; create an MBQL query from a `Table`, then we'd also get [[join]] support for free?

(defmethod join-clause-method :mbql/join
  [a-join-clause]
  a-join-clause)

;;; TODO -- this probably ought to live in [[metabase.lib.query]]
(defmethod join-clause-method :mbql/query
  [another-query]
  (-> {:lib/type :mbql/join
       :stages   (:stages (lib.util/pipeline another-query))}
      lib.options/ensure-uuid))

;;; TODO -- this probably ought to live in [[metabase.lib.stage]]
(defmethod join-clause-method :mbql.stage/mbql
  [mbql-stage]
  (-> {:lib/type :mbql/join
       :stages   [mbql-stage]}
      lib.options/ensure-uuid))

(defmethod join-clause-method :metadata/card
  [card]
  (-> {:lib/type :mbql/join
       :stages [{:source-card (:id card)
                 :lib/type :mbql.stage/mbql}]}
      lib.options/ensure-uuid))

(declare with-join-fields)

(defmethod join-clause-method :metadata/table
  [{::keys [join-alias join-fields], :as table-metadata}]
  (cond-> (join-clause-method {:lib/type     :mbql.stage/mbql
                               :lib/options  {:lib/uuid (str (random-uuid))}
                               :source-table (:id table-metadata)})
    join-alias  (with-join-alias join-alias)
    join-fields (with-join-fields join-fields)))

(defn- with-join-conditions-add-alias-to-rhses
  "Add `join-alias` to the RHS of all [[standard-join-condition?]] `conditions` that don't already have a `:join-alias`.
  If an RHS already has a `:join-alias`, don't second guess what was already explicitly specified."
  [conditions join-alias]
  (if-not join-alias
    conditions
    (mapv (fn [condition]
            (standard-join-condition-update-rhs condition (fn [rhs]
                                                            (lib.util.match/replace rhs
                                                              (field :guard #(and (lib.util/field-clause? %) (not (lib.join.util/current-join-alias %))))
                                                              (with-join-alias field join-alias)))))
          conditions)))

(mu/defn with-join-conditions :- lib.join.util/PartialJoin
  "Update the `:conditions` (filters) for a Join clause."
  {:style/indent [:form]}
  [a-join     :- lib.join.util/PartialJoin
   conditions :- [:maybe [:sequential [:or ::lib.schema.expression/boolean ::lib.schema.common/external-op]]]]
  (let [conditions (-> (mapv lib.common/->op-arg conditions)
                       (with-join-conditions-add-alias-to-rhses (lib.join.util/current-join-alias a-join)))]
    (u/assoc-dissoc a-join :conditions (not-empty conditions))))

(mu/defn with-join-fields :- lib.join.util/PartialJoin
  "Update a join (or a function that will return a join) to include `:fields`, either `:all`, `:none`, or a sequence of
  references."
  [joinable :- lib.join.util/PartialJoin
   fields   :- [:maybe [:or [:enum :all :none] [:sequential some?]]]]
  (let [fields (cond
                 (keyword? fields) fields
                 (= fields [])     :none
                 :else             (not-empty
                                    (into []
                                          (comp (map lib.ref/ref)
                                                (if-let [current-alias (lib.join.util/current-join-alias joinable)]
                                                  (map #(with-join-alias % current-alias))
                                                  identity))
                                          fields)))]
    (u/assoc-dissoc joinable :fields fields)))

(defn- select-home-column
  [home-cols cond-fields]
  (when (seq cond-fields)
    (let [cond-home-cols (keep #(lib.equality/find-matching-column % home-cols) cond-fields)]
          ;; first choice: the leftmost FK or PK in the condition referring to a home column
      (or (m/find-first (some-fn lib.types.isa/foreign-key? lib.types.isa/primary-key?) cond-home-cols)
          ;; otherwise the leftmost home column in the condition
          (first cond-home-cols)
          ;; otherwise the first FK home column
          (m/find-first lib.types.isa/foreign-key? home-cols)
          ;; otherwise the first PK home column
          (m/find-first lib.types.isa/primary-key? home-cols)
          ;; otherwise the first home column
          (first home-cols)))))

(defn- strip-id [s]
  (when (and (string? s)
             (not (re-find #"(?i) → id$" s)))
    (str/trim (str/replace s #"(?i) id$" ""))))

(defn- similar-names?
  "Checks if `name0` and `name1` are similar.
  Two names are considered similar if they are the same, one is the plural of the other,
  or their plurals are equal.
  This is used to avoid repeating ourselves in situations like when we have a table called
  PRODUCTS and a field (presumably referring to that table) called PRODUCT."
  [name0 name1]
  (and (string? name0) (string? name1)
       (let [plural1 (delay (inflections/plural name1))
             plural0 (delay (inflections/plural name0))]
         (or (= name0 name1)
             (= name0 @plural1)
             (= @plural0 name1)
             (= @plural0 @plural1)))))

(defn- calculate-join-alias [query joined home-col]
  (let [joined-name (lib.metadata.calculation/display-name
                     (if (= (:lib/type joined) :mbql/query) joined query)
                     joined)
        home-name   (when home-col (strip-id (lib.metadata.calculation/display-name query home-col)))
        similar     (similar-names? joined-name home-name)
        join-alias  (or (and joined-name
                             home-name
                             (not (re-matches #"(?i)id" home-name))
                             (not similar)
                             (str joined-name " - " home-name))
                        joined-name
                        home-name
                        "source")]
    join-alias))

(defn- add-alias-to-join-refs [query stage-number form join-alias join-cols]
  (lib.util.match/replace form
    (field :guard (fn [field-clause]
                    (and (lib.util/field-clause? field-clause)
                         (boolean (lib.equality/find-matching-column query stage-number field-clause join-cols)))))
    (with-join-alias field join-alias)))

(defn- add-alias-to-condition
  [query stage-number condition join-alias home-cols join-cols]
  (let [condition (add-alias-to-join-refs query stage-number condition join-alias join-cols)]
    ;; Sometimes conditions have field references which cannot be unambigously
    ;; assigned to one of the sides. The following code tries to deal with
    ;; these cases, but only for conditions that look like the ones generated
    ;; generated by the FE. These have the form home-field op join-field,
    ;; so we break ties by looking at the poisition of the field reference.
    (lib.util.match/replace condition
      [op op-opts (lhs :guard lib.util/field-clause?) (rhs :guard lib.util/field-clause?)]
      (let [lhs-alias (lib.join.util/current-join-alias lhs)
            rhs-alias (lib.join.util/current-join-alias rhs)]
        (cond
          ;; no sides obviously belong to joined
          (not (or lhs-alias rhs-alias))
          (if (lib.equality/find-matching-column query stage-number rhs home-cols)
            [op op-opts (with-join-alias lhs join-alias) rhs]
            [op op-opts lhs (with-join-alias rhs join-alias)])

          ;; both sides seem to belong to joined assuming this resulted from
          ;; overly fuzzy matching, we remove the join alias from the LHS
          ;; unless the RHS seems to belong to home too while the LHS doesn't
          (and (= lhs-alias join-alias) (= rhs-alias join-alias))
          (let [bare-lhs (lib.options/update-options lhs dissoc :join-alias)
                bare-rhs (lib.options/update-options rhs dissoc :join-alias)]
            (if (and (nil? (lib.equality/find-matching-column query stage-number bare-lhs home-cols))
                     (lib.equality/find-matching-column query stage-number bare-rhs home-cols))
              [op op-opts lhs bare-rhs]
              [op op-opts bare-lhs rhs]))

          ;; we leave alone the condition otherwise
          :else &match))
    ;; do not replace inner references as there can be a custom join expression
      _
      condition)))

(defn- generate-unique-name [base-name taken-names]
  (let [generator (lib.util/unique-name-generator)]
    (run! generator taken-names)
    (generator base-name)))

(defn default-alias
  "Generate a default `:alias` for a join clause. home-cols should be visible columns for the stage"
  ([query stage-number a-join]
   (let [stage (lib.util/query-stage query stage-number)
         home-cols (lib.metadata.calculation/visible-columns query stage-number stage)]
     (default-alias query stage-number a-join stage home-cols)))
  ([query _stage-number a-join stage home-cols]
   (let [home-cols   home-cols
         cond-fields (into []
                           (mapcat (fn [condition]
                                     (let [lhs (standard-join-condition-lhs condition)
                                           rhs (standard-join-condition-rhs condition)]
                                       (when (and (lib.util/field-clause? lhs) (lib.util/field-clause? rhs))
                                         [lhs rhs]))))
                           (:conditions a-join))
         home-col   (select-home-column home-cols cond-fields)]
     (-> (calculate-join-alias query a-join home-col)
         (generate-unique-name (keep :alias (:joins stage)))))))

(mu/defn add-default-alias :- ::lib.schema.join/join
  "Add a default generated `:alias` to a join clause that does not already have one or that specifically requests a
  new one."
  [query        :- ::lib.schema/query
   stage-number :- :int
   a-join       :- lib.join.util/JoinWithOptionalAlias]
  (if (and (contains? a-join :alias) (not (contains? a-join ::replace-alias)))
    ;; if the join clause comes with an alias and doesn't need a new one, keep it and assume that the condition fields
    ;; have the right join-aliases too
    a-join
    (let [old-alias   (:alias a-join)
          stage       (cond-> (lib.util/query-stage query stage-number)
                        old-alias (update :joins (fn [joins]
                                                   (mapv #(if (= (:alias %) old-alias)
                                                            (dissoc % :alias)
                                                            %)
                                                         joins))))
          home-cols   (lib.metadata.calculation/visible-columns query stage-number stage)
          join-alias  (default-alias query stage-number a-join stage home-cols)
          join-cols   (lib.metadata.calculation/returned-columns
                       (lib.query/query-with-stages query (:stages a-join)))]
      (cond-> a-join
        true (dissoc ::replace-alias)
        (not old-alias) (update :conditions
                                (fn [conditions]
                                  (mapv #(add-alias-to-condition query stage-number % join-alias home-cols join-cols)
                                        conditions)))
        true (with-join-alias join-alias)))))

(declare join-conditions
         joined-thing
         suggested-join-conditions)

(mu/defn joins :- [:maybe ::lib.schema.join/joins]
  "Get all joins in a specific `stage` of a `query`. If `stage` is unspecified, returns joins in the final stage of the
  query."
  ([query]
   (joins query -1))
  ([query        :- ::lib.schema/query
    stage-number :- :int]
   (not-empty (get (lib.util/query-stage query stage-number) :joins))))

(mu/defn join-conditions :- [:maybe ::lib.schema.join/conditions]
  "Get all join conditions for the given join"
  [a-join :- lib.join.util/PartialJoin]
  (:conditions a-join))

(mu/defn join-fields :- [:maybe ::lib.schema.join/fields]
  "Get all join conditions for the given join"
  [a-join :- lib.join.util/PartialJoin]
  (:fields a-join))

(defn- raw-join-strategy->strategy-option [raw-strategy]
  (merge
   {:lib/type :option/join.strategy
    :strategy raw-strategy}
   (when (= raw-strategy :left-join)
     {:default true})))

(mu/defn raw-join-strategy :- ::lib.schema.join/strategy
  "Get the raw keyword strategy (type) of a given join, e.g. `:left-join` or `:right-join`. This is either the value
  of the optional `:strategy` key or the default, `:left-join`, if `:strategy` is not specified."
  [a-join :- lib.join.util/PartialJoin]
  (get a-join :strategy :left-join))

(mu/defn join-strategy :- ::lib.schema.join/strategy.option
  "Get the strategy (type) of a given join, as a `:option/join.strategy` map. If `:stategy` is unspecified, returns
  the default, left join."
  [a-join :- lib.join.util/PartialJoin]
  (raw-join-strategy->strategy-option (raw-join-strategy a-join)))

(mu/defn with-join-strategy :- lib.join.util/PartialJoin
  "Return a copy of `a-join` with its `:strategy` set to `strategy`."
  [a-join   :- lib.join.util/PartialJoin
   strategy :- [:or ::lib.schema.join/strategy ::lib.schema.join/strategy.option]]
  ;; unwrap the strategy to a raw keyword if needed.
  (assoc a-join :strategy (cond-> strategy
                            (= (lib.dispatch/dispatch-value strategy) :option/join.strategy)
                            :strategy)))

(mu/defn available-join-strategies :- [:sequential ::lib.schema.join/strategy.option]
  "Get available join strategies for the current Database (based on the Database's
  supported [[metabase.driver/features]]) as raw keywords like `:left-join`."
  ([query]
   (available-join-strategies query -1))

  ;; stage number is not currently used, but it is taken as a parameter for consistency with the rest of MLv2
  ([query         :- ::lib.schema/query
    _stage-number :- :int]
   (into []
         (comp (filter (partial lib.metadata/database-supports? query))
               (map raw-join-strategy->strategy-option))
         [:left-join :right-join :inner-join :full-join])))

(mu/defn join-clause :- lib.join.util/PartialJoin
  "Create an MBQL join map from something that can conceptually be joined against. A `Table`? An MBQL or native query? A
  Saved Question? You should be able to join anything, and this should return a sensible MBQL join map. Uses a left join
  by default."
  ([joinable]
   (-> (join-clause-method joinable)
       (u/assoc-default :fields :all)))

  ([joinable conditions]
   (join-clause joinable conditions :left-join))

  ([joinable conditions strategy]
   (-> (join-clause joinable)
       (with-join-conditions conditions)
       (with-join-strategy strategy))))

(defn- has-summaries? [query stage-number]
  (let [stage (lib.util/query-stage query stage-number)]
    (boolean (or (seq (:aggregation stage))
                 (seq (:breakout stage))))))

(mu/defn join :- ::lib.schema/query
  "Add a join clause to a `query`."
  ([query a-join]
   (join query -1 a-join))

  ([query        :- ::lib.schema/query
    stage-number :- :int
    a-join       :- [:or lib.join.util/PartialJoin Joinable]]
   (let [a-join              (join-clause a-join)
         suggested-conditions (when (empty? (join-conditions a-join))
                                (suggested-join-conditions query stage-number (joined-thing query a-join)))
         summaries?          (has-summaries? query stage-number)
         a-join              (cond-> a-join
                               (seq suggested-conditions) (with-join-conditions suggested-conditions)
                               ;; If there are aggregations or breakouts on this stage, drop the `:fields`.
                               summaries?                 (with-join-fields nil))
         a-join              (add-default-alias query stage-number a-join)]
     (lib.util/update-query-stage query stage-number update :joins (fn [existing-joins]
                                                                     (conj (vec existing-joins) a-join))))))

(mu/defn joined-thing :- [:maybe Joinable]
  "Return metadata about the origin of `a-join` using `metadata-providerable` as the source of information."
  [metadata-providerable :- ::lib.schema.metadata/metadata-providerable
   a-join                :- lib.join.util/PartialJoin]
  (let [origin (-> a-join :stages first)]
    (cond
      (:source-card origin)  (lib.metadata/card metadata-providerable (:source-card origin))
      (:source-table origin) (lib.metadata/table metadata-providerable (:source-table origin)))))

;;; Building join conditions:
;;;
;;; The QB GUI needs to build a join condition before the join itself is attached to the query. There are three parts
;;; to a join condition. Suppose we're building a query like
;;;
;;;    SELECT * FROM order JOIN user ON order.user_id = user.id
;;;
;;; The condition is
;;;
;;;    order.user_id  =  user.id
;;;    ^^^^^^^^^^^^^  ^  ^^^^^^^
;;;          1        2     3
;;;
;;; and the three parts are:
;;;
;;; 1. LHS/source column: the column in the left-hand side of the condition, e.g. the `order.user_id` in the example
;;;    above. Either comes from the source Table, or a previous stage of the query, or a previously-joined
;;;    Table/Model/Saved Question. `order.user_id` presumably is an FK to `user.id`, and while this is typical, is not
;;;    required.
;;;
;;; 2. The operator: `=` in the example above. Corresponds to an `:=` MBQL clause. `=` is selected by default.
;;;
;;; 3. RHS/destination/target column: the column in the right-hand side of the condition e.g. `user.id` in the example
;;;    above. `user.id` is a column in the Table/Model/Saved Question we are joining against.
;;;
;;; The Query Builder allows selecting any of these three parts in any order. The functions below return possible
;;; options for each respective part. At the time of this writing, selecting one does not filter out incompatible
;;; options for the other parts, but hopefully we can implement this in the future -- see #31174

(mu/defn- sort-join-condition-columns :- [:sequential ::lib.schema.metadata/column]
  "Sort potential join condition columns as returned by [[join-condition-lhs-columns]]
  or [[join-condition-rhs-columns]]. PK columns are returned first, followed by FK columns, followed by other columns.
  Otherwise original order is maintained."
  [columns :- [:sequential ::lib.schema.metadata/column]]
  (let [{:keys [pk fk other]} (group-by (fn [column]
                                          (cond
                                            (lib.types.isa/primary-key? column) :pk
                                            (lib.types.isa/foreign-key? column) :fk
                                            :else                               :other))
                                        columns)]
    (concat pk fk other)))

(defn- mark-selected-column [query stage-number existing-column-or-nil columns]
  (if-not existing-column-or-nil
    columns
    (mapv (fn [column]
            (if (:selected? column)
              (lib.temporal-bucket/with-temporal-bucket
                column
                (lib.temporal-bucket/temporal-bucket existing-column-or-nil))
              column))
          (lib.equality/mark-selected-columns query stage-number columns [existing-column-or-nil]))))

(mu/defn join-condition-lhs-columns :- [:sequential ::lib.schema.metadata/column]
  "Get a sequence of columns that can be used as the left-hand-side (source column) in a join condition. This column
  is the one that comes from the source Table/Card/previous stage of the query or a previous join.

  If you are changing the LHS of a condition for an existing join, pass in that existing join as `join-or-joinable` so
  we can filter out the columns added by it (it doesn't make sense to present the columns added by a join as options
  for its own LHS) or added by later joins (joins can only depend on things from previous joins). Otherwise you can
  either pass in `nil` or the [[Joinable]] (Table or Card metadata) we're joining against when building a new
  join. (Things other than joins are ignored, but this argument is flexible for consistency with the signature
  of [[join-condition-rhs-columns]].) See #32005 for more info.

  If the left-hand-side column has already been chosen and we're UPDATING it, pass in `lhs-expression-or-nil` so we can
  mark the current column as `:selected` in the metadata/display info.

  If the right-hand-side column has already been chosen (they can be chosen in any order in the Query Builder UI),
  pass in the chosen RHS column. In the future, this may be used to restrict results to compatible columns. (See #31174)

  Results will be returned in a 'somewhat smart' order with PKs and FKs returned before other columns.

  Unlike most other things that return columns, implicitly-joinable columns ARE NOT returned here."
  ([query joinable lhs-expression-or-nil rhs-expression-or-nil]
   (join-condition-lhs-columns query -1 joinable lhs-expression-or-nil rhs-expression-or-nil))

  ([query                  :- ::lib.schema/query
    stage-number           :- :int
    join-or-joinable       :- [:maybe JoinOrJoinable]
    lhs-expression-or-nil  :- [:maybe ::lib.schema.expression/expression]
    ;; not yet used, hopefully we will use in the future when present for filtering incompatible columns out.
    _rhs-expression-or-nil :- [:maybe ::lib.schema.expression/expression]]
   ;; calculate all the visible columns including the existing join; then filter out any columns that come from the
   ;; existing join and any subsequent joins. The reason for doing things this way rather than removing the joins
   ;; before calculating visible columns is that we don't want to either create possibly-invalid queries, or have to
   ;; rely on the logic in [[metabase.lib.remove-replace/remove-join]] which would cause circular references; this is
   ;; simpler as well.
   ;;
   ;; e.g. if we have joins [J1 J2 J3 J4] and current join = J2, then we want to ignore the visible columns from J2,
   ;; J3, and J4.
   (let [existing-join-alias    (when (join? join-or-joinable)
                                  (lib.join.util/current-join-alias join-or-joinable))
         join-aliases-to-ignore (into #{}
                                      (comp (map lib.join.util/current-join-alias)
                                            (drop-while #(not= % existing-join-alias)))
                                      (joins query stage-number))]
     (->> (lib.metadata.calculation/visible-columns query stage-number
                                                    (lib.util/query-stage query stage-number)
                                                    {:include-expressions?         false
                                                     :include-implicitly-joinable? false})
          (remove (fn [col]
                    (when-let [col-join-alias (lib.join.util/current-join-alias col)]
                      (contains? join-aliases-to-ignore col-join-alias))))
          (mark-selected-column query
                                stage-number
                                (when (lib.util/field-clause? lhs-expression-or-nil)
                                  lhs-expression-or-nil))
          sort-join-condition-columns))))

(mu/defn join-condition-rhs-columns :- [:sequential ::lib.schema.metadata/column]
  "Get a sequence of columns that can be used as the right-hand-side (target column) in a join condition. This column
  is the one that belongs to the thing being joined, `join-or-joinable`, which can be something like a
  Table ([[metabase.lib.metadata/TableMetadata]]), Saved Question/Model ([[metabase.lib.metadata/CardMetadata]]),
  another query, etc. -- anything you can pass to [[join-clause]]. You can also pass in an existing join.

  If the left-hand-side column has already been chosen (they can be chosen in any order in the Query Builder UI),
  pass in the chosen LHS column. In the future, this may be used to restrict results to compatible columns. (See #31174)

  If the right-hand-side column has already been chosen and we're UPDATING it, pass in `rhs-expression-or-nil` so we can
  mark the current column as `:selected` in the metadata/display info.

  Results will be returned in a 'somewhat smart' order with PKs and FKs returned before other columns."
  ([query joinable lhs-expression-or-nil rhs-expression-or-nil]
   (join-condition-rhs-columns query -1 joinable lhs-expression-or-nil rhs-expression-or-nil))

  ([query                  :- ::lib.schema/query
    stage-number           :- :int
    join-or-joinable       :- JoinOrJoinable
    ;; not yet used, hopefully we will use in the future when present for filtering incompatible columns out.
    _lhs-expression-or-nil :- [:maybe ::lib.schema.expression/expression]
    rhs-expression-or-nil  :- [:maybe ::lib.schema.expression/expression]]
   ;; I was on the fence about whether these should get `:lib/source :source/joins` or not -- it seems like based on
   ;; the QB UI they shouldn't. See screenshots in #31174
   (let [joinable          (if (join? join-or-joinable)
                             (joined-thing query join-or-joinable)
                             join-or-joinable)
         join-alias        (when (join? join-or-joinable)
                             (lib.join.util/current-join-alias join-or-joinable))
         rhs-column-or-nil (when (lib.util/field-clause? rhs-expression-or-nil)
                             (cond-> rhs-expression-or-nil
                               ;; Drop the :join-alias from the RHS if the joinable doesn't have one either.
                               (not join-alias) (lib.options/update-options dissoc :join-alias)))]
     (->> (lib.metadata.calculation/visible-columns query stage-number joinable {:include-implicitly-joinable? false})
          (map (fn [col]
                 (cond-> (assoc col :lib/source :source/joins)
                   join-alias (with-join-alias join-alias))))
          (mark-selected-column query stage-number rhs-column-or-nil)
          sort-join-condition-columns))))

(mu/defn join-condition-operators :- [:sequential ::lib.schema.join/condition.operator]
  "Return a sequence of valid filter clause operators that can be used to build a join condition. In the Query Builder
  UI, this can be chosen at any point before or after choosing the LHS and RHS. Invalid options are not currently
  filtered out based on values of the LHS or RHS, but in the future we can add this -- see #31174."
  ([query lhs-expression-or-nil rhs-expression-or-nil]
   (join-condition-operators query -1 lhs-expression-or-nil rhs-expression-or-nil))

  ([_query                 :- ::lib.schema/query
    _stage-number          :- :int
    ;; not yet used, hopefully we will use in the future when present for filtering incompatible options out.
    _lhs-expression-or-nil :- [:maybe ::lib.schema.expression/expression]
    _rhs-expression-or-nil :- [:maybe ::lib.schema.expression/expression]]
   ;; currently hardcoded to these six operators regardless of LHS and RHS.
   lib.schema.join/ordered-condition-operators))

(mu/defn- fk-columns-to :- [:maybe [:sequential
                                    {:min 1}
                                    [:and
                                     ::lib.schema.metadata/column
                                     [:map
                                      [::target ::lib.schema.metadata/column]]]]]
  "Find FK columns in `source` pointing at a column in `target`. Includes the target column under the `::target` key."
  [query        :- ::lib.schema/query
   stage-number :- :int
   source
   target]
  (let [target-columns (delay
                         (lib.metadata.calculation/visible-columns
                          query stage-number target
                          {:include-implicitly-joinable?                 false
                           :include-implicitly-joinable-for-source-card? false}))]
    (not-empty
     (into []
           (keep (fn [{:keys [fk-target-field-id], :as col}]
                   (when (and (lib.types.isa/foreign-key? col)
                              fk-target-field-id)
                     (when-let [target-column (m/find-first (fn [target-column]
                                                              (= fk-target-field-id
                                                                 (:id target-column)))
                                                            @target-columns)]
                       (assoc col ::target target-column)))))
           (lib.metadata.calculation/visible-columns query stage-number source
                                                     {:include-implicitly-joinable?                 false
                                                      :include-implicitly-joinable-for-source-card? false})))))

(mu/defn suggested-join-conditions :- [:maybe [:sequential {:min 1} ::lib.schema.expression/boolean]] ; i.e., a filter clause
  "Return suggested default join conditions when constructing a join against `joinable`, e.g. a Table, Saved
  Question, or another query. Suggested conditions will be returned if the source Table has a foreign key to the
  primary key of the thing we're joining (see #31175 for more info); otherwise this will return `nil` if no default
  conditions are suggested."
  ([query joinable]
   (suggested-join-conditions query -1 joinable nil))

  ([query stage-number joinable]
   (suggested-join-conditions query stage-number joinable nil))

  ([query         :- ::lib.schema/query
    stage-number  :- :int
    joinable
    position      :- [:maybe :int]]
   (let [unjoined (if position
                    ;; Drop this join and any later ones so they won't be used as suggestions.
                    (let [new-joins (-> (lib.util/query-stage query stage-number)
                                        :joins
                                        (subvec 0 position)
                                        not-empty)]
                      (lib.util/update-query-stage query stage-number
                                                   u/assoc-dissoc :joins new-joins))
                    ;; If this is a new joinable, use the entire current query.
                    query)
         stage    (lib.util/query-stage unjoined stage-number)]
     (letfn [;; only keep one FK to each target column e.g. for
             ;;
             ;;    messages (sender_id REFERENCES user(id),  recipient_id REFERENCES user(id))
             ;;
             ;; we only want join on one or the other, not both, because that makes no sense. However with a composite
             ;; FK -> composite PK suggest multiple conditions. See #34184
             (fks [source target]
               (->> (fk-columns-to unjoined stage-number source target)
                    (m/distinct-by #(-> % ::target :id))
                    not-empty))
             (filter-clause [x y]
               (lib.filter/filter-clause (lib.filter.operator/operator-def :=) x y))]
       (or
        ;; find cases where we have FK(s) pointing to joinable. Our column goes on the LHS.
        (when-let [fks (fks stage joinable)]
          (mapv (fn [fk]
                  (filter-clause fk (::target fk)))
                fks))
        ;; find cases where the `joinable` has FK(s) pointing to us. Note our column is the target this time around --
        ;; keep in on the LHS.
        (when-let [fks (fks joinable stage)]
          (mapv (fn [fk]
                  (filter-clause (::target fk) fk))
                fks)))))))

(defn- xform-add-join-alias [a-join]
  (let [join-alias (lib.join.util/current-join-alias a-join)]
    (map (fn [col]
           (-> col
               (with-join-alias join-alias)
               ;; TODO (Cam 6/25/25) -- remove `:source-alias` since it is busted
               (assoc :source-alias join-alias))))))

(defn- xform-mark-selected-joinable-columns
  "Mark the column metadatas in `cols` as `:selected` if they appear in `a-join`'s `:fields`."
  [a-join]
  (let [j-fields (join-fields a-join)]
    (case j-fields
      :all        (map #(assoc % :selected? true))
      (:none nil) (map #(assoc % :selected? false))
      (mapcat #(lib.equality/mark-selected-columns [%] j-fields)))))

(def ^:private xform-fix-source-for-joinable-columns
  (map #(assoc % :lib/source :source/joins)))

;;; TODO (Cam 7/8/25) -- this is a confusing name. `join-fieldable-columns` would be consistent
;;; with [[metabase.lib.field/fieldable-columns]] and be less confusing
(mu/defn joinable-columns :- ::lib.metadata.calculation/visible-columns
  "Return information about the fields that you can pass to [[with-join-fields]] when constructing a join against
  something [[Joinable]] (i.e., a Table or Card) or manipulating an existing join. When passing in a join, currently
  selected columns (those in the join's `:fields`) will include `:selected true` information."
  [query            :- ::lib.schema/query
   stage-number     :- :int
   join-or-joinable :- JoinOrJoinable]
  (let [a-join   (when (join? join-or-joinable)
                   join-or-joinable)
        source (if a-join
                 (joined-thing query join-or-joinable)
                 join-or-joinable)
        cols   (lib.metadata.calculation/returned-columns query stage-number source)]
    (into []
          (if a-join
            (comp xform-fix-source-for-joinable-columns
                  (xform-add-join-alias a-join)
                  (xform-mark-selected-joinable-columns a-join))
            identity)
          cols)))

(defn- join-lhs-display-name-from-condition-lhs
  [query stage-number join-or-joinable condition-lhs-or-nil]
  (when-let [lhs-column-ref (or condition-lhs-or-nil
                                (when (join? join-or-joinable)
                                  (when-let [lhs (standard-join-condition-lhs (first (join-conditions join-or-joinable)))]
                                    (when (lib.util/field-clause? lhs)
                                      lhs))))]
    (let [display-info (lib.metadata.calculation/display-info query stage-number lhs-column-ref)]
      (get-in display-info [:table :display-name]))))

(defn- first-join?
  "Whether a `join-or-joinable` is (or will be) the first join in a stage of a query.

  If a join is passed, we need to check whether it's the first join in the first stage of a source-table query or
  not.

  New joins get appended after any existing ones, so it would be safe to assume that if there are any other joins in
  the current stage, this **will not** be the first join in the stage."
  [query stage-number join-or-joinable]
  (let [existing-joins (joins query stage-number)]
    (or
     ;; if there are no existing joins, then this will be the first join regardless of what is passed in.
     (empty? existing-joins)
     ;; otherwise there ARE existing joins, so this is only the first join if it is the same thing as the first join
     ;; in `existing-joins`.
     (when (join? join-or-joinable)
       (= (:alias join-or-joinable)
          (:alias (first existing-joins)))))))

(defn- join-lhs-display-name-for-first-join-in-first-stage
  [query stage-number join-or-joinable]
  (when (and (zero? (lib.util/canonical-stage-index query stage-number)) ; first stage?
             (first-join? query stage-number join-or-joinable)           ; first join?
             (lib.util/source-table-id query))                           ; query ultimately uses source Table?
    (let [table-id (lib.util/source-table-id query)
          table    (lib.metadata/table query table-id)]
      ;; I think `:default` display name style is okay here, there shouldn't be a difference between `:default` and
      ;; `:long` for a Table anyway
      (lib.metadata.calculation/display-name query stage-number table))))

(mu/defn join-lhs-display-name :- ::lib.schema.common/non-blank-string
  "Get the display name for whatever we are joining. See #32015 and #32764 for screenshot examples.

  The rules, copied from MLv1, are as follows:

  1. If we have the LHS column for the first join condition, we should use display name for wherever it comes from. E.g.
     if the join is

     ```
     JOIN whatever ON orders.whatever_id = whatever.id
     ```

     then we should display the join like this:

    ```
    +--------+   +----------+    +-------------+    +----------+
    | Orders | + | Whatever | on | Orders      | =  | Whatever |
    |        |   |          |    | Whatever ID |    | ID       |
    +--------+   +----------+    +-------------+    +----------+
    ```

    1a. If `join-or-joinable` is a join, we can take the condition LHS column from the join itself, since a join will
        always have a condition. This should only apply to [[standard-join-condition?]] conditions.

    1b. When building a join, you can optionally pass in `condition-lhs-expression-or-nil` yourself.

  2. If the condition LHS column is unknown, and this is the first join in the first stage of a query, and the query
     uses a `:source-table`, then use the display name for the source Table.

  3. Otherwise use `Previous results`.

  This function needs to be usable while we are in the process of constructing a join in the context of a given stage,
  but also needs to work for rendering existing joins. Pass a join in for existing joins, or something [[Joinable]]
  for ones we are currently building."
  ([query join-or-joinable]
   (join-lhs-display-name query join-or-joinable nil))

  ([query join-or-joinable condition-lhs-expression-or-nil]
   (join-lhs-display-name query -1 join-or-joinable condition-lhs-expression-or-nil))

  ([query                           :- ::lib.schema/query
    stage-number                    :- :int
    join-or-joinable                :- [:maybe JoinOrJoinable]
    condition-lhs-expression-or-nil :- [:maybe [:or ::lib.schema.metadata/column :mbql.clause/field]]]
   (or
    (join-lhs-display-name-from-condition-lhs query stage-number join-or-joinable condition-lhs-expression-or-nil)
    (join-lhs-display-name-for-first-join-in-first-stage query stage-number join-or-joinable)
    (i18n/tru "Previous results"))))

(mu/defn join-condition-update-temporal-bucketing :- ::lib.schema.expression/boolean
  "Updates the provided join-condition's fields' temporal-bucketing option, returns the updated join-condition.
   Must be called on a standard join condition with just columns used for both LHS and RHS expressions, otherwise the
   join condition will NOT be updated.
   This will sync both the lhs and rhs fields, and the fields that support the provided option will be updated.
   Fields that do not support the provided option will be ignored."
  ([query :- ::lib.schema/query
    join-condition :- [:or ::lib.schema.expression/boolean ::lib.schema.common/external-op]
    option-or-unit :- [:maybe [:or
                               ::lib.schema.temporal-bucketing/option
                               ::lib.schema.temporal-bucketing/unit]]]
   (join-condition-update-temporal-bucketing query -1 join-condition option-or-unit))
  ([query :- ::lib.schema/query
    stage-number :- :int
    join-condition :- [:or ::lib.schema.expression/boolean ::lib.schema.common/external-op]
    option-or-unit :- [:maybe [:or
                               ::lib.schema.temporal-bucketing/option
                               ::lib.schema.temporal-bucketing/unit]]]
   (if-not (standard-join-condition? join-condition)
     join-condition
     (let [[_ _ lhs rhs :as join-condition] (lib.common/->op-arg join-condition)]
       (if-not (and (lib.util/field-clause? lhs) (lib.util/field-clause? rhs))
         join-condition
         (let [unit (cond-> option-or-unit
                      (not (keyword? option-or-unit)) :unit)
               stage-number (lib.util/canonical-stage-index query stage-number)
               available-lhs (lib.temporal-bucket/available-temporal-buckets query stage-number lhs)
               available-rhs (lib.temporal-bucket/available-temporal-buckets query stage-number rhs)
               sync-lhs? (or (nil? unit) (contains? (set (map :unit available-lhs)) unit))
               sync-rhs? (or (nil? unit) (contains? (set (map :unit available-rhs)) unit))]
           (cond-> join-condition
             sync-lhs? (update 2 lib.temporal-bucket/with-temporal-bucket unit)
             sync-rhs? (update 3 lib.temporal-bucket/with-temporal-bucket unit))))))))

(defmethod lib.metadata.calculation/describe-top-level-key-method :joins
  [query stage-number _key]
  (some->> (not-empty (joins query stage-number))
           (map #(lib.metadata.calculation/display-name query stage-number %))
           (str/join " + ")))<|MERGE_RESOLUTION|>--- conflicted
+++ resolved
@@ -244,12 +244,6 @@
       (assoc
        ;; TODO (Cam 6/19/25) -- we need to get rid of `:source-alias` it's just causing confusion; don't need two
        ;; keys for join aliases.
-<<<<<<< HEAD
-       :source-alias            join-alias
-       :lib/original-join-alias join-alias
-       :lib/source              :source/joins
-       ::join-alias             join-alias)
-=======
        :source-alias              join-alias
        :lib/original-join-alias   join-alias
        :lib/source                :source/joins
@@ -259,7 +253,6 @@
        ;; it breaks [[metabase.lib.field-test/nested-field-display-name-test-3]]
        ;;
        #_:lib/original-display-name #_((some-fn :lib/original-display-name :display-name) col))
->>>>>>> f398a722
       (set/rename-keys {:lib/expression-name :lib/original-expression-name})
       (as-> $col (assoc $col :display-name (lib.metadata.calculation/display-name query stage-number $col)))))
 
