(ns metabase.api.testing
  "Endpoints for testing."
  (:require
   [clojure.java.jdbc :as jdbc]
   [clojure.string :as str]
   [java-time.api :as t]
   [java-time.clock]
   [metabase.analytics.core :as analytics]
   [metabase.api.common :as api]
   [metabase.api.macros :as api.macros]
   [metabase.config :as config]
   [metabase.db :as mdb]
   [metabase.premium-features.core :refer [defenterprise]]
   [metabase.search.core :as search]
   [metabase.search.ingestion :as search.ingestion]
   [metabase.util.date-2 :as u.date]
   [metabase.util.files :as u.files]
   [metabase.util.json :as json]
   [metabase.util.log :as log]
   [metabase.util.malli.schema :as ms]
   [toucan2.core :as t2])
  (:import
   (com.mchange.v2.c3p0 PoolBackedDataSource)
   (java.util Queue)
   (java.util.concurrent.locks ReentrantReadWriteLock)))

(set! *warn-on-reflection* true)

;; EVERYTHING BELOW IS FOR H2 ONLY.

(defn- assert-h2 [app-db]
  (assert (= (:db-type app-db) :h2)
          "Snapshot/restore only works for :h2 application databases."))

(defn- snapshot-path-for-name
  ^String [snapshot-name]
  (let [path (u.files/get-path "e2e" "snapshots"
                               (str (str/replace (name snapshot-name) #"\W" "_") ".sql"))]
    (str (.toAbsolutePath path))))

;;;; SAVE

(defn- save-snapshot! [snapshot-name]
  (assert-h2 (mdb/app-db))
  (let [path (snapshot-path-for-name snapshot-name)]
    (log/infof "Saving snapshot to %s" path)
    (jdbc/query {:datasource (mdb/app-db)} ["SCRIPT TO ?" path]))
  :ok)

(api.macros/defendpoint :post "/snapshot/:name"
  "Snapshot the database for testing purposes."
  [{snapshot-name :name} :- [:map
                             [:name ms/NonBlankString]]]
  (save-snapshot! snapshot-name)
  nil)

;;;; RESTORE

(defn- reset-app-db-connection-pool!
  "Immediately destroy all open connections in the app DB connection pool."
  []
  (let [data-source (mdb/data-source)]
    (when (instance? PoolBackedDataSource data-source)
      (log/info "Destroying application database connection pool")
      (.hardReset ^PoolBackedDataSource data-source))))

(defn- restore-app-db-from-snapshot!
  "Drop all objects in the application DB, then reload everything from the SQL dump at `snapshot-path`."
  [^String snapshot-path]
  (log/infof "Restoring snapshot from %s" snapshot-path)
  (api/check-404 (.exists (java.io.File. snapshot-path)))
  (with-open [conn (.getConnection (mdb/app-db))]
    (doseq [sql-args [["SET LOCK_TIMEOUT 180000"]
                      ["DROP ALL OBJECTS"]
                      ["RUNSCRIPT FROM ?" snapshot-path]]]
      (jdbc/execute! {:connection conn} sql-args))

    ;; We've found a delightful bug in H2 where if you:
    ;; - create a table, then
    ;; - create a view based on the table, then
    ;; - modify the original table, then
    ;; - generate a snapshot

    ;; the generated snapshot has the `CREATE VIEW` *before* the `CREATE TABLE`. This results in a view that can't be
    ;; queried successfully until it is recompiled. Our workaround is to recompile ALL views immediately after we
    ;; restore the app DB from a snapshot. Bug report is here: https://github.com/h2database/h2database/issues/3942
    (doseq [table-name
            (->> (jdbc/query {:connection conn} ["SELECT table_name FROM information_schema.views WHERE table_schema=?" "PUBLIC"])
                 (map :table_name))]
      ;; parameterization doesn't work with view names. If someone maliciously named a table, this is bad. On the
      ;; other hand, this is not running in prod and you already had to have enough access to maliciously name the
      ;; table, so this is probably safe enough.
      (jdbc/execute! {:connection conn} (format "ALTER VIEW %s RECOMPILE" table-name)))))

(defn- restore-snapshot! [snapshot-name]
  (assert-h2 (mdb/app-db))
  (let [path                         (snapshot-path-for-name snapshot-name)
        ^ReentrantReadWriteLock lock (:lock (mdb/app-db))]
    ;; acquire the application DB WRITE LOCK which will prevent any other threads from getting any new connections until
    ;; we release it.
    (try
      (.. lock writeLock lock)
      (reset-app-db-connection-pool!)
      (restore-app-db-from-snapshot! path)
      (mdb/increment-app-db-unique-indentifier!)
      (finally
        (.. lock writeLock unlock)
        ;; don't know why this happens but when I try to test things locally with `yarn-test-cypress-open-no-backend`
        ;; and a backend server started with `dev/start!` the snapshots are always missing columms added by DB
        ;; migrations. So let's just check and make sure it's fully up to date in this scenario. Not doing this outside
        ;; of dev because it seems to work fine for whatever reason normally and we don't want tests taking 5 million
        ;; years to run because we're wasting a bunch of time initializing Liquibase and checking for unrun migrations
        ;; for every test when we don't need to. -- Cam
        ;;
        ;; Important! This needs to happen AFTER we unlock the app DB, otherwise migrations will hang for the evil ones
        ;; that are initializing Quartz and opening new connections to do stuff on different threads.
        (when config/is-dev?
          (mdb/migrate! (mdb/app-db) :up)))))
  :ok)

(api.macros/defendpoint :post "/restore/:name"
  "Restore a database snapshot for testing purposes."
  [{snapshot-name :name} :- [:map
                             [:name ms/NonBlankString]]]
  (.clear ^Queue @#'search.ingestion/queue)
  (restore-snapshot! snapshot-name)
  (search/reindex!)
  nil)

(api.macros/defendpoint :post "/echo"
  "Simple echo hander. Fails when you POST with `?fail=true`."
  [_route-params
   {:keys [fail]} :- [:map
                      [:fail {:default false} ms/BooleanValue]]
   body]
  (if fail
    {:status 400
     :body {:error-code "oops"}}
    {:status 200
     :body body}))

(api.macros/defendpoint :post "/set-time"
  "Make java-time see world at exact time."
  [_route-params
   _query-params
   {:keys [time add-ms]} :- [:map
                             [:time   {:optional true} [:maybe ms/TemporalString]]
                             [:add-ms {:optional true} [:maybe ms/Int]]]]
  (let [clock (when-let [time' (cond
                                 time   (u.date/parse time)
                                 add-ms (t/plus (t/zoned-date-time)
                                                (t/duration add-ms :millis)))]
                (t/mock-clock (t/instant time') (t/zone-id time')))]
    ;; if time' is `nil`, we'll get system clock back
    (alter-var-root #'java-time.clock/*clock* (constantly clock))
    {:result (if clock :set :reset)
     :time   (t/instant)}))

(api.macros/defendpoint :get "/echo"
  "Simple echo hander. Fails when you GET with `?fail=true`."
  [_route-params
   {:keys [fail body]} :- [:map
                           [:fail {:default false} ms/BooleanValue]
                           [:body ms/JSONString]]]
  (if fail
    {:status 400
     :body {:error-code "oops"}}
    {:status 200
     :body (json/decode+kw body)}))

(api.macros/defendpoint :post "/mark-stale"
  "Mark the card or dashboard as stale"
  [_route-params
   _query-params
   {:keys [id model date-str]} :- [:map
                                   [:id       ms/PositiveInt]
                                   [:model    :string]
                                   [:date-str {:optional true} [:maybe :string]]]]
  (let [date (if date-str
               (try (t/local-date "yyyy-MM-dd" date-str)
                    (catch Exception _
                      (throw (ex-info (str "invalid date: '"
                                           date-str
                                           "' expected format: 'yyyy-MM-dd'")
                                      {:status 400}))))
               (t/minus (t/local-date) (t/months 7)))]
    (case model
      "card"      (t2/update! :model/Card :id id {:last_used_at date})
      "dashboard" (t2/update! :model/Dashboard :id id {:last_viewed_at date}))))

(api.macros/defendpoint :post "/stats"
  "Triggers a send of instance usage stats"
  []
<<<<<<< HEAD
  (analytics/phone-home-stats!)
  {:success true})
=======
  (stats/phone-home-stats!)
  {:success true})

(defenterprise refresh-cache-configs!
  "Manually triggers the preemptive caching refresh job on EE. No-op on OSS."
  metabase-enterprise.task.cache
  [])

(api.macros/defendpoint :post "/refresh-caches"
  "Manually triggers the cache refresh task, if Enterprise code is available."
  []
  (refresh-cache-configs!))
>>>>>>> d1d61fd8
<|MERGE_RESOLUTION|>--- conflicted
+++ resolved
@@ -191,11 +191,7 @@
 (api.macros/defendpoint :post "/stats"
   "Triggers a send of instance usage stats"
   []
-<<<<<<< HEAD
   (analytics/phone-home-stats!)
-  {:success true})
-=======
-  (stats/phone-home-stats!)
   {:success true})
 
 (defenterprise refresh-cache-configs!
@@ -206,5 +202,4 @@
 (api.macros/defendpoint :post "/refresh-caches"
   "Manually triggers the cache refresh task, if Enterprise code is available."
   []
-  (refresh-cache-configs!))
->>>>>>> d1d61fd8
+  (refresh-cache-configs!))