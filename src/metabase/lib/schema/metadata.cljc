--- conflicted
+++ resolved
@@ -50,11 +50,7 @@
 
 ;;; The way FieldValues/remapping works is hella confusing, because it involves the FieldValues table and Dimension
 ;;; table, and the `has_field_values` column, nobody knows why life is like this TBH. The docstrings
-<<<<<<< HEAD
-;;; in [[metabase.warehouse-schema.models.field-values]], [[metabase.models.params.chain-filter]],
-=======
-;;; in [[metabase.models.field-values]], [[metabase.parameters.chain-filter]],
->>>>>>> d7eae1df
+;;; in [[metabase.warehouse-schema.models.field-values]], [[metabase.parameters.chain-filter]],
 ;;; and [[metabase.query-processor.middleware.add-dimension-projections]] explain this stuff in more detail, read
 ;;; those and then maybe you will understand what the hell is going on.
 
