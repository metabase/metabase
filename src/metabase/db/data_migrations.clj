(ns ^:deprecated metabase.db.data-migrations
  "Clojure-land data migration definitions and fns for running them.
  These migrations are all ran once when Metabase is first launched, except when transferring data from an existing
  H2 database.  When data is transferred from an H2 database, migrations will already have been run against that data;
  thus, all of these migrations need to be repeatable, e.g.:

     CREATE TABLE IF NOT EXISTS ... -- Good
     CREATE TABLE ...               -- Bad"
  (:require [cemerick.friend.credentials :as creds]
            [cheshire.core :as json]
            [clojure.tools.logging :as log]
            [clojure.walk :as walk]
            [medley.core :as m]
            [metabase.models.dashboard-card :refer [DashboardCard]]
<<<<<<< HEAD
            [metabase.models.database :refer [Database]]
            [metabase.models.permissions :as perms :refer [Permissions]]
            [metabase.models.permissions-group :as perm-group]
=======
            [metabase.models.permissions :as perms]
            [metabase.models.permissions-group :as perm-group :refer [PermissionsGroup]]
            [metabase.models.pulse :refer [Pulse]]
>>>>>>> 2ebb5958
            [metabase.models.user :refer [User]]
            [metabase.util :as u]
            [toucan.db :as db]
            [toucan.models :as models]))

;;; # Migration Helpers

(models/defmodel ^:deprecated DataMigrations :data_migrations)

(defn- ^:deprecated run-migration-if-needed!
  "Run migration defined by `migration-var` if needed. `ran-migrations` is a set of migrations names that have already
  been run.

     (run-migration-if-needed! #{\"migrate-base-types\"} #'set-card-database-and-table-ids)

  Migrations may provide metadata with `:catch?` to indicate if errors should be caught or propagated."
  [ran-migrations migration-var]
  (let [{migration-name :name catch? :catch?} (meta migration-var)
        migration-name (name migration-name)]
    (when-not (contains? ran-migrations migration-name)
      (log/info (format "Running data migration '%s'..." migration-name))
      (try
        (@migration-var)
        (catch Exception e
          (if catch?
            (log/warn (format "Data migration %s failed: %s" migration-name (.getMessage e)))
            (throw e))))
      (db/insert! DataMigrations
        :id        migration-name
        :timestamp :%now))))

(def ^:private ^:deprecated data-migrations (atom []))

(defmacro ^:private ^:deprecated defmigration
  "Define a new data migration. This is just a simple wrapper around `defn-` that adds the resulting var to that
  `data-migrations` atom."
  [migration-name & body]
  `(do (defn- ~migration-name [] ~@body)
       (swap! data-migrations conj #'~migration-name)))

(defn ^:deprecated run-all!
  "Run all data migrations defined by `defmigration`."
  []
  (log/info "Running all necessary data migrations, this may take a minute.")
  (let [ran-migrations (db/select-ids DataMigrations)]
    (doseq [migration @data-migrations]
      (run-migration-if-needed! ran-migrations migration)))
  (log/info "Finished running data migrations."))

;; Before 0.30.0, we were storing the LDAP user's password in the `core_user` table (though it wasn't used).  This
;; migration clears those passwords and replaces them with a UUID. This is similar to a new account setup, or how we
;; disable passwords for Google authenticated users
(defmigration ^{:author "senior", :added "0.30.0"} clear-ldap-user-local-passwords
  (db/transaction
    (doseq [user (db/select [User :id :password_salt] :ldap_auth [:= true])]
      (db/update! User (u/the-id user) :password (creds/hash-bcrypt (str (:password_salt user) (java.util.UUID/randomUUID)))))))

<<<<<<< HEAD
=======
;; In 0.30 dashboards and pulses will be saved in collections rather than on separate list pages. Additionally, there
;; will no longer be any notion of saved questions existing outside of a collection (i.e. in the weird "Everything
;; Else" area where they can currently be saved).
;;
;; Consequently we'll need to move existing dashboards, pulses, and questions-not-in-a-collection to a new location
;; when users upgrade their instance to 0.30 from a previous version.
;;
;; The user feedback we've received points to a UX that would do the following:
;;
;; 1. Set permissions to the Root Collection to readwrite perms access for *all* Groups.
;;
;; 2. Create three new collections within the root collection: "Migrated dashboards," "Migrated pulses," and "Migrated
;;    questions."
;;
;; 3. The permissions settings for these new collections should be set to No Access for all user groups except
;;    Administrators.
;;
;; 4. Existing Dashboards, Pulses, and Questions from the "Everything Else" area should now be present within these
;;    new collections.
;;
(defmigration ^{:author "camsaul", :added "0.30.0"} add-migrated-collections
  (let [non-admin-group-ids (db/select-ids PermissionsGroup :id [:not= (u/the-id (perm-group/admin))])]
    ;; 1. Grant Root Collection readwrite perms to all Groups. Except for admin since they already have root (`/`)
    ;; perms, and we don't want to put extra entries in there that confuse things
    (doseq [group-id non-admin-group-ids]
      (perms/grant-collection-readwrite-permissions! group-id collection/root-collection))
    ;; 2. Create the new collections.
    (doseq [[model new-collection-name] {Dashboard (trs "Migrated Dashboards")
                                         Pulse     (trs "Migrated Pulses")
                                         Card      (trs "Migrated Questions")}
            :when                       (db/exists? model :collection_id nil)
            :let                        [new-collection (db/insert! Collection
                                                          :name  new-collection-name
                                                          :color "#509ee3")]] ; MB brand color
      ;; 3. make sure the non-admin groups don't have any perms for this Collection.
      (doseq [group-id non-admin-group-ids]
        (perms/revoke-collection-permissions! group-id new-collection))
      ;; 4. move everything not in this Collection to a new Collection
      (log/info (trs "Moving instances of {0} that aren''t in a Collection to {1} Collection {2}"
                     (name model) new-collection-name (u/the-id new-collection)))
      (db/update-where! model {:collection_id nil}
        :collection_id (u/the-id new-collection)))))

>>>>>>> 2ebb5958
(defn- fix-click-through
  "Fixes click behavior settings on dashcards, returns nil if no fix available. Format changed from:

  `{... click click_link_template ...}` to `{... click_behavior { type linkType linkTemplate } ...}`

  at the top level and
  {... view_as link_template link_text ...} to `{ ... click_behavior { type linkType linkTemplate linkTextTemplate } ...}`

  at the column_settings level. Scours the card to find all click behavior, reshapes it, and deep merges it into the
  reshapen dashcard.  scour for all links in the card, fixup the dashcard and then merge in any new click_behaviors
  from the card. See extensive tests for different scenarios.

  We are in a migration so this returns nil if there is nothing to do so that it is filtered and we aren't running sql
  statements that are replacing data for no purpose.

  Merging the following click behaviors in order (later merges on top of earlier):
  - fixed card click behavior
  - fixed dash click behavior
  - existing new style dash click behavior"
  [{id :id card :card_visualization dashcard :dashcard_visualization}]
  (let [existing-fixed (fn [settings]
                         (-> settings
                             (m/update-existing "column_settings"
                                                (fn [column_settings]
                                                  (m/map-vals
                                                   #(select-keys % ["click_behavior"])
                                                   column_settings)))
                             ;; select click behavior top level and in column settings
                             (u/select-non-nil-keys ["column_settings" "click_behavior"])))
        fix-top-level  (fn [toplevel]
                         (if (= (get toplevel "click") "link")
                           (assoc toplevel
                                  ;; add new shape top level
                                  "click_behavior"
                                  {"type"         (get toplevel "click")
                                   "linkType"     "url"
                                   "linkTemplate" (get toplevel "click_link_template")})
                           toplevel))
        fix-cols       (fn [column-settings]
                         (reduce-kv
                          (fn [m col field-settings]
                            (assoc m col
                                   ;; add the click stuff under the new click_behavior entry or keep the
                                   ;; field settings as is
                                   (if (and (= (get field-settings "view_as") "link")
                                            (contains? field-settings "link_template"))
                                     ;; remove old shape and add new shape under click_behavior
                                     (assoc field-settings
                                            "click_behavior"
                                            {"type"             (get field-settings "view_as")
                                             "linkType"         "url"
                                             "linkTemplate"     (get field-settings "link_template")
                                             "linkTextTemplate" (get field-settings "link_text")})
                                     field-settings)))
                          {}
                          column-settings))
        fixed-card     (-> (if (contains? dashcard "click")
                             (dissoc card "click_behavior") ;; throw away click behavior if dashcard has click
                             ;; behavior added
                             (fix-top-level card))
                           (update "column_settings" fix-cols) ;; fix columns and then select only the new shape from
                           ;; the settings tree
                           existing-fixed)
        fixed-dashcard (update (fix-top-level dashcard) "column_settings" fix-cols)
        final-settings (->> (m/deep-merge fixed-card fixed-dashcard (existing-fixed dashcard))
                            ;; remove nils and empty maps _AFTER_ deep merging so that the shapes are
                            ;; uniform. otherwise risk not fully clobbering an underlying form if the one going on top
                            ;; doesn't have link text
                            (walk/postwalk (fn [form]
                                             (if (map? form)
                                               (into {} (for [[k v] form
                                                              :when (if (seqable? v)
                                                                      ;; remove keys with empty maps. must be postwalk
                                                                      (seq v)
                                                                      ;; remove nils
                                                                      (some? v))]
                                                          [k v]))
                                               form))))]
    (when (not= final-settings dashcard)
      {:id                     id
       :visualization_settings final-settings})))

(defn- parse-to-json [& ks]
  (fn [x]
    (reduce #(update %1 %2 json/parse-string)
            x
            ks)))

(defmigration ^{:author "dpsutton" :added "0.38.1"} migrate-click-through
  (transduce (comp (map (parse-to-json :card_visualization :dashcard_visualization))
                   (map fix-click-through)
                   (filter :visualization_settings))
             (completing
              (fn [_ {:keys [id visualization_settings]}]
                (db/update! DashboardCard id :visualization_settings visualization_settings)))
             nil
             ;; flamber wrote a manual postgres migration that this faithfully recreates: see
             ;; https://github.com/metabase/metabase/issues/15014
             (db/query {:select [:dashcard.id
                                 [:card.visualization_settings :card_visualization]
                                 [:dashcard.visualization_settings :dashcard_visualization]]
                        :from   [[:report_dashboardcard :dashcard]]
                        :join   [[:report_card :card] [:= :dashcard.card_id :card.id]]
                        :where  [:or
                                 [:like
                                  :card.visualization_settings "%\"link_template\":%"]
                                 [:like
                                  :card.visualization_settings "%\"click_link_template\":%"]
                                 [:like
                                  :dashcard.visualization_settings "%\"link_template\":%"]
                                 [:like
                                  :dashcard.visualization_settings "%\"click_link_template\":%"]]})))

;; !!!!!!!!!!!!!!!!!!!!!!!!!!!!!!!!!!!!!!!!!!!!!!!!!!!!!!!!!!!!!!!!!!!!!!!!!!!!!!!!!!!!!!!!!!!!!!!!!!!!!!!!!!!!!!!!!!!
;; !!                                                                                                               !!
;; !!    Please seriously consider whether any new migrations you write here could be written as Liquibase ones     !!
;; !!    (using preConditions where appropriate). Only add things here if absolutely necessary. If you do add       !!
;; !!    do add new ones here, please add them above this warning message, so people will see it in the future.     !!
;; !!                                                                                                               !!
;; !!!!!!!!!!!!!!!!!!!!!!!!!!!!!!!!!!!!!!!!!!!!!!!!!!!!!!!!!!!!!!!!!!!!!!!!!!!!!!!!!!!!!!!!!!!!!!!!!!!!!!!!!!!!!!!!!!!<|MERGE_RESOLUTION|>--- conflicted
+++ resolved
@@ -12,15 +12,6 @@
             [clojure.walk :as walk]
             [medley.core :as m]
             [metabase.models.dashboard-card :refer [DashboardCard]]
-<<<<<<< HEAD
-            [metabase.models.database :refer [Database]]
-            [metabase.models.permissions :as perms :refer [Permissions]]
-            [metabase.models.permissions-group :as perm-group]
-=======
-            [metabase.models.permissions :as perms]
-            [metabase.models.permissions-group :as perm-group :refer [PermissionsGroup]]
-            [metabase.models.pulse :refer [Pulse]]
->>>>>>> 2ebb5958
             [metabase.models.user :refer [User]]
             [metabase.util :as u]
             [toucan.db :as db]
@@ -78,52 +69,6 @@
     (doseq [user (db/select [User :id :password_salt] :ldap_auth [:= true])]
       (db/update! User (u/the-id user) :password (creds/hash-bcrypt (str (:password_salt user) (java.util.UUID/randomUUID)))))))
 
-<<<<<<< HEAD
-=======
-;; In 0.30 dashboards and pulses will be saved in collections rather than on separate list pages. Additionally, there
-;; will no longer be any notion of saved questions existing outside of a collection (i.e. in the weird "Everything
-;; Else" area where they can currently be saved).
-;;
-;; Consequently we'll need to move existing dashboards, pulses, and questions-not-in-a-collection to a new location
-;; when users upgrade their instance to 0.30 from a previous version.
-;;
-;; The user feedback we've received points to a UX that would do the following:
-;;
-;; 1. Set permissions to the Root Collection to readwrite perms access for *all* Groups.
-;;
-;; 2. Create three new collections within the root collection: "Migrated dashboards," "Migrated pulses," and "Migrated
-;;    questions."
-;;
-;; 3. The permissions settings for these new collections should be set to No Access for all user groups except
-;;    Administrators.
-;;
-;; 4. Existing Dashboards, Pulses, and Questions from the "Everything Else" area should now be present within these
-;;    new collections.
-;;
-(defmigration ^{:author "camsaul", :added "0.30.0"} add-migrated-collections
-  (let [non-admin-group-ids (db/select-ids PermissionsGroup :id [:not= (u/the-id (perm-group/admin))])]
-    ;; 1. Grant Root Collection readwrite perms to all Groups. Except for admin since they already have root (`/`)
-    ;; perms, and we don't want to put extra entries in there that confuse things
-    (doseq [group-id non-admin-group-ids]
-      (perms/grant-collection-readwrite-permissions! group-id collection/root-collection))
-    ;; 2. Create the new collections.
-    (doseq [[model new-collection-name] {Dashboard (trs "Migrated Dashboards")
-                                         Pulse     (trs "Migrated Pulses")
-                                         Card      (trs "Migrated Questions")}
-            :when                       (db/exists? model :collection_id nil)
-            :let                        [new-collection (db/insert! Collection
-                                                          :name  new-collection-name
-                                                          :color "#509ee3")]] ; MB brand color
-      ;; 3. make sure the non-admin groups don't have any perms for this Collection.
-      (doseq [group-id non-admin-group-ids]
-        (perms/revoke-collection-permissions! group-id new-collection))
-      ;; 4. move everything not in this Collection to a new Collection
-      (log/info (trs "Moving instances of {0} that aren''t in a Collection to {1} Collection {2}"
-                     (name model) new-collection-name (u/the-id new-collection)))
-      (db/update-where! model {:collection_id nil}
-        :collection_id (u/the-id new-collection)))))
-
->>>>>>> 2ebb5958
 (defn- fix-click-through
   "Fixes click behavior settings on dashcards, returns nil if no fix available. Format changed from:
 
