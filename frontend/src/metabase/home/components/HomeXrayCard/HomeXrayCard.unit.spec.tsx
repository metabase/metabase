--- conflicted
+++ resolved
@@ -1,5 +1,3 @@
-<<<<<<< HEAD
-import React from "react";
 import { renderWithProviders, screen } from "__support__/ui";
 import { HomeXrayCard } from "./HomeXrayCard";
 
@@ -14,10 +12,6 @@
     <HomeXrayCard title={title} message={message} url={url} />,
   );
 };
-=======
-import { render, screen } from "@testing-library/react";
-import HomeXrayCard, { HomeXrayCardProps } from "./HomeXrayCard";
->>>>>>> 1f7e261e
 
 describe("HomeXrayCard", () => {
   it("should render correctly", () => {
