--- conflicted
+++ resolved
@@ -60,21 +60,6 @@
     (match-$ (Table (id :venues))
       {:description nil
        :entity_type nil
-<<<<<<< HEAD
-       :db (match-$ (db)
-             {:created_at $
-              :engine "h2"
-              :id $
-              :details $
-              :updated_at $
-              :name "Test Database"
-              :organization_id nil
-              :description nil})
-       :name "VENUES"
-       :display_name "Venues"
-       :rows 100
-       :updated_at $
-=======
        :db          (match-$ (db)
                       {:created_at $
                        :engine "h2"
@@ -84,9 +69,9 @@
                        :organization_id nil
                        :description nil})
        :name        "VENUES"
+       :display_name "Venues"
        :rows        100
        :updated_at  $
->>>>>>> 5ceaef24
        :entity_name nil
        :active      true
        :pk_field    (deref $pk_field)
@@ -132,52 +117,6 @@
 
 ;; ## GET /api/meta/table/:id/query_metadata
 (expect
-<<<<<<< HEAD
-    (match-$ (sel :one Table :id (id :categories))
-      {:description nil
-       :entity_type nil
-       :db (match-$ (db)
-             {:created_at $
-              :engine "h2"
-              :id $
-              :details $
-              :updated_at $
-              :name "Test Database"
-              :organization_id nil
-              :description nil})
-       :name "CATEGORIES"
-       :display_name "Categories"
-       :fields [(match-$ (sel :one Field :id (id :categories :id))
-                  {:description nil
-                   :table_id (id :categories)
-                   :special_type "id"
-                   :name "ID"
-                   :display_name "Id"
-                   :updated_at $
-                   :active true
-                   :id $
-                   :field_type "info"
-                   :position 0
-                   :target nil
-                   :preview_display true
-                   :created_at $
-                   :base_type "BigIntegerField"})
-                (match-$ (sel :one Field :id (id :categories :name))
-                  {:description nil
-                   :table_id (id :categories)
-                   :special_type "name"
-                   :name "NAME"
-                   :display_name "Name"
-                   :updated_at $
-                   :active true
-                   :id $
-                   :field_type "info"
-                   :position 0
-                   :target nil
-                   :preview_display true
-                   :created_at $
-                   :base_type "TextField"})]
-=======
     (match-$ (Table (id :categories))
       {:description  nil
        :entity_type  nil
@@ -195,6 +134,7 @@
                          :table_id        (id :categories)
                          :special_type    "id"
                          :name            "ID"
+                         :display_name    "Id"
                          :updated_at      $
                          :active          true
                          :id              $
@@ -211,6 +151,7 @@
                          :table_id        (id :categories)
                          :special_type    "name"
                          :name            "NAME"
+                         :display_name    "Name"
                          :updated_at      $
                          :active          true
                          :id              $
@@ -222,7 +163,6 @@
                          :base_type       "TextField"
                          :parent_id       nil
                          :parent          nil})]
->>>>>>> 5ceaef24
        :field_values {}
        :rows         75
        :updated_at   $
@@ -256,87 +196,6 @@
 ;;; Make sure that getting the User table *does* include info about the password field, but not actual values themselves
 (expect
     (match-$ (sel :one Table :id (id :users))
-<<<<<<< HEAD
-      {:description nil
-       :entity_type nil
-       :db (match-$ (db)
-             {:created_at $
-              :engine "h2"
-              :id $
-              :details $
-              :updated_at $
-              :name "Test Database"
-              :organization_id nil
-              :description nil})
-       :name "USERS"
-       :display_name "Users"
-       :fields [(match-$ (sel :one Field :id (id :users :id))
-                  {:description nil
-                   :table_id (id :users)
-                   :special_type "id"
-                   :name "ID"
-                   :display_name "Id"
-                   :updated_at $
-                   :active true
-                   :id $
-                   :field_type "info"
-                   :position 0
-                   :target nil
-                   :preview_display true
-                   :created_at $
-                   :base_type "BigIntegerField"})
-                (match-$ (sel :one Field :id (id :users :last_login))
-                  {:description nil
-                   :table_id (id :users)
-                   :special_type "category"
-                   :name "LAST_LOGIN"
-                   :display_name "Last Login"
-                   :updated_at $
-                   :active true
-                   :id $
-                   :field_type "info"
-                   :position 0
-                   :target nil
-                   :preview_display true
-                   :created_at $
-                   :base_type "DateTimeField"})
-                (match-$ (sel :one Field :id (id :users :name))
-                  {:description nil
-                   :table_id (id :users)
-                   :special_type "category"
-                   :name "NAME"
-                   :display_name "Name"
-                   :updated_at $
-                   :active true
-                   :id $
-                   :field_type "info"
-                   :position 0
-                   :target nil
-                   :preview_display true
-                   :created_at $
-                   :base_type "TextField"})
-                (match-$ (sel :one Field :table_id (id :users) :name "PASSWORD")
-                  {:description nil
-                   :table_id (id :users)
-                   :special_type "category"
-                   :name "PASSWORD"
-                   :display_name "Password"
-                   :updated_at $
-                   :active true
-                   :id $
-                   :field_type "sensitive"
-                   :position 0
-                   :target nil
-                   :preview_display true
-                   :created_at $
-                   :base_type "TextField"})]
-       :rows 15
-       :updated_at $
-       :entity_name nil
-       :active true
-       :id (id :users)
-       :db_id (db-id)
-=======
       {:description  nil
        :entity_type  nil
        :db           (match-$ (db)
@@ -353,6 +212,7 @@
                          :table_id        (id :users)
                          :special_type    "id"
                          :name            "ID"
+                         :display_name    "Id"
                          :updated_at      $
                          :active          true
                          :id              $
@@ -369,6 +229,7 @@
                          :table_id        (id :users)
                          :special_type    "category"
                          :name            "LAST_LOGIN"
+                         :display_name    "Last Login"
                          :updated_at      $
                          :active          true
                          :id              $
@@ -385,6 +246,7 @@
                          :table_id        (id :users)
                          :special_type    "category"
                          :name            "NAME"
+                         :display_name    "Name"
                          :updated_at      $
                          :active          true
                          :id              $
@@ -401,6 +263,7 @@
                          :table_id        (id :users)
                          :special_type    "category"
                          :name            "PASSWORD"
+                         :display_name    "Password"
                          :updated_at      $
                          :active          true
                          :id              $
@@ -418,7 +281,6 @@
        :active       true
        :id           (id :users)
        :db_id        (db-id)
->>>>>>> 5ceaef24
        :field_values {(keyword (str (id :users :last_login)))
                       user-last-login-date-strs
 
@@ -444,73 +306,6 @@
 ;;; GET api/meta/table/:id/query_metadata
 ;;; Make sure that getting the User table does *not* include password info
 (expect
-<<<<<<< HEAD
-    (match-$ (sel :one Table :id (id :users))
-      {:description nil
-       :entity_type nil
-       :db (match-$ (db)
-             {:created_at $
-              :engine "h2"
-              :id $
-              :details $
-              :updated_at $
-              :name "Test Database"
-              :organization_id nil
-              :description nil})
-       :name "USERS"
-       :display_name "Users"
-       :fields [(match-$ (sel :one Field :id (id :users :id))
-                  {:description nil
-                   :table_id (id :users)
-                   :special_type "id"
-                   :name "ID"
-                   :display_name "Id"
-                   :updated_at $
-                   :active true
-                   :id $
-                   :field_type "info"
-                   :position 0
-                   :target nil
-                   :preview_display true
-                   :created_at $
-                   :base_type "BigIntegerField"})
-                (match-$ (sel :one Field :id (id :users :last_login))
-                  {:description nil
-                   :table_id (id :users)
-                   :special_type "category"
-                   :name "LAST_LOGIN"
-                   :display_name "Last Login"
-                   :updated_at $
-                   :active true
-                   :id $
-                   :field_type "info"
-                   :position 0
-                   :target nil
-                   :preview_display true
-                   :created_at $
-                   :base_type "DateTimeField"})
-                (match-$ (sel :one Field :id (id :users :name))
-                  {:description nil
-                   :table_id (id :users)
-                   :special_type "category"
-                   :name "NAME"
-                   :display_name "Name"
-                   :updated_at $
-                   :active true
-                   :id $
-                   :field_type "info"
-                   :position 0
-                   :target nil
-                   :preview_display true
-                   :created_at $
-                   :base_type "TextField"})]
-       :rows 15
-       :updated_at $
-       :entity_name nil
-       :active true
-       :id (id :users)
-       :db_id (db-id)
-=======
     (match-$ (Table (id :users))
       {:description  nil
        :entity_type  nil
@@ -528,6 +323,7 @@
                          :table_id        (id :users)
                          :special_type    "id"
                          :name            "ID"
+                         :display_name    "Id"
                          :updated_at      $
                          :active          true
                          :id              $
@@ -544,6 +340,7 @@
                          :table_id        (id :users)
                          :special_type    "category"
                          :name            "LAST_LOGIN"
+                         :display_name    "Last Login"
                          :updated_at      $
                          :active          true
                          :id              $
@@ -560,6 +357,7 @@
                          :table_id        (id :users)
                          :special_type    "category"
                          :name            "NAME"
+                         :display_name    "Name"
                          :updated_at      $
                          :active          true
                          :id              $
@@ -577,7 +375,6 @@
        :active       true
        :id           (id :users)
        :db_id        (db-id)
->>>>>>> 5ceaef24
        :field_values {(keyword (str (id :users :last_login)))
                       user-last-login-date-strs
 
@@ -609,28 +406,6 @@
                table)
       {:description "What a nice table!"
        :entity_type "person"
-<<<<<<< HEAD
-       :db (match-$ (db)
-             {:description nil
-              :organization_id $
-              :name "Test Database"
-              :updated_at $
-              :details $
-              :id $
-              :engine "h2"
-              :created_at $})
-       :name "USERS"
-       :rows 15
-       :updated_at $
-       :display_name "Userz"
-       :entity_name nil
-       :active true
-       :pk_field (deref $pk_field)
-       :id $
-       :db_id (db-id)
-       :created_at $})
-  (do ((user->client :crowberto) :put 200 (format "meta/table/%d" (id :users)) {:display_name "Userz"
-=======
        :db          (match-$ (db)
                       {:description     nil
                        :organization_id $
@@ -643,14 +418,13 @@
        :name        "USERS"
        :rows        15
        :updated_at  $
-       :entity_name "Userz"
+       :display_name "Userz"
        :active      true
        :pk_field    (deref $pk_field)
        :id          $
        :db_id       (db-id)
        :created_at  $})
   (do ((user->client :crowberto) :put 200 (format "meta/table/%d" (id :users)) {:entity_name "Userz"
->>>>>>> 5ceaef24
                                                                                 :entity_type "person"
                                                                                 :description "What a nice table!"})
       ((user->client :crowberto) :get 200 (format "meta/table/%d" (id :users)))))
@@ -664,72 +438,6 @@
      {:id             $
       :origin_id      (:id checkins-user-field)
       :destination_id (:id users-id-field)
-<<<<<<< HEAD
-      :relationship "Mt1"
-      :created_at $
-      :updated_at $
-      :origin (match-$ checkins-user-field
-                {:id $
-                 :table_id $
-                 :name "USER_ID"
-                 :display_name "User Id"
-                 :description nil
-                 :base_type "IntegerField"
-                 :preview_display $
-                 :position $
-                 :field_type "info"
-                 :active true
-                 :special_type "fk"
-                 :created_at $
-                 :updated_at $
-                 :table (match-$ (sel :one Table :id (id :checkins))
-                          {:description nil
-                           :entity_type nil
-                           :name "CHECKINS"
-                           :display_name "Checkins"
-                           :rows 1000
-                           :updated_at $
-                           :entity_name nil
-                           :active true
-                           :id $
-                           :db_id $
-                           :created_at $
-                           :db (match-$ (db)
-                                 {:description nil,
-                                  :organization_id nil,
-                                  :name "Test Database",
-                                  :updated_at $,
-                                  :id $,
-                                  :engine "h2",
-                                  :created_at $
-                                  :details $})})})
-      :destination (match-$ users-id-field
-                     {:id $
-                      :table_id $
-                      :name "ID"
-                      :display_name "Id"
-                      :description nil
-                      :base_type "BigIntegerField"
-                      :preview_display $
-                      :position $
-                      :field_type "info"
-                      :active true
-                      :special_type "id"
-                      :created_at $
-                      :updated_at $
-                      :table (match-$ (sel :one Table :id (id :users))
-                               {:description nil
-                                :entity_type nil
-                                :name "USERS"
-                                :display_name "Users"
-                                :rows 15
-                                :updated_at $
-                                :entity_name nil
-                                :active true
-                                :id $
-                                :db_id $
-                                :created_at $})})})]
-=======
       :relationship   "Mt1"
       :created_at     $
       :updated_at     $
@@ -739,6 +447,7 @@
                          :parent_id       nil
                          :parent          nil
                          :name            "USER_ID"
+                         :display_name    "User Id"
                          :description     nil
                          :base_type       "IntegerField"
                          :preview_display $
@@ -752,6 +461,7 @@
                                             {:description nil
                                              :entity_type nil
                                              :name        "CHECKINS"
+                                             :display_name "Checkins"
                                              :rows        1000
                                              :updated_at  $
                                              :entity_name nil
@@ -773,6 +483,7 @@
                          :parent_id       nil
                          :parent          nil
                          :name            "ID"
+                         :display_name    "Id"
                          :description     nil
                          :base_type       "BigIntegerField"
                          :preview_display $
@@ -786,6 +497,7 @@
                                             {:description nil
                                              :entity_type nil
                                              :name        "USERS"
+                                             :display_name "Users"
                                              :rows        15
                                              :updated_at  $
                                              :entity_name nil
@@ -793,7 +505,6 @@
                                              :id          $
                                              :db_id       $
                                              :created_at  $})})})]
->>>>>>> 5ceaef24
   ((user->client :rasta) :get 200 (format "meta/table/%d/fks" (id :users))))
 
 
