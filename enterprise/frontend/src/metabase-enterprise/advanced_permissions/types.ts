--- conflicted
+++ resolved
@@ -1,14 +1,8 @@
 import type { PartialBy } from "metabase/core/types";
-<<<<<<< HEAD
-=======
-
-import type { RequestsState, RequestState } from "metabase-types/store";
-import type { EnterpriseState } from "metabase-enterprise/shared/types";
->>>>>>> ebb5500c
 import type { EnterpriseSharedState } from "metabase-enterprise/shared/reducer";
 import type { EnterpriseState } from "metabase-enterprise/shared/types";
 import type { DatabaseId, GroupId, Impersonation } from "metabase-types/api";
-import type { RequestState } from "metabase-types/store/requests";
+import type { RequestState, RequestsState } from "metabase-types/store";
 
 import type { AdvancedPermissionsState } from "./reducer";
 
