import { Route } from "react-router";

import { setupEnterprisePlugins } from "__support__/enterprise";
import {
  setupBookmarksEndpoints,
  setupCollectionByIdEndpoint,
  setupCollectionsEndpoints,
} from "__support__/server-mocks";
import { setupNotificationChannelsEndpoints } from "__support__/server-mocks/pulse";
import { mockSettings } from "__support__/settings";
import { renderWithProviders, waitForLoaderToBeRemoved } from "__support__/ui";
import { getDefaultTab } from "metabase/dashboard/actions";
import { MockDashboardContext } from "metabase/public/containers/PublicOrEmbeddedDashboard/mock-context";
import {
  createMockDashboard,
  createMockDashboardCard,
  createMockTokenFeatures,
  createMockUser,
} from "metabase-types/api/mocks";
import { createMockDashboardState } from "metabase-types/store/mocks";

import { DashboardHeader, type DashboardHeaderProps } from "../DashboardHeader";

const DASHCARD = createMockDashboardCard();

export const TEST_DASHBOARD = createMockDashboard({
  dashcards: [DASHCARD],
});

export const TEST_DASHBOARD_WITH_TABS = createMockDashboard({
  tabs: [
    getDefaultTab({ tabId: 1, dashId: 1, name: "Tab 1" }),
    getDefaultTab({
      tabId: 2,
      dashId: 1,
      name: "Tab 2",
    }),
  ],
});

export const setup = async ({
  dashboard = TEST_DASHBOARD,
  isAdmin = false,
  email = false,
  slack = false,
  collections = [],
  hasEnterprisePlugins = false,
  tokenFeatures = {},
}) => {
  setupCollectionsEndpoints({ collections });
  setupCollectionByIdEndpoint({ collections });
  setupBookmarksEndpoints([]);

  const settings = mockSettings({
    "token-features": createMockTokenFeatures(tokenFeatures),
  });

  if (hasEnterprisePlugins) {
    setupEnterprisePlugins();
  }

  const channelData: {
    channels: {
      email?: any;
      slack?: any;
    };
  } = { channels: {} };

  if (email) {
    channelData.channels.email = {
      type: "email",
      name: "Email",
      allows_recipients: true,
      recipients: ["user", "email"],
      schedules: ["hourly"],
      configured: true,
    };
  }

  if (slack) {
    channelData.channels.slack = {
      type: "slack",
      name: "Slack",
      allows_recipients: false,
      schedules: ["hourly"],
      configured: true,
      fields: [
        {
          name: "channel",
          type: "select",
          displayName: "Post to",
          options: ["#general", "#random", "#alerts"],
          required: true,
        },
      ],
    };
  }

  setupNotificationChannelsEndpoints(channelData.channels);

  const dashboardHeaderProps: DashboardHeaderProps = {
    dashboard,
    isFullscreen: false,
    isNightMode: false,
    hasNightModeToggle: false,
    isAdditionalInfoVisible: false,
    refreshPeriod: 0,
    setRefreshElapsedHook: jest.fn(),
    onRefreshPeriodChange: jest.fn(),
    onNightModeChange: jest.fn(),
    onFullscreenChange: jest.fn(),
    parameterQueryParams: {},
  };

  renderWithProviders(
    <Route
      path="*"
      component={() => (
        <MockDashboardContext
          dashboardId={dashboard.id}
<<<<<<< HEAD
          dashboard={dashboard}
=======
>>>>>>> ee962c16
          navigateToNewCardFromDashboard={null}
        >
          <DashboardHeader {...dashboardHeaderProps} />
        </MockDashboardContext>
      )}
<<<<<<< HEAD
    />,
=======
    ></Route>,
>>>>>>> ee962c16
    {
      withRouter: true,
      storeInitialState: {
        currentUser: createMockUser({
          is_superuser: isAdmin,
        }),
        settings,
        dashboard: createMockDashboardState({
          dashboardId: dashboard.id,
          dashboards: {
            [dashboard.id]: {
              ...dashboard,
              dashcards: dashboard.dashcards.map((c) => c.id),
            },
          },
          dashcards: {
            [DASHCARD.id]: {
              ...DASHCARD,
              isDirty: false,
              isRemoved: false,
            },
          },
        }),
      },
    },
  );

  await waitForLoaderToBeRemoved();
};<|MERGE_RESOLUTION|>--- conflicted
+++ resolved
@@ -118,20 +118,13 @@
       component={() => (
         <MockDashboardContext
           dashboardId={dashboard.id}
-<<<<<<< HEAD
           dashboard={dashboard}
-=======
->>>>>>> ee962c16
           navigateToNewCardFromDashboard={null}
         >
           <DashboardHeader {...dashboardHeaderProps} />
         </MockDashboardContext>
       )}
-<<<<<<< HEAD
-    />,
-=======
     ></Route>,
->>>>>>> ee962c16
     {
       withRouter: true,
       storeInitialState: {
