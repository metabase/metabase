--- conflicted
+++ resolved
@@ -66,7 +66,6 @@
     });
   });
 
-<<<<<<< HEAD
   it("should allow non-admin users with data-studio permission to create library", () => {
     cy.intercept("POST", "/api/ee/library").as("createLibrary");
     cy.intercept("GET", "/api/collection/tree*").as("getCollectionTree");
@@ -102,7 +101,9 @@
     H.DataStudio.ModelingSidebar.collectionsTree().within(() => {
       cy.findByText("Data").should("be.visible");
       cy.findByText("Metrics").should("be.visible");
-=======
+    });
+  });
+
   it("should be available in the data picker", () => {
     createLibraryWithItems();
 
@@ -199,7 +200,6 @@
       );
       H.entityPickerModalItem(1, "Data").click();
       H.entityPickerModalItem(2, "Trusted Orders Model").should("exist");
->>>>>>> cbe07add
     });
   });
 });