(ns metabase.search.config
  (:require
   [metabase.api.common :as api]
   [metabase.permissions.core :as perms]
   [metabase.search.settings :as search.settings]
   [metabase.util :as u]
   [metabase.util.json :as json]
   [metabase.util.malli :as mu]
   [metabase.util.malli.schema :as ms]))

(def ^:dynamic *db-max-results*
  "Number of raw results to fetch from the database. This number is in place to prevent massive application DB load by
  returning tons of results; this number should probably be adjusted downward once we have UI in place to indicate
  that results are truncated.

  Under normal situations it shouldn't be rebound, but it's dynamic to make unit testing easier."
  1000)

(def ^:const max-filtered-results
  "Number of results to return in an API response"
  1000)

(def ^:const stale-time-in-days
  "Results older than this number of days are all considered to be equally old. In other words, there is a ranking
  bonus for results newer than this (scaled to just how recent they are). c.f. `search.scoring/recency-score`"
  30)

(def ^:const dashboard-count-ceiling
  "Results in more dashboards than this are all considered to be equally popular."
  10)

(def ^:const view-count-scaling-percentile
  "The percentile of the given search model's view counts, to be multiplied by [[view-count-scaling]].
  The larger this value, the longer it will take for the score to approach 1.0. It will never quite reach it."
  0.99)

(def ^:const surrounding-match-context
  "Show this many words of context before/after matches in long search results"
  2)

;; We won't need this once fully migrated to specs, but kept for now in case legacy cod falls out of sync
(def excluded-models
  "Set of models that should not be included in search results."
  #{"dashboard-card"
    "dashboard-tab"
    "dimension"
    "permissions-group"
    "pulse"
    "pulse-card"
    "pulse-channel"
    "snippet"
    "timeline"
    "user"})

;; TODO we could almost replace this using the spec, but there are two blockers
;; - We do not cover index-entity yet
;; - We also need to provide an alias (and this must match the API one for legacy)
(def model-to-db-model
  "Mapping from string model to the Toucan model backing it."
  (apply dissoc api/model->db-model excluded-models))

(def all-models
  "Set of all valid models to search for. "
  (set (keys model-to-db-model)))

(def models-search-order
  "The order of this list influences the order of the results: items earlier in the
  list will be ranked higher."
  ["dashboard" "metric" "segment" "indexed-entity" "card" "dataset" "collection" "table" "action" "database"])

(assert (= all-models (set models-search-order)) "The models search order has to include all models")

(def static-weights
  "Strength of the various scorers."
  {:default
   {:pinned              0
    :bookmarked          1
    :recency             1
    :user-recency        5
    :dashboard           0
    :model               2
    :official-collection 1
    :verified            1
    :view-count          2
    :text                5
    :mine                1
    :exact               5
    :prefix              0}
   :command-palette
   {:prefix               5
    :model/collection     1
    :model/dashboard      1
    :model/metric         1
    :model/dataset        0.8
    :model/table          0.8
    :model/indexed-entity 0.5
    :model/database       0.5
    :model/question       0}
   :entity-picker
   {:model/table    1
    :model/dataset  1
    :model/metric   1
    :model/question 0}})

(def ^:private FilterDef
  "A relaxed definition, capturing how we can write the filter - with some fields omitted."
  [:map {:closed true}
   [:key                               :keyword]
   [:type                              :keyword]
   [:field            {:optional true} :string]
   [:context-key      {:optional true} :keyword]
   [:supported-value? {:optional true} ifn?]
   [:required-feature {:optional true} :keyword]
   [:engine           {:optional true} :keyword]])

(def ^:private Filter
  "A normalized representation, for the application to leverage."
  [:map {:closed true}
   [:key              :keyword]
   [:type             :keyword]
   [:field            :string]
   [:context-key      :keyword]
   [:supported-value? ifn?]
   [:required-feature [:maybe :keyword]]
   [:engine           [:maybe :keyword]]])

(mu/defn- build-filter :- Filter
  [{k :key t :type :keys [context-key field supported-value? required-feature engine]} :- FilterDef]
  {:key              k
   :type             (keyword "metabase.search.filter" (name t))
   :field            (or field (u/->snake_case_en (name k)))
   :context-key      (or context-key k)
   :supported-value? (or supported-value? (constantly true))
   :required-feature required-feature
   :engine           (or engine :all)})

(mu/defn- build-filters :- [:map-of :keyword Filter]
  [m]
  (-> (reduce #(assoc-in %1 [%2 :key] %2) m (keys m))
      (update-vals build-filter)))

(def filters
  "Specifications for the optional search filters."
  (build-filters
<<<<<<< HEAD
   {:archived             {:type :single-value, :context-key :archived?}
    ;; TODO dry this alias up with the index hydration code
    :created-at           {:type :date-range, :field "model_created_at"}
    :creator-id           {:type :list, :context-key :created-by}
    ;; This actually has nothing to do with tables, as we also filter cards, it would be good to rename the context key.
    :database-id          {:type :single-value, :context-key :table-db-id}
    :id                   {:type :list, :context-key :ids, :field "model_id"}
    :last-edited-at       {:type :date-range}
    :last-editor-id       {:type :list, :context-key :last-edited-by}
    :native-query         {:type :native-query, :context-key :search-native-query}
    :verified             {:type :single-value, :supported-value? #{true}, :required-feature :content-verification}
    :non-temporal-dim-ids {:type :single-value :engine :appdb}
    :has-temporal-dim     {:type :single-value :engine :appdb}}))
=======
   {:archived                   {:type :single-value, :context-key :archived?}
    ;; TODO dry this alias up with the index hydration code
    :created-at                 {:type :date-range, :field "model_created_at"}
    :creator-id                 {:type :list, :context-key :created-by}
    ;; This actually has nothing to do with tables, as we also filter cards, it would be good to rename the context key.
    :database-id                {:type :single-value, :context-key :table-db-id}
    :display-type               {:type :list, :field "display_type"}
    :has-temporal-dimensions    {:type :single-value, :context-key :has-temporal-dimensions?}
    :id                         {:type :list, :context-key :ids, :field "model_id"}
    :last-edited-at             {:type :date-range}
    :last-editor-id             {:type :list, :context-key :last-edited-by}
    :native-query               {:type :native-query, :context-key :search-native-query}
    :verified                   {:type :single-value, :supported-value? #{true}, :required-feature :content-verification}}))
>>>>>>> 3f01f616

(def ^:private filter-defaults-by-context
  {:default         {:archived               false
                     ;; keys will typically those in [[filters]], but this is an atypical filter.
                     ;; we plan to generify it, by precalculating it on the index.
                     :personal-collection-id "all"}
   :command-palette {:personal-collection-id "exclude-others"}})

(defn filter-default
  "Get the default value for the given filter in the given context. Is non-contextual for legacy search."
  [engine context filter-key]
  (let [fetch (fn [ctx] (when ctx (-> filter-defaults-by-context (get ctx) (get filter-key))))]
    (if (= engine :search.engine/in-place)
      (fetch :default)
      (or (fetch context) (fetch :default)))))

;; This gets called *a lot* during a search request, so we'll almost certainly need to optimize it. Maybe just TTL.
(defn weights
  "Strength of the various scorers. Copied from metabase.search.in-place.scoring, but allowing divergence."
  [context]
  (let [context   (or context :default)
        overrides (search.settings/experimental-search-weight-overrides)]
    (if (= :all context)
      (merge-with merge static-weights overrides)
      (merge (get static-weights :default)
             ;; Not sure which of the next two should have precedence, arguments for both "¯\_(ツ)_/¯"
             (get overrides :default)
             (get static-weights context)
             (get overrides context)))))

(defn weight
  "The relative strength the corresponding score has in influencing the total score."
  [context scorer-key]
  (get (weights context) scorer-key (when-not (namespace scorer-key) 0)))

(defn scorer-param
  "Get a nested parameter scoped to the given scorer"
  [context scorer-key param-key]
  (let [flat-key (keyword (name scorer-key) (name param-key))]
    (weight context flat-key)))

(defn model->alias
  "Given a model string returns the model alias"
  [model]
  (-> model model-to-db-model :alias))

(mu/defn column-with-model-alias :- keyword?
  "Given a column and a model name, Return a keyword representing the column with the model alias prepended.

  (column-with-model-alias \"card\" :id) => :card.id)"
  [model-string :- ms/KeywordOrString
   column       :- ms/KeywordOrString]
  (keyword (str (name (model->alias model-string)) "." (name column))))

(def SearchableModel
  "Schema for searchable models"
  (into [:enum] all-models))

(def SearchContext
  "Map with the various allowed search parameters, used to construct the SQL query."
  [:map {:closed true}
   ;; display related
   [:calculate-available-models? {:optional true} :boolean]
   ;;
   ;; required
   ;;
   [:archived?          [:maybe :boolean]]
   [:current-user-id    pos-int?]
   [:is-superuser?      :boolean]
   ;; TODO only optional and maybe for tests, clean that up!
   [:context               {:optional true} [:maybe :keyword]]
   [:is-impersonated-user? {:optional true} [:maybe :boolean]]
   [:is-sandboxed-user?    {:optional true} [:maybe :boolean]]
   [:current-user-perms [:set perms/PathSchema]]

   [:model-ancestors?   :boolean]
   [:models             [:set SearchableModel]]
   ;; TODO this is optional only for tests, clean those up!
   [:search-engine      {:optional true} keyword?]
   [:search-string      {:optional true} [:maybe ms/NonBlankString]]
   ;;
   ;; optional
   ;;
   [:created-at                          {:optional true} ms/NonBlankString]
   [:created-by                          {:optional true} [:set {:min 1} ms/PositiveInt]]
   [:display-type                        {:optional true} [:set {:min 1} ms/NonBlankString]]
   [:filter-items-in-personal-collection {:optional true} [:enum "all" "only" "only-mine" "exclude" "exclude-others"]]
   [:has-temporal-dimensions?            {:optional true} [:maybe :boolean]]
   [:last-edited-at                      {:optional true} ms/NonBlankString]
   [:last-edited-by                      {:optional true} [:set {:min 1} ms/PositiveInt]]
   [:limit-int                           {:optional true} ms/Int]
   [:offset-int                          {:optional true} ms/Int]
   [:search-native-query                 {:optional true} true?]
   [:table-db-id                         {:optional true} ms/PositiveInt]
   ;; true to search for verified items only, nil will return all items
   [:verified                            {:optional true} true?]
   [:ids                                 {:optional true} [:set {:min 1} ms/PositiveInt]]
   [:include-dashboard-questions?        {:optional true} :boolean]
   [:include-metadata?                   {:optional true} :boolean]
   [:non-temporal-dim-ids                {:optional true} ms/NonBlankString]
   [:has-temporal-dim                    {:optional true} :boolean]])

(defmulti column->string
  "Turn a complex column into a string"
  {:arglists '([column-value model column-name])}
  (fn [_column-value model column-name]
    [(keyword model) column-name]))

(defmethod column->string :default
  [value _ _]
  value)

(defmethod column->string [:card :dataset_query]
  [value _ _]
  (let [query (json/decode+kw value)]
    (if (= "native" (:type query))
      (-> query :native :query)
      "")))<|MERGE_RESOLUTION|>--- conflicted
+++ resolved
@@ -142,35 +142,21 @@
 (def filters
   "Specifications for the optional search filters."
   (build-filters
-<<<<<<< HEAD
-   {:archived             {:type :single-value, :context-key :archived?}
+   {:archived                {:type :single-value, :context-key :archived?}
     ;; TODO dry this alias up with the index hydration code
-    :created-at           {:type :date-range, :field "model_created_at"}
-    :creator-id           {:type :list, :context-key :created-by}
+    :created-at              {:type :date-range, :field "model_created_at"}
+    :creator-id              {:type :list, :context-key :created-by}
     ;; This actually has nothing to do with tables, as we also filter cards, it would be good to rename the context key.
-    :database-id          {:type :single-value, :context-key :table-db-id}
-    :id                   {:type :list, :context-key :ids, :field "model_id"}
-    :last-edited-at       {:type :date-range}
-    :last-editor-id       {:type :list, :context-key :last-edited-by}
-    :native-query         {:type :native-query, :context-key :search-native-query}
-    :verified             {:type :single-value, :supported-value? #{true}, :required-feature :content-verification}
-    :non-temporal-dim-ids {:type :single-value :engine :appdb}
-    :has-temporal-dim     {:type :single-value :engine :appdb}}))
-=======
-   {:archived                   {:type :single-value, :context-key :archived?}
-    ;; TODO dry this alias up with the index hydration code
-    :created-at                 {:type :date-range, :field "model_created_at"}
-    :creator-id                 {:type :list, :context-key :created-by}
-    ;; This actually has nothing to do with tables, as we also filter cards, it would be good to rename the context key.
-    :database-id                {:type :single-value, :context-key :table-db-id}
-    :display-type               {:type :list, :field "display_type"}
-    :has-temporal-dimensions    {:type :single-value, :context-key :has-temporal-dimensions?}
-    :id                         {:type :list, :context-key :ids, :field "model_id"}
-    :last-edited-at             {:type :date-range}
-    :last-editor-id             {:type :list, :context-key :last-edited-by}
-    :native-query               {:type :native-query, :context-key :search-native-query}
-    :verified                   {:type :single-value, :supported-value? #{true}, :required-feature :content-verification}}))
->>>>>>> 3f01f616
+    :database-id             {:type :single-value, :context-key :table-db-id}
+    :id                      {:type :list, :context-key :ids, :field "model_id"}
+    :last-edited-at          {:type :date-range}
+    :last-editor-id          {:type :list, :context-key :last-edited-by}
+    :native-query            {:type :native-query, :context-key :search-native-query}
+    :verified                {:type :single-value, :supported-value? #{true}, :required-feature :content-verification}
+    :non-temporal-dim-ids    {:type :single-value :engine :appdb}
+    :has-temporal-dim        {:type :single-value :engine :appdb}
+    :display-type            {:type :list, :field "display_type"}
+    :has-temporal-dimensions {:type :single-value, :context-key :has-temporal-dimensions?}}))
 
 (def ^:private filter-defaults-by-context
   {:default         {:archived               false
