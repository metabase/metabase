(ns ^:mb/once metabase.api.setup-test
  "Tests for /api/setup endpoints."
  (:require
   [clojure.spec.alpha :as s]
   [clojure.test :refer :all]
   [medley.core :as m]
   [metabase.analytics.snowplow-test :as snowplow-test]
   [metabase.api.setup :as api.setup]
   [metabase.driver.h2 :as h2]
   [metabase.events :as events]
   [metabase.http-client :as client]
   [metabase.models :refer [Activity Database Table User]]
   [metabase.models.setting :as setting]
   [metabase.models.setting.cache-test :as setting.cache-test]
   [metabase.public-settings :as public-settings]
   [metabase.setup :as setup]
   [metabase.test :as mt]
   [metabase.test.fixtures :as fixtures]
   [metabase.util :as u]
   [methodical.core :as methodical]
   [schema.core :as schema]
   [toucan2.core :as t2]))

(set! *warn-on-reflection* true)

;; make sure the default test users are created before running these tests, otherwise we're going to run into issues
;; if it attempts to delete this user and it is the only admin test user
(use-fixtures :once (fixtures/initialize :test-users))

(defn- wait-for-result
  "Call thunk up to 10 times, until it returns a truthy value. Wait 50ms between tries. Useful for waiting for something
  asynchronous to happen."
  [thunk]
  (loop [tries 10]
    (or (thunk)
        (when (pos? tries)
          (Thread/sleep 50)
          (recur (dec tries))))))

;;; +----------------------------------------------------------------------------------------------------------------+
;;; |                                                  POST /setup                                                   |
;;; +----------------------------------------------------------------------------------------------------------------+

(defn- do-with-setup!* [request-body thunk]
  (try
    (mt/discard-setting-changes [site-name site-locale anon-tracking-enabled admin-email]
      (thunk))
    (finally
      (t2/delete! User :email (get-in request-body [:user :email]))
      (when-let [invited (get-in request-body [:invite :name])]
        (t2/delete! User :email invited))
      (when-let [db-name (get-in request-body [:database :name])]
        (t2/delete! Database :name db-name)))))

(defn- default-setup-input []
  {:token (setup/create-token!)
   :prefs {:site_name "Metabase Test"}
   :user  {:first_name (mt/random-name)
           :last_name  (mt/random-name)
           :email      (mt/random-email)
           :password   "anythingUP12!"}})

(defn- do-with-setup! [request-body thunk]
  (let [request-body (merge-with merge (default-setup-input) request-body)]
    (do-with-setup!*
     request-body
     (fn []
       (with-redefs [api.setup/*allow-api-setup-after-first-user-is-created* true
                     h2/*allow-testing-h2-connections*                       true]
         (testing "API response should return a Session UUID"
           (is (=? {:id mt/is-uuid-string?}
                   (client/client :post 200 "setup" request-body))))
         ;; reset our setup token
         (setup/create-token!)
         (thunk))))))

(defmacro ^:private with-setup! [request-body & body]
  `(do-with-setup! ~request-body (fn [] ~@body)))

(deftest create-superuser-test
  (testing "POST /api/setup"
    (testing "Check that we can create a new superuser via setup-token"
      (let [email (mt/random-email)]
        (with-setup! {:user {:email email}}
          (testing "new User should be created"
            (is (t2/exists? User :email email)))
          (testing "Creating a new admin user should set the `admin-email` Setting"
            (is (= email
                   (public-settings/admin-email))))
          (testing "Should record :user-joined Activity (#12933)"
            (let [user-id (u/the-id (t2/select-one-pk User :email email))]
              (is (=? {:topic         :user-joined
                       :model_id      user-id
                       :user_id       user-id
                       :model         "user"}
                      (t2/select-one Activity :topic "user-joined", :user_id user-id))))))))))

(deftest invite-user-test
  (testing "POST /api/setup"
    (testing "Check that a second admin can be created during setup, and that an invite email is sent successfully and
             a Snowplow analytics event is sent"
      (mt/with-fake-inbox
        (snowplow-test/with-fake-snowplow-collector
          (let [email (mt/random-email)
                first-name (mt/random-name)
                last-name (mt/random-name)
                invitor-first-name (mt/random-name)]
            (with-setup! {:invite {:email email, :first_name first-name, :last_name last-name}
                         :user {:first_name invitor-first-name}
                         :site_name "Metabase"}
              (let [invited-user (t2/select-one User :email email)]
                (is (= (:first_name invited-user) first-name))
                (is (= (:last_name invited-user) last-name))
                (is (:is_superuser invited-user))
                (is (partial= [{:data {"event"           "invite_sent",
                                       "invited_user_id" (u/the-id invited-user)
                                       "source"          "setup"}}]
                              (filter #(= (get-in % [:data "event"]) "invite_sent")
                                      (snowplow-test/pop-event-data-and-user-id!))))
                (is (mt/received-email-body?
                     email
                     (re-pattern (str invitor-first-name " could use your help setting up Metabase.*"))))))))))))

(deftest invite-user-test-2
  (testing "POST /api/setup"
    (testing "No second user is created if email is not set up"
      (mt/with-temporary-setting-values [email-smtp-host nil]
        (let [email (mt/random-email)
              first-name (mt/random-name)
              last-name (mt/random-name)]
          (with-setup! {:invite {:email email, :first_name first-name, :last_name last-name}}
            (is (not (t2/exists? User :email email)))))))))

(deftest setup-settings-test
  (testing "POST /api/setup"
    (testing "check that we can set various Settings during setup"
      (doseq [[setting-name {:keys [k vs]}] {:site-name
                                             {:k  "site_name"
                                              :vs {"Cam's Metabase" "Cam's Metabase"}}

                                             :anon-tracking-enabled
                                             {:k  "allow_tracking"
                                              :vs {"TRUE"  true
                                                   "true"  true
                                                   true    true
                                                   nil     true
                                                   "FALSE" false
                                                   "false" false
                                                   false   false}}

                                             :site-locale
                                             {:k  "site_locale"
                                              :vs {nil     "en" ; `en` is the default
                                                   "es"    "es"
                                                   "ES"    "es"
                                                   "es-mx" "es_MX"
                                                   "es_MX" "es_MX"}}}
              [v expected] vs]
        (testing (format "Set Setting %s to %s" (pr-str setting-name) (pr-str v))
          (with-setup! {:prefs {k v}}
            (testing "should be set"
              (is (= expected
                     (setting/get setting-name))))))))))

(deftest create-database-test
  (testing "POST /api/setup"
    (testing "Check that we can Create a Database when we set up MB (#10135)"
      (doseq [:let                  [details (:details (mt/db))]
              [k {:keys [default]}] {:is_on_demand     {:default false}
                                     :is_full_sync     {:default true}
                                     :auto_run_queries {:default true}}
              v                     [true false nil]]
        (let [db-name (mt/random-name)]
          (with-setup! {:database {:engine  "h2"
                                  :name    db-name
                                  :details details
                                  k        v}}
            (testing "Database should be created"
              (is (t2/exists? Database :name db-name)))
            (testing (format "should be able to set %s to %s (default: %s) during creation" k (pr-str v) default)
              (is (= (if (some? v) v default)
                     (t2/select-one-fn k Database :name db-name))))))))))

(def ^:private create-database-trigger-sync-test-event (atom nil))

(derive :event/database-create ::create-database-trigger-sync-test-events)

(methodical/defmethod events/publish-event! ::create-database-trigger-sync-test-events
  [topic event]
  (reset! create-database-trigger-sync-test-event {:topic topic, :item event}))

(deftest create-database-trigger-sync-test
  (testing "POST /api/setup"
    (testing "Setup should trigger sync right away for the newly created Database (#12826)"
      (let [db-name (mt/random-name)]
<<<<<<< HEAD
        (reset! create-database-trigger-sync-test-event nil)
        (with-setup {:database {:engine  "h2"
                                :name    db-name
                                :details (:details (mt/db))}}
          (testing ":database-create events should have been fired"
            (is (=? {:topic :event/database-create
                     :item  {:id   pos-int?
                             :name db-name}}
                    @create-database-trigger-sync-test-event)))
          (testing "Database should be synced"
            (let [db (t2/select-one Database :name db-name)]
              (assert (some? db))
              (is (= 4
                     (wait-for-result (fn []
                                        (let [cnt (t2/count Table :db_id (u/the-id db))]
                                          (when (= cnt 4)
                                            cnt)))))))))))))
=======
        (mt/with-open-channels [chan (a/chan)]
          (events/subscribe-to-topics! #{:database-create} chan)
          (with-setup! {:database {:engine  "h2"
                                  :name    db-name
                                  :details (:details (mt/db))}}
            (testing ":database-create events should have been fired"
              (is (schema= {:topic (schema/eq :database-create)
                            :item  {:id            su/IntGreaterThanZero
                                    :name          (schema/eq db-name)
                                    schema/Keyword schema/Any}}
                           (mt/wait-for-result chan 100))))

            (testing "Database should be synced"
              (let [db (t2/select-one Database :name db-name)]
                (assert (some? db))
                (is (= 4
                       (wait-for-result (fn []
                                          (let [cnt (t2/count Table :db_id (u/the-id db))]
                                            (when (= cnt 4)
                                              cnt))))))))))))))
>>>>>>> be30839e

(deftest create-database-test-error-conditions-test
  (testing "POST /api/setup"
    (testing "error conditions"
      (testing "should throw Exception if driver is invalid"
        (is (= {:errors {:database {:engine "Cannot create Database: cannot find driver my-fake-driver."}}}
               (with-redefs [api.setup/*allow-api-setup-after-first-user-is-created* true
                             h2/*allow-testing-h2-connections*                       true]
                 (client/client :post 400 "setup" (assoc (default-setup-input)
                                                         :database {:engine  "my-fake-driver"
                                                                    :name    (mt/random-name)
                                                                    :details {}})))))))))

(deftest disallow-h2-setup-test
  (testing "POST /api/setup"
    (mt/with-temporary-setting-values [has-user-setup false]
      (let [details (:details (mt/db))
            db-name (mt/random-name)
            request (merge (default-setup-input)
                           {:database {:engine  :h2
                                       :details details
                                       :name    db-name}})]
        (do-with-setup!*
         request
         (fn []
           (is (=? {:message "H2 is not supported as a data warehouse"}
                   (mt/user-http-request :crowberto :post 400 "setup" request)))
           (is (not (t2/exists? Database :name db-name)))))))))

(s/def ::setup!-args
  (s/cat :expected-status (s/? integer?)
            :f               any?
            :args            (s/* any?)))

(defn- setup!
  {:arglists '([expected-status? f & args])}
  [& args]
  (let [parsed (s/conform ::setup!-args args)]
    (when (= parsed ::s/invalid)
      (throw (ex-info (str "Invalid setup! args: " (s/explain-str ::setup!-args args))
                      (s/explain-data ::setup!-args args))))
    (let [{:keys [expected-status f args]} parsed
          body                             {:token (setup/create-token!)
                                            :prefs {:site_name "Metabase Test"}
                                            :user  {:first_name (mt/random-name)
                                                    :last_name  (mt/random-name)
                                                    :email      (mt/random-email)
                                                    :password   "anythingUP12!"}}
          body                             (apply f body args)]
      (do-with-setup!* body #(client/client :post (or expected-status 400) "setup" body)))))

(deftest setup-validation-test
  (testing "POST /api/setup validation"
    (testing ":token"
      (testing "missing"
        (is (=? {:errors {:token "Token does not match the setup token."}}
                (setup! dissoc :token))))

      (testing "incorrect"
        (is (=? {:errors {:token "Token does not match the setup token."}}
                (setup! assoc :token "foobar")))))

    (testing "site name"
      (is (=? {:errors {:site_name "value must be a non-blank string."}}
              (setup! m/dissoc-in [:prefs :site_name]))))

    (testing "site locale"
      (testing "invalid format"
        (is (=? {:errors {:site_locale #".*must be a valid two-letter ISO language or language-country code.*"}}
                (setup! assoc-in [:prefs :site_locale] "eng-USA"))))
      (testing "non-existent locale"
        (is (=? {:errors {:site_locale #".*must be a valid two-letter ISO language or language-country code.*"}}
                (setup! assoc-in [:prefs :site_locale] "en-EN")))))

    (testing "user"
      (with-redefs [api.setup/*allow-api-setup-after-first-user-is-created* true]
        (testing "first name may be nil"
          (is (:id (setup! 200 m/dissoc-in [:user :first_name])))
          (is (:id (setup! 200 assoc-in [:user :first_name] nil))))

        (testing "last name may be nil"
          (is (:id (setup! 200 m/dissoc-in [:user :last_name])))
          (is (:id (setup! 200 assoc-in [:user :last_name] nil)))))

      (testing "email"
        (testing "missing"
          (is (=? {:errors {:email "value must be a valid email address."}}
                  (setup! m/dissoc-in [:user :email]))))

        (testing "invalid"
          (is (=? {:errors {:email "value must be a valid email address."}}
                  (setup! assoc-in [:user :email] "anything")))))

      (testing "password"
        (testing "missing"
          (is (=? {:errors {:password "password is too common."}}
                  (setup! m/dissoc-in [:user :password]))))

        (testing "invalid"
          (is (=? {:errors {:password "password is too common."}}
                  (setup! assoc-in [:user :password] "anything"))))))))

(deftest setup-with-empty-cache-test
  (testing "POST /api/setup"
    ;; I have seen this fail randomly, no idea why
    (testing "Make sure setup completes successfully if Settings cache needs to be restored"
      (setting.cache-test/reset-last-update-check!)
      (setting.cache-test/clear-cache!)
      (let [db-name (mt/random-name)]
        (with-setup! {:database {:details (:details (mt/db)), :engine "h2", :name db-name}}
          (is (t2/exists? Database :name db-name)))))))

(deftest has-user-setup-setting-test
  (testing "has-user-setup is true iff there are 1 or more users"
    (let [user-count (t2/count User)]
      (if (zero? user-count)
        (is (not (setup/has-user-setup)))
        (is (setup/has-user-setup))))))

(deftest create-superuser-only-once-test
  (testing "POST /api/setup"
    (testing "Check that we cannot create a new superuser via setup-token when a user exists"
      (let [token          (setup/create-token!)
            body           {:token token
                            :prefs {:site_locale "es_MX"
                                    :site_name   (mt/random-name)}
                            :user  {:first_name (mt/random-name)
                                    :last_name  (mt/random-name)
                                    :email      (mt/random-email)
                                    :password   "p@ssword1"}}
            has-user-setup (atom false)]
        (with-redefs [setup/has-user-setup (fn [] @has-user-setup)]
          (is (not (setup/has-user-setup)))
          (mt/discard-setting-changes [site-name site-locale anon-tracking-enabled admin-email]
            (is (schema= {:id su/UUIDString}
                  (client/client :post 200 "setup" body))))
          ;; In the non-test context, this is 'set' iff there is one or more users, and doesn't have to be toggled
          (reset! has-user-setup true)
          (is (setup/has-user-setup))
          ;; use do-with-setup!* to delete the random user that was created
          (do-with-setup!* body
            #(is (= "The /api/setup route can only be used to create the first user, however a user currently exists."
                   (client/client :post 403 "setup" (assoc-in body [:user :email] (mt/random-email)))))))))))

(deftest transaction-test
  (testing "POST /api/setup/"
    (testing "should run in a transaction -- if something fails, all changes should be rolled back"
      (let [user-email  (mt/random-email)
            setup-token (setup/create-token!)
            site-name   (mt/random-name)
            db-name     (mt/random-name)
            body        {:token    setup-token
                         :prefs    {:site_locale "es_MX"
                                    :site_name   site-name}
                         :database {:engine  "h2"
                                    :details (:details (mt/db))
                                    :name    db-name}
                         :user     {:first_name (mt/random-name)
                                    :last_name  (mt/random-name)
                                    :email      user-email
                                    :password   "p@ssword1"}}]
        (do-with-setup!*
         body
         (fn []
           (with-redefs [api.setup/*allow-api-setup-after-first-user-is-created* true
                         h2/*allow-testing-h2-connections*                       true
                         api.setup/setup-set-settings! (let [orig @#'api.setup/setup-set-settings!]
                                                         (fn [& args]
                                                           (apply orig args)
                                                           (throw (ex-info "Oops!" {}))))]
             (is (schema= {:message (schema/eq "Oops!"), schema/Keyword schema/Any}
                          (client/client :post 500 "setup" body))))
           (testing "New user shouldn't exist"
             (is (= false
                    (t2/exists? User :email user-email))))
           (testing "New DB shouldn't exist"
             ;; TODO -- we should also be deleting relevant sync tasks for the DB, but this doesn't matter too much
             ;; for right now.
             (is (= false
                    (t2/exists? Database :engine "h2", :name db-name))))
           (testing "Settings should not be changed"
             (is (not= site-name
                       (public-settings/site-name)))
             (is (= "en"
                    (public-settings/site-locale))))
           (testing "Setup token should still be set"
             (is (= setup-token
                    (setup/setup-token))))))))))


;;; +----------------------------------------------------------------------------------------------------------------+
;;; |                                            POST /api/setup/validate                                            |
;;; +----------------------------------------------------------------------------------------------------------------+

(defn- api-validate [expected-status-code request-body]
  (with-redefs [h2/*allow-testing-h2-connections* true]
    (client/client :post expected-status-code "setup/validate" request-body)))

(deftest validate-setup-test
  (testing "POST /api/setup/validate"
    (testing "Should validate token"
      (mt/with-temporary-setting-values [has-user-setup false]
        (is (=? {:errors {:token "Token does not match the setup token."}}
                (api-validate 400 {})))
        (is (=? {:errors {:token "Token does not match the setup token."}}
                (api-validate 400 {:token "foobar"}))))
      ;; make sure we have a valid setup token
      (setup/create-token!)
      (is (=? {:errors {:engine "value must be a valid database engine."}}
              (api-validate 400 {:token (setup/setup-token)}))))

    (mt/with-temporary-setting-values [has-user-setup false]
      (testing "should validate that database connection works"
        (is (= {:errors  {:db "check your connection string"},
                :message "Database cannot be found."}
               (api-validate 400 {:token   (setup/setup-token)
                                  :details {:engine  "h2"
                                            :details {:db "file:///tmp/fake.db"}}}))))

      (testing "should return 204 no content if everything is valid"
        (is (= nil
               (api-validate 204 {:token   (setup/setup-token)
                                  :details {:engine  "h2"
                                            :details (:details (mt/db))}})))))))

(deftest disallow-h2-validation-test
  (testing "POST /api/setup/validate"
    (mt/with-temporary-setting-values [has-user-setup false]
      (setup/create-token!)
      (let [details (:details (mt/db))
            request {:details {:engine  :h2
                               :details details}
                     :token   (setup/setup-token)}]
        (is (= {:message "H2 is not supported as a data warehouse"}
               (mt/user-http-request :crowberto :post 400 "setup/validate" request)))))))


;;; +----------------------------------------------------------------------------------------------------------------+
;;; |                                         GET /api/setup/admin_checklist                                         |
;;; +----------------------------------------------------------------------------------------------------------------+

;; basic sanity check

(def ^:private default-checklist-state
  {:db-type    :h2
   :hosted?    false
   :configured {:email true
                :slack false}
   :counts     {:user  5
                :card  5
                :table 5}
   :exists     {:non-sample-db true
                :dashboard     true
                :pulse         true
                :hidden-table  false
                :collection    true
                :model         true}})

(deftest admin-checklist-test
  (testing "GET /api/setup/admin_checklist"
    (with-redefs [api.setup/state-for-checklist (constantly default-checklist-state)]
      (is (partial= [{:name  "Get connected"
                      :tasks [{:title        "Add a database"
                               :completed    true
                               :triggered    true
                               :is_next_step false}
                              {:title        "Set up email"
                               :completed    true
                               :triggered    true
                               :is_next_step false}
                              {:title        "Set Slack credentials"
                               :completed    false
                               :triggered    true
                               :is_next_step true}
                              {:title        "Invite team members"
                               :completed    true
                               :triggered    true
                               :is_next_step false}]}
                     {:name  "Productionize"
                      :tasks [{:title "Switch to a production-ready app database"}]}
                     {:name  "Curate your data"
                      :tasks [{:title        "Hide irrelevant tables"
                               :completed    false
                               :triggered    false
                               :is_next_step false}
                              {:title        "Organize questions"
                               :completed    true
                               :triggered    false
                               :is_next_step false}
                              {:title        "Create a model"
                               :completed    true
                               :triggered    false
                               :is_next_step false}]}]
                    (for [{group-name :name, tasks :tasks} (mt/user-http-request :crowberto :get 200 "setup/admin_checklist")]
                      {:name  (str group-name)
                       :tasks (for [task tasks]
                                (-> (select-keys task [:title :completed :triggered :is_next_step])
                                    (update :title str)))}))))
    (testing "info about switching to postgres or mysql"
      (testing "is included when h2 and not hosted"
        (with-redefs [api.setup/state-for-checklist (constantly default-checklist-state)]
          (let [checklist (mt/user-http-request :crowberto :get 200 "setup/admin_checklist")]
            (is (= ["Get connected" "Productionize" "Curate your data"]
                   (map :name checklist))))))
      (testing "is omitted if hosted"
        (with-redefs [api.setup/state-for-checklist (constantly
                                                     (merge default-checklist-state
                                                            {:hosted? true}))]
          (let [checklist (mt/user-http-request :crowberto :get 200 "setup/admin_checklist")]
            (is (= ["Get connected" "Curate your data"]
                   (map :name checklist)))))))

    (testing "require superusers"
      (is (= "You don't have permissions to do that."
             (mt/user-http-request :rasta :get 403 "setup/admin_checklist"))))))

(deftest annotate-test
  (testing "identifies next step"
    (is (partial= [{:group "first"
                    :tasks [{:title "t1", :is_next_step false}]}
                   {:group "second"
                    :tasks [{:title "t2", :is_next_step true}
                            {:title "t3", :is_next_step false}]}]
                  (#'api.setup/annotate
                   [{:group "first"
                     :tasks [{:title "t1" :triggered true :completed true}]}
                    {:group "second"
                     :tasks [{:title "t2" :triggered true :completed false}
                             {:title "t3" :triggered true :completed false}]}]))))
  (testing "If all steps are completed none are marked as next"
    (is (every? false?
                (->> (#'api.setup/annotate
                      [{:group "first"
                        :tasks [{:title "t1" :triggered true :completed true}]}
                       {:group "second"
                        :tasks [{:title "t2" :triggered true :completed true}
                                {:title "t3" :triggered true :completed true}]}])
                     (mapcat :tasks)
                     (map :is_next_step)))))
  (testing "First step is"
    (letfn [(first-step [checklist]
              (->> checklist
                   (mapcat :tasks)
                   (filter (every-pred :triggered (complement :completed)))
                   first
                   :title))]
      (let [scenarios [{:update-fn identity
                        :case      :default
                        :expected  "Set Slack credentials"}
                       {:update-fn #(update % :configured merge {:slack true})
                        :case      :configure-slack
                        :expected  "Switch to a production-ready app database"}
                       {:update-fn #(assoc % :db-type :postgres)
                        :case      :migrate-to-postgres
                        :expected  nil}
                       {:update-fn #(update % :counts merge {:table 25})
                        :case      :add-more-tables
                        :expected  "Hide irrelevant tables"}]]
        (reduce (fn [checklist-state {:keys [update-fn expected] :as scenario}]
                  (let [checklist-state' (update-fn checklist-state)]
                    (testing (str "when " (:case scenario))
                      (is (= expected
                             (first-step (#'api.setup/admin-checklist checklist-state')))))
                    checklist-state'))
                default-checklist-state
                scenarios)))))

(deftest user-defaults-test
  (testing "with no user defaults configured"
    (mt/with-temp-env-var-value [mb-user-defaults nil]
      (is (= "Not found." (client/client :get "setup/user_defaults")))))

  (testing "with defaults containing no token"
    (mt/with-temp-env-var-value [mb-user-defaults "{}"]
      (is (= "Not found." (client/client :get "setup/user_defaults")))))

  (testing "with valid configuration"
    (mt/with-temp-env-var-value [mb-user-defaults "{\"token\":\"123456\",\"email\":\"john.doe@example.com\"}"]
      (testing "with mismatched token"
        (is (= "You don't have permissions to do that." (client/client :get "setup/user_defaults?token=987654"))))
      (testing "with valid token"
        (is (= {:email "john.doe@example.com"} (client/client :get "setup/user_defaults?token=123456")))))))<|MERGE_RESOLUTION|>--- conflicted
+++ resolved
@@ -17,6 +17,8 @@
    [metabase.test :as mt]
    [metabase.test.fixtures :as fixtures]
    [metabase.util :as u]
+   #_{:clj-kondo/ignore [:deprecated-namespace]}
+   [metabase.util.schema :as su]
    [methodical.core :as methodical]
    [schema.core :as schema]
    [toucan2.core :as t2]))
@@ -106,8 +108,8 @@
                 last-name (mt/random-name)
                 invitor-first-name (mt/random-name)]
             (with-setup! {:invite {:email email, :first_name first-name, :last_name last-name}
-                         :user {:first_name invitor-first-name}
-                         :site_name "Metabase"}
+                          :user {:first_name invitor-first-name}
+                          :site_name "Metabase"}
               (let [invited-user (t2/select-one User :email email)]
                 (is (= (:first_name invited-user) first-name))
                 (is (= (:last_name invited-user) last-name))
@@ -171,10 +173,10 @@
                                      :auto_run_queries {:default true}}
               v                     [true false nil]]
         (let [db-name (mt/random-name)]
-          (with-setup! {:database {:engine  "h2"
+          (with-setup! {:database {:engine  "h2"}
                                   :name    db-name
                                   :details details
-                                  k        v}}
+                                  k        v}
             (testing "Database should be created"
               (is (t2/exists? Database :name db-name)))
             (testing (format "should be able to set %s to %s (default: %s) during creation" k (pr-str v) default)
@@ -193,11 +195,10 @@
   (testing "POST /api/setup"
     (testing "Setup should trigger sync right away for the newly created Database (#12826)"
       (let [db-name (mt/random-name)]
-<<<<<<< HEAD
         (reset! create-database-trigger-sync-test-event nil)
-        (with-setup {:database {:engine  "h2"
-                                :name    db-name
-                                :details (:details (mt/db))}}
+        (with-setup! {:database {:engine  "h2"
+                                 :name    db-name
+                                 :details (:details (mt/db))}}
           (testing ":database-create events should have been fired"
             (is (=? {:topic :event/database-create
                      :item  {:id   pos-int?
@@ -211,28 +212,6 @@
                                         (let [cnt (t2/count Table :db_id (u/the-id db))]
                                           (when (= cnt 4)
                                             cnt)))))))))))))
-=======
-        (mt/with-open-channels [chan (a/chan)]
-          (events/subscribe-to-topics! #{:database-create} chan)
-          (with-setup! {:database {:engine  "h2"
-                                  :name    db-name
-                                  :details (:details (mt/db))}}
-            (testing ":database-create events should have been fired"
-              (is (schema= {:topic (schema/eq :database-create)
-                            :item  {:id            su/IntGreaterThanZero
-                                    :name          (schema/eq db-name)
-                                    schema/Keyword schema/Any}}
-                           (mt/wait-for-result chan 100))))
-
-            (testing "Database should be synced"
-              (let [db (t2/select-one Database :name db-name)]
-                (assert (some? db))
-                (is (= 4
-                       (wait-for-result (fn []
-                                          (let [cnt (t2/count Table :db_id (u/the-id db))]
-                                            (when (= cnt 4)
-                                              cnt))))))))))))))
->>>>>>> be30839e
 
 (deftest create-database-test-error-conditions-test
   (testing "POST /api/setup"
