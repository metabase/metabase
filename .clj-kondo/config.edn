--- conflicted
+++ resolved
@@ -1,7 +1,8 @@
 ;; -*- comment-column: 100; -*-
-{:config-paths ["macros" "src" "config"]
+{:config-paths ["macros" "src"]
  :linters
- {;;
+ {
+  ;;
   ;; enabled optional linters (these are disabled by default)
   ;;
 
@@ -60,9 +61,8 @@
   :metabase/defsetting-must-specify-export             {:level :warning}
   :metabase/mbql-query-first-arg                       {:level :warning}
   :metabase/missing-test-expr-requires-in-cljs         {:level :warning}
-  :metabase/modules                                    {:level :warning} ; more config in `.clj-kondo/config/modules/config.edn`
   :metabase/require-shape-checker                      {:level :warning}
-  :metabase/test-helpers-use-non-thread-safe-functions {:level :warning} ; more config in `.clj-kondo/config/test-helpers/config.edn`
+  :metabase/test-helpers-use-non-thread-safe-functions {:level :warning}
   :metabase/validate-logging                           {:level :warning}
   :metabase/validate-mb-driver-tests                   {:level :warning}
   :metabase/validate-mb-once                           {:level :warning}
@@ -183,7 +183,7 @@
   :metabase/disallow-hardcoded-driver-names-in-tests
   ;; don't include `:h2` since that will probably lead to a mountain of tests where we are specifically testing
   ;; middleware or compilation behavior with just H2 since it's the default.
-  {:drivers #{;; core drivers
+  {:drivers #{ ;; core drivers
               #_:h2
               :postgres
               :mysql
@@ -304,7 +304,6 @@
   {:exclude
    [colorize.core]}
 
-<<<<<<< HEAD
   ;; A "module" is any `metabase.<module>.core` namespace in `src`.
   :metabase/ns-module-checker
   {:level :warning
@@ -325,12 +324,14 @@
    ;;
    ;; PRO TIP: Check out the `dev.deps-graph` namespace for helpful tools to see where a module is used externally.
    :api-namespaces
-   {metabase.actions               #{metabase.actions.core
-                                     metabase.actions.api}
-    metabase.activity-feed         #{metabase.activity-feed.core
-                                     metabase.activity-feed.api
+   {metabase.actions               #{metabase.actions.api
+                                     metabase.actions.core}
+    metabase.activity-feed         #{metabase.activity-feed.api
                                      metabase.activity-feed.init}
-    metabase.analytics             #{metabase.analytics.core}
+    metabase.analytics             #{metabase.analytics.prometheus
+                                     metabase.analytics.snowplow
+                                     metabase.analytics.stats
+                                     metabase.analytics.sdk}                                        ; TODO -- consolidate these into a real API namespace.
     metabase.analyze               #{metabase.analyze.core}
     metabase.api                   #{metabase.api.common
                                      ;; I don't really like making all these namespaces external but they have to be
@@ -565,8 +566,6 @@
      "^metabase\\.test"           ; anything starting with `metabase.test`
      "^metabase\\.http-client$"}} ; `metabase.http-client` which is a test-only namespace despite its name.
 
-=======
->>>>>>> 4b974750
   :consistent-alias
   {:aliases
    {buddy.core.hash                                               buddy-hash
@@ -607,10 +606,8 @@
     metabase-enterprise.audit-app.pages.common                    common
     metabase-enterprise.sandbox.api.table                         table
     metabase-enterprise.test                                      met
-    metabase.analytics.core                                       analytics
     metabase.analytics.sdk                                        sdk
     metabase.analytics.stats                                      stats
-    metabase.analytics.settings                                   analytics.settings
     metabase.analysis.native-query-analyzer                       nqa
     metabase.analysis.native-query-analyzer.parameter-substitution nqa.sub
     metabase.analyze.query-results                                qr
@@ -831,7 +828,6 @@
   metabase.test/with-temp-file                                                          clojure.core/let
   metabase.test/with-user-in-groups                                                     clojure.core/let
   metabase.upload-test/with-upload-table!                                               clojure.core/let
-  metabase.util/with-timer-ms                                                           clojure.core/fn
   metabase.util.files/with-open-path-to-resource                                        clojure.core/let
   metabase.util.malli.defn/defn                                                         schema.core/defn
   metabase.util.malli.defn/defn-                                                        schema.core/defn
@@ -860,10 +856,8 @@
   {cljs.test/deftest                                                                                                         hooks.clojure.test/deftest
    cljs.test/is                                                                                                              hooks.clojure.test/is
    cljs.test/use-fixtures                                                                                                    hooks.clojure.test/use-fixtures
-   clojure.core/defmulti                                                                                                     hooks.clojure.core.defmulti/lint-defmulti
-   clojure.core/ns                                                                                                           hooks.clojure.core.ns/lint-ns
-   clojure.core/require                                                                                                      hooks.clojure.core.require/lint-require
-   clojure.core/requiring-resolve                                                                                            hooks.clojure.core.require/lint-requiring-resolve
+   clojure.core/defmulti                                                                                                     hooks.clojure.core/lint-defmulti
+   clojure.core/ns                                                                                                           hooks.clojure.core/lint-ns
    clojure.test/deftest                                                                                                      hooks.clojure.test/deftest
    clojure.test/is                                                                                                           hooks.clojure.test/is
    clojure.test/use-fixtures                                                                                                 hooks.clojure.test/use-fixtures
@@ -918,7 +912,6 @@
    metabase.models.setting/defsetting                                                                                        hooks.metabase.models.setting/defsetting
    metabase.permissions.core/allow-changing-all-users-group-members                                                          hooks.common/do*
    metabase.permissions.core/disable-perms-cache                                                                             hooks.common/do*
-   metabase.plugins.classloader/require                                                                                      hooks.clojure.core.require/lint-require
    metabase.premium-features.core/defenterprise                                                                              hooks.metabase.premium-features.defenterprise/defenterprise
    metabase.premium-features.defenterprise/defenterprise                                                                     hooks.metabase.premium-features.defenterprise/defenterprise
    metabase.pulse.test-util/checkins-query-card                                                                              hooks.metabase.test.data/$ids
@@ -1074,9 +1067,9 @@
 
    :hooks
    {:analyze-call
-    {clojure.core/defmacro hooks.clojure.core.defn/non-thread-safe-form-should-end-with-exclamation
-     clojure.core/defn     hooks.clojure.core.defn/non-thread-safe-form-should-end-with-exclamation
-     clojure.core/defn-    hooks.clojure.core.defn/non-thread-safe-form-should-end-with-exclamation}}}
+    {clojure.core/defmacro hooks.clojure.core/non-thread-safe-form-should-end-with-exclamation
+     clojure.core/defn     hooks.clojure.core/non-thread-safe-form-should-end-with-exclamation
+     clojure.core/defn-    hooks.clojure.core/non-thread-safe-form-should-end-with-exclamation}}}
 
   source-namespaces
   {:linters
