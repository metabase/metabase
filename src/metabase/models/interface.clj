--- conflicted
+++ resolved
@@ -1,11 +1,6 @@
 (ns metabase.models.interface
   (:require
    [buddy.core.codecs :as codecs]
-<<<<<<< HEAD
-=======
-   [camel-snake-kebab.core :as csk]
-   [camel-snake-kebab.internals.macros :as csk.macros]
->>>>>>> df8278c2
    [cheshire.core :as json]
    [cheshire.generate :as json.generate]
    [clojure.core.memoize :as memoize]
@@ -450,10 +445,6 @@
 
 (methodical/prefer-method! #'t2.before-insert/before-insert :hook/timestamped? :hook/entity-id)
 
-;;; define a custom CSK conversion function so we don't run into problems if the system locale is Turkish
-(declare ^:private ->kebab-case-en) ; so Kondo doesn't complain
-(csk.macros/defconversion "kebab-case-en" u/lower-case-en u/lower-case-en "-")
-
 (methodical/defmethod t2.model/resolve-model :before :default
   "Ensure the namespace for given model is loaded.
   This is a safety mechanism as we moving to toucan2 and we don't need to require the model namespaces in order to use it."
@@ -463,7 +454,7 @@
              ;; don't try to require if it's already registered as a :metabase/model; this way ones defined in EE
              ;; namespaces won't break if they are loaded in some other way.
              (not (isa? x :metabase/model)))
-    (let [model-namespace (str "metabase.models." (->kebab-case-en (name x)))]
+    (let [model-namespace (str "metabase.models." (u/->kebab-case-en (name x)))]
       ;; use `classloader/require` which is thread-safe and plays nice with our plugins system
       (classloader/require model-namespace)))
   x)
