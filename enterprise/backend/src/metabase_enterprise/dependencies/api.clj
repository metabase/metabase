--- conflicted
+++ resolved
@@ -125,7 +125,6 @@
         breakages (dependencies/errors-from-proposed-edits {:snippet [snippet]})]
     (broken-cards-response breakages)))
 
-<<<<<<< HEAD
 (def ^:private entity-keys
   {:table [:name :description :display_name :db_id :db :schema :fields]
    :card [:name :type :display :database_id :view_count
@@ -135,30 +134,14 @@
           :moderation_reviews]
    :snippet [:name :description]
    :transform [:name :description :table]
-   :dashboard [:name :description]
-   :document [:name :description]
+   :dashboard [:name :description :view_count
+               :created_at :creator :last-edit-info
+               :collection :collection_id
+               :moderation_reviews]
+   :document [:name :description :view_count
+              :created_at :creator
+              :collection :collection_id]
    :sandbox [:group_id :table_id :card_id  :attribute_remappings]})
-=======
-(defn- entity-keys [entity-type]
-  (case entity-type
-    :table [:name :description :display_name :db_id :db :schema :fields]
-    :card [:name :type :display :database_id :view_count
-           :created_at :creator :description
-           :result_metadata :last-edit-info
-           :collection :collection_id :dashboard :dashboard_id
-           :moderation_reviews]
-    :snippet [:name :description]
-    :transform [:name :description :table]
-    :dashboard [:name :description :view_count
-                :created_at :creator :last-edit-info
-                :collection :collection_id
-                :moderation_reviews]
-    :document [:name :description :view_count
-               :created_at :creator
-               :collection :collection_id]
-    :sandbox [:group_id :table_id :card_id  :attribute_remappings]
-    []))
->>>>>>> 793c6317
 
 (defn- format-subentity [entity]
   (case (t2/model entity)
