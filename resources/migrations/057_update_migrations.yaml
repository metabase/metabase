databaseChangeLog:
  - objectQuotingStrategy: QUOTE_ALL_OBJECTS
  - changeSet:
      id: v57.2025-08-01T10:00:00
      author: qnkhuat
      comment: Add undo/redo change tracking table
      preConditions:
        - onFail: MARK_RAN
        - not:
            - tableExists:
                tableName: data_edit_undo_chain
      changes:
        - createTable:
            tableName: data_edit_undo_chain
            remarks: Store the state necessary to power undo / redo.
            columns:
              - column:
                  name: id
                  type: int
                  autoIncrement: true
                  constraints:
                    primaryKey: true
                    nullable: false
              - column:
                  remarks: Batch number for grouped changes (global increment)
                  name: batch_num
                  type: int
                  constraints:
                    nullable: false
              - column:
                  remarks: Reference to the table being modified
                  name: table_id
                  type: int
                  constraints:
                    nullable: false
              - column:
                  remarks: PK of the row being modified, potentially composite. Stored as a sorted JSON map.
                  name: row_pk
                  type: ${text.type}
                  constraints:
                    nullable: false
              - column:
                  remarks: ID of the user who made the change
                  name: user_id
                  type: int
                  constraints:
                    nullable: false
              - column:
                  name: scope
                  type: ${text.type}
                  remarks: Identifies where the changes were made from
                  constraints:
                    nullable: false
              - column:
                  name: undoable
                  type: ${boolean.type}
                  remarks: Identifies whether a change can be undo
                  constraints:
                    nullable: false
                  defaultValue: true
              - column:
                  remarks: Value of the field before the change
                  name: raw_before
                  type: ${text.type}
                  constraints:
                    nullable: true
              - column:
                  remarks: Value of the field after the change
                  name: raw_after
                  type: ${text.type}
                  constraints:
                    nullable: true
              - column:
                  remarks: Whether this change has been undone
                  name: undone
                  type: ${boolean.type}
                  defaultValueBoolean: false
                  constraints:
                    nullable: false
              - column:
                  remarks: The timestamp of when the change was created
                  name: created_at
                  type: ${timestamp_type}
                  defaultValueComputed: current_timestamp
                  constraints:
                    nullable: false
              - column:
                  remarks: The timestamp of when the change was updated
                  name: updated_at
                  type: ${timestamp_type}
                  defaultValueComputed: current_timestamp
                  constraints:
                    nullable: false

  - changeSet:
      id: v57.2025-08-01T10:02:00
      author: qnkhuat
      comment: A table for generating atomic sequence numbers
      preConditions:
        - onFail: MARK_RAN
        - not:
            - tableExists:
                tableName: sequences
      changes:
        - createTable:
            tableName: sequences
            remarks: A table for generating atomic sequence numbers
            columns:
              - column:
                  name: name
                  type: varchar(50)
                  remarks: The name of the sequence
                  constraints:
                    primaryKey: true
                    nullable: false
              - column:
                  name: next_val
                  remarks: The next value in this sequence
                  type: bigint
                  constraints:
                    nullable: false

  - changeSet:
      id: v57.2025-08-15T10:00:00
      author: qnkhuat
      comment: Add metabase_table.is_writable
      preConditions:
        - onFail: MARK_RAN
        - not:
            - columnExists:
                tableName: metabase_table
                columnName: is_writable
      changes:
        - addColumn:
            tableName: metabase_table
            columns:
              - column:
                  name: is_writable
                  type: ${boolean.type}
                  remarks: true if current connection can insert, update and delete rows from this table
                  constraints:
                    nullable: true

  - changeSet:
      id: v57.2025-08-21T12:00:00
      author: edpaget
      comment: Create document table
      changes:
        - createTable:
            tableName: document
            remarks: Documents table
            columns:
              - column:
                  name: id
                  remarks: Unique ID
                  type: int
                  autoIncrement: true
                  constraints:
                    primaryKey: true
                    nullable: false
              - column:
                  name: name
                  remarks: Document name
                  type: ${text.type}
                  constraints:
                    nullable: false
              - column:
                  name: created_at
                  remarks: The timestamp of when the document was created
                  type: ${timestamp_type}
                  defaultValueComputed: current_timestamp
                  constraints:
                    nullable: false
              - column:
                  name: document
                  remarks: content of the document
                  type: ${text.type}
              - column:
                  name: content_type
                  remarks: the content_type of the document column
                  type: ${text.type}
                  constraints:
                    nullable: false
              - column:
                  name: creator_id
                  remarks: User who created this document
                  type: int
                  constraints:
                    nullable: false
              - column:
                  name: updated_at
                  remarks: The timestamp of when the document was updated
                  type: ${timestamp_type}
                  defaultValueComputed: current_timestamp
                  constraints:
                    nullable: false
              - column:
                  name: collection_id
                  remarks: What collection I live in. Null if it's Our Analytics.
                  type: int
                  constraints:
                    nullable: true
              - column:
                  name: archived
                  remarks: Has this document been archived?
                  type: ${boolean.type}
                  defaultValueBoolean: false
                  constraints:
                    nullable: false
              - column:
                  name: archived_directly
                  remarks: Was this thing trashed directly
                  type: ${boolean.type}
                  defaultValueBoolean: false
                  constraints:
                    nullable: true
              - column:
                  name: entity_id
                  type: char(21)
                  remarks: Random NanoID tag for unique identity
                  constraints:
                    nullable: true
                    unique: true
              - column:
                  name: last_viewed_at
                  type: ${timestamp_type}
                  remarks: Timestamp of when this document was last viewed
                  defaultValueComputed: current_timestamp
                  constraints:
                    nullable: false
              - column:
                  name: view_count
                  type: integer
                  defaultValueNumeric: 0
                  remarks: Keeps a running count of document views
                  constraints:
                    nullable: false
              - column:
                  name: collection_position
                  type: integer
                  remarks: Collection position used for pinning documents. Higher numbers = pinned, null = not pinned.
                  constraints:
                    nullable: true

  - changeSet:
      id: v57.2025-08-21T12:00:10
      author: edpaget
      comment: Add index on document.creator_id
      changes:
        - createIndex:
            tableName: document
            indexName: idx_document_creator_id
            columns:
              - column:
                  name: creator_id

  - changeSet:
      id: v57.2025-08-21T12:00:11
      author: edpaget
      comment: Add `document.creator_id` foreign key constraint
      changes:
        - addForeignKeyConstraint:
            baseTableName: document
            baseColumnNames: creator_id
            referencedTableName: core_user
            referencedColumnNames: id
            constraintName: fk_document_ref_creator_id
            onDelete: CASCADE

  - changeSet:
      id: v57.2025-08-21T12:00:30
      author: edpaget
      comment: Add index on document.collection_id
      changes:
        - createIndex:
            tableName: document
            indexName: idx_document_collection_id
            columns:
              - column:
                  name: collection_id

  - changeSet:
      id: v57.2025-08-21T12:00:59
      author: johnswanson
      comment: Add `document.collection_id` foreign key constraint
      changes:
        - addForeignKeyConstraint:
            baseTableName: document
            baseColumnNames: collection_id
            referencedTableName: collection
            referencedColumnNames: id
            constraintName: fk_document_ref_collection_id
            onDelete: SET NULL

  - changeSet:
      id: v57.2025-08-21T17:23:20
      author: edpaget
      comment: Add document_id column to report_card table
      changes:
        - addColumn:
            tableName: report_card
            columns:
              - column:
                  name: document_id
                  remarks: Associates cards with a particular document
                  type: int
                  constraints:
                    nullable: true

  - changeSet:
      id: v57.2025-08-21T17:23:30
      author: edpaget
      comment: Add index on report_card.document_id
      changes:
        - createIndex:
            tableName: report_card
            indexName: idx_repord_card_document_id
            columns:
              - column:
                  name: document_id

  - changeSet:
      id: v57.2025-08-21T17:23:33
      author: edpaget
      comment: Add foreign key constraint for document_id in report_card
      changes:
        - addForeignKeyConstraint:
            baseTableName: report_card
            baseColumnNames: document_id
            referencedTableName: document
            referencedColumnNames: id
            constraintName: fk_report_card_document_id
            onDelete: CASCADE

  - changeSet:
      id: v57.2025-08-21T17:42:32
      author: edpaget
      comment: Create document_bookmark table
      changes:
        - createTable:
            tableName: document_bookmark
            remarks: Store user bookmarks for documents
            columns:
              - column:
                  name: id
                  remarks: Unique ID
                  type: int
                  autoIncrement: true
                  constraints:
                    primaryKey: true
                    nullable: false
              - column:
                  name: user_id
                  remarks: User who bookmarked the document
                  type: int
                  constraints:
                    nullable: false
              - column:
                  name: document_id
                  remarks: The document that was bookmarked
                  type: int
                  constraints:
                    nullable: false
              - column:
                  name: created_at
                  remarks: The timestamp when the bookmark was created
                  type: ${timestamp_type}
                  defaultValueComputed: current_timestamp
                  constraints:
                    nullable: false

  - changeSet:
      id: v57.2025-08-21T17:42:33
      author: edpaget
      comment: Add index on document_bookmark.user_id
      changes:
        - createIndex:
            tableName: document_bookmark
            indexName: idx_document_bookmark_user_id
            columns:
              - column:
                  name: user_id

  - changeSet:
      id: v57.2025-08-21T17:42:34
      author: edpaget
      comment: Add index on document_bookmark.document_id
      changes:
        - createIndex:
            tableName: document_bookmark
            indexName: idx_document_bookmark_document_id
            columns:
              - column:
                  name: document_id

  - changeSet:
      id: v57.2025-08-21T17:42:35
      author: edpaget
      comment: Add foreign key constraint for document_bookmark.user_id
      changes:
        - addForeignKeyConstraint:
            baseTableName: document_bookmark
            baseColumnNames: user_id
            referencedTableName: core_user
            referencedColumnNames: id
            constraintName: fk_document_bookmark_user_id
            onDelete: CASCADE

  - changeSet:
      id: v57.2025-08-21T17:42:36
      author: edpaget
      comment: Add foreign key constraint for document_bookmark.document_id
      changes:
        - addForeignKeyConstraint:
            baseTableName: document_bookmark
            baseColumnNames: document_id
            referencedTableName: document
            referencedColumnNames: id
            constraintName: fk_document_bookmark_document_id
            onDelete: CASCADE

  - changeSet:
      id: v57.2025-08-21T17:42:37
      author: edpaget
      comment: Add unique constraint for document_bookmark user_id and document_id
      changes:
        - addUniqueConstraint:
            tableName: document_bookmark
            columnNames: user_id, document_id
            constraintName: idx_document_bookmark_user_document_unique

  - changeSet:
      id: v57.2025-08-22T00:00:00
      author: metamben
      comment: Create transform table
      changes:
        - createTable:
            tableName: transform
            remarks: The main table for Transform entities
            columns:
              - column:
                  name: id
                  type: int
                  remarks: Unique ID
                  autoIncrement: true
                  constraints:
                    primaryKey: true
                    nullable: false
              - column:
                  name: name
                  remarks: Name
                  type: ${text.type}
                  constraints:
                    nullable: false
              - column:
                  name: description
                  type: ${text.type}
                  remarks: the description of the transform
                  constraints:
                    nullable: true
              - column:
                  name: source
                  remarks: JSON of source
                  type: ${text.type}
                  constraints:
                    nullable: false
              - column:
                  name: target
                  remarks: JSON of target
                  type: ${text.type}
                  constraints:
                    nullable: false
              - column:
                  name: entity_id
                  type: char(21)
                  remarks: Random NanoID tag for unique identity.
                  constraints:
                    nullable: true
                    unique: true
              - column:
                  remarks: The timestamp of when the transform was created
                  name: created_at
                  type: ${timestamp_type}
                  defaultValueComputed: current_timestamp
                  constraints:
                    nullable: false
              - column:
                  remarks: The timestamp of when the transform was updated
                  name: updated_at
                  type: ${timestamp_type}
                  defaultValueComputed: current_timestamp
                  constraints:
                    nullable: false

  - changeSet:
      id: v57.2025-08-22T00:01:00
      author: eric
      comment: Create transform_run table in app database to track transform execution
      changes:
        - createTable:
            tableName: transform_run
            remarks: Table to track transform executions and their status in the app database
            columns:
              - column:
                  name: id
                  type: int
                  remarks: Unique ID
                  autoIncrement: true
                  constraints:
                    primaryKey: true
                    nullable: false
              - column:
                  name: transform_id
                  type: int
                  remarks: "Identifier for the transform"
                  constraints:
                    nullable: false
                    referencedTableName: transform
                    referencedColumnNames: id
                    foreignKeyName: fk_transform_run_transform_id
                    deleteCascade: true
              - column:
                  name: run_method
                  type: varchar(255)
                  remarks: "Method used to execute the transform job"
                  constraints:
                    nullable: false
              - column:
                  name: status
                  type: varchar(50)
                  remarks: "Current status of the transform job (running, completed, failed, etc.)"
                  constraints:
                    nullable: false
              - column:
                  name: is_active
                  type: ${boolean.type}
                  remarks: "True only for currently running jobs, null for the others"
                  constraints:
                    nullable: true
                    defaultValue: true
              - column:
                  name: start_time
                  type: ${timestamp_type}
                  remarks: "When the transform job started"
                  defaultValueComputed: current_timestamp
                  constraints:
                    nullable: false
              - column:
                  name: end_time
                  type: ${timestamp_type}
                  remarks: "When the transform job completed (null if still running)"
                  constraints:
                    nullable: true
              - column:
                  name: message
                  type: ${text.type}
                  remarks: "Human-readable message about the run; may contain error message in case status is error"
                  constraints:
                    nullable: true

  - changeSet:
      id: v57.2025-08-22T00:02:00
      author: metamben
      comment: Add last run index on transform_run. Mysql needs the foreign keys dropped on rollback.
      changes:
        - createIndex:
            tableName: transform_run
            indexName: idx_transform_run_last_run_idx
            columns:
              - column:
                  name: transform_id
              - column:
                  name: start_time
                  descending: true
      rollback:
        - dropForeignKeyConstraint:
            baseTableName: transform_run
            constraintName: fk_transform_run_transform_id
        - dropIndex:
            tableName: transform_run
            indexName: idx_transform_run_last_run_idx
        - addForeignKeyConstraint:
            constraintName: fk_transform_run_transform_id
            baseTableName: transform_run
            baseColumnNames: transform_id
            referencedTableName: transform
            referencedColumnNames: id
            onDelete: CASCADE

  - changeSet:
      id: v57.2025-08-22T00:03:00
      author: metamben
      comment: Add unique index to make sure at most one run can be active
      changes:
        - addUniqueConstraint:
            tableName: transform_run
            constraintName: idx_unique_active_transform_run
            columnNames: transform_id, is_active

  - changeSet:
      id: v57.2025-08-22T00:04:00
      author: metamben
      comment: Add index for querying active runs. Mysql needs the foreign keys dropped on rollback.
      changes:
        - createIndex:
            tableName: transform_run
            indexName: idx_transform_run_active_runs
            columns:
              - column:
                  name: is_active
              - column:
                  name: transform_id
      rollback:
        - dropForeignKeyConstraint:
            baseTableName: transform_run
            constraintName: fk_transform_run_transform_id
        - dropIndex:
            tableName: transform_run
            indexName: idx_transform_run_active_runs
        - addForeignKeyConstraint:
            constraintName: fk_transform_run_transform_id
            baseTableName: transform_run
            baseColumnNames: transform_id
            referencedTableName: transform
            referencedColumnNames: id
            onDelete: CASCADE

  - changeSet:
      id: v57.2025-08-22T00:05:00
      author: eric
      comment: Create transform_run_cancelation table to track cancelation.
      changes:
        - createTable:
            tableName: transform_run_cancelation
            remarks: Table to track the cancelation of transform job executions
            columns:
              - column:
                  name: run_id
                  type: int
                  remarks: The transform_run ID
                  constraints:
                    primaryKey: true
                    nullable: false
                    referencedTableName: transform_run
                    referencedColumnNames: id
                    foreignKeyName: fk_transform_run_cancelation_transform_run_run_id
                    deleteCascade: true
              - column:
                  name: time
                  type: ${timestamp_type}
                  remarks: "The time of the request"
                  defaultValueComputed: current_timestamp
                  constraints:
                    nullable: false

  - changeSet:
      id: v57.2025-08-22T00:06:00
      author: galdre
      comment: Add transform_tag table for grouping transforms
      changes:
        - createTable:
            tableName: transform_tag
            remarks: Tags for grouping transforms
            columns:
              - column:
                  name: id
                  type: int
                  remarks: Unique ID
                  autoIncrement: true
                  constraints:
                    primaryKey: true
                    nullable: false
              - column:
                  name: name
                  type: VARCHAR(254)
                  remarks: The name of the transform tag.
                  constraints:
                    nullable: false
              - column:
                  name: entity_id
                  type: char(21)
                  remarks: Random NanoID tag for unique identity.
                  constraints:
                    nullable: true
                    unique: true
              - column:
                  name: created_at
                  type: ${timestamp_type}
                  remarks: The time the transform tag was created.
                  defaultValueComputed: current_timestamp
                  constraints:
                    nullable: false
              - column:
                  name: updated_at
                  type: ${timestamp_type}
                  remarks: The time the transform tag was last updated.
                  defaultValueComputed: current_timestamp
                  constraints:
                    nullable: false
              - column:
                  name: built_in_type
                  type: varchar(255)
                  remarks: "Type of the built-in transform tag: hourly, daily, weekly, monthly."
                  constraints:
                    nullable: true

  - changeSet:
      id: v57.2025-08-22T00:07:00
      author: galdre
      comment: Add transform_job table for scheduled execution of tagged transforms
      changes:
        - createTable:
            tableName: transform_job
            remarks: Jobs that execute transforms based on tags
            columns:
              - column:
                  name: id
                  type: int
                  remarks: Unique ID
                  autoIncrement: true
                  constraints:
                    primaryKey: true
                    nullable: false
              - column:
                  name: name
                  type: ${text.type}
                  remarks: The name of the transform job.
                  constraints:
                    nullable: false
              - column:
                  name: description
                  type: ${text.type}
                  remarks: A description of the transform job.
              - column:
                  name: schedule
                  type: ${text.type}
                  remarks: Cron expression for job schedule
                  constraints:
                    nullable: false
              - column:
                  name: entity_id
                  type: char(21)
                  remarks: NanoID identifier for the job
                  constraints:
                    nullable: true
                    unique: true
              - column:
                  name: created_at
                  type: ${timestamp_type}
                  remarks: The timestamp this transform job was created.
                  defaultValueComputed: current_timestamp
                  constraints:
                    nullable: false
              - column:
                  name: updated_at
                  type: ${timestamp_type}
                  remarks: The timestamp this transform job was last updated.
                  defaultValueComputed: current_timestamp
                  constraints:
                    nullable: false
              - column:
                  name: built_in_type
                  type: varchar(255)
                  remarks: "Type of the built-in transform job: hourly, daily, weekly, monthly."
                  constraints:
                    nullable: true

  - changeSet:
      id: v57.2025-08-22T00:08:00
      author: galdre
      comment: Add transform_transform_tag join table for transform-tag associations
      changes:
        - createTable:
            tableName: transform_transform_tag
            remarks: Join table for transforms and tags
            columns:
              - column:
                  name: id
                  type: int
                  remarks: Unique ID
                  autoIncrement: true
                  constraints:
                    primaryKey: true
                    nullable: false
              - column:
                  name: transform_id
                  type: int
                  remarks: The id of the transform.
                  constraints:
                    nullable: false
                    referencedTableName: transform
                    referencedColumnNames: id
                    foreignKeyName: fk_transform_transform_tag_transform_id
                    deleteCascade: true
              - column:
                  name: tag_id
                  type: int
                  remarks: The id of the tag.
                  constraints:
                    nullable: false
                    referencedTableName: transform_tag
                    referencedColumnNames: id
                    foreignKeyName: fk_transform_transform_tag_tag_id
                    deleteCascade: true
              - column:
                  name: entity_id
                  type: char(21)
                  remarks: Random NanoID tag for unique identity.
                  constraints:
                    nullable: true
                    unique: true
              - column:
                  name: position
                  type: int
                  remarks: The relative UI ordering of this tag on the transform
                  constraints:
                    nullable: false

  - changeSet:
      id: v57.2025-08-22T00:09:00
      author: galdre
      comment: Add unique constraints on transform_transform_tag(transform_id, tag_id). Deleting foreign keys needed for mysql.
      changes:
        - addUniqueConstraint:
            tableName: transform_transform_tag
            columnNames: transform_id, tag_id
            constraintName: unique_transform_tag
      rollback:
        - dropForeignKeyConstraint:
            baseTableName: transform_transform_tag
            constraintName: fk_transform_transform_tag_transform_id
        - dropForeignKeyConstraint:
            baseTableName: transform_transform_tag
            constraintName: fk_transform_transform_tag_tag_id
        - dropUniqueConstraint:
            tableName: transform_transform_tag
            constraintName: unique_transform_tag

  - changeSet:
      id: v57.2025-08-22T00:10:00
      author: galdre
      comment: Add transform_job_transform_tag join table for job-tag associations
      changes:
        - createTable:
            tableName: transform_job_transform_tag
            remarks: Join table for jobs and tags
            columns:
              - column:
                  name: id
                  type: int
                  remarks: Unique ID
                  autoIncrement: true
                  constraints:
                    primaryKey: true
                    nullable: false
              - column:
                  name: job_id
                  type: int
                  remarks: The id of the transform job.
                  constraints:
                    nullable: false
                    referencedTableName: transform_job
                    referencedColumnNames: id
                    foreignKeyName: fk_transform_job_transform_tag_job_id
                    deleteCascade: true
              - column:
                  name: tag_id
                  type: int
                  remarks: The id of the transform tag.
                  constraints:
                    nullable: false
                    referencedTableName: transform_tag
                    referencedColumnNames: id
                    foreignKeyName: fk_transform_job_transform_tag_tag_id
                    deleteCascade: true
              - column:
                  name: entity_id
                  type: char(21)
                  remarks: Random NanoID tag for unique identity.
                  constraints:
                    nullable: true
                    unique: true
              - column:
                  name: position
                  type: int
                  remarks: The ordering position of this tag for the job.
                  constraints:
                    nullable: false

  - changeSet:
      id: v57.2025-08-22T00:11:00
      author: galdre
      comment: Add unique constraint on transform_job_transform_tag(job_id, tag_id). Mysql needs the foreign keys dropped on rollback.
      changes:
        - addUniqueConstraint:
            tableName: transform_job_transform_tag
            columnNames: job_id, tag_id
            constraintName: unique_job_tag
      rollback:
        - dropForeignKeyConstraint:
            baseTableName: transform_job_transform_tag
            constraintName: fk_transform_job_transform_tag_job_id
        - dropForeignKeyConstraint:
            baseTableName: transform_job_transform_tag
            constraintName: fk_transform_job_transform_tag_tag_id
        - dropUniqueConstraint:
            tableName: transform_job_transform_tag
            constraintName: unique_job_tag
        - addForeignKeyConstraint:
            constraintName: fk_transform_job_transform_tag_tag_id
            baseTableName: transform_job_transform_tag
            baseColumnNames: tag_id
            referencedTableName: transform_tag
            referencedColumnNames: id
            onDelete: CASCADE
        - addForeignKeyConstraint:
            constraintName: fk_transform_job_transform_tag_job_id
            baseTableName: transform_job_transform_tag
            baseColumnNames: job_id
            referencedTableName: transform_job
            referencedColumnNames: id
            onDelete: CASCADE

  - changeSet:
      id: v57.2025-08-22T00:12:00
      author: william
      comment: Create transform_job_run table in app database to track transform job execution
      changes:
        - createTable:
            tableName: transform_job_run
            remarks: Table to track transform job executions and their status in the app database
            columns:
              - column:
                  name: id
                  type: int
                  remarks: Unique ID
                  autoIncrement: true
                  constraints:
                    primaryKey: true
                    nullable: false
              - column:
                  name: job_id
                  type: bigint
                  remarks: "Identifier for the transform job"
                  constraints:
                    nullable: false
              - column:
                  name: run_method
                  type: varchar(255)
                  remarks: "Method used to execute the transform job"
                  constraints:
                    nullable: false
              - column:
                  name: status
                  type: varchar(50)
                  remarks: "Current status of the transform job (running, completed, failed, etc.)"
                  constraints:
                    nullable: false
              - column:
                  name: is_active
                  type: ${boolean.type}
                  remarks: "True only for currently running jobs, null for the others"
                  constraints:
                    nullable: true
                    defaultValue: true
              - column:
                  name: start_time
                  type: ${timestamp_type}
                  remarks: "When the transform job started"
                  defaultValueComputed: current_timestamp
                  constraints:
                    nullable: false
              - column:
                  name: end_time
                  type: ${timestamp_type}
                  remarks: "When the tranform job completed (null if still running)"
                  constraints:
                    nullable: true
              - column:
                  name: message
                  type: ${text.type}
                  remarks: "Human-readable message about the run; may contain error message in case status is error"
                  constraints:
                    nullable: true
              - column:
                  name: created_at
                  type: ${timestamp_type}
                  remarks: The timestamp this transform job run was created.
                  defaultValueComputed: current_timestamp
                  constraints:
                    nullable: false
              - column:
                  name: updated_at
                  type: ${timestamp_type}
                  remarks: The timestamp this transform job run was last updated.
                  defaultValueComputed: current_timestamp
                  constraints:
                    nullable: false

  - changeSet:
      id: v57.2025-08-22T00:13:00
      author: ranquild
      comment: Create built-in transform tags
      changes:
        - sql: >-
            INSERT INTO transform_tag(name, entity_id, built_in_type) VALUES
            ('hourly', 'wYLcUPbtF7jVPO0duGGHR', 'hourly'),
            ('daily', 'dUW7nvQHQBdA0Rx0gJckI', 'daily'),
            ('weekly', 'qPGCJu7t97kn-X07_fgSj', 'weekly'),
            ('monthly', 'DeeJHc81qKhD9qWINISO8', 'monthly');
      rollback:
        - sql: DELETE FROM transform_tag WHERE built_in_type IS NOT NULL;

  - changeSet:
      id: v57.2025-08-22T00:14:00
      author: ranquild
      comment: Create built-in transform jobs
      changes:
        - sql: >-
            INSERT INTO transform_job(name, description, schedule, entity_id, built_in_type) VALUES
            ('Hourly job', 'Executes transforms tagged with ''hourly'' every hour', '0 0 * * * ? *', 'RognTgBT2fXaxoQh4ws7z', 'hourly'),
            ('Daily job', 'Executes transforms tagged with ''daily'' once per day', '0 0 0 * * ? *', 'PJahvcoF61oX5T4uCT_FY', 'daily'),
            ('Weekly job', 'Executes transforms tagged with ''weekly'' once per week', '0 0 0 ? * 1 *', 'lXIFa2SUrXLgaLZJx33oU', 'weekly'),
            ('Monthly job', 'Executes transforms tagged with ''monthly'' once per month', '0 0 0 1 * ? *', 'CL1TVitmzJrDjdjvO2xmN', 'monthly');
      rollback:
        - sql: DELETE FROM transform_job WHERE built_in_type IS NOT NULL;

  - changeSet:
      id: v57.2025-08-22T00:15:00
      author: ranquild
      comment: Create associations between built-in transform jobs and tags
      changes:
        - sql: >-
            INSERT INTO transform_job_transform_tag(job_id, tag_id, entity_id, position)
            SELECT job.id, tag.id, job.entity_id, 0 AS position
            FROM transform_job AS job
            JOIN transform_tag AS tag ON job.built_in_type = tag.built_in_type
            WHERE job.built_in_type IS NOT NULL AND tag.built_in_type IS NOT NULL;
      rollback:
        - sql: >-
            DELETE FROM transform_job_transform_tag
            WHERE
              job_id IN (SELECT id FROM transform_job WHERE built_in_type IS NOT NULL) AND
              tag_id IN (SELECT id FROM transform_tag WHERE built_in_type IS NOT NULL);

  - changeSet:
      id: v57.2025-08-22T00:15:01
      author: william
      comment: Add template tag data to snippets
      changes:
        - addColumn:
            tableName: native_query_snippet
            columns:
              - column:
                  name: template_tags
                  remarks: Template tags for the snippet
                  type: ${text.type}
                  constraints:
                    nullable: true
  - changeSet:
      id: v57.2025-08-23T10:00:00
      author: chodorowicz
      comment: Add provider_name column to metabase_database table
      changes:
        - addColumn:
            tableName: metabase_database
            columns:
              - column:
                  name: provider_name
                  type: varchar(100)
                  remarks: "The name of the hosting provider for the database (e.g., AWS RDS, Azure)."
                  constraints:
                    nullable: true
                  defaultValue: null

  - changeSet:
      id: v57.2025-08-23T15:00:00
      author: christruter
      comment: Add data_authority enum field to metabase_table
      changes:
        - addColumn:
            tableName: metabase_table
            columns:
              - column:
                  name: data_authority
                  remarks: Indicates the data authority status - unconfigured, authoritative, computed, or ingested
                  type: varchar(20)
                  defaultValue: "unconfigured"
                  constraints:
                    nullable: false

  - changeSet:
      id: v57.2025-08-23T16:00:00
      author: rileythomp
      comment: Migrate ClickHouse database details to be use `enable-multiple-db` with db filters
      changes:
        - customChange:
            class: "metabase.app_db.custom_migrations.MigrateClickHouseDetailsToMultiDB"

  - changeSet:
      id: v57.2025-08-24T10:00:00
      author: kulyk
      comment: Create comment table for documents feature
      preConditions:
        - onFail: MARK_RAN
        - not:
            - tableExists:
                tableName: comment
      changes:
        - createTable:
            tableName: comment
            remarks: Comments on various entities (documents, dashboards, etc.)
            columns:
              - column:
                  name: id
                  type: int
                  autoIncrement: true
                  remarks: Primary key for comment table
                  constraints:
                    primaryKey: true
                    nullable: false
              - column:
                  name: parent_comment_id
                  type: int
                  remarks: ID of the parent comment for threading (null for root comments)
                  constraints:
                    nullable: true
              - column:
                  name: target_type
                  type: varchar(50)
                  remarks: Type of entity being commented on
                  defaultValue: "document"
                  constraints:
                    nullable: false
              - column:
                  name: target_id
                  type: int
                  remarks: ID of the entity being commented on
                  constraints:
                    nullable: false
              - column:
                  name: child_target_id
                  type: ${text.type}
                  remarks: Sub-entity ID (e.g., document block node ID)
                  constraints:
                    nullable: true
              - column:
                  name: creator_id
                  type: int
                  remarks: User who created this comment
                  constraints:
                    nullable: false
              - column:
                  name: content
                  type: ${text.type}
                  remarks: The comment content
                  constraints:
                    nullable: false
              - column:
                  name: is_resolved
                  type: ${boolean.type}
                  remarks: Whether this comment thread is resolved
                  defaultValueBoolean: false
                  constraints:
                    nullable: false
              - column:
                  name: created_at
                  type: ${timestamp_type}
                  remarks: Timestamp when comment was created
                  defaultValueComputed: current_timestamp
                  constraints:
                    nullable: false
              - column:
                  name: updated_at
                  type: ${timestamp_type}
                  remarks: Timestamp when comment was last updated
                  defaultValueComputed: current_timestamp
                  constraints:
                    nullable: false
              - column:
                  name: deleted_at
                  type: ${timestamp_type}
                  remarks: Soft delete timestamp (null if not deleted)
                  constraints:
                    nullable: true

  - changeSet:
      id: v57.2025-08-24T10:01:00
      author: kulyk
      comment: Add foreign key constraint for comment creator
      changes:
        - addForeignKeyConstraint:
            baseTableName: comment
            baseColumnNames: creator_id
            referencedTableName: core_user
            referencedColumnNames: id
            constraintName: fk_comment_creator_id
            onDelete: CASCADE
      rollback: # will be removed along the table

  - changeSet:
      id: v57.2025-08-24T10:02:00
      author: kulyk
      comment: Add foreign key constraint for comment threading
      changes:
        - addForeignKeyConstraint:
            baseTableName: comment
            baseColumnNames: parent_comment_id
            referencedTableName: comment
            referencedColumnNames: id
            constraintName: fk_comment_parent_comment_id
            onDelete: CASCADE
      rollback: # will be removed along the table

  - changeSet:
      id: v57.2025-08-24T10:03:00
      author: kulyk
      comment: Add index for comment entity lookups
      changes:
        - createIndex:
            tableName: comment
            indexName: idx_comment_entity
            columns:
              - column:
                  name: target_type
              - column:
                  name: target_id
      rollback: # will be removed along the table

  - changeSet:
      id: v57.2025-08-24T10:04:00
      author: kulyk
      comment: Add index for comment creator lookups
      changes:
        - createIndex:
            tableName: comment
            indexName: idx_comment_creator_id
            columns:
              - column:
                  name: creator_id
      rollback: # will be removed along the table

  - changeSet:
      id: v57.2025-08-24T10:05:00
      author: kulyk
      comment: Add index for comment threading
      changes:
        - createIndex:
            tableName: comment
            indexName: idx_comment_parent_comment_id
            columns:
              - column:
                  name: parent_comment_id
      rollback: # will be removed along the table

  - changeSet:
      id: v57.2025-09-01T17:15:00
      author: kulyk
      comment: Create comment_reaction table for comment reactions feature
      preConditions:
        - onFail: MARK_RAN
        - not:
            - tableExists:
                tableName: comment_reaction
      changes:
        - createTable:
            tableName: comment_reaction
            remarks: Store reactions (emojis) on comments
            columns:
              - column:
                  name: id
                  type: int
                  autoIncrement: true
                  remarks: Primary key for comment_reaction table
                  constraints:
                    primaryKey: true
                    nullable: false
              - column:
                  name: comment_id
                  type: int
                  remarks: ID of the comment being reacted to
                  constraints:
                    nullable: false
              - column:
                  name: user_id
                  type: int
                  remarks: User who added this reaction
                  constraints:
                    nullable: false
              - column:
                  name: emoji
                  type: varchar(10)
                  remarks: Unicode emoji (supports compound emojis)
                  constraints:
                    nullable: false
              - column:
                  name: created_at
                  type: ${timestamp_type}
                  remarks: Timestamp when reaction was added
                  defaultValueComputed: current_timestamp
                  constraints:
                    nullable: false

  - changeSet:
      id: v57.2025-09-01T17:16:00
      author: kulyk
      comment: Add foreign key constraint for comment reactions to comments
      changes:
        - addForeignKeyConstraint:
            baseTableName: comment_reaction
            baseColumnNames: comment_id
            referencedTableName: comment
            referencedColumnNames: id
            constraintName: fk_comment_reaction_comment_id
            onDelete: CASCADE
      rollback: # will be removed along the table

  - changeSet:
      id: v57.2025-09-01T17:17:00
      author: kulyk
      comment: Add foreign key constraint for comment reactions to users
      changes:
        - addForeignKeyConstraint:
            baseTableName: comment_reaction
            baseColumnNames: user_id
            referencedTableName: core_user
            referencedColumnNames: id
            constraintName: fk_comment_reaction_user_id
            onDelete: CASCADE
      rollback: # will be removed along the table

  - changeSet:
      id: v57.2025-09-01T17:18:00
      author: kulyk
      comment: Add unique constraint to prevent duplicate reactions
      changes:
        - addUniqueConstraint:
            tableName: comment_reaction
            columnNames: comment_id, user_id, emoji
            constraintName: unique_user_comment_emoji
      rollback: # will be removed along the table

  - changeSet:
      id: v57.2025-09-01T17:19:00
      author: kulyk
      comment: Add index for comment reaction lookups
      changes:
        - createIndex:
            tableName: comment_reaction
            indexName: idx_comment_reaction_comment_id
            columns:
              - column:
                  name: comment_id
      rollback: # will be removed along the table
  - changeSet:
      id: v57.2025-09-08T17:50:00
      author: metamben
      comment: Drop old dependency table
      preConditions:
        - onFail: MARK_RAN
        - tableExists:
            tableName: dependency
      changes:
        - dropTable:
            tableName: dependency
      rollback:
        - createTable:
            tableName: dependency
            columns:
              - column:
                  name: id
                  type: int
                  autoIncrement: true

                  constraints:
                    primaryKey: true
                    nullable: false
              - column:
                  name: model
                  type: varchar(32)
                  constraints:
                    nullable: false
              - column:
                  name: model_id
                  type: int
                  constraints:
                    nullable: false
              - column:
                  name: dependent_on_model
                  type: varchar(32)
                  constraints:
                    nullable: false
              - column:
                  name: dependent_on_id
                  type: int
                  constraints:
                    nullable: false
              - column:
                  name: created_at
                  type: DATETIME
                  constraints:
                    nullable: false
        - createIndex:
            tableName: dependency
            indexName: idx_dependency_model
            columns:
              column:
                name: model
        - createIndex:
            tableName: dependency
            indexName: idx_dependency_model_id
            columns:
              column:
                name: model_id
        - createIndex:
            tableName: dependency
            indexName: idx_dependency_dependent_on_model
            columns:
              column:
                name: dependent_on_model
        - createIndex:
            tableName: dependency
            indexName: idx_dependency_dependent_on_id
            columns:
              column:
                name: dependent_on_id
        # - modifySql:                 # doesn't work with liquibase 4.33.0
        #     dbms: postgresql
        #     replace:
        #       replace: WITHOUT
        #       with: WITH

  - changeSet:
      id: v57.2025-09-08T18:00:00
      author: metamben
      comment: Create dependency table to track dependencies in a general way

      preConditions:
        - onFail: MARK_RAN
        - not:
            - tableExists:
                tableName: dependency
      changes:
        - createTable:
            tableName: dependency
            remarks: A table to track dependencies between Metabase entities
            columns:
              - column:
                  name: id
                  type: int
                  autoIncrement: true

                  constraints:
                    primaryKey: true
                    nullable: false
              - column:
                  name: from_entity_type
                  type: varchar(20)
                  remarks: The type of the dependent entity
                  constraints:
                    nullable: false
              - column:
                  name: from_entity_id
                  type: int
                  remarks: The ID of the dependent entity
                  constraints:
                    nullable: false
              - column:
                  name: to_entity_type
                  type: varchar(20)
                  remarks: The type of the entity depended on
                  constraints:
                    nullable: false
              - column:
                  name: to_entity_id
                  type: int
                  remarks: The ID of the entity depended on
                  constraints:
                    nullable: false

  - changeSet:
      id: v57.2025-09-08T18:10:00
      author: metamben
      comment: Unique constraint to prevent duplicate dependencies
      preConditions:
        - onFail: MARK_RAN
        - not:
            - uniqueConstraintExists:
                tableName: dependency
                constraintName: idx_unique_dependency
      changes:
        - addUniqueConstraint:
            tableName: dependency
            columnNames: from_entity_type, from_entity_id, to_entity_type, to_entity_id
            constraintName: idx_unique_dependency

  - changeSet:
      id: v57.2025-09-08T18:20:00
      author: metamben
      comment: Index for finding dependencies FROM a specific entity
      preConditions:
        - onFail: MARK_RAN
        - not:
            - indexExists:
                tableName: dependency
                indexName: idx_dependency_from
      changes:
        - createIndex:
            tableName: dependency
            indexName: idx_dependency_from
            columns:
              - column:
                  name: from_entity_type
              - column:
                  name: from_entity_id

  - changeSet:
      id: v57.2025-09-08T18:30:00
      author: metamben
      comment: Index for finding dependencies TO a specific entity
      preConditions:
        - onFail: MARK_RAN
        - not:
            - indexExists:
                tableName: dependency
                indexName: idx_dependency_to
      changes:
        - createIndex:
            tableName: dependency
            indexName: idx_dependency_to
            columns:
              - column:
                  name: to_entity_type
              - column:
                  name: to_entity_id

  - changeSet:
      id: v57.2025-09-11T10:00:00
      author: qnkhuat
      comment: Add python_library table for storing Python transform user modules
      changes:
        - createTable:
            tableName: python_library
            remarks: Store Python library code for user modules in transforms
            columns:
              - column:
                  name: id
                  type: integer
                  autoIncrement: true
                  remarks: Primary key for python_library
                  constraints:
                    primaryKey: true
                    primaryKeyName: pk_python_library
              - column:
                  name: path
                  type: varchar(254)
                  remarks: Path identifier for the library
                  constraints:
                    nullable: false
                    unique: true
                    uniqueConstraintName: uk_python_library_path
              - column:
                  name: source
                  type: ${text.type}
                  remarks: Python source code for user modules
                  constraints:
                    nullable: true
              - column:
                  name: created_at
                  type: ${timestamp_type}
                  remarks: When the record was created
                  constraints:
                    nullable: false
                  defaultValueComputed: current_timestamp
              - column:
                  name: updated_at
                  type: ${timestamp_type}
                  remarks: When the record was last updated
                  constraints:
                    nullable: false
                  defaultValueComputed: current_timestamp

  - changeSet:
      id: v57.2025-09-12T16:08:00
      author: piranha
      comment: Create glossary table
      changes:
        - createTable:
            tableName: glossary
            remarks: Table to store glossary terms and their definitions
            columns:
              - column:
                  name: id
                  type: int
                  autoIncrement: true
                  remarks: Primary key identifier for glossary entries
                  constraints:
                    primaryKey: true
                    nullable: false
              - column:
                  name: term
                  type: varchar(255)
                  remarks: The glossary term or phrase being defined
                  constraints:
                    nullable: false
                    unique: true
              - column:
                  name: definition
                  type: ${text.type}
                  remarks: The detailed definition or explanation of the term
                  constraints:
                    nullable: false
              - column:
                  name: created_at
                  type: ${timestamp_type}
                  remarks: Timestamp when comment was created
                  defaultValueComputed: current_timestamp
                  constraints:
                    nullable: false
              - column:
                  name: updated_at
                  type: ${timestamp_type}
                  remarks: Timestamp when comment was last updated
                  defaultValueComputed: current_timestamp
                  constraints:
                    nullable: false

  - changeSet:
<<<<<<< HEAD
      id: v57.2025-09-18T10:00:00
      author: metamben
      comment: Add dependency_analysis_version to report_card
      changes:
        - addColumn:
            tableName: report_card
            columns:
              - column:
                  name: dependency_analysis_version
                  type: smallint
                  defaultValue: 0
                  remarks: Version of the dependency analysis for this entity.
                  constraints:
                    nullable: false
  - changeSet:
      id: v57.2025-09-18T10:01:00
      author: metamben
      comment: Add index for dependency_analysis_version to report_card
      changes:
        - createIndex:
            tableName: report_card
            indexName: idx_report_card_dependency_analysis_version
            columns:
              - column:
                  name: dependency_analysis_version
  - changeSet:
      id: v57.2025-09-18T10:02:00
      author: metamben
      comment: Add dependency_analysis_version to transform
      changes:
        - addColumn:
            tableName: transform
            columns:
              - column:
                  name: dependency_analysis_version
                  type: smallint
                  defaultValue: 0
                  remarks: Version of the dependency analysis for this entity.
                  constraints:
                    nullable: false
  - changeSet:
      id: v57.2025-09-18T10:03:00
      author: metamben
      comment: Add index for dependency_analysis_version to transform
      changes:
        - createIndex:
            tableName: transform
            indexName: idx_transform_dependency_analysis_version
            columns:
              - column:
                  name: dependency_analysis_version
  - changeSet:
      id: v57.2025-09-18T10:04:00
      author: metamben
      comment: Add dependency_analysis_version to native_query_snippet
      changes:
        - addColumn:
            tableName: native_query_snippet
            columns:
              - column:
                  name: dependency_analysis_version
                  type: smallint
                  defaultValue: 0
                  remarks: Version of the dependency analysis for this entity.
                  constraints:
                    nullable: false
  - changeSet:
      id: v57.2025-09-18T10:05:00
      author: metamben
      comment: Add index for dependency_analysis_version to native_query_snippet
      changes:
        - createIndex:
            tableName: native_query_snippet
            indexName: idx_native_query_snippet_dependency_analysis_version
            columns:
              - column:
                  name: dependency_analysis_version
=======
      id: v57.2025-09-16T12:55:00
      author: stasgavrylov
      comment: Add content_html column to comment table for storing HTML-rendered content
      preConditions:
        - onFail: MARK_RAN
        - not:
            - columnExists:
                tableName: comment
                columnName: content_html
      changes:
        - addColumn:
            tableName: comment
            columns:
              - column:
                  name: content_html
                  type: ${text.type}
                  remarks: HTML-rendered version of the comment content
                  constraints:
                    nullable: true
>>>>>>> 7c1152e9

  - changeSet:
      id: v57.2025-09-19T11:30:20
      author: ranquild
      comment: Add transform_job.ui_display_type
      changes:
        - addColumn:
            tableName: transform_job
            columns:
              - column:
                  name: ui_display_type
                  remarks: The display type of the schedule, used for the UI only; "cron/raw" or "cron/builder".
                  type: varchar(32)
                  defaultValue: 'cron/raw'
                  constraints:
                    nullable: false

  - changeSet:
      id: v57.2025-09-19T12:30:20
      author: ranquild
      comment: Set transform_job.ui_display_type for built-in jobs
      changes:
        - update:
            tableName: transform_job
            columns:
              - column:
                  name: ui_display_type
                  value: 'cron/builder'
            where: built_in_type IS NOT NULL
      rollback:
        - update:
            tableName: transform_job
            columns:
              - column:
                  name: ui_display_type
                  value: 'cron/raw'
            where: built_in_type IS NOT NULL

# >>>>>>>>>> DO NOT ADD NEW MIGRATIONS BELOW THIS LINE! ADD THEM ABOVE <<<<<<<<<<

########################################################################################################################
#
# ADVICE:
#
# 1) Think through some of these points when writing a migration, learn from our past mistakes:
#    - Do you really need a migration? Could the feature work without it? Prefer not to if possible.
#      Data in the wild can be vastly different from what you expect, and it's hard to get right.
#    - Make sure your migration is backward compatible: it might not be possible to add a constraint back
#      if you drop it in a migration.
#    - Postgres, MySQL and H2 have their differences. Make sure your migration works for all.
#    - Database encryption is a major issue:
#      - Fields like `metabase_database.details` or `setting.value` can be encrypted, so you need to decrypt them in
#        your migration. See #42617, #44048.
#      - Database could be partially encrypted, see https://www.notion.so/72575933ef2a446bafd16909e05a7387
#    - Custom migrations:
#      - Prefer SQL migrations when possible.
#      - Never use application code: it can change and *will* break your migration.
#      - Do not use Toucan models - refer table names directly.
#      - If it's a big change, consider using Quartz, see #42279
#      - More in `metabase.app_db.custom_migrations` namespace doc.
#    - Never delete a migration: users won't be able to downgrade. If you really need to, see #44908
#    - Migration id (`vXX.<date>`) must match its earliest released version:
#      - Do not backport `v51....` to version 50, Metabase will try to downgrade it.
#      - Instead, write a migration with an oldest target you plan to backport to in mind.
#
# 2) Migrations should go in the ###_update_migrations.yaml file for the target version.
#
# 3) Run mage lint-migrations-file to run core.spec checks against any changes you make here. Liquibase is pretty
#    forgiving and won't complain if you accidentally mix up things like deleteCascade and onDelete: CASCADE. CI runs
#    this check but it's nicer to know now instead of waiting for CI.
#
# 3) Migration IDs should follow the format
#
#    vMM.TIMESTAMP
#
#    Where
#
#    M         = major version
#    TIMESTAMP = the current timestamp with format `yyyy-MM-dd'T'HH:mm:ss`
#                To get this timestamp, evaluate this in your REPL: `(dev/migration-timestamp)`
#
#    E.g: You're adding a new migration for version 49, And it's 10:30:00AM on April 1, 2023 (UTC),
#    your migration id should be: `v49.2023-04-01T10:30:00`.
#
# PLEASE KEEP THIS MESSAGE AT THE BOTTOM OF THIS FILE!!!!! Add new migrations above the message.
#
########################################################################################################################<|MERGE_RESOLUTION|>--- conflicted
+++ resolved
@@ -1626,85 +1626,6 @@
                     nullable: false
 
   - changeSet:
-<<<<<<< HEAD
-      id: v57.2025-09-18T10:00:00
-      author: metamben
-      comment: Add dependency_analysis_version to report_card
-      changes:
-        - addColumn:
-            tableName: report_card
-            columns:
-              - column:
-                  name: dependency_analysis_version
-                  type: smallint
-                  defaultValue: 0
-                  remarks: Version of the dependency analysis for this entity.
-                  constraints:
-                    nullable: false
-  - changeSet:
-      id: v57.2025-09-18T10:01:00
-      author: metamben
-      comment: Add index for dependency_analysis_version to report_card
-      changes:
-        - createIndex:
-            tableName: report_card
-            indexName: idx_report_card_dependency_analysis_version
-            columns:
-              - column:
-                  name: dependency_analysis_version
-  - changeSet:
-      id: v57.2025-09-18T10:02:00
-      author: metamben
-      comment: Add dependency_analysis_version to transform
-      changes:
-        - addColumn:
-            tableName: transform
-            columns:
-              - column:
-                  name: dependency_analysis_version
-                  type: smallint
-                  defaultValue: 0
-                  remarks: Version of the dependency analysis for this entity.
-                  constraints:
-                    nullable: false
-  - changeSet:
-      id: v57.2025-09-18T10:03:00
-      author: metamben
-      comment: Add index for dependency_analysis_version to transform
-      changes:
-        - createIndex:
-            tableName: transform
-            indexName: idx_transform_dependency_analysis_version
-            columns:
-              - column:
-                  name: dependency_analysis_version
-  - changeSet:
-      id: v57.2025-09-18T10:04:00
-      author: metamben
-      comment: Add dependency_analysis_version to native_query_snippet
-      changes:
-        - addColumn:
-            tableName: native_query_snippet
-            columns:
-              - column:
-                  name: dependency_analysis_version
-                  type: smallint
-                  defaultValue: 0
-                  remarks: Version of the dependency analysis for this entity.
-                  constraints:
-                    nullable: false
-  - changeSet:
-      id: v57.2025-09-18T10:05:00
-      author: metamben
-      comment: Add index for dependency_analysis_version to native_query_snippet
-      changes:
-        - createIndex:
-            tableName: native_query_snippet
-            indexName: idx_native_query_snippet_dependency_analysis_version
-            columns:
-              - column:
-                  name: dependency_analysis_version
-=======
       id: v57.2025-09-16T12:55:00
       author: stasgavrylov
       comment: Add content_html column to comment table for storing HTML-rendered content
@@ -1724,7 +1645,85 @@
                   remarks: HTML-rendered version of the comment content
                   constraints:
                     nullable: true
->>>>>>> 7c1152e9
+
+  - changeSet:
+      id: v57.2025-09-18T10:00:00
+      author: metamben
+      comment: Add dependency_analysis_version to report_card
+      changes:
+        - addColumn:
+            tableName: report_card
+            columns:
+              - column:
+                  name: dependency_analysis_version
+                  type: smallint
+                  defaultValue: 0
+                  remarks: Version of the dependency analysis for this entity.
+                  constraints:
+                    nullable: false
+  - changeSet:
+      id: v57.2025-09-18T10:01:00
+      author: metamben
+      comment: Add index for dependency_analysis_version to report_card
+      changes:
+        - createIndex:
+            tableName: report_card
+            indexName: idx_report_card_dependency_analysis_version
+            columns:
+              - column:
+                  name: dependency_analysis_version
+  - changeSet:
+      id: v57.2025-09-18T10:02:00
+      author: metamben
+      comment: Add dependency_analysis_version to transform
+      changes:
+        - addColumn:
+            tableName: transform
+            columns:
+              - column:
+                  name: dependency_analysis_version
+                  type: smallint
+                  defaultValue: 0
+                  remarks: Version of the dependency analysis for this entity.
+                  constraints:
+                    nullable: false
+  - changeSet:
+      id: v57.2025-09-18T10:03:00
+      author: metamben
+      comment: Add index for dependency_analysis_version to transform
+      changes:
+        - createIndex:
+            tableName: transform
+            indexName: idx_transform_dependency_analysis_version
+            columns:
+              - column:
+                  name: dependency_analysis_version
+  - changeSet:
+      id: v57.2025-09-18T10:04:00
+      author: metamben
+      comment: Add dependency_analysis_version to native_query_snippet
+      changes:
+        - addColumn:
+            tableName: native_query_snippet
+            columns:
+              - column:
+                  name: dependency_analysis_version
+                  type: smallint
+                  defaultValue: 0
+                  remarks: Version of the dependency analysis for this entity.
+                  constraints:
+                    nullable: false
+  - changeSet:
+      id: v57.2025-09-18T10:05:00
+      author: metamben
+      comment: Add index for dependency_analysis_version to native_query_snippet
+      changes:
+        - createIndex:
+            tableName: native_query_snippet
+            indexName: idx_native_query_snippet_dependency_analysis_version
+            columns:
+              - column:
+                  name: dependency_analysis_version
 
   - changeSet:
       id: v57.2025-09-19T11:30:20
