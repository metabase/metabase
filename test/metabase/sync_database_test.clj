--- conflicted
+++ resolved
@@ -93,50 +93,6 @@
                                              (update :fingerprint_version (complement zero?))))))
                tu/boolean-ids-and-timestamps)))
 
-<<<<<<< HEAD
-(def ^:private table-defaults
-  {:active                  true
-   :caveats                 nil
-   :created_at              true
-   :db_id                   true
-   :description             nil
-   :entity_name             nil
-   :entity_type             :entity/GenericTable
-   :id                      true
-   :points_of_interest      nil
-   :rows                    nil
-   :schema                  nil
-   :show_in_getting_started false
-   :updated_at              true
-   :visibility_type         nil
-   :field_order             :database})
-
-(def ^:private field-defaults
-  {:active              true
-   :caveats             nil
-   :created_at          true
-   :description         nil
-   :fingerprint         false
-   :fingerprint_version false
-   :fk_target_field_id  false
-   :has_field_values    nil
-   :id                  true
-   :last_analyzed       false
-   :parent_id           false
-   :points_of_interest  nil
-   :position            0
-   :database_position   0
-   :custom_position     0
-   :preview_display     true
-   :special_type        nil
-   :table_id            true
-   :updated_at          true
-   :visibility_type     :normal
-   :settings            nil})
-
-(def ^:private field-defaults-with-fingerprint
-  (assoc field-defaults
-=======
 (defn- table-defaults []
   (merge
    (mt/object-defaults Table)
@@ -144,8 +100,7 @@
     :db_id       true
     :entity_type :entity/GenericTable
     :id          true
-    :updated_at  true
-    :fields_hash true}))
+    :updated_at  true}))
 
 (defn- field-defaults []
   (merge
@@ -163,7 +118,6 @@
 
 (defn- field-defaults-with-fingerprint []
   (assoc (field-defaults)
->>>>>>> 8c6d8540
     :last_analyzed       true
     :fingerprint_version true
     :fingerprint         true))
