(ns metabase-enterprise.metabot-v3.context
  (:require
   [cheshire.core :as json]
   [clojure.java.io :as io]
   [metabase-enterprise.metabot-v3.tools.query :as metabot-v3.tools.query]
   [metabase.config :as config]
   [metabase.util :as u]
   [metabase.util.malli :as mu]
   [metabase.util.malli.registry :as mr])
  (:import
   (java.time OffsetDateTime)
   (java.time.format DateTimeFormatter)))

(set! *warn-on-reflection* true)
;; todo: remove this before shipping. This is quick and dirty
(defn log
  "Log a payload. Direction should be `:llm.log/fe->be` or similar. This should not be shipping in this form. This is
  not a rolling log, or logging to the console. This pretty prints to the file `llm-payloads`. It is explicitly useful
  for dev work and not production.

  Examples calls are ;; using doto
    (doto (request message context history)
      (metabot-v3.context/log :llm.log/be->fe))
    ;; or just regularly
    (metabot-v3.context/log _body :llm.log/fe->be)"
  [payload direction]
  (when config/is-dev?
    (let [directions {:llm.log/fe->be "\"FE -----------------> BE\""
                      :llm.log/be->llm "\"BE -----------------> LLM\""
                      :llm.log/llm->be "\"LLM -----------------> BE\""
                      :llm.log/be->fe "\"BE -----------------> FE\""}]
      (with-open [^java.io.BufferedWriter w (io/writer "llm-payloads" :append true)]
        (io/copy (directions direction (name direction)) w)
        (.newLine w)
        (let [payload' (json/generate-string payload {:pretty true})]
          (io/copy payload' w))
        (.newLine w)
        (.newLine w)))))

(mr/def ::context
  [:map-of
   ;; TODO -- should this be recursive?
   {:encode/api-request #(update-keys % u/->snake_case_en)}
   :keyword
   :any])

(def ^:private ^DateTimeFormatter current-user-time-format
  (DateTimeFormatter/ofPattern "'Today is' EEEE, 'Year' yyyy, 'Date' yyyy-MM-dd, HH:mm:ss"))

(defn- set-user-time
  [context]
  (let [offset-time (or (some-> context :current_time_with_timezone OffsetDateTime/parse)
                        (OffsetDateTime/now))]
    (-> context
        (dissoc :current_time_with_timezone)
        (assoc :current_user_time (.format current-user-time-format offset-time)))))

(mu/defn create-context
  "Create a tool context."
  [context]
<<<<<<< HEAD
  (or context {}))

(mu/defn describe-context
  "Transforms the tool context into LLM context."
  [_context]
  (merge {}
         #_(metabot-v3.tools.query/describe-context context)))
=======
  (-> context
      set-user-time
      (select-keys [:current_user_time])))
>>>>>>> 8aa97ff9

(mu/defn create-reactions
  "Extracts reactions based on the current context."
  [context]
  (vec (metabot-v3.tools.query/create-reactions context)))<|MERGE_RESOLUTION|>--- conflicted
+++ resolved
@@ -58,19 +58,9 @@
 (mu/defn create-context
   "Create a tool context."
   [context]
-<<<<<<< HEAD
-  (or context {}))
-
-(mu/defn describe-context
-  "Transforms the tool context into LLM context."
-  [_context]
-  (merge {}
-         #_(metabot-v3.tools.query/describe-context context)))
-=======
   (-> context
       set-user-time
       (select-keys [:current_user_time])))
->>>>>>> 8aa97ff9
 
 (mu/defn create-reactions
   "Extracts reactions based on the current context."
