(ns metabase.lib.temporal-bucket
  (:require
   [clojure.string :as str]
   [metabase.lib.dispatch :as lib.dispatch]
   [metabase.lib.hierarchy :as lib.hierarchy]
   [metabase.lib.schema :as lib.schema]
   [metabase.lib.schema.common :as lib.schema.common]
   [metabase.lib.schema.temporal-bucketing
    :as lib.schema.temporal-bucketing]
   [metabase.shared.util.i18n :as i18n]
   [metabase.util.malli :as mu]))

(defn unit->i18n
  "Get a translated description of a temporal bucketing unit."
  ([unit]
   (unit->i18n 1 unit))
  ([n unit]
   (case unit
     ;; TODO -- we're missing descriptions for all of the extract operation units like `:day-of-week`.
     :millisecond (i18n/trun "millisecond"         "milliseconds"         n)
     :second      (i18n/trun "second"              "seconds"              n)
     :minute      (i18n/trun "minute"              "minutes"              n)
     :hour        (i18n/trun "hour"                "hours"                n)
     :day         (i18n/trun "day"                 "days"                 n)
     :week        (i18n/trun "week"                "weeks"                n)
     :month       (i18n/trun "month"               "months"               n)
     :quarter     (i18n/trun "quarter of the year" "quarters of the year" n)
     :year        (i18n/trun "year"                "years"                n))))

(mu/defn interval->i18n :- ::lib.schema.common/non-blank-string
  "Get a translated description of a temporal bucketing interval."
  [n    :- [:or [:enum :current :last :next]]
   unit :- ::lib.schema.temporal-bucketing/unit.date-time.interval]
  (case n
    (0 :current) (i18n/tru "current {0}" (unit->i18n unit))
    :last        (i18n/tru "last {0}" (unit->i18n unit))
    :next        (i18n/tru "next {0}" (unit->i18n unit))
    (if (pos? n)
      (i18n/tru "next {0} {1}" (pr-str n) (unit->i18n n unit))
      (i18n/tru "last {0} {1}" (pr-str (abs n)) (unit->i18n (abs n) unit)))))

(defmulti with-temporal-bucket-method
  "Implementation for [[temporal-bucket]]. Implement this to tell [[temporal-bucket]] how to add a bucket to a
  particular MBQL clause."
  {:arglists '([x unit])}
  (fn [x _unit]
    (lib.dispatch/dispatch-value x))
  :hierarchy lib.hierarchy/hierarchy)

(defmethod with-temporal-bucket-method :dispatch-type/fn
  [f unit]
  (fn [query stage-number]
    (let [x (f query stage-number)]
      (with-temporal-bucket-method x unit))))

(mu/defn with-temporal-bucket
  "Add a temporal bucketing unit, e.g. `:day` or `:day-of-year`, to an MBQL clause or something that can be converted to
  an MBQL clause. E.g. for a Field or Field metadata or `:field` clause, this might do something like this:

    (temporal some-field :day)

    =>

    [:field 1 {:temporal-unit :day}]

  Pass a `nil` `unit` to remove the temporal bucket."
  [x unit :- [:maybe ::lib.schema.temporal-bucketing/unit]]
  (with-temporal-bucket-method x unit))

(defmulti temporal-bucket-method
  "Implementation of [[temporal-bucket]]. Return the current temporal bucketing unit associated with `x`."
  {:arglists '([x])}
  lib.dispatch/dispatch-value
  :hierarchy lib.hierarchy/hierarchy)

(defmethod temporal-bucket-method :default
  [_x]
  nil)

(mu/defn temporal-bucket :- [:maybe ::lib.schema.temporal-bucketing/unit]
  "Get the current temporal bucketing unit associated with something, if any."
  [x]
  (temporal-bucket-method x))

(defmulti available-temporal-buckets-method
  "Implementation for [[available-temporal-buckets]]. Return a set of units from
  `:metabase.lib.schema.temporal-bucketing/unit` that are allowed to be used with `x`."
  {:arglists '([query stage-number x])}
  (fn [_query _stage-number x]
    (lib.dispatch/dispatch-value x))
  :hierarchy lib.hierarchy/hierarchy)

(defmethod available-temporal-buckets-method :default
  [_query _stage-number _x]
  #{})

(mu/defn available-temporal-buckets :- [:set [:ref ::lib.schema.temporal-bucketing/unit]]
  "Get a set of available temporal bucketing units for `x`. Returns nil if no units are available."
<<<<<<< HEAD
  [x]
  (not-empty (temporal-bucket-method x)))

;;;; Alternate description implementation

;;; MLv1 had like 2 or maybe 3 duplicate versions of temporal description logic, no one is really sure why, but my
;;; strategy is to port first and then consolidate second. The stuff in this namespace is just simple ports of the JS
;;; code so I can bring everything into one place; after that I will consolidate things so we don't have so many
;;; duplicate implementations. [[unit->i18n]] and [[interval->i18n]] are ports of the JS query description logic from
;;; `frontend/src/metabase-lib/queries/utils/description.js`. The stuff below is a port of
;;; `frontend/src/metabase-lib/queries/utils/query-time.js`. Why two versions of the same stuff? Who knows!
;;;
;;; I know usually we want to export this via [[metabase.lib.js]], but these are hopefully short-term exports to
;;; replace stuff in the JS code that is going to eventually disappear entirely, so not really worth creating a JS
;;; wrapper for it now because this stuff is going to get consolidated soon and not hit directly from JS in the long
;;; run anyway
(defn ^:export format-bucketing
  "Temporal bucketing formatting logic ported from `frontend/src/metabase-lib/queries/utils/query-time.js`."
  ([]
   (format-bucketing nil 1))

  ([bucketing]
   (format-bucketing bucketing 1))

  ([bucketing n]
   (if-not bucketing
     ""
     (case (keyword bucketing)
       :default         (i18n/trun "Default period"  "Default periods"  n)
       :minute          (i18n/trun "Minute"          "Minutes"          n)
       :hour            (i18n/trun "Hour"            "Hours"            n)
       :day             (i18n/trun "Day"             "Days"             n)
       :week            (i18n/trun "Week"            "Weeks"            n)
       :month           (i18n/trun "Month"           "Months"           n)
       :quarter         (i18n/trun "Quarter"         "Quarters"         n)
       :year            (i18n/trun "Year"            "Years"            n)
       :minute-of-hour  (i18n/trun "Minute of hour"  "Minutes of hour"  n)
       :hour-of-day     (i18n/trun "Hour of day"     "Hours of day"     n)
       :day-of-week     (i18n/trun "Day of week"     "Days of week"     n)
       :day-of-month    (i18n/trun "Day of month"    "Days of month"    n)
       :day-of-year     (i18n/trun "Day of year"     "Days of year"     n)
       :week-of-year    (i18n/trun "Week of year"    "Weeks of year"    n)
       :month-of-year   (i18n/trun "Month of year"   "Months of year"   n)
       :quarter-of-year (i18n/trun "Quarter of year" "Quarters of year" n)
       ;; e.g. :unknown-unit => "Unknown unit"
       (as-> (str/split (name bucketing) #"-") <>
         (update (vec <>) 0 str/capitalize)
         (str/join \space <>))))))

(defn- interval-n->int [n]
  (if (number? n)
    n
    (condp = (keyword n)
      :current 0
      :next    1
      0)))

(defn ^:export time-interval-description
  "Temporal bucketing formatting logic ported from `frontend/src/metabase-lib/queries/utils/query-time.js`."
  [n unit]
  (let [n    (interval-n->int n)
        unit (keyword unit)]
    (cond
      (zero? n) (cond
                  (= unit :day) (i18n/tru "Today")
                  unit          (i18n/tru "This {0}" (format-bucketing unit))
                  :else         (i18n/tru "Today"))
      (= n 1)   (if (= unit :day)
                  (i18n/tru "Tomorrow")
                  (i18n/tru "Next {0}" (format-bucketing unit)))
      (= n -1)  (if (= unit :day)
                  (i18n/tru "Yesterday")
                  (i18n/tru "Previous {0}" (format-bucketing unit)))
      (neg? n)  (i18n/tru "Previous {0} {1}" (- n) (format-bucketing unit (- n)))
      (pos? n)  (i18n/tru "Next {0} {1}" n (format-bucketing unit n)))))

(defn ^:export relative-datetime-description
  "Relative datetime formatting logic ported from `frontend/src/metabase-lib/queries/utils/query-time.js`.

  e.g. if the relative interval is `-1 days`, then `n` = `-1` and `unit` = `:days`."
  [n unit]
  (let [n    (interval-n->int n)
        unit (keyword unit)]
    (cond
      (zero? n)
      (i18n/tru "Now")

      (neg? n)
      ;; this should legitimately be lowercasing in the user locale. I know system locale isn't necessarily the same
      ;; thing, but it might be. This will have to do until we have some sort of user-locale lower-case functionality
      #_ {:clj-kondo/ignore [:discouraged-var]}
      (i18n/tru "{0} {1} ago" (- n) (str/lower-case (format-bucketing unit (- n))))

      :else
      #_ {:clj-kondo/ignore [:discouraged-var]}
      (i18n/tru "{0} {1} from now" n (str/lower-case (format-bucketing unit n))))))
=======
  ([query x]
   (available-temporal-buckets query -1 x))

  ([query        :- ::lib.schema/query
    stage-number :- :int
    x]
   (available-temporal-buckets-method query stage-number x)))
>>>>>>> ae0d9c62
<|MERGE_RESOLUTION|>--- conflicted
+++ resolved
@@ -96,9 +96,13 @@
 
 (mu/defn available-temporal-buckets :- [:set [:ref ::lib.schema.temporal-bucketing/unit]]
   "Get a set of available temporal bucketing units for `x`. Returns nil if no units are available."
-<<<<<<< HEAD
-  [x]
-  (not-empty (temporal-bucket-method x)))
+  ([query x]
+   (available-temporal-buckets query -1 x))
+
+  ([query        :- ::lib.schema/query
+    stage-number :- :int
+    x]
+   (available-temporal-buckets-method query stage-number x)))
 
 ;;;; Alternate description implementation
 
@@ -192,13 +196,4 @@
 
       :else
       #_ {:clj-kondo/ignore [:discouraged-var]}
-      (i18n/tru "{0} {1} from now" n (str/lower-case (format-bucketing unit n))))))
-=======
-  ([query x]
-   (available-temporal-buckets query -1 x))
-
-  ([query        :- ::lib.schema/query
-    stage-number :- :int
-    x]
-   (available-temporal-buckets-method query stage-number x)))
->>>>>>> ae0d9c62
+      (i18n/tru "{0} {1} from now" n (str/lower-case (format-bucketing unit n))))))