--- conflicted
+++ resolved
@@ -10,11 +10,7 @@
    [metabase.models.card :refer [Card]]
    [metabase.models.interface :as mi]
    [metabase.query-processor :as qp]
-<<<<<<< HEAD
-   [metabase.search :as search]
-=======
    [metabase.search.core :as search]
->>>>>>> cfe32222
    [metabase.sync.schedules :as sync.schedules]
    [metabase.util.cron :as u.cron]
    [metabase.util.log :as log]
@@ -180,16 +176,6 @@
 (defn create
   "Create a model index"
   [{:keys [model-id pk-ref value-ref creator-id]}]
-<<<<<<< HEAD
-  (first (t2/insert-returning-instances! ModelIndex
-                                         [{:model_id   model-id
-                                           ;; todo: sanitize these?
-                                           :pk_ref     pk-ref
-                                           :value_ref  value-ref
-                                           :schedule   (default-schedule)
-                                           :state      "initial"
-                                           :creator_id creator-id}])))
-=======
   (t2/insert-returning-instance! ModelIndex
                                  [{:model_id   model-id
                                    ;; todo: sanitize these?
@@ -198,7 +184,6 @@
                                    :schedule   (default-schedule)
                                    :state      "initial"
                                    :creator_id creator-id}]))
->>>>>>> cfe32222
 
 ;;;; ------------------------------------------------- Search ----------------------------------------------------------
 
@@ -208,11 +193,7 @@
    :attrs        {:id            :model_pk
                   :collection-id :collection.id
                   :creator-id    false
-<<<<<<< HEAD
-                ;; this seems wrong, I'd expect it to track whether the model is archived.
-=======
                   ;; this seems wrong, I'd expect it to track whether the model is archived.
->>>>>>> cfe32222
                   :archived      false
                   :database-id   :model.database_id
                   :created-at    false
