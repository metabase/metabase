/* eslint-disable react/prop-types */
import cx from "classnames";
import PropTypes from "prop-types";
import { Component } from "react";
import { connect } from "react-redux";

import CS from "metabase/css/core/index.css";
import { removeAllChildren, parseDataUri } from "metabase/lib/dom";
import { getLogoUrl } from "metabase-enterprise/settings/selectors";

const mapStateToProps = state => ({
  url: getLogoUrl(state),
});

class LogoIcon extends Component {
  state = {
    svg: null,
  };

  static defaultProps = {
    height: 32,
  };

  static propTypes = {
    size: PropTypes.number,
    width: PropTypes.number,
    height: PropTypes.number,
    dark: PropTypes.bool,
    className: PropTypes.string,
    style: PropTypes.object,
  };

  componentDidMount() {
    if (this.props.url) {
      this.loadImage(this.props.url);
    }
  }

  UNSAFE_componentWillReceiveProps(newProps) {
    if (newProps.url && newProps.url !== this.props.url) {
      this.loadImage(newProps.url);
    }
  }

  loadImage(url) {
    if (this.xhr) {
      this.xhr.abort();
      this.xhr = null;
    }

    removeAllChildren(this._container);

    const parsed = parseDataUri(url);
    if (parsed) {
      if (parsed.mimeType === "image/svg+xml") {
        this._container.innerHTML = parsed.data;
        const svg = this._container.getElementsByTagName("svg")[0];
        if (svg) {
          svg.setAttribute("fill", "currentcolor");
          this.updateSize(svg);
        } else {
          this.loadImageFallback(url);
        }
      } else {
        this.loadImageFallback(url);
      }
    } else {
      const xhr = (this.xhr = new XMLHttpRequest());
      xhr.open("GET", url);
      xhr.onload = () => {
        if (xhr.status < 200 || xhr.status >= 300) {
          return;
        }
        const svg =
          xhr.responseXML && xhr.responseXML.getElementsByTagName("svg")[0];
        if (svg) {
          svg.setAttribute("fill", "currentcolor");
          this.updateSize(svg);

          removeAllChildren(this._container);
          this._container.appendChild(svg);
        } else {
          this.loadImageFallback(url);
        }
      };
      xhr.onerror = () => {
        this.loadImageFallback(url);
      };
      xhr.send();
    }
  }

  loadImageFallback(url) {
    removeAllChildren(this._container);

    const img = document.createElement("img");
    img.src = url;
    this.updateSize(img);

    this._container.appendChild(img);
  }

  updateSize(element) {
    const width = this.props.width || this.props.size;
    const height = this.props.height || this.props.size;
    if (width) {
      element.setAttribute("width", width);
    } else {
      element.removeAttribute("width");
    }
    if (height) {
      element.setAttribute("height", height);
    } else {
      element.removeAttribute("height");
    }
    element.style.maxWidth = "100%";
    element.style.maxHeight = "32px";
    element.style.minHeight = "100%";
    element.style.height = "auto";
  }

  render() {
    const { dark, style = {}, className } = this.props;
    style.height ||= "32px";
    return (
      <span
        ref={c => (this._container = c)}
        className={cx(
<<<<<<< HEAD
          "Icon text-centered",
          { [CS.textBrand]: !dark },
          { [CS.textWhite]: dark },
=======
          "Icon",
          CS.textCentered,
          { "text-brand": !dark },
          { "text-white": dark },
>>>>>>> 3fbfeddf
          className,
        )}
        style={style}
        data-testid="main-logo"
      />
    );
  }
}

export default connect(mapStateToProps)(LogoIcon);<|MERGE_RESOLUTION|>--- conflicted
+++ resolved
@@ -126,16 +126,10 @@
       <span
         ref={c => (this._container = c)}
         className={cx(
-<<<<<<< HEAD
-          "Icon text-centered",
+          "Icon",
+          CS.textCentered,
           { [CS.textBrand]: !dark },
           { [CS.textWhite]: dark },
-=======
-          "Icon",
-          CS.textCentered,
-          { "text-brand": !dark },
-          { "text-white": dark },
->>>>>>> 3fbfeddf
           className,
         )}
         style={style}
