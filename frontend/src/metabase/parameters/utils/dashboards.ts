import _ from "underscore";

import { generateParameterId } from "metabase/parameters/utils/parameter-id";
import { slugify } from "metabase/lib/formatting";
import type {
  Card,
  Dashboard,
  DashboardParameterMapping,
  DashboardCard,
  Parameter,
  ParameterMappingOptions,
} from "metabase-types/api";
import { isFieldFilterParameter } from "metabase-lib/parameters/utils/parameter-type";
import type {
  UiParameter,
  FieldFilterUiParameter,
  ParameterWithTarget,
} from "metabase-lib/parameters/types";
import {
  getTargetFieldFromCard,
  isVariableTarget,
} from "metabase-lib/parameters/utils/targets";
import type Metadata from "metabase-lib/metadata/Metadata";
import type Field from "metabase-lib/metadata/Field";
import Question from "metabase-lib/Question";

type ExtendedMapping = DashboardParameterMapping & {
  dashcard_id: number;
  card: Card;
};

export function createParameter(
  option: ParameterMappingOptions,
  parameters: Parameter[] = [],
): Parameter {
  let name = option.combinedName || option.name;
  let nameIndex = 0;
  // get a unique name
  while (_.any(parameters, p => p.name === name)) {
    name = (option.combinedName || option.name) + " " + ++nameIndex;
  }

  const parameter: Parameter = {
    name: "",
    slug: "",
    id: generateParameterId(),
    type: option.type,
    sectionId: option.sectionId,
  };

  return setParameterName(parameter, name);
}

export function setParameterName(
  parameter: Parameter,
  name: string,
): Parameter {
  const slug = slugify(name);
  return {
    ...parameter,
    name: name,
    slug: slug,
  };
}

export function getIsMultiSelect(parameter: Parameter): boolean {
  return parameter.isMultiSelect == null ? true : parameter.isMultiSelect;
}

export function hasMapping(parameter: Parameter, dashboard: Dashboard) {
  return dashboard.dashcards.some(dashcard => {
    return dashcard?.parameter_mappings?.some(parameter_mapping => {
      return parameter_mapping.parameter_id === parameter.id;
    });
  });
}

export function isDashboardParameterWithoutMapping(
  parameter: Parameter,
  dashboard: Dashboard,
) {
  if (!dashboard || !dashboard.parameters) {
    return false;
  }

  const parameterExistsOnDashboard = dashboard.parameters.some(
    dashParam => dashParam.id === parameter.id,
  );
  const parameterHasMapping = hasMapping(parameter, dashboard);

  return parameterExistsOnDashboard && !parameterHasMapping;
}

<<<<<<< HEAD
function getMappings(dashcards: DashboardOrderedCard[]): ExtendedMapping[] {
=======
function getMappings(dashcards: DashboardCard[]): ExtendedMapping[] {
>>>>>>> 8b48eb2d
  return dashcards.flatMap(dashcard => {
    const { parameter_mappings, card, series } = dashcard;
    const cards = [card, ...(series || [])];
    return (parameter_mappings || [])
      .map(parameter_mapping => {
        const card = _.findWhere(cards, { id: parameter_mapping.card_id });
        return card
          ? {
              ...parameter_mapping,
              dashcard_id: dashcard.id,
              card,
            }
          : null;
      })
      .filter((mapping): mapping is ExtendedMapping => mapping != null);
  });
}

export function getDashboardUiParameters(
  dashboard: Dashboard,
  metadata: Metadata,
): UiParameter[] {
  const { parameters, dashcards } = dashboard;
<<<<<<< HEAD
  const mappings = getMappings(dashcards as DashboardOrderedCard[]);
=======
  const mappings = getMappings(dashcards as DashboardCard[]);
>>>>>>> 8b48eb2d
  const uiParameters: UiParameter[] = (parameters || []).map(parameter => {
    if (isFieldFilterParameter(parameter)) {
      return buildFieldFilterUiParameter(parameter, mappings, metadata);
    }

    return {
      ...parameter,
    };
  });

  return uiParameters;
}

function buildFieldFilterUiParameter(
  parameter: Parameter,
  mappings: ExtendedMapping[],
  metadata: Metadata,
): FieldFilterUiParameter {
  const mappingsForParameter = mappings.filter(
    mapping => mapping.parameter_id === parameter.id,
  );
  const mappedFields = mappingsForParameter.map(mapping => {
    const { target, card } = mapping;
    const question = new Question(card, metadata);
    const field = getTargetFieldFromCard(target, card, metadata);

    return { field, shouldResolveFkField: !question.isNative() };
  });

  const hasVariableTemplateTagTarget = mappingsForParameter.some(mapping => {
    return isVariableTarget(mapping.target);
  });

  const uniqueFields = _.uniq(
    mappedFields
      .filter(
        (
          mappedField,
        ): mappedField is { field: Field; shouldResolveFkField: boolean } => {
          return mappedField.field != null;
        },
      )
      .map(({ field, shouldResolveFkField }) => {
        return shouldResolveFkField ? field.target ?? field : field;
      }),
    field => field.id,
  );

  return {
    ...parameter,
    fields: uniqueFields,
    hasVariableTemplateTagTarget,
  };
}

export function getParametersMappedToDashcard(
  dashboard: Dashboard,
  dashcard: DashboardCard,
): ParameterWithTarget[] {
  const { parameters } = dashboard;
  const { parameter_mappings } = dashcard;
  return (parameters || [])
    .map(parameter => {
      const mapping = _.findWhere(parameter_mappings || [], {
        parameter_id: parameter.id,
      });

      if (mapping) {
        return {
          ...parameter,
          target: mapping.target,
        };
      }
    })
    .filter((parameter): parameter is ParameterWithTarget => parameter != null);
}

export function hasMatchingParameters({
  dashboard,
  dashcardId,
  cardId,
  parameters,
}: {
  dashboard: Dashboard;
  dashcardId: number;
  cardId: number;
  parameters: Parameter[];
}) {
  const dashcard = _.findWhere(dashboard.dashcards, {
    id: dashcardId,
    card_id: cardId,
  });
  if (!dashcard) {
    return false;
  }

<<<<<<< HEAD
  const mappings = getMappings(dashboard.dashcards as DashboardOrderedCard[]);
=======
  const mappings = getMappings(dashboard.dashcards as DashboardCard[]);
>>>>>>> 8b48eb2d
  const mappingsForDashcard = mappings.filter(
    mapping => mapping.dashcard_id === dashcardId,
  );

  const dashcardMappingsByParameterId = _.indexBy(
    mappingsForDashcard,
    "parameter_id",
  );

  return parameters.every(parameter => {
    return dashcardMappingsByParameterId[parameter.id] != null;
  });
}

export function getFilteringParameterValuesMap(
  parameter: UiParameter,
  parameters: UiParameter[],
) {
  const { filteringParameters = [] } = parameter || {};
  const filteringParameterValues = Object.fromEntries(
    parameters
      .filter(p => filteringParameters.includes(p.id) && p.value != null)
      .map(p => [p.id, p.value]),
  );

  return filteringParameterValues;
}<|MERGE_RESOLUTION|>--- conflicted
+++ resolved
@@ -91,11 +91,7 @@
   return parameterExistsOnDashboard && !parameterHasMapping;
 }
 
-<<<<<<< HEAD
-function getMappings(dashcards: DashboardOrderedCard[]): ExtendedMapping[] {
-=======
 function getMappings(dashcards: DashboardCard[]): ExtendedMapping[] {
->>>>>>> 8b48eb2d
   return dashcards.flatMap(dashcard => {
     const { parameter_mappings, card, series } = dashcard;
     const cards = [card, ...(series || [])];
@@ -119,11 +115,7 @@
   metadata: Metadata,
 ): UiParameter[] {
   const { parameters, dashcards } = dashboard;
-<<<<<<< HEAD
-  const mappings = getMappings(dashcards as DashboardOrderedCard[]);
-=======
   const mappings = getMappings(dashcards as DashboardCard[]);
->>>>>>> 8b48eb2d
   const uiParameters: UiParameter[] = (parameters || []).map(parameter => {
     if (isFieldFilterParameter(parameter)) {
       return buildFieldFilterUiParameter(parameter, mappings, metadata);
@@ -220,11 +212,7 @@
     return false;
   }
 
-<<<<<<< HEAD
-  const mappings = getMappings(dashboard.dashcards as DashboardOrderedCard[]);
-=======
   const mappings = getMappings(dashboard.dashcards as DashboardCard[]);
->>>>>>> 8b48eb2d
   const mappingsForDashcard = mappings.filter(
     mapping => mapping.dashcard_id === dashcardId,
   );
