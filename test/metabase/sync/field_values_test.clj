--- conflicted
+++ resolved
@@ -1,18 +1,11 @@
 (ns metabase.sync.field-values-test
   "Tests around the way Metabase syncs FieldValues, and sets the values of `field.has_field_values`."
-<<<<<<< HEAD
-  (:require [clojure.test :refer :all]
+  (:require [clojure.string :as str]
+            [clojure.test :refer :all]
             [java-time :as t]
+            [metabase.db.metadata-queries :as metadata-queries]
             [metabase.models :refer [Field FieldValues Table]]
             [metabase.models.field-values :as field-values]
-=======
-  (:require [clojure.string :as str]
-            [clojure.test :refer :all]
-            [metabase.db.metadata-queries :as metadata-queries]
-            [metabase.models.field :refer [Field]]
-            [metabase.models.field-values :as field-values :refer [FieldValues]]
-            [metabase.models.table :refer [Table]]
->>>>>>> 6073e852
             [metabase.sync :as sync]
             [metabase.sync.util-test :as sync.util-test]
             [metabase.test :as mt]
@@ -61,7 +54,6 @@
       (is (= [1 2 3 4]
              (venues-price-field-values))))))
 
-<<<<<<< HEAD
 (deftest sync-should-delete-expired-advanced-field-values-test
   (testing "Test that the expired Advanced FieldValues should be removed"
     (let [field-id           (mt/id :venues :price)
@@ -115,10 +107,7 @@
       (is (not (db/exists? FieldValues :id [:in [expired-sandbox-id expired-linked-filter-id]])))
       (is (db/exists? FieldValues :id [:in [valid-sandbox-id valid-linked-filter-id new-full-id old-full-id]])))))
 
-(deftest auto-list-test
-=======
 (deftest auto-list-with-cardinality-threshold-test
->>>>>>> 6073e852
   ;; A Field with 50 values should get marked as `auto-list` on initial sync, because it should be 'list', but was
   ;; marked automatically, as opposed to explicitly (`list`)
   (one-off-dbs/with-blueberries-db
