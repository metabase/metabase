--- conflicted
+++ resolved
@@ -1,16 +1,7 @@
 import { useMemo } from "react";
 
 import { useInteractiveQuestionContext } from "embedding-sdk/components/public/InteractiveQuestion/context";
-<<<<<<< HEAD
-import { useSdkDispatch } from "embedding-sdk/store";
 import { useSelector } from "metabase/lib/redux";
-import {
-  runQuestionQuery,
-  updateQuestion,
-} from "metabase/query_builder/actions";
-=======
-import { useSelector } from "metabase/lib/redux";
->>>>>>> d2fc33a3
 import { default as QBNotebook } from "metabase/query_builder/components/notebook/Notebook";
 import {
   isQuestionDirty,
@@ -37,11 +28,6 @@
     getSetting(state, "report-timezone-long"),
   );
 
-<<<<<<< HEAD
-  const dispatch = useSdkDispatch();
-
-=======
->>>>>>> d2fc33a3
   return (
     question && (
       <ScrollArea w="100%" h="100%">
