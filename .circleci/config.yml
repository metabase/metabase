version: 2.1

########################################################################################################################
#                                                      EXECUTORS                                                       #
########################################################################################################################

executors:
  # CircleCI base Node + Headless browsers + Clojure CLI - big one
  # Maildev runs by default with all Cypress tests

  builder:
    working_directory: /home/circleci/metabase/metabase/
    docker:
<<<<<<< HEAD
      - image: metabase/ci:circleci-java-11-clj-1.10.3.929-07-27-2021-node-browsers
=======
      - image: metabase/ci:java-11-clj-1.11.0.1100.04-2022-build
>>>>>>> f66e0a8c

  tester:
    working_directory: /home/circleci/metabase/metabase/
    docker:
<<<<<<< HEAD
      - image: metabase/ci:circleci-java-11-clj-1.10.3.929-07-27-2021-node-browsers
=======
      - image: metabase/ci:java-11-clj-1.11.0.1100.04-2022-node-browsers
>>>>>>> f66e0a8c
      - image: maildev/maildev:1.1.0
      - image: metabase/qa-databases:postgres-sample-12
      - image: metabase/qa-databases:mongo-sample-4.0
      - image: metabase/qa-databases:mysql-sample-8

<<<<<<< HEAD
=======
  java-8:
    working_directory: /home/circleci/metabase/metabase/
    docker:
      - image: metabase/ci:java-8-clj-1.11.0.1100.04-2022-build

>>>>>>> f66e0a8c
  # Java 11 tests also test Metabase with the at-rest encryption enabled. See
  # https://metabase.com/docs/latest/operations-guide/encrypting-database-details-at-rest.html for an explanation of
  # what this means.
  java-11:
    working_directory: /home/circleci/metabase/metabase/
    docker:
      - image: metabase/ci:java-11-clj-1.11.0.1100.04-2022-build
        environment:
          MB_ENCRYPTION_SECRET_KEY: Orw0AAyzkO/kPTLJRxiyKoBHXa/d6ZcO+p+gpZO/wSQ=

  java-17:
    working_directory: /home/circleci/metabase/metabase/
    docker:
      - image: metabase/ci:java-17-clj-1.11.0.1100.04-2022-build

  postgres-9-6:
    working_directory: /home/circleci/metabase/metabase/
    docker:
      - image: metabase/ci:java-11-clj-1.11.0.1100.04-2022-build
        environment:
          MB_DB_TYPE: postgres
          MB_DB_PORT: 5432
          MB_DB_HOST: localhost
          MB_DB_DBNAME: circle_test
          MB_DB_USER: circle_test
          MB_POSTGRESQL_TEST_USER: circle_test
      - image: circleci/postgres:9.6-alpine
        environment:
          POSTGRES_USER: circle_test
          POSTGRES_DB: circle_test

  postgres-latest:
    working_directory: /home/circleci/metabase/metabase/
    docker:
      - image: metabase/ci:java-11-clj-1.11.0.1100.04-2022-build
        environment:
          MB_DB_TYPE: postgres
          MB_DB_PORT: 5432
          MB_DB_HOST: localhost
          MB_DB_DBNAME: metabase_test
          MB_DB_USER: metabase_test
          MB_POSTGRESQL_TEST_USER: metabase_test
      - image: circleci/postgres:latest
        environment:
          POSTGRES_USER: metabase_test
          POSTGRES_DB: metabase_test
          POSTGRES_HOST_AUTH_METHOD: trust

  mysql-5-7:
    working_directory: /home/circleci/metabase/metabase/
    docker:
      - image: metabase/ci:java-11-clj-1.11.0.1100.04-2022-build
        environment:
          MB_DB_TYPE: mysql
          MB_DB_HOST: localhost
          MB_DB_PORT: 3306
          MB_DB_DBNAME: circle_test
          MB_DB_USER: root
          MB_MYSQL_TEST_USER: root
      - image: circleci/mysql:5.7.23

  mysql-latest:
    working_directory: /home/circleci/metabase/metabase/
    docker:
      - image: metabase/ci:java-11-clj-1.11.0.1100.04-2022-build
        environment:
          MB_DB_TYPE: mysql
          MB_DB_HOST: localhost
          MB_DB_PORT: 3306
          MB_DB_DBNAME: circle_test
          MB_DB_USER: root
          MB_MYSQL_TEST_USER: root
      - image: circleci/mysql:latest

  mariadb-10-2:
    working_directory: /home/circleci/metabase/metabase/
    docker:
      - image: metabase/ci:java-11-clj-1.11.0.1100.04-2022-build
        environment:
          MB_DB_TYPE: mysql
          MB_DB_HOST: localhost
          MB_DB_PORT: 3306
          MB_DB_DBNAME: circle_test
          MB_DB_USER: root
          MB_MYSQL_TEST_USER: root
      - image: circleci/mariadb:10.2.23

  mariadb-latest:
    working_directory: /home/circleci/metabase/metabase/
    docker:
      - image: metabase/ci:java-11-clj-1.11.0.1100.04-2022-build
        environment:
          MB_DB_TYPE: mysql
          MB_DB_HOST: localhost
          MB_DB_PORT: 3306
          MB_DB_DBNAME: circle_test
          MB_DB_USER: root
          MB_MYSQL_TEST_USER: root
      - image: circleci/mariadb:latest
        environment:
          # MYSQL_DATABASE: metabase_test
          # MYSQL_USER: root
          # MYSQL_ALLOW_EMPTY_PASSWORD: yes

  mongo-4-0:
     working_directory: /home/circleci/metabase/metabase/
     docker:
       - image: metabase/ci:java-11-clj-1.11.0.1100.04-2022-build
       - image: circleci/mongo:4.0

  mongo-latest:
     working_directory: /home/circleci/metabase/metabase/
     docker:
       - image: metabase/ci:java-11-clj-1.11.0.1100.04-2022-build
       - image: circleci/mongo:latest

  presto-186:
    working_directory: /home/circleci/metabase/metabase/
    docker:
      - image: metabase/ci:java-11-clj-1.11.0.1100.04-2022-build
      - image: metabase/presto-mb-ci:0.186
        environment:
          JAVA_TOOL_OPTIONS: "-Xmx2g"
    # Run instance with 8GB or RAM instead of the default 4GB for medium instances. The Presto Docker image runs
    # OOM sometimes with the default medium size.
    resource_class: large

  presto-jdbc-env:
    working_directory: /home/circleci/metabase/metabase/
    docker:
      - image: metabase/ci:java-11-clj-1.11.0.1100.04-2022-build
      - image: metabase/presto-mb-ci:latest # version 0.254
        environment:
          JAVA_TOOL_OPTIONS: "-Xmx2g"
          MB_PRESTO_JDBC_TEST_CATALOG: test_data
          MB_PRESTO_JDBC_TEST_HOST: localhost
          MB_PRESTO_JDBC_TEST_PORT: 8443
          MB_PRESTO_JDBC_TEST_SSL: true
          MB_PRESTO_JDBC_TEST_USER: metabase
          MB_PRESTO_JDBC_TEST_PASSWORD: metabase
          MB_ENABLE_PRESTO_JDBC_DRIVER: true
          MB_PRESTO_JDBC_TEST_ADDITIONAL_OPTIONS: >
            SSLTrustStorePath=/tmp/cacerts-with-presto-ssl.jks&SSLTrustStorePassword=changeit
    # (see above)
    resource_class: large

  sparksql:
    working_directory: /home/circleci/metabase/metabase/
    docker:
      - image: metabase/ci:java-11-clj-1.11.0.1100.04-2022-build
      - image: metabase/spark:3.2.1
    resource_class: large

  vertica:
    working_directory: /home/circleci/metabase/metabase/
    docker:
      - image: metabase/ci:java-11-clj-1.11.0.1100.04-2022-build
      - image: sumitchawla/vertica

  sqlserver:
    working_directory: /home/circleci/metabase/metabase/
    docker:
      - image: metabase/ci:java-11-clj-1.11.0.1100.04-2022-build
        environment:
          MB_SQLSERVER_TEST_HOST: localhost
          MB_SQLSERVER_TEST_PASSWORD: 'P@ssw0rd'
          MB_SQLSERVER_TEST_USER: SA
      - image: mcr.microsoft.com/mssql/server:2017-latest
        environment:
          ACCEPT_EULA: Y
          SA_PASSWORD: 'P@ssw0rd'
          MSSQL_MEMORY_LIMIT_MB: 1024

  druid:
    working_directory: /home/circleci/metabase/metabase/
    docker:
      - image: metabase/ci:java-11-clj-1.11.0.1100.04-2022-build
      - image: metabase/druid:0.20.2
        environment:
          CLUSTER_SIZE: nano-quickstart
    # Run Docker images with 8GB or RAM instead of the default 4GB for medium instances. The Druid Docker image runs
    # OOM all the time with the default medium size.
    resource_class: large

########################################################################################################################
#                                             MAP FRAGMENTS AND CACHE KEYS                                             #
########################################################################################################################

# `default_parameters` isn't a key that CircleCI uses, but this form lets us reuse parameter definitions
default_parameters: &Params
  edition:
    type: enum
    enum: ["oss", "ee"]
    default: "oss"

# .BACKEND-CHECKSUMS, .FRONTEND-CHECKSUMS, and .MODULE-CHECKSUMS are created during the checkout step; see that step
# for exact details as to what they contain.
#
# To support cache busting, we create a file named .CACHE-PREFIX in the checkout step and use its checksum as the
# prefix for every cache key. If the commit message DOES NOT include [ci nocache], we create an empty file; the
# checksum will always be the same for this file. If the commit message DOES include [ci nocache], we'll write the
# unique ID of the current pipeline to .CACHE-PREFIX which will effectively bust our caches whenever it's used.

### Deps Keys ###

# Why don't we use fallback keys for backend/frontend deps? We used to, but it allowed the cache to grow
# uncontrollably since old deps would continue to accumulate. Restoring big caches is really slow in Circle. It's
# actually faster to recreate the deps cache from scratch whenever we need to which keeps the size down.
cache-key-backend-deps: &CacheKeyBackendDeps
  # TODO -- this should actually include the Java source files and the Spark SQL AOT source files as well since we now
  # compile those as part of this step. FIXME
  key: v5-{{ checksum ".CACHE-PREFIX" }}-be-deps-{{ checksum "deps.edn" }}-{{ checksum ".SCRIPTS-DEPS-CHECKSUMS" }}

cache-key-frontend-deps: &CacheKeyFrontendDeps
  key: v5-{{ checksum ".CACHE-PREFIX" }}-fe-deps-{{ checksum "yarn.lock" }}

# Key used for implementation of run-on-change -- this is the cache key that contains the .SUCCESS dummy file
# By default the key ALWAYS includes the name of the test job itself ($CIRCLE_STAGE) so you don't need to add that yourself.
cache-key-run-on-change: &CacheKeyRunOnChange
  key: v5-{{ checksum ".CACHE-PREFIX" }}-run-on-change-{{ .Environment.CIRCLE_STAGE }}-<< parameters.checksum >>

# Key for the local maven installation of metabase-core (used by build-uberjar-drivers)
cache-key-metabase-core: &CacheKeyMetabaseCore
  key: v5-{{ checksum ".CACHE-PREFIX" }}-metabase-core-{{ checksum ".BACKEND-CHECKSUMS" }}

# Key for the drivers built by build-uberjar-drivers
cache-key-drivers: &CacheKeyDrivers
  key: v5-{{ checksum ".CACHE-PREFIX" }}-drivers-<< parameters.edition >>-{{ checksum ".MODULES-CHECKSUMS" }}-{{ checksum ".BACKEND-CHECKSUMS" }}-<< parameters.edition >>

# This is also used by the uberjar-build-drivers step; this is a unique situation because the build-drivers script has
# logic to determine whether to rebuild drivers or not that is quite a bit more sophisticated that the run-on-change
# stuff in this file. e.g. if I only change the bigquery driver, the script is smart enough to not rebuild the
# redshift driver.
cache-keys-drivers-with-fallback-keys: &CacheKeyDrivers_WithFallbackKeys
  keys:
    - v5-{{ checksum ".CACHE-PREFIX" }}-drivers-<< parameters.edition >>-{{ checksum ".MODULES-CHECKSUMS" }}-{{ checksum ".BACKEND-CHECKSUMS" }}
    - v5-{{ checksum ".CACHE-PREFIX" }}-drivers-<< parameters.edition >>-{{ checksum ".MODULES-CHECKSUMS" }}
    - v5-{{ checksum ".CACHE-PREFIX" }}-drivers-<< parameters.edition >>-

# Key for frontend client built by uberjar-build-frontend step
cache-key-frontend: &CacheKeyFrontend
  key: v5-{{ checksum ".CACHE-PREFIX" }}-frontend-<< parameters.edition >>-{{ checksum ".FRONTEND-CHECKSUMS" }}

# Key for uberjar built by build-uberjar
cache-key-uberjar: &CacheKeyUberjar
  key: v5-{{ checksum ".CACHE-PREFIX" }}-uberjar-<< parameters.edition >>-{{ checksum ".BACKEND-CHECKSUMS" }}-{{ checksum ".FRONTEND-CHECKSUMS" }}

cache-key-snowplow-deps: &CacheKeySnowplowDeps
  key: v5-{{ checksum ".CACHE-PREFIX" }}-snowplow-deps


########################################################################################################################
#                                                       COMMANDS                                                       #
########################################################################################################################

commands:
  attach-workspace:
    steps:
      - attach_workspace:
          at: /home/circleci/

  # For the restore-deps-cache commands below, only restore the cache if there's an exact match. This means whatever
  # is in the cache will be exactly what's used and the cache won't keep growing uncontrollably going forward.

  restore-be-deps-cache:
    steps:
      - restore_cache:
          name: Restore cached backend dependencies
          <<: *CacheKeyBackendDeps

  restore-fe-deps-cache:
    steps:
      - restore_cache:
          name: Restore cached frontend dependencies
          <<: *CacheKeyFrontendDeps

  restore-snowplow-deps-cache:
    steps:
      - restore_cache:
          name: Restore Snowplow Micro JAR
          <<: *CacheKeySnowplowDeps

  # run-on-change lets you only run steps if changes have happened to relevant files since the last time it was run
  # successfully. Uses a cache key to record successful runs -- cache key should be unique for job and relevant source
  # files -- use a checksum! It works like this:
  #
  # 1. Calculate a cache key using a checksum of relevant files for the step in question, e.g. a backend linter step
  #    might use a checksum of all .clj files.
  #
  # 2. When the step completes successfully, create a dummy file .SUCCESS and cache it with that cache key.
  #
  # 3. On subsequent runs:
  #
  #    a. Attempt to restore the cache using an exact match for this cache key
  #
  #    b. If we have a cache entry for that key, .SUCCESS will get restored
  #
  #    c. If this command has the skip-job-if-commit-message-includes-ci-quick option enabled, and commit message includes
  #       [ci quick], create a dummy file .SUCCESS if not already present. Ignored for master/release branches.
  #
  #    d. If commit message includes [ci noskip], delete .SUCCESS so the job will be forced to run.
  #
  #    e. If .SUCCESS is present, we can skip the rest of the job, including potentially slow steps like restoring
  #       dependency caches or the like. This logs a link to the last successful (not skipped) run of the job
  #
  #       Important! If this step is skipped because no changes have happened, the entire JOB will halt with a success
  #       status -- no steps that happen AFTER run-on-change will be ran. Keep this in mind!
  #
  #   f. If .SUCCESS is not present, proceed as normal, and create and cache .SUCCESS if the job succeeds
  run-on-change:
    parameters:
      checksum:
        type: string
        default: ""
      steps:
        type: steps
      # Whether to skip the rest of the job if commit message includes [ci quick]
      skip-job-if-commit-message-includes-ci-quick:
        type: boolean
        default: false
    steps:
      - restore_cache:
          name: Restore dummy file .SUCCESS if it exists for cache key << parameters.checksum >>
          <<: *CacheKeyRunOnChange
      - when:
          condition: << parameters.skip-job-if-commit-message-includes-ci-quick >>
          steps:
            - run:
                name: "Skip tests (create dummy file .SUCCESS) if commit message contains [ci quick] and branch isn't a master/release branch"
                command: |
                  if [[ "$CIRCLE_BRANCH" =~ ^master|release-.+$ ]]; then
                      echo "branch '$CIRCLE_BRANCH' is a master or release branch: ignoring [ci quick]"
                  elif [[ `cat .COMMIT` == *"[ci quick]"* ]]; then
                      echo 'Commit message includes [ci quick]. Creating dummy file .SUCCESS'
                      touch .SUCCESS
                  else
                      echo 'Commit message does not include [ci quick]'
                  fi
      - run:
          name: "Force test run (delete dummy file .SUCCESS) if commit message includes [ci noskip]"
          command: |
            if [[ `cat .COMMIT` == *"[ci noskip]"* ]]; then
                echo 'Commit message includes [ci noskip] -- forcing test run (delete .SUCCESS)'
                rm -f .SUCCESS
            else
                echo 'Commit message does not include [ci noskip]'
            fi
      - run:
          name: Skip rest of job if .SUCCESS exists
          command: |
            if [ -f .SUCCESS ]; then
                echo '.SUCCESS is present: skipping rest of job.'
                echo "Link to last successful run (if available): $(cat .SUCCESS)"
                circleci-agent step halt
            fi
      - steps: << parameters.steps >>
      - run:
          name: Create dummy file .SUCCESS
          command: |
            echo "$CIRCLE_BUILD_URL" > .SUCCESS
      - save_cache:
          name: Persist dummy file .SUCCESS to cache with key << parameters.checksum >>
          <<: *CacheKeyRunOnChange
          paths:
            - /home/circleci/metabase/metabase/.SUCCESS
      - run:
          name: Delete dummy file .SUCCESS so subsequent steps don't see it
          command: rm /home/circleci/metabase/metabase/.SUCCESS

  # Creates a file that contains checksums for all the files found using the find command with supplied arguments.
  # You can use a checksum of the checksum file for cache keys including run-on-change cache keys.
  create-checksum-file:
    parameters:
      filename:
        type: string
      find-args:
        type: string
    steps:
      - run:
          name: Create << parameters.filename >> checksum file
          command: |
            for file in `find << parameters.find-args >> | sort`; do
                echo `md5sum "$file"` >> "<< parameters.filename >>"
            done
            if [ ! -f "<< parameters.filename >>" ]; then
                echo 'Error: no matching files. Did you remember to attach the workspace?'
                exit 1
            fi
            echo "Created checksums for $(cat << parameters.filename >> | wc -l) files"

  run-clojure-command:
    parameters:
      before-steps:
        type: steps
        default: []
      clojure-args:
        type: string
      after-steps:
        type: steps
        default: []
      <<: *Params
    steps:
      - restore-be-deps-cache
      - steps: << parameters.before-steps >>
      - run:
          name: clojure << parameters.clojure-args >>:<< parameters.edition >>:<< parameters.edition >>-dev
          command: |
            clojure << parameters.clojure-args >>:<< parameters.edition >>:<< parameters.edition >>-dev
          no_output_timeout: 15m
      - steps: << parameters.after-steps >>
      - store_test_results:
          path: /home/circleci/metabase/metabase/target/junit

  run-yarn-command:
    parameters:
      command-name:
        type: string
      command:
        type: string
      before-steps:
        type: steps
        default: []
      after-steps:
        type: steps
        default: []
      skip-when-no-change:
        type: boolean
        default: false
    steps:
      - when:
          condition: << parameters.skip-when-no-change >>
          steps:
            - run-on-change:
                checksum: '{{ checksum ".FRONTEND-CHECKSUMS" }}'
                steps:
                  - restore-fe-deps-cache
                  - steps: << parameters.before-steps >>
                  - run:
                      name: << parameters.command-name >>
                      command: yarn << parameters.command >>
                      no_output_timeout: 15m
                  - steps: << parameters.after-steps >>
      - unless:
          condition: << parameters.skip-when-no-change >>
          steps:
            - restore-fe-deps-cache
            - steps: << parameters.before-steps >>
            - run:
                name: << parameters.command-name >>
                command: yarn << parameters.command >>
                no_output_timeout: 15m
            - steps: << parameters.after-steps >>

  wait-for-port:
    parameters:
      port:
        type: integer
    steps:
      - run:
          name: Wait for port << parameters.port >> to be ready
          command: |
            while ! nc -z localhost << parameters.port >>; do sleep 0.1; done
          no_output_timeout: 15m

  wait-for-databases:
    steps:
      - wait-for-port:
          port: 3306 # mysql
      - wait-for-port:
          port: 5432 # postgres
      - wait-for-port:
          port: 27017 # mongo

  fetch-jdbc-driver:
    parameters:
      source:
        type: string
      dest:
        type: string
    steps:
      - run:
          name: Make plugins dir
          command: mkdir /home/circleci/metabase/metabase/plugins
      - run:
          name: Download JDBC driver JAR << parameters.dest >>
          command: |
            wget --output-document=plugins/<< parameters.dest >> ${<< parameters.source >>}
          no_output_timeout: 15m

  run-command:
    parameters:
      command:
        type: string
    steps:
      - run:
          name: Run command
          command: << parameters.command >>

  run-snowplow-micro:
    steps:
      - restore-snowplow-deps-cache
      - run:
          name: Run Snowplow Micro
          command: |
            java -cp snowplow-micro.jar:snowplow com.snowplowanalytics.snowplow.micro.Main --collector-config snowplow/micro.conf --iglu snowplow/iglu.json
          background: true
      - wait-for-port:
          port: 9090

jobs:

########################################################################################################################
#                                                    CHECKOUT ETC.                                                     #
########################################################################################################################

  checkout:
    executor: builder
    steps:
      - checkout
      - attach-workspace
      # .BACKEND-CHECKSUMS is every Clojure source file as well as dependency files like deps.edn and plugin manifests
      - create-checksum-file:
          filename: .BACKEND-CHECKSUMS
          find-args: ". -type f -name '*.clj' -or -name '*.cljc' -or -name '*.java' -or -name '*.edn' -or -name '*.yaml' -or -name sample-dataset.db.mv.db"
      # .SCRIPTS-DEPS-CHECKSUMS is all the deps.edn files inside ./bin
      - create-checksum-file:
          filename: .SCRIPTS-DEPS-CHECKSUMS
          find-args: "bin -type f -name 'deps.edn'"
      # .FRONTEND-CHECKSUMS is every JavaScript source file as well as dependency files like yarn.lock (sans all frontend test files)
      - create-checksum-file:
          filename: .FRONTEND-CHECKSUMS
          find-args: ". -type f '(' -name '*.js' -or -name '*.jsx' -or -name '*.ts' -or -name '*.tsx' -or -name '*.cljc' -or -name '*.cljs' -or -name '*.json' -or -name yarn.lock -or -name sample-dataset.db.mv.db ')' ! -path '*/frontend/test/*'"
      # .E2E-TESTS-CHECKSUMS is every `*.cy.spes.js` file as well as e2e support JavaScript files
      - create-checksum-file:
          filename: .E2E-TESTS-CHECKSUMS
          find-args: "./frontend/test/ -name '*.cy.*' -or -type f -path '*/__support__/e2e/*'"
      # .MODULES-CHECKSUMS is every Clojure source file in the modules/ directory as well as plugin manifests
      - create-checksum-file:
          filename: .MODULES-CHECKSUMS
          find-args: "./modules -type f -name '*.clj' -or -name metabase-plugin.yaml"
      - run:
          name: Save last git commit message to .COMMIT
          command: git log -1 > .COMMIT
      - run:
          name: Determine what to do to .git directory
          command: |
            if [[ $CIRCLE_BRANCH == release* ]]; then
              echo 'This is a release branch; preserving .git directory to determine version'
            else
              echo 'This is not a release branch; removing .git directory (not needed for tests)'
              rm -rf /home/circleci/metabase/metabase/.git
            fi

      - run:
          name: Remove ./OSX directory (not needed for tests)
          command: rm -rf /home/circleci/metabase/metabase/OSX
      # .CACHE-PREFIX is described above in the Cache Keys section of this file
      - run:
          name: 'Create cache key prefix .CACHE-PREFIX to bust caches if commit message includes [ci nocache]'
          command: |
            if [[ `cat .COMMIT` == *"[ci nocache]"* ]]; then
                echo 'Commit message includes [ci nocache]; using cache-busting prefix'
                echo '<< pipeline.id >>' > .CACHE-PREFIX
            else
               echo '' > .CACHE-PREFIX
            fi
      - run:
          name: 'Check for branch name to bust caches if it is a release branch'
          command: |
            if [[ $CIRCLE_BRANCH == release* || $CIRCLE_BRANCH == master  ]]; then
              echo 'This is a release or master branch; using cache-busting prefix'
                echo '<< pipeline.id >>' > .CACHE-PREFIX
            fi
      - run-yarn-command:
          command-name: Create static visualization js bundle
          command: build-static-viz
      - persist_to_workspace:
          root: /home/circleci/
          paths:
            - metabase/metabase

########################################################################################################################
#                                                       BACKEND                                                        #
########################################################################################################################

  be-deps:
    executor: builder
    parameters:
      <<: *Params
    steps:
      - attach-workspace
      # This step is pretty slow, even with the cache, so only run it if deps.edn has changed
      - run-on-change:
          checksum: 'v5-{{ checksum "deps.edn" }}-{{ checksum ".SCRIPTS-DEPS-CHECKSUMS" }}'
          steps:
            - restore-be-deps-cache
            - run:
                name: Compile Java source file(s)
                command: clojure -X:deps prep
            - run:
                name: Fetch dependencies
                command: clojure -P -X:dev:ci:ee:ee-dev:drivers:drivers-dev
            - run:
                name: Fetch dependencies (./bin/build/build-mb)
                command: cd /home/circleci/metabase/metabase/bin/build-mb && clojure -P -M:test
            # Not sure why this is needed since you would think build-mb would fetch this stuff as well. It doesn't
            # seem to fetch everything tho. :shrug:
            - run:
                name: Fetch dependencies (./bin/build/build-drivers)
                command: cd /home/circleci/metabase/metabase/bin/build-drivers && clojure -P -M:test
            - save_cache:
                name: Cache backend dependencies
                <<: *CacheKeyBackendDeps
                paths:
                  - /home/circleci/.m2
                  - /home/circleci/.gitlibs
                  - /home/circleci/metabase/metabase/java/target/classes
                  - /home/circleci/metabase/metabase/modules/drivers/sparksql/target/classes

  clojure:
    parameters:
      e:
        type: executor
        default: builder
      before-steps:
        type: steps
        default: []
      clojure-args:
        type: string
      after-steps:
        type: steps
        default: []
      skip-when-no-change:
        type: boolean
        default: false
      java-version:
        type: string
        default: ""
      version:
        type: string
        default: ""
      <<: *Params
    executor: << parameters.e >>
    steps:
      - attach-workspace
      - when:
          condition: << parameters.skip-when-no-change >>
          steps:
            - run-on-change:
                checksum: '{{ checksum ".BACKEND-CHECKSUMS" }}'
                steps:
                  - run-clojure-command:
                      before-steps: << parameters.before-steps >>
                      clojure-args: << parameters.clojure-args >>
                      after-steps: << parameters.after-steps >>
                      edition: << parameters.edition >>
      - unless:
          condition: << parameters.skip-when-no-change >>
          steps:
            - run-clojure-command:
                before-steps: << parameters.before-steps >>
                clojure-args: << parameters.clojure-args >>
                after-steps: << parameters.after-steps >>
                edition: << parameters.edition >>

  be-linter-reflection-warnings:
    executor: builder
    steps:
      - attach-workspace
      - run-on-change:
          checksum: '{{ checksum ".BACKEND-CHECKSUMS" }}-{{ checksum "bin/reflection-linter" }}'
          steps:
            - restore-be-deps-cache
            - run:
                name: Run reflection warnings checker
                command: ./bin/reflection-linter
                no_output_timeout: 15m

  test-driver:
    parameters:
      e:
        type: executor
        default: builder
      driver:
        type: string
      timeout:
        type: string
        default: 20m
      before-steps:
        type: steps
        default: []
      after-steps:
        type: steps
        default: []
      description:
        type: string
        default: ""
      extra-env:
        type: string
        default: ""
      test-args:
        type: string
        default: ""
      version:
        type: string
        default: ""
    executor: << parameters.e >>
    steps:
      - attach-workspace
      - run-on-change:
          checksum: '{{ checksum ".BACKEND-CHECKSUMS" }}'
          skip-job-if-commit-message-includes-ci-quick: true
          steps:
            - restore-be-deps-cache
            - steps: << parameters.before-steps >>
            - run:
                name: Test << parameters.driver >> driver << parameters.description >>
                environment:
                  DRIVERS: << parameters.driver >>
                command: >
                  << parameters.extra-env >> clojure -X:dev:ci:ee:ee-dev:drivers:drivers-dev:test
                  << parameters.test-args >>
                no_output_timeout: << parameters.timeout >>
            - store_test_results:
                path: /home/circleci/metabase/metabase/target/junit
            - steps: << parameters.after-steps >>


########################################################################################################################
#                                                       FRONTEND                                                       #
########################################################################################################################

  fe-deps:
    executor: builder
    steps:
      - attach-workspace
      # This step is *really* slow, so we can skip it if yarn.lock hasn't changed since last time we ran it
      - run-on-change:
          checksum: '{{ checksum "yarn.lock" }}'
          steps:
            - restore-fe-deps-cache
            - run:
                name: Run yarn to install deps
                command: rm -rf node_modules/ && yarn --frozen-lockfile;
                no_output_timeout: 15m
            - save_cache:
                name: Cache frontend dependencies
                <<: *CacheKeyFrontendDeps
                paths:
                  - /home/circleci/.yarn
                  - /home/circleci/.yarn-cache
                  - /home/circleci/metabase/metabase/node_modules
                  - /home/circleci/.cache/Cypress

  # Unlike the other build-uberjar steps, this step should be run once overall and the results can be shared between
  # OSS and EE uberjars.
  build-uberjar-drivers:
    executor: builder
    parameters:
      <<: *Params
    steps:
      - attach-workspace
      - run-on-change:
          # .MODULES-CHECKSUMS is a subset of .BACKEND-CHECKSUMS.
          #
          # We have both versions so we can try to load cached drivers that match MODULES-CHECKSUMS but not
          # BACKEND-CHECKSUMS as a whole.
          #
          # The build-drivers script is smart enough to only rebuild drivers if needed -- there's a chance we won't
          # need to rebuild them.
          checksum: '{{ checksum ".MODULES-CHECKSUMS" }}-{{ checksum ".BACKEND-CHECKSUMS" }}'
          steps:
            - restore-be-deps-cache            #
            - restore_cache:
                <<: *CacheKeyMetabaseCore
            - restore_cache:
                name: Restore cached drivers uberjars from previous runs
                <<: *CacheKeyDrivers_WithFallbackKeys
            - run:
                name: Build << parameters.edition >> drivers if needed
                command: ./bin/build-drivers.sh << parameters.edition >>
                no_output_timeout: 15m
            - save_cache:
                name: Cache local Maven installation of metabase-core
                <<: *CacheKeyMetabaseCore
                paths:
                  - /home/circleci/.m2/repository/metabase-core
            - save_cache:
                name: Cache the built drivers
                <<: *CacheKeyDrivers
                paths:
                  - /home/circleci/metabase/metabase/resources/modules

  # Build the frontend client. parameters.edition determines whether we build the OSS or EE version.
  build-uberjar-frontend:
    parameters:
      <<: *Params
    executor: builder
    resource_class: large
    steps:
      - attach-workspace
      - run-on-change:
          checksum: '{{ checksum ".FRONTEND-CHECKSUMS" }}'
          steps:
            - restore-fe-deps-cache
            - restore-be-deps-cache
            - run:
                name: Build frontend
                environment:
                  MB_EDITION: << parameters.edition >>
                command: ./bin/build version frontend
                no_output_timeout: 15m
            - save_cache:
                name: Cache the built frontend
                <<: *CacheKeyFrontend
                paths:
                  - /home/circleci/metabase/metabase/resources/frontend_client

  # Build the uberjar. parmeters.edition determines whether we build the OSS or EE version.
  build-uberjar:
    parameters:
      <<: *Params
    executor: builder
    resource_class: large
    steps:
      - attach-workspace
      - run-on-change:
          checksum: '{{ checksum ".BACKEND-CHECKSUMS" }}-{{ checksum ".FRONTEND-CHECKSUMS" }}'
          steps:
            - restore_cache:
                name: Restore cached uberjar from previous runs
                <<: *CacheKeyUberjar
            - run:
                name: Skip rest of job if uberjar already exists
                command: |
                   if [ -f './target/uberjar/metabase.jar' ]; then
                       circleci-agent step halt
                   fi
            - restore-be-deps-cache
            - restore_cache:
                name: Restore cached drivers built by previous step
                <<: *CacheKeyDrivers
            - restore_cache:
                name: Restore cached FE built by previous step
                <<: *CacheKeyFrontend
            - run:
                name: Build uberjar
                environment:
                  # INTERACTIVE=false will tell the clojure build scripts not to do interactive retries etc.
                  INTERACTIVE: "false"
                  MB_EDITION: << parameters.edition >>
                command: |
                  if [[ $CIRCLE_BRANCH == release* || $CIRCLE_BRANCH == master  ]]; then
                    echo 'This is a release or master branch; building a complete Uberjar'
                    ./bin/build
                  else
                    ./bin/build version uberjar
                  fi
                no_output_timeout: 15m
            - store_artifacts:
                path: /home/circleci/metabase/metabase/target/uberjar/metabase.jar
            - store_artifacts:
                path: /home/circleci/metabase/metabase/resources/version.properties
            - save_cache:
                name: Cache the built uberjar & version.properties
                <<: *CacheKeyUberjar
                paths:
                  - /home/circleci/metabase/metabase/target/uberjar/metabase.jar
                  - /home/circleci/metabase/metabase/resources/version.properties

  fe-tests-cypress:
    parameters:
      e:
        type: executor
        default: tester
      cypress-group:
        type: string
      source-folder:
        type: string
        default: ""
      folder:
        type: string
        default: ""
      test-files:
        type: string
        default: ""
      qa-db:
        type: boolean
        default: false
      snowplow:
        type: boolean
        default: false
      before-steps:
        type: steps
        default: []
      <<: *Params
    executor: << parameters.e >>
    environment:
      MB_EDITION: << parameters.edition >>
      CYPRESS_GROUP:  << parameters.cypress-group >>
      QA_DB_ENABLED: << parameters.qa-db >>
      DISPLAY: ""
      MB_SNOWPLOW_AVAILABLE: << parameters.snowplow >>
    steps:
      - attach-workspace
      - run:
          command: |
            mkdir -p /home/circleci/metabase/metabase/target/uberjar/
            mkdir -p /home/circleci/metabase/metabase/resources/
      - run-on-change:
          checksum: '{{ checksum ".BACKEND-CHECKSUMS" }}-{{ checksum ".FRONTEND-CHECKSUMS" }}-{{ checksum ".E2E-TESTS-CHECKSUMS" }}'
          steps:
            - run-yarn-command:
                command-name: Run Cypress tests
                before-steps:
                  - restore_cache:
                      name: Restore cached uberjar built in previous step
                      <<: *CacheKeyUberjar
                  - steps: << parameters.before-steps >>
                  # Make both `test-files`,  `source-folder` and `currents-record` parameters optional. Translates to: if `parameter` => run associated flag (`--spec`, `--folder` and `--key $CURRENTS_KEY --record` respectively)
                command: |
                  run test-cypress-run \
                  <<# parameters.test-files >> --spec << parameters.test-files >> <</ parameters.test-files >> \
                  <<# parameters.source-folder >> --folder << parameters.source-folder >> <</ parameters.source-folder >>
                after-steps:
                  - store_artifacts:
                      path: /home/circleci/metabase/metabase/cypress
                  - store_test_results:
                      path: cypress/results

########################################################################################################################
#                                                       SNOWPLOW                                                       #
########################################################################################################################

  snowplow-deps:
    executor: builder
    steps:
      - attach-workspace
      - restore-snowplow-deps-cache
      - run:
          name: Check if Snowplow Micro JAR exists
          command: |
            if [ -f snowplow-micro.jar ]; then
                echo 'snowplow-micro.jar is present, skipping the rest of the job.'
                circleci-agent step halt
            fi
      - run:
          name: Download Snowplow Micro JAR
          command: |
            wget --output-document=snowplow-micro.jar $SNOWPLOW_MICRO_JAR
          no_output_timeout: 15m
      - save_cache:
          name: Cache Snowplow Micro JAR
          <<: *CacheKeySnowplowDeps
          paths:
            - /home/circleci/metabase/metabase/snowplow-micro.jar

########################################################################################################################
#                                                      WORKFLOWS                                                       #
########################################################################################################################

# `default_matrix` isn't a key that CircleCI uses, but this form lets us reuse the matrix: block
default_matrix: &Matrix
  matrix:
    parameters:
      edition: ["ee", "oss"]

workflows:
  version: 2
  build:
    jobs:
      - checkout

      - be-deps:
          requires:
            - checkout

      - clojure:
          matrix:
            parameters:
              edition: ["ee", "oss"]
<<<<<<< HEAD
              java-version: ["java-11", "java-16"]
=======
              java-version: ["java-8", "java-11", "java-17"]
>>>>>>> f66e0a8c
          name: be-tests-<< matrix.java-version >>-<< matrix.edition >>
          requires:
            - be-deps
          e: << matrix.java-version >>
          clojure-args: -X:dev:ci:test
          skip-when-no-change: true

      - clojure:
          name: be-linter-cloverage
          requires:
            - be-deps
          # TODO FIXME
          clojure-args: -X:dev:ee:ee-dev:test:cloverage
          after-steps:
            - run:
                name: Upload code coverage to codecov.io
                command: bash <(curl -s https://codecov.io/bash) -F back-end

          skip-when-no-change: true

      - test-driver:
          matrix:
            parameters:
              driver: ["bigquery-cloud-sdk", "googleanalytics", "sqlite"]
          name: be-tests-<< matrix.driver >>-ee
          requires:
            - be-tests-java-11-ee
          driver: << matrix.driver >>

      - test-driver:
          matrix:
            parameters:
              driver: ["sqlserver", "druid"]
          name: be-tests-<< matrix.driver >>-ee
          requires:
            - be-tests-java-11-ee
          e: << matrix.driver >>
          driver: << matrix.driver >>

      - test-driver:
          name: be-google-related-drivers-classpath-test
          requires:
            - be-tests-java-11-ee
          driver: googleanalytics,bigquery-cloud-sdk
          test-args: >-
            :only "[metabase.query-processor-test.expressions-test metabase.driver.google-test
                    metabase.driver.googleanalytics-test]"

      - test-driver:
          matrix:
            parameters:
              version: ["mongo-4-0", "mongo-latest"]
          name: be-tests-<< matrix.version >>-ee
          description: "(<< matrix.version >>)"
          requires:
            - be-tests-java-11-ee
          e: << matrix.version >>
          driver: mongo

      - test-driver:
          matrix:
            parameters:
              version: ["mysql-5-7", "mariadb-10-2", "mariadb-latest"]
          name: be-tests-<< matrix.version >>-ee
          description: "(<< matrix.version >>)"
          requires:
            - be-tests-java-11-ee
          e:
            name: << matrix.version >>
          driver: mysql

      - test-driver:
          name: be-tests-mysql-latest-ee
          description: "(MySQL latest)"
          requires:
            - be-tests-java-11-ee
          e:
            name: mysql-latest
          driver: mysql
          # set up env vars for something named "MYSQL_SSL" to run MySQL SSL tests verifying connectivity with PEM cert
          # they are deliberately given a different name to prevent them from affecting the regular test run against
          # the configured MySQL instance, but there is one particular test (mysql-connect-with-ssl-and-pem-cert-test)
          # that overrides the MB_MYSQL_TEST_* values with them
          # the MYSQL_RDS_SSL_INSTANCE vars are secret and/or changeable, so they are defined in the CircleCI settings
          extra-env: >-
            MB_MYSQL_SSL_TEST_HOST=$MYSQL_RDS_SSL_INSTANCE_HOST
            MB_MYSQL_SSL_TEST_SSL=true
            MB_MYSQL_SSL_TEST_ADDITIONAL_OPTIONS='verifyServerCertificate=true'
            MB_MYSQL_SSL_TEST_SSL_CERT="$(cat /home/circleci/metabase/metabase/resources/certificates/rds-combined-ca-bundle.pem)"
            MB_MYSQL_SSL_TEST_USER=metabase
            MB_MYSQL_SSL_TEST_PASSWORD=$MYSQL_RDS_SSL_INSTANCE_PASSWORD

      - test-driver:
          name: be-tests-oracle-ee
          requires:
            - be-tests-java-11-ee
          before-steps:
            - fetch-jdbc-driver:
                source: ORACLE_JDBC_JAR
                dest: ojdbc8.jar
            - run:
                name: Ensure truststore file
                command: ls /home/circleci/metabase/metabase/resources/certificates/rds_root_ca_truststore.jks
          driver: oracle
          extra-env: >-
            MB_ORACLE_SSL_TEST_SSL=true
            MB_ORACLE_SSL_TEST_PORT=2484
            MB_ORACLE_SSL_TEST_SSL_USE_TRUSTSTORE=true
            MB_ORACLE_SSL_TEST_SSL_TRUSTSTORE_PATH=/home/circleci/metabase/metabase/resources/certificates/rds_root_ca_truststore.jks
            MB_ORACLE_SSL_TEST_SSL_TRUSTSTORE_OPTIONS=local
            MB_ORACLE_SSL_TEST_SSL_TRUSTSTORE_PASSWORD_VALUE=metabase

      - test-driver:
          name: be-tests-postgres-ee
          description: "(9.6)"
          requires:
            - be-tests-java-11-ee
          e: postgres-9-6
          driver: postgres

      - test-driver:
          name: be-tests-postgres-latest-ee
          description: "(Latest)"
          requires:
            - be-tests-java-11-ee
          e: postgres-latest
          driver: postgres
          extra-env: >-
            MB_POSTGRES_SSL_TEST_SSL=true
            MB_POSTGRES_SSL_TEST_SSL_MODE=verify-full
            MB_POSTGRES_SSL_TEST_SSL_ROOT_CERT_PATH=/home/circleci/metabase/metabase/test-resources/certificates/us-east-2-bundle.pem

      - test-driver:
          name: be-tests-presto-ee
          requires:
            - be-tests-java-11-ee
          e: presto-186
          before-steps:
            - wait-for-port:
                port: 8080
          driver: presto

      - test-driver:
          name: be-tests-presto-jdbc-ee
          requires:
            - be-tests-java-11-ee
          e: presto-jdbc-env # specific env for running Presto JDBC tests (newer Presto version, SSL, etc.)
          before-steps:
            - wait-for-port:
                port: 8443
            - run:
                name: Create temp cacerts file based on bundled JDK one
                command: cp $JAVA_HOME/lib/security/cacerts /tmp/cacerts-with-presto-ssl.jks
            - run:
                name: Capture Presto server self signed CA
                command: |
                  while [[ ! -s /tmp/presto-ssl-ca.pem ]];
                    do echo "Waiting to capture SSL CA" \
                      && openssl s_client -connect localhost:8443 2>/dev/null </dev/null | sed -ne '/-BEGIN CERTIFICATE-/,/-END CERTIFICATE-/p' > /tmp/presto-ssl-ca.pem \
                      && sleep 1; done
            - run:
                name: Convert Presto CA from PEM to DER
                command: openssl x509 -outform der -in /tmp/presto-ssl-ca.pem -out /tmp/presto-ssl-ca.der
            - run:
                name: Add write permission on cacerts file
                command: chmod u+w /tmp/cacerts-with-presto-ssl.jks
            - run:
                name: Import Presto CA into temp cacerts file
                command: |
                  keytool -noprompt -import -alias presto -keystore /tmp/cacerts-with-presto-ssl.jks \
                   -storepass changeit -file /tmp/presto-ssl-ca.der -trustcacerts
          after-steps:
            - run:
                name: Capture max memory usage
                command: cat /sys/fs/cgroup/memory/memory.max_usage_in_bytes
                when: always
          driver: presto-jdbc

      - test-driver:
          name: be-tests-redshift-ee
          requires:
            - be-tests-java-11-ee
          driver: redshift
          timeout: 15m

      - test-driver:
          name: be-tests-snowflake-ee
          requires:
            - be-tests-java-11-ee
          driver: snowflake
          timeout: 115m

      - test-driver:
          name: be-tests-sparksql-ee
          requires:
            - be-tests-java-11-ee
          e: sparksql
          before-steps:
            - wait-for-port:
                port: 10000
          driver: sparksql

      - test-driver:
          name: be-tests-vertica-ee
          requires:
            - be-tests-java-11-ee
          e: vertica
          before-steps:
            - fetch-jdbc-driver:
                source: VERTICA_JDBC_JAR
                dest: vertica-jdbc-7.1.2-0.jar
          driver: vertica

      - build-uberjar-drivers:
          name: build-uberjar-drivers-<< matrix.edition >>
          requires:
            - be-deps
          <<: *Matrix

      - build-uberjar-frontend:
          name: build-uberjar-frontend-<< matrix.edition >>
          requires:
            - fe-deps
          <<: *Matrix

      - build-uberjar:
          name: build-uberjar-<< matrix.edition >>
          requires:
            - build-uberjar-drivers-<< matrix.edition >>
            - build-uberjar-frontend-<< matrix.edition >>
          <<: *Matrix

      - fe-deps:
          requires:
            - checkout

      - fe-tests-cypress:
          matrix:
            parameters:
              edition: ["ee", "oss"]
              folder:
                [
                  "admin",
                  "collections",
                  "dashboard",
                  "embedding",
                  "filters",
                  "models",
                  "native",
                  "native-filters",
                  "onboarding",
                  "organization",
                  "permissions",
                  "question",
                  "sharing",
                  "smoketest",
                  "visualizations",
                ]
          name: e2e-tests-<< matrix.folder >>-<< matrix.edition >>
          requires:
            - build-uberjar-<< matrix.edition >>
            - snowplow-deps
          cypress-group: "<< matrix.folder >>-<< matrix.edition >>"
          source-folder: << matrix.folder >>
          qa-db: true
          snowplow: true
          before-steps:
            - run-snowplow-micro
            - wait-for-databases

      - fe-tests-cypress:
          name: percy-visual-tests-<< matrix.edition >>
          requires:
            - build-uberjar-<< matrix.edition >>
          cypress-group: "percy-visual-<< matrix.edition >>"
          test-files: "./frontend/test/metabase-visual/**/*.cy.spec.js"
          <<: *Matrix

      - snowplow-deps:
          requires:
            - checkout<|MERGE_RESOLUTION|>--- conflicted
+++ resolved
@@ -11,33 +11,17 @@
   builder:
     working_directory: /home/circleci/metabase/metabase/
     docker:
-<<<<<<< HEAD
-      - image: metabase/ci:circleci-java-11-clj-1.10.3.929-07-27-2021-node-browsers
-=======
-      - image: metabase/ci:java-11-clj-1.11.0.1100.04-2022-build
->>>>>>> f66e0a8c
+      - image: metabase/ci:java-11-clj-1.11.0.1100.04-2022-build
 
   tester:
     working_directory: /home/circleci/metabase/metabase/
     docker:
-<<<<<<< HEAD
-      - image: metabase/ci:circleci-java-11-clj-1.10.3.929-07-27-2021-node-browsers
-=======
       - image: metabase/ci:java-11-clj-1.11.0.1100.04-2022-node-browsers
->>>>>>> f66e0a8c
       - image: maildev/maildev:1.1.0
       - image: metabase/qa-databases:postgres-sample-12
       - image: metabase/qa-databases:mongo-sample-4.0
       - image: metabase/qa-databases:mysql-sample-8
 
-<<<<<<< HEAD
-=======
-  java-8:
-    working_directory: /home/circleci/metabase/metabase/
-    docker:
-      - image: metabase/ci:java-8-clj-1.11.0.1100.04-2022-build
-
->>>>>>> f66e0a8c
   # Java 11 tests also test Metabase with the at-rest encryption enabled. See
   # https://metabase.com/docs/latest/operations-guide/encrypting-database-details-at-rest.html for an explanation of
   # what this means.
@@ -1019,11 +1003,7 @@
           matrix:
             parameters:
               edition: ["ee", "oss"]
-<<<<<<< HEAD
               java-version: ["java-11", "java-16"]
-=======
-              java-version: ["java-8", "java-11", "java-17"]
->>>>>>> f66e0a8c
           name: be-tests-<< matrix.java-version >>-<< matrix.edition >>
           requires:
             - be-deps
