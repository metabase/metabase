--- conflicted
+++ resolved
@@ -32,6 +32,7 @@
 } from "metabase/lib/dashboard_grid";
 import EmbedFrameS from "metabase/public/components/EmbedFrame/EmbedFrame.module.css";
 import { addUndo } from "metabase/redux/undo";
+import { getMetadata } from "metabase/selectors/metadata";
 import { getVisualizationRaw } from "metabase/visualizations";
 import type { Mode } from "metabase/visualizations/click-actions/Mode";
 import LegendS from "metabase/visualizations/components/Legend.module.css";
@@ -62,12 +63,8 @@
   onUpdateDashCardVisualizationSettings,
   fetchCardData,
 } from "../actions";
-<<<<<<< HEAD
 import { getNewCardUrl } from "../actions/getNewCardUrl";
-import { getParameterValues } from "../selectors";
-=======
-import { getDashcardDataMap } from "../selectors";
->>>>>>> 92daf0cc
+import { getDashcardDataMap, getParameterValues } from "../selectors";
 
 import { AddSeriesModal } from "./AddSeriesModal/AddSeriesModal";
 import { DashCard } from "./DashCard/DashCard";
@@ -106,14 +103,11 @@
 }
 
 const mapStateToProps = (state: State) => ({
-<<<<<<< HEAD
+  metadata: getMetadata(state),
   parameterValues: getParameterValues(state),
-});
-=======
   dashcardData: getDashcardDataMap(state),
 });
 
->>>>>>> 92daf0cc
 const mapDispatchToProps = {
   addUndo,
   removeCardFromDashboard,
