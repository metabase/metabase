---
title: API changelog
---

# Breaking changes to the API interface

## Metabase 0.54.0
<<<<<<< HEAD

- `POST /api/dataset` and `POST /api/dataset/pivot` require the query to be passed via the new `query` key.

## Metabase 0.53.0
=======
>>>>>>> 589c133f

- The alert system has been migrated from the legacy pulse infrastructure to the new notification system. This migration includes the following changes:

  - The majority of `/api/alert` endpoints have been removed in favor of the new `/api/notification` endpoints. For backward compatibility, these endpoints will remain available until the next release:
    - `GET /api/alert`
    - `GET /api/alert/:id`
    - `DELETE /api/alert/:id/subscription`

  - Developers should migrate to using the `/api/notification` endpoints. For reference:
    - An overview of the new notification system can be found at `src/metabase/notification/README.md`
    - Notification API documentation at `{{YOUR_URL}}/api/docs/#tag/apinotification`
    - Interactive API documentation available at `/api/docs` endpoint

## Metabase 0.52.0

- `POST /api/user/:id/send_invite` has been removed.
- `GET /:id/fields` now includes the Table ID.

- APIs under `/api/pulse` and `/api/alert` will be removed in a future version as we're tranitioning to a new architecture.

## Metabase 0.51.0

- `GET /api/dashboard/:id/query_metadata`

  New endpoint that combines responses for `/api/field/:id`, `/api/database/:id`, and `/api/table/:id/query_metadata`.
  This should drastically cut down on the required number of requests to display a card.

- `GET /api/card/:id/query_metadata`

  New endpoint that combines responses for `/api/field/:id`, `/api/database/:id`, and `/api/table/:id/query_metadata`.
  This should drastically cut down on the required number of requests to display a dashboard.

- `/api/legacy-metric`

  The `/api/legacy-metric` endpoints have been removed.

- `POST /api/session/pulse/unsubscribe` and `POST /api/session/pulse/unsubscribe/undo` have been moved to `POST /api/pulse/unsubscribe` and `POST /api/pulse/unsubscribe/undo` respectively.

## Metabase 0.50.0

- `GET /api/collection/tree` and `GET /api/collection/:id/items`
  These API endpoints will always return official collections first, before other items in the collection.

- `PUT /api/dashboard/:id`, `PUT /api/card/:id`, and `PUT /api/collection/:id`

  When setting `archived` to `true`, the Dashboard, Card, or Collection will be automatically moved to the Trash
  collection, a special collection that holds all archived items.

  When setting `archived` to `false`, you may optionally also provide a `collection_id` (for Dashboards or Cards) or a
  `parent_id` (for Collections). In this case, the entity will be re-parented to the specified Collection when it is
  moved from the Trash. If a new `collection_id` or `parent_id` is not provided, the entity will be moved back to its
  original location if possible. If this is not possible (for example, the original location is also in the Trash) an
  error will occur.

- `/api/metric`

  The `/api/metric` endpoints has been renamed to `/api/legacy-metric` to reflect that fact it will not be used for the new version of metrics. The new version uses the `/api/card` endpoints.

- `GET /api/permissions/graph` and `PUT /api/permissions/graph`

  The `data` key has been removed from the permissions graph. The `data` key has been replaced with two new keys: `view-data` and `create-queries`.
  Valid permission values for `view-data` are `unrestricted`, `blocked`, `sandboxed` or `restricted`. Valid permission values
  for `create-queries` are `query-builder-and-native`, `query-builder`, and `no`.

  If you're scripting permissions, you'll need to update your scripts to reflect these breaking changes to the `/api/permissions/graph` endpoints. For more about the new data permissions of View data and Create queries, see our docs on [data permissions](../permissions/data.md). And here's a page that [talks about the change (and why we did it)](../permissions/no-self-service-deprecation.md).

- `GET /api/transform/:db-id/:schema/:transform-name`, which hasn't been used internally by Metabase for ages, has
  been removed.

- `POST /api/user/:id/send_invite` is deprecated and will be removed in the next version.

## Metabase 0.49.5

NOTE: These endpoint changes were added in 0.49.3, and a bug in `GET /api/embed/card/:token/query/:export-format` was fixed in 0.49.5.

- `POST /api/card/:card-id/query/:export-format`
- `POST /api/:dashboard-id/dashcard/:dashcard-id/card/:card-id/query/:export-format`
- `POST /api/dataset/:export-format`
- `GET /api/embed/card/:token/query/:export-format`
- `GET /api/embed/dashboard/:token/dashcard/:dashcard-id/card/:card-id/:export-format`

  The above endpoints now accept the `format_rows` query parameter. It is an optional boolean parameter that will default to `true` if not included in the request.
  When `format_rows` is `true`, the export will have formatting applied such that the values match what they appear as in the app.
  When `format_rows` is `false`, formatting is not applied and exports will behave as they did prior to 0.49.0.

  The value of `format_rows` has no effect when exporting xlsx files.

## Metabase 0.49.0

- `POST /api/card` and `PUT /api/card/:id`

  The `dataset` key is deprecated and will be removed in a future version, most likely 50. In its place we have added a new key: `type` which is equivalent in that it distinguishes Models from Questions. `type="model"` is equivalent to `dataset=true` and `type="question"` is equivalent to `dataset=false`.

- all endpoints that return data (e.g. exports in JSON, XLSX, CSV, endpoints that end in "/query")

  Starting from v49, we respond to the API calls with values formatted according to the instance localization options<|MERGE_RESOLUTION|>--- conflicted
+++ resolved
@@ -5,13 +5,6 @@
 # Breaking changes to the API interface
 
 ## Metabase 0.54.0
-<<<<<<< HEAD
-
-- `POST /api/dataset` and `POST /api/dataset/pivot` require the query to be passed via the new `query` key.
-
-## Metabase 0.53.0
-=======
->>>>>>> 589c133f
 
 - The alert system has been migrated from the legacy pulse infrastructure to the new notification system. This migration includes the following changes:
 
@@ -24,6 +17,8 @@
     - An overview of the new notification system can be found at `src/metabase/notification/README.md`
     - Notification API documentation at `{{YOUR_URL}}/api/docs/#tag/apinotification`
     - Interactive API documentation available at `/api/docs` endpoint
+
+- `POST /api/dataset` and `POST /api/dataset/pivot` require the query to be passed via the new `query` key.
 
 ## Metabase 0.52.0
 
