(ns metabase.lib.join
  (:require
   [clojure.string :as str]
   [inflections.core :as inflections]
   [medley.core :as m]
   [metabase.lib.common :as lib.common]
   [metabase.lib.dispatch :as lib.dispatch]
<<<<<<< HEAD
   [metabase.lib.filter :as lib.filter]
=======
   [metabase.lib.equality :as lib.equality]
>>>>>>> c0e01437
   [metabase.lib.hierarchy :as lib.hierarchy]
   [metabase.lib.metadata :as lib.metadata]
   [metabase.lib.metadata.calculation :as lib.metadata.calculation]
   [metabase.lib.options :as lib.options]
   [metabase.lib.query :as lib.query]
   [metabase.lib.ref :as lib.ref]
   [metabase.lib.schema :as lib.schema]
   [metabase.lib.schema.common :as lib.schema.common]
   [metabase.lib.schema.external-op :as lib.schema.external-op]
   [metabase.lib.schema.filter :as lib.schema.filter]
   [metabase.lib.schema.join :as lib.schema.join]
   [metabase.lib.types.isa :as lib.types.isa]
   [metabase.lib.util :as lib.util]
   [metabase.mbql.util.match :as mbql.u.match]
   [metabase.shared.util.i18n :as i18n]
   [metabase.util.malli :as mu]))

(defmulti with-join-alias-method
  "Implementation for [[with-join-alias]]."
  {:arglists '([x join-alias])}
  (fn [x _join-alias]
    (lib.dispatch/dispatch-value x)))

(defmethod with-join-alias-method :dispatch-type/fn
  [f join-alias]
  (fn [query stage-number]
    (let [x (f query stage-number)]
      (with-join-alias-method x join-alias))))

(defmethod with-join-alias-method :mbql/join
  [join join-alias]
  (assoc join :alias join-alias))

(mu/defn with-join-alias
  "Add a specific `join-alias` to something `x`, either a `:field` or join map. Does not recursively update other
  references (yet; we can add this in the future)."
  [x join-alias :- ::lib.schema.common/non-blank-string]
  (with-join-alias-method x join-alias))

(defmulti current-join-alias-method
  "Impl for [[current-join-alias]]."
  {:arglists '([x])}
  lib.dispatch/dispatch-value)

(defmethod current-join-alias-method :default
  [_x]
  nil)

(mu/defn current-join-alias :- [:maybe ::lib.schema.common/non-blank-string]
  "Get the current join alias associated with something, if it has one."
  [x]
  (current-join-alias-method x))

(mu/defn resolve-join :- ::lib.schema.join/join
  "Resolve a join with a specific `join-alias`."
  [query        :- ::lib.schema/query
   stage-number :- :int
   join-alias   :- ::lib.schema.common/non-blank-string]
  (let [{:keys [joins]} (lib.util/query-stage query stage-number)]
    (or (m/find-first #(= (:alias %) join-alias)
                      joins)
        (throw (ex-info (i18n/tru "No join named {0}, found: {1}"
                                  (pr-str join-alias)
                                  (pr-str (mapv :alias joins)))
                        {:join-alias   join-alias
                         :query        query
                         :stage-number stage-number})))))

(defmethod lib.metadata.calculation/display-name-method :mbql/join
  [query _stage-number {[first-stage] :stages, :as _join} _style]
  (if-let [source-table (:source-table first-stage)]
    (if (integer? source-table)
      (:display-name (lib.metadata/table query source-table))
      ;; handle card__<id> source tables.
      (let [card-id (lib.util/string-table-id->card-id source-table)]
        (i18n/tru "Question {0}" card-id)))
    (i18n/tru "Native Query")))

(defmethod lib.metadata.calculation/display-info-method :mbql/join
  [query stage-number join]
  (let [display-name (lib.metadata.calculation/display-name query stage-number join)]
    {:name (or (:alias join) display-name), :display-name display-name}))

(mu/defn ^:private column-from-join-fields :- lib.metadata.calculation/ColumnMetadataWithSource
  "For a column that comes from a join `:fields` list, add or update metadata as needed, e.g. include join name in the
  display name."
  [query           :- ::lib.schema/query
   stage-number    :- :int
   column-metadata :- lib.metadata/ColumnMetadata
   join-alias      :- ::lib.schema.common/non-blank-string]
  (let [column-metadata (assoc column-metadata :source-alias join-alias)
        col             (-> (assoc column-metadata
                                   :display-name (lib.metadata.calculation/display-name query stage-number column-metadata)
                                   :lib/source   :source/joins)
                            (with-join-alias join-alias))]
    (assert (= (current-join-alias col) join-alias))
    col))

(mu/defn ^:private default-join-alias :- ::lib.schema.common/non-blank-string
  "Generate an alias for a join that doesn't already have one."
  [query        :- ::lib.schema/query
   stage-number :- :int
   join         :- ::lib.schema.join/join]
  ;; TODO -- this logic is a little goofy, we should update it to match what MLv1 does. See
  ;; https://github.com/metabase/metabase/issues/30048
  (lib.metadata.calculation/display-name query stage-number join))

(defmethod lib.metadata.calculation/metadata-method :mbql/join
  [query stage-number {:keys [fields stages], join-alias :alias, :or {fields :none}, :as _join}]
  (when-not (= fields :none)
    (let [ensure-previous-stages-have-metadata (resolve 'metabase.lib.stage/ensure-previous-stages-have-metadata)
          join-query (cond-> (assoc query :stages stages)
                       ensure-previous-stages-have-metadata
                       (ensure-previous-stages-have-metadata -1))
          field-metadatas (if (= fields :all)
                            (lib.metadata.calculation/metadata join-query -1 (peek stages))
                            (for [field-ref fields
                                  :let [join-field (lib.options/update-options field-ref dissoc :join-alias)]]
                              (lib.metadata.calculation/metadata join-query -1 join-field)))]
      (mapv (fn [field-metadata]
              (column-from-join-fields query stage-number field-metadata join-alias))
            field-metadatas))))

(mu/defn joined-field-desired-alias :- ::lib.schema.common/non-blank-string
  "Desired alias for a Field that comes from a join, e.g.

    MyJoin__my_field

  You should pass the results thru a unique name function."
  [join-alias :- ::lib.schema.common/non-blank-string
   field-name :- ::lib.schema.common/non-blank-string]
  (lib.util/format "%s__%s" join-alias field-name))

(defn- add-source-and-desired-aliases
  [join unique-name-fn col]
  ;; should be dev-facing-only so don't need to i18n
  (assert (:alias join) "Join must have an alias to determine column aliases!")
  (assoc col
         :lib/source-column-alias  (:name col)
         :lib/desired-column-alias (unique-name-fn (joined-field-desired-alias (:alias join) (:name col)))))

(defmethod lib.metadata.calculation/visible-columns-method :mbql/join
  [query stage-number join {:keys [unique-name-fn], :as _options}]
  (mapv (partial add-source-and-desired-aliases join unique-name-fn)
        (lib.metadata.calculation/metadata query stage-number (assoc join :fields :all))))

(def ^:private JoinsWithAliases
  "Schema for a sequence of joins that all have aliases."
  [:and
   ::lib.schema.join/joins
   [:sequential
    [:map
     [:alias ::lib.schema.common/non-blank-string]]]])

(mu/defn ^:private  ensure-all-joins-have-aliases :- JoinsWithAliases
  "Make sure all the joins in a query have an `:alias` if they don't already have one."
  [query        :- ::lib.schema/query
   stage-number :- :int
   joins        :- ::lib.schema.join/joins]
  (let [unique-name-fn (lib.util/unique-name-generator)]
    (mapv (fn [join]
            (cond-> join
              (not (:alias join)) (assoc :alias (unique-name-fn (default-join-alias query stage-number join)))))
          joins)))

(mu/defn all-joins-visible-columns :- lib.metadata.calculation/ColumnsWithUniqueAliases
  "Convenience for calling [[lib.metadata.calculation/visible-columns]] on all of the joins in a query stage."
  [query          :- ::lib.schema/query
   stage-number   :- :int
   unique-name-fn :- fn?]
  (into []
        (mapcat (fn [join]
                  (lib.metadata.calculation/visible-columns query
                                                            stage-number
                                                            join
                                                            {:unique-name-fn               unique-name-fn
                                                             :include-implicitly-joinable? false})))
        (when-let [joins (:joins (lib.util/query-stage query stage-number))]
          (ensure-all-joins-have-aliases query stage-number joins))))

(mu/defn all-joins-metadata :- lib.metadata.calculation/ColumnsWithUniqueAliases
  "Convenience for calling [[lib.metadata.calculation/metadata]] on all the joins in a query stage."
  [query          :- ::lib.schema/query
   stage-number   :- :int
   unique-name-fn :- fn?]
  (into []
        (mapcat (fn [join]
                  (map (partial add-source-and-desired-aliases join unique-name-fn)
                       (lib.metadata.calculation/metadata query stage-number join))))
        (when-let [joins (:joins (lib.util/query-stage query stage-number))]
          (ensure-all-joins-have-aliases query stage-number joins))))

(defmulti join-clause-method
  "Convert something to a join clause."
  {:arglists '([query stage-number x])}
  (fn [_query _stage-number x]
    (lib.dispatch/dispatch-value x))
  :hierarchy lib.hierarchy/hierarchy)

;; TODO -- should the default implementation call [[metabase.lib.query/query]]? That way if we implement a method to
;; create an MBQL query from a `Table`, then we'd also get [[join]] support for free?

(defmethod join-clause-method :mbql/join
  [_query _stage-number a-join-clause]
  a-join-clause)

;;; TODO -- this probably ought to live in [[metabase.lib.query]]
(defmethod join-clause-method :mbql/query
  [_query _stage-number another-query]
  (-> {:lib/type :mbql/join
       :stages   (:stages (lib.util/pipeline another-query))}
      lib.options/ensure-uuid))

;;; TODO -- this probably ought to live in [[metabase.lib.stage]]
(defmethod join-clause-method :mbql.stage/mbql
  [_query _stage-number mbql-stage]
  (-> {:lib/type :mbql/join
       :stages   [mbql-stage]}
      lib.options/ensure-uuid))

(defmethod join-clause-method :dispatch-type/fn
  [query stage-number f]
  (join-clause-method query
                      stage-number
                      (or (f query stage-number)
                          (throw (ex-info "Error creating join clause: (f query stage-number) returned nil"
                                          {:query        query
                                           :stage-number stage-number
                                           :f            f})))))

(defn join-clause
  "Create an MBQL join map from something that can conceptually be joined against. A `Table`? An MBQL or native query? A
  Saved Question? You should be able to join anything, and this should return a sensible MBQL join map."
  ([x]
   (fn [query stage-number]
     (join-clause query stage-number x)))

  ([x conditions]
   (fn [query stage-number]
     (join-clause query stage-number x conditions)))

  ([query stage-number x]
   (join-clause-method query stage-number x))

  ([query stage-number x conditions]
   (cond-> (join-clause query stage-number x)
     conditions (assoc :conditions (mapv #(lib.common/->op-arg query stage-number %) conditions)))))

(defmulti with-join-fields-method
  "Impl for [[with-join-fields]]."
  {:arglists '([x fields])}
  (fn [x _fields]
    (lib.dispatch/dispatch-value x))
  :hierarchy lib.hierarchy/hierarchy)

(defmethod with-join-fields-method :dispatch-type/fn
  [f fields]
  (fn [query stage-number]
    (with-join-fields-method (f query stage-number) (if (keyword? fields)
                                                      fields
                                                      (mapv #(lib.common/->op-arg query stage-number %) fields)))))

(defmethod with-join-fields-method :mbql/join
  [join fields]
  (assoc join :fields fields))

(mu/defn with-join-fields
  "Update a join (or a function that will return a join) to include `:fields`, either `:all`, `:none`, or a sequence of
  references."
  [x fields]
  (with-join-fields-method x fields))

(defn- select-home-column
  [home-cols cond-fields]
  (let [cond->home (into {}
                         (keep  (fn [home-col]
                                  (when-let [cond-field (lib.equality/find-closest-matching-ref
                                                         (lib.ref/ref home-col)
                                                         cond-fields)]
                                    [cond-field home-col])))
                         home-cols)
        cond-home-cols (map cond->home cond-fields)]
    ;; first choice: the leftmost FK or PK in the condition referring to a home column
    (or (m/find-first (some-fn lib.types.isa/foreign-key? lib.types.isa/primary-key?) cond-home-cols)
        ;; otherwise the leftmost home column in the condition
        (first cond-home-cols)
        ;; otherwise the first FK home column
        (m/find-first lib.types.isa/foreign-key? home-cols)
        ;; otherwise the first PK home column
        (m/find-first lib.types.isa/primary-key? home-cols)
        ;; otherwise the first home column
        (first home-cols))))

(defn- strip-id [s]
  (when (string? s)
    (str/trim (str/replace s #"(?i) id$" ""))))

(defn- similar-names?
  "Checks if `name0` and `name1` are similar.
  Two names are considered similar if they are the same, one is the plural of the other,
  or their plurals are equal.
  This is used to avoid repeating ourselves in situations like when we have a table called
  PRODUCTS and a field (presumably referring to that table) called PRODUCT."
  [name0 name1]
  (and (string? name0) (string? name1)
       (let [plural1 (delay (inflections/plural name1))
             plural0 (delay (inflections/plural name0))]
         (or (= name0 name1)
             (= name0 @plural1)
             (= @plural0 name1)
             (= @plural0 @plural1)))))

(defn- calculate-join-alias [query joined home-col]
  (let [joined-name (lib.metadata.calculation/display-name
                     (if (= (:lib/type joined) :mbql/query) joined query)
                     joined)
        home-name   (when home-col (strip-id (lib.metadata.calculation/display-name query home-col)))
        similar     (similar-names? joined-name home-name)
        join-alias  (or (and joined-name
                             home-name
                             (not (re-matches #"(?i)id" home-name))
                             (not similar)
                             (str joined-name " - " home-name))
                        joined-name
                        home-name
                        "source")]
    join-alias))

(defn- field-clause? [field-clause]
  (and (lib.util/clause? field-clause)
       (= (first field-clause) :field)))

(defn- add-alias-to-join-refs [metadata-providerable form join-alias join-refs]
  (mbql.u.match/replace form
    (field :guard (fn [field-clause]
                    (and (field-clause? field-clause)
                         (boolean (lib.equality/find-closest-matching-ref
                                   metadata-providerable field-clause join-refs)))))
    (with-join-alias field join-alias)))

(defn- add-alias-to-condition
  [metadata-providerable condition join-alias home-refs join-refs]
  (let [condition (add-alias-to-join-refs metadata-providerable condition join-alias join-refs)]
    ;; Sometimes conditions have field references which cannot be unambigously
    ;; assigned to one of the sides. The following code tries to deal with
    ;; these cases, but only for conditions that look like the ones generated
    ;; generated by the FE. These have the form home-field op join-field,
    ;; so we break ties by looking at the poisition of the field reference.
    (mbql.u.match/replace condition
      [op op-opts (lhs :guard field-clause?) (rhs :guard field-clause?)]
      (let [lhs-aliased (contains? (lib.options/options lhs) :join-alias)
            rhs-aliased (contains? (lib.options/options rhs) :join-alias)]
        (cond
          ;; no sides obviously belong to joined
          (not (or lhs-aliased rhs-aliased))
          (if (lib.equality/find-closest-matching-ref metadata-providerable rhs home-refs)
            [op op-opts (with-join-alias lhs join-alias) rhs]
            [op op-opts lhs (with-join-alias rhs join-alias)])

          ;; both sides seem to belong to joined assuming this resulted from
          ;; overly fuzzy matching, we remove the join alias from the LHS
          ;; unless the RHS seems to belong to home too while the LHS doen't
          (and lhs-aliased rhs-aliased)
          (let [bare-lhs (lib.options/update-options lhs dissoc :join-alias)
                bare-rhs (lib.options/update-options rhs dissoc :join-alias)]
            (if (and (nil? (lib.equality/find-closest-matching-ref metadata-providerable bare-lhs home-refs))
                     (lib.equality/find-closest-matching-ref metadata-providerable bare-rhs home-refs))
              [op op-opts lhs bare-rhs]
              [op op-opts bare-lhs rhs]))

          ;; we leave alone the condition otherwise
          :else &match)))))

(defn- generate-unique-name [base-name taken-names]
  (let [generator (lib.util/unique-name-generator)]
    (run! generator taken-names)
    (generator base-name)))

(mu/defn join :- ::lib.schema/query
  "Create a join map as if by [[join-clause]] and add it to a `query`.

  `conditions` is currently required, but in the future I think we should make this smarter and try to infer sensible
  default conditions for things, e.g. when joining a Table B from Table A, if there is an FK relationship between A and
  B, join via that relationship. Not yet implemented!"
  ([query a-join-clause]
   (join query -1 a-join-clause (:conditions a-join-clause)))

  ([query x conditions]
   (join query -1 x conditions))

  ([query stage-number x conditions]
   (let [stage-number (or stage-number -1)
         stage        (lib.util/query-stage query stage-number)
         joined       (if (fn? x) (x query stage) x)
         new-join     (if (seq conditions)
                        (join-clause query stage-number joined conditions)
                        (join-clause query stage-number joined))
         new-join     (if (contains? new-join :alias)
                        ;; if the join clause comes with an alias, keep it and assume that the
                        ;; condition fields have the right join-aliases too
                        new-join
                        (let [home-cols   (lib.metadata.calculation/visible-columns query stage-number stage)
                              cond-fields (mbql.u.match/match (:conditions new-join) :field)
                              home-col    (select-home-column home-cols cond-fields)
                              join-alias  (-> (calculate-join-alias query joined home-col)
                                              (generate-unique-name (map :alias (:joins stage))))
                              home-refs   (mapv lib.ref/ref home-cols)
                              join-refs   (mapv lib.ref/ref
                                                (if (= (:lib/type joined) :mbql/query)
                                                  (lib.metadata.calculation/metadata joined)
                                                  (lib.metadata.calculation/metadata
                                                   (lib.query/query-with-stages query (:stages joined)))))]
                          (with-join-alias
                            (update new-join :conditions
                                    (fn [conditions]
                                      (mapv #(add-alias-to-condition query % join-alias home-refs join-refs)
                                            conditions)))
                            join-alias)))]
     (lib.util/update-query-stage query stage-number update :joins (fn [joins]
                                                                     (conj (vec joins) new-join))))))

(mu/defn joins :- [:maybe ::lib.schema.join/joins]
  "Get all joins in a specific `stage` of a `query`. If `stage` is unspecified, returns joins in the final stage of the
  query."
  ([query]
   (joins query -1))
  ([query        :- ::lib.schema/query
    stage-number :- :int]
   (not-empty (get (lib.util/query-stage query stage-number) :joins))))

(mu/defn implicit-join-name :- ::lib.schema.common/non-blank-string
  "Name for an implicit join against `table-name` via an FK field, e.g.

    CATEGORIES__via__CATEGORY_ID

  You should make sure this gets ran thru a unique-name fn."
  [table-name           :- ::lib.schema.common/non-blank-string
   source-field-id-name :- ::lib.schema.common/non-blank-string]
  (lib.util/format "%s__via__%s" table-name source-field-id-name))

(mu/defn join-conditions :- ::lib.schema.join/conditions
  "Get all join conditions for the given join"
  [j :- ::lib.schema.join/join]
  (:conditions j))

(mu/defn join-fields :- [:maybe ::lib.schema/fields]
  "Get all join conditions for the given join"
  [j :- ::lib.schema.join/join]
  (:fields j))

(mu/defn join-strategy :- ::lib.schema.join/strategy
  "Get the raw keyword strategy (type) of a given join, e.g. `:left-join` or `:right-join`. This is either the value
  of the optional `:strategy` key or the default, `:left-join`, if `:strategy` is not specified."
  [a-join :- ::lib.schema.join/join]
  (get a-join :strategy :left-join))

(mu/defn with-join-strategy :- [:or ::lib.schema.join/join fn?]
  "Return a copy of `a-join` with its `:strategy` set to `strategy`."
  [a-join   :- [:or
                ::lib.schema.join/join
                fn?]
   strategy :- ::lib.schema.join/strategy]
  (if (fn? a-join)
    (fn [query stage-metadata]
      (with-join-strategy (a-join query stage-metadata) strategy))
    (assoc a-join :strategy strategy)))

(mu/defn available-join-strategies :- [:sequential ::lib.schema.join/strategy]
  "Get available join strategies for the current Database (based on the Database's
  supported [[metabase.driver/driver-features]]) as raw keywords like `:left-join`."
  ([query]
   (available-join-strategies query -1))

  ;; stage number is not currently used, but it is taken as a parameter for consistency with the rest of MLv2
  ([query         :- ::lib.schema/query
    _stage-number :- :int]
   (let [database (lib.metadata/database query)
         features (:features database)]
     (filterv (partial contains? features)
              [:left-join
               :right-join
               :inner-join
               :full-join]))))

;;; Building join conditions:
;;;
;;; The QB GUI needs to build a join condition before the join itself is attached to the query. There are three parts
;;; to a join condition. Suppose we're building a query like
;;;
;;;    SELECT * FROM order JOIN user ON order.user_id = user.id
;;;
;;; The condition is
;;;
;;;    order.user_id  =  user.id
;;;    ^^^^^^^^^^^^^  ^  ^^^^^^^
;;;          1        2     3
;;;
;;; and the three parts are:
;;;
;;; 1. LHS/source column: the column in the left-hand side of the condition, e.g. the `order.user_id` in the example
;;;    above. Either comes from the source Table, or a previous stage of the query, or a previously-joined
;;;    Table/Model/Saved Question. `order.user_id` presumably is an FK to `user.id`, and while this is typical, is not
;;;    required.
;;;
;;; 2. The operator: `=` in the example above. Corresponds to an `:=` MBQL clause. `=` is selected by default.
;;;
;;; 3. RHS/destination/target column: the column in the right-hand side of the condition e.g. `user.id` in the example
;;;    above. `user.id` is a column in the Table/Model/Saved Question we are joining against.
;;;
;;; The Query Builder allows selecting any of these three parts in any order. The functions below return possible
;;; options for each respective part. At the time of this writing, selecting one does not filter out incompatible
;;; options for the other parts, but hopefully we can implement this in the future -- see #31174

(mu/defn ^:private sort-join-condition-columns :- [:sequential lib.metadata/ColumnMetadata]
  "Sort potential join condition columns as returned by [[join-condition-lhs-columns]]
  or [[join-condition-rhs-columns]]. PK columns are returned first, followed by FK columns, followed by other columns.
  Otherwise original order is maintained."
  [columns :- [:sequential lib.metadata/ColumnMetadata]]
  (let [{:keys [pk fk other]} (group-by (fn [column]
                                          (cond
                                            (lib.types.isa/primary-key? column) :pk
                                            (lib.types.isa/foreign-key? column) :fk
                                            :else                               :other))
                                        columns)]
    (concat pk fk other)))

(mu/defn join-condition-lhs-columns :- [:sequential lib.metadata/ColumnMetadata]
  "Get a sequence of columns that can be used as the left-hand-side (source column) in a join condition. This column
  is the one that comes from the source Table/Card/previous stage of the query or a previous join.

  If the right-hand-side column has already been chosen (they can be chosen in any order in the Query Builder UI),
  pass in the chosen RHS column. In the future, this may be used to restrict results to compatible columns. (See #31174)

  Results will be returned in a 'somewhat smart' order with PKs and FKs returned before other columns.

  Unlike most other things that return columns, implicitly-joinable columns ARE NOT returned here."
  ([query rhs-column-or-nil]
   (join-condition-lhs-columns query -1 rhs-column-or-nil))

  ([query              :- ::lib.schema/query
    stage-number       :- :int
    ;; not yet used, hopefully we will use in the future when present for filtering incompatible columns out.
    _rhs-column-or-nil :- [:maybe lib.metadata/ColumnMetadata]]
   (sort-join-condition-columns
    (lib.metadata.calculation/visible-columns query
                                              stage-number
                                              (lib.util/query-stage query stage-number)
                                              {:include-implicitly-joinable? false}))))

(mu/defn join-condition-rhs-columns :- [:sequential lib.metadata/ColumnMetadata]
  "Get a sequence of columns that can be used as the right-hand-side (target column) in a join condition. This column
  is the one that belongs to the thing being joined, `joined-thing`, which can be something like a
  Table ([[metabase.lib.metadata/TableMetadata]]), Saved Question/Model ([[metabase.lib.metadata/CardMetadata]]),
  another query, etc. -- anything you can pass to [[join-clause]].

  If the lhs-hand-side column has already been chosen (they can be chosen in any order in the Query Builder UI),
  pass in the chosen LHS column. In the future, this may be used to restrict results to compatible columns. (See #31174)

  Results will be returned in a 'somewhat smart' order with PKs and FKs returned before other columns."
  ([query joined-thing lhs-column-or-nil]
   (join-condition-rhs-columns query -1 joined-thing lhs-column-or-nil))

  ([query              :- ::lib.schema/query
    stage-number       :- :int
    joined-thing
    ;; not yet used, hopefully we will use in the future when present for filtering incompatible columns out.
    _lhs-column-or-nil :- [:maybe lib.metadata/ColumnMetadata]]
   ;; I was on the fence about whether these should get `:lib/source :source/joins` or not -- it seems like based on
   ;; the QB UI they shouldn't. See screenshots in #31174
   (sort-join-condition-columns
    (lib.metadata.calculation/visible-columns query stage-number joined-thing {:include-implicitly-joinable? false}))))

;;; TODO -- definitions duplicated with code in [[metabase.lib.filter]]

(defn- equals-join-condition-operator-definition []
  {:lib/type :mbql.filter/operator, :short :=, :display-name  (i18n/tru "Equal to")})

(defn- join-condition-operator-definitions []
  [(equals-join-condition-operator-definition)
   {:lib/type :mbql.filter/operator, :short :>, :display-name  (i18n/tru "Greater than")}
   {:lib/type :mbql.filter/operator, :short :<, :display-name  (i18n/tru "Less than")}
   {:lib/type :mbql.filter/operator, :short :>=, :display-name (i18n/tru "Greater than or equal to")}
   {:lib/type :mbql.filter/operator, :short :<=, :display-name (i18n/tru "Less than or equal to")}
   {:lib/type :mbql.filter/operator, :short :!=, :display-name (i18n/tru "Not equal to")}])

(mu/defn join-condition-operators :- [:sequential ::lib.schema.filter/operator]
  "Return a sequence of valid filter clause operators that can be used to build a join condition. In the Query Builder
  UI, this can be chosen at any point before or after choosing the LHS and RHS. Invalid options are not currently
  filtered out based on values of the LHS or RHS, but in the future we can add this -- see #31174."
  ([query lhs-column-or-nil rhs-column-or-nil]
   (join-condition-operators query -1 lhs-column-or-nil rhs-column-or-nil))

  ([_query             :- ::lib.schema/query
    _stage-number      :- :int
    ;; not yet used, hopefully we will use in the future when present for filtering incompatible options out.
    _lhs-column-or-nil :- [:maybe lib.metadata/ColumnMetadata]
    _rhs-column-or-nil :- [:maybe lib.metadata/ColumnMetadata]]
   ;; currently hardcoded to these six operators regardless of LHS and RHS.
   (join-condition-operator-definitions)))

(mu/defn ^:private pk-column :- [:maybe lib.metadata/ColumnMetadata]
  "Given something `x` (e.g. a Table metadata) find the PK column."
  [query        :- ::lib.schema/query
   stage-number :- :int
   x]
  (m/find-first lib.types.isa/primary-key?
                (lib.metadata.calculation/visible-columns query stage-number x)))

(mu/defn ^:private fk-column :- [:maybe lib.metadata/ColumnMetadata]
  "Given a query stage find an FK column that points to the PK `pk-col`."
  [query        :- ::lib.schema/query
   stage-number :- :int
   pk-col       :- [:maybe lib.metadata/ColumnMetadata]]
  (when-let [pk-id (:id pk-col)]
    (m/find-first (fn [{:keys [fk-target-field-id], :as col}]
                    (and (lib.types.isa/foreign-key? col)
                         (= fk-target-field-id pk-id)))
                  (lib.metadata.calculation/visible-columns query stage-number (lib.util/query-stage query stage-number)))))

(mu/defn suggested-join-condition :- [:maybe ::lib.schema.external-op/external-op]
  "Return a suggested default join condition when constructing a join against `joined-thing`, e.g. a Table, Saved
  Question, or another query. A suggested condition will be returned if the query stage has a foreign key to the
  primary key of the thing we're joining (see #31175 for more info); otherwise this will return `nil` if no default
  condition is suggested."
  ([query joined-thing]
   (suggested-join-condition query -1 joined-thing))

  ([query         :- ::lib.schema/query
    stage-number  :- :int
    joined-thing]
   (when-let [pk-col (pk-column query stage-number joined-thing)]
     (when-let [fk-col (fk-column query stage-number pk-col)]
       (lib.filter/filter-clause (equals-join-condition-operator-definition) fk-col pk-col)))))<|MERGE_RESOLUTION|>--- conflicted
+++ resolved
@@ -5,11 +5,8 @@
    [medley.core :as m]
    [metabase.lib.common :as lib.common]
    [metabase.lib.dispatch :as lib.dispatch]
-<<<<<<< HEAD
+   [metabase.lib.equality :as lib.equality]
    [metabase.lib.filter :as lib.filter]
-=======
-   [metabase.lib.equality :as lib.equality]
->>>>>>> c0e01437
    [metabase.lib.hierarchy :as lib.hierarchy]
    [metabase.lib.metadata :as lib.metadata]
    [metabase.lib.metadata.calculation :as lib.metadata.calculation]
