name: Upload Test Results to s3
description: Uploads test results files to s3

inputs:
  input-path:
    required: true
  output-name:
    required: true
    default: test
  aws-access-key-id:
    required: true
  aws-secret-access-key:
    required: true
  aws-region:
    required: true
    default: us-east-1
  bucket:
    required: true
  trunk-api-token:
    required: true

runs:
  using: "composite"
  steps:
    - name: Configure AWS credentials
      uses: aws-actions/configure-aws-credentials@v3
      with:
        aws-access-key-id: ${{ inputs.aws-access-key-id }}
        aws-secret-access-key: ${{ inputs.aws-secret-access-key }}
        aws-region: ${{ inputs.aws-region }}
    - name: zip test results
      env:
        INPUT_DIR: ${{ inputs.input-path }}
        OUTPUT_FILE: ${{ inputs.output-name }}
      shell: bash
      run: | # sh
        zip ${OUTPUT_FILE}.zip $INPUT_DIR/*.xml
    - name: Upload test results to S3
      env:
        BUCKET: ${{ inputs.bucket }}
        OUTPUT_FILE: ${{ inputs.output-name }}
      shell: bash
      run: | # sh
        DATE=$(date '+%Y-%m-%d')
        aws s3 cp ${OUTPUT_FILE}.zip s3://$BUCKET/$DATE/$GITHUB_RUN_ID/$GITHUB_RUN_ATTEMPT/

    - name: Upload results to Trunk
      if: ${{ always() }}
      uses: trunk-io/analytics-uploader@main
      with:
        junit-paths: ${{ inputs.input-path }}
        org-slug: metabase
<<<<<<< HEAD
        token: ${{ inputs.trunk-api-token }}
      continue-on-error: true
=======
        token: ${{ secrets.TRUNK_API_TOKEN }}
      continue-on-error: true
>>>>>>> 1de0326c
<|MERGE_RESOLUTION|>--- conflicted
+++ resolved
@@ -50,10 +50,5 @@
       with:
         junit-paths: ${{ inputs.input-path }}
         org-slug: metabase
-<<<<<<< HEAD
         token: ${{ inputs.trunk-api-token }}
-      continue-on-error: true
-=======
-        token: ${{ secrets.TRUNK_API_TOKEN }}
-      continue-on-error: true
->>>>>>> 1de0326c
+        continue-on-error: true