--- conflicted
+++ resolved
@@ -2,7 +2,6 @@
 import Image from "@tiptap/extension-image";
 import Link from "@tiptap/extension-link";
 import { Placeholder } from "@tiptap/extension-placeholder";
-import { TableKit } from "@tiptap/extension-table";
 import type { EditorState } from "@tiptap/pm/state";
 import type { JSONContent, Editor as TiptapEditor } from "@tiptap/react";
 import { EditorContent, useEditor } from "@tiptap/react";
@@ -149,17 +148,7 @@
           render: createSuggestionRenderer(MetabotMentionSuggestion),
         },
       }),
-<<<<<<< HEAD
-      TableKit.configure({
-        table: {
-          resizable: true,
-          cellMinWidth: 200,
-          lastColumnResizable: false,
-        },
-      }),
-=======
       ResizeNode,
->>>>>>> 8a2eaa6c
     ],
     [siteUrl, getState],
   );
