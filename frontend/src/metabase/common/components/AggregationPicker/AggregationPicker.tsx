--- conflicted
+++ resolved
@@ -89,11 +89,7 @@
   const sections = useMemo(() => {
     const sections: Section[] = [];
 
-<<<<<<< HEAD
-    const metrics = Lib.availableLegacyMetrics(query);
-=======
-    const metrics = Lib.availableMetrics(query, stageIndex);
->>>>>>> 9d112756
+    const metrics = Lib.availableLegacyMetrics(query, stageIndex);
     const databaseId = Lib.databaseID(query);
     const database = metadata.database(databaseId);
     const canUseExpressions = database?.hasFeature("expression-aggregations");
