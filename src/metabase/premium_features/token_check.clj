(ns metabase.premium-features.token-check
  "Code relating to the premium features token check, and related logic.

  WARNING: Token check data, particularly the user count, is used for billing, so errors here have the potential to be
  high consequence. Be extra careful when editing this code!

  TODO -- We should move the settings in this namespace into [[metabase.premium-features.settings]]."
  (:require
   [clj-http.client :as http]
   [clojure.core.memoize :as memoize]
   [clojure.string :as str]
   [diehard.circuit-breaker :as dh.cb]
   [diehard.core :as dh]
   [environ.core :refer [env]]
   [java-time.api :as t]
   [metabase.config.core :as config]
   [metabase.internal-stats.core :as internal-stats]
   [metabase.premium-features.defenterprise :refer [defenterprise]]
   [metabase.premium-features.settings :as premium-features.settings]
   [metabase.settings.core :as setting]
   [metabase.util :as u]
   [metabase.util.i18n :refer [trs tru]]
   [metabase.util.json :as json]
   [metabase.util.log :as log]
   [metabase.util.malli :as mu]
   [metabase.util.malli.registry :as mr]
   [metabase.util.malli.schema :as ms]
   [metabase.util.string :as u.str]
   [potemkin.types :as p]
   [toucan2.connection :as t2.conn]
   [toucan2.core :as t2])
  (:import
   (com.google.common.cache CacheBuilder RemovalCause RemovalNotification)
   (java.util.concurrent TimeUnit)))

(set! *warn-on-reflection* true)

(def ^:private RemoteCheckedToken
  "Schema for a valid premium token. Must be 64 lower-case hex characters."
  #"^(mb_dev_[0-9a-f]{57}|[0-9a-f]{64})$")

(def ^:private AirgapToken
  "Similar to RemoteCheckedToken, but starts with 'airgap_'."
  #"airgap_.+")

(def ^:private TokenStr
  [:or
   [:re RemoteCheckedToken]
   [:re AirgapToken]])

(def ^:private ^String token-check-url
  "Base URL to use for token checks. Hardcoded by default but for development purposes you can use a local server.
  Specify the env var `METASTORE_DEV_SERVER_URL`. If no server is defined, it uses the staging token check url."
  (let [dev-server-url          (some-> (env :metastore-dev-server-url) (str/replace #"/$" ""))
        prod-token-check-url    "https://token-check.metabase.com"
        staging-token-check-url "https://token-check.staging.metabase.com"]
    ;; only enable changing the token check url during dev because we don't want people switching it out in production!
    ;; additionally, we want to be able to run e2e tests against a staging server.
    (if config/is-prod?
      prod-token-check-url
      (or dev-server-url staging-token-check-url))))

;;; +----------------------------------------------------------------------------------------------------------------+
;;; |                                                TOKEN VALIDATION                                                |
;;; +----------------------------------------------------------------------------------------------------------------+

;; let's prevent the DB from getting slammed with calls to get the active user count, we only really need one in flight
;; at a time.
(let [f    (fn []
             {:post [(integer? %)]}
             (log/debug (u/colorize :yellow "GETTING ACTIVE USER COUNT!"))
             (assert ((requiring-resolve 'metabase.app-db.core/db-is-set-up?)) "Metabase DB is not yet set up")
             ;; force this to use a new Connection, it seems to be getting called in situations where the Connection
             ;; is from a different thread and is invalid by the time we get to use it
             (let [result (binding [t2.conn/*current-connectable* nil]

                            ;; Because we need this count *during* token checks, this uses `t2/table-name` to avoid
                            ;; the `after-select` method on users, which calls an EE method that needs ... a token
                            ;; check :|
                            (t2/count (t2/table-name :model/User) :is_active true :type "personal"))]
               (log/debug (u/colorize :green "=>") result)
               result))
      lock (Object.)]
  (defn- locking-active-user-count
    "Returns a count of users on the system"
    []
    (locking lock
      (f))))

(defn -active-users-count
  "Getter for the [[metabase.premium-features.settings/active-users-count]] Setting."
  []
  (if-not ((requiring-resolve 'metabase.app-db.core/db-is-set-up?))
    0
    (locking-active-user-count)))

(defenterprise embedding-settings
  "Boolean values that report on the state of different embedding configurations."
  metabase-enterprise.internal-stats.core
  [_embedded-dashboard-count _embedded-question-count]
  {:enabled-embedding-static      false
   :enabled-embedding-interactive false
   :enabled-embedding-sdk         false
   :enabled-embedding-simple      false})

(defenterprise metabot-stats
  "Stats for Metabot"
  metabase-enterprise.metabot-v3.core
  []
  {:metabot-tokens     0
   :metabot-queries    0
   :metabot-users      0
   :metabot-usage-date (-> (t/offset-date-time (t/zone-offset "+00"))
                           (t/minus (t/days 1))
                           t/local-date
                           str)})

(defn- stats-for-token-request
  []
  ;; NOTE: beware, if you use `defenterprise` here which uses any other `:feature` other than `:none`, it will
  ;; recursively trigger token check and will die
  (let [users                     (premium-features.settings/active-users-count)
        ext-users                 (internal-stats/external-users-count)
        embedding-dashboard-count (internal-stats/embedding-dashboard-count)
        embedding-question-count  (internal-stats/embedding-question-count)
        stats                     (merge (internal-stats/query-execution-last-utc-day)
                                         (embedding-settings embedding-dashboard-count embedding-question-count)
                                         (metabot-stats)
                                         {:users                     users
                                          :embedding-dashboard-count embedding-dashboard-count
                                          :embedding-question-count  embedding-question-count
                                          :external-users            ext-users
                                          :internal-users            (- users ext-users)
                                          :domains                   (internal-stats/email-domain-count)})]
    (log/info "Reporting Metabase stats:" stats)
    stats))

(defn- token-status-url [token base-url]
  (when (seq token)
    (format "%s/api/%s/v2/status" base-url token)))

(def TokenStatus
  "Schema for a response from the token status API."
  [:map
   [:valid                          :boolean]
   [:status                         [:string {:min 1}]]
   [:error-details {:optional true} [:maybe [:string {:min 1}]]]
   [:features      {:optional true} [:sequential [:string {:min 1}]]]
   [:plan-alias    {:optional true} :string]
   [:trial         {:optional true} :boolean]
   [:valid-thru    {:optional true} [:string {:min 1}]]
   [:max-users     {:optional true} pos-int?]
   [:company       {:optional true} [:string {:min 1}]]
   [:store-users   {:optional true} [:maybe [:sequential [:map
                                                          [:email :string]]]]]
   [:quotas        {:optional true} [:sequential [:map]]]])

(defn- http-fetch
  [base-url token site-uuid]
  (some-> (token-status-url token base-url)
          (http/get {:query-params     (merge (stats-for-token-request)
                                              {:site-uuid  site-uuid
                                               :mb-version (:tag config/mb-version-info)})
                     :throw-exceptions false})))

(defn- fetch-token-and-parse-body
  [token base-url site-uuid]
  (log/infof "Checking with the MetaStore to see whether token '%s' is valid..." (u.str/mask token))
  (let [{:keys [body status] :as resp} (http-fetch base-url token site-uuid)]
    (cond
      (http/success? resp) (some-> body json/decode+kw)
      (<= 400 status 499) (or (some-> body json/decode+kw)
                              {:valid false
                               :status "Unable to validate token"
                               :error-details "Token validation provided no response"})

      ;; exceptions are not cached.
      :else (throw (ex-info "An unknown error occurred when validating token." {:status status
                                                                                :body body})))))

;;;;;;;;;;;;;;;;;;;; Airgap Tokens ;;;;;;;;;;;;;;;;;;;;

(declare decode-airgap-token)

(mu/defn max-users-allowed :- [:maybe pos-int?]
  "Returns the max users value from an airgapped key, or nil indicating there is no limt."
  []
  (when-let [token (premium-features.settings/premium-embedding-token)]
    (when (str/starts-with? token "airgap_")
      (let [max-users (:max-users (decode-airgap-token token))]
        (when (pos? max-users) max-users)))))

(defn- active-user-count []
  (t2/count :model/User :is_active true, :type :personal))

(defn assert-valid-airgap-user-count!
  "Asserts that, in an airgap context, the current user count does not exceed the allowed maximum.
   Throws if the limit is exceeded. Called when setting the token."
  []
  (when-let [max-users (max-users-allowed)]
    (let [current-users (active-user-count)]
      (when (> current-users max-users)
        (throw (Exception.
                (trs "You have reached the maximum number of users ({0}) for your plan. Please upgrade to add more users."
                     max-users)))))))

(defn assert-airgap-allows-user-creation!
  "Asserts that creating a new personal user would not exceed the airgap user limit.
   Throws if adding another user would overflow the limit. Called in user pre-insert."
  []
  (when-let [max-users (max-users-allowed)]
<<<<<<< HEAD
    (when (>= (active-user-count) max-users)
      (throw (Exception.
              (trs "Adding another user would exceed the maximum number of users ({0}) for your plan. Please upgrade to add more users."
                   max-users))))))
=======
    ;; Because we need this count *during* token checks, this uses `t2/table-name` to avoid the `after-select` method
    ;; on users, which calls an EE method that needs ... a token check :|
    (when (> (t2/count (t2/table-name :model/User) :is_active true, :type "personal") max-users)
      (throw (Exception. (trs "You have reached the maximum number of users ({0}) for your plan. Please upgrade to add more users." max-users))))))
>>>>>>> 61146a7e

(mu/defn- decode-token* :- TokenStatus
  "Decode a token. If you get a positive response about the token, even if it is not valid, return that. Errors will
  be caught further up with appropriate fall backs, retry strategies, and grace periods for features."
  [token :- TokenStr]
  ;; NB that we fetch any settings from this thread, not inside on of the futures in the inner fetch calls.  We
  ;; will have taken a lock to call through to here, and could create a deadlock with the future's thread.  See
  ;; https://github.com/metabase/metabase/pull/38029/
  (cond (mr/validate [:re RemoteCheckedToken] token)
        (let [site-uuid (premium-features.settings/site-uuid-for-premium-features-token-checks)]
          (fetch-token-and-parse-body token token-check-url site-uuid))

        (mr/validate [:re AirgapToken] token)
        (do
          (log/infof "Checking airgapped token '%s'..." (u.str/mask token))
          (decode-airgap-token token))

        :else
        (do
          (log/error (u/format-color 'red "Invalid token format!"))
          {:valid         false
           :status        "invalid"
           :error-details (trs "Token should be a valid 64 hexadecimal character token or an airgap token.")})))

(def ^:dynamic *token-check-happening* "Var to prevent recursive calls to `fetch-token-status`" false)

(p/defprotocol+ GracePeriod
  "A protocol for providing a grace period for token features in the event they are not fetchable for a little while."
  (save! [_ token features] "Save the features for a particular token.")
  (retrieve [_ token] "Attempt to retrieve features associated with a token. This is best effort, perhaps never set,
  perhaps has timed out. Possible this is nil."))

(defn guava-cache-grace-period
  "Create a grace period of n units. This is just an expiring map using a guava cache. Note this is not sensitive to read times but to write times.


  (let [grace (guava-cache-grace-period 20 TimeUnit/MILLISECONDS)]
    (save! grace \"token\" #{\"features\"})
    (println \"found tokens?: \"
             (if (= (retrieve grace \"token\") #{\"features\"})
               \"🟢\"
               \"🔴\"))
    (Thread/sleep 40)
    (println \"expecting not to find tokens?: \"
             (if (retrieve grace \"token\")
               \"🔴\"
               \"🟢\")))
  found tokens?:  🟢
  expecting not to find tokens?:  🟢
  nil"
  [^long n ^TimeUnit units]
  (let [guava-cache (.. (CacheBuilder/newBuilder)
                        (expireAfterWrite n units)
                        (removalListener (fn [^RemovalNotification rn]
                                           (let [cause (.getCause rn)]
                                             (when (= RemovalCause/EXPIRED cause)
                                               (log/warnf "Removing token: %s from grace period cache"
                                                          (u.str/mask (.getKey rn)))))))
                        (build))]
    (reify GracePeriod
      (save! [_ token features] (.put guava-cache token features))
      (retrieve [_ token]
        (when token
          (let [value (.get guava-cache token (constantly ::not-present))]
            (when-not (identical? value ::not-present)
              value)))))))

(p/defprotocol+ TokenChecker
  "Protocol for checking tokens with cache management."
  (-check-token [this token]
    "Check a token and return TokenStatus map. May throw exceptions on failure.")
  (-clear-cache! [this]
    "Clear any caches in this checker and any wrapped checkers.
     Returns nil. Implementations should delegate to wrapped checkers."))

(def store-and-airgap-token-checker
  "Creates a basic token checker that handles HTTP requests and airgap tokens.
    No caching, no retries, no grace period - just the core logic."
  (reify TokenChecker
    (-check-token [_ token]
      (decode-token* token))
    (-clear-cache! [_]
      ;; No cache to clear at this level
      nil)))

(defn circuit-breaker-token-checker
  "Wraps a token checker with circuit breaker and timeout logic."
  [token-checker {:keys [circuit-breaker timeout-ms lock]
                  :or {lock (Object.)}}]
  (let [breaker (dh.cb/circuit-breaker circuit-breaker)]
    (reify TokenChecker
      (-check-token [_ token]
        (when *token-check-happening*
          (throw (ex-info "Token check is being called recursively, there is a good chance some `defenterprise` is causing this"
                          {:pass-thru true})))
        ;; important to not count these errors against the circuit breaker. These are not the types of errors we need
        ;; to circuit break. (#65294)
        (when-not ((requiring-resolve 'metabase.app-db.core/db-is-set-up?))
          (throw (ex-info "Metabase DB is not yet set up"
                          {:reason :token-check/app-db-not-ready})))
        (locking lock
          (binding [*token-check-happening* true]
            (try (dh/with-circuit-breaker breaker
                   (dh/with-timeout {:timeout-ms timeout-ms
                                     :interrupt? true}
                     (-check-token token-checker token)))
                 (catch dev.failsafe.CircuitBreakerOpenException _e
                   (throw (ex-info (tru "Token validation is currently unavailable.")
                                   {:cause :circuit-breaker})))
                 ;; other exceptions are wrapped by Diehard in a FailsafeException. Unwrap them before
                 ;; rethrowing.
                 (catch dev.failsafe.FailsafeException e
                   (throw (.getCause e)))))))
      (-clear-cache! [_]
        ;; No cache at this level, but delegate to wrapped checker
        (-clear-cache! token-checker)))))

(defn cached-token-checker
  "Wraps a token checker with TTL-based memoization."
  [token-checker {:keys [ttl-ms]}]
  (let [cached-check (memoize/ttl
                      (fn [token] (-check-token token-checker token))
                      :ttl/threshold ttl-ms)]
    (reify TokenChecker
      (-check-token [_ token]
        (cached-check token))
      (-clear-cache! [_]
        ;; Clear THIS layer's cache
        (memoize/memo-clear! cached-check)
        ;; AND delegate to wrapped checker
        (-clear-cache! token-checker)))))

(defn grace-period-token-checker
  "Wraps a token checker with grace period fallback logic."
  [token-checker {:keys [grace-period]}]
  (let [periodic-logger (memoize/ttl
                         (fn [_token] (log/info "Using token from grace period"))
                         :ttl/threshold (u/hours->ms 4))]
    (reify TokenChecker
      (-check-token [_ token]
        (try (let [response (-check-token token-checker token)]
               (save! grace-period token response)
               response)
             (catch Exception e
               (or (when-let [grace (retrieve grace-period token)]
                     (periodic-logger token)
                     grace)
                   (throw e)))))
      (-clear-cache! [_]
        ;; The grace period itself doesn't need clearing (it expires naturally)
        ;; but we should clear the periodic logger cache
        (memoize/memo-clear! periodic-logger)
        ;; AND delegate to wrapped checker
        (-clear-cache! token-checker)))))

(defn- error-catching-token-checker
  [token-checker]
  (reify TokenChecker
    (-check-token [_ token]
      (try (-check-token token-checker token)
           (catch Exception e
             (u/ignore-exceptions (some-> (ex-data e) :body json/decode+kw))
             {:valid         false
              :status        (tru "Unable to validate token")
              :error-details (.getMessage e)})))
    (-clear-cache! [_] (-clear-cache! token-checker))))

(def ^:dynamic *customize-checker*
  "Dynamic variable allowing for customized token checkers. In the app, we want all of these in place. Only in tests
  should we construct ones without circuit breakers "
  false)

(defn make-checker
  "Make a token checker. Takes a base [[TokenChecker]] token checker and then arguments for the middleware-style
  wrapping [[TokenChecker]] arguments. "
  [{:keys [base circuit-breaker timeout-ms ttl-ms grace-period]
    :or   {base store-and-airgap-token-checker}}]
  (when-not *customize-checker*
    (assert (and base circuit-breaker timeout-ms ttl-ms grace-period)
            "Must provide all arguments for token checker"))
  (cond-> base
    ;; don't do it too much
    circuit-breaker
    (circuit-breaker-token-checker {:circuit-breaker circuit-breaker
                                    :timeout-ms      timeout-ms})
    ;; hold onto results for a while
    ttl-ms
    (cached-token-checker {:ttl-ms ttl-ms})
    ;; in case of errors, if we have a recent response use it
    grace-period
    (grace-period-token-checker {:grace-period grace-period})
    :always
    (error-catching-token-checker)))

(def token-checker
  "The token checker. Combines http/airgapping vaildation, circuit breaking, grace periods, caching, and error
  handling."
  (make-checker {:base            store-and-airgap-token-checker
                 :circuit-breaker {:failure-threshold-ratio-in-period [10 10 (u/seconds->ms 10)]
                                   :delay-ms                          (u/seconds->ms 30)
                                   :success-threshold                 1}
                 :timeout-ms      (u/seconds->ms 10)
                 :ttl-ms          (u/hours->ms 12)
                 :grace-period    (guava-cache-grace-period 36 TimeUnit/HOURS)}))

(defn clear-cache!
  "Clear the token cache so that [[fetch-token-and-parse-body]] will return the latest data."
  []
  (-clear-cache! token-checker))

(defn check-token
  "Public entrypoint to the token checking."
  ([token] (check-token token-checker token))
  ([checker token]
   (-check-token checker token)))

(defn -set-premium-embedding-token!
  "Setter for the [[metabase.premium-features.settings/token-status]] setting."
  [new-value]
  ;; validate the new value if we're not unsetting it
  (try
    (when (seq new-value)
      (when (mr/validate [:re AirgapToken] new-value)
        (assert-valid-airgap-user-count!))
      (when-not (or (mr/validate [:re RemoteCheckedToken] new-value)
                    (mr/validate [:re AirgapToken] new-value))
        (throw (ex-info (tru "Token format is invalid.")
                        {:status-code 400, :error-details "Token should be 64 hexadecimal characters."})))
      (let [decoded (check-token new-value)]
        (when-not (:valid decoded)
          (throw (ex-info "Invalid token" {:token (u.str/mask new-value)}))))
      (log/info "Token is valid."))
    (setting/set-value-of-type! :string :premium-embedding-token new-value)
    (catch Throwable e
      (log/error e "Error setting premium features token")
      ;; merge in error-details if present
      (throw (ex-info (.getMessage e) (merge
                                       {:message (.getMessage e), :status-code 400}
                                       (ex-data e)))))))

(defn -airgap-enabled
  "Getter for [[metabase.premium-features.settings/airgap-enabled]]"
  []
  (mr/validate AirgapToken (premium-features.settings/premium-embedding-token)))

(let [cached-logger (memoize/ttl
                     ^{::memoize/args-fn (fn [[token _e]] [token])}
                     (fn [_token e]
                       (log/error "Error validating token:" (ex-message e))
                       (log/debug e "Error validating token"))
                     ;; log every five minutes
                     :ttl/threshold (* 1000 60 5))]
  (mu/defn ^:dynamic *token-features* :- [:set ms/NonBlankString]
    "Get the features associated with the system's premium features token."
    []
    (try
      (or (some-> (premium-features.settings/premium-embedding-token)
                  (check-token)
                  :features set)
          #{})
      (catch Throwable e
        (when (:pass-thru (ex-data e))
          (throw e))
        (cached-logger (premium-features.settings/premium-embedding-token) e)
        #{}))))

(defn -token-status
  "Getter for the [[metabase.premium-features.settings/token-status]] setting."
  []
  (some-> (premium-features.settings/premium-embedding-token)
          (check-token)))

(mu/defn plan-alias :- [:maybe :string]
  "Returns a string representing the instance's current plan, if included in the last token status request."
  []
  (some-> (premium-features.settings/premium-embedding-token)
          (check-token)
          :plan-alias))

(mu/defn quotas :- [:maybe [:sequential [:map]]]
  "Returns a vector of maps for each quota of the subscription."
  []
  (clear-cache!)
  (some-> (premium-features.settings/premium-embedding-token)
          (check-token)
          :quotas))

(defn has-any-features?
  "True if we have a valid premium features token with ANY features."
  []
  (boolean (seq (*token-features*))))

(defn has-feature?
  "Does this instance's premium token have `feature`?

    (has-feature? :sandboxes)          ; -> true
    (has-feature? :toucan-management)  ; -> false"
  [feature]
  (contains? (*token-features*) (name feature)))

(defn ee-feature-error
  "Returns an error that can be used to throw when an enterprise feature check fails."
  [feature-name]
  (ex-info (tru "{0} is a paid feature not currently available to your instance. Please upgrade to use it. Learn more at metabase.com/upgrade/"
                feature-name)
           {:status-code 402 :status "error-premium-feature-not-available"}))

(mu/defn assert-has-feature
  "Check if an token with `feature` is present. If not, throw an error with a message using `feature-name`.
  `feature-name` should be a localized string unless used in a CLI context.
  (assert-has-feature :sandboxes (tru \"Sandboxing\"))
  => throws an error with a message using \"Sandboxing\" as the feature name."
  [feature-flag :- keyword?
   feature-name :- [:or string? mu/localized-string-schema]]
  (when-not (has-feature? feature-flag)
    (throw (ee-feature-error feature-name))))

(mu/defn assert-has-any-features
  "Check if has at least one of feature in `features`. Throw an error if none of the features are available."
  [feature-flag :- [:sequential keyword?]
   feature-name :- [:or string? mu/localized-string-schema]]
  (when-not (some has-feature? feature-flag)
    (throw (ee-feature-error feature-name))))

(defn log-enabled?
  "Returns true when we should record audit data into the audit log."
  []
  (or (premium-features.settings/is-hosted?) (has-feature? :audit-app)))

(defenterprise decode-airgap-token
  "In OSS, this returns an empty map."
  metabase-enterprise.premium-features.airgap
  [_]
  {})<|MERGE_RESOLUTION|>--- conflicted
+++ resolved
@@ -191,7 +191,9 @@
         (when (pos? max-users) max-users)))))
 
 (defn- active-user-count []
-  (t2/count :model/User :is_active true, :type :personal))
+  ;; Because we need this count *during* token checks, this uses `t2/table-name` to avoid the `after-select` method
+  ;; on users, which calls an EE method that needs ... a token check :|
+  (t2/count (t2/table-name :model/User) :is_active true, :type "personal"))
 
 (defn assert-valid-airgap-user-count!
   "Asserts that, in an airgap context, the current user count does not exceed the allowed maximum.
@@ -209,17 +211,10 @@
    Throws if adding another user would overflow the limit. Called in user pre-insert."
   []
   (when-let [max-users (max-users-allowed)]
-<<<<<<< HEAD
-    (when (>= (active-user-count) max-users)
+   (when (>= (active-user-count) max-users)
       (throw (Exception.
               (trs "Adding another user would exceed the maximum number of users ({0}) for your plan. Please upgrade to add more users."
                    max-users))))))
-=======
-    ;; Because we need this count *during* token checks, this uses `t2/table-name` to avoid the `after-select` method
-    ;; on users, which calls an EE method that needs ... a token check :|
-    (when (> (t2/count (t2/table-name :model/User) :is_active true, :type "personal") max-users)
-      (throw (Exception. (trs "You have reached the maximum number of users ({0}) for your plan. Please upgrade to add more users." max-users))))))
->>>>>>> 61146a7e
 
 (mu/defn- decode-token* :- TokenStatus
   "Decode a token. If you get a positive response about the token, even if it is not valid, return that. Errors will
