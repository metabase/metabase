import type { MouseEvent, ReactNode } from "react";
import { Component, Fragment } from "react";
import { connect } from "react-redux";
import { push } from "react-router-redux";
import { msgid, ngettext, t } from "ttag";
import _ from "underscore";
import type { Location } from "history";

import { trackExportDashboardToPDF } from "metabase/dashboard/analytics";

import { getIsNavbarOpen } from "metabase/selectors/app";

import ActionButton from "metabase/components/ActionButton";
import { LeaveConfirmationModalContent } from "metabase/components/LeaveConfirmationModal";
import Modal from "metabase/components/Modal";
import Button from "metabase/core/components/Button";
<<<<<<< HEAD
import { Icon, Menu, Tooltip } from "metabase/ui";
import LegacyTooltip from "metabase/core/components/Tooltip";
=======
import { Icon } from "metabase/ui";
>>>>>>> e7a12ce4
import EntityMenu from "metabase/components/EntityMenu";

import Bookmark from "metabase/entities/bookmarks";

import { getDashboardActions } from "metabase/dashboard/components/DashboardActions";

import { TextOptionsButton } from "metabase/dashboard/components/TextOptions/TextOptionsButton";
import { ParametersPopover } from "metabase/dashboard/components/ParametersPopover";
import { DashboardBookmark } from "metabase/dashboard/components/DashboardBookmark";
import TippyPopover from "metabase/components/Popover/TippyPopover";

import { getPulseFormInput } from "metabase/pulse/selectors";
import { fetchPulseFormInput } from "metabase/pulse/actions";
import {
  getIsBookmarked,
  getIsShowDashboardInfoSidebar,
  getMissingRequiredParameters,
} from "metabase/dashboard/selectors";
import type {
  AddSectionOpts,
  NewDashCardOpts,
} from "metabase/dashboard/actions";
import {
  addActionToDashboard,
  addSectionToDashboard,
  toggleSidebar,
} from "metabase/dashboard/actions";

import type { SectionLayout } from "metabase/dashboard/sections";
import { layoutOptions } from "metabase/dashboard/sections";
import { hasDatabaseActionsEnabled } from "metabase/dashboard/utils";
import { saveDashboardPdf } from "metabase/visualizations/lib/save-dashboard-pdf";
import { getSetting } from "metabase/selectors/settings";
import { dismissAllUndo } from "metabase/redux/undo";

import Link from "metabase/core/components/Link/Link";
import Collections from "metabase/entities/collections/collections";
import { isInstanceAnalyticsCollection } from "metabase/collections/utils";

import type {
  Bookmark as IBookmark,
  DashboardId,
  DashboardTabId,
  Dashboard,
  ActionDisplayType,
  WritebackAction,
  Collection,
  DatabaseId,
  Database,
  CardId,
  ParameterMappingOptions,
} from "metabase-types/api";
import type {
  DashboardSidebarName,
  DashboardSidebarState,
  State,
} from "metabase-types/store";

import type { UiParameter } from "metabase-lib/parameters/types";
import { ExtraEditButtonsMenu } from "../ExtraEditButtonsMenu/ExtraEditButtonsMenu";
import { DashboardButtonTooltip } from "../DashboardButtonTooltip";
import { SIDEBAR_NAME } from "../../constants";
import { DashboardHeaderComponent } from "./DashboardHeaderView";
import { SectionLayoutPreview } from "./SectionLayoutPreview";
import {
  DashboardHeaderButton,
  DashboardHeaderActionDivider,
} from "./DashboardHeader.styled";

interface OwnProps {
  dashboardId: DashboardId;
  dashboard: Dashboard;
  dashboardBeforeEditing?: Dashboard | null;
  bookmarks: IBookmark[];
  databases: Record<DatabaseId, Database>;
  collection: Collection;
  sidebar: DashboardSidebarState;
  location: Location;
  refreshPeriod: number | null;
  isAdmin: boolean;
  isDirty: boolean;
  isEditing: boolean;
  isFullscreen: boolean;
  isNightMode: boolean;
  isAdditionalInfoVisible: boolean;
  isAddParameterPopoverOpen: boolean;
  canManageSubscriptions: boolean;
  hasNightModeToggle: boolean;
  parametersWidget: ReactNode;

  addCardToDashboard: (opts: {
    dashId: DashboardId;
    cardId: CardId;
    tabId: DashboardTabId | null;
  }) => void;
  addHeadingDashCardToDashboard: (opts: NewDashCardOpts) => void;
  addMarkdownDashCardToDashboard: (opts: NewDashCardOpts) => void;
  addLinkDashCardToDashboard: (opts: NewDashCardOpts) => void;
  addSectionToDashboard: (opts: AddSectionOpts) => void;

  fetchDashboard: (opts: {
    dashId: DashboardId;
    queryParams?: Record<string, unknown>;
    options?: {
      clearCache?: boolean;
      preserveParameters?: boolean;
    };
  }) => Promise<void>;
  setDashboardAttribute: <Key extends keyof Dashboard>(
    key: Key,
    value: Dashboard[Key],
  ) => void;
  setRefreshElapsedHook: (hook: (elapsed: number) => void) => void;
  updateDashboardAndCards: () => void;

  addParameter: (option: ParameterMappingOptions) => void;
  showAddParameterPopover: () => void;
  hideAddParameterPopover: () => void;

  onEditingChange: (arg: Dashboard | boolean) => void;
  onRefreshPeriodChange: (period: number | null) => void;
  onFullscreenChange: (
    isFullscreen: boolean,
    browserFullscreen?: boolean,
  ) => void;
  onSharingClick: () => void;
  onNightModeChange: () => void;

  setSidebar: (opts: { name: DashboardSidebarName }) => void;
  closeSidebar: () => void;
}

interface StateProps {
  formInput: unknown;
  selectedTabId: DashboardTabId | null;
  isBookmarked: boolean;
  isNavBarOpen: boolean;
  isShowingDashboardInfoSidebar: boolean;
  isHomepageDashboard: boolean;
  missingRequiredParameters: UiParameter[];
}

interface DispatchProps {
  createBookmark: (args: { id: DashboardId }) => void;
  deleteBookmark: (args: { id: DashboardId }) => void;
  fetchPulseFormInput: () => void;
  toggleSidebar: (sidebarName: DashboardSidebarName) => void;
  onChangeLocation: (location: Location) => void;
  addActionToDashboard: (
    opts: NewDashCardOpts & {
      action: Partial<WritebackAction>;
      displayType: ActionDisplayType;
    },
  ) => void;
  dismissAllUndo: () => void;
}

type DashboardHeaderProps = OwnProps & StateProps & DispatchProps;

const mapStateToProps = (state: State, props: OwnProps): StateProps => {
  return {
    formInput: getPulseFormInput(state),
    isBookmarked: getIsBookmarked(state, props),
    isNavBarOpen: getIsNavbarOpen(state),
    isShowingDashboardInfoSidebar: getIsShowDashboardInfoSidebar(state),
    selectedTabId: state.dashboard.selectedTabId,
    isHomepageDashboard:
      getSetting(state, "custom-homepage") &&
      getSetting(state, "custom-homepage-dashboard") === props.dashboard?.id,
    missingRequiredParameters: getMissingRequiredParameters(state),
  };
};

const mapDispatchToProps = {
  createBookmark: ({ id }: { id: DashboardId }) =>
    Bookmark.actions.create({ id, type: "dashboard" }),
  deleteBookmark: ({ id }: { id: DashboardId }) =>
    Bookmark.actions.delete({ id, type: "dashboard" }),
  fetchPulseFormInput,
  onChangeLocation: push,
  toggleSidebar,
  addActionToDashboard,
  addSectionToDashboard,
  dismissAllUndo,
};

class DashboardHeaderContainer extends Component<DashboardHeaderProps> {
  state = {
    showCancelWarning: false,
  };

  componentDidMount() {
    this.props.fetchPulseFormInput();
  }

  handleEdit(dashboard: Dashboard) {
    this.props.onEditingChange(dashboard);
  }

  handleCancelWarningClose = () => {
    this.setState({ showCancelWarning: false });
  };

  onAddMarkdownBox() {
    this.props.addMarkdownDashCardToDashboard({
      dashId: this.props.dashboard.id,
      tabId: this.props.selectedTabId,
    });
  }

  onAddHeading() {
    this.props.addHeadingDashCardToDashboard({
      dashId: this.props.dashboard.id,
      tabId: this.props.selectedTabId,
    });
  }

  onAddLinkCard() {
    this.props.addLinkDashCardToDashboard({
      dashId: this.props.dashboard.id,
      tabId: this.props.selectedTabId,
    });
  }

  onAddSection(sectionLayout: SectionLayout) {
    this.props.addSectionToDashboard({
      dashId: this.props.dashboard.id,
      tabId: this.props.selectedTabId,
      sectionLayout,
    });
  }

  onAddAction() {
    this.props.addActionToDashboard({
      dashId: this.props.dashboard.id,
      tabId: this.props.selectedTabId,
      displayType: "button",
      action: {},
    });
  }

  onDoneEditing() {
    this.props.onEditingChange(false);
  }

  onRevert() {
    this.props.fetchDashboard({
      dashId: this.props.dashboard.id,
      queryParams: this.props.location.query,
      options: { preserveParameters: true },
    });
  }

  async onSave() {
    // optimistically dismissing all the undos before the saving has finished
    // clicking on them wouldn't do anything at this moment anyway
    this.props.dismissAllUndo();
    await this.props.updateDashboardAndCards();
    this.onDoneEditing();
  }

  onRequestCancel = () => {
    const { isDirty, isEditing } = this.props;

    if (isDirty && isEditing) {
      this.setState({ showCancelWarning: true });
    } else {
      this.onCancel();
    }
  };

  onCancel = () => {
    this.onRevert();
    this.onDoneEditing();
  };

  getEditWarning(dashboard: Dashboard) {
    if (dashboard.embedding_params) {
      const currentSlugs = Object.keys(dashboard.embedding_params);
      // are all of the original embedding params keys in the current
      // embedding params keys?
      if (
        this.props.isEditing &&
        this.props.dashboardBeforeEditing?.embedding_params &&
        Object.keys(this.props.dashboardBeforeEditing.embedding_params).some(
          slug => !currentSlugs.includes(slug),
        )
      ) {
        return t`You've updated embedded params and will need to update your embed code.`;
      }
    }
  }

  getEditingButtons() {
    const { missingRequiredParameters } = this.props;
    const disabledSaveTooltip = getDisabledSaveButtonTooltip(
      missingRequiredParameters,
    );
    const isSaveDisabled = missingRequiredParameters.length > 0;

    return [
      <Button
        key="cancel"
        className="Button Button--small mr1"
        onClick={this.onRequestCancel}
      >
        {t`Cancel`}
      </Button>,
<<<<<<< HEAD
      <LegacyTooltip
        isEnabled={isSaveDisabled}
        tooltip={disabledSaveTooltip}
=======
      <DashboardButtonTooltip
        disabled={!isSaveDisabled}
        label={disabledSaveTooltip}
>>>>>>> e7a12ce4
        key="save"
      >
        <ActionButton
          actionFn={() => this.onSave()}
          className="Button Button--primary Button--small"
          normalText={t`Save`}
          activeText={t`Saving…`}
          failedText={t`Save failed`}
          successText={t`Saved`}
          disabled={isSaveDisabled}
        />
<<<<<<< HEAD
      </LegacyTooltip>,
=======
      </DashboardButtonTooltip>,
>>>>>>> e7a12ce4
    ];
  }

  getHeaderButtons() {
    const {
      dashboard,
      parametersWidget,
      isBookmarked,
      isEditing,
      isFullscreen,
      location,
      onFullscreenChange,
      createBookmark,
      deleteBookmark,
      sidebar,
      setSidebar,
      toggleSidebar,
      isShowingDashboardInfoSidebar,
      closeSidebar,
      databases,
      collection,
      setDashboardAttribute,
    } = this.props;

    const canEdit = dashboard.can_write;
    const isAnalyticsDashboard = isInstanceAnalyticsCollection(collection);

    const hasModelActionsEnabled = Object.values(databases).some(
      hasDatabaseActionsEnabled,
    );

    const buttons = [];
    const extraButtons = [];

    if (isFullscreen && parametersWidget) {
      buttons.push(parametersWidget);
    }

    if (isEditing) {
      const activeSidebarName = sidebar.name;
      const addQuestionButtonHint =
        activeSidebarName === SIDEBAR_NAME.addQuestion
          ? t`Close sidebar`
          : t`Add questions`;

      buttons.push(
<<<<<<< HEAD
        <LegacyTooltip
          key="add-question-element"
          tooltip={addQuestionButtonHint}
=======
        <DashboardButtonTooltip
          key="add-question-element"
          label={addQuestionButtonHint}
>>>>>>> e7a12ce4
        >
          <DashboardHeaderButton
            icon="add"
            isActive={activeSidebarName === SIDEBAR_NAME.addQuestion}
            onClick={() => toggleSidebar(SIDEBAR_NAME.addQuestion)}
            aria-label={t`Add questions`}
          />
<<<<<<< HEAD
        </LegacyTooltip>,
=======
        </DashboardButtonTooltip>,
>>>>>>> e7a12ce4
      );

      // Text/Headers
      buttons.push(
<<<<<<< HEAD
        <LegacyTooltip
=======
        <DashboardButtonTooltip
>>>>>>> e7a12ce4
          key="dashboard-add-heading-or-text-button"
          label={t`Add a heading or text`}
        >
          <TextOptionsButton
            onAddMarkdown={() => this.onAddMarkdownBox()}
            onAddHeading={() => this.onAddHeading()}
          />
<<<<<<< HEAD
        </LegacyTooltip>,
=======
        </DashboardButtonTooltip>,
>>>>>>> e7a12ce4
      );

      // Add link card button
      buttons.push(
<<<<<<< HEAD
        <LegacyTooltip key="add-link-card" tooltip={t`Add link card`}>
          <DashboardHeaderButton onClick={() => this.onAddLinkCard()}>
            <Icon name="link" size={18} />
          </DashboardHeaderButton>
        </LegacyTooltip>,
      );

      buttons.push(
        <Menu key="add-section" position="bottom-end">
          <Menu.Target>
            <span>
              <LegacyTooltip tooltip={t`Add section`}>
                <DashboardHeaderButton aria-label={t`Add section`}>
                  <Icon name="table_spaced" size={18} />
                </DashboardHeaderButton>
              </LegacyTooltip>
            </span>
          </Menu.Target>
          <Menu.Dropdown>
            {layoutOptions.map(layout => (
              <Tooltip
                key={layout.id}
                label={<SectionLayoutPreview layout={layout} />}
                position="left"
              >
                <span>
                  <Menu.Item
                    onClick={() => this.onAddSection(layout)}
                    fw="bold"
                  >
                    {layout.label}
                  </Menu.Item>
                </span>
              </Tooltip>
            ))}
          </Menu.Dropdown>
        </Menu>,
=======
        <DashboardButtonTooltip key="add-link-card" label={t`Add link card`}>
          <DashboardHeaderButton onClick={() => this.onAddLinkCard()}>
            <Icon name="link" size={18} />
          </DashboardHeaderButton>
        </DashboardButtonTooltip>,
>>>>>>> e7a12ce4
      );

      const {
        isAddParameterPopoverOpen,
        showAddParameterPopover,
        hideAddParameterPopover,
        addParameter,
      } = this.props;

      // Parameters
      buttons.push(
        <span key="add-a-filter">
          <TippyPopover
            placement="bottom-start"
            onClose={hideAddParameterPopover}
            visible={isAddParameterPopoverOpen}
            content={
              <ParametersPopover
                onAddParameter={addParameter}
                onClose={hideAddParameterPopover}
              />
            }
          >
            <div>
<<<<<<< HEAD
              <LegacyTooltip tooltip={t`Add a filter`}>
=======
              <DashboardButtonTooltip label={t`Add a filter`}>
>>>>>>> e7a12ce4
                <DashboardHeaderButton
                  key="parameters"
                  onClick={showAddParameterPopover}
                  aria-label={t`Add a filter`}
                >
                  <Icon name="filter" />
                </DashboardHeaderButton>
<<<<<<< HEAD
              </LegacyTooltip>
=======
              </DashboardButtonTooltip>
>>>>>>> e7a12ce4
            </div>
          </TippyPopover>
        </span>,
      );

      if (canEdit && hasModelActionsEnabled) {
        buttons.push(
          <Fragment key="add-action-element">
            <DashboardHeaderActionDivider />
<<<<<<< HEAD
            <LegacyTooltip
              key="add-action-button"
              tooltip={t`Add action button`}
=======
            <DashboardButtonTooltip
              key="add-action-button"
              label={t`Add action button`}
>>>>>>> e7a12ce4
            >
              <DashboardHeaderButton
                onClick={() => this.onAddAction()}
                aria-label={t`Add action`}
              >
                <Icon name="click" size={18} />
              </DashboardHeaderButton>
<<<<<<< HEAD
            </LegacyTooltip>
=======
            </DashboardButtonTooltip>
>>>>>>> e7a12ce4
          </Fragment>,
        );
      }

      // Extra Buttons Menu
      buttons.push(
        <ExtraEditButtonsMenu
          key="extra-options-button"
          setDashboardAttribute={setDashboardAttribute}
          dashboard={dashboard}
        />,
      );

      extraButtons.push({
        title: t`Revision history`,
        icon: "history",
        link: `${location.pathname}/history`,
        event: "Dashboard;Revisions",
      });
    }

    if (isAnalyticsDashboard) {
      buttons.push(
        <Button
          icon="clone"
          to={`${location.pathname}/copy`}
          as={Link}
        >{t`Make a copy`}</Button>,
      );
    }

    if (!isFullscreen && !isEditing && canEdit) {
      buttons.push(
<<<<<<< HEAD
        <LegacyTooltip key="edit-dashboard" tooltip={t`Edit dashboard`}>
=======
        <DashboardButtonTooltip key="edit-dashboard" label={t`Edit dashboard`}>
>>>>>>> e7a12ce4
          <DashboardHeaderButton
            visibleOnSmallScreen={false}
            key="edit"
            aria-label={t`Edit dashboard`}
            icon="pencil"
            onClick={() => this.handleEdit(dashboard)}
          />
<<<<<<< HEAD
        </LegacyTooltip>,
=======
        </DashboardButtonTooltip>,
>>>>>>> e7a12ce4
      );
    }

    if (!isFullscreen && !isEditing && !isAnalyticsDashboard) {
      extraButtons.push({
        title: t`Enter fullscreen`,
        icon: "expand",
        action: (e: MouseEvent) => onFullscreenChange(!isFullscreen, !e.altKey),
        event: `Dashboard;Fullscreen Mode;${!isFullscreen}`,
      });

      extraButtons.push({
        title: t`Duplicate`,
        icon: "clone",
        link: `${location.pathname}/copy`,
        event: "Dashboard;Copy",
      });

      extraButtons.push({
        title:
          Array.isArray(dashboard.tabs) && dashboard.tabs.length > 1
            ? t`Export tab as PDF`
            : t`Export as PDF`,
        icon: "document",
        testId: "dashboard-export-pdf-button",
        action: () => {
          this.saveAsPDF();
        },
      });

      if (canEdit) {
        extraButtons.push({
          title: t`Move`,
          icon: "move",
          link: `${location.pathname}/move`,
          event: "Dashboard;Move",
        });

        extraButtons.push({
          title: t`Archive`,
          icon: "view_archive",
          link: `${location.pathname}/archive`,
          event: "Dashboard;Archive",
        });
      }
    }

    buttons.push(...getDashboardActions(this, this.props));

    if (!isEditing) {
      buttons.push(
        ...[
          <DashboardHeaderActionDivider key="dashboard-button-divider" />,
          <DashboardBookmark
            key="dashboard-bookmark-button"
            dashboard={dashboard}
            onCreateBookmark={createBookmark}
            onDeleteBookmark={deleteBookmark}
            isBookmarked={isBookmarked}
          />,
<<<<<<< HEAD
          <LegacyTooltip key="dashboard-info-button" tooltip={t`More info`}>
=======
          <DashboardButtonTooltip
            key="dashboard-info-button"
            label={t`More info`}
          >
>>>>>>> e7a12ce4
            <DashboardHeaderButton
              icon="info"
              isActive={isShowingDashboardInfoSidebar}
              onClick={() =>
                isShowingDashboardInfoSidebar
                  ? closeSidebar()
                  : setSidebar({ name: SIDEBAR_NAME.info })
              }
            />
<<<<<<< HEAD
          </LegacyTooltip>,
=======
          </DashboardButtonTooltip>,
>>>>>>> e7a12ce4
        ].filter(Boolean),
      );

      if (extraButtons.length > 0) {
        buttons.push(
          <EntityMenu
            key="dashboard-action-menu-button"
            triggerAriaLabel="dashboard-menu-button"
            items={extraButtons}
            triggerIcon="ellipsis"
            tooltip={t`Move, archive, and more...`}
          />,
        );
      }
    }

    if (isAnalyticsDashboard) {
      buttons.push(
        <DashboardHeaderButton
          key="expand"
          aria-label={t`Enter Fullscreen`}
          icon="expand"
          className="text-brand-hover cursor-pointer"
          onClick={e => onFullscreenChange(!isFullscreen, !e.altKey)}
        />,
      );
    }

    return buttons;
  }

  saveAsPDF = async () => {
    const { dashboard } = this.props;
    const cardNodeSelector = "#Dashboard-Cards-Container";
    await saveDashboardPdf(cardNodeSelector, dashboard.name).then(() => {
      trackExportDashboardToPDF(dashboard.id);
    });
  };

  render() {
    const {
      dashboard,
      collection,
      isEditing,
      isFullscreen,
      isNavBarOpen,
      isAdditionalInfoVisible,
      setDashboardAttribute,
      setSidebar,
      isHomepageDashboard,
    } = this.props;
    const { showCancelWarning } = this.state;
    const hasLastEditInfo = dashboard["last-edit-info"] != null;

    return (
      <>
        <DashboardHeaderComponent
          headerClassName="wrapper"
          location={this.props.location}
          dashboard={dashboard}
          collection={collection}
          isEditing={isEditing}
          isBadgeVisible={
            !isEditing && !isFullscreen && isAdditionalInfoVisible
          }
          isLastEditInfoVisible={hasLastEditInfo && isAdditionalInfoVisible}
          isEditingInfo={isEditing}
          isNavBarOpen={isNavBarOpen}
          headerButtons={this.getHeaderButtons()}
          editWarning={this.getEditWarning(dashboard)}
          editingTitle={t`You're editing this dashboard.`.concat(
            isHomepageDashboard
              ? t` Remember that this dashboard is set as homepage.`
              : "",
          )}
          editingButtons={this.getEditingButtons()}
          setDashboardAttribute={setDashboardAttribute}
          onLastEditInfoClick={() => setSidebar({ name: SIDEBAR_NAME.info })}
        />

        <Modal isOpen={showCancelWarning}>
          <LeaveConfirmationModalContent
            onAction={this.onCancel}
            onClose={this.handleCancelWarningClose}
          />
        </Modal>
      </>
    );
  }
}

function getDisabledSaveButtonTooltip(
  missingRequiredParams: UiParameter[],
): string {
  if (!missingRequiredParams.length) {
    return "";
  }

  const names = missingRequiredParams
    .map(param => `"${param.name}"`)
    .join(", ");

  return ngettext(
    msgid`The ${names} parameter requires a default value but none was provided.`,
    `The ${names} parameters require default values but none were provided.`,
    missingRequiredParams.length,
  );
}

export const DashboardHeader = _.compose(
  Bookmark.loadList(),
  Collections.load({
    id: (state: State, props: OwnProps) =>
      props.dashboard.collection_id || "root",
  }),
  connect(mapStateToProps, mapDispatchToProps),
)(DashboardHeaderContainer);<|MERGE_RESOLUTION|>--- conflicted
+++ resolved
@@ -14,12 +14,7 @@
 import { LeaveConfirmationModalContent } from "metabase/components/LeaveConfirmationModal";
 import Modal from "metabase/components/Modal";
 import Button from "metabase/core/components/Button";
-<<<<<<< HEAD
 import { Icon, Menu, Tooltip } from "metabase/ui";
-import LegacyTooltip from "metabase/core/components/Tooltip";
-=======
-import { Icon } from "metabase/ui";
->>>>>>> e7a12ce4
 import EntityMenu from "metabase/components/EntityMenu";
 
 import Bookmark from "metabase/entities/bookmarks";
@@ -328,15 +323,9 @@
       >
         {t`Cancel`}
       </Button>,
-<<<<<<< HEAD
-      <LegacyTooltip
-        isEnabled={isSaveDisabled}
-        tooltip={disabledSaveTooltip}
-=======
       <DashboardButtonTooltip
         disabled={!isSaveDisabled}
         label={disabledSaveTooltip}
->>>>>>> e7a12ce4
         key="save"
       >
         <ActionButton
@@ -348,11 +337,7 @@
           successText={t`Saved`}
           disabled={isSaveDisabled}
         />
-<<<<<<< HEAD
-      </LegacyTooltip>,
-=======
       </DashboardButtonTooltip>,
->>>>>>> e7a12ce4
     ];
   }
 
@@ -399,15 +384,9 @@
           : t`Add questions`;
 
       buttons.push(
-<<<<<<< HEAD
-        <LegacyTooltip
-          key="add-question-element"
-          tooltip={addQuestionButtonHint}
-=======
         <DashboardButtonTooltip
           key="add-question-element"
           label={addQuestionButtonHint}
->>>>>>> e7a12ce4
         >
           <DashboardHeaderButton
             icon="add"
@@ -415,20 +394,12 @@
             onClick={() => toggleSidebar(SIDEBAR_NAME.addQuestion)}
             aria-label={t`Add questions`}
           />
-<<<<<<< HEAD
-        </LegacyTooltip>,
-=======
         </DashboardButtonTooltip>,
->>>>>>> e7a12ce4
       );
 
       // Text/Headers
       buttons.push(
-<<<<<<< HEAD
-        <LegacyTooltip
-=======
         <DashboardButtonTooltip
->>>>>>> e7a12ce4
           key="dashboard-add-heading-or-text-button"
           label={t`Add a heading or text`}
         >
@@ -436,32 +407,27 @@
             onAddMarkdown={() => this.onAddMarkdownBox()}
             onAddHeading={() => this.onAddHeading()}
           />
-<<<<<<< HEAD
-        </LegacyTooltip>,
-=======
         </DashboardButtonTooltip>,
->>>>>>> e7a12ce4
       );
 
       // Add link card button
       buttons.push(
-<<<<<<< HEAD
-        <LegacyTooltip key="add-link-card" tooltip={t`Add link card`}>
+        <DashboardButtonTooltip key="add-link-card" label={t`Add link card`}>
           <DashboardHeaderButton onClick={() => this.onAddLinkCard()}>
             <Icon name="link" size={18} />
           </DashboardHeaderButton>
-        </LegacyTooltip>,
+        </DashboardButtonTooltip>,
       );
 
       buttons.push(
         <Menu key="add-section" position="bottom-end">
           <Menu.Target>
             <span>
-              <LegacyTooltip tooltip={t`Add section`}>
+              <DashboardButtonTooltip label={t`Add section`}>
                 <DashboardHeaderButton aria-label={t`Add section`}>
                   <Icon name="table_spaced" size={18} />
                 </DashboardHeaderButton>
-              </LegacyTooltip>
+              </DashboardButtonTooltip>
             </span>
           </Menu.Target>
           <Menu.Dropdown>
@@ -483,13 +449,6 @@
             ))}
           </Menu.Dropdown>
         </Menu>,
-=======
-        <DashboardButtonTooltip key="add-link-card" label={t`Add link card`}>
-          <DashboardHeaderButton onClick={() => this.onAddLinkCard()}>
-            <Icon name="link" size={18} />
-          </DashboardHeaderButton>
-        </DashboardButtonTooltip>,
->>>>>>> e7a12ce4
       );
 
       const {
@@ -514,11 +473,7 @@
             }
           >
             <div>
-<<<<<<< HEAD
-              <LegacyTooltip tooltip={t`Add a filter`}>
-=======
               <DashboardButtonTooltip label={t`Add a filter`}>
->>>>>>> e7a12ce4
                 <DashboardHeaderButton
                   key="parameters"
                   onClick={showAddParameterPopover}
@@ -526,11 +481,7 @@
                 >
                   <Icon name="filter" />
                 </DashboardHeaderButton>
-<<<<<<< HEAD
-              </LegacyTooltip>
-=======
               </DashboardButtonTooltip>
->>>>>>> e7a12ce4
             </div>
           </TippyPopover>
         </span>,
@@ -540,15 +491,9 @@
         buttons.push(
           <Fragment key="add-action-element">
             <DashboardHeaderActionDivider />
-<<<<<<< HEAD
-            <LegacyTooltip
-              key="add-action-button"
-              tooltip={t`Add action button`}
-=======
             <DashboardButtonTooltip
               key="add-action-button"
               label={t`Add action button`}
->>>>>>> e7a12ce4
             >
               <DashboardHeaderButton
                 onClick={() => this.onAddAction()}
@@ -556,11 +501,7 @@
               >
                 <Icon name="click" size={18} />
               </DashboardHeaderButton>
-<<<<<<< HEAD
-            </LegacyTooltip>
-=======
             </DashboardButtonTooltip>
->>>>>>> e7a12ce4
           </Fragment>,
         );
       }
@@ -594,11 +535,7 @@
 
     if (!isFullscreen && !isEditing && canEdit) {
       buttons.push(
-<<<<<<< HEAD
-        <LegacyTooltip key="edit-dashboard" tooltip={t`Edit dashboard`}>
-=======
         <DashboardButtonTooltip key="edit-dashboard" label={t`Edit dashboard`}>
->>>>>>> e7a12ce4
           <DashboardHeaderButton
             visibleOnSmallScreen={false}
             key="edit"
@@ -606,11 +543,7 @@
             icon="pencil"
             onClick={() => this.handleEdit(dashboard)}
           />
-<<<<<<< HEAD
-        </LegacyTooltip>,
-=======
         </DashboardButtonTooltip>,
->>>>>>> e7a12ce4
       );
     }
 
@@ -671,14 +604,10 @@
             onDeleteBookmark={deleteBookmark}
             isBookmarked={isBookmarked}
           />,
-<<<<<<< HEAD
-          <LegacyTooltip key="dashboard-info-button" tooltip={t`More info`}>
-=======
           <DashboardButtonTooltip
             key="dashboard-info-button"
             label={t`More info`}
           >
->>>>>>> e7a12ce4
             <DashboardHeaderButton
               icon="info"
               isActive={isShowingDashboardInfoSidebar}
@@ -688,11 +617,7 @@
                   : setSidebar({ name: SIDEBAR_NAME.info })
               }
             />
-<<<<<<< HEAD
-          </LegacyTooltip>,
-=======
           </DashboardButtonTooltip>,
->>>>>>> e7a12ce4
         ].filter(Boolean),
       );
 
