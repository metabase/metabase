--- conflicted
+++ resolved
@@ -607,54 +607,6 @@
   ;; this is just for easier debugging
   (let [stage-number (lib.util/canonical-stage-index query stage-number)]
     (log/debugf "Resolving %s in stage %s" (pr-str id-or-name) (pr-str stage-number))
-<<<<<<< HEAD
-    (u/prog1 (-> (merge-metadata
-                  {:lib/type :metadata/column}
-                  (or (when join-alias
-                        (resolve-in-join query stage-number join-alias source-field id-or-name))
-                      (when source-field
-                        (resolve-in-implicit-join query stage-number source-field id-or-name))
-                      (resolve-from-previous-stage-or-source query stage-number id-or-name)
-                      (merge
-                       (or (fallback-metadata-for-field-id query stage-number id-or-name)
-                           (fallback-metadata id-or-name))
-                       (when (and join-alias
-                                  (contains? (into #{}
-                                                   (map :alias)
-                                                   (:joins (lib.util/query-stage query stage-number)))
-                                             join-alias))
-                         {:lib/source                   :source/joins
-                          :metabase.lib.join/join-alias join-alias})))
-                  (options-metadata opts)
-                  {:lib/original-ref-style-for-result-metadata-purposes (if (pos-int? id-or-name)
-                                                                          :original-ref-style/id
-                                                                          :original-ref-style/name)})
-                 (as-> $col (assoc $col :display-name (lib.metadata.calculation/display-name query stage-number $col)))
-                 ;; `:lib/desired-column-alias` needs to be recalculated in the context of the stage where the ref
-                 ;; appears, go ahead and remove it so we don't accidentally try to use it when it may or may not be
-                 ;; accurate at all.
-                 ;;
-                 ;; We should OTOH keep `:lib/deduplicated-name`, because this is used to calculate subsequent
-                 ;; deduplicated names, see [[metabase.lib.stage-test/return-correct-deduplicated-names-test]] for an
-                 ;; example.
-                 (dissoc :lib/desired-column-alias))
-      ;; sanity check the metadata that we return. (Clj + dev/test only)
-      #?(:clj
-         (when (or config/is-dev? config/is-test?)
-           (when (and (= (:lib/source <>) :source/joins)
-                      (empty? (:joins (lib.util/query-stage query stage-number))))
-             (throw (ex-info "Stage has no joins, how can source be :source/joins??"
-                             {:query query, :stage-number stage-number, :field-ref field-ref, :col <>})))
-           (when (and (pos-int? stage-number)
-                      (#{:source/table-defaults :source/native} (:lib/source <>)))
-             (throw (ex-info "A column can only come from a :source-table or native query in the first stage of a query"
-                             {:query query, :stage-number stage-number, :field-ref field-ref, :col <>})))
-           (when-let [source-field (:source-field opts)]
-             (when-let [resolved-source-field ((some-fn :fk-field-id :lib/original-fk-field-id) <>)]
-               (when-not (= resolved-source-field source-field)
-                 (throw (ex-info "Resolved column has different :source-field"
-                                 {:query query, :stage-number stage-number, :field-ref field-ref, :col <>}))))))))))
-=======
     (-> (merge-metadata
          {:lib/type :metadata/column}
          (or (when join-alias
@@ -673,7 +625,9 @@
                 {:lib/source                   :source/joins
                  :metabase.lib.join/join-alias join-alias})))
          (options-metadata opts)
-         {:lib/original-ref-for-result-metadata-purposes-only field-ref})
+         {:lib/original-ref-style-for-result-metadata-purposes (if (pos-int? id-or-name)
+                                                                 :original-ref-style/id
+                                                                 :original-ref-style/name)})
         (as-> $col (assoc $col :display-name (lib.metadata.calculation/display-name query stage-number $col)))
         ;; `:lib/desired-column-alias` needs to be recalculated in the context of the stage where the ref
         ;; appears, go ahead and remove it so we don't accidentally try to use it when it may or may not be
@@ -699,5 +653,4 @@
                  (when-let [resolved-source-field ((some-fn :fk-field-id :lib/original-fk-field-id) <>)]
                    (when-not (= resolved-source-field source-field)
                      (throw (ex-info "Resolved column has different :source-field"
-                                     {:query query, :stage-number stage-number, :field-ref field-ref, :col <>})))))))))))
->>>>>>> c024186f
+                                     {:query query, :stage-number stage-number, :field-ref field-ref, :col <>})))))))))))