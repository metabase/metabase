--- conflicted
+++ resolved
@@ -357,17 +357,12 @@
           isMobile={isMobile}
           isPublic={isPublic}
           showClickBehaviorSidebar={showClickBehaviorSidebar}
-<<<<<<< HEAD
-          onUpdateVisualizationSettings={onUpdateVisualizationSettings}
+          onUpdateVisualizationSettings={settings =>
+            onUpdateVisualizationSettings(dashcard.id, settings)
+          }
           onChangeCardAndRun={
             navigateToNewCardFromDashboard ? changeCardAndRunHandler : null
           }
-=======
-          onUpdateVisualizationSettings={settings =>
-            onUpdateVisualizationSettings(dashcard.id, settings)
-          }
-          onChangeCardAndRun={changeCardAndRunHandler}
->>>>>>> 14a42893
           onChangeLocation={onChangeLocation}
         />
       </DashCardRoot>
