--- conflicted
+++ resolved
@@ -11846,7 +11846,25 @@
             tableName: report_card
 
   - changeSet:
-<<<<<<< HEAD
+      id: v44.00-027
+      author: adam-james
+      comment: Added 0.44.0. Drop NOT NULL constraint for core_user.first_name
+      changes:
+        - dropNotNullConstraint:
+            tableName: core_user
+            columnName: first_name
+            columnDataType: varchar(254)
+  - changeSet:
+      id: v44.00-028
+      author: adam-james
+      comment: Added 0.44.0. Drop NOT NULL constraint for core_user.last_name
+      changes:
+        - dropNotNullConstraint:
+            tableName: core_user
+            columnName: last_name
+            columnDataType: varchar(254)
+
+  - changeSet:
       id: v44.00-033
       author: qnkhuat
       comment: >-
@@ -11874,27 +11892,6 @@
                       ON all_users_group.id = p.group_id
                     AND p.object = '/collection/namespace/snippets/root/'
               WHERE p.object IS NULL;
-=======
-      id: v44.00-027
-      author: adam-james
-      comment: Added 0.44.0. Drop NOT NULL constraint for core_user.first_name
-      changes:
-        - dropNotNullConstraint:
-            tableName: core_user
-            columnName: first_name
-            columnDataType: varchar(254)
-  - changeSet:
-      id: v44.00-028
-      author: adam-james
-      comment: Added 0.44.0. Drop NOT NULL constraint for core_user.last_name
-      changes:
-        - dropNotNullConstraint:
-            tableName: core_user
-            columnName: last_name
-            columnDataType: varchar(254)
-
-
->>>>>>> 518e12a6
 
 # >>>>>>>>>> DO NOT ADD NEW MIGRATIONS BELOW THIS LINE! ADD THEM ABOVE <<<<<<<<<<
 
