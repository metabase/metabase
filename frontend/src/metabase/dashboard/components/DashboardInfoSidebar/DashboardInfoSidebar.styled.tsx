--- conflicted
+++ resolved
@@ -2,7 +2,6 @@
 
 import EditableText from "metabase/core/components/EditableText";
 import FormField from "metabase/core/components/FormField/FormField";
-import { color } from "metabase/lib/colors";
 import { breakpointMaxSmall } from "metabase/styled-components/theme";
 
 import { SIDEBAR_WIDTH } from "../Sidebar";
@@ -10,13 +9,8 @@
 export const DashboardInfoSidebarRoot = styled.aside`
   width: ${SIDEBAR_WIDTH}px;
   min-width: ${SIDEBAR_WIDTH}px;
-<<<<<<< HEAD
   background: var(--mb-color-bg-white);
-  border-left: 1px solid ${color("border")};
-=======
-  background: ${color("white")};
   border-left: 1px solid var(--mb-color-border);
->>>>>>> 2bfaab28
   align-self: stretch;
   // FIXME: ensure that removing this style is OK
   // overflow-y: auto;
