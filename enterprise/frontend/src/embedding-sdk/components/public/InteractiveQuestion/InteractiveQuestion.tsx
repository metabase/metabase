--- conflicted
+++ resolved
@@ -2,16 +2,11 @@
 import { useCallback, useEffect, useState } from "react";
 import { t } from "ttag";
 
-<<<<<<< HEAD
+import { ResetButton } from "embedding-sdk/components/private/ResetButton";
 import {
   withPublicComponentWrapper,
   SdkError,
 } from "embedding-sdk/components/private/PublicComponentWrapper";
-=======
-import { withPublicComponentWrapper } from "embedding-sdk/components/private/PublicComponentWrapper";
-import { ResetButton } from "embedding-sdk/components/private/ResetButton";
-import { SdkError } from "embedding-sdk/components/private/SdkError";
->>>>>>> 246c8a83
 import type { SdkClickActionPluginsConfig } from "embedding-sdk/lib/plugins";
 import { useSdkSelector } from "embedding-sdk/store";
 import { getPlugins } from "embedding-sdk/store/selectors";
@@ -27,6 +22,7 @@
 import {
   getCard,
   getFirstQueryResult,
+  getQueryResults,
   getQuestion,
   getUiControls,
 } from "metabase/query_builder/selectors";
@@ -60,6 +56,7 @@
   const card = useSelector(getCard);
   const result = useSelector(getFirstQueryResult);
   const uiControls = useSelector(getUiControls);
+  const queryResults = useSelector(getQueryResults);
 
   const hasQuestionChanges =
     card && (!card.id || card.id !== card.original_card_id);
@@ -97,11 +94,17 @@
     loadQuestion(dispatch, questionId);
   }, [dispatch, questionId]);
 
+  useEffect(() => {
+    if (queryResults) {
+      setLoading(false);
+    }
+  }, [queryResults]);
+
   if (loading) {
     return <Loader data-testid="loading-spinner" />;
   }
 
-  if (!question) {
+  if (!queryResults || !question) {
     return <SdkError message={t`Question not found`} />;
   }
 
