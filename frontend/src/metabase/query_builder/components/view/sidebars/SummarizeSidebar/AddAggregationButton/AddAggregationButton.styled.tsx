import styled from "@emotion/styled";

import Button from "metabase/core/components/Button";
import { color } from "metabase/lib/colors";

export const AddAggregationButtonRoot = styled(Button)`
  padding: 0.625rem;

  color: var(--mb-color-summarize);
  background-color: var(--mb-color-bg-light);

  &:hover {
<<<<<<< HEAD
    color: var(--mb-color-summarize);
    background-color: ${color("bg-medium")};
=======
    color: ${color("summarize")};
    background-color: var(--mb-color-bg-medium);
>>>>>>> 2bfaab28
  }
`;<|MERGE_RESOLUTION|>--- conflicted
+++ resolved
@@ -1,7 +1,6 @@
 import styled from "@emotion/styled";
 
 import Button from "metabase/core/components/Button";
-import { color } from "metabase/lib/colors";
 
 export const AddAggregationButtonRoot = styled(Button)`
   padding: 0.625rem;
@@ -10,12 +9,7 @@
   background-color: var(--mb-color-bg-light);
 
   &:hover {
-<<<<<<< HEAD
     color: var(--mb-color-summarize);
-    background-color: ${color("bg-medium")};
-=======
-    color: ${color("summarize")};
     background-color: var(--mb-color-bg-medium);
->>>>>>> 2bfaab28
   }
 `;