(ns metabase.api.dashboard-test
  "Tests for /api/dashboard endpoints."
  (:require
   [cheshire.core :as json]
   [clojure.string :as str]
   [clojure.test :refer :all]
   [clojure.walk :as walk]
   [medley.core :as m]
   [metabase.actions.test-util :as actions.test-util]
   [metabase.api.card-test :as api.card-test]
   [metabase.api.common :as api]
   [metabase.api.dashboard :as api.dashboard]
   [metabase.api.pivots :as api.pivots]
   [metabase.http-client :as client]
   [metabase.models
    :refer [Action
            Card
            Collection
            Dashboard
            DashboardCard
            DashboardCardSeries
            Field
            FieldValues
            PermissionsGroup
            PermissionsGroupMembership
            Pulse
            Revision
            Table
            User]]
   [metabase.models.dashboard-card :as dashboard-card]
   [metabase.models.dashboard-test :as dashboard-test]
   [metabase.models.dispatch :as models.dispatch]
   [metabase.models.field-values :as field-values]
   [metabase.models.interface :as mi]
   [metabase.models.params.chain-filter-test :as chain-filter-test]
   [metabase.models.permissions :as perms]
   [metabase.models.permissions-group :as perms-group]
   [metabase.models.revision :as revision]
   [metabase.plugins.classloader :as classloader]
   [metabase.public-settings.premium-features-test :as premium-features-test]
   [metabase.query-processor :as qp]
   [metabase.query-processor.streaming.test-util :as streaming.test-util]
   [metabase.server.middleware.util :as mw.util]
   [metabase.test :as mt]
   [metabase.util :as u]
   [ring.util.codec :as codec]
   [schema.core :as s]
   [toucan.db :as db])
  (:import
   (java.util UUID)))

;;; +----------------------------------------------------------------------------------------------------------------+
;;; |                                              Helper Fns & Macros                                               |
;;; +----------------------------------------------------------------------------------------------------------------+

(defn- remove-ids-and-booleanize-timestamps [x]
  (cond
    (map? x)
    (into {} (for [[k v] x]
               (when-not (or (= :id k)
                             (str/ends-with? k "_id"))
                 (if (#{:created_at :updated_at} k)
                   [k (boolean v)]
                   [k (remove-ids-and-booleanize-timestamps v)]))))

    (coll? x)
    (mapv remove-ids-and-booleanize-timestamps x)

    :else
    x))

(defn- user-details [user]
  (select-keys user [:common_name :date_joined :email :first_name :id :is_qbnewb :is_superuser :last_login :last_name]))

(defn- dashcard-response [{:keys [action_id card created_at updated_at] :as dashcard}]
  (-> (into {} dashcard)
      (dissoc :id :dashboard_id :card_id)
      (cond-> (nil? action_id) (dissoc :action_id))
      (assoc :created_at (boolean created_at)
             :updated_at (boolean updated_at)
             :card       (-> (into {} card)
                             (dissoc :id :database_id :table_id :created_at :updated_at :query_average_duration)
                             (update :collection_id boolean)))))

(defn- dashboard-response [{:keys [creator ordered_cards created_at updated_at] :as dashboard}]
  ;; todo: should be udpated to use mt/boolean-ids-and-timestamps
  (let [dash (-> (into {} dashboard)
                 (dissoc :id)
                 (assoc :created_at (boolean created_at)
                        :updated_at (boolean updated_at))
                 (update :entity_id boolean)
                 (update :collection_id boolean))]
    (cond-> dash
      (contains? dash :last-edit-info)
      (update :last-edit-info (fn [info]
                                (-> info
                                    (update :id boolean)
                                    (update :timestamp boolean))))
      creator       (update :creator #(into {} %))
      ordered_cards (update :ordered_cards #(mapv dashcard-response %)))))

(defn- do-with-dashboards-in-a-collection [grant-collection-perms-fn! dashboards-or-ids f]
  (mt/with-non-admin-groups-no-root-collection-perms
    (mt/with-temp Collection [collection]
      (grant-collection-perms-fn! (perms-group/all-users) collection)
      (doseq [dashboard-or-id dashboards-or-ids]
        (db/update! Dashboard (u/the-id dashboard-or-id) :collection_id (u/the-id collection)))
      (f))))

(defmacro ^:private with-dashboards-in-readable-collection [dashboards-or-ids & body]
  `(do-with-dashboards-in-a-collection perms/grant-collection-read-permissions! ~dashboards-or-ids (fn [] ~@body)))

(defmacro ^:private with-dashboards-in-writeable-collection [dashboards-or-ids & body]
  `(do-with-dashboards-in-a-collection perms/grant-collection-readwrite-permissions! ~dashboards-or-ids (fn [] ~@body)))


;;; +----------------------------------------------------------------------------------------------------------------+
;;; |                                     /api/dashboard/* AUTHENTICATION Tests                                      |
;;; +----------------------------------------------------------------------------------------------------------------+

;; We assume that all endpoints for a given context are enforced by the same middleware, so we don't run the same
;; authentication test on every single individual endpoint

(deftest auth-test
  (is (= (get mw.util/response-unauthentic :body)
         (client/client :get 401 "dashboard")
         (client/client :put 401 "dashboard/13"))))


;;; +----------------------------------------------------------------------------------------------------------------+
;;; |                                              POST /api/dashboard                                               |
;;; +----------------------------------------------------------------------------------------------------------------+

(deftest create-dashboard-validation-test
  (testing "POST /api/dashboard"
    (is (= {:errors {:name "value must be a non-blank string."}}
           (mt/user-http-request :rasta :post 400 "dashboard" {})))

    (is (= {:errors {:parameters (str "value may be nil, or if non-nil, value must be an array. "
                                      "Each parameter must be a map with :id and :type keys")}}
           (mt/user-http-request :crowberto :post 400 "dashboard" {:name       "Test"
                                                                   :parameters "abc"})))))

(def ^:private dashboard-defaults
  {:archived                false
   :caveats                 nil
   :collection_id           nil
   :collection_position     nil
   :created_at              true ; assuming you call dashboard-response on the results
   :description             nil
   :embedding_params        nil
   :enable_embedding        false
   :entity_id               true
   :made_public_by_id       nil
   :parameters              []
   :points_of_interest      nil
   :cache_ttl               nil
   :position                nil
   :public_uuid             nil
   :show_in_getting_started false
   :updated_at              true})

(deftest create-dashboard-test
  (testing "POST /api/dashboard"
    (mt/with-non-admin-groups-no-root-collection-perms
      (mt/with-temp Collection [collection]
        (perms/grant-collection-readwrite-permissions! (perms-group/all-users) collection)
        (let [test-dashboard-name "Test Create Dashboard"]
          (try
            (is (= (merge
                    dashboard-defaults
                    {:name           test-dashboard-name
                     :creator_id     (mt/user->id :rasta)
                     :parameters     [{:id "abc123", :name "test", :type "date"}]
                     :updated_at     true
                     :created_at     true
                     :collection_id  true
                     :cache_ttl      1234
                     :last-edit-info {:timestamp true :id true :first_name "Rasta"
                                      :last_name "Toucan" :email "rasta@metabase.com"}})
                   (-> (mt/user-http-request :rasta :post 200 "dashboard" {:name          test-dashboard-name
                                                                           :parameters    [{:id "abc123", :name "test", :type "date"}]
                                                                           :cache_ttl     1234
                                                                           :collection_id (u/the-id collection)})
                       dashboard-response)))
            (finally
              (db/delete! Dashboard :name test-dashboard-name))))))))

(deftest create-dashboard-with-collection-position-test
  (testing "POST /api/dashboard"
    (testing "Make sure we can create a Dashboard with a Collection position"
      (mt/with-non-admin-groups-no-root-collection-perms
        (mt/with-temp Collection [collection]
          (perms/grant-collection-readwrite-permissions! (perms-group/all-users) collection)
          (let [dashboard-name (mt/random-name)]
            (try
              (mt/user-http-request :rasta :post 200 "dashboard" {:name                dashboard-name
                                                                  :collection_id       (u/the-id collection)
                                                                  :collection_position 1000})
              (is (= #metabase.models.dashboard.DashboardInstance{:collection_id true, :collection_position 1000, :parameters []}
                     (some-> (db/select-one [Dashboard :collection_id :collection_position] :name dashboard-name)
                             (update :collection_id (partial = (u/the-id collection))))))
              (finally
                (db/delete! Dashboard :name dashboard-name)))))

        (testing "..but not if we don't have permissions for the Collection"
          (mt/with-temp Collection [collection]
            (let [dashboard-name (mt/random-name)]
              (mt/user-http-request :rasta :post 403 "dashboard" {:name                dashboard-name
                                                                  :collection_id       (u/the-id collection)
                                                                  :collection_position 1000})
              (is (= nil
                     (some-> (db/select-one [Dashboard :collection_id :collection_position] :name dashboard-name)
                             (update :collection_id (partial = (u/the-id collection)))))))))))))

;;; +----------------------------------------------------------------------------------------------------------------+
;;; |                                             GET /api/dashboard/:id                                             |
;;; +----------------------------------------------------------------------------------------------------------------+

(deftest fetch-dashboard-test
  (testing "GET /api/dashboard/:id"
    (testing "fetch a dashboard WITH a dashboard card on it"
      (mt/with-temp* [Dashboard     [{dashboard-id :id
                                      :as          dashboard}    {:name "Test Dashboard"}]
                      Card          [{card-id :id
                                      :as     card}         {:name "Dashboard Test Card"}]
                      DashboardCard [dashcard           {:dashboard_id dashboard-id, :card_id card-id}]
                      User          [{user-id :id}      {:first_name "Test" :last_name "User"
                                                         :email      "test@example.com"}]
                      Revision      [_                  {:user_id  user-id
                                                         :model    "Dashboard"
                                                         :model_id dashboard-id
                                                         :object   (revision/serialize-instance dashboard
                                                                                                dashboard-id
                                                                                                dashboard)}]]
        (with-dashboards-in-readable-collection [dashboard-id]
          (api.card-test/with-cards-in-readable-collection [card-id]
            (is (= (merge
                    dashboard-defaults
                    {:name                       "Test Dashboard"
                     :creator_id                 (mt/user->id :rasta)
                     :collection_id              true
                     :collection_authority_level nil
                     :can_write                  false
                     :param_fields               nil
                     :last-edit-info             {:timestamp true :id true :first_name "Test" :last_name "User" :email "test@example.com"}
                     :ordered_cards              [{:size_x                     2
                                                   :size_y                     2
                                                   :col                        0
                                                   :row                        0
                                                   :collection_authority_level nil
                                                   :updated_at                 true
                                                   :created_at                 true
                                                   :entity_id                  (:entity_id dashcard)
                                                   :parameter_mappings         []
                                                   :visualization_settings     {}
                                                   :card                       (merge api.card-test/card-defaults-no-hydrate
                                                                                      {:name                   "Dashboard Test Card"
                                                                                       :creator_id             (mt/user->id :rasta)
                                                                                       :collection_id          true
                                                                                       :display                "table"
                                                                                       :entity_id              (:entity_id card)
                                                                                       :visualization_settings {}
                                                                                       :result_metadata        nil})
                                                   :series                     []}]})
                   (dashboard-response (mt/user-http-request :rasta :get 200 (format "dashboard/%d" dashboard-id)))))))))

    (testing "fetch a dashboard with a param in it"
      (mt/with-temp* [Table         [{table-id :id} {}]
                      Field         [{field-id :id display-name :display_name} {:table_id table-id}]

                      Dashboard     [{dashboard-id :id} {:name "Test Dashboard"}]
                      Card          [{card-id :id
                                      :as     card}     {:name "Dashboard Test Card"}]
                      DashboardCard [dashcard           {:dashboard_id       dashboard-id
                                                         :card_id            card-id
                                                         :parameter_mappings [{:card_id      1
                                                                               :parameter_id "foo"
                                                                               :target       [:dimension [:field field-id nil]]}]}]]
        (with-dashboards-in-readable-collection [dashboard-id]
          (api.card-test/with-cards-in-readable-collection [card-id]
            (is (= (merge dashboard-defaults
                          {:name                       "Test Dashboard"
                           :creator_id                 (mt/user->id :rasta)
                           :collection_id              true
                           :collection_authority_level nil
                           :can_write                  false
                           :param_fields               {field-id {:id               field-id
                                                                  :table_id         table-id
                                                                  :display_name     display-name
                                                                  :base_type        "type/Text"
                                                                  :semantic_type    nil
                                                                  :has_field_values "search"
                                                                  :name_field       nil
                                                                  :dimensions       []}}
                           :ordered_cards              [{:size_x                     2
                                                         :size_y                     2
                                                         :col                        0
                                                         :row                        0
                                                         :updated_at                 true
                                                         :created_at                 true
                                                         :entity_id                  (:entity_id dashcard)
                                                         :collection_authority_level nil
                                                         :parameter_mappings         [{:card_id      1
                                                                                       :parameter_id "foo"
                                                                                       :target       ["dimension" ["field" field-id nil]]}]
                                                         :visualization_settings     {}
                                                         :card                       (merge api.card-test/card-defaults-no-hydrate
                                                                                            {:name                   "Dashboard Test Card"
                                                                                             :creator_id             (mt/user->id :rasta)
                                                                                             :collection_id          true
                                                                                             :entity_id              (:entity_id card)
                                                                                             :display                "table"
                                                                                             :query_type             nil
                                                                                             :visualization_settings {}
                                                                                             :result_metadata        nil})
                                                         :series                     []}]})
                   (dashboard-response (mt/user-http-request :rasta :get 200 (format "dashboard/%d" dashboard-id)))))))))
    (testing "fetch a dashboard from an official collection includes the collection type"
      (mt/with-temp* [Dashboard     [{dashboard-id :id} {:name "Test Dashboard"}]
                      Card          [{card-id :id}      {:name "Dashboard Test Card"}]
                      DashboardCard [_                  {:dashboard_id dashboard-id, :card_id card-id}]]
        (with-dashboards-in-readable-collection [dashboard-id]
          (api.card-test/with-cards-in-readable-collection [card-id]
            (is (nil?
                 (-> (dashboard-response (mt/user-http-request :rasta :get 200 (format "dashboard/%d" dashboard-id)))
                     :collection_authority_level)))
            (let [collection-id (:collection_id (mt/user-http-request :rasta :get 200 (format "dashboard/%d" dashboard-id)))]
              (db/update! Collection collection-id :authority_level "official"))
            (is (= "official"
                   (-> (dashboard-response (mt/user-http-request :rasta :get 200 (format "dashboard/%d" dashboard-id)))
                       :collection_authority_level)))))))))

(deftest fetch-dashboard-permissions-test
  (testing "GET /api/dashboard/:id"
    (testing "Fetch Dashboard with a series, should fail if the User doesn't have access to the Collection"
      (mt/with-non-admin-groups-no-root-collection-perms
        (mt/with-temp* [Collection          [{coll-id :id}      {:name "Collection 1"}]
                        Dashboard           [{dashboard-id :id} {:name       "Test Dashboard"
                                                                 :creator_id (mt/user->id :crowberto)}]
                        Card                [{card-id :id}      {:name          "Dashboard Test Card"
                                                                 :collection_id coll-id}]
                        Card                [{card-id2 :id}     {:name          "Dashboard Test Card 2"
                                                                 :collection_id coll-id}]
                        DashboardCard       [{dbc_id :id}       {:dashboard_id dashboard-id, :card_id card-id}]
                        DashboardCardSeries [_                  {:dashboardcard_id dbc_id, :card_id card-id2
                                                                 :position         0}]]
          (is (= "You don't have permissions to do that."
                 (mt/user-http-request :rasta :get 403 (format "dashboard/%d" dashboard-id)))))))))

;;; +----------------------------------------------------------------------------------------------------------------+
;;; |                                             PUT /api/dashboard/:id                                             |
;;; +----------------------------------------------------------------------------------------------------------------+

(deftest update-dashboard-test
  (testing "PUT /api/dashboard/:id"
    (mt/with-temp Dashboard [{dashboard-id :id} {:name "Test Dashboard"}]
      (with-dashboards-in-writeable-collection [dashboard-id]
        (testing "GET before update"
          (is (= (merge dashboard-defaults {:name          "Test Dashboard"
                                            :creator_id    (mt/user->id :rasta)
                                            :collection_id true})
                 (dashboard-response (db/select-one Dashboard :id dashboard-id)))))

        (testing "PUT response"
          (is (= (merge dashboard-defaults {:name           "My Cool Dashboard"
                                            :description    "Some awesome description"
                                            :creator_id     (mt/user->id :rasta)
                                            :cache_ttl      1234
                                            :last-edit-info {:timestamp true     :id    true :first_name "Rasta"
                                                             :last_name "Toucan" :email "rasta@metabase.com"}
                                            :collection_id true})
                 (dashboard-response
                  (mt/user-http-request :rasta :put 200 (str "dashboard/" dashboard-id)
                                        {:name        "My Cool Dashboard"
                                         :description "Some awesome description"
                                         :cache_ttl   1234
                                         ;; these things should fail to update
                                         :creator_id  (mt/user->id :trashbird)})))))

        (testing "GET after update"
          (is (= (merge dashboard-defaults {:name          "My Cool Dashboard"
                                            :description   "Some awesome description"
                                            :cache_ttl     1234
                                            :creator_id    (mt/user->id :rasta)
                                            :collection_id true})
                 (dashboard-response (db/select-one Dashboard :id dashboard-id)))))))))

(deftest update-dashboard-guide-columns-test
  (testing "PUT /api/dashboard/:id"
    (testing "allow `:caveats` and `:points_of_interest` to be empty strings, and `:show_in_getting_started` should be a boolean"
      (mt/with-temp Dashboard [{dashboard-id :id} {:name "Test Dashboard"}]
        (with-dashboards-in-writeable-collection [dashboard-id]
          (is (= (merge dashboard-defaults {:name                    "Test Dashboard"
                                            :creator_id              (mt/user->id :rasta)
                                            :collection_id           true
                                            :caveats                 ""
                                            :points_of_interest      ""
                                            :cache_ttl               1337
                                            :last-edit-info
                                            {:timestamp true, :id true, :first_name "Rasta",
                                             :last_name "Toucan", :email "rasta@metabase.com"}
                                            :show_in_getting_started true})
                 (dashboard-response (mt/user-http-request :rasta :put 200 (str "dashboard/" dashboard-id)
                                                           {:caveats                 ""
                                                            :points_of_interest      ""
                                                            :cache_ttl               1337
                                                            :show_in_getting_started true})))))))))

(deftest update-dashboard-clear-description-test
  (testing "PUT /api/dashboard/:id"
    (testing "Can we clear the description of a Dashboard? (#4738)"
      (mt/with-temp Dashboard [dashboard {:description "What a nice Dashboard"}]
        (with-dashboards-in-writeable-collection [dashboard]
          (mt/user-http-request :rasta :put 200 (str "dashboard/" (u/the-id dashboard)) {:description nil})
          (is (= nil
                 (db/select-one-field :description Dashboard :id (u/the-id dashboard))))

          (testing "Set to a blank description"
            (mt/user-http-request :rasta :put 200 (str "dashboard/" (u/the-id dashboard)) {:description ""})
            (is (= ""
                   (db/select-one-field :description Dashboard :id (u/the-id dashboard))))))))))

(deftest update-dashboard-change-collection-id-test
  (testing "PUT /api/dashboard/:id"
    (testing "Can we change the Collection a Dashboard is in (assuming we have the permissions to do so)?"
      (dashboard-test/with-dash-in-collection [_db collection dash]
        (mt/with-temp Collection [new-collection]
          ;; grant Permissions for both new and old collections
          (doseq [coll [collection new-collection]]
            (perms/grant-collection-readwrite-permissions! (perms-group/all-users) coll))
          ;; now make an API call to move collections
          (mt/user-http-request :rasta :put 200 (str "dashboard/" (u/the-id dash)) {:collection_id (u/the-id new-collection)})
          ;; Check to make sure the ID has changed in the DB
          (is (= (db/select-one-field :collection_id Dashboard :id (u/the-id dash))
                 (u/the-id new-collection))))))

    (testing "if we don't have the Permissions for the old collection, we should get an Exception"
      (mt/with-non-admin-groups-no-root-collection-perms
        (dashboard-test/with-dash-in-collection [_db _collection dash]
          (mt/with-temp Collection [new-collection]
            ;; grant Permissions for only the *new* collection
            (perms/grant-collection-readwrite-permissions! (perms-group/all-users) new-collection)
            ;; now make an API call to move collections. Should fail
            (is (= "You don't have permissions to do that."
                   (mt/user-http-request :rasta :put 403 (str "dashboard/" (u/the-id dash))
                                         {:collection_id (u/the-id new-collection)})))))))

    (testing "if we don't have the Permissions for the new collection, we should get an Exception"
      (mt/with-non-admin-groups-no-root-collection-perms
        (dashboard-test/with-dash-in-collection [_db collection dash]
          (mt/with-temp Collection [new-collection]
            ;; grant Permissions for only the *old* collection
            (perms/grant-collection-readwrite-permissions! (perms-group/all-users) collection)
            ;; now make an API call to move collections. Should fail
            (is (schema= {:message (s/eq "You do not have curate permissions for this Collection.")
                          s/Keyword s/Any}
                         (mt/user-http-request :rasta :put 403 (str "dashboard/" (u/the-id dash))
                                               {:collection_id (u/the-id new-collection)})))))))))


;;; +----------------------------------------------------------------------------------------------------------------+
;;; |                                    UPDATING DASHBOARD COLLECTION POSITIONS                                     |
;;; +----------------------------------------------------------------------------------------------------------------+

(deftest update-dashboard-change-collection-position-test
  (testing "PUT /api/dashboard/:id"
    (testing "Can we change the Collection position of a Dashboard?"
      (mt/with-non-admin-groups-no-root-collection-perms
        (mt/with-temp* [Collection [collection]
                        Dashboard  [dashboard {:collection_id (u/the-id collection)}]]
          (perms/grant-collection-readwrite-permissions! (perms-group/all-users) collection)
          (mt/user-http-request :rasta :put 200 (str "dashboard/" (u/the-id dashboard))
                                {:collection_position 1})
          (is (= 1
                 (db/select-one-field :collection_position Dashboard :id (u/the-id dashboard))))

          (testing "...and unset (unpin) it as well?"
            (mt/user-http-request :rasta :put 200 (str "dashboard/" (u/the-id dashboard))
                                  {:collection_position nil})
            (is (= nil
                   (db/select-one-field :collection_position Dashboard :id (u/the-id dashboard))))))

        (testing "we shouldn't be able to if we don't have permissions for the Collection"
          (mt/with-temp* [Collection [collection]
                          Dashboard  [dashboard {:collection_id (u/the-id collection)}]]
            (mt/user-http-request :rasta :put 403 (str "dashboard/" (u/the-id dashboard))
                                  {:collection_position 1})
            (is (= nil
                   (db/select-one-field :collection_position Dashboard :id (u/the-id dashboard)))))

          (mt/with-temp* [Collection [collection]
                          Dashboard  [dashboard {:collection_id (u/the-id collection), :collection_position 1}]]
            (mt/user-http-request :rasta :put 403 (str "dashboard/" (u/the-id dashboard))
                                  {:collection_position nil})
            (is (= 1
                   (db/select-one-field :collection_position Dashboard :id (u/the-id dashboard))))))))))

(deftest update-dashboard-position-test
  (mt/with-non-admin-groups-no-root-collection-perms
    (mt/with-temp Collection [collection]
      (perms/grant-collection-readwrite-permissions! (perms-group/all-users) collection)
      (letfn [(move-dashboard! [dashboard new-position]
                (mt/user-http-request :rasta :put 200 (str "dashboard/" (u/the-id dashboard))
                                      {:collection_position new-position}))
              (items []
                (api.card-test/get-name->collection-position :rasta collection))]
        (testing "Check that we can update a dashboard's position in a collection of only dashboards"
          (api.card-test/with-ordered-items collection [Dashboard a
                                                        Dashboard b
                                                        Dashboard c
                                                        Dashboard d]
            (move-dashboard! b 4)
            (is (= {"a" 1, "c" 2, "d" 3, "b" 4}
                   (items)))))

        (testing "Check that updating a dashboard at position 3 to position 1 will increment the positions before 3, not after"
          (api.card-test/with-ordered-items collection [Card      a
                                                        Pulse     b
                                                        Dashboard c
                                                        Dashboard d]
            (move-dashboard! c 1)
            (is (= {"c" 1, "a" 2, "b" 3, "d" 4}
                   (items)))))

        (testing "Check that updating position 1 to 3 will cause b and c to be decremented"
          (api.card-test/with-ordered-items collection [Dashboard a
                                                        Card      b
                                                        Pulse     c
                                                        Dashboard d]
            (move-dashboard! a 3)
            (is (= {"b" 1, "c" 2, "a" 3, "d" 4}
                   (items)))))


        (testing "Check that updating position 1 to 4 will cause a through c to be decremented"
          (api.card-test/with-ordered-items collection [Dashboard a
                                                        Card      b
                                                        Pulse     c
                                                        Pulse     d]
            (move-dashboard! a 4)
            (is (= {"b" 1, "c" 2, "d" 3, "a" 4}
                   (items)))))

        (testing "Check that updating position 4 to 1 will cause a through c to be incremented"
          (api.card-test/with-ordered-items collection [Card      a
                                                        Pulse     b
                                                        Card      c
                                                        Dashboard d]
            (move-dashboard! d 1)
            (is (= {"d" 1, "a" 2, "b" 3, "c" 4}
                   (items)))))))))

(deftest move-dashboard-to-different-collection-test
  (testing "Check that moving a dashboard to another collection will fixup both collections"
    (mt/with-non-admin-groups-no-root-collection-perms
      (mt/with-temp* [Collection [collection-1]
                      Collection [collection-2]]
        (api.card-test/with-ordered-items collection-1 [Dashboard a
                                                        Card      b
                                                        Card      c
                                                        Pulse     d]
          (api.card-test/with-ordered-items collection-2 [Pulse     e
                                                          Pulse     f
                                                          Dashboard g
                                                          Card      h]
            (perms/grant-collection-readwrite-permissions! (perms-group/all-users) collection-1)
            (perms/grant-collection-readwrite-permissions! (perms-group/all-users) collection-2)
            ;; Move the first dashboard in collection-1 to collection-1
            (mt/user-http-request :rasta :put 200 (str "dashboard/" (u/the-id a))
                                  {:collection_position 1, :collection_id (u/the-id collection-2)})
            ;; "a" should now be gone from collection-1 and all the existing dashboards bumped down in position
            (testing "original collection"
              (is (= {"b" 1
                      "c" 2
                      "d" 3}
                     (api.card-test/get-name->collection-position :rasta collection-1))))
            ;; "a" is now first, all other dashboards in collection-2 bumped down 1
            (testing "new collection"
              (is (= {"a" 1
                      "e" 2
                      "f" 3
                      "g" 4
                      "h" 5}
                     (api.card-test/get-name->collection-position :rasta collection-2))))))))))

(deftest insert-dashboard-increment-existing-collection-position-test
  (testing "POST /api/dashboard"
    (testing "Check that adding a new Dashboard at Collection position 3 will increment position of the existing item at position 3"
      (mt/with-non-admin-groups-no-root-collection-perms
        (mt/with-temp Collection [collection]
          (api.card-test/with-ordered-items collection [Card  a
                                                        Pulse b
                                                        Card  d]
            (perms/grant-collection-readwrite-permissions! (perms-group/all-users) collection)
            (is (= {"a" 1
                    "b" 2
                    "d" 3}
                   (api.card-test/get-name->collection-position :rasta collection)))
            (try
              (mt/user-http-request :rasta :post 200 "dashboard" {:name                "c"
                                                                  :collection_id       (u/the-id collection)
                                                                  :collection_position 3})
              (is (= {"a" 1
                      "b" 2
                      "c" 3
                      "d" 4}
                     (api.card-test/get-name->collection-position :rasta collection)))
              (finally
                (db/delete! Dashboard :collection_id (u/the-id collection))))))))))

(deftest insert-dashboard-no-position-test
  (testing "POST /api/dashboard"
    (testing "Check that adding a new Dashboard without a position, leaves the existing positions unchanged"
      (mt/with-non-admin-groups-no-root-collection-perms
        (mt/with-temp Collection [collection]
          (api.card-test/with-ordered-items collection [Dashboard a
                                                        Card      b
                                                        Pulse     d]
            (perms/grant-collection-readwrite-permissions! (perms-group/all-users) collection)
            (is (= {"a" 1
                    "b" 2
                    "d" 3}
                   (api.card-test/get-name->collection-position :rasta collection)))
            (try
              (mt/user-http-request :rasta :post 200 "dashboard" {:name          "c"
                                                                  :collection_id (u/the-id collection)})
              (is (= {"a" 1
                      "b" 2
                      "c" nil
                      "d" 3}
                     (api.card-test/get-name->collection-position :rasta collection)))
              (finally
                (db/delete! Dashboard :collection_id (u/the-id collection))))))))))


;;; +----------------------------------------------------------------------------------------------------------------+
;;; |                                           DELETE /api/dashboard/:id                                            |
;;; +----------------------------------------------------------------------------------------------------------------+

(deftest delete-test
  (mt/with-temp Dashboard [{dashboard-id :id}]
    (with-dashboards-in-writeable-collection [dashboard-id]
      (is (= nil
             (mt/user-http-request :rasta :delete 204 (format "dashboard/%d" dashboard-id))))
      (is (= nil
             (db/select-one Dashboard :id dashboard-id))))))

;;; +----------------------------------------------------------------------------------------------------------------+
;;; |                                         POST /api/dashboard/:id/copy                                           |
;;; +----------------------------------------------------------------------------------------------------------------+

(deftest copy-dashboard-test
  (testing "POST /api/dashboard/:id/copy"
    (testing "A plain copy with nothing special"
      (mt/with-temp Dashboard [dashboard {:name        "Test Dashboard"
                                          :description "A description"
                                          :creator_id  (mt/user->id :rasta)}]
        (let [response (mt/user-http-request :rasta :post 200 (format "dashboard/%d/copy" (:id dashboard)))]
          (try
            (is (= (merge
                     dashboard-defaults
                     {:name          "Test Dashboard"
                      :description   "A description"
                      :creator_id    (mt/user->id :rasta)
                      :collection_id false})
                   (dashboard-response response)))
            (is (some? (:entity_id response)))
            (is (not=  (:entity_id dashboard) (:entity_id response))
                "The copy should have a new entity ID generated")
            (finally
              (db/delete! Dashboard :id (u/the-id response)))))))

    (testing "Ensure name / description / user set when copying"
      (mt/with-temp Dashboard [dashboard  {:name        "Test Dashboard"
                                           :description "An old description"}]
        (let [response (mt/user-http-request :crowberto :post 200 (format "dashboard/%d/copy" (:id dashboard))
                                             {:name        "Test Dashboard - Duplicate"
                                              :description "A new description"})]
          (try
            (is (= (merge
                     dashboard-defaults
                     {:name          "Test Dashboard - Duplicate"
                      :description   "A new description"
                      :creator_id    (mt/user->id :crowberto)
                      :collection_id false})
                   (dashboard-response response)))
            (is (some? (:entity_id response)))
            (is (not= (:entity_id dashboard) (:entity_id response))
                "The copy should have a new entity ID generated")
            (finally
              (db/delete! Dashboard :id (u/the-id response))))))))
  (testing "Deep copy: POST /api/dashboard/:id/copy"
    (mt/dataset sample-dataset
      (mt/with-temp* [Collection [source-coll {:name "Source collection"}]
                      Collection [dest-coll   {:name "Destination collection"}]
                      Dashboard  [dashboard {:name          "Dashboard to be Copied"
                                             :description   "A description"
                                             :collection_id (u/the-id source-coll)
                                             :creator_id    (mt/user->id :rasta)}]
                      Card       [total-card  {:name "Total orders per month"
                                               :collection_id (u/the-id source-coll)
                                               :display :line
                                               :visualization_settings
                                               {:graph.dimensions ["CREATED_AT"]
                                                :graph.metrics ["sum"]}
                                               :dataset_query
                                               (mt/$ids
                                                {:database (mt/id)
                                                 :type     :query
                                                 :query    {:source-table $$orders
                                                            :aggregation  [[:sum $orders.total]]
                                                            :breakout     [!month.orders.created_at]}})}]
                      Card      [avg-card  {:name "Average orders per month"
                                            :collection_id (u/the-id source-coll)
                                            :display :line
                                            :visualization_settings
                                            {:graph.dimensions ["CREATED_AT"]
                                             :graph.metrics ["sum"]}
                                            :dataset_query
                                            (mt/$ids
                                             {:database (mt/id)
                                              :type     :query
                                              :query    {:source-table $$orders
                                                         :aggregation  [[:avg $orders.total]]
                                                         :breakout     [!month.orders.created_at]}})}]
                      Card          [model {:name "A model"
                                            :collection_id (u/the-id source-coll)
                                            :dataset true
                                            :dataset_query
                                            (mt/$ids
                                             {:database (mt/id)
                                              :type :query
                                              :query {:source-table $$orders
                                                      :limit 4}})}]
                      DashboardCard [dashcard {:dashboard_id (u/the-id dashboard)
                                               :card_id    (u/the-id total-card)
                                               :size_x 6, :size_y 6}]
                      DashboardCard [_textcard {:dashboard_id (u/the-id dashboard)
                                                :visualization_settings
                                                {:virtual_card
                                                 {:display :text}
                                                 :text "here is some text"}}]
                      DashboardCard [_        {:dashboard_id (u/the-id dashboard)
                                               :card_id    (u/the-id model)
                                               :size_x 6, :size_y 6}]
                      DashboardCardSeries [_ {:dashboardcard_id (u/the-id dashcard)
                                              :card_id (u/the-id avg-card)
                                              :position 0}]]
        (mt/with-model-cleanup [Card Dashboard DashboardCard DashboardCardSeries]
          (let [resp (mt/user-http-request :crowberto :post 200
                                           (format "dashboard/%d/copy" (:id dashboard))
                                           {:name        "New dashboard"
                                            :description "A new description"
                                            :is_deep_copy true
                                            :collection_id (u/the-id dest-coll)})]
            (is (= (:collection_id resp) (u/the-id dest-coll))
                "Dashboard should go into the destination collection")
            (is (= 3 (count (db/select 'Card :collection_id (u/the-id source-coll)))))
            (let [copied-cards (db/select 'Card :collection_id (u/the-id dest-coll))
                  copied-db-cards (db/select 'DashboardCard :dashboard_id (u/the-id (:id resp)))
                  source-db-cards (db/select 'DashboardCard :dashboard_id (u/the-id dashboard))]
              (testing "Copies all of the questions on the dashboard"
                (is (= 2 (count copied-cards))))
              (testing "Copies all of the dashboard cards"
                (is (= (count copied-db-cards) (count source-db-cards)))
                (testing "Including text cards"
                  (is (some (comp nil? :card_id) copied-db-cards))
                  (is (some (comp :text :visualization_settings) copied-db-cards))))
              (testing "Should copy cards"
                (is (= #{"Total orders per month" "Average orders per month"}
                       (into #{} (map :name) copied-cards))
                    "Should preserve the titles of the original cards"))
              (testing "Should not deep-copy models"
                (is (every? (comp false? :dataset) copied-cards)
                    "Copied a model"))))))
      (testing "When there are cards the user lacks write perms for"
        (mt/with-temp* [Collection [source-coll {:name "Source collection"}]
                        Collection [no-read-coll {:name "Crowberto lacks write coll"}]
                        Collection [dest-coll   {:name "Destination collection"}]
                        Dashboard  [dashboard {:name          "Dashboard to be Copied"
                                               :description   "A description"
                                               :collection_id (u/the-id source-coll)
                                               :creator_id    (mt/user->id :rasta)}]
                        Card       [total-card  {:name "Total orders per month"
                                                 :collection_id (u/the-id no-read-coll)
                                                 :display :line
                                                 :visualization_settings
                                                 {:graph.dimensions ["CREATED_AT"]
                                                  :graph.metrics ["sum"]}
                                                 :dataset_query
                                                 (mt/$ids
                                                  {:database (mt/id)
                                                   :type     :query
                                                   :query    {:source-table $$orders
                                                              :aggregation  [[:sum $orders.total]]
                                                              :breakout     [!month.orders.created_at]}})}]
                        Card      [avg-card  {:name "Average orders per month"
                                              :collection_id (u/the-id source-coll)
                                              :display :line
                                              :visualization_settings
                                              {:graph.dimensions ["CREATED_AT"]
                                               :graph.metrics ["sum"]}
                                              :dataset_query
                                              (mt/$ids
                                               {:database (mt/id)
                                                :type     :query
                                                :query    {:source-table $$orders
                                                           :aggregation  [[:avg $orders.total]]
                                                           :breakout     [!month.orders.created_at]}})}]
                        Card          [card {:name "A card"
                                             :collection_id (u/the-id source-coll)
                                             :dataset_query
                                             (mt/$ids
                                              {:database (mt/id)
                                               :type :query
                                               :query {:source-table $$orders
                                                       :limit 4}})}]
                        DashboardCard [dashcard {:dashboard_id (u/the-id dashboard)
                                                 :card_id    (u/the-id total-card)
                                                 :size_x 6, :size_y 6}]
                        DashboardCard [_        {:dashboard_id (u/the-id dashboard)
                                                 :card_id    (u/the-id card)
                                                 :size_x 6, :size_y 6}]
                        DashboardCardSeries [_ {:dashboardcard_id (u/the-id dashcard)
                                                :card_id (u/the-id avg-card)
                                                :position 0}]]
          (mt/with-model-cleanup [Card Dashboard DashboardCard DashboardCardSeries]
            (perms/revoke-collection-permissions! (perms-group/all-users) no-read-coll)
            (let [resp (mt/user-http-request :rasta :post 200
                                             (format "dashboard/%d/copy" (:id dashboard))
                                             {:name        "New dashboard"
                                              :description "A new description"
                                              :is_deep_copy true
                                              :collection_id (u/the-id dest-coll)})]
              (is (= (:collection_id resp) (u/the-id dest-coll))
                  "Dashboard should go into the destination collection")
              (let [copied-cards (db/select 'Card :collection_id (u/the-id dest-coll))
                    copied-db-cards (db/select 'DashboardCard :dashboard_id (u/the-id (:id resp)))]
                (testing "Copies only one of the questions on the dashboard"
                  (is (= 1 (count copied-cards))))
                (testing "Copies one of the dashboard cards"
                  (is (= 1 (count copied-db-cards))))
                (testing "Should copy cards"
                  (is (= #{"A card"}
                         (into #{} (map :name) copied-cards))
                      "Should preserve the titles of the original cards"))
                (testing "Should not create dashboardcardseries because the base card lacks permissions"
                  (is (empty? (db/select DashboardCardSeries :card_id [:in (map :id copied-cards)]))))
                (testing "Response includes uncopied cards"
                  ;; cards might be full cards or just a map {:id 1} due to permissions Any card with lack of
                  ;; permissions is just {:id 1}. Cards in a series which you have permissions for, but the base card
                  ;; you lack permissions for are also not copied, but you can see the whole card.
                  (is (= 2 (->> resp :uncopied count)))))))))
      (testing "When source and destination are the same"
        (mt/with-temp* [Collection [source-coll {:name "Source collection"}]
                        Dashboard  [dashboard {:name          "Dashboard to be Copied"
                                               :description   "A description"
                                               :collection_id (u/the-id source-coll)
                                               :creator_id    (mt/user->id :rasta)}]
                        Card       [total-card  {:name "Total orders per month"
                                                 :collection_id (u/the-id source-coll)
                                                 :display :line
                                                 :visualization_settings
                                                 {:graph.dimensions ["CREATED_AT"]
                                                  :graph.metrics ["sum"]}
                                                 :dataset_query
                                                 (mt/$ids
                                                  {:database (mt/id)
                                                   :type     :query
                                                   :query    {:source-table $$orders
                                                              :aggregation  [[:sum $orders.total]]
                                                              :breakout     [!month.orders.created_at]}})}]
                        Card      [avg-card  {:name "Average orders per month"
                                              :collection_id (u/the-id source-coll)
                                              :display :line
                                              :visualization_settings
                                              {:graph.dimensions ["CREATED_AT"]
                                               :graph.metrics ["sum"]}
                                              :dataset_query
                                              (mt/$ids
                                               {:database (mt/id)
                                                :type     :query
                                                :query    {:source-table $$orders
                                                           :aggregation  [[:avg $orders.total]]
                                                           :breakout     [!month.orders.created_at]}})}]
                        Card          [card {:name "A card"
                                             :collection_id (u/the-id source-coll)
                                             :dataset_query
                                             (mt/$ids
                                              {:database (mt/id)
                                               :type :query
                                               :query {:source-table $$orders
                                                       :limit 4}})}]
                        DashboardCard [dashcard {:dashboard_id (u/the-id dashboard)
                                                 :card_id    (u/the-id total-card)
                                                 :size_x 6, :size_y 6}]
                        DashboardCard [_        {:dashboard_id (u/the-id dashboard)
                                                 :card_id    (u/the-id card)
                                                 :size_x 6, :size_y 6}]
                        DashboardCardSeries [_ {:dashboardcard_id (u/the-id dashcard)
                                                :card_id (u/the-id avg-card)
                                                :position 0}]]
          (mt/with-model-cleanup [Card Dashboard DashboardCard DashboardCardSeries]
            (let [_resp (mt/user-http-request :rasta :post 200
                                              (format "dashboard/%d/copy" (:id dashboard))
                                              {:name        "New dashboard"
                                               :description "A new description"
                                               :is_deep_copy true
                                               :collection_id (u/the-id source-coll)})
                  cards-in-coll (db/select 'Card :collection_id (u/the-id source-coll))]
              ;; original 3 plust 3 duplicates
              (is (= 6 (count cards-in-coll)) "Not all cards were copied")
              (is (= (into #{} (comp (map :name)
                                     (mapcat (fn [n] [n (str n " -- Duplicate")])))
                           [total-card avg-card card])
                     (set (map :name cards-in-coll)))
                  "Cards should have \"-- Duplicate\" appended"))))))))

(def ^:dynamic ^:private
  ^{:doc "Set of ids that will report [[mi/can-write]] as true."}
  *readable-card-ids* #{})

(defmethod mi/can-read? ::dispatches-on-dynamic
  ([fake-model]
   (contains? *readable-card-ids* (:id fake-model)))
  ([_fake-model id]
   (contains? *readable-card-ids* id)))

(defn- card-model
  "Return a card \"model\" that reports as a `::dispatches-on-dynamic` model type, and checking `mi/can-write?` checks
  if the `:id` is in the dynamic variable `*writable-card-ids*."
  [card]
  (with-meta card {`models.dispatch/model
                   (fn [_] ::dispatches-on-dynamic)}))

(deftest cards-to-copy-test
  (testing "Identifies all cards to be copied"
    (let [ordered-cards [{:card_id 1 :card (card-model {:id 1}) :series [(card-model {:id 2})]}
                         {:card_id 3 :card (card-model{:id 3})}]]
      (binding [*readable-card-ids* #{1 2 3}]
        (is (= {:copy {1 {:id 1} 2 {:id 2} 3 {:id 3}}
                :discard []}
               (#'api.dashboard/cards-to-copy ordered-cards))))))
  (testing "Identifies cards which cannot be copied"
    (testing "If they are in a series"
      (let [ordered-cards [{:card_id 1 :card (card-model {:id 1}) :series [(card-model {:id 2})]}
                           {:card_id 3 :card (card-model{:id 3})}]]
        (binding [*readable-card-ids* #{1 3}]
          (is (= {:copy {1 {:id 1} 3 {:id 3}}
                  :discard [{:id 2}]}
                 (#'api.dashboard/cards-to-copy ordered-cards))))))
    (testing "When the base of a series lacks permissions"
      (let [ordered-cards [{:card_id 1 :card (card-model {:id 1}) :series [(card-model {:id 2})]}
                           {:card_id 3 :card (card-model{:id 3})}]]
        (binding [*readable-card-ids* #{3}]
          (is (= {:copy {3 {:id 3}}
                  :discard [{:id 1} {:id 2}]}
                 (#'api.dashboard/cards-to-copy ordered-cards))))))))

(deftest update-cards-for-copy-test
  (testing "When copy style is shallow returns original ordered-cards"
    (let [ordered-cards [{:card_id 1 :card {:id 1} :series [{:id 2}]}
                         {:card_id 3 :card {:id 3}}]]
      (is (= ordered-cards
             (api.dashboard/update-cards-for-copy 1
                                                  ordered-cards
                                                  false
                                                  nil)))))
  (testing "When copy style is deep"
    (let [ordered-cards [{:card_id 1 :card {:id 1} :series [{:id 2} {:id 3}]}]]
      (testing "Can omit series cards"
        (is (= [{:card_id 5 :card {:id 5} :series [{:id 6}]}]
               (api.dashboard/update-cards-for-copy 1
                                                    ordered-cards
                                                    true
                                                    {1 {:id 5}
                                                     2 {:id 6}})))))
    (testing "Can omit whole card with series if not copied"
      (let [ordered-cards [{:card_id 1 :card {} :series [{:id 2} {:id 3}]}
                           {:card_id 4 :card {} :series [{:id 5} {:id 6}]}]]
        (is (= [{:card_id 7 :card {:id 7} :series [{:id 8} {:id 9}]}]
               (api.dashboard/update-cards-for-copy 1
                                                    ordered-cards
                                                    true
                                                    {1 {:id 7}
                                                     2 {:id 8}
                                                     3 {:id 9}
                                                     ;; not copying id 4 which is the base of the following two
                                                     5 {:id 10}
                                                     6 {:id 11}})))))
    (testing "Updates parameter mappings to new card ids"
      (let [ordered-cards [{:card_id            1
                            :card               {:id 1}
                            :parameter_mappings [{:parameter_id "72d27de6",
                                                  :card_id      1,
                                                  :target       [:dimension
                                                                 [:field 63 nil]]}]}]]
        (is (= [{:card_id            2
                 :card               {:id 2}
                 :parameter_mappings [{:parameter_id "72d27de6"
                                       :card_id      2
                                       :target       [:dimension
                                                      [:field 63 nil]]}]}]
               (api.dashboard/update-cards-for-copy 1
                                                    ordered-cards
                                                    true
                                                    {1 {:id 2}})))))
    (testing "Throws error if no new card-id information for deep copy"
      (let [user-id      44
            dashboard-id 55
            error-data   (try
                           (binding [api/*current-user-id* user-id]
                             (api.dashboard/update-cards-for-copy dashboard-id
                                                                  [{:card_id 1 :card {:id 1}}]
                                                                  true
                                                                  nil))
                           (is false "Should have thrown with deep-copy true and no new card id info")
                           (catch Exception e (ex-data e)))]
        (is (= {:user-id user-id, :dashboard-id dashboard-id} error-data))))))

(deftest copy-dashboard-cards-test
  (testing "POST /api/dashboard/:id/copy"
    (testing "Ensure dashboard cards and parameters are copied (#23685)"
      (mt/with-temp* [Dashboard     [{dashboard-id :id}  {:name       "Test Dashboard"
                                                          :parameters [{:name "Category ID"
                                                                        :slug "category_id"
                                                                        :id   "_CATEGORY_ID_"
                                                                        :type :category}]}]
                      Card          [{card-id :id}]
                      Card          [{card-id2 :id}]
                      DashboardCard [{dashcard-id :id} {:dashboard_id       dashboard-id,
                                                        :card_id            card-id
                                                        :parameter_mappings [{:parameter_id "random-id"
                                                                              :card_id      card-id
                                                                              :target       [:dimension [:field (mt/id :venues :name) nil]]}]}]
                      DashboardCard [_ {:dashboard_id dashboard-id, :card_id card-id2}]]
        (let [copy-id (u/the-id (mt/user-http-request :rasta :post 200 (format "dashboard/%d/copy" dashboard-id)))]
          (try
            (is (= 2
                   (count (db/select-ids DashboardCard, :dashboard_id copy-id))))
            (is (= [{:name "Category ID" :slug "category_id" :id "_CATEGORY_ID_" :type :category}]
                   (db/select-one-field :parameters Dashboard :id copy-id)))
            (is (= [{:parameter_id "random-id"
                     :card_id      card-id
                     :target       [:dimension [:field (mt/id :venues :name) nil]]}]
                   (db/select-one-field :parameter_mappings DashboardCard :id dashcard-id)))
           (finally
             (db/delete! Dashboard :id copy-id))))))))

(deftest copy-dashboard-into-correct-collection-test
  (testing "POST /api/dashboard/:id/copy"
    (testing "Ensure the correct collection is set when copying"
      (dashboard-test/with-dash-in-collection [_db collection dash]
        (mt/with-temp Collection [new-collection]
          ;; grant Permissions for both new and old collections
          (doseq [coll [collection new-collection]]
            (perms/grant-collection-readwrite-permissions! (perms-group/all-users) coll))
          (let [response (mt/user-http-request :rasta :post 200 (format "dashboard/%d/copy" (u/the-id dash)) {:collection_id (u/the-id new-collection)})]
            (try
              ;; Check to make sure the ID of the collection is correct
              (is (= (db/select-one-field :collection_id Dashboard :id
                                          (u/the-id response))
                     (u/the-id new-collection)))
              (finally
                (db/delete! Dashboard :id (u/the-id response))))))))))


;;; +----------------------------------------------------------------------------------------------------------------+
;;; |                                         POST /api/dashboard/:id/cards                                          |
;;; +----------------------------------------------------------------------------------------------------------------+

(deftest simple-creation-with-no-additional-series-test
  (mt/with-temp* [Dashboard [{dashboard-id :id}]
                  Card      [{card-id :id}]]
    (with-dashboards-in-writeable-collection [dashboard-id]
      (api.card-test/with-cards-in-readable-collection [card-id]
        (is (= {:size_x                 2
                :size_y                 2
                :col                    4
                :row                    4
                :series                 []
                :parameter_mappings     [{:parameter_id "abc" :card_id 123, :hash "abc", :target "foo"}]
                :visualization_settings {}
                :created_at             true
                :updated_at             true}
               (-> (mt/user-http-request :rasta :post 200 (format "dashboard/%d/cards" dashboard-id)
                                         {:cardId                 card-id
                                          :row                    4
                                          :col                    4
                                          :parameter_mappings     [{:parameter_id "abc"
                                                                    :card_id 123
                                                                    :hash "abc"
                                                                    :target "foo"}]
                                          :visualization_settings {}})
                   (dissoc :id :dashboard_id :action_id :card_id :entity_id)
                   (update :created_at boolean)
                   (update :updated_at boolean))))
        (is (= [{:size_x                 2
                 :size_y                 2
                 :col                    4
                 :row                    4
                 :parameter_mappings     [{:parameter_id "abc", :card_id 123, :hash "abc", :target "foo"}]
                 :visualization_settings {}}]
               (map (partial into {})
                    (db/select [DashboardCard :size_x :size_y :col :row :parameter_mappings :visualization_settings]
                      :dashboard_id dashboard-id))))))))

(deftest new-dashboard-card-with-additional-series-test
  (mt/with-temp* [Dashboard [{dashboard-id :id}]
                  Card      [{card-id :id}]
                  Card      [{series-id-1 :id} {:name "Series Card"}]]
    (with-dashboards-in-writeable-collection [dashboard-id]
      (api.card-test/with-cards-in-readable-collection [card-id series-id-1]
        (let [dashboard-card (mt/user-http-request :rasta :post 200 (format "dashboard/%d/cards" dashboard-id)
                                                   {:cardId card-id
                                                    :row    4
                                                    :col    4
                                                    :series [{:id series-id-1}]})]
          (is (= {:size_x                 2
                  :size_y                 2
                  :col                    4
                  :row                    4
                  :parameter_mappings     []
                  :visualization_settings {}
                  :series                 [{:name                   "Series Card"
                                            :description            nil
                                            :dataset_query          (:dataset_query api.card-test/card-defaults)
                                            :display                "table"
                                            :visualization_settings {}}]
                  :created_at             true
                  :updated_at             true}
                 (remove-ids-and-booleanize-timestamps dashboard-card)))
          (is (= [{:size_x 2
                   :size_y 2
                   :col    4
                   :row    4}]
                 (map (partial into {})
                      (db/select [DashboardCard :size_x :size_y :col :row], :dashboard_id dashboard-id))))
          (is (= #{0}
                 (db/select-field :position DashboardCardSeries, :dashboardcard_id (:id dashboard-card)))))))))

(defn do-with-add-card-parameter-mapping-permissions-fixtures [f]
  (mt/with-temp-copy-of-db
    (perms/revoke-data-perms! (perms-group/all-users) (mt/id))
    (mt/with-temp* [Dashboard     [{dashboard-id :id} {:parameters [{:name "Category ID"
                                                                     :slug "category_id"
                                                                     :id   "_CATEGORY_ID_"
                                                                     :type "category"}]}]
                    Card          [{card-id :id} {:database_id   (mt/id)
                                                  :table_id      (mt/id :venues)
                                                  :dataset_query (mt/mbql-query venues)}]]
      (let [mappings [{:parameter_id "_CATEGORY_ID_"
                       :target       [:dimension [:field (mt/id :venues :category_id) nil]]}]]
        ;; TODO -- check series as well?
        (f {:dashboard-id dashboard-id
            :card-id      card-id
            :mappings     mappings
            :add-card!    (fn [expected-status-code]
                            (mt/user-http-request :rasta
                                                  :post expected-status-code (format "dashboard/%d/cards" dashboard-id)
                                                  {:cardId             card-id
                                                   :row                0
                                                   :col                0
                                                   :parameter_mappings mappings}))
            :dashcards    (fn [] (db/select DashboardCard :dashboard_id dashboard-id))})))))

(deftest add-card-parameter-mapping-permissions-test
  (testing "POST /api/dashboard/:id/cards"
    (testing "Should check current user's data permissions for the `parameter_mapping`"
      (do-with-add-card-parameter-mapping-permissions-fixtures
       (fn [{:keys [card-id mappings add-card! dashcards]}]
         (is (schema= {:message  (s/eq "You must have data permissions to add a parameter referencing the Table \"VENUES\".")
                       s/Keyword s/Any}
                (add-card! 403)))
         (is (= []
                (dashcards)))
         (testing "Permissions for a different table in the same DB should not count"
           (perms/grant-permissions! (perms-group/all-users) (perms/table-query-path (mt/id :categories)))
           (is (schema= {:message  (s/eq "You must have data permissions to add a parameter referencing the Table \"VENUES\".")
                         s/Keyword s/Any}
                        (add-card! 403)))
           (is (= []
                  (dashcards))))
         (testing "If they have data permissions, it should be ok"
           (perms/grant-permissions! (perms-group/all-users) (perms/table-query-path (mt/id :venues)))
           (is (schema= {:card_id            (s/eq card-id)
                         :parameter_mappings [(s/one
                                               {:parameter_id (s/eq "_CATEGORY_ID_")
                                                :target       (s/eq ["dimension" ["field" (mt/id :venues :category_id) nil]])
                                                s/Keyword     s/Any}
                                               "mapping")]
                         s/Keyword           s/Any}
                        (add-card! 200)))
           (is (schema= [(s/one {:card_id            (s/eq card-id)
                                 :parameter_mappings (s/eq mappings)
                                 s/Keyword           s/Any}
                                "DashboardCard")]
                        (dashcards)))))))))

(defn do-with-update-cards-parameter-mapping-permissions-fixtures [f]
  (do-with-add-card-parameter-mapping-permissions-fixtures
   (fn [{:keys [dashboard-id card-id mappings]}]
     (mt/with-temp DashboardCard [dashboard-card {:dashboard_id       dashboard-id
                                                  :card_id            card-id
                                                  :parameter_mappings mappings}]
       (let [dashcard-info     (select-keys dashboard-card [:id :size_x :size_y :row :col :parameter_mappings])
             new-mappings      [{:parameter_id "_CATEGORY_ID_"
                                 :target       [:dimension [:field (mt/id :venues :price) nil]]}]
             new-dashcard-info (assoc dashcard-info :size_x 1000)]
         (f {:dashboard-id           dashboard-id
             :card-id                card-id
             :original-mappings      mappings
             :new-mappings           new-mappings
             :original-dashcard-info dashcard-info
             :new-dashcard-info      new-dashcard-info
             :update-mappings!       (fn [expected-status-code]
                                       (mt/user-http-request :rasta :put expected-status-code
                                                             (format "dashboard/%d/cards" dashboard-id)
                                                             {:cards [(assoc dashcard-info :parameter_mappings new-mappings)]}))
             :update-size!           (fn []
                                       (mt/user-http-request :rasta :put 200
                                                             (format "dashboard/%d/cards" dashboard-id)
                                                             {:cards [new-dashcard-info]}))}))))))

(deftest update-cards-parameter-mapping-permissions-test
  (testing "PUT /api/dashboard/:id/cards"
    (testing "Should check current user's data permissions for the `parameter_mapping`"
      (do-with-update-cards-parameter-mapping-permissions-fixtures
       (fn [{:keys [dashboard-id card-id original-mappings update-mappings! update-size! new-dashcard-info new-mappings]}]
         (testing "Should *NOT* be allowed to update the `:parameter_mappings` without proper data permissions"
           (is (schema= {:message  (s/eq "You must have data permissions to add a parameter referencing the Table \"VENUES\".")
                         s/Keyword s/Any}
                        (update-mappings! 403)))
           (is (= original-mappings
                  (db/select-one-field :parameter_mappings DashboardCard :dashboard_id dashboard-id, :card_id card-id))))
         (testing "Changing another column should be ok even without data permissions."
           (is (= {:status "ok"}
                  (update-size!)))
           (is (= (:size_x new-dashcard-info)
                  (db/select-one-field :size_x DashboardCard :dashboard_id dashboard-id, :card_id card-id))))
         (testing "Should be able to update `:parameter_mappings` *with* proper data permissions."
           (perms/grant-permissions! (perms-group/all-users) (perms/table-query-path (mt/id :venues)))
           (is (= {:status "ok"}
                  (update-mappings! 200)))
           (is (= new-mappings
                  (db/select-one-field :parameter_mappings DashboardCard :dashboard_id dashboard-id, :card_id card-id)))))))))


;;; +----------------------------------------------------------------------------------------------------------------+
;;; |                                        DELETE /api/dashboard/:id/cards                                         |
;;; +----------------------------------------------------------------------------------------------------------------+

(deftest delete-cards-test
  (testing "DELETE /api/dashboard/id/:cards"
    ;; fetch a dashboard WITH a dashboard card on it
    (mt/with-temp* [Dashboard           [{dashboard-id :id}]
                    Card                [{card-id :id}]
                    Card                [{series-id-1 :id}]
                    Card                [{series-id-2 :id}]
                    DashboardCard       [{dashcard-id :id} {:dashboard_id dashboard-id, :card_id card-id}]
                    DashboardCardSeries [_                 {:dashboardcard_id dashcard-id, :card_id series-id-1, :position 0}]
                    DashboardCardSeries [_                 {:dashboardcard_id dashcard-id, :card_id series-id-2, :position 1}]]
      (with-dashboards-in-writeable-collection [dashboard-id]
        (is (= 1
               (count (db/select-ids DashboardCard, :dashboard_id dashboard-id))))
        (is (= nil
               (mt/user-http-request :rasta :delete 204
                                     (format "dashboard/%d/cards" dashboard-id) :dashcardId dashcard-id)))
        (is (= 0
               (count (db/select-ids DashboardCard, :dashboard_id dashboard-id))))))))


;;; +----------------------------------------------------------------------------------------------------------------+
;;; |                                          PUT /api/dashboard/:id/cards                                          |
;;; +----------------------------------------------------------------------------------------------------------------+

(deftest update-cards-test
  (testing "PUT /api/dashboard/:id/cards"
    ;; fetch a dashboard WITH a dashboard card on it
    (mt/with-temp* [Dashboard     [{dashboard-id :id}]
                    Card          [{card-id :id}]
                    DashboardCard [{dashcard-id-1 :id} {:dashboard_id dashboard-id, :card_id card-id}]
                    DashboardCard [{dashcard-id-2 :id} {:dashboard_id dashboard-id, :card_id card-id}]
                    Card          [{series-id-1 :id}   {:name "Series Card"}]]
      (with-dashboards-in-writeable-collection [dashboard-id]
        (is (= {:size_x                 2
                :size_y                 2
                :col                    0
                :row                    0
                :series                 []
                :parameter_mappings     []
                :visualization_settings {}
                :created_at             true
                :updated_at             true}
               (remove-ids-and-booleanize-timestamps (dashboard-card/retrieve-dashboard-card dashcard-id-1))))
        (is (= {:size_x                 2
                :size_y                 2
                :col                    0
                :row                    0
                :parameter_mappings     []
                :visualization_settings {}
                :series                 []
                :created_at             true
                :updated_at             true}
               (remove-ids-and-booleanize-timestamps (dashboard-card/retrieve-dashboard-card dashcard-id-2))))
        (is (= {:status "ok"}
               (mt/user-http-request :rasta :put 200 (format "dashboard/%d/cards" dashboard-id)
                                     {:cards [{:id     dashcard-id-1
                                               :size_x 4
                                               :size_y 2
                                               :col    0
                                               :row    0
                                               :series [{:id series-id-1}]}
                                              {:id     dashcard-id-2
                                               :size_x 1
                                               :size_y 1
                                               :col    1
                                               :row    3}]})))
        (is (= {:size_x                 4
                :size_y                 2
                :col                    0
                :row                    0
                :parameter_mappings     []
                :visualization_settings {}
                :series                 [{:name                   "Series Card"
                                          :description            nil
                                          :display                :table
                                          :dataset_query          {}
                                          :visualization_settings {}}]
                :created_at             true
                :updated_at             true}
               (remove-ids-and-booleanize-timestamps (dashboard-card/retrieve-dashboard-card dashcard-id-1))))
        (is (= {:size_x                 1
                :size_y                 1
                :col                    1
                :row                    3
                :parameter_mappings     []
                :visualization_settings {}
                :series                 []
                :created_at             true
                :updated_at             true}
               (remove-ids-and-booleanize-timestamps (dashboard-card/retrieve-dashboard-card dashcard-id-2))))))))

(deftest update-action-cards-test
  (actions.test-util/with-actions-enabled
    (testing "PUT /api/dashboard/:id/cards"
      ;; fetch a dashboard WITH a dashboard card on it
      (mt/with-temp* [Dashboard     [{dashboard-id :id}]
                      Card          [{model-id :id} {:dataset true}]
                      Card          [{model-id-2 :id} {:dataset true}]
                      Action        [{action-id :id} {:model_id model-id :type :implicit :name "action"}]
                      DashboardCard [action-card {:dashboard_id dashboard-id,
                                                  :action_id action-id
                                                  :card_id model-id}]
                      DashboardCard [question-card {:dashboard_id dashboard-id, :card_id model-id}]]
        (with-dashboards-in-writeable-collection [dashboard-id]
          (is (= {:status "ok"}
                 (mt/user-http-request :rasta :put 200 (format "dashboard/%d/cards" dashboard-id)
                                       {:cards [(assoc action-card :card_id model-id-2)
                                                (assoc question-card :card_id model-id-2)]})))
          ;; Only action card should change
          (is (partial= [{:card_id model-id-2}
                         {:card_id model-id}]
                        (db/select DashboardCard :dashboard_id dashboard-id {:order-by [:id]}))))))))

;;; +----------------------------------------------------------------------------------------------------------------+
;;; |                                        GET /api/dashboard/:id/revisions                                        |
;;; +----------------------------------------------------------------------------------------------------------------+

(deftest fetch-revisions-test
  (testing "GET /api/dashboard/:id/revisions"
    (mt/with-temp* [Dashboard [{dashboard-id :id}]
                    Revision  [_ {:model        "Dashboard"
                                  :model_id     dashboard-id
                                  :object       {:name         "b"
                                                 :description  nil
                                                 :cards        [{:size_x   2
                                                                 :size_y   2
                                                                 :row     0
                                                                 :col     0
                                                                 :card_id 123
                                                                 :series  []}]}
                                  :is_creation  true}]
                    Revision  [_ {:model    "Dashboard"
                                  :model_id dashboard-id
                                  :user_id  (mt/user->id :crowberto)
                                  :object   {:name         "c"
                                             :description  "something"
                                             :cards        [{:size_x   4
                                                             :size_y   3
                                                             :row     0
                                                             :col     0
                                                             :card_id 123
                                                             :series  [8 9]}]}
                                  :message  "updated"}]]
      (is (= [{:is_reversion false
               :is_creation  false
               :message      "updated"
               :user         (-> (user-details (mt/fetch-user :crowberto))
                                 (dissoc :email :date_joined :last_login :is_superuser :is_qbnewb))
               :diff         {:before {:name        "b"
                                       :description nil
                                       :cards       [{:series nil, :size_y 2, :size_x 2}]}
                              :after  {:name        "c"
                                       :description "something"
                                       :cards       [{:series [8 9], :size_y 3, :size_x 4}]}}
               :description  "renamed it from \"b\" to \"c\", added a description, rearranged the cards and added some series to card 123."}
              {:is_reversion false
               :is_creation  true
               :message      nil
               :user         (-> (user-details (mt/fetch-user :rasta))
                                 (dissoc :email :date_joined :last_login :is_superuser :is_qbnewb))
               :diff         nil
               :description  "added a card."}]
             (doall (for [revision (mt/user-http-request :crowberto :get 200 (format "dashboard/%d/revisions" dashboard-id))]
                      (dissoc revision :timestamp :id))))))))


;;; +----------------------------------------------------------------------------------------------------------------+
;;; |                                         POST /api/dashboard/:id/revert                                         |
;;; +----------------------------------------------------------------------------------------------------------------+

(deftest revert-dashboard-test
  (testing "POST /api/dashboard/:id/revert"
    (testing "parameter validation"
      (is (= {:errors {:revision_id "value must be an integer greater than zero."}}
             (mt/user-http-request :crowberto :post 400 "dashboard/1/revert" {})))
      (is (= {:errors {:revision_id "value must be an integer greater than zero."}}
             (mt/user-http-request :crowberto :post 400 "dashboard/1/revert" {:revision_id "foobar"}))))
    (mt/with-temp* [Dashboard [{dashboard-id :id}]
                    Revision  [{revision-id :id} {:model       "Dashboard"
                                                  :model_id    dashboard-id
                                                  :object      {:name        "a"
                                                                :description nil
                                                                :cards       []}
                                                  :is_creation true}]
                    Revision  [_                 {:model    "Dashboard"
                                                  :model_id dashboard-id
                                                  :user_id  (mt/user->id :crowberto)
                                                  :object   {:name        "b"
                                                             :description nil
                                                             :cards       []}
                                                  :message  "updated"}]]
      (is (= {:is_reversion true
              :is_creation  false
              :message      nil
              :user         (-> (user-details (mt/fetch-user :crowberto))
                                (dissoc :email :date_joined :last_login :is_superuser :is_qbnewb))
              :diff         {:before {:name "b"}
                             :after  {:name "a"}}
              :description  "renamed it from \"b\" to \"a\"."}
             (dissoc (mt/user-http-request :crowberto :post 200 (format "dashboard/%d/revert" dashboard-id)
                                           {:revision_id revision-id})
                     :id :timestamp)))

      (is (= [{:is_reversion true
               :is_creation  false
               :message      nil
               :user         (-> (user-details (mt/fetch-user :crowberto))
                                 (dissoc :email :date_joined :last_login :is_superuser :is_qbnewb))
               :diff         {:before {:name "b"}
                              :after  {:name "a"}}
               :description  "renamed it from \"b\" to \"a\"."}
              {:is_reversion false
               :is_creation  false
               :message      "updated"
               :user         (-> (user-details (mt/fetch-user :crowberto))
                                 (dissoc :email :date_joined :last_login :is_superuser :is_qbnewb))
               :diff         {:before {:name "a"}
                              :after  {:name "b"}}
               :description  "renamed it from \"a\" to \"b\"."}
              {:is_reversion false
               :is_creation  true
               :message      nil
               :user         (-> (user-details (mt/fetch-user :rasta))
                                 (dissoc :email :date_joined :last_login :is_superuser :is_qbnewb))
               :diff         nil
               :description  "rearranged the cards."}]
             (doall (for [revision (mt/user-http-request :crowberto :get 200 (format "dashboard/%d/revisions" dashboard-id))]
                      (dissoc revision :timestamp :id))))))))


;;; +----------------------------------------------------------------------------------------------------------------+
;;; |                                            PUBLIC SHARING ENDPOINTS                                            |
;;; +----------------------------------------------------------------------------------------------------------------+

(defn- shared-dashboard []
  {:public_uuid       (str (UUID/randomUUID))
   :made_public_by_id (mt/user->id :crowberto)})

;;; -------------------------------------- POST /api/dashboard/:id/public_link ---------------------------------------

(deftest share-dashboard-test
  (mt/with-temporary-setting-values [enable-public-sharing true]
    (testing "Test that we can share a Dashboard"
      (mt/with-temp Dashboard [dashboard]
        (let [{uuid :uuid} (mt/user-http-request :crowberto :post 200
                                                 (format "dashboard/%d/public_link" (u/the-id dashboard)))]
          (is (db/exists? Dashboard :id (u/the-id dashboard), :public_uuid uuid))
          (testing "Test that if a Dashboard has already been shared we reüse the existing UUID"
            (is (= uuid
                   (:uuid (mt/user-http-request :crowberto :post 200
                                                (format "dashboard/%d/public_link" (u/the-id dashboard))))))))))

    (mt/with-temp Dashboard [dashboard]
      (testing "Test that we *cannot* share a Dashboard if we aren't admins"
        (is (= "You don't have permissions to do that."
               (mt/user-http-request :rasta :post 403 (format "dashboard/%d/public_link" (u/the-id dashboard))))))

      (testing "Test that we *cannot* share a Dashboard if the setting is disabled"
        (mt/with-temporary-setting-values [enable-public-sharing false]
          (is (= "Public sharing is not enabled."
                 (mt/user-http-request :crowberto :post 400 (format "dashboard/%d/public_link" (u/the-id dashboard))))))))

    (testing "Test that we get a 404 if the Dashboard doesn't exist"
      (is (= "Not found."
             (mt/user-http-request :crowberto :post 404 (format "dashboard/%d/public_link" Integer/MAX_VALUE)))))))

(deftest delete-public-link-test
  (testing "DELETE /api/dashboard/:id/public_link"
    (mt/with-temporary-setting-values [enable-public-sharing true]
      (testing "Test that we can unshare a Dashboard"
        (mt/with-temp Dashboard [dashboard (shared-dashboard)]
          (mt/user-http-request :crowberto :delete 204 (format "dashboard/%d/public_link" (u/the-id dashboard)))
          (is (= false
                 (db/exists? Dashboard :id (u/the-id dashboard), :public_uuid (:public_uuid dashboard))))))

      (testing "Test that we *cannot* unshare a Dashboard if we are not admins"
        (mt/with-temp Dashboard [dashboard (shared-dashboard)]
          (is (= "You don't have permissions to do that."
                 (mt/user-http-request :rasta :delete 403 (format "dashboard/%d/public_link" (u/the-id dashboard)))))))

      (testing "Test that we get a 404 if Dashboard isn't shared"
        (mt/with-temp Dashboard [dashboard]
          (is (= "Not found."
                 (mt/user-http-request :crowberto :delete 404 (format "dashboard/%d/public_link" (u/the-id dashboard)))))))

      (testing "Test that we get a 404 if Dashboard doesn't exist"
        (is (= "Not found."
               (mt/user-http-request :crowberto :delete 404 (format "dashboard/%d/public_link" Integer/MAX_VALUE))))))))

;;
(deftest fetch-public-dashboards-test
  (testing "GET /api/dashboard/public"
    (mt/with-temporary-setting-values [enable-public-sharing true]
      (mt/with-temp Dashboard [_dashboard (shared-dashboard)]
        (testing "Test that it requires superuser"
          (is (= "You don't have permissions to do that."
                 (mt/user-http-request :rasta :get 403 "dashboard/public"))))
        (testing "Test that superusers can fetch a list of publicly-accessible dashboards"
          (is (= [{:name true, :id true, :public_uuid true}]
                 (for [dash (mt/user-http-request :crowberto :get 200 "dashboard/public")]
                   (m/map-vals boolean (select-keys dash [:name :id :public_uuid]))))))))))

(deftest fetch-embeddable-dashboards-test
  (testing "GET /api/dashboard/embeddable"
    (testing "Test that we can fetch a list of embeddable-accessible dashboards"
      (mt/with-temporary-setting-values [enable-embedding true]
        (mt/with-temp Dashboard [_ {:enable_embedding true}]
          (is (= [{:name true, :id true}]
                 (for [dash (mt/user-http-request :crowberto :get 200 "dashboard/embeddable")]
                   (m/map-vals boolean (select-keys dash [:name :id]))))))))))


;;; +----------------------------------------------------------------------------------------------------------------+
;;; |                                Tests for including query average duration info                                 |
;;; +----------------------------------------------------------------------------------------------------------------+

(defn- base-64-encode-byte-arrays
  "Walk form `x` and convert any byte arrays in the results to base-64-encoded strings. This is useful when writing
  tests that return byte arrays (such as things that work with query hashes), since identical arrays are not
  considered equal."
  {:style/indent 0}
  [x]
  (walk/postwalk (fn [form]
                   (if (instance? (Class/forName "[B") form)
                     (codec/base64-encode form)
                     form))
                 x))

(deftest dashcard->query-hashes-test
  (doseq [[dashcard expected]
          [[{:card {:dataset_query {:database 1}}}
            ["k9Y1XOETkQ31kX+S9DXW/cbDPGF7v4uS5f6dZsXjMRs="
             "K6A0F7tRxQ+2xa33kigBwIvUvU+F95UUccWjGTx8kuI="]]

           [{:card   {:dataset_query {:database 2}}
             :series [{:dataset_query {:database 3}}
                      {:dataset_query {:database 4}}]}
            ["WbWqdd3zu9zvVCVWh8X9ASWLqtaB1rZlU0gKLEuCK0I="
             "NzgQC4fjR52npCkZV7IiZDb9NfcmKbWHP4krFzkLPyA="
             "pjdBPUgWnbVvMf0VsETyeB6smRC8SYejyTZIVPh2m3I="
             "dEXUTWQI2L0Z/Bvrb2LTVVPl2Qg/56hKIPb+I2a4mG8="
             "rP5XFvxpRDCPXeM0A2Z7uoUkH0zwV0Z0o22obH3c1Uk="
             "Wn9nubTcKZX5862pHFaibkqqbsqAfGa3gVhN3D4FrJw="]]]]
    (testing (pr-str dashcard)
      (is (= expected
             (base-64-encode-byte-arrays (#'api.dashboard/dashcard->query-hashes dashcard)))))))

(deftest dashcards->query-hashes-test
  (is (= ["k9Y1XOETkQ31kX+S9DXW/cbDPGF7v4uS5f6dZsXjMRs="
          "K6A0F7tRxQ+2xa33kigBwIvUvU+F95UUccWjGTx8kuI="
          "WbWqdd3zu9zvVCVWh8X9ASWLqtaB1rZlU0gKLEuCK0I="
          "NzgQC4fjR52npCkZV7IiZDb9NfcmKbWHP4krFzkLPyA="
          "pjdBPUgWnbVvMf0VsETyeB6smRC8SYejyTZIVPh2m3I="
          "dEXUTWQI2L0Z/Bvrb2LTVVPl2Qg/56hKIPb+I2a4mG8="
          "rP5XFvxpRDCPXeM0A2Z7uoUkH0zwV0Z0o22obH3c1Uk="
          "Wn9nubTcKZX5862pHFaibkqqbsqAfGa3gVhN3D4FrJw="]
         (base-64-encode-byte-arrays
           (#'api.dashboard/dashcards->query-hashes
            [{:card {:dataset_query {:database 1}}}
             {:card   {:dataset_query {:database 2}}
              :series [{:dataset_query {:database 3}}
                       {:dataset_query {:database 4}}]}])))))

(deftest add-query-average-duration-to-dashcards-test
  (is (= [{:card   {:dataset_query {:database 1}, :query_average_duration 111}
           :series []}
          {:card   {:dataset_query {:database 2}, :query_average_duration 333}
           :series [{:dataset_query {:database 3}, :query_average_duration 555}
                    {:dataset_query {:database 4}, :query_average_duration 777}]}]
         (#'api.dashboard/add-query-average-duration-to-dashcards
          [{:card {:dataset_query {:database 1}}}
           {:card   {:dataset_query {:database 2}}
            :series [{:dataset_query {:database 3}}
                     {:dataset_query {:database 4}}]}]
          (into {} (for [[k v] {"k9Y1XOETkQ31kX+S9DXW/cbDPGF7v4uS5f6dZsXjMRs=" 111
                                "K6A0F7tRxQ+2xa33kigBwIvUvU+F95UUccWjGTx8kuI=" 222
                                "WbWqdd3zu9zvVCVWh8X9ASWLqtaB1rZlU0gKLEuCK0I=" 333
                                "NzgQC4fjR52npCkZV7IiZDb9NfcmKbWHP4krFzkLPyA=" 444
                                "pjdBPUgWnbVvMf0VsETyeB6smRC8SYejyTZIVPh2m3I=" 555
                                "dEXUTWQI2L0Z/Bvrb2LTVVPl2Qg/56hKIPb+I2a4mG8=" 666
                                "rP5XFvxpRDCPXeM0A2Z7uoUkH0zwV0Z0o22obH3c1Uk=" 777
                                "Wn9nubTcKZX5862pHFaibkqqbsqAfGa3gVhN3D4FrJw=" 888}]
                     [(mapv int (codec/base64-decode k)) v]))))))


;;; +----------------------------------------------------------------------------------------------------------------+
;;; |                                       Test related/recommended entities                                        |
;;; +----------------------------------------------------------------------------------------------------------------+

(deftest related-and-recommended-entities-test
  (mt/with-temp Dashboard [{dashboard-id :id}]
    (is (= #{:cards}
           (-> (mt/user-http-request :crowberto :get 200 (format "dashboard/%s/related" dashboard-id)) keys set)))))


;;; +----------------------------------------------------------------------------------------------------------------+
;;; |                                             Chain Filter Endpoints                                             |
;;; +----------------------------------------------------------------------------------------------------------------+

(deftest mappings->field-ids-test
  (testing "mappings->field-ids"
    (testing "Should extra Field IDs from parameter mappings"
      (is (= #{1 2}
             (#'api.dashboard/mappings->field-ids
              [{:parameter_id "8e8eafa7"
                :card_id      1
                :target       [:dimension [:field 1 nil]]}
               {:parameter_id "637169c8"
                :card_id      1
                :target       [:dimension [:field 2 nil]]}]))))
    (testing "Should normalize MBQL clauses"
      (is (= #{1 2}
             (#'api.dashboard/mappings->field-ids
              [{:parameter_id "8e8eafa7"
                :card_id      1
                :target       [:dimension ["field" 1 nil]]}
               {:parameter_id "637169c8"
                :card_id      1
                :target       ["dimension" ["field" 2 nil]]}]))))
    (testing "Should ignore field-literal clauses"
      (is (= #{1}
             (#'api.dashboard/mappings->field-ids
              [{:parameter_id "8e8eafa7"
                :card_id      1
                :target       [:dimension ["field" 1 nil]]}
               {:parameter_id "637169c8"
                :card_id      1
                :target       ["dimension" ["field" "wow" {:base-type "type/Text"}]]}]))))
    (testing "Should ignore invalid mappings"
      (is (= #{1}
             (#'api.dashboard/mappings->field-ids
              [{:parameter_id "8e8eafa7"
                :card_id      1
                :target       [:dimension ["field" 1 nil]]}
               {:parameter_id "637169c8"
                :card_id      1}]))))))

(defn do-with-chain-filter-fixtures
  ([f]
   (do-with-chain-filter-fixtures nil f))

  ([dashboard-values f]
   (mt/with-temp* [Card          [{source-card-id         :id}
                                  (merge (mt/card-with-source-metadata-for-query (mt/mbql-query venues {:limit 5}))
                                         {:database_id     (mt/id)
                                          :table_id        (mt/id :venues)})]
                   Dashboard     [dashboard (merge {:parameters [{:name "Category Name"
                                                                  :slug "category_name"
                                                                  :id   "_CATEGORY_NAME_"
                                                                  :type "category"}
                                                                 {:name "Category ID"
                                                                  :slug "category_id"
                                                                  :id   "_CATEGORY_ID_"
                                                                  :type "category"}
                                                                 {:name "Price"
                                                                  :slug "price"
                                                                  :id   "_PRICE_"
                                                                  :type "category"}
                                                                 {:name "ID"
                                                                  :slug "id"
                                                                  :id   "_ID_"
                                                                  :type "category"}
                                                                 {:name                  "Static Category",
                                                                  :slug                  "static_category"
                                                                  :id                    "_STATIC_CATEGORY_",
                                                                  :type                  "category",
                                                                  :values_source_type    "static-list"
                                                                  :values_source_config {:values ["African" "American" "Asian"]}}
                                                                 {:name                  "Static Category label",
                                                                  :slug                  "static_category_label"
                                                                  :id                    "_STATIC_CATEGORY_LABEL_",
                                                                  :type                  "category",
                                                                  :values_source_type    "static-list"
                                                                  :values_source_config {:values [["African" "Af"] ["American" "Am"] ["Asian" "As"]]}}
                                                                 {:id                   "_CARD_"
                                                                  :type                 "category"
                                                                  :name                 "CATEGORY"
                                                                  :values_source_type   "card"
                                                                  :values_source_config {:card_id     source-card-id
                                                                                         :value_field (mt/$ids $venues.name)}}]}
                                                   dashboard-values)]
                   Card          [card {:database_id   (mt/id)
                                        :table_id      (mt/id :venues)
                                        :dataset_query (mt/mbql-query venues)}]
                   DashboardCard [dashcard {:card_id            (:id card)
                                            :dashboard_id       (:id dashboard)
                                            :parameter_mappings [{:parameter_id "_CATEGORY_NAME_"
                                                                  :card_id      (:id card)
                                                                  :target       [:dimension (mt/$ids venues $category_id->categories.name)]}
                                                                 {:parameter_id "_CATEGORY_ID_"
                                                                  :card_id      (:id card)
                                                                  :target       [:dimension (mt/$ids venues $category_id)]}
                                                                 {:parameter_id "_PRICE_"
                                                                  :card_id      (:id card)
                                                                  :target       [:dimension (mt/$ids venues $price)]}
                                                                 {:parameter_id "_ID_"
                                                                  :card_id      (:id card)
                                                                  :target       [:dimension (mt/$ids venues $id)]}
                                                                 {:parameter_id "_ID_"
                                                                  :card_id      (:id card)
                                                                  :target       [:dimension (mt/$ids venues $id)]}
                                                                 {:parameter_id "_STATIC_CATEGORY_"
                                                                  :card_id      (:id card)
                                                                  :target       [:dimension (mt/$ids venues $category_id->categories.name)]}
                                                                 {:parameter_id "_STATIC_CATEGORY_LABEL_"
                                                                  :card_id      (:id card)
                                                                  :target       [:dimension (mt/$ids venues $category_id->categories.name)]}]}]]
     (f {:dashboard  dashboard
         :card       card
         :dashcard   dashcard
         :param-keys {:category-name         "_CATEGORY_NAME_"
                      :category-id           "_CATEGORY_ID_"
                      :price                 "_PRICE_"
                      :id                    "_ID_"
                      :static-category       "_STATIC_CATEGORY_"
                      :static-category-label "_STATIC_CATEGORY_LABEL_"
                      :card                  "_CARD_"}}))))

(defmacro with-chain-filter-fixtures [[binding dashboard-values] & body]
  `(do-with-chain-filter-fixtures ~dashboard-values (fn [~binding] ~@body)))

(defn- add-query-params [url query-params]
  (let [query-params-str (str/join "&" (for [[k v] (partition 2 query-params)]
                                         (codec/form-encode {k v})))]
    (cond-> url
      (seq query-params-str) (str "?" query-params-str))))

(defn chain-filter-values-url [dashboard-or-id param-key & query-params]
  (add-query-params (format "dashboard/%d/params/%s/values" (u/the-id dashboard-or-id) (name param-key))
                    query-params))

(defmacro let-url
  "Like normal `let`, but adds `testing` context with the `url` you've bound."
  {:style/indent 1}
  [[url-binding url] & body]
  `(let [url# ~url
         ~url-binding url#]
     (testing (str "\nGET /api/" url# "\n")
       ~@body)))

(defn chain-filter-search-url [dashboard-or-id param-key query & query-params]
  {:pre [(some? param-key)]}
  (add-query-params (str (format "dashboard/%d/params/%s/search/" (u/the-id dashboard-or-id) (name param-key))
                         query)
                    query-params))

(deftest dashboard-chain-filter-test
  (testing "GET /api/dashboard/:id/params/:param-key/values"
    (with-chain-filter-fixtures [{:keys [dashboard param-keys]}]
      (testing "Show me names of categories"
        (is (= {:values          ["African" "American" "Artisan"]
                :has_more_values false}
               (chain-filter-test/take-n-values 3 (mt/user-http-request :rasta :get 200 (chain-filter-values-url
                                                                                         (:id dashboard)
                                                                                         (:category-name param-keys)))))))
      (let-url [url (chain-filter-values-url dashboard (:category-name param-keys)
                                             (:price param-keys) 4)]
        (testing "\nShow me names of categories that have expensive venues (price = 4)"
          (is (= {:values          ["Japanese" "Steakhouse"]
                  :has_more_values false}
                 (chain-filter-test/take-n-values 3 (mt/user-http-request :rasta :get 200 url))))))
      ;; this is the format the frontend passes multiple values in (pass the parameter multiple times), and our
      ;; middleware does the right thing and converts the values to a vector
      (let-url [url (chain-filter-values-url dashboard (:category-name param-keys)
                                             (:price param-keys) 3
                                             (:price param-keys) 4)]
        (testing "\nmultiple values"
          (testing "Show me names of categories that have (somewhat) expensive venues (price = 3 *or* 4)"
            (is (= {:values          ["American" "Asian" "BBQ"]
                    :has_more_values false}
                   (chain-filter-test/take-n-values 3 (mt/user-http-request :rasta :get 200 url))))))))
    (testing "Should require perms for the Dashboard"
      (mt/with-non-admin-groups-no-root-collection-perms
        (mt/with-temp Collection [collection]
          (with-chain-filter-fixtures [{:keys [dashboard param-keys]} {:collection_id (:id collection)}]
            (is (= "You don't have permissions to do that."
                   (mt/user-http-request :rasta :get 403 (chain-filter-values-url
                                                          (:id dashboard)
                                                          (:category-name param-keys)))))))))

    (testing "Should work if Dashboard has multiple mappings for a single param"
      (with-chain-filter-fixtures [{:keys [dashboard card dashcard param-keys]}]
        (mt/with-temp* [Card          [card-2 (dissoc card :id :entity_id)]
                        DashboardCard [_dashcard-2 (-> dashcard
                                                       (dissoc :id :card_id :entity_id)
                                                       (assoc  :card_id (:id card-2)))]]
          (is (= {:values          ["African" "American" "Artisan"]
                  :has_more_values false}
                 (chain-filter-test/take-n-values 3 (mt/user-http-request :rasta :get 200 (chain-filter-values-url
                                                                                           (:id dashboard)
                                                                                           (:category-name param-keys)))))))))
    (testing "should check perms for the Fields in question"
      (mt/with-temp-copy-of-db
        (with-chain-filter-fixtures [{:keys [dashboard param-keys]}]
          (perms/revoke-data-perms! (perms-group/all-users) (mt/id))
          ;; HACK: we currently 403 on chain-filter calls that require running a MBQL
          ;; but 200 on calls that we could just use the cache.
          ;; It's not ideal and we definitely need to have a consistent behavior
          (with-redefs [field-values/field-should-have-field-values? (fn [_] false)]
            (is (= "You don't have permissions to do that."
                   (mt/user-http-request :rasta :get 403 (chain-filter-values-url (:id dashboard) (:category-name param-keys)))))))))))

(deftest dashboard-with-static-list-parameters-test
  (testing "A dashboard that has parameters that has static values"
    (with-chain-filter-fixtures [{:keys [dashboard param-keys]}]
      (testing "we could get the values"
        (is (= {:has_more_values false,
                :values          ["African" "American" "Asian"]}
               (mt/user-http-request :rasta :get 200
                                     (chain-filter-values-url (:id dashboard) (:static-category param-keys)))))

        (is (= {:has_more_values false,
                :values          [["African" "Af"] ["American" "Am"] ["Asian" "As"]]}
               (mt/user-http-request :rasta :get 200
                                     (chain-filter-values-url (:id dashboard) (:static-category-label param-keys))))))

      (testing "we could search the values"
        (is (= {:has_more_values false,
                :values          ["African"]}
               (mt/user-http-request :rasta :get 200
                                     (chain-filter-search-url (:id dashboard) (:static-category param-keys) "af"))))

        (is (= {:has_more_values false,
                :values          [["African" "Af"]]}
               (mt/user-http-request :rasta :get 200
                                     (chain-filter-search-url (:id dashboard) (:static-category-label param-keys) "f")))))

      (testing "we could edit the values list"
        ;; TODO add tests for schema check
        (let [dashboard (mt/user-http-request :rasta :put 200 (str "dashboard/" (:id dashboard))
                                              {:parameters [{:name                  "Static Category",
                                                             :slug                  "static_category"
                                                             :id                    "_STATIC_CATEGORY_",
                                                             :type                  "category",
                                                             :values_source_type    "static-list"
                                                             :values_source_config {"values" ["BBQ" "Bakery" "Bar"]}}]})]
          (is (= [{:name                  "Static Category",
                   :slug                  "static_category"
                   :id                    "_STATIC_CATEGORY_",
                   :type                  "category",
                   :values_source_type    "static-list"
                   :values_source_config {:values ["BBQ" "Bakery" "Bar"]}}]
                 (:parameters dashboard))))))

    (testing "source-options must be a map and sourcetype must be `card` or `static-list` must be a string"
      (is (= "value may be nil, or if non-nil, value must be an array. Each parameter must be a map with :id and :type keys"
             (get-in (mt/user-http-request :rasta :post 400 "dashboard"
                                           {:name       "a dashboard"
                                            :parameters [{:id                    "_value_",
                                                          :name                  "value",
                                                          :type                  "category",
                                                          :values_source_type    "random-type"
                                                          :values_source_config {"values" [1 2 3]}}]})
                     [:errors :parameters])))
      (is (= "value may be nil, or if non-nil, value must be an array. Each parameter must be a map with :id and :type keys"
             (get-in (mt/user-http-request :rasta :post 400 "dashboard"
                                           {:name       "a dashboard"
                                            :parameters [{:id                    "_value_",
                                                          :name                  "value",
                                                          :type                  "category",
                                                          :values_source_type    "static-list"
                                                          :values_source_config []}]})
                     [:errors :parameters]))))))

(deftest chain-filter-search-test
  (testing "GET /api/dashboard/:id/params/:param-key/search/:query"
    (with-chain-filter-fixtures [{:keys [dashboard param-keys]}]
      (let [url (chain-filter-search-url dashboard (:category-name param-keys) "bar")]
        (testing (str "\n" url)
          (testing "\nShow me names of categories that include 'bar' (case-insensitive)"
            (is (= {:values          ["Bar" "Gay Bar" "Juice Bar"]
                    :has_more_values false}
                   (chain-filter-test/take-n-values 3 (mt/user-http-request :rasta :get 200 url)))))))

      (let-url [url (chain-filter-search-url dashboard (:category-name param-keys) "house" (:price param-keys) 4)]
        (testing "\nShow me names of categories that include 'house' that have expensive venues (price = 4)"
          (is (= {:values          ["Steakhouse"]
                  :has_more_values false}
                 (chain-filter-test/take-n-values 3 (mt/user-http-request :rasta :get 200 url))))))

      (testing "Should require a non-empty query"
        (doseq [query [nil
                        ""
                        "   "
                        "\n"]]
          (let-url [url (chain-filter-search-url dashboard (:category-name param-keys) query)]
            (is (= "API endpoint does not exist."
                   (mt/user-http-request :rasta :get 404 url)))))))

    (testing "Should require perms for the Dashboard"
      (mt/with-non-admin-groups-no-root-collection-perms
        (mt/with-temp Collection [collection]
          (with-chain-filter-fixtures [{:keys [dashboard param-keys]} {:collection_id (:id collection)}]
            (let [url (chain-filter-search-url dashboard (:category-name param-keys) "s")]
              (testing (str "\n url")
                (is (= "You don't have permissions to do that."
                       (mt/user-http-request :rasta :get 403 url)))))))))))

(deftest chain-filter-not-found-test
  (mt/with-temp Dashboard [{dashboard-id :id}]
   (testing "GET /api/dashboard/:id/params/:param-key/values returns 400 if param not found"
     (mt/user-http-request :rasta :get 400 (format "dashboard/%d/params/non-existing-param/values" dashboard-id)))

   (testing "GET /api/dashboard/:id/params/:param-key/search/:query returns 400 if param not found"
     (mt/user-http-request :rasta :get 400 (format "dashboard/%d/params/non-existing-param/search/bar" dashboard-id)))))

(deftest chain-filter-invalid-parameters-test
  (testing "GET /api/dashboard/:id/params/:param-key/values"
    (testing "If some Dashboard parameters do not have valid Field IDs, we should ignore them"
      (with-chain-filter-fixtures [{:keys [dashcard card dashboard]}]
        (db/update! DashboardCard (:id dashcard)
          :parameter_mappings [{:parameter_id "_CATEGORY_NAME_"
                                :card_id      (:id card)
                                :target       [:dimension (mt/$ids venues $category_id->categories.name)]}
                               {:parameter_id "_PRICE_"
                                :card_id      (:id card)}])
        (testing "Since the _PRICE_ param is not mapped to a valid Field, it should get ignored"
          (let-url [url (chain-filter-values-url dashboard "_CATEGORY_NAME_" "_PRICE_" 4)]
            (is (= {:values          ["African" "American" "Artisan"]
                    :has_more_values false}
                   (chain-filter-test/take-n-values 3 (mt/user-http-request :rasta :get 200 url))))))))))

(deftest chain-filter-human-readable-values-remapping-test
  (testing "Chain filtering for Fields that have Human-Readable values\n"
    (chain-filter-test/with-human-readable-values-remapping
      (with-chain-filter-fixtures [{:keys [dashboard]}]
        (testing "GET /api/dashboard/:id/params/:param-key/values"
          (let-url [url (chain-filter-values-url dashboard "_CATEGORY_ID_" "_PRICE_" 4)]
            (is (= {:values          [[40 "Japanese"]
                                      [67 "Steakhouse"]]
                    :has_more_values false}
                   (mt/user-http-request :rasta :get 200 url)))))
        (testing "GET /api/dashboard/:id/params/:param-key/search/:query"
          (let-url [url (chain-filter-search-url dashboard "_CATEGORY_ID_" "house" "_PRICE_" 4)]
            (is (= {:values          [[67 "Steakhouse"]]
                    :has_more_values false}
                   (mt/user-http-request :rasta :get 200 url)))))))))

(deftest chain-filter-field-to-field-remapping-test
  (testing "Chain filtering for Fields that have a Field -> Field remapping\n"
    (with-chain-filter-fixtures [{:keys [dashboard]}]
      (testing "GET /api/dashboard/:id/params/:param-key/values"
        (let-url [url (chain-filter-values-url dashboard "_ID_")]
          (is (= {:values          [[29 "20th Century Cafe"]
                                    [ 8 "25°"]
                                    [93 "33 Taps"]]
                  :has_more_values false}
                 (chain-filter-test/take-n-values 3 (mt/user-http-request :rasta :get 200 url)))))
        (let-url [url (chain-filter-values-url dashboard "_ID_" "_PRICE_" 4)]
          (is (= {:values          [[55 "Dal Rae Restaurant"]
                                    [61 "Lawry's The Prime Rib"]
                                    [16 "Pacific Dining Car - Santa Monica"]]
                  :has_more_values false}
                 (chain-filter-test/take-n-values 3 (mt/user-http-request :rasta :get 200 url))))))

      (testing "GET /api/dashboard/:id/params/:param-key/search/:query"
        (let-url [url (chain-filter-search-url dashboard "_ID_" "fish")]
          (is (= {:values          [[90 "Señor Fish"]]
                  :has_more_values false}
                 (chain-filter-test/take-n-values 3 (mt/user-http-request :rasta :get 200 url)))))
        (let-url [url (chain-filter-search-url dashboard "_ID_" "sushi" "_PRICE_" 4)]
          (is (= {:values          [[77 "Sushi Nakazawa"]
                                    [79 "Sushi Yasuda"]
                                    [81 "Tanoshi Sushi & Sake Bar"]]
                  :has_more_values false}
                 (chain-filter-test/take-n-values 3 (mt/user-http-request :rasta :get 200 url)))))))))

(deftest chain-filter-fk-field-to-field-remapping-test
  (testing "Chain filtering for Fields that have a FK Field -> Field remapping\n"
    (chain-filter-test/with-fk-field-to-field-remapping
      (with-chain-filter-fixtures [{:keys [dashboard]}]
        (testing "GET /api/dashboard/:id/params/:param-key/values"
          (let-url [url (chain-filter-values-url dashboard "_CATEGORY_ID_" "_PRICE_" 4)]
            (is (= {:values          [[40 "Japanese"]
                                      [67 "Steakhouse"]]
                    :has_more_values false}
                   (mt/user-http-request :rasta :get 200 url)))))
        (testing "GET /api/dashboard/:id/params/:param-key/search/:query"
          (let-url [url (chain-filter-search-url dashboard "_CATEGORY_ID_" "house" "_PRICE_" 4)]
            (is (= {:values          [[67 "Steakhouse"]]
                    :has_more_values false}
                   (mt/user-http-request :rasta :get 200 url)))))))))

(deftest chain-filter-should-use-cached-field-values-test
  (testing "Chain filter endpoints should use cached FieldValues if applicable (#13832)"
    (mt/with-temp-vals-in-db FieldValues (db/select-one-id FieldValues :field_id (mt/id :categories :name)) {:values ["Good" "Bad"]}
      (with-chain-filter-fixtures [{:keys [dashboard]}]
        (testing "GET /api/dashboard/:id/params/:param-key/values"
          (let-url [url (chain-filter-values-url dashboard "_CATEGORY_NAME_")]
            (is (= {:values          ["Bad" "Good"]
                    :has_more_values false}
                   (mt/user-http-request :rasta :get 200 url))))
          (testing "Shouldn't use cached FieldValues if the request has any additional constraints"
            (let-url [url (chain-filter-values-url dashboard "_CATEGORY_NAME_" "_PRICE_" 4)]
              (is (= {:values          ["Japanese" "Steakhouse"]
                      :has_more_values false}
                     (mt/user-http-request :rasta :get 200 url))))))
        (testing "GET /api/dashboard/:id/params/:param-key/search/:query"
          (let-url [url (chain-filter-search-url dashboard "_CATEGORY_NAME_" "ood")]
            (is (= {:values          ["Good"]
                    :has_more_values false}
                   (mt/user-http-request :rasta :get 200 url)))))))))

(deftest parameter-values-from-card-test
<<<<<<< HEAD
  (testing "getting values"
    (mt/with-temp*
      [Card      [{card-id         :id}
                  (merge (mt/card-with-source-metadata-for-query (mt/mbql-query venues {:limit 5}))
                         {:database_id     (mt/id)
                          :table_id        (mt/id :venues)})]
       Dashboard [{dashboard-id :id}
                  {:parameters [{:id                   "abc"
                                 :type                 "category"
                                 :name                 "CATEGORY"
                                 :values_source_type   "card"
                                 :values_source_config {:card_id     card-id
                                                        :value_field (mt/$ids $venues.name)}}]}]]

      (testing "It uses the results of the card's query execution"
        (let-url [url (chain-filter-values-url dashboard-id "abc")]
          (is (= {:values          ["Red Medicine"
                                    "Stout Burgers & Beers"
                                    "The Apple Pan"
                                    "Wurstküche"
                                    "Brite Spot Family Restaurant"]
                  :has_more_values false}
                 (mt/user-http-request :rasta :get 200 url)))))

      (testing "it only returns search matches"
        (let-url [url (chain-filter-search-url dashboard-id "abc" "red")]
          (is (= {:values          ["Red Medicine"]
                  :has_more_values false}
                 (mt/user-http-request :rasta :get 200 url)))))))

  (testing "users must have permissions to read the collection that source card is in"
    (mt/with-non-admin-groups-no-root-collection-perms
      (mt/with-temp*
        [Collection [coll1 {:name "Source card collection"}]
         Card       [{source-card-id :id}
                     {:collection_id (:id coll1)
                      :database_id   (mt/id)
                      :table_id      (mt/id :venues)
                      :dataset_query (mt/mbql-query venues {:limit 5})}]
         Collection [coll2 {:name "Dashboard collections"}]
         Dashboard [{dashboard-id :id}
                    {:collection_id (:id coll2)
                     :parameters    [{:id                   "abc"
                                      :type                 "category"
                                      :name                 "CATEGORY"
                                      :values_source_type   "card"
                                      :values_source_config {:card_id     source-card-id
                                                             :value_field (mt/$ids $venues.name)}}]}]]
        (testing "Fail because user doesn't have read permissions to coll1"
          (is (=? "You don't have permissions to do that."
                  (mt/user-http-request :rasta :get 403 (chain-filter-values-url dashboard-id "abc"))))
          (is (=? "You don't have permissions to do that."
                  (mt/user-http-request :rasta :get 403 (chain-filter-search-url dashboard-id "abc" "red")))))
        ;; grant permission to read the collection contains the card
        (perms/grant-collection-read-permissions! (perms-group/all-users) coll2)
        (testing "having read permissions to the card collection is not enough"
          (is (=? "You don't have permissions to do that."
                   (mt/user-http-request :rasta :get 403 (chain-filter-values-url dashboard-id "abc"))))
          (is (=? "You don't have permissions to do that."
                  (mt/user-http-request :rasta :get 403 (chain-filter-search-url dashboard-id "abc" "red")))))
        ;; grant permission to read the collection contains the source card
        (perms/grant-collection-read-permissions! (perms-group/all-users) coll1)
        (testing "success if has read permission to the source card's collection"
          (is (some? (mt/user-http-request :rasta :get 200 (chain-filter-values-url dashboard-id "abc"))))
          (is (some? (mt/user-http-request :rasta :get 200 (chain-filter-search-url dashboard-id "abc" "red")))))))))
=======
  ;; TODO add permissions tests
  (with-chain-filter-fixtures [{:keys [dashboard param-keys]}]
    (testing "It uses the results of the card's query execution"
      (let-url [url (chain-filter-values-url dashboard (:card param-keys))]
        (is (= {:values          ["Red Medicine"
                                  "Stout Burgers & Beers"
                                  "The Apple Pan"
                                  "Wurstküche"
                                  "Brite Spot Family Restaurant"]
                :has_more_values false}
               (mt/user-http-request :rasta :get 200 url)))))

    (testing "it only returns search matches"
      (let-url [url (chain-filter-search-url dashboard (:card param-keys) "red")]
        (is (= {:values          ["Red Medicine"]
                :has_more_values false}
               (mt/user-http-request :rasta :get 200 url)))))))
>>>>>>> 508cc6b9

(deftest valid-filter-fields-test
  (testing "GET /api/dashboard/params/valid-filter-fields"
    (letfn [(url [filtered filtering]
              (let [url    "dashboard/params/valid-filter-fields"
                    params (str/join "&" (concat (for [id filtered]
                                                   (format "filtered=%d" id))
                                                 (for [id filtering]
                                                   (format "filtering=%d" id))))]
                (if (seq params)
                  (str url "?" params)
                  url)))
            (result= [expected {:keys [filtered filtering]}]
              (let [url (url filtered filtering)]
                (testing (format "\nGET %s" (pr-str url))
                  (is (= expected
                         (mt/user-http-request :rasta :get 200 url))))))]
      (mt/$ids
        (testing (format "\nvenues.price = %d categories.name = %d\n" %venues.price %categories.name)
          (result= {%venues.price [%categories.name]}
                   {:filtered [%venues.price], :filtering [%categories.name]})
          (testing "Multiple Field IDs for each param"
            (result= {%venues.price    (sort [%venues.price %categories.name])
                      %categories.name (sort [%venues.price %categories.name])}
                     {:filtered [%venues.price %categories.name], :filtering [%categories.name %venues.price]}))
          (testing "filtered-ids cannot be nil"
            (is (= {:errors {:filtered (str "value must satisfy one of the following requirements:"
                                            " 1) value must be a valid integer greater than zero."
                                            " 2) value must be an array. Each value must be a valid integer greater than zero."
                                            " The array cannot be empty.")}}
                   (mt/user-http-request :rasta :get 400 (url [] [%categories.name])))))))
      (testing "should check perms for the Fields in question"
        (mt/with-temp-copy-of-db
          (perms/revoke-data-perms! (perms-group/all-users) (mt/id))
          (is (= "You don't have permissions to do that."
                 (mt/user-http-request :rasta :get 403 (mt/$ids (url [%venues.price] [%categories.name]))))))))))


;;; +----------------------------------------------------------------------------------------------------------------+
;;; |                             POST /api/dashboard/:dashboard-id/card/:card-id/query                              |
;;; +----------------------------------------------------------------------------------------------------------------+

(defn- dashboard-card-query-url [dashboard-id card-id dashcard-id]
  (format "dashboard/%d/dashcard/%d/card/%d/query" dashboard-id dashcard-id card-id))

(defn- dashboard-card-query-expected-results-schema [& {:keys [row-count], :or {row-count 100}}]
  {:database_id (s/eq (mt/id))
   :row_count   (s/eq row-count)
   :data        {:rows     s/Any
                 s/Keyword s/Any}
   s/Keyword    s/Any})

(deftest dashboard-card-query-test
  (testing "POST /api/dashboard/:dashboard-id/dashcard/:dashcard-id/card/:card-id/query"
    (mt/with-temp-copy-of-db
      (with-chain-filter-fixtures [{{dashboard-id :id} :dashboard, {card-id :id} :card, {dashcard-id :id} :dashcard}]
        (letfn [(url [& {:keys [dashboard-id card-id]
                         :or   {dashboard-id dashboard-id
                                card-id      card-id}}]
                  (dashboard-card-query-url dashboard-id card-id dashcard-id))
                (dashboard-card-query-expected-results-schema [& {:keys [row-count], :or {row-count 100}}]
                  {:database_id (s/eq (mt/id))
                   :row_count   (s/eq row-count)
                   :data        {:rows     s/Any
                                 s/Keyword s/Any}
                   s/Keyword    s/Any})]
          (testing "Should return Card results"
            (is (schema= (dashboard-card-query-expected-results-schema)
                         (mt/user-http-request :rasta :post 202 (url))))
            (testing "Should *not* require data perms"
              (perms/revoke-data-perms! (perms-group/all-users) (mt/id))
              (is (schema= (dashboard-card-query-expected-results-schema)
                           (mt/user-http-request :rasta :post 202 (url))))))

          (testing "Validation"
            (testing "404s"
              (testing "Should return 404 if Dashboard doesn't exist"
                (is (= "Not found."
                       (mt/user-http-request :rasta :post 404 (url :dashboard-id Integer/MAX_VALUE)))))
              (testing "Should return 404 if Card doesn't exist"
                (is (= "Not found."
                       (mt/user-http-request :rasta :post 404 (url :card-id Integer/MAX_VALUE))))))

            (testing "perms"
              (mt/with-temp Collection [{collection-id :id}]
                (perms/revoke-collection-permissions! (perms-group/all-users) collection-id)
                (testing "Should return error if current User doesn't have read perms for the Dashboard"
                  (mt/with-temp-vals-in-db Dashboard dashboard-id {:collection_id collection-id}
                    (is (= "You don't have permissions to do that."
                           (mt/user-http-request :rasta :post 403 (url))))))
                (testing "Should return error if current User doesn't have query perms for the Card"
                  (mt/with-temp-vals-in-db Card card-id {:collection_id collection-id}
                    (is (= "You don't have permissions to do that."
                           (mt/user-http-request :rasta :post 403 (url))))))))))))))

;; see also [[metabase.query-processor.dashboard-test]]
(deftest dashboard-card-query-parameters-test
  (testing "POST /api/dashboard/:dashboard-id/card/:card-id/query"
    (with-chain-filter-fixtures [{{dashboard-id :id} :dashboard, {card-id :id} :card, {dashcard-id :id} :dashcard}]
      (let [url (dashboard-card-query-url dashboard-id card-id dashcard-id)]
        (testing "parameters"
          (testing "Should respect valid parameters"
            (is (schema= (dashboard-card-query-expected-results-schema :row-count 6)
                         (mt/user-http-request :rasta :post 202 url
                                               {:parameters [{:id    "_PRICE_"
                                                              :value 4}]})))
            (testing "New parameter types"
              (testing :number/=
                (is (schema= (dashboard-card-query-expected-results-schema :row-count 94)
                             (mt/user-http-request :rasta :post 202 url
                                                   {:parameters [{:id    "_PRICE_"
                                                                  :type  :number/=
                                                                  :value [1 2 3]}]}))))))
          (testing "Should return error if parameter doesn't exist"
            (is (= "Dashboard does not have a parameter with ID \"_THIS_PARAMETER_DOES_NOT_EXIST_\"."
                    (mt/user-http-request :rasta :post 400 url
                                          {:parameters [{:id    "_THIS_PARAMETER_DOES_NOT_EXIST_"
                                                         :value 3}]}))))
          (testing "Should return sensible error message for invalid parameter input"
            (is (= {:errors {:parameters (str "value may be nil, or if non-nil, value must be an array. "
                                              "Each value must be a parameter map with an 'id' key")}}
                   (mt/user-http-request :rasta :post 400 url
                                         {:parameters {"_PRICE_" 3}}))))
          (testing "Should ignore parameters that are valid for the Dashboard but not part of this Card (no mapping)"
            (testing "Sanity check"
              (is (schema= (dashboard-card-query-expected-results-schema :row-count 6)
                           (mt/user-http-request :rasta :post 202 url
                                                 {:parameters [{:id    "_PRICE_"
                                                                :value 4}]}))))
            (mt/with-temp-vals-in-db DashboardCard dashcard-id {:parameter_mappings []}
              (is (schema= (dashboard-card-query-expected-results-schema :row-count 100)
                           (mt/user-http-request :rasta :post 202 url
                                                 {:parameters [{:id    "_PRICE_"
                                                                :value 4}]})))))

          ;; don't let people try to be sneaky and get around our validation by passing in a different `:target`
          (testing "Should ignore incorrect `:target` passed in to API endpoint"
            (is (schema= (dashboard-card-query-expected-results-schema :row-count 6)
                         (mt/user-http-request :rasta :post 202 url
                                               {:parameters [{:id     "_PRICE_"
                                                              :target [:dimension [:field (mt/id :venues :id) nil]]
                                                              :value  4}]})))))))))

(defn- parse-export-format-results [^bytes results export-format]
  (with-open [is (java.io.ByteArrayInputStream. results)]
    (streaming.test-util/parse-result export-format is)))

(deftest dashboard-card-query-export-format-test
  (testing "POST /api/dashboard/:dashboard-id/dashcard/:dashcard-id/card/:card-id/query/:export-format"
    (with-chain-filter-fixtures [{{dashboard-id :id} :dashboard, {card-id :id} :card, {dashcard-id :id} :dashcard}]
      (doseq [export-format [:csv :json :xlsx]]
        (testing (format "Export format = %s" export-format)
          (let [url (format "%s/%s" (dashboard-card-query-url dashboard-id card-id dashcard-id) (name export-format))]
            (is (= (streaming.test-util/process-query-basic-streaming
                    export-format
                    (mt/mbql-query venues {:filter [:= $price 4]}))
                   (parse-export-format-results
                    (mt/user-http-request :rasta :post 200 url
                                          {:request-options {:as :byte-array}}
                                          :parameters (json/generate-string [{:id    "_PRICE_"
                                                                              :value 4}]))
                    export-format)))))))))

(defn- dashcard-pivot-query-endpoint [dashboard-id card-id dashcard-id]
  (format "dashboard/pivot/%d/dashcard/%d/card/%d/query" dashboard-id dashcard-id card-id))

(deftest dashboard-card-query-pivot-test
  (testing "POST /api/dashboard/pivot/:dashboard-id/dashcard/:dashcard-id/card/:card-id/query"
    (mt/test-drivers (api.pivots/applicable-drivers)
      (mt/dataset sample-dataset
        (mt/with-temp* [Dashboard     [{dashboard-id :id}]
                        Card          [{card-id :id} (api.pivots/pivot-card)]
                        DashboardCard [{dashcard-id :id} {:dashboard_id dashboard-id, :card_id card-id}]]
          (let [result (mt/user-http-request :rasta :post 202 (dashcard-pivot-query-endpoint dashboard-id card-id dashcard-id))
                rows   (mt/rows result)]
            (is (= 1144 (:row_count result)))
            (is (= "completed" (:status result)))
            (is (= 6 (count (get-in result [:data :cols]))))
            (is (= 1144 (count rows)))
            (is (= ["AK" "Affiliate" "Doohickey" 0 18 81] (first rows)))
            (is (= ["MS" "Organic" "Gizmo" 0 16 42] (nth rows 445)))
            (is (= [nil nil nil 7 18760 69540] (last rows)))))))))

(deftest dashcard-action-create-update-test
  (mt/test-drivers (mt/normal-drivers-with-feature :actions)
    (actions.test-util/with-actions-test-data-and-actions-enabled
      (doseq [action-type [:http :implicit :query]]
        (actions.test-util/with-actions [{:keys [action-id model-id]} {:type action-type :visualization_settings {:hello true}}]
          (testing (str "Creating dashcard with action: " action-type)
            (mt/with-temp* [Dashboard [{dashboard-id :id}]]
              (is (partial= {:visualization_settings {:label "Update"}
                             :action_id action-id
                             :card_id model-id}
                            (mt/user-http-request :crowberto :post 200 (format "dashboard/%s/cards" dashboard-id)
                                                  {:size_x 1 :size_y 1 :row 1 :col 1 :cardId model-id :action_id action-id
                                                   :visualization_settings {:label "Update"}})))
              (is (partial= {:ordered_cards [{:action {:visualization_settings {:hello true}
                                                       :type (name action-type)
                                                       :parameters [{:id "id"}]}}]}
                            (mt/user-http-request :crowberto :get 200 (format "dashboard/%s" dashboard-id)))))))))))

(defn- has-valid-action-execution-error-message? [response]
  (string? (:message response)))

(deftest dashcard-query-action-execution-test
  (mt/test-drivers (mt/normal-drivers-with-feature :actions)
    (actions.test-util/with-actions-test-data-and-actions-enabled
      (actions.test-util/with-actions [{:keys [action-id model-id]} {}]
        (testing "Executing dashcard with action"
          (mt/with-temp* [Dashboard [{dashboard-id :id}]
                          DashboardCard [{dashcard-id :id} {:dashboard_id dashboard-id
                                                            :action_id action-id
                                                            :card_id model-id}]]
            (let [execute-path (format "dashboard/%s/dashcard/%s/execute"
                                       dashboard-id
                                       dashcard-id)]
              (testing "Dashcard parameter"
                (is (partial= {:rows-affected 1}
                              (mt/user-http-request :crowberto :post 200 execute-path
                                                    {:parameters {"id" 1}})))
                (is (= [1 "Shop"]
                       (mt/first-row
                         (mt/run-mbql-query categories {:filter [:= $id 1]})))))
              (testing "Extra target parameter"
                (is (partial= {:rows-affected 1}
                              (mt/user-http-request :crowberto :post 200 execute-path
                                                    {:parameters {"id" 1 "name" "Bird"}})))
                (is (= [1 "Bird Shop"]
                       (mt/first-row
                         (mt/run-mbql-query categories {:filter [:= $id 1]})))))
              (testing "Should affect 0 rows if id is out of range"
                (is (= {:rows-affected 0}
                       (mt/user-http-request :crowberto :post 200 execute-path
                                             {:parameters {"id" Integer/MAX_VALUE}}))))
              (testing "Should 404 if bad dashcard-id"
                (is (= "Not found."
                       (mt/user-http-request :crowberto :post 404 (format "dashboard/%d/dashcard/%s/execute"
                                                                          dashboard-id
                                                                          Integer/MAX_VALUE)
                                             {}))))
              (testing "Missing parameter should fail gracefully"
                (is (has-valid-action-execution-error-message?
                     (mt/user-http-request :crowberto :post 500 execute-path
                                           {:parameters {}}))))
              (testing "Sending an invalid number should fail gracefully"
                (is (has-valid-action-execution-error-message?
                     (mt/user-http-request :crowberto :post 500 execute-path
                                           {:parameters {"id" "BAD"}})))))))))))

(deftest dashcard-http-action-execution-test
  (mt/test-drivers (mt/normal-drivers-with-feature :actions)
    (actions.test-util/with-actions-test-data-and-actions-enabled
      (actions.test-util/with-actions [{:keys [action-id model-id]} {:type :http}]
        (testing "Executing dashcard with action"
          (mt/with-temp* [Dashboard [{dashboard-id :id}]
                          DashboardCard [{dashcard-id :id} {:dashboard_id dashboard-id
                                                            :action_id action-id
                                                            :card_id model-id}]]
            (let [execute-path (format "dashboard/%s/dashcard/%s/execute"
                                       dashboard-id
                                       dashcard-id)]
              (testing "Should be able to execute an action"
                (is (= {:the_parameter 1}
                       (mt/user-http-request :crowberto :post 200 execute-path
                                             {:parameters {"id" 1}}))))
              (testing "Should handle errors"
                (is (= {:remote-status 400}
                       (mt/user-http-request :crowberto :post 400 execute-path
                                             {:parameters {"id" 1 "fail" "true"}}))))
              (testing "Extra parameter should fail gracefully"
                (is (partial= {:message "No destination parameter found for id \"extra\". Found: #{\"id\" \"fail\"}"}
                              (mt/user-http-request :crowberto :post 400 execute-path
                                                    {:parameters {"extra" 1}}))))
              (testing "Missing parameter should fail gracefully"
                (is (has-valid-action-execution-error-message?
                     (mt/user-http-request :crowberto :post 500 execute-path
                                           {:parameters {}}))))
              (testing "Sending an invalid number should fail gracefully"
                (is (has-valid-action-execution-error-message?
                     (mt/user-http-request :crowberto :post 500 execute-path
                                           {:parameters {"id" "BAD"}})))))))))))

(deftest dashcard-implicit-action-execution-test
  (mt/test-drivers (mt/normal-drivers-with-feature :actions)
    (actions.test-util/with-actions-test-data-and-actions-enabled
      (testing "Executing dashcard insert"
        (actions.test-util/with-actions [{:keys [action-id model-id]} {:type :implicit :kind "row/create"}]
          (mt/with-temp* [Dashboard [{dashboard-id :id}]
                          DashboardCard [{dashcard-id :id} {:dashboard_id dashboard-id
                                                            :card_id model-id
                                                            :action_id action-id}]]
            (let [execute-path (format "dashboard/%s/dashcard/%s/execute" dashboard-id dashcard-id)
                  new-row (-> (mt/user-http-request :crowberto :post 200 execute-path
                                                    {:parameters {"name" "Birds"}})
                              :created-row
                              (update-keys (comp keyword str/lower-case name)))]
              (testing "Should be able to insert"
                (is (pos? (:id new-row)))
                (is (partial= {:name "Birds"}
                              new-row)))
              (testing "Extra parameter should fail gracefully"
                (is (partial= {:message "No destination parameter found for #{\"extra\"}. Found: #{\"id\" \"name\"}"}
                              (mt/user-http-request :crowberto :post 400 execute-path
                                                    {:parameters {"extra" 1}}))))
              (testing "Missing other parameters should fail gracefully"
                (is (partial= "Implicit parameters must be provided."
                              (mt/user-http-request :crowberto :post 400 execute-path
                                                    {:parameters {}}))))))))
      (testing "Executing dashcard update"
        (actions.test-util/with-actions [{:keys [action-id model-id]} {:type :implicit :kind "row/update"}]
          (mt/with-temp* [Dashboard [{dashboard-id :id}]
                          DashboardCard [{dashcard-id :id} {:dashboard_id dashboard-id
                                                            :card_id model-id
                                                            :action_id action-id}]]
            (let [execute-path (format "dashboard/%s/dashcard/%s/execute" dashboard-id dashcard-id)]
              (testing "Should be able to update"
                (is (= {:rows-updated [1]}
                       (mt/user-http-request :crowberto :post 200 execute-path
                                             {:parameters {"id" 1 "name" "Birds"}}))))
              (testing "Extra parameter should fail gracefully"
                (is (partial= {:message "No destination parameter found for #{\"extra\"}. Found: #{\"id\" \"name\"}"}
                              (mt/user-http-request :crowberto :post 400 execute-path
                                                    {:parameters {"extra" 1 "id" 1}}))))
              (testing "Missing pk parameter should fail gracefully"
                (is (partial= "Missing primary key parameter: \"id\""
                              (mt/user-http-request :crowberto :post 400 execute-path
                                                    {:parameters {"name" "Birds"}}))))
              (testing "Missing other parameters should fail gracefully"
                (is (partial= "Implicit parameters must be provided."
                              (mt/user-http-request :crowberto :post 400 execute-path
                                                    {:parameters {"id" 1}}))))))))
      (testing "Executing dashcard delete"
        (actions.test-util/with-actions [{:keys [action-id model-id]} {:type :implicit :kind "row/delete"}]
          (mt/with-temp* [Dashboard [{dashboard-id :id}]
                          DashboardCard [{dashcard-id :id} {:dashboard_id dashboard-id
                                                            :card_id model-id
                                                            :action_id action-id}]]
            (let [execute-path (format "dashboard/%s/dashcard/%s/execute" dashboard-id dashcard-id)]
              (testing "Should be able to delete"
                (is (= {:rows-deleted [1]}
                       (mt/user-http-request :crowberto :post 200 execute-path
                                             {:parameters {"id" 1}}))))
              (testing "Extra parameter should fail gracefully"
                (is (partial= {:message "No destination parameter found for #{\"extra\"}. Found: #{\"id\"}"}
                              (mt/user-http-request :crowberto :post 400 execute-path
                                                    {:parameters {"extra" 1 "id" 1}}))))
              (testing "Missing pk parameter should fail gracefully"
                (is (partial= "Missing primary key parameter: \"id\""
                              (mt/user-http-request :crowberto :post 400 execute-path
                                                    {:parameters {"name" "Birds"}})))))))))))

(defn- custom-action-for-field [field-name]
  ;; It seems the :type of parameters or template-tag doesn't matter??
  ;; How to go from base-type (type/Integer) to param type (number)?
  {:type :query
   :parameters [{:id field-name :slug field-name :target ["variable" ["template-tag" field-name]] :type :text}]
   :dataset_query (mt/native-query
                    {:query (format "insert into types (%s) values ({{%s}})"
                                    (str/upper-case field-name)
                                    field-name)
                     :template-tags {field-name {:id field-name :name field-name :type :text :display_name field-name}}})})

(deftest dashcard-action-execution-type-test
  (mt/test-drivers (mt/normal-drivers-with-feature :actions)
    (let [types [{:field-name "atext" :base-type :type/Text ::good "hello"}
                 {:field-name "ajson" :base-type :type/JSON ::good "{\"a\": 1}"}
                 {:field-name "axml" :base-type :type/XML ::good "<xml></xml>"}
                 {:field-name "aboolean" :base-type :type/Boolean ::good true ::bad "not boolean"}
                 {:field-name "ainteger" :base-type :type/Integer ::good 100}
                 {:field-name "afloat" :base-type :type/Float ::good 0.4}
                 ;; h2 and postgres handle this differently str vs #uuid, in and out
                 {:field-name "auuid" :base-type :type/UUID #_#_::good (random-uuid)}
                 ;; These comeback with timezone, date comes back with time
                 {:field-name "adate" :base-type :type/Date #_#_::good "2020-02-02"}
                 {:field-name "adatetime" :base-type :type/DateTime #_#_::good "2020-02-02 14:39:59"}
                 ;; Difference between h2 and postgres, in and out
                 {:field-name "adatetimetz" :base-type :type/DateTimeWithTZ #_#_::good "2020-02-02 14:39:59-0700" ::bad "not date"}]]
      (actions.test-util/with-temp-test-data
        ["types"
         (map #(dissoc % ::good ::bad) types)
         [["init"]]]
        (actions.test-util/with-actions-enabled
          (actions.test-util/with-actions [{card-id :id} {:dataset true :dataset_query (mt/mbql-query types)}
                                           {:keys [action-id]} {:type :implicit :kind "row/create"}]
            (mt/with-temp* [Dashboard [{dashboard-id :id}]
                            DashboardCard [{dashcard-id :id} {:dashboard_id dashboard-id
                                                              :action_id action-id
                                                              :card_id card-id}]]
              (testing "Good data"
                (doseq [{:keys [field-name] value ::good} (filter ::good types)]
                  (testing (str "Attempting to implicitly insert " field-name)
                    (mt/user-http-request :crowberto :post 200  (format "dashboard/%s/dashcard/%s/execute" dashboard-id dashcard-id)
                                          {:parameters {field-name value}})
                    (let [{{:keys [rows cols]} :data} (qp/process-query
                                                       (assoc-in (mt/mbql-query types)
                                                                 [:query :order_by] [["asc", ["field", (mt/id :types :id) nil]]]))]
                      (is (partial= {field-name value}
                                    (zipmap (map (comp str/lower-case :name) cols)
                                            (last rows))))))
                  (actions.test-util/with-actions [{card-id :id} {:dataset true :dataset_query (mt/mbql-query types)}
                                                   {:keys [action-id]} (custom-action-for-field field-name)]
                    (mt/with-temp DashboardCard [{custom-dashcard-id :id} {:dashboard_id dashboard-id
                                                                           :action_id action-id
                                                                           :card_id card-id}]
                      (testing (str "Attempting to custom insert " field-name)
                        (mt/user-http-request :crowberto :post 200
                                              (format "dashboard/%s/dashcard/%s/execute" dashboard-id custom-dashcard-id)
                                              {:parameters {field-name value}})
                        (let [{{:keys [rows cols]} :data} (qp/process-query
                                                           (assoc-in (mt/mbql-query types)
                                                                     [:query :order_by] [["asc", ["field", (mt/id :types :id) nil]]]))]
                          (is (partial= {field-name value}
                                        (zipmap (map (comp str/lower-case :name) cols)
                                                (last rows))))))))))
              (testing "Bad data"
                (doseq [{:keys [field-name] value ::bad} (filter ::bad types)]
                  (testing (str "Attempting to implicitly insert bad " field-name)
                    (is (has-valid-action-execution-error-message?
                         (mt/user-http-request :crowberto :post 400
                                               (format "dashboard/%s/dashcard/%s/execute" dashboard-id dashcard-id)
                                               {:parameters {field-name value}}))))
                  (actions.test-util/with-actions [{card-id :id} {:dataset true :dataset_query (mt/mbql-query types)}
                                                   {action-id :action-id} (custom-action-for-field field-name)]
                    (mt/with-temp DashboardCard [{custom-dashcard-id :id} {:dashboard_id dashboard-id
                                                                           :action_id action-id
                                                                           :card_id card-id}]
                      (testing (str "Attempting to custom insert bad " field-name)
                        (is (has-valid-action-execution-error-message?
                             (mt/user-http-request :crowberto :post 500
                                                   (format "dashboard/%s/dashcard/%s/execute" dashboard-id custom-dashcard-id)
                                                   {:parameters {field-name value}})))))))))))))))

(deftest dashcard-implicit-action-execution-auth-test
  (mt/with-temp-copy-of-db
    (actions.test-util/with-actions-test-data
      (testing "Executing dashcard with action"
        (actions.test-util/with-actions [{:keys [action-id model-id]} {:type :implicit :kind "row/create"}]
          (mt/with-temp* [Dashboard [{dashboard-id :id}]
                          DashboardCard [{dashcard-id :id} {:dashboard_id dashboard-id
                                                            :action_id action-id
                                                            :card_id model-id}]]
            (let [execute-path (format "dashboard/%s/dashcard/%s/execute"
                                       dashboard-id
                                       dashcard-id)]
              (testing "Without actions enabled"
                (is (= "Actions are not enabled."
                       (mt/user-http-request :crowberto :post 400 execute-path
                                             {:parameters {"name" "Birds"}}))))
              (testing "Without execute rights on the DB"
                (actions.test-util/with-actions-enabled
                  (is (partial= {:message "You do not have permissions to run this query."}
                                (mt/user-http-request :rasta :post 403 execute-path
                                                      {:parameters {"name" "Birds"}})))))
              (testing "With execute rights on the DB"
                (perms/update-global-execution-permission! (:id (perms-group/all-users)) :all)
                (try
                  (actions.test-util/with-actions-enabled
                    (is (contains? #{{:ID 76, :NAME "Birds"}
                                     {:id 76, :name "Birds"}}
                                   (-> (mt/user-http-request :rasta :post 200 execute-path
                                                             {:parameters {"name" "Birds"}})
                                       :created-row))))
                  (finally
                    (perms/update-global-execution-permission! (:id (perms-group/all-users)) :none)))))))))))

(deftest dashcard-custom-action-execution-auth-test
  (mt/with-temp-copy-of-db
    (actions.test-util/with-actions-test-data
      (actions.test-util/with-actions [{:keys [action-id model-id]} {}]
        (testing "Executing dashcard with action"
          (mt/with-temp* [Dashboard [{dashboard-id :id}]
                          DashboardCard [{dashcard-id :id} {:dashboard_id dashboard-id
                                                            :action_id action-id
                                                            :card_id model-id}]]
            (let [execute-path (format "dashboard/%s/dashcard/%s/execute"
                                       dashboard-id
                                       dashcard-id)]
              (testing "Without actions enabled"
                (is (= "Actions are not enabled."
                       (mt/user-http-request :crowberto :post 400 execute-path
                                             {:parameters {"id" 1}}))))
              (testing "Without execute rights on the DB"
                (actions.test-util/with-actions-enabled
                  (is (partial= {:message "You don't have permissions to do that."}
                                (mt/user-http-request :rasta :post 403 execute-path
                                                      {:parameters {"id" 1}})))))
              (testing "With execute rights on the DB"
                (perms/update-global-execution-permission! (:id (perms-group/all-users)) :all)
                (try
                  (actions.test-util/with-actions-enabled
                    (is (= {:rows-affected 1}
                           (mt/user-http-request :rasta :post 200 execute-path
                                                 {:parameters {"id" 1}}))))
                  (finally
                    (perms/update-global-execution-permission! (:id (perms-group/all-users)) :none)))))))))))

(deftest dashcard-execution-fetch-prefill-test
  (mt/test-drivers (mt/normal-drivers-with-feature :actions)
    (actions.test-util/with-actions-test-data-and-actions-enabled
      (testing "Prefetching dashcard update"
        (actions.test-util/with-actions [{:keys [action-id model-id]} {:type :implicit}]
          (mt/with-temp* [Dashboard [{dashboard-id :id}]
                          DashboardCard [{dashcard-id :id} {:dashboard_id dashboard-id
                                                            :card_id model-id
                                                            :action_id action-id}]]
            (is (partial= {:id 1 :name "African"}
                          (mt/user-http-request
                            :crowberto :get 200
                            (format "dashboard/%s/dashcard/%s/execute?parameters=%s" dashboard-id dashcard-id (json/encode {"id" 1})))))
            (testing "Missing pk parameter should fail gracefully"
              (is (partial= "Missing primary key parameter: \"id\""
                            (mt/user-http-request
                              :crowberto :get 400
                              (format "dashboard/%s/dashcard/%s/execute?parameters=%s" dashboard-id dashcard-id (json/encode {"name" 1}))))))))))))

(deftest dashcard-implicit-action-only-expose-and-allow-model-fields
  (mt/test-drivers (mt/normal-drivers-with-feature :actions)
    (actions.test-util/with-actions-test-data-tables #{"venues" "categories"}
      (actions.test-util/with-actions-test-data-and-actions-enabled
        (actions.test-util/with-actions [{card-id :id} {:dataset true :dataset_query (mt/mbql-query venues {:fields [$id $name]})}
                                         {:keys [action-id]} {:type :implicit :kind "row/update"}]
          (mt/with-temp* [Dashboard [{dashboard-id :id}]
                          DashboardCard [{dashcard-id :id} {:dashboard_id dashboard-id
                                                            :action_id action-id
                                                            :card_id card-id}]]
            (testing "Dashcard should only have id and name params"
              (is (partial= {:ordered_cards [{:action {:parameters [{:id "id"} {:id "name"}]}}]}
                            (mt/user-http-request :crowberto :get 200 (format "dashboard/%s" dashboard-id)))))
            (let [execute-path (format "dashboard/%s/dashcard/%s/execute" dashboard-id dashcard-id)]
              (testing "Prefetch should limit to id and name"
                (let [values (mt/user-http-request :crowberto :get 200 (str execute-path "?parameters=" (json/encode {:id 1})))]
                  (is (= {:id 1 :name "Red Medicine"} values))))
              (testing "Update should only allow name"
                (is (= {:rows-updated [1]}
                       (mt/user-http-request :crowberto :post 200 execute-path {:parameters {"id" 1 "name" "Blueberries"}})))
                (is (partial= {:message "No destination parameter found for #{\"price\"}. Found: #{\"id\" \"name\"}"}
                              (mt/user-http-request :crowberto :post 400 execute-path {:parameters {"id" 1 "name" "Blueberries" "price" 1234}})))))))))))

(defn- ee-features-enabled? []
  (u/ignore-exceptions
   (classloader/require 'metabase-enterprise.advanced-permissions.models.permissions)
   (some? (resolve 'metabase-enterprise.advanced-permissions.models.permissions/update-db-execute-permissions!))))

(deftest dashcard-action-execution-granular-auth-test
  (when (ee-features-enabled?)
    (mt/with-temp-copy-of-db
      (actions.test-util/with-actions-enabled
        (actions.test-util/with-actions-test-data
          (actions.test-util/with-actions [{:keys [action-id model-id]} {}]
            (testing "Executing dashcard with action"
              (mt/with-temp* [Dashboard [{dashboard-id :id}]
                              DashboardCard [{dashcard-id :id}
                                             {:dashboard_id dashboard-id
                                              :action_id action-id
                                              :card_id model-id}]]
                (let [execute-path (format "dashboard/%s/dashcard/%s/execute"
                                           dashboard-id
                                           dashcard-id)]
                  (testing "with :advanced-permissions feature flag"
                    (premium-features-test/with-premium-features #{:advanced-permissions}
                      (testing "for non-magic group"
                        (mt/with-temp* [PermissionsGroup [{group-id :id}]
                                        PermissionsGroupMembership [_ {:user_id  (mt/user->id :rasta)
                                                                       :group_id group-id}]]
                          (is (partial= {:message "You don't have permissions to do that."}
                                        (mt/user-http-request :rasta :post 403 execute-path
                                                              {:parameters {"id" 1}}))
                              "Execution permission should be required")

                          (mt/user-http-request
                           :crowberto :put 200 "permissions/execution/graph"
                           (assoc-in (perms/execution-perms-graph) [:groups group-id (mt/id)] :all))
                          (is (= :all
                                 (get-in (perms/execution-perms-graph) [:groups group-id (mt/id)]))
                              "Should be able to set execution permission")
                          (is (= {:rows-affected 1}
                                 (mt/user-http-request :rasta :post 200 execute-path
                                                       {:parameters {"id" 1}}))
                              "Execution and data permissions should be enough")

                          (perms/update-data-perms-graph! [group-id (mt/id) :data]
                                                          {:schemas :block})
                          (perms/update-data-perms-graph! [(:id (perms-group/all-users)) (mt/id) :data]
                                                          {:schemas :block})
                          (is (partial= {:message "You don't have permissions to do that."}
                                        (mt/user-http-request :rasta :post 403 execute-path
                                                              {:parameters {"id" 1}}))
                              "Data permissions should be required"))))))))))))))<|MERGE_RESOLUTION|>--- conflicted
+++ resolved
@@ -2055,23 +2055,10 @@
                    (mt/user-http-request :rasta :get 200 url)))))))))
 
 (deftest parameter-values-from-card-test
-<<<<<<< HEAD
   (testing "getting values"
-    (mt/with-temp*
-      [Card      [{card-id         :id}
-                  (merge (mt/card-with-source-metadata-for-query (mt/mbql-query venues {:limit 5}))
-                         {:database_id     (mt/id)
-                          :table_id        (mt/id :venues)})]
-       Dashboard [{dashboard-id :id}
-                  {:parameters [{:id                   "abc"
-                                 :type                 "category"
-                                 :name                 "CATEGORY"
-                                 :values_source_type   "card"
-                                 :values_source_config {:card_id     card-id
-                                                        :value_field (mt/$ids $venues.name)}}]}]]
-
+    (with-chain-filter-fixtures [{:keys [dashboard param-keys]}]
       (testing "It uses the results of the card's query execution"
-        (let-url [url (chain-filter-values-url dashboard-id "abc")]
+        (let-url [url (chain-filter-values-url dashboard (:card param-keys))]
           (is (= {:values          ["Red Medicine"
                                     "Stout Burgers & Beers"
                                     "The Apple Pan"
@@ -2081,7 +2068,7 @@
                  (mt/user-http-request :rasta :get 200 url)))))
 
       (testing "it only returns search matches"
-        (let-url [url (chain-filter-search-url dashboard-id "abc" "red")]
+        (let-url [url (chain-filter-search-url dashboard (:card param-keys) "red")]
           (is (= {:values          ["Red Medicine"]
                   :has_more_values false}
                  (mt/user-http-request :rasta :get 200 url)))))))
@@ -2113,7 +2100,7 @@
         (perms/grant-collection-read-permissions! (perms-group/all-users) coll2)
         (testing "having read permissions to the card collection is not enough"
           (is (=? "You don't have permissions to do that."
-                   (mt/user-http-request :rasta :get 403 (chain-filter-values-url dashboard-id "abc"))))
+                  (mt/user-http-request :rasta :get 403 (chain-filter-values-url dashboard-id "abc"))))
           (is (=? "You don't have permissions to do that."
                   (mt/user-http-request :rasta :get 403 (chain-filter-search-url dashboard-id "abc" "red")))))
         ;; grant permission to read the collection contains the source card
@@ -2121,25 +2108,6 @@
         (testing "success if has read permission to the source card's collection"
           (is (some? (mt/user-http-request :rasta :get 200 (chain-filter-values-url dashboard-id "abc"))))
           (is (some? (mt/user-http-request :rasta :get 200 (chain-filter-search-url dashboard-id "abc" "red")))))))))
-=======
-  ;; TODO add permissions tests
-  (with-chain-filter-fixtures [{:keys [dashboard param-keys]}]
-    (testing "It uses the results of the card's query execution"
-      (let-url [url (chain-filter-values-url dashboard (:card param-keys))]
-        (is (= {:values          ["Red Medicine"
-                                  "Stout Burgers & Beers"
-                                  "The Apple Pan"
-                                  "Wurstküche"
-                                  "Brite Spot Family Restaurant"]
-                :has_more_values false}
-               (mt/user-http-request :rasta :get 200 url)))))
-
-    (testing "it only returns search matches"
-      (let-url [url (chain-filter-search-url dashboard (:card param-keys) "red")]
-        (is (= {:values          ["Red Medicine"]
-                :has_more_values false}
-               (mt/user-http-request :rasta :get 200 url)))))))
->>>>>>> 508cc6b9
 
 (deftest valid-filter-fields-test
   (testing "GET /api/dashboard/params/valid-filter-fields"
