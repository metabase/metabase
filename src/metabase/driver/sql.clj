(ns metabase.driver.sql
  "Shared code for all drivers that use SQL under the hood."
  (:refer-clojure :exclude [some])
  (:require
   [clojure.set :as set]
   [macaw.core :as macaw]
   [metabase.driver :as driver]
   [metabase.driver-api.core :as driver-api]
   [metabase.driver.common.parameters.parse :as params.parse]
   [metabase.driver.common.parameters.values :as params.values]
<<<<<<< HEAD
   [metabase.driver.impl :as driver.impl]
=======
   [metabase.driver.sql.normalize :as sql.normalize]
>>>>>>> 16c4a160
   [metabase.driver.sql.parameters.substitute :as sql.params.substitute]
   [metabase.driver.sql.parameters.substitution :as sql.params.substitution]
   [metabase.driver.sql.query-processor :as sql.qp]
   [metabase.driver.sql.references :as sql.references]
   [metabase.driver.sql.util :as sql.u]
   [metabase.util.humanization :as u.humanization]
   [metabase.util.malli :as mu]
   [metabase.util.performance :refer [some]]
   [potemkin :as p]))

(comment sql.params.substitution/keep-me) ; this is so `cljr-clean-ns` and the linter don't remove the `:require`

(driver/register! :sql, :abstract? true)

(doseq [feature [:advanced-math-expressions
                 :binning
                 :expression-aggregations
                 :expressions
                 :full-join
                 :inner-join
                 :left-join
                 :native-parameters
                 :nested-queries
                 :parameterized-sql
                 :percentile-aggregations
                 :regex
                 :right-join
                 :standard-deviation-aggregations
                 :metadata/key-constraints
                 :window-functions/cumulative
                 :window-functions/offset
                 :distinct-where
                 :native-temporal-units
                 :expressions/datetime
                 :expressions/date
                 :expressions/text
                 :expressions/today
                 :distinct-where
                 :database-routing
                 :dependencies/native]]
  (defmethod driver/database-supports? [:sql feature] [_driver _feature _db] true))

(defmethod driver/database-supports? [:sql :persist-models-enabled]
  [driver _feat db]
  (and
   (driver/database-supports? driver :persist-models db)
   (-> db :settings :persist-models-enabled)))

(defmethod driver/mbql->native :sql
  [driver query]
  (sql.qp/mbql->native driver query))

(defmethod driver/prettify-native-form :sql
  [driver native-form]
  (sql.u/format-sql-and-fix-params driver native-form))

(mu/defmethod driver/substitute-native-parameters :sql
  [_driver {:keys [query] :as inner-query} :- [:and [:map-of :keyword :any] [:map {:query driver-api/schema.common.non-blank-string}]]]
  (let [params-map          (params.values/query->params-map inner-query)
        referenced-card-ids (params.values/referenced-card-ids params-map)
        [query params]      (-> query
                                params.parse/parse
                                (sql.params.substitute/substitute params-map))]
    (cond-> (assoc inner-query
                   :query  query
                   :params params)
      (seq referenced-card-ids)
      (update :query-permissions/referenced-card-ids set/union referenced-card-ids))))

(defmulti json-field-length
  "Return a HoneySQL expression that calculates the number of characters in a JSON field for a given driver.
  `json-field-identifier` is the Identifier ([[metabase.util.honey-sql-2/Identifier]]) for a JSON field."
  {:added "0.49.22", :arglists '([driver json-field-identifier])}
  driver/dispatch-on-initialized-driver
  :hierarchy #'driver/hierarchy)

(defmethod json-field-length :default
  [_driver _native-form]
  ;; we rely on this to tell if the method is implemented for this driver or not
  ::nyi)

;;; +----------------------------------------------------------------------------------------------------------------+
;;; |                                              Connection Impersonation                                          |
;;; +----------------------------------------------------------------------------------------------------------------+

(defmulti set-role-statement
  "SQL for setting the active role for a connection, such as USE ROLE or equivalent, for the given driver."
  {:added "0.47.0" :arglists '([driver role])}
  driver/dispatch-on-initialized-driver
  :hierarchy #'driver/hierarchy)

(defmethod set-role-statement :default
  [_ _ _]
  nil)

(defmulti default-database-role
  "The name of the default role for a given database, used for queries that do not have custom user
  impersonation rules configured for them. This must be implemented for each driver that supports user impersonation."
  {:added "0.47.0" :arglists '(^String [driver database])}
  driver/dispatch-on-initialized-driver
  :hierarchy #'driver/hierarchy)

(defmethod default-database-role :default
  [_ _database]
  nil)

;;; +----------------------------------------------------------------------------------------------------------------+
;;; |                                              Transforms                                                        |
;;; +----------------------------------------------------------------------------------------------------------------+

(def ^:const tmp-transform-suffix
  "Suffix used for a temporary transform table that will be renamed to the final transform table."
  "__metabase_transform_tmp_name")

(defn- get-tmp-transform-name [table-name suffix]
  (str (driver.impl/truncate-alias (str table-name "__" (str/replace (random-uuid) "-" ""))
                                   (- driver.impl/default-alias-max-length-bytes (count suffix)))
       suffix))

;; TODO(rileythomp, 2025-09-09): This probably doesn't need to be a driver multi-method
(defmethod driver/run-transform! [:sql :table]
  [driver {:keys [db-id query target conn-spec] :as _transform-details}]
  (let [db (driver-api/with-metadata-provider db-id (driver-api/database (driver-api/metadata-provider)))
        {schema :schema table-name :name} target
        output-table (keyword schema table-name)]
    (if (driver/table-exists? driver db target)
      (let [tmp-name (get-tmp-transform-name table-name tmp-transform-suffix)
            tmp-table (keyword schema tmp-name)
            create-tmp-table-query (driver/compile-transform driver query tmp-table)
            rows-affected (first (driver/execute-raw-queries! driver conn-spec [create-tmp-table-query]))]
        (driver/drop-transform-target! driver db target)
        (driver/rename-table! driver db tmp-table output-table)
        {:rows-affected rows-affected})
      (let [query [(driver/compile-transform driver query output-table)]]
        {:rows-affected (first (driver/execute-raw-queries! driver conn-spec query))}))))

(defmethod driver/drop-transform-target! [:sql :table]
  [driver database {:keys [schema name]}]
  ;; driver/drop-table! takes table-name as a string, but the :sql-jdbc implementation uses
  ;; honeysql, and accepts a keyword too. This way we delegate proper escaping and qualification to honeysql.
  (driver/drop-table! driver (:id database) (keyword schema name)))

(defmulti default-schema
  "Returns the default schema for a given database driver.

  Drivers that support any of the `:transforms/...` features must implement this method."
  {:added "0.57.0" :arglists '([driver])}
  driver/dispatch-on-initialized-driver
  :hierarchy #'driver/hierarchy)

(defmethod default-schema :sql
  [_]
  "public")

(defn find-table-or-transform
  "Given a table and schema that has been parsed out of a native query, finds either a matching table or a matching transform.
   It will return either {:table table-id} or {:transform transform-id}, or nil if neither is found."
  [driver tables transforms {search-table :table raw-schema :schema}]
  (let [search-schema (or raw-schema
                          (default-schema driver))
        matches? (fn [db-table db-schema]
                   (and (= search-table db-table)
                        (= search-schema db-schema)))]
    (or (some (fn [{:keys [name schema id]}]
                (when (matches? name schema)
                  {:table id}))
              tables)
        (some (fn [{:keys [id] {:keys [name schema]} :target}]
                (when (matches? name schema)
                  {:transform id}))
              transforms))))

(defn- normalize-table-spec
  [driver {:keys [table schema]}]
  {:table (sql.normalize/normalize-name driver table)
   :schema (some->> schema (sql.normalize/normalize-name driver))})

(defmethod driver/native-query-deps :sql
  ([driver query]
   (driver/native-query-deps driver query
                             (driver-api/metadata-provider)))
  ([driver query metadata-provider]
   (let [db-tables (driver-api/tables metadata-provider)
         db-transforms (driver-api/transforms metadata-provider)]
     (->> query
          macaw/parsed-query
          macaw/query->components
          :tables
          (map :component)
          (into #{} (keep #(->> (normalize-table-spec driver %)
                                (find-table-or-transform driver db-tables db-transforms))))))))

;;; +----------------------------------------------------------------------------------------------------------------+
;;; |                                              Dependencies                                                      |
;;; +----------------------------------------------------------------------------------------------------------------+

(defmulti resolve-field
  "Resolves a field reference to one or more actual database fields.

  This uses a supplied metadata provider instead of hitting the db directly.  'Field reference' refers to the field
  references returned by sql.references/field-references.

  Note: this currently sets :lib/desired-column-alias but no other :lib/* fields, because the callers of this function
  don't need the other fields.  If we care about other :lib/* fields in the future, we can add them then."
  {:added "0.57.0" :arglists '([driver metadata-provider col-spec])}
  (fn [_driver _metadata-provider col-spec]
    (:type col-spec)))

(defmethod resolve-field :all-columns
  [driver metadata-provider col-spec]
  (or (some->> (:table col-spec)
               (find-table-or-transform driver (driver-api/tables metadata-provider) (driver-api/transforms metadata-provider))
               :table
               (driver-api/active-fields metadata-provider)
               (map #(assoc % :lib/desired-column-alias (:name %))))
      [(assoc col-spec ::bad-reference true)]))

(defmethod resolve-field :single-column
  [driver metadata-provider {:keys [alias] :as col-spec}]
  [(if-let [{:keys [name] :as found}
            (->> (:source-columns col-spec)
                 (some (fn [source-col-set]
                         ;; in cases like `select (select blah from ...) from ...`, if blah refers to a
                         ;; column in both the inner query and the outer query, the column from the inner
                         ;; query will be preferred.  However, if blah doesn't refer to something in the
                         ;; inner query, it can also refer to something in the outer query.
                         ;; sql.references/field-references organizes source-cols into a list of lists
                         ;; to account for this.
                         (->> (mapcat (partial resolve-field driver metadata-provider) source-col-set)
                              (some #(when (= (:name %) (:column col-spec))
                                       %))))))]
     (assoc found :lib/desired-column-alias (or alias name))
     (assoc col-spec ::bad-reference true))])

(defn- get-name [m]
  (or (:alias m) (str (gensym "new-col"))))

(defn- get-display-name [m]
  (->> (get-name m)
       (u.humanization/name->human-readable-name :simple)))

(defmethod resolve-field :custom-field
  [_driver _metadata-provider col-spec]
  [{:base-type :type/*
    :name (get-name col-spec)
    :lib/desired-column-alias (get-name col-spec)
    :display-name (get-display-name col-spec)
    :effective-type :type/*
    :semantic-type :Semantic/*}])

(defmethod resolve-field :invalid-table-wildcard
  [_driver _metadata-provider col-spec]
  [(assoc col-spec ::bad-reference true)])

(defn- lca [default-type & types]
  (let [ancestor-sets (for [t types
                            :when t]
                        (conj (ancestors t) t))
        common-ancestors (when (seq ancestor-sets)
                           (apply set/intersection ancestor-sets))]
    (if (seq common-ancestors)
      (apply (partial max-key (comp count ancestors)) common-ancestors)
      default-type)))

(defmethod resolve-field :composite-field
  [driver metadata-provider col-spec]
  (let [member-fields (mapcat (partial resolve-field driver metadata-provider)
                              (:member-fields col-spec))]
    [{:name (get-name col-spec)
      :lib/desired-column-alias (get-name col-spec)
      :display-name (get-display-name col-spec)
      :base-type (apply lca :type/* (map :base-type member-fields))
      :effective-type (apply lca :type/* (map :effective-type member-fields))
      :semantic-type (apply lca :Semantic/* (map :semantic-type member-fields))}]))

(defmethod driver/native-result-metadata :sql
  [driver metadata-provider native-query]
  (let [{:keys [returned-fields]} (->> (macaw/parsed-query native-query)
                                       macaw/->ast
                                       (sql.references/field-references driver))]
    (->> (mapcat (partial resolve-field driver metadata-provider) returned-fields)
         (remove ::bad-reference))))

(defmethod driver/validate-native-query-fields :sql
  [driver metadata-provider native-query]
  (let [{:keys [used-fields returned-fields bad-sql]} (->> (macaw/parsed-query native-query)
                                                           macaw/->ast
                                                           (sql.references/field-references driver))
        check-fields #(mapcat (fn [col-spec]
                                (->> (resolve-field driver metadata-provider col-spec)
                                     (filter ::bad-reference)))
                              %)]
    (-> (concat (when bad-sql
                  [{:error :bad-sql}])
                (check-fields used-fields)
                (check-fields returned-fields))
        distinct)))

;;; +----------------------------------------------------------------------------------------------------------------+
;;; |                                              Convenience Imports                                               |
;;; +----------------------------------------------------------------------------------------------------------------+

(p/import-vars [sql.params.substitution ->prepared-substitution PreparedStatementSubstitution])<|MERGE_RESOLUTION|>--- conflicted
+++ resolved
@@ -8,11 +8,8 @@
    [metabase.driver-api.core :as driver-api]
    [metabase.driver.common.parameters.parse :as params.parse]
    [metabase.driver.common.parameters.values :as params.values]
-<<<<<<< HEAD
    [metabase.driver.impl :as driver.impl]
-=======
    [metabase.driver.sql.normalize :as sql.normalize]
->>>>>>> 16c4a160
    [metabase.driver.sql.parameters.substitute :as sql.params.substitute]
    [metabase.driver.sql.parameters.substitution :as sql.params.substitution]
    [metabase.driver.sql.query-processor :as sql.qp]
