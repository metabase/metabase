--- conflicted
+++ resolved
@@ -209,12 +209,11 @@
             second-pool (sql-jdbc.conn/db->pooled-connection-spec audit-db-id)]
         (is (= first-pool second-pool))
         (is (= ::audit-db-not-in-cache!
-<<<<<<< HEAD
                (get @#'sql-jdbc.conn/database-id->connection-pool-spec-and-hash audit-db-id ::audit-db-not-in-cache!)))))))
 
 (deftest destroy-pool-test
   (let [details   (-> (#'sample-data/try-to-extract-sample-database!)
-                                (update :db str ";ACCESS_MODE_DATA=r"))
+                      (update :db str ";ACCESS_MODE_DATA=r"))
         pooled-data-source* (atom nil)]
     (mt/with-temp [:model/Database database {:engine :h2, :name "Sample Database", :details details}]
       (sql-jdbc.execute/do-with-connection-with-options
@@ -236,8 +235,6 @@
            java.sql.SQLException
            #"\Qhas been closed() -- you can no longer use it\E"
            (.getNumConnectionsAllUsers pooled-data-source))))))
-=======
-               (get @#'sql-jdbc.conn/database-id->connection-pool audit-db-id ::audit-db-not-in-cache!)))))))
 
 (deftest ^:parallel include-unreturned-connection-timeout-test
   (testing "We should be setting unreturnedConnectionTimeout; it should be the same as the query timeout (#33646)"
@@ -248,5 +245,4 @@
   (testing "We should be able to set jdbc-data-warehouse-unreturned-connection-timeout-seconds via env var (#33646)"
     (mt/with-temp-env-var-value [mb-jdbc-data-warehouse-unreturned-connection-timeout-seconds "20"]
       (is (= 20
-             (sql-jdbc.conn/jdbc-data-warehouse-unreturned-connection-timeout-seconds))))))
->>>>>>> 066e41cf
+             (sql-jdbc.conn/jdbc-data-warehouse-unreturned-connection-timeout-seconds))))))