--- conflicted
+++ resolved
@@ -17,7 +17,6 @@
     (is (= channel.settings/zoned-time-epoch
            (channel.settings/slack-channels-and-usernames-last-updated)))))
 
-<<<<<<< HEAD
 (deftest email-from-name-validation
   (mt/with-temporary-setting-values [email-from-name nil]
     (testing "valid names"
@@ -41,7 +40,7 @@
         (testing invalid-name
           (is (thrown-with-msg? ExceptionInfo #"Invalid special character included."
                                 (channel.settings/email-from-name! invalid-name))))))))
-=======
+
 (deftest cloud-email-reply-to
   (mt/with-temporary-setting-values [cloud-email-reply-to nil]
     (testing "requires cloud-custom-smtp feature to be enabled"
@@ -79,5 +78,4 @@
                               (channel.settings/cloud-email-smtp-security! "none"))))
       (testing "correctly sets the setting"
         (channel.settings/cloud-email-smtp-security! "ssl")
-        (is (= :ssl (channel.settings/cloud-email-smtp-security)))))))
->>>>>>> a53b1fb1
+        (is (= :ssl (channel.settings/cloud-email-smtp-security)))))))