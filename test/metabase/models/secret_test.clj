--- conflicted
+++ resolved
@@ -24,22 +24,11 @@
           kind        ::secret/password
           val-equals? (fn [expected secret]
                         (if-let [v (:value secret)]
-<<<<<<< HEAD
                           (is (value-matches? expected v))))]
-      (mt/with-temp Secret [{:keys [id] :as secret} {:name  name
-                                                     :kind  kind
-                                                     :value value}]
-=======
-                          (cond (string? expected)
-                                (= expected (String. v))
-
-                                (bytes? expected)
-                                (= (seq expected) (seq v)))))]
       (mt/with-temp Secret [{:keys [id] :as secret} {:name       name
                                                      :kind       kind
                                                      :value      value
                                                      :creator_id (mt/user->id :crowberto)}]
->>>>>>> 989ea86a
          (is (= name (:name secret)))
          (is (= kind (:kind secret)))
          (is (val-equals? value secret))
