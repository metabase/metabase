(ns metabase.query-processor-test.string-extracts-test
<<<<<<< HEAD
  (:require [clojure.test :refer :all]
            [metabase.driver :as driver]
            [metabase.driver.util :as driver.u]
            [metabase.query-processor :as qp]
            [metabase.test :as mt]
            [metabase.test.data :as data]))
=======
  (:require
   [clojure.test :refer :all]
   [metabase.driver :as driver]
   [metabase.driver.util :as driver.u]
   [metabase.query-processor :as qp]
   [metabase.test :as mt]
   [metabase.test.data :as data]))
>>>>>>> 304552fd

(defn- test-string-extract
  [expr & [filter]]
  (->> {:expressions {"test" expr}
        :fields      [[:expression "test"]]
        ;; filter clause is optional
        :filter      filter
        ;; To ensure stable ordering
        :order-by    [[:asc [:field (data/id :venues :id) nil]]]
        :limit       1}
       (mt/run-mbql-query venues)
       mt/rows
       ffirst))

(deftest test-length
  (mt/test-drivers (mt/normal-drivers-with-feature :expressions)
    (is (= 3 (int (test-string-extract [:length "foo"]))))))

(deftest test-trim
  (mt/test-drivers (mt/normal-drivers-with-feature :expressions)
    (is (= "foo" (test-string-extract [:trim " foo "])))))

(deftest test-ltrim
  (mt/test-drivers (mt/normal-drivers-with-feature :expressions)
    (is (= "foo " (test-string-extract [:ltrim " foo "])))))

(deftest test-rtrim
  (mt/test-drivers (mt/normal-drivers-with-feature :expressions)
    (is (= " foo" (test-string-extract [:rtrim " foo "])))))

(deftest test-upper
  (mt/test-drivers (mt/normal-drivers-with-feature :expressions)
    (is (= "RED MEDICINE" (test-string-extract [:upper [:field (data/id :venues :name) nil]])))))

(deftest test-lower
  (mt/test-drivers (mt/normal-drivers-with-feature :expressions)
    (is (= "red medicine" (test-string-extract [:lower [:field (data/id :venues :name) nil]])))))

(deftest test-substring
  (mt/test-drivers (mt/normal-drivers-with-feature :expressions)
    (is (= "Red" (test-string-extract [:substring [:field (data/id :venues :name) nil] 1 3])))
    (is (= "ed Medicine" (test-string-extract [:substring [:field (data/id :venues :name) nil] 2])))
    (is (= "Red Medicin" (test-string-extract [:substring [:field (data/id :venues :name) nil]
                                               1 [:- [:length [:field (data/id :venues :name) nil]] 1]])))
    (is (= "ne" (test-string-extract [:substring [:field (data/id :venues :name) nil]
                                      [:- [:length [:field (data/id :venues :name) nil]] 1]])))))

(deftest test-replace
  (mt/test-drivers (mt/normal-drivers-with-feature :expressions)
    (when
      (or (not= driver/*driver* :mongo)
          ;; mongo supports $replaceAll since version 4.4
          (driver.u/semantic-version-gte
            (-> (mt/db) :dbms_version :semantic-version)
            [4 4]))
      (is (= "Red Baloon" (test-string-extract [:replace [:field (data/id :venues :name) nil] "Medicine" "Baloon"])))
      (is (= "Rod Modicino" (test-string-extract [:replace [:field (data/id :venues :name) nil] "e" "o"])))
      (is (= "Red" (test-string-extract [:replace [:field (data/id :venues :name) nil] " Medicine" ""])))
      (is (= "Larry's The Prime Rib" (test-string-extract
                                       [:replace [:field (data/id :venues :name) nil] "Lawry's" "Larry's"]
                                       [:= [:field (data/id :venues :name) nil] "Lawry's The Prime Rib"]))))))

(deftest test-coalesce
  (mt/test-drivers (mt/normal-drivers-with-feature :expressions)
    (is (= "Red Medicine" (test-string-extract [:coalesce
                                                [:field (data/id :venues :name) nil]
                                                "b"])))))

(deftest test-concat
  (mt/test-drivers (mt/normal-drivers-with-feature :expressions)
    (is (= "foobar" (test-string-extract [:concat "foo" "bar"])))
    (testing "Does concat work with >2 args"
      (is (= "foobar" (test-string-extract [:concat "f" "o" "o" "b" "a" "r"]))))))

(deftest test-regex-match-first
  (mt/test-drivers (mt/normal-drivers-with-feature :expressions :regex)
    (is (= "Red" (test-string-extract [:regex-match-first [:field (data/id :venues :name) nil] "(.ed+)"])))))

(deftest test-nesting
  (mt/test-drivers (mt/normal-drivers-with-feature :expressions)
    (is (= "MED" (test-string-extract [:upper [:substring [:trim [:substring [:field (data/id :venues :name) nil] 4]] 1 3]])))))

(deftest test-breakout
  (mt/test-drivers (mt/normal-drivers-with-feature :expressions)
    (is (= ["20th Century Cafefoo" 1]
           (->> {:expressions  {"test" [:concat [:field (data/id :venues :name) nil] "foo"]}
                 :breakout     [[:expression "test"]]
                 :aggregation  [[:count]]
                 :limit        1}
                (mt/run-mbql-query venues)
                (mt/formatted-rows [identity int])
                first)))))

(deftest regex-match-first-escaping-test
  (mt/test-drivers
    (mt/normal-drivers-with-feature :expressions :regex)
    (is (= "Taylor's" (test-string-extract
                       [:regex-match-first [:field (data/id :venues :name) nil] "^Taylor's"]
                       [:= [:field (data/id :venues :name) nil] "Taylor's Prime Steak House"])))))

(deftest regex-extract-in-explict-join-test
  (testing "Should be able to use regex extra in an explict join (#17790)"
    (mt/test-drivers (mt/normal-drivers-with-feature :expressions :regex :left-join)
      (mt/dataset sample-dataset
        (let [query (mt/mbql-query orders
                      {:joins       [{:source-table $$products
                                      :alias        "Products"
                                      :condition    [:= $product_id &Products.products.id]
                                      :fields       :all}]
                       :expressions {:regex [:regex-match-first &Products.products.category ".*"]}
                       :order-by    [[:asc $id]]
                       :limit       2})]
          (mt/with-native-query-testing-context query
            (is (= [[1 1 14 37.65 2.07 39.72 nil "2019-02-11T21:40:27.892Z" 2
                     "Widget"
                     14 "8833419218504" "Awesome Concrete Shoes" "Widget" "McClure-Lockman" 25.1 4.0 "2017-12-31T14:41:56.87Z"]
                    [2 1 123 110.93 6.1 117.03 nil "2018-05-15T08:04:04.58Z" 3
                     "Gizmo"
                     123 "3621077291879" "Mediocre Wooden Bench" "Gizmo" "Flatley-Kunde" 73.95 2.0 "2017-11-16T13:53:14.232Z"]]
                   (mt/formatted-rows [int int int 2.0 2.0 2.0 int str int
                                       str
                                       int str str str str 2.0 2.0 str]
                     (qp/process-query query))))))))))<|MERGE_RESOLUTION|>--- conflicted
+++ resolved
@@ -1,12 +1,4 @@
 (ns metabase.query-processor-test.string-extracts-test
-<<<<<<< HEAD
-  (:require [clojure.test :refer :all]
-            [metabase.driver :as driver]
-            [metabase.driver.util :as driver.u]
-            [metabase.query-processor :as qp]
-            [metabase.test :as mt]
-            [metabase.test.data :as data]))
-=======
   (:require
    [clojure.test :refer :all]
    [metabase.driver :as driver]
@@ -14,7 +6,6 @@
    [metabase.query-processor :as qp]
    [metabase.test :as mt]
    [metabase.test.data :as data]))
->>>>>>> 304552fd
 
 (defn- test-string-extract
   [expr & [filter]]
