--- conflicted
+++ resolved
@@ -1,30 +1,10 @@
 import "./commands/ui/button";
 import "./commands/ui/icon";
 
-<<<<<<< HEAD
-Cypress.Commands.add("createUserFromRawData", user => {
-  return cy.request("POST", "/api/user", user).then(({ body }) => {
-    // Dismiss `it's ok to play around` modal for the created user
-    cy.request("PUT", `/api/user/${body.id}/qbnewb`, {});
-  });
-});
-
-Cypress.Commands.add("createUser", user => {
-  cy.log(`Create ${user} user`);
-  cy.createUserFromRawData(USERS[user]);
-});
-
-Cypress.Commands.add("signIn", (user = "admin") => {
-  const { email: username, password } = USERS[user];
-  cy.log(`Logging in as ${user}`);
-  cy.request("POST", "/api/session", { username, password });
-});
-=======
 import "./commands/api/question";
 import "./commands/api/dashboard";
 
 import "./commands/api/composite/createQuestionAndDashboard";
->>>>>>> 02686bbc
 
 import "./commands/user/createUser";
 import "./commands/user/authentication";
@@ -37,286 +17,4 @@
 import "./commands/visibility/isVisibleInPopover";
 import "./commands/visibility/isRenderedWithinViewport";
 
-<<<<<<< HEAD
-Cypress.Commands.add("icon", icon_name => {
-  cy.get(`.Icon-${icon_name}`);
-});
-
-Cypress.Commands.add("button", button_name => {
-  cy.findByRole("button", { name: button_name });
-});
-
-Cypress.Commands.add("createDashboard", name => {
-  cy.log(`Create a dashboard: ${name}`);
-  cy.request("POST", "/api/dashboard", { name });
-});
-
-Cypress.Commands.add(
-  "createQuestion",
-  ({
-    name = "card",
-    query = {},
-    display = "table",
-    database = 1,
-    visualization_settings = {},
-  } = {}) => {
-    cy.log(`Create a question: ${name}`);
-    cy.request("POST", "/api/card", {
-      name,
-      dataset_query: {
-        type: "query",
-        query,
-        database,
-      },
-      display,
-      visualization_settings,
-    });
-  },
-);
-
-Cypress.Commands.add(
-  "createNativeQuestion",
-  ({
-    name = "native",
-    native = {},
-    display = "table",
-    database = 1,
-    visualization_settings = {},
-    collection_id = null,
-  } = {}) => {
-    cy.log(`Create a native question: ${name}`);
-    cy.request("POST", "/api/card", {
-      name,
-      collection_id,
-      dataset_query: {
-        type: "native",
-        native,
-        database,
-      },
-      display,
-      visualization_settings,
-    });
-  },
-);
-
-/**
- * PERMISSIONS
- *
- * As per definition for `PUT /graph` from `permissions.clj`:
- *
- * "This should return the same graph, in the same format,
- * that you got from `GET /api/permissions/graph`, with any changes made in the wherever necessary.
- * This modified graph must correspond to the `PermissionsGraph` schema."
- *
- * That's why we must chain GET and PUT requests one after the other.
- */
-
-Cypress.Commands.add(
-  "updatePermissionsGraph",
-  (groupsPermissionsObject = {}) => {
-    if (typeof groupsPermissionsObject !== "object") {
-      throw new Error("`groupsPermissionsObject` must be an object!");
-    }
-
-    cy.log("Fetch permissions graph");
-    cy.request("GET", "/api/permissions/graph").then(
-      ({ body: { groups, revision } }) => {
-        const UPDATED_GROUPS = Object.assign(groups, groupsPermissionsObject);
-
-        cy.log("Update/save permissions");
-        cy.request("PUT", "/api/permissions/graph", {
-          groups: UPDATED_GROUPS,
-          revision,
-        });
-      },
-    );
-  },
-);
-
-Cypress.Commands.add(
-  "updatePermissionsSchemas",
-  ({ schemas = {}, user_group = 4, database_id = 1 } = {}) => {
-    if (typeof schemas !== "object") {
-      throw new Error("`schemas` must be an object!");
-    }
-
-    cy.request("GET", "/api/permissions/graph").then(
-      ({ body: { groups, revision } }) => {
-        const UPDATED_GROUPS = Object.assign(groups, {
-          [user_group]: {
-            [database_id]: {
-              schemas,
-            },
-          },
-        });
-
-        cy.log("Update/save permissions");
-        cy.request("PUT", "/api/permissions/graph", {
-          groups: UPDATED_GROUPS,
-          revision,
-        });
-      },
-    );
-  },
-);
-
-Cypress.Commands.add("updateCollectionGraph", (groupsCollectionObject = {}) => {
-  if (typeof groupsCollectionObject !== "object") {
-    throw new Error("`groupsCollectionObject` must be an object!");
-  }
-
-  cy.log("Fetch permissions graph");
-  cy.request("GET", "/api/collection/graph").then(
-    ({ body: { groups, revision } }) => {
-      const UPDATED_GROUPS = Object.assign(groups, groupsCollectionObject);
-
-      cy.log("Update/save permissions");
-      cy.request("PUT", "/api/collection/graph", {
-        groups: UPDATED_GROUPS,
-        revision,
-      });
-    },
-  );
-});
-
-Cypress.Commands.add(
-  "sandboxTable",
-  ({
-    attribute_remappings = {},
-    card_id = null,
-    group_id = 4,
-    table_id = 2,
-  } = {}) => {
-    // Extract the name of the table, as well as `schema` and `db_id` that we'll need later on for `cy.updatePermissionsSchemas()`
-    cy.request("GET", "/api/table").then(({ body: tables }) => {
-      const { name, schema, db_id } = tables.find(
-        table => table.id === table_id,
-      );
-      const attr = Object.keys(attribute_remappings).join(", "); // Account for the possiblity of passing multiple user attributes
-
-      cy.log(`Sandbox "${name}" table on "${attr}"`);
-      cy.request("POST", "/api/mt/gtap", {
-        attribute_remappings,
-        card_id,
-        group_id,
-        table_id,
-      });
-
-      cy.updatePermissionsSchemas({
-        schemas: {
-          [schema]: {
-            [table_id]: { query: "segmented", read: "all" },
-          },
-        },
-        user_group: group_id,
-        database_id: db_id,
-      });
-    });
-  },
-);
-
-Cypress.Commands.add(
-  "isVisibleInPopover",
-  {
-    prevSubject: true,
-  },
-  subject => {
-    cy.wrap(subject)
-      .closest(".PopoverContainer.PopoverContainer--open")
-      .then($popover => {
-        /**
-         * Helper function that:
-         *  1. Obtains the value of element's computed property, but it always returns it in px (for example: "12px")
-         *  2. Returns that value as a floating point number (strips away the "px") which enables us to use it in later calculations
-         */
-        function getElementPropertyValue(property) {
-          const propertyValue = window
-            .getComputedStyle(subject[0], null)
-            .getPropertyValue(property); /* [1] */
-
-          return parseFloat(propertyValue); /* [2] */
-        }
-
-        const elementRect = subject[0].getBoundingClientRect();
-        // We need to account for padding and borders to get the real height of an element because we're using `box-sizing: border-box`
-        const PT = getElementPropertyValue("padding-top");
-        const PB = getElementPropertyValue("padding-bottom");
-        const BT = getElementPropertyValue("border-top");
-        const BB = getElementPropertyValue("border-bottom");
-
-        const elementTop = elementRect.top + PT + BT;
-        const elementBottom = elementRect.bottom - PB - BB;
-
-        const popoverRect = $popover[0].getBoundingClientRect();
-        // We need the outermost dimensions for the container - no need to account for padding and borders
-        const popoverTop = popoverRect.top;
-        const popoverBottom = popoverRect.bottom;
-
-        expect(elementTop).to.be.greaterThan(popoverTop);
-        expect(elementBottom).to.be.greaterThan(popoverTop);
-        expect(elementTop).not.to.be.greaterThan(popoverBottom);
-        expect(elementBottom).not.to.be.greaterThan(popoverBottom);
-      });
-  },
-);
-
-Cypress.Commands.add(
-  "isInViewport",
-  {
-    prevSubject: true,
-  },
-  subject => {
-    const viewportTop = 0;
-    const viewportBottom = Cypress.$(cy.state("window")).height();
-    const element = subject[0].getBoundingClientRect();
-
-    expect(element.top).to.be.greaterThan(viewportTop);
-    expect(element.bottom).to.be.greaterThan(viewportTop);
-    expect(element.top).not.to.be.greaterThan(viewportBottom);
-    expect(element.bottom).not.to.be.greaterThan(viewportBottom);
-  },
-);
-
-/**
- * DATABASES
- */
-
-Cypress.Commands.add(
-  "addH2SampleDataset",
-  ({ name, auto_run_queries = false, is_full_sync = false } = {}) => {
-    cy.log(`Add another H2 sample dataset DB called "${name}"`);
-    cy.request("POST", "/api/database", {
-      engine: "h2",
-      name,
-      details: {
-        db:
-          "zip:./target/uberjar/metabase.jar!/sample-dataset.db;USER=GUEST;PASSWORD=guest",
-      },
-      auto_run_queries,
-      is_full_sync,
-      schedules: {},
-    });
-  },
-);
-
-/**
- * OVERWRITES
- */
-
-Cypress.Commands.overwrite("log", (originalFn, message) => {
-  Cypress.log({
-    displayName: `--- ${window.logCalls}. ${message} ---`,
-    name: `--- ${window.logCalls}. ${message} ---`,
-    message: "",
-  });
-
-  window.logCalls++;
-});
-
-// We want to reset the log counter for every new test (do not remove from this file)
-beforeEach(() => {
-  window.logCalls = 1;
-});
-=======
-import "./commands/overwrites/log";
->>>>>>> 02686bbc
+import "./commands/overwrites/log";