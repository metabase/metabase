:root {
  --title-color: var(--color-text-medium);
  --subtitle-color: var(--color-text-medium);
  --icon-width: 60px;
}

.guideEmpty {
  width: 100%;
  justify-content: center;
  display: flex;
  padding-top: 75px;
}

.guideEmptyBody {
  text-align: center;
  max-width: 400px;
}

.guideEmptyMessage {
<<<<<<< HEAD
  composes: textDark text-paragraph mt3 from "style";
=======
  composes: text-dark textParagraph mt3 from "style";
>>>>>>> 3fbfeddf
  text-align: center;
}

.columnHeader {
  flex: 1 0 auto;
  display: flex;
  padding-top: 20px;
  padding-bottom: 20px;
}

.revisionsWrapper {
  padding-top: 20px;
  padding-left: var(--icon-width);
}

.schemaSeparator {
  composes: textLight mt2 from "style";
  margin-left: var(--icon-width);
  font-size: 18px;
}

.tableActualName {
  font-family: "Lucida Console", Monaco, monospace;
  font-size: 13px;
  line-height: 1.4em;
  letter-spacing: 1px;
  white-space: pre-wrap;
  color: var(--color-text-medium);
  background-color: var(--color-bg-light);
  border: 1px solid var(--color-text-light);
  border-radius: 4px;
  padding: 0.2em 0.4em;
}

.guideLeftPadded {
  width: 100%;
  justify-content: center;
  display: flex;
}

.guideLeftPadded::before {
  /* FIXME: not sure how to share this with other components
     because we can't use composes here apparently. any workarounds? */
  content: "";
  display: block;
  flex: 0.3;
  max-width: 250px;
  margin-right: 50px;
}

.guideLeftPaddedBody {
  flex: 0.7;
  max-width: 550px;
}

.guideWrapper {
  margin-bottom: 50px;
}

.guideTitle {
  composes: guideLeftPadded;
  font-size: 24px;
  margin-top: 50px;
}

.guideTitleBody {
  composes: text-dark textBold from "style";
  width: 100%;
  composes: guideLeftPaddedBody;
}

.guideSeeAll {
  composes: guideLeftPadded;
  font-size: 18px;
}

.guideSeeAllBody {
  composes: text-dark textBold mt4 from "style";
  width: 100%;
  display: flex;
  composes: guideLeftPaddedBody;
}

.guideSeeAllLink {
  composes: py1 border-top from "style";
  text-decoration: none;
  display: block;
  flex: 1 0 auto;
}

.guideContact {
  composes: mt4 from "style";
  composes: guideLeftPadded;
  margin-bottom: 100px;
}

.guideContactBody {
  width: 100%;
  composes: guideLeftPaddedBody;
  font-size: 16px;
}

.guideEditHeader {
  composes: textBody my4 from "style";
  width: 100%;
  max-width: 550px;
  color: var(--color-text-dark);
}

.guideEditHeaderTitle {
  composes: textBold mb2 from "style";
  font-size: 24px;
}

.guideEditCards {
  composes: mt2 mb4 from "style";
}

.guideEditCard {
  composes: input p4 from "style";
}

.guideEditLabel {
  composes: textBold mb2 from "style";
  display: block;
  font-size: 16px;
  color: var(--title-color);
}

.guideEditHeaderDescription {
  font-size: 16px;
}

.guideEditTitle {
  composes: textBody textBold from "style";
  display: block;
  color: var(--title-color);
  font-size: 16px;
  margin-top: 50px;
}

.guideEditSubtitle {
  composes: textBody from "style";
  color: var(--color-text-light);
  font-size: 16px;
  max-width: 700px;
}

.guideEditAddButton {
  composes: my2 pl4 from "style";
  width: 100%;
  display: flex;
  padding-right: 3.5rem;
}

.guideEditAddButton::before {
  content: "";
  display: block;
  flex: 250;
  max-width: 250px;
  margin-right: 50px;
}

.guideEditAddButtonBody {
  flex: 550;
  max-width: 550px;
}

.guideEditTextarea {
  composes: text-dark input p2 from "style";
  resize: none;
  font-size: 16px;
  width: 100%;
  max-width: 850px;
  min-height: 100px;
}

.guideEditContact {
  display: flex;
}

.guideEditContactName {
  flex: 250;
  max-width: 250px;
  margin-right: 50px;
}

.guideEditContactEmail {
  flex: 550;
  max-width: 550px;
}

.guideEditInput {
  composes: text-dark input p2 from "style";
  width: 100%;
  font-size: 16px;
  display: block;
}<|MERGE_RESOLUTION|>--- conflicted
+++ resolved
@@ -17,11 +17,7 @@
 }
 
 .guideEmptyMessage {
-<<<<<<< HEAD
-  composes: textDark text-paragraph mt3 from "style";
-=======
-  composes: text-dark textParagraph mt3 from "style";
->>>>>>> 3fbfeddf
+  composes: textDark textParagraph mt3 from "style";
   text-align: center;
 }
 
