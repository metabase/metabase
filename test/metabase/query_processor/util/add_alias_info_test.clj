--- conflicted
+++ resolved
@@ -9,13 +9,8 @@
    [metabase.lib.test-metadata :as meta]
    [metabase.lib.test-util :as lib.tu]
    [metabase.lib.test-util.macros :as lib.tu.macros]
-<<<<<<< HEAD
+   [metabase.lib.test-util.metadata-providers.mock :as providers.mock]
    [metabase.query-processor.middleware.fix-bad-references :as fix-bad-refs]
-=======
-   [metabase.lib.test-util.metadata-providers.mock :as providers.mock]
-   [metabase.query-processor.middleware.fix-bad-references
-    :as fix-bad-refs]
->>>>>>> cb506458
    [metabase.query-processor.preprocess :as qp.preprocess]
    [metabase.query-processor.store :as qp.store]
    [metabase.query-processor.util.add-alias-info :as add]
@@ -779,48 +774,6 @@
                 ::add/desired-alias "Products__CREATED_AT"}]
               (#'add/matching-field-in-join-at-this-level source-query field-clause))))))
 
-<<<<<<< HEAD
-(deftest ^:parallel handle-multiple-orders-bys-on-same-field-correctly-test
-  (let [query (lib.tu.macros/mbql-query orders
-                {:aggregation [[:count]]
-                 :breakout    [[:field %created-at {:temporal-unit :month}]
-                               [:field %created-at {:temporal-unit :day}]]})]
-    (qp.store/with-metadata-provider meta/metadata-provider
-      (driver/with-driver :h2
-        (is (=? {:query {:source-table (meta/id :orders)
-                         :breakout     [[:field
-                                         (meta/id :orders :created-at)
-                                         {:temporal-unit      :month
-                                          ::add/source-alias  "CREATED_AT"
-                                          ::add/desired-alias "CREATED_AT"
-                                          ::add/position      0}]
-                                        [:field
-                                         (meta/id :orders :created-at)
-                                         {:temporal-unit      :day
-                                          ::add/source-alias  "CREATED_AT"
-                                          ::add/desired-alias "CREATED_AT_2"
-                                          ::add/position      1}]]
-                         :aggregation  [[:aggregation-options
-                                         [:count]
-                                         {::add/source-alias  "count"
-                                          ::add/position      2
-                                          ::add/desired-alias "count"}]]
-                         :order-by     [[:asc
-                                         [:field
-                                          (meta/id :orders :created-at)
-                                          {:temporal-unit      :month
-                                           ::add/source-alias  "CREATED_AT"
-                                           ::add/desired-alias "CREATED_AT"
-                                           ::add/position      0}]]
-                                        [:asc
-                                         [:field
-                                          (meta/id :orders :created-at)
-                                          {:temporal-unit      :day
-                                           ::add/source-alias  "CREATED_AT"
-                                           ::add/desired-alias "CREATED_AT_2"
-                                           ::add/position      1}]]]}}
-                (add/add-alias-info (qp.preprocess/preprocess query))))))))
-=======
 (defn- metadata-provider-with-two-models []
   (let [result-metadata-for (fn [column-name]
                               {:display_name   column-name
@@ -884,4 +837,44 @@
               (add-alias-info {:type     :query
                                :database (meta/id)
                                :query    {:source-table "card__3"}}))))))
->>>>>>> cb506458
+
+(deftest ^:parallel handle-multiple-orders-bys-on-same-field-correctly-test
+  (let [query (lib.tu.macros/mbql-query orders
+                {:aggregation [[:count]]
+                 :breakout    [[:field %created-at {:temporal-unit :month}]
+                               [:field %created-at {:temporal-unit :day}]]})]
+    (qp.store/with-metadata-provider meta/metadata-provider
+      (driver/with-driver :h2
+        (is (=? {:query {:source-table (meta/id :orders)
+                         :breakout     [[:field
+                                         (meta/id :orders :created-at)
+                                         {:temporal-unit      :month
+                                          ::add/source-alias  "CREATED_AT"
+                                          ::add/desired-alias "CREATED_AT"
+                                          ::add/position      0}]
+                                        [:field
+                                         (meta/id :orders :created-at)
+                                         {:temporal-unit      :day
+                                          ::add/source-alias  "CREATED_AT"
+                                          ::add/desired-alias "CREATED_AT_2"
+                                          ::add/position      1}]]
+                         :aggregation  [[:aggregation-options
+                                         [:count]
+                                         {::add/source-alias  "count"
+                                          ::add/position      2
+                                          ::add/desired-alias "count"}]]
+                         :order-by     [[:asc
+                                         [:field
+                                          (meta/id :orders :created-at)
+                                          {:temporal-unit      :month
+                                           ::add/source-alias  "CREATED_AT"
+                                           ::add/desired-alias "CREATED_AT"
+                                           ::add/position      0}]]
+                                        [:asc
+                                         [:field
+                                          (meta/id :orders :created-at)
+                                          {:temporal-unit      :day
+                                           ::add/source-alias  "CREATED_AT"
+                                           ::add/desired-alias "CREATED_AT_2"
+                                           ::add/position      1}]]]}}
+                (add/add-alias-info (qp.preprocess/preprocess query))))))))