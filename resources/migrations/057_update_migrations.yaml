--- conflicted
+++ resolved
@@ -1044,15 +1044,6 @@
                 tag_id IN (SELECT id FROM transform_tag WHERE built_in_type IS NOT NULL);
 
   - changeSet:
-<<<<<<< HEAD
-      id: v57.2025-08-22T00:16:00
-      validCheckSum: ANY
-      author: rileythomp
-      comment: Added 0.57.0 - Migrate ClickHouse database details to be use `enable-multiple-db`
-      changes:
-        - customChange:
-            class: "metabase.app_db.custom_migrations.MigrateClickHouseDetailsToMultiDB"
-=======
       id: v57.2025-08-23T10:00:00
       author: chodorowicz
       comment: Add provider_name column to metabase_database table
@@ -1067,7 +1058,14 @@
                   constraints:
                     nullable: true
                   defaultValue: null
->>>>>>> 49fe303e
+                  
+  - changeSet:
+      id: v57.2025-08-23T11:00:00
+      author: rileythomp
+      comment: Migrate ClickHouse database details to be use `enable-multiple-db` with db filters
+      changes:
+        - customChange:
+            class: "metabase.app_db.custom_migrations.MigrateClickHouseDetailsToMultiDB"
 
 # >>>>>>>>>> DO NOT ADD NEW MIGRATIONS BELOW THIS LINE! ADD THEM ABOVE <<<<<<<<<<
 
