--- conflicted
+++ resolved
@@ -243,13 +243,10 @@
   "collection_cleanup",
   "query_reference_validation",
   "cache_preemptive",
-<<<<<<< HEAD
   "table_data_editing",
-=======
   "metabot_v3",
   "ai_sql_fixer",
   "ai_sql_generation",
->>>>>>> 1c5bc70a
   "database_routing",
   "development-mode",
 ] as const;
