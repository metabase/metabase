(ns metabase.driver.postgres
  "Database driver for PostgreSQL databases. Builds on top of the SQL JDBC driver, which implements most functionality
  for JDBC-based drivers."
  (:require
   [clojure.java.jdbc :as jdbc]
   [clojure.set :as set]
   [clojure.string :as str]
   [clojure.walk :as walk]
   [honey.sql :as sql]
   [java-time.api :as t]
   [metabase.db.spec :as mdb.spec]
   [metabase.driver :as driver]
   [metabase.driver.common :as driver.common]
   [metabase.driver.postgres.actions :as postgres.actions]
   [metabase.driver.postgres.ddl :as postgres.ddl]
   [metabase.driver.sql :as driver.sql]
   [metabase.driver.sql-jdbc.common :as sql-jdbc.common]
   [metabase.driver.sql-jdbc.connection :as sql-jdbc.conn]
   [metabase.driver.sql-jdbc.execute :as sql-jdbc.execute]
   [metabase.driver.sql-jdbc.sync :as sql-jdbc.sync]
   [metabase.driver.sql.query-processor :as sql.qp]
   [metabase.driver.sql.query-processor.util :as sql.qp.u]
   [metabase.driver.sql.util :as sql.u]
   [metabase.driver.sql.util.unprepare :as unprepare]
   [metabase.lib.field :as lib.field]
   [metabase.lib.metadata :as lib.metadata]
   [metabase.lib.schema.common :as lib.schema.common]
   [metabase.lib.schema.temporal-bucketing
    :as lib.schema.temporal-bucketing]
   [metabase.models.secret :as secret]
   [metabase.query-processor.store :as qp.store]
   [metabase.query-processor.util.add-alias-info :as add]
   [metabase.upload :as upload]
   [metabase.util :as u]
   [metabase.util.date-2 :as u.date]
   [metabase.util.honey-sql-2 :as h2x]
   [metabase.util.i18n :refer [trs]]
   [metabase.util.log :as log]
   [metabase.util.malli :as mu])
  (:import
   (java.io StringReader)
   (java.sql Connection ResultSet ResultSetMetaData Time Types)
   (java.time LocalDateTime OffsetDateTime OffsetTime)
   (java.util Date UUID)
   (org.postgresql.copy CopyManager)
   (org.postgresql.jdbc PgConnection)))

(set! *warn-on-reflection* true)

(comment
  ;; method impls live in these namespaces.
  postgres.actions/keep-me
  postgres.ddl/keep-me)

(driver/register! :postgres, :parent :sql-jdbc)

(defmethod driver/display-name :postgres [_] "PostgreSQL")

;; Features that are supported by Postgres and all of its child drivers like Redshift
(doseq [[feature supported?] {:convert-timezone         true
                              :datetime-diff            true
                              :now                      true
                              :persist-models           true
                              :table-privileges         true
                              :schemas                  true
                              :connection-impersonation true
                              :uploads                  true}]
  (defmethod driver/database-supports? [:postgres feature] [_driver _feature _db] supported?))

(defmethod driver/database-supports? [:postgres :nested-field-columns]
  [_driver _feat db]
  (driver.common/json-unfolding-default db))

;; Features that are supported by postgres only
(doseq [feature [:actions
                 :actions/custom
<<<<<<< HEAD
                 :table-privileges
=======
                 :uploads
>>>>>>> 1011ecdb
                 :index-info]]
  (defmethod driver/database-supports? [:postgres feature]
    [driver _feat _db]
    (= driver :postgres)))

;;; +----------------------------------------------------------------------------------------------------------------+
;;; |                                             metabase.driver impls                                              |
;;; +----------------------------------------------------------------------------------------------------------------+

(defmethod driver/display-name :postgres [_] "PostgreSQL")

(defmethod driver/humanize-connection-error-message :postgres
  [_ message]
  (condp re-matches message
    #"^FATAL: database \".*\" does not exist$"
    :database-name-incorrect

    #"^No suitable driver found for.*$"
    :invalid-hostname

    #"^Connection refused. Check that the hostname and port are correct and that the postmaster is accepting TCP/IP connections.$"
    :cannot-connect-check-host-and-port

    #"^FATAL: role \".*\" does not exist$"
    :username-incorrect

    #"^FATAL: password authentication failed for user.*$"
    :password-incorrect

    #"^FATAL: .*$" ; all other FATAL messages: strip off the 'FATAL' part, capitalize, and add a period
    (let [[_ message] (re-matches #"^FATAL: (.*$)" message)]
      (str (str/capitalize message) \.))

    message))

(defmethod driver/db-default-timezone :postgres
  [driver database]
  (sql-jdbc.execute/do-with-connection-with-options
   driver database nil
   (fn [^java.sql.Connection conn]
     (with-open [stmt (.prepareStatement conn "show timezone;")
                 rset (.executeQuery stmt)]
       (when (.next rset)
         (.getString rset 1))))))

(defmethod driver/connection-properties :postgres
  [_]
  (->>
   [driver.common/default-host-details
    (assoc driver.common/default-port-details :placeholder 5432)
    driver.common/default-dbname-details
    driver.common/default-user-details
    driver.common/default-password-details
    driver.common/cloud-ip-address-info
    {:name "schema-filters"
     :type :schema-filters
     :display-name "Schemas"}
    driver.common/default-ssl-details
    {:name         "ssl-mode"
     :display-name (trs "SSL Mode")
     :type         :select
     :options [{:name  "allow"
                :value "allow"}
               {:name  "prefer"
                :value "prefer"}
               {:name  "require"
                :value "require"}
               {:name  "verify-ca"
                :value "verify-ca"}
               {:name  "verify-full"
                :value "verify-full"}]
     :default "require"
     :visible-if {"ssl" true}}
    {:name         "ssl-root-cert"
     :display-name (trs "SSL Root Certificate (PEM)")
     :type         :secret
     :secret-kind  :pem-cert
     ;; only need to specify the root CA if we are doing one of the verify modes
     :visible-if   {"ssl-mode" ["verify-ca" "verify-full"]}}
    {:name         "ssl-use-client-auth"
     :display-name (trs "Authenticate client certificate?")
     :type         :boolean
     ;; TODO: does this somehow depend on any of the ssl-mode vals?  it seems not (and is in fact orthogonal)
     :visible-if   {"ssl" true}}
    {:name         "ssl-client-cert"
     :display-name (trs "SSL Client Certificate (PEM)")
     :type         :secret
     :secret-kind  :pem-cert
     :visible-if   {"ssl-use-client-auth" true}}
    {:name         "ssl-key"
     :display-name (trs "SSL Client Key (PKCS-8/DER)")
     :type         :secret
     ;; since this can be either PKCS-8 or PKCS-12, we can't model it as a :keystore
     :secret-kind  :binary-blob
     :visible-if   {"ssl-use-client-auth" true}}
    {:name         "ssl-key-password"
     :display-name (trs "SSL Client Key Password")
     :type         :secret
     :secret-kind  :password
     :visible-if   {"ssl-use-client-auth" true}}
    driver.common/ssh-tunnel-preferences
    driver.common/advanced-options-start
    driver.common/json-unfolding

    (assoc driver.common/additional-options
           :placeholder "prepareThreshold=0")
    driver.common/default-advanced-options]
   (map u/one-or-many)
   (apply concat)))

(defmethod driver/db-start-of-week :postgres
  [_]
  :monday)

(defn- get-typenames [{:keys [nspname typname]}]
  (cond-> [typname]
    (not= nspname "public") (conj (format "\"%s\".\"%s\"" nspname typname))))

(defn- enum-types [_driver database]
  (into #{}
        (comp (mapcat get-typenames)
              (map keyword))
        (jdbc/query (sql-jdbc.conn/db->pooled-connection-spec database)
                    [(str "SELECT nspname, typname "
                          "FROM pg_type t JOIN pg_namespace n ON n.oid = t.typnamespace "
                          "WHERE t.oid IN (SELECT DISTINCT enumtypid FROM pg_enum e)")])))

(def ^:private ^:dynamic *enum-types* nil)

;; Describe the Fields present in a `table`. This just hands off to the normal SQL driver implementation of the same
;; name, but first fetches database enum types so we have access to them. These are simply binded to the dynamic var
;; and used later in `database-type->base-type`, which you will find below.
(defmethod driver/describe-table :postgres
  [driver database table]
  (binding [*enum-types* (enum-types driver database)]
    (sql-jdbc.sync/describe-table driver database table)))

;;; +----------------------------------------------------------------------------------------------------------------+
;;; |                                           metabase.driver.sql impls                                            |
;;; +----------------------------------------------------------------------------------------------------------------+

(defn- ->timestamp [honeysql-form]
  (h2x/cast-unless-type-in "timestamp" #{"timestamp" "timestamptz" "date"} honeysql-form))

(defn- format-interval
  "Generate a Postgres 'INTERVAL' literal.

    (sql/format-expr [::interval 2 :day])
    =>
    [\"INTERVAL '2 day'\"]"
  ;; I tried to write this with Malli but couldn't figure out how to make it work. See
  ;; https://metaboat.slack.com/archives/CKZEMT1MJ/p1676076592468909
  [_fn [amount unit]]
  {:pre [(number? amount)
         (#{:millisecond :second :minute :hour :day :week :month :year} unit)]}
  [(format "INTERVAL '%s %s'" (num amount) (name unit))])

(sql/register-fn! ::interval #'format-interval)

(defn- interval [amount unit]
  (h2x/with-database-type-info [::interval amount unit] "interval"))

(defmethod sql.qp/add-interval-honeysql-form :postgres
  [driver hsql-form amount unit]
  ;; Postgres doesn't support quarter in intervals (#20683)
  (if (= unit :quarter)
    (recur driver hsql-form (* 3 amount) :month)
    (let [hsql-form (->timestamp hsql-form)]
      (-> (h2x/+ hsql-form (interval amount unit))
          (h2x/with-type-info (h2x/type-info hsql-form))))))

(defmethod sql.qp/current-datetime-honeysql-form :postgres
  [_driver]
  (h2x/with-database-type-info :%now "timestamptz"))

(defmethod sql.qp/unix-timestamp->honeysql [:postgres :seconds]
  [_ _ expr]
  [:to_timestamp expr])

(defmethod sql.qp/cast-temporal-string [:postgres :Coercion/YYYYMMDDHHMMSSString->Temporal]
  [_driver _coercion-strategy expr]
  [:to_timestamp expr (h2x/literal "YYYYMMDDHH24MISS")])

(defmethod sql.qp/cast-temporal-byte [:postgres :Coercion/YYYYMMDDHHMMSSBytes->Temporal]
  [driver _coercion-strategy expr]
  (sql.qp/cast-temporal-string driver :Coercion/YYYYMMDDHHMMSSString->Temporal
                               [:convert_from expr (h2x/literal "UTF8")]))

(defn- extract [unit expr]
  [::h2x/extract unit expr])

(defn- make-time [hour minute second]
  (h2x/with-database-type-info [:make_time hour minute second] "time"))

(defn- time-trunc [unit expr]
  (let [hour   [::pg-conversion (extract :hour expr) :integer]
        minute (if (#{:minute :second} unit)
                 [::pg-conversion (extract :minute expr) :integer]
                 [:inline 0])
        second (if (= unit :second)
                 [::pg-conversion (extract :second expr) ::double]
                 [:inline 0.0])]
    (make-time hour minute second)))

(mu/defn ^:private date-trunc
  [unit :- ::lib.schema.temporal-bucketing/unit.date-time.truncate
   expr]
  (condp = (h2x/database-type expr)
    ;; apparently there is no convenient way to truncate a TIME column in Postgres, you can try to use `date_trunc`
    ;; but it returns an interval (??) and other insane things. This seems to be slightly less insane.
    "time"
    (time-trunc unit expr)

    "timetz"
    (h2x/cast "timetz" (time-trunc unit expr))

    #_else
    (let [expr' (->timestamp expr)]
      (-> [:date_trunc (h2x/literal unit) expr']
          (h2x/with-database-type-info (h2x/database-type expr'))))))

(defn- extract-from-timestamp [unit expr]
  (extract unit (->timestamp expr)))

(defn- extract-integer [unit expr]
  (h2x/->integer (extract-from-timestamp unit expr)))

(defmethod sql.qp/date [:postgres :default]          [_ _ expr] expr)
(defmethod sql.qp/date [:postgres :second-of-minute] [_ _ expr] (extract-integer :second expr))
(defmethod sql.qp/date [:postgres :minute]           [_ _ expr] (date-trunc :minute expr))
(defmethod sql.qp/date [:postgres :minute-of-hour]   [_ _ expr] (extract-integer :minute expr))
(defmethod sql.qp/date [:postgres :hour]             [_ _ expr] (date-trunc :hour expr))
(defmethod sql.qp/date [:postgres :hour-of-day]      [_ _ expr] (extract-integer :hour expr))
(defmethod sql.qp/date [:postgres :day]              [_ _ expr] (h2x/->date expr))
(defmethod sql.qp/date [:postgres :day-of-month]     [_ _ expr] (extract-integer :day expr))
(defmethod sql.qp/date [:postgres :day-of-year]      [_ _ expr] (extract-integer :doy expr))
(defmethod sql.qp/date [:postgres :month]            [_ _ expr] (date-trunc :month expr))
(defmethod sql.qp/date [:postgres :month-of-year]    [_ _ expr] (extract-integer :month expr))
(defmethod sql.qp/date [:postgres :quarter]          [_ _ expr] (date-trunc :quarter expr))
(defmethod sql.qp/date [:postgres :quarter-of-year]  [_ _ expr] (extract-integer :quarter expr))
(defmethod sql.qp/date [:postgres :year]             [_ _ expr] (date-trunc :year expr))
(defmethod sql.qp/date [:postgres :year-of-era]      [_ _ expr] (extract-integer :year expr))

(defmethod sql.qp/date [:postgres :week-of-year-iso] [_driver _ expr] (extract-integer :week expr))

(defmethod sql.qp/date [:postgres :day-of-week]
  [driver _unit expr]
  ;; Postgres extract(dow ...) returns Sunday(0)...Saturday(6)
  ;;
  ;; Since that's different than what we normally consider the [[metabase.driver/db-start-of-week]] for Postgres
  ;; (Monday) we need to pass in a custom offset here
  (sql.qp/adjust-day-of-week driver
                             (h2x/+ (extract-integer :dow expr) 1)
                             (driver.common/start-of-week-offset-for-day :sunday)))

(defmethod sql.qp/date [:postgres :week]
  [_ _ expr]
  (sql.qp/adjust-start-of-week :postgres (partial date-trunc :week) expr))

(mu/defn ^:private quoted? [database-type :- ::lib.schema.common/non-blank-string]
  (and (str/starts-with? database-type "\"")
       (str/ends-with? database-type "\"")))

(defmethod sql.qp/->honeysql [:postgres :convert-timezone]
  [driver [_ arg target-timezone source-timezone]]
  (let [expr         (sql.qp/->honeysql driver (cond-> arg
                                                 (string? arg) u.date/parse))
        timestamptz? (h2x/is-of-type? expr "timestamptz")
        _            (sql.u/validate-convert-timezone-args timestamptz? target-timezone source-timezone)
        expr         [:timezone target-timezone (if (not timestamptz?)
                                                  [:timezone source-timezone expr]
                                                  expr)]]
    (h2x/with-database-type-info expr "timestamp")))

(defmethod sql.qp/->honeysql [:postgres :value]
  [driver value]
  (let [[_ value {base-type :base_type, database-type :database_type}] value]
    (when (some? value)
      (condp #(isa? %2 %1) base-type
        :type/UUID         (when (not= "" value) ; support is-empty/non-empty checks
                             (UUID/fromString  value))
        :type/IPAddress    (h2x/cast :inet value)
        :type/PostgresEnum (if (quoted? database-type)
                             (h2x/cast database-type value)
                             (h2x/quoted-cast database-type value))
        (sql.qp/->honeysql driver value)))))

(defmethod sql.qp/->honeysql [:postgres :median]
  [driver [_ arg]]
  (sql.qp/->honeysql driver [:percentile arg 0.5]))

(defmethod sql.qp/datetime-diff [:postgres :year]
  [_driver _unit x y]
  (let [interval [:age (date-trunc :day y) (date-trunc :day x)]]
    (h2x/->integer (extract :year interval))))

(defmethod sql.qp/datetime-diff [:postgres :quarter]
  [driver _unit x y]
  (h2x// (sql.qp/datetime-diff driver :month x y) 3))

(defmethod sql.qp/datetime-diff [:postgres :month]
  [_driver _unit x y]
  (let [interval           [:age (date-trunc :day y) (date-trunc :day x)]
        year-diff          (extract :year interval)
        month-of-year-diff (extract :month interval)]
    (h2x/->integer (h2x/+ month-of-year-diff (h2x/* year-diff 12)))))

(defmethod sql.qp/datetime-diff [:postgres :week]
  [driver _unit x y]
  (h2x// (sql.qp/datetime-diff driver :day x y) 7))

(defmethod sql.qp/datetime-diff [:postgres :day]
  [_driver _unit x y]
  (let [interval (h2x/- (date-trunc :day y) (date-trunc :day x))]
    (h2x/->integer (extract :day interval))))

(defmethod sql.qp/datetime-diff [:postgres :hour]
  [driver _unit x y]
  (h2x// (sql.qp/datetime-diff driver :second x y) 3600))

(defmethod sql.qp/datetime-diff [:postgres :minute]
  [driver _unit x y]
  (h2x// (sql.qp/datetime-diff driver :second x y) 60))

(defmethod sql.qp/datetime-diff [:postgres :second]
  [_driver _unit x y]
  (let [seconds (h2x/- (extract-from-timestamp :epoch y) (extract-from-timestamp :epoch x))]
    (h2x/->integer [:trunc seconds])))

(defn- format-regex-match-first [_fn [identifier pattern]]
  (let [[identifier-sql & identifier-args] (sql/format-expr identifier {:nested true})
        [pattern-sql & pattern-args]       (sql/format-expr pattern {:nested true})]
    (into [(format "substring(%s FROM %s)" identifier-sql pattern-sql)]
          cat
          [identifier-args
           pattern-args])))

(sql/register-fn! ::regex-match-first #'format-regex-match-first)

(defmethod sql.qp/->honeysql [:postgres :regex-match-first]
  [driver [_ arg pattern]]
  (let [identifier (sql.qp/->honeysql driver arg)]
    [::regex-match-first identifier pattern]))

(defmethod sql.qp/->honeysql [:postgres Time]
  [_ time-value]
  (h2x/->time time-value))

(defn- format-pg-conversion [_fn [expr psql-type]]
  (let [[expr-sql & expr-args] (sql/format-expr expr {:nested true})]
    (into [(format "%s::%s" expr-sql (name psql-type))]
          expr-args)))

(sql/register-fn! ::pg-conversion #'format-pg-conversion)

(defn- pg-conversion
  "HoneySQL form that adds a Postgres-style `::` cast e.g. `expr::type`.

    (pg-conversion :my_field ::integer) -> HoneySQL -[Compile]-> \"my_field\"::integer"
  [expr psql-type]
  [::pg-conversion expr psql-type])

(defn- format-text-array
  "Create a Postgres text array literal from a sequence of elements. Used for the `::json-query` stuff
  below.

    (sql/format-expr [::text-array \"A\" 1 \"B\" 2])
    =>
    [\"array[?, 1, ?, 2]::text[]\" \"A\" \"B\"]"
  [_fn [& elements]]
  (let [elements (for [element elements]
                   (if (number? element)
                     [:inline element]
                     (name element)))
        sql-args (map #(sql/format-expr % {:nested true}) elements)
        sqls     (map first sql-args)
        args     (mapcat rest sql-args)]
    (into [(format "array[%s]::text[]" (str/join ", " sqls))]
          args)))

(sql/register-fn! ::text-array #'format-text-array)

(defn- format-json-query
  "e.g.

  ```clj
  [::json-query [::h2x/identifier :field [\"boop\" \"bleh\"]] \"bigint\" [\"meh\"]]
  =>
  [\"(boop.bleh#>> array[?]::text[])::bigint\" \"meh\"]
  ```"
  [_fn [parent-identifier field-type names]]
  (let [names-text-array                 (into [::text-array] names)
        [parent-id-sql & parent-id-args] (sql/format-expr parent-identifier {:nested true})
        [path-sql & path-args]           (sql/format-expr names-text-array {:nested true})]
    (into [(format "(%s#>> %s)::%s" parent-id-sql path-sql field-type)]
          cat
          [parent-id-args path-args])))

(sql/register-fn! ::json-query #'format-json-query)

(defmethod sql.qp/json-query :postgres
  [_driver unwrapped-identifier nfc-field]
  (assert (h2x/identifier? unwrapped-identifier)
          (format "Invalid identifier: %s" (pr-str unwrapped-identifier)))
  (let [field-type        (:database-type nfc-field)
        nfc-path          (:nfc-path nfc-field)
        parent-identifier (sql.qp.u/nfc-field->parent-identifier unwrapped-identifier nfc-field)]
    [::json-query parent-identifier field-type (rest nfc-path)]))

(defmethod sql.qp/->honeysql [:postgres :field]
  [driver [_ id-or-name opts :as clause]]
  (let [stored-field  (when (integer? id-or-name)
                        (lib.metadata/field (qp.store/metadata-provider) id-or-name))
        parent-method (get-method sql.qp/->honeysql [:sql :field])
        identifier    (parent-method driver clause)]
    (cond
      (= (:database-type stored-field) "money")
      (pg-conversion identifier :numeric)

      (lib.field/json-field? stored-field)
      (if (::sql.qp/forced-alias opts)
        (keyword (::add/source-alias opts))
        (walk/postwalk #(if (h2x/identifier? %)
                          (sql.qp/json-query :postgres % stored-field)
                          %)
                       identifier))

      :else
      identifier)))

;; Postgres is not happy with JSON fields which are in group-bys or order-bys
;; being described twice instead of using the alias.
;; Therefore, force the alias, but only for JSON fields to avoid ambiguity.
;; The alias names in JSON fields are unique wrt nfc path
(defmethod sql.qp/apply-top-level-clause
  [:postgres :breakout]
  [driver clause honeysql-form {breakout-fields :breakout, _fields-fields :fields :as query}]
  (let [stored-field-ids (map second breakout-fields)
        stored-fields    (map #(when (integer? %)
                                 (lib.metadata/field (qp.store/metadata-provider) %))
                              stored-field-ids)
        parent-method    (partial (get-method sql.qp/apply-top-level-clause [:sql :breakout])
                                  driver clause honeysql-form)
        qualified        (parent-method query)
        unqualified      (parent-method (update query
                                                :breakout
                                                #(sql.qp/rewrite-fields-to-force-using-column-aliases % {:is-breakout true})))]
    (if (some lib.field/json-field? stored-fields)
      (merge qualified
             (select-keys unqualified #{:group-by}))
      qualified)))

(defn- order-by-is-json-field?
  [clause]
  (let [is-aggregation? (= (-> clause (second) (first)) :aggregation)
        stored-field-id (-> clause (second) (second))
        stored-field    (when (and (not is-aggregation?) (integer? stored-field-id))
                          (lib.metadata/field (qp.store/metadata-provider) stored-field-id))]
    (and
      (some? stored-field)
      (lib.field/json-field? stored-field))))

(defmethod sql.qp/->honeysql [:postgres :desc]
  [driver clause]
  (let [new-clause (if (order-by-is-json-field? clause)
                     (sql.qp/rewrite-fields-to-force-using-column-aliases clause)
                     clause)]
    ((get-method sql.qp/->honeysql [:sql :desc]) driver new-clause)))

(defmethod sql.qp/->honeysql [:postgres :asc]
  [driver clause]
  (let [new-clause (if (order-by-is-json-field? clause)
                     (sql.qp/rewrite-fields-to-force-using-column-aliases clause)
                     clause)]
    ((get-method sql.qp/->honeysql [:sql :asc]) driver new-clause)))

(defmethod unprepare/unprepare-value [:postgres Date]
  [_ value]
  (format "'%s'::timestamp" (u.date/format value)))

(prefer-method unprepare/unprepare-value [:sql Time] [:postgres Date])

(defmethod unprepare/unprepare-value [:postgres UUID]
  [_ value]
  (format "'%s'::uuid" value))


;;; +----------------------------------------------------------------------------------------------------------------+
;;; |                                         metabase.driver.sql-jdbc impls                                         |
;;; +----------------------------------------------------------------------------------------------------------------+

(def ^:private default-base-types
  "Map of default Postgres column types -> Field base types.
   Add more mappings here as you come across them."
  {:bigint        :type/BigInteger
   :bigserial     :type/BigInteger
   :bit           :type/*
   :bool          :type/Boolean
   :boolean       :type/Boolean
   :box           :type/*
   :bpchar        :type/Text ; "blank-padded char" is the internal name of "character"
   :bytea         :type/*    ; byte array
   :cidr          :type/Structured ; IPv4/IPv6 network address
   :circle        :type/*
   :citext        :type/Text ; case-insensitive text
   :date          :type/Date
   :decimal       :type/Decimal
   :float4        :type/Float
   :float8        :type/Float
   :geometry      :type/*
   :inet          :type/IPAddress
   :int           :type/Integer
   :int2          :type/Integer
   :int4          :type/Integer
   :int8          :type/BigInteger
   :interval      :type/*               ; time span
   :json          :type/JSON
   :jsonb         :type/JSON
   :line          :type/*
   :lseg          :type/*
   :macaddr       :type/Structured
   :money         :type/Decimal
   :numeric       :type/Decimal
   :path          :type/*
   :pg_lsn        :type/Integer         ; PG Log Sequence #
   :point         :type/*
   :real          :type/Float
   :serial        :type/Integer
   :serial2       :type/Integer
   :serial4       :type/Integer
   :serial8       :type/BigInteger
   :smallint      :type/Integer
   :smallserial   :type/Integer
   :text          :type/Text
   :time          :type/Time
   :timetz        :type/TimeWithLocalTZ
   :timestamp     :type/DateTime
   :timestamptz   :type/DateTimeWithLocalTZ
   :tsquery       :type/*
   :tsvector      :type/*
   :txid_snapshot :type/*
   :uuid          :type/UUID
   :varbit        :type/*
   :varchar       :type/Text
   :xml           :type/Structured
   (keyword "bit varying")                :type/*
   (keyword "character varying")          :type/Text
   (keyword "double precision")           :type/Float
   (keyword "time with time zone")        :type/Time
   (keyword "time without time zone")     :type/Time
   ;; TODO postgres also supports `timestamp(p) with time zone` where p is the precision
   ;; maybe we should switch this to use `sql-jdbc.sync/pattern-based-database-type->base-type`
   (keyword "timestamp with time zone")    :type/DateTimeWithTZ
   (keyword "timestamp without time zone") :type/DateTime})

(defmethod sql-jdbc.sync/database-type->base-type :postgres
  [_driver column]
  (if (contains? *enum-types* column)
    :type/PostgresEnum
    (default-base-types column)))

(defmethod sql-jdbc.sync/column->semantic-type :postgres
  [_driver database-type _column-name]
  ;; this is really, really simple right now.  if its postgres :json type then it's :type/SerializedJSON semantic-type
  (case database-type
    "json"  :type/SerializedJSON
    "jsonb" :type/SerializedJSON
    "xml"   :type/XML
    "inet"  :type/IPAddress
    nil))

(defn- pkcs-12-key-value?
  "If a value was uploaded for the SSL key, return whether it's using the PKCS-12 format."
  [ssl-key-value]
  (when ssl-key-value
    (= (second (re-find secret/uploaded-base-64-prefix-pattern ssl-key-value))
       "x-pkcs12")))

(defn- ssl-params
  "Builds the params to include in the JDBC connection spec for an SSL connection."
  [{:keys [ssl-key-value] :as db-details}]
  (let [ssl-root-cert   (when (contains? #{"verify-ca" "verify-full"} (:ssl-mode db-details))
                          (secret/db-details-prop->secret-map db-details "ssl-root-cert"))
        ssl-client-key  (when (:ssl-use-client-auth db-details)
                          (secret/db-details-prop->secret-map db-details "ssl-key"))
        ssl-client-cert (when (:ssl-use-client-auth db-details)
                          (secret/db-details-prop->secret-map db-details "ssl-client-cert"))
        ssl-key-pw      (when (:ssl-use-client-auth db-details)
                          (secret/db-details-prop->secret-map db-details "ssl-key-password"))
        all-subprops    (apply concat (map :subprops [ssl-root-cert ssl-client-key ssl-client-cert ssl-key-pw]))
        has-value?      (comp some? :value)]
    (cond-> (set/rename-keys db-details {:ssl-mode :sslmode})
      ;; if somehow there was no ssl-mode set, just make it required (preserves existing behavior)
      (nil? (:ssl-mode db-details))
      (assoc :sslmode "require")

      (has-value? ssl-root-cert)
      (assoc :sslrootcert (secret/value->file! ssl-root-cert :postgres))

      (has-value? ssl-client-key)
      (assoc :sslkey (secret/value->file! ssl-client-key :postgres (when (pkcs-12-key-value? ssl-key-value) ".p12")))

      (has-value? ssl-client-cert)
      (assoc :sslcert (secret/value->file! ssl-client-cert :postgres))

      ;; Pass an empty string as password if none is provided; otherwise the driver will prompt for one
      true
      (assoc :sslpassword (or (secret/value->string ssl-key-pw) ""))

      true
      (as-> params ;; from outer cond->
        (dissoc params :ssl-root-cert :ssl-root-cert-options :ssl-client-key :ssl-client-cert :ssl-key-password
                       :ssl-use-client-auth)
        (apply dissoc params all-subprops)))))

(def ^:private disable-ssl-params
  "Params to include in the JDBC connection spec to disable SSL."
  {:sslmode "disable"})

(defmethod sql-jdbc.conn/connection-details->spec :postgres
  [_ {ssl? :ssl, :as details-map}]
  (let [props (-> details-map
                  (update :port (fn [port]
                                  (if (string? port)
                                    (Integer/parseInt port)
                                    port)))
                  ;; remove :ssl in case it's false; DB will still try (& fail) to connect if the key is there
                  (dissoc :ssl))
        props (if ssl?
                (let [ssl-prms (ssl-params details-map)]
                  ;; if the user happened to specify any of the SSL options directly, allow those to take
                  ;; precedence, but only if they match a key from our own
                  ;; our `ssl-params` function is also removing various internal properties, ex: for secret resolution,
                  ;; so we can't just merge the entire `props` map back in here because it will bring all those
                  ;; internal property values back; only merge in the ones the driver might recognize
                  (merge ssl-prms (select-keys props (keys ssl-prms))))
                (merge disable-ssl-params props))
        props (as-> props it
                (set/rename-keys it {:dbname :db})
                (mdb.spec/spec :postgres it)
                (sql-jdbc.common/handle-additional-options it details-map))]
    props))

(defmethod sql-jdbc.sync/excluded-schemas :postgres [_driver] #{"information_schema" "pg_catalog"})

(defmethod sql-jdbc.execute/set-timezone-sql :postgres
  [_]
  "SET SESSION TIMEZONE TO %s;")

;; for some reason postgres `TIMESTAMP WITH TIME ZONE` columns still come back as `Type/TIMESTAMP`, which seems like a
;; bug with the JDBC driver?
(defmethod sql-jdbc.execute/read-column-thunk [:postgres Types/TIMESTAMP]
  [_ ^ResultSet rs ^ResultSetMetaData rsmeta ^Integer i]
  (let [^Class klass (if (= (u/lower-case-en (.getColumnTypeName rsmeta i)) "timestamptz")
                       OffsetDateTime
                       LocalDateTime)]
    (fn []
      (.getObject rs i klass))))

;; Sometimes Postgres times come back as strings like `07:23:18.331+00` (no minute in offset) and there's a bug in the
;; JDBC driver where it can't parse those correctly. We can do it ourselves in that case.
(defmethod sql-jdbc.execute/read-column-thunk [:postgres Types/TIME]
  [driver ^ResultSet rs rsmeta ^Integer i]
  (let [parent-thunk ((get-method sql-jdbc.execute/read-column-thunk [:sql-jdbc Types/TIME]) driver rs rsmeta i)]
    (fn []
      (try
        (parent-thunk)
        (catch Throwable e
          (let [s (.getString rs i)]
            (log/tracef e "Error in Postgres JDBC driver reading TIME value, fetching as string '%s'" s)
            (u.date/parse s)))))))

;; The postgres JDBC driver cannot properly read MONEY columns — see https://github.com/pgjdbc/pgjdbc/issues/425. Work
;; around this by checking whether the column type name is `money`, and reading it out as a String and parsing to a
;; BigDecimal if so; otherwise, proceeding as normal
(defmethod sql-jdbc.execute/read-column-thunk [:postgres Types/DOUBLE]
  [_driver ^ResultSet rs ^ResultSetMetaData rsmeta ^Integer i]
  (if (= (.getColumnTypeName rsmeta i) "money")
    (fn []
      (some-> (.getString rs i) u/parse-currency))
    (fn []
      (.getObject rs i))))

;; de-CLOB any CLOB values that come back
(defmethod sql-jdbc.execute/read-column-thunk :postgres
  [_ ^ResultSet rs _ ^Integer i]
  (fn []
    (let [obj (.getObject rs i)]
      (if (instance? org.postgresql.util.PGobject obj)
        (.getValue ^org.postgresql.util.PGobject obj)
        obj))))

;; Postgres doesn't support OffsetTime
(defmethod sql-jdbc.execute/set-parameter [:postgres OffsetTime]
  [driver prepared-statement i t]
  (let [local-time (t/local-time (t/with-offset-same-instant t (t/zone-offset 0)))]
    (sql-jdbc.execute/set-parameter driver prepared-statement i local-time)))

(defmethod driver/upload-type->database-type :postgres
  [_driver upload-type]
  (case upload-type
    ::upload/varchar-255              [[:varchar 255]]
    ::upload/text                     [:text]
    ::upload/int                      [:bigint]
    ::upload/auto-incrementing-int-pk [:bigserial]
    ::upload/float                    [:float]
    ::upload/boolean                  [:boolean]
    ::upload/date                     [:date]
    ::upload/datetime                 [:timestamp]
    ::upload/offset-datetime          [:timestamp-with-time-zone]))

(defmethod driver/table-name-length-limit :postgres
  [_driver]
  ;; https://www.postgresql.org/docs/current/sql-syntax-lexical.html#SQL-SYNTAX-IDENTIFIERS
  ;; This could be incorrect if Postgres has been compiled with a value for NAMEDATALEN other than the default (64), but
  ;; that seems unlikely and there's not an easy way to find out.
  63)

(defn- format-copy
  [_clause table]
  [(str "COPY " (sql/format-entity table))])

(sql/register-clause! ::copy format-copy :insert-into)

(defn- format-from-stdin
  [_clause delimiter]
  [(str "FROM STDIN NULL " delimiter)])

(sql/register-clause! ::from-stdin format-from-stdin :from)

(defn- sanitize-value
  ;; Per https://www.postgresql.org/docs/current/sql-copy.html#id-1.9.3.55.9.2
  ;; "Backslash characters (\) can be used in the COPY data to quote data characters that might otherwise be taken as
  ;; row or column delimiters. In particular, the following characters must be preceded by a backslash if they appear
  ;; as part of a column value: backslash itself, newline, carriage return, and the current delimiter character."
  [v]
  (if (string? v)
    (str/replace v #"\\|\n|\r|\t" {"\\" "\\\\"
                                   "\n" "\\n"
                                   "\r" "\\r"
                                   "\t" "\\t"})
    v))

(defn- row->tsv
  [row]
  (->> row
       (map sanitize-value)
       (str/join "\t")))

(defmethod driver/insert-into! :postgres
  [driver db-id table-name column-names values]
  (jdbc/with-db-transaction [conn (sql-jdbc.conn/db->pooled-connection-spec db-id)]
    (let [copy-manager (CopyManager. (.unwrap ^Connection (:connection conn) PgConnection))
          [sql & _]    (sql/format {::copy       (keyword table-name)
                                    :columns     (map keyword column-names)
                                    ::from-stdin "''"}
                                   :quoted true
                                   :dialect (sql.qp/quote-style driver))
          ;; On Postgres with a large file, 100 (3.76m) was significantly faster than 50 (4.03m) and 25 (4.27m). 1,000 was a
          ;; little faster but not by much (3.63m), and 10,000 threw an error:
          ;;     PreparedStatement can have at most 65,535 parameters
          chunks (partition-all (or driver/*insert-chunk-rows* 1000) values)]
      (doseq [chunk chunks]
        (let [tsvs (->> chunk
                        (map row->tsv)
                        (str/join "\n")
                        (StringReader.))]
          (.copyIn copy-manager ^String sql tsvs))))))

(defmethod driver/current-user-table-privileges :postgres
  [_driver database]
  (let [conn-spec (sql-jdbc.conn/db->pooled-connection-spec database)]
    ;; KNOWN LIMITATION: this won't return privileges for foreign tables, calling has_table_privilege on a foreign table
    ;; result in a operation not supported error
    (->> (jdbc/query
          conn-spec
          (str/join
           "\n"
           ["with table_privileges as ("
            " select"
            "   NULL as role,"
            "   t.schemaname as schema,"
            "   t.objectname as table,"
            "   pg_catalog.has_table_privilege(current_user, '\"' || t.schemaname || '\"' || '.' || '\"' || t.objectname || '\"',  'UPDATE') as update,"
            "   pg_catalog.has_table_privilege(current_user, '\"' || t.schemaname || '\"' || '.' || '\"' || t.objectname || '\"',  'SELECT') as select,"
            "   pg_catalog.has_table_privilege(current_user, '\"' || t.schemaname || '\"' || '.' || '\"' || t.objectname || '\"',  'INSERT') as insert,"
            "   pg_catalog.has_table_privilege(current_user, '\"' || t.schemaname || '\"' || '.' || '\"' || t.objectname || '\"',  'DELETE') as delete"
            " from ("
            "   select schemaname, tablename as objectname from pg_catalog.pg_tables"
            "   union"
            "   select schemaname, viewname as objectname from pg_catalog.pg_views"
            "   union"
            "   select schemaname, matviewname as objectname from pg_catalog.pg_matviews"
            " ) t"
            " where t.schemaname !~ '^pg_'"
            "   and t.schemaname <> 'information_schema'"
            "   and pg_catalog.has_schema_privilege(current_user, t.schemaname, 'USAGE')"
            ")"
            "select t.*"
            "from table_privileges t"]))
         (filter #(or (:select %) (:update %) (:delete %) (:update %))))))

;;; ------------------------------------------------- User Impersonation --------------------------------------------------

(defmethod driver.sql/set-role-statement :postgres
  [_ role]
  (let [special-chars-pattern #"[^a-zA-Z0-9_]"
        needs-quote           (re-find special-chars-pattern role)]
    (if needs-quote
      (format "SET ROLE \"%s\";" role)
      (format "SET ROLE %s;" role))))

(defmethod driver.sql/default-database-role :postgres
  [_ _]
  "NONE")<|MERGE_RESOLUTION|>--- conflicted
+++ resolved
@@ -74,11 +74,6 @@
 ;; Features that are supported by postgres only
 (doseq [feature [:actions
                  :actions/custom
-<<<<<<< HEAD
-                 :table-privileges
-=======
-                 :uploads
->>>>>>> 1011ecdb
                  :index-info]]
   (defmethod driver/database-supports? [:postgres feature]
     [driver _feat _db]
