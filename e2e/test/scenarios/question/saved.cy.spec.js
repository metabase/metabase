import { H } from "e2e/support";
import { SAMPLE_DATABASE } from "e2e/support/cypress_sample_database";
import {
  ORDERS_COUNT_QUESTION_ID,
  ORDERS_DASHBOARD_ID,
  ORDERS_QUESTION_ID,
  SECOND_COLLECTION_ID,
} from "e2e/support/cypress_sample_instance_data";

const { ORDERS, ORDERS_ID, PRODUCTS, PRODUCTS_ID } = SAMPLE_DATABASE;

describe("scenarios > question > saved", () => {
  beforeEach(() => {
    H.restore();
    cy.signInAsNormalUser();
    cy.intercept("POST", "api/card").as("cardCreate");
  });

  it("should should correctly display 'Save' modal (metabase#13817)", () => {
    H.openOrdersTable();
    H.openNotebook();

    H.summarize({ mode: "notebook" });
    H.popover().findByText("Count of rows").click();
    H.addSummaryGroupingField({ field: "Total" });

    // Test save modal and nested entity picker can be closed via consecutive escape key presses
    H.queryBuilderHeader().button("Save").click();
    cy.findByTestId("save-question-modal").within(() => {
      cy.findByTestId("dashboard-and-collection-picker-button").click();
      // wait for focus to be removed from clicked element to avoid test flakes
      // cypress executes faster than ui updates causing the focus position to lag behind on save modal
      cy.findByTestId("dashboard-and-collection-picker-button").should(
        "not.be.focused",
      );
    });
    H.entityPickerModal().should("exist");
    cy.realPress("{esc}");
    H.entityPickerModal().should("not.exist");
    cy.findByTestId("save-question-modal").should("exist");
    cy.findByTestId("dashboard-and-collection-picker-button").should(
      "be.focused",
    );
    cy.realPress("{esc}");
    cy.findByTestId("save-question-modal").should("not.exist");

    // Save the question
    H.queryBuilderHeader().button("Save").click();
    cy.findByTestId("save-question-modal").within(modal => {
      cy.findByText("Save").click();
    });
    cy.wait("@cardCreate");
    cy.button("Not now").click();

    // Add a filter in order to be able to save question again
    cy.findAllByTestId("action-buttons").last().findByText("Filter").click();

    H.popover().findByText("Total: Auto binned").click();
    H.selectFilterOperator("Greater than");

    H.popover().within(() => {
      cy.findByPlaceholderText("Enter a number").type("60");
      cy.button("Add filter").click();
    });

    H.queryBuilderHeader().button("Save").click();

    cy.findByTestId("save-question-modal").within(modal => {
      cy.findByText("Save question").should("be.visible");
      cy.findByTestId("save-question-button").should("be.enabled");

      cy.findByText("Save as new question").click();
      cy.findByLabelText("Name")
        .click()
        .type("{selectall}{backspace}", { delay: 50 })
        .blur();
      cy.findByLabelText("Name: required").should("be.empty");
      cy.findByLabelText("Description").should("be.empty");
      cy.findByTestId("save-question-button").should("be.disabled");

      cy.findByText(/^Replace original question,/).click();
      cy.findByTestId("save-question-button").should("be.enabled");
    });
  });

  it("view and filter saved question", () => {
    H.visitQuestion(ORDERS_QUESTION_ID);
    cy.findAllByText("Orders"); // question and table name appears

    // filter to only orders with quantity=100
    H.tableHeaderClick("Quantity");
    H.popover().findByText("Filter by this column").click();
    H.selectFilterOperator("Equal to");
    H.popover().within(() => {
      cy.findByPlaceholderText("Search the list").type("100");
      cy.findByText("100").click();
      cy.findByText("Add filter").click();
    });
    // eslint-disable-next-line no-unscoped-text-selectors -- deprecated usage
    cy.findByText("Quantity is equal to 100");
    // eslint-disable-next-line no-unscoped-text-selectors -- deprecated usage
    cy.findByText("Showing 2 rows"); // query updated

    // check that save will give option to replace
    // eslint-disable-next-line no-unscoped-text-selectors -- deprecated usage
    cy.findByText("Save").click();
    cy.findByTestId("save-question-modal").within(modal => {
      cy.findByText('Replace original question, "Orders"');
      cy.findByText("Save as new question");
      cy.findByText("Cancel").click();
    });

    // click "Started from Orders" and check that the original question is restored
    // eslint-disable-next-line no-unscoped-text-selectors -- deprecated usage
    cy.findByText("Started from").within(() => cy.findByText("Orders").click());
    // eslint-disable-next-line no-unscoped-text-selectors -- deprecated usage
    cy.findByText("Showing first 2,000 rows"); // query updated
    // eslint-disable-next-line no-unscoped-text-selectors -- deprecated usage
    cy.findByText("Started from").should("not.exist");
    // eslint-disable-next-line no-unscoped-text-selectors -- deprecated usage
    cy.findByText("Quantity is equal to 100").should("not.exist");
  });

  it("should duplicate a saved question", () => {
    cy.intercept("POST", "/api/card").as("cardCreate");

    H.visitQuestion(ORDERS_QUESTION_ID);

    H.openQuestionActions();
    H.popover().within(() => {
      cy.findByText("Duplicate").click();
    });

    H.modal().within(() => {
      cy.findByLabelText("Name").should("have.value", "Orders - Duplicate");
      cy.findByText("Duplicate").click();
      cy.wait("@cardCreate");
    });

    cy.button("Not now").click();

    cy.findByTestId("qb-header-left-side").within(() => {
      cy.findByDisplayValue("Orders - Duplicate");
    });
  });

  it("should duplicate a saved question to a collection created on the go", () => {
    cy.intercept("POST", "/api/card").as("cardCreate");

    H.visitQuestion(ORDERS_QUESTION_ID);

    H.openQuestionActions();
    H.popover().within(() => {
      cy.findByText("Duplicate").click();
    });

    H.modal().within(() => {
      cy.findByLabelText("Name").should("have.value", "Orders - Duplicate");
      cy.findByTestId("dashboard-and-collection-picker-button").click();
    });

    H.entityPickerModal().findByText("New collection").click();

    const NEW_COLLECTION = "My New collection";
    H.collectionOnTheGoModal().then(() => {
      cy.findByPlaceholderText("My new collection").type(NEW_COLLECTION);
      cy.findByText("Create").click();
    });

    H.entityPickerModal()
      .button(/Select/)
      .click();

    H.modal().within(() => {
      cy.findByLabelText("Name").should("have.value", "Orders - Duplicate");
      cy.findByTestId("dashboard-and-collection-picker-button").should(
        "have.text",
        NEW_COLLECTION,
      );
      cy.button("Duplicate").click();
      cy.wait("@cardCreate");
    });

    cy.button("Not now").click();

    cy.findByTestId("qb-header-left-side").within(() => {
      cy.findByDisplayValue("Orders - Duplicate");
    });

    cy.get("header").findByText(NEW_COLLECTION);
  });

  it("should revert a saved question to a previous version", () => {
    cy.intercept("PUT", "/api/card/**").as("updateQuestion");

    H.visitQuestion(ORDERS_QUESTION_ID);
    H.questionInfoButton().click();

    H.sidesheet().within(() => {
      cy.findByPlaceholderText("Add description")
        .type("This is a question")
        .blur();

      cy.wait("@updateQuestion");

      cy.findByRole("tab", { name: "History" }).click();
      cy.findByText(/added a description/i);

      cy.findByTestId("question-revert-button").click();

      cy.findByRole("tab", { name: "History" }).click();
      cy.findByText(/reverted to an earlier version/i);
      cy.findByText(/This is a question/i).should("not.exist");
    });
  });

  it("should show collection breadcrumbs for a saved question in the root collection", () => {
    H.visitQuestion(ORDERS_QUESTION_ID);
    // eslint-disable-next-line no-unscoped-text-selectors -- deprecated usage
    H.appBar().within(() => cy.findByText("Our analytics").click());

    // eslint-disable-next-line no-unscoped-text-selectors -- deprecated usage
    cy.findByText("Orders").should("be.visible");
  });

  it("should show collection breadcrumbs for a saved question in a non-root collection", () => {
    cy.request("PUT", `/api/card/${ORDERS_QUESTION_ID}`, {
      collection_id: SECOND_COLLECTION_ID,
    });

    H.visitQuestion(ORDERS_QUESTION_ID);
    // eslint-disable-next-line no-unscoped-text-selectors -- deprecated usage
    H.appBar().within(() => cy.findByText("Second collection").click());

    // eslint-disable-next-line no-unscoped-text-selectors -- deprecated usage
    cy.findByText("Orders").should("be.visible");
  });

  it("should show dashboard breadcrumbs for a saved question in a dashboard", () => {
    cy.request("PUT", `/api/card/${ORDERS_QUESTION_ID}`, {
      dashboard_id: ORDERS_DASHBOARD_ID,
    });

    H.visitQuestion(ORDERS_QUESTION_ID);
    H.appBar().within(() => {
      cy.findByText("Our analytics").should("exist");
      cy.log("should be able to navigate to the parent dashboard");
      cy.findByText("Orders in a dashboard").should("exist").click();
    });

    cy.log(
      "should have dashboard info disappear when navigating away from question",
    );
    H.appBar().within(() => {
      cy.findByText("Our analytics").should("exist");
      cy.findByText("Orders in a dashboard").should("not.exist");
    });

    // eslint-disable-next-line no-unscoped-text-selectors -- deprecated usage
    cy.findByText("Orders").should("be.visible");
  });

  it("should show the question lineage when a saved question is changed", () => {
    H.visitQuestion(ORDERS_QUESTION_ID);

    H.summarize();
    H.rightSidebar().within(() => {
      cy.findByText("Quantity").click();
      cy.button("Done").click();
    });

    H.appBar().within(() => {
      cy.findByText("Started from").should("be.visible");
      cy.findByText("Orders").click();
      cy.findByText("Started from").should("not.exist");
    });
  });

  it("'read-only' user should be able to resize column width (metabase#9772)", () => {
    cy.signIn("readonly");
    H.visitQuestion(ORDERS_QUESTION_ID);

    cy.findAllByTestId("header-cell")
      .filter(":contains(Tax)")
      .as("headerCell")
      .then($cell => {
        const originalWidth = $cell[0].getBoundingClientRect().width;
        cy.wrap(originalWidth).as("originalWidth");
      });

    cy.get("@headerCell")
      .find(".react-draggable")
      .trigger("mousedown", { which: 1 })
      .trigger("mousemove", { clientX: 100, clientY: 0 })
      .trigger("mouseup", { force: true });

    cy.get("@originalWidth").then(originalWidth => {
      cy.get("@headerCell").should($newCell => {
        const newWidth = $newCell[0].getBoundingClientRect().width;
        expect(newWidth).to.be.gt(originalWidth);
      });
    });
  });

  it("should always be possible to view the full title text of the saved question", () => {
    H.visitQuestion(ORDERS_QUESTION_ID);
    const savedQuestionTitle = cy.findByTestId("saved-question-header-title");
    savedQuestionTitle.clear();
    savedQuestionTitle.type(
      "Space, the final frontier. These are the voyages of the Starship Enterprise.",
    );
    savedQuestionTitle.blur();

    savedQuestionTitle.should("be.visible").should($el => {
      // clientHeight: height of the textarea
      // scrollHeight: height of the text content, including content not visible on the screen
      const heightDifference = $el[0].clientHeight - $el[0].scrollHeight;
      expect(heightDifference).to.eq(0);
    });
  });

  it("should not show '- Modified' suffix after we click 'Save' on a new model (metabase#42773)", () => {
    cy.log("Use UI to create a model based on the Products table");
    cy.visit("/model/new");
    cy.findByTestId("new-model-options")
      .findByText("Use the notebook editor")
      .click();

    H.entityPickerModal().within(() => {
      H.entityPickerModalTab("Tables").click();
      cy.findByText("Products").click();
    });

    cy.findByTestId("dataset-edit-bar").button("Save").click();

    cy.findByTestId("save-question-modal").within(() => {
      cy.button("Save").click();
      cy.wait("@cardCreate");
      // It is important to have extremely short timeout in order to catch the issue
      cy.findByDisplayValue("Products - Modified", { timeout: 10 }).should(
        "not.exist",
      );
    });
  });

  describe("with hidden tables", () => {
    beforeEach(() => {
      cy.signInAsAdmin();
    });

    const HIDDEN_TYPES = ["hidden", "technical", "cruft"];

    function hideTable(name, visibilityType) {
      cy.visit("/admin/datamodel");
      H.sidebar().findByText(name).click();
      H.main().findByText("Hidden").click();

      if (visibilityType === "technical") {
        H.main().findByText("Technical Data").click();
      }
      if (visibilityType === "cruft") {
        H.main().findByText("Irrelevant/Cruft").click();
      }
    }

    HIDDEN_TYPES.forEach(visibilityType => {
      it(`should show a View-only tag when the source table is marked as ${visibilityType}`, () => {
        hideTable("Orders", visibilityType);

        H.visitQuestion(ORDERS_QUESTION_ID);

        H.queryBuilderHeader()
          .findByText("View-only")
          .should("be.visible")
          .realHover();
        H.popover()
          .findByText(
            "One of the administrators hid the source table “Orders”, making this question view-only.",
          )
          .should("be.visible");
      });

      it(`should show a View-only tag when a joined table is marked as ${visibilityType}`, () => {
        cy.signInAsAdmin();
        hideTable("Products", visibilityType);
        H.createQuestion(
          {
            name: "Joined question",
            query: {
              "source-table": ORDERS_ID,
              joins: [
                {
                  "source-table": PRODUCTS_ID,
                  alias: "Orders",
                  condition: [
                    "=",
                    ["field", ORDERS.PRODUCT_ID, null],
                    ["field", PRODUCTS.ID, { "join-alias": "Products" }],
                  ],
                  fields: "all",
                },
              ],
            },
          },
          {
            visitQuestion: true,
          },
        );
        H.queryBuilderHeader()
          .findByText("View-only")
          .should("be.visible")
          .realHover();
        H.popover()
          .findByText(
            "One of the administrators hid the source table “Products”, making this question view-only.",
          )
          .should("be.visible");
      });
    });

    function moveQuestionTo(newCollectionName, clickTab = false) {
      H.openQuestionActions();
      cy.findByTestId("move-button").click();
      H.entityPickerModal().within(() => {
        clickTab && cy.findByRole("tab", { name: /Browse/ }).click();
        cy.findByText(newCollectionName).click();
        cy.button("Move").click();
      });
    }

    it("should show a View-only tag when one of the source cards is unavailable", () => {
      H.createQuestion(
        {
          name: "Products Question + Orders",
          query: {
            "source-table": `card__${ORDERS_QUESTION_ID}`,
            joins: [
              {
                "source-table": PRODUCTS_ID,
                alias: "Orders Question",
                fields: "all",
                condition: [
                  "=",
                  ["field", PRODUCTS.PRODUCT_ID, null],
                  ["field", ORDERS.ID, { "join-alias": "Orders" }],
                ],
              },
            ],
          },
        },
        {
          wrapId: true,
          idAlias: "questionId",
        },
      );

      H.visitQuestion(ORDERS_QUESTION_ID);
      moveQuestionTo(/Personal Collection/, true);

      cy.signInAsNormalUser();
      cy.get("@questionId").then(H.visitQuestion);

      H.queryBuilderHeader().findByText("View-only").should("be.visible");
    });
  });
});

//http://127.0.0.1:9080/api/session/00000000-0000-0000-0000-000000000000/requests

// Ensure the webhook tester docker container is running
// docker run -p 9080:8080/tcp tarampampam/webhook-tester:1.1.0 serve --create-session 00000000-0000-0000-0000-000000000000
describe(
  "scenarios > question > saved > alerts",
  { tags: ["@external"] },

  () => {
    const firstWebhookName = "E2E Test Webhook";
    const secondWebhookName = "Toucan Hook";

    beforeEach(() => {
      H.resetWebhookTester();
      H.restore();
      cy.signInAsAdmin();
      H.setupSMTP();

      cy.request("POST", "/api/channel", {
        name: firstWebhookName,
        description: "All aboard the Metaboat",
        type: "channel/http",
        details: {
          url: H.WEBHOOK_TEST_URL,
          "auth-method": "none",
          "fe-form-type": "none",
        },
      });

      cy.request("POST", "/api/channel", {
        name: secondWebhookName,
        description: "Quack!",
        type: "channel/http",
        details: {
          url: H.WEBHOOK_TEST_URL,
          "auth-method": "none",
          "fe-form-type": "none",
        },
      });
    });

    it("should allow you to enable a webhook alert", () => {
      H.visitQuestion(ORDERS_COUNT_QUESTION_ID);
      cy.findByTestId("sharing-menu-button").click();
      H.popover().findByText("Create an alert").click();

      H.modal().findByText("New alert").should("be.visible");
      H.removeNotificationHandlerChannel("Email");
      H.addNotificationHandlerChannel(secondWebhookName, {
        hasNoChannelsAdded: true,
      });
      H.modal().button("Done").click();

      H.openSharingMenu("Edit alerts");
      H.modal()
        .findByText(/Created by you/)
        .should("be.exist")
        .click();

      H.modal().findByText(secondWebhookName).should("be.visible");
    });

<<<<<<< HEAD
    // There is no api to test individual hooks for new Question Alerts
    it.skip("should allow you to test a webhook", () => {
=======
    it("should allow you to test a webhook", () => {
      cy.intercept("POST", "/api/pulse/test").as("testAlert");
>>>>>>> a7b8f79b
      H.visitQuestion(ORDERS_COUNT_QUESTION_ID);
      cy.findByTestId("sharing-menu-button").click();
      H.popover().findByText("Create an alert").click();

      H.modal()
        .first()
        .within(() => {
          H.getAlertChannel(firstWebhookName).scrollIntoView();

          H.getAlertChannel(firstWebhookName)
            .findByRole("checkbox")
            .click({ force: true });

          H.getAlertChannel(firstWebhookName).button("Send a test").click();
        });

      cy.wait("@testAlert");

      cy.request(
        `${H.WEBHOOK_TEST_HOST}/api/session/${H.WEBHOOK_TEST_SESSION_ID}/requests`,
      ).then(({ body }) => {
        expect(body).to.have.length(1);
        const payload = cy.wrap(atob(body[0].content_base64));

        payload
          .should("have.string", "alert_creator_name")
          .and("have.string", "Bobby Tables");
      });
    });
  },
);<|MERGE_RESOLUTION|>--- conflicted
+++ resolved
@@ -527,19 +527,14 @@
       H.modal().findByText(secondWebhookName).should("be.visible");
     });
 
-<<<<<<< HEAD
     // There is no api to test individual hooks for new Question Alerts
     it.skip("should allow you to test a webhook", () => {
-=======
-    it("should allow you to test a webhook", () => {
       cy.intercept("POST", "/api/pulse/test").as("testAlert");
->>>>>>> a7b8f79b
       H.visitQuestion(ORDERS_COUNT_QUESTION_ID);
       cy.findByTestId("sharing-menu-button").click();
       H.popover().findByText("Create an alert").click();
 
       H.modal()
-        .first()
         .within(() => {
           H.getAlertChannel(firstWebhookName).scrollIntoView();
 
