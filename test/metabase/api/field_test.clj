(ns ^:mb/driver-tests metabase.api.field-test
  "Tests for `/api/field` endpoints."
  (:require
   [clojure.test :refer :all]
   [medley.core :as m]
   [metabase.api.field :as api.field]
   [metabase.driver :as driver]
   [metabase.driver.mysql :as mysql]
   [metabase.driver.util :as driver.u]
   [metabase.sync.core :as sync]
   [metabase.test :as mt]
   [metabase.test.fixtures :as fixtures]
   [metabase.timeseries-query-processor-test.util :as tqpt]
   [metabase.util :as u]
   [metabase.util.quick-task :as quick-task]
   [toucan2.core :as t2]))

(set! *warn-on-reflection* true)

(use-fixtures :once (fixtures/initialize :plugins))

;; Helper Fns

(defn- db-details []
  (merge
   (dissoc (mt/object-defaults :model/Database) :details :initial_sync_status :dbms_version)
   {:engine        "h2"
    :name          "test-data (h2)"
    :features      (mapv u/qualified-name (driver.u/features :h2 (mt/db)))
    :timezone      "UTC"
    :settings      {}}
   (select-keys (mt/db) [:id :entity_id :timezone :initial_sync_status :cache_field_values_schedule
                         :metadata_sync_schedule])))

(deftest ^:parallel get-field-test
  (testing "GET /api/field/:id"
    (is (= (-> (merge
                (mt/object-defaults :model/Field)
<<<<<<< HEAD
                (t2/select-one [:model/Field :created_at :updated_at :last_analyzed :fingerprint :fingerprint_version
                                :database_position :database_required :database_default
                                :database_is_auto_increment :database_is_nullable :database_is_generated
                                :entity_id]
=======
                (t2/select-one [:model/Field :id :created_at :updated_at :last_analyzed :fingerprint :fingerprint_version
                                :database_position :database_required :database_is_auto_increment :entity_id
                                :name :table_id :parent_id]
>>>>>>> b7a74d02
                               :id (mt/id :users :name))
                {:table_id         (mt/id :users)
                 :table            (merge
                                    (mt/obj->json->obj (mt/object-defaults :model/Table))
                                    (t2/select-one [:model/Table :id :created_at :updated_at :entity_id
                                                    :initial_sync_status :view_count :schema :name :db_id]
                                                   :id (mt/id :users))
                                    {:description             nil
                                     :entity_type             "entity/UserTable"
                                     :visibility_type         nil
                                     :db                      (db-details)
                                     :schema                  "PUBLIC"
                                     :name                    "USERS"
                                     :display_name            "Users"
                                     :active                  true
                                     :id                      (mt/id :users)
                                     :db_id                   (mt/id)
                                     :caveats                 nil
                                     :points_of_interest      nil
                                     :show_in_getting_started false})
                 :semantic_type    "type/Name"
                 :name             "NAME"
                 :display_name     "Name"
                 :position         1
                 :target           nil
                 :id               (mt/id :users :name)
                 :visibility_type  "normal"
                 :database_type    "CHARACTER VARYING"
                 :base_type        "type/Text"
                 :effective_type   "type/Text"
                 :has_field_values "list"
                 :database_required false
                 :database_indexed  false
                 :database_is_auto_increment false
                 :dimensions       []
                 :name_field       nil})
               (m/dissoc-in [:table :db :updated_at] [:table :db :created_at] [:table :db :timezone]))
           (-> (mt/user-http-request :rasta :get 200 (format "field/%d" (mt/id :users :name)))
               (update-in [:table :db] dissoc :updated_at :created_at :timezone :dbms_version))))))

(deftest ^:parallel get-field-test-2
  (testing "GET /api/field/:id"
    (testing "target should be hydrated"
      (is (=? {:target {:id (mt/id :categories :id)}}
              (mt/user-http-request :rasta :get 200 (format "field/%d" (mt/id :venues :category_id))))))))

(deftest ^:parallel get-field-summary-test
  (testing "GET /api/field/:id/summary"
    ;; TODO -- why doesn't this come back as a dictionary ?
    (is (= [["count" 75]
            ["distincts" 75]]
           (mt/user-http-request :crowberto :get 200 (format "field/%d/summary" (mt/id :categories :name)))))))

(defn simple-field-details [field]
  (select-keys field [:name
                      :display_name
                      :description
                      :visibility_type
                      :semantic_type
                      :json_unfolding
                      :fk_target_field_id
                      :nfc_path]))

(mt/defdataset integer-coerceable
  [["t" [{:field-name "f"
          :base-type  :type/Integer}]
    [[100000] [200000] [300000]]]])

(deftest update-field-test
  (testing "PUT /api/field/:id"
    (testing "test that we can do basic field update work, including unsetting some fields such as semantic-type"
      (mt/with-temp [:model/Field {field-id :id} {:name "Field Test"}]
        (let [original-val (simple-field-details (t2/select-one :model/Field :id field-id))]
          (testing "orignal value"
            (is (= {:name               "Field Test"
                    :display_name       "Field Test"
                    :description        nil
                    :semantic_type      nil
                    :visibility_type    :normal
                    :json_unfolding     false
                    :fk_target_field_id nil
                    :nfc_path           nil}
                   original-val)))
          (let [;; set it
                response (mt/user-http-request :crowberto :put 200
                                               (format "field/%d" field-id)
                                               {:name            "something else"
                                                :display_name    "yay"
                                                :description     "foobar"
                                                :semantic_type   :type/Name
                                                :json_unfolding  true
                                                :visibility_type :sensitive
                                                :nfc_path        ["bob" "dobbs"]})
                updated-val (simple-field-details (t2/select-one :model/Field :id field-id))]
            (testing "response body should be the updated field"
              (is (= {:name               "Field Test"
                      :display_name       "yay"
                      :description        "foobar"
                      :semantic_type      "type/Name"
                      :visibility_type    "sensitive"
                      :json_unfolding     true
                      :fk_target_field_id nil
                      :nfc_path           ["bob" "dobbs"]}
                     (simple-field-details response))))
            (testing "updated value"
              (is (= {:name               "Field Test"
                      :display_name       "yay"
                      :description        "foobar"
                      :semantic_type      :type/Name
                      :visibility_type    :sensitive
                      :json_unfolding     true
                      :fk_target_field_id nil
                      :nfc_path           ["bob" "dobbs"]}
                     updated-val)))
            ;; unset it
            (mt/user-http-request :crowberto :put 200 (format "field/%d" field-id) {:description   nil
                                                                                    :semantic_type nil
                                                                                    :nfc_path      nil})
            (testing "response"
              (is (= {:name               "Field Test"
                      :display_name       "yay"
                      :description        nil
                      :semantic_type      nil
                      :visibility_type    :sensitive
                      :json_unfolding     true
                      :fk_target_field_id nil
                      :nfc_path           nil}
                     (simple-field-details (t2/select-one :model/Field :id field-id)))))))))))

(deftest update-field-test-2
  (testing "PUT /api/field/:id"
    (testing "updating coercion strategies"
      (mt/with-temp [:model/Field {field-id :id} {:name "Field Test"}]
        (testing "When valid, updates coercion strategy and effective type"
          (is (= ["type/DateTime" "Coercion/YYYYMMDDHHMMSSString->Temporal"]
                 ((juxt :effective_type :coercion_strategy)
                  (mt/user-http-request :crowberto :put 200 (format "field/%d" field-id)
                                        {:coercion_strategy :Coercion/YYYYMMDDHHMMSSString->Temporal})))))
        (testing "Sending a nil coercion_strategy restores the effective type"
          (is (= ["type/Text" nil]
                 ((juxt :effective_type :coercion_strategy)
                  (mt/user-http-request :crowberto :put 200 (format "field/%d" field-id)
                                        {:coercion_strategy nil})))))))))

(deftest update-field-test-2b
  (testing "PUT /api/field/:id"
    (testing "updating coercion strategies"
      (mt/with-temp [:model/Field {field-id :id} {:name "Field Test"}]
        (testing "When not a valid strategy does not change the coercion or effective type"
          (is (= ["type/Text" nil]
                 ((juxt :effective_type :coercion_strategy)
                  (mt/user-http-request :crowberto :put 200 (format "field/%d" field-id)
                                        ;; unix is an integer->Temporal conversion
                                        {:coercion_strategy :Coercion/UNIXMicroSeconds->DateTime})))))))))

(deftest update-field-test-2c
  (testing "PUT /api/field/:id"
    (testing "updating coercion strategies"
      (testing "Refingerprints field when updated"
        (with-redefs [quick-task/submit-task! (fn [task] (task))]
          (mt/dataset integer-coerceable
            (sync/sync-database! (t2/select-one :model/Database :id (mt/id)))
            (let [field-id      (mt/id :t :f)
                  set-strategy! (fn [strategy]
                                  (mt/user-http-request :crowberto :put 200 (format "field/%d" field-id)
                                                        {:coercion_strategy strategy}))]
              ;; ensure that there is no coercion strategy from previous tests
              (set-strategy! nil)
              (let [field (t2/select-one :model/Field :id field-id)]
                (is (= :type/Integer (:effective_type field)))
                (is (contains? (get-in field [:fingerprint :type]) :type/Number)))
              (set-strategy! :Coercion/UNIXSeconds->DateTime)
              (let [field (t2/select-one :model/Field :id field-id)]
                (is (= :type/Instant (:effective_type field)))
                (is (contains? (get-in field [:fingerprint :type]) :type/DateTime))))))))))

(deftest update-field-test-3
  (testing "PUT /api/field/:id"
    (testing "A field can only be updated by a superuser"
      (mt/with-temp [:model/Field {field-id :id} {:name "Field Test"}]
        (mt/user-http-request :rasta :put 403 (format "field/%d" field-id) {:name "Field Test 2"})))))

(deftest ^:parallel update-field-hydrated-target-test
  (testing "PUT /api/field/:id"
    (testing "target should be hydrated"
      (mt/with-temp [:model/Field fk-field-1 {}
                     :model/Field fk-field-2 {}
                     :model/Field field {:semantic_type :type/FK :fk_target_field_id (:id fk-field-1)}]
        (is (= (:id fk-field-2)
               (:id (:target (mt/user-http-request :crowberto :put 200 (format "field/%d" (:id field)) (assoc field :fk_target_field_id (:id fk-field-2)))))))))))

(deftest remove-fk-semantic-type-test
  (testing "PUT /api/field/:id"
    (testing "when we set the semantic-type from `:type/FK` to something else, make sure `:fk_target_field_id` is set to nil"
      (mt/with-temp [:model/Field {fk-field-id :id} {}
                     :model/Field {field-id :id} {:semantic_type :type/FK :fk_target_field_id fk-field-id}]
        (let [original-val (boolean (t2/select-one-fn :fk_target_field_id :model/Field, :id field-id))]
          (testing "before API call"
            (is (= true
                   original-val)))
          ;; unset the :type/FK semantic-type
          (mt/user-http-request :crowberto :put 200 (format "field/%d" field-id) {:semantic_type :type/Name})
          (testing "after API call"
            (is (= nil
                   (t2/select-one-fn :fk_target_field_id :model/Field, :id field-id)))))))))

(deftest update-fk-target-field-id-test
  (testing "PUT /api/field/:id"
    (testing "check that you *can* set `:fk_target_field_id` if it *is* the proper base type"
      (mt/with-temp [:model/Field {field-id :id} {:base_type :type/Integer}]
        (mt/user-http-request :crowberto :put 200 (str "field/" field-id)
                              {:semantic_type :type/Quantity})
        (is (= :type/Quantity
               (t2/select-one-fn :semantic_type :model/Field, :id field-id)))))))

(defn- field->field-values
  "Fetch the `FieldValues` object that corresponds to a given `Field`."
  [table-kw field-kw]
  (t2/select-one :model/FieldValues :field_id (mt/id table-kw field-kw)))

(defn- field-values-id [table-key field-key]
  (:id (field->field-values table-key field-key)))

(deftest field-values-test
  (testing "GET /api/field/:id/values"
    (testing "Should return something useful for a field whose `has_field_values` is `list`"
      (mt/with-temp-copy-of-db
        ;; clear out existing human_readable_values in case they're set
        (when-let [id (field-values-id :venues :price)]
          (t2/update! :model/FieldValues id {:human_readable_values nil}))
        (t2/update! :model/Field (mt/id :venues :price) {:has_field_values "list"})
        ;; now update the values via the API
        (is (= {:values [[1] [2] [3] [4]], :field_id (mt/id :venues :price), :has_more_values false}
               (mt/user-http-request :crowberto :get 200 (format "field/%d/values" (mt/id :venues :price)))))))

    (testing "Should return nothing for a field whose `has_field_values` is not `list`"
      (is (= {:values [], :field_id (mt/id :venues :id), :has_more_values false}
             (mt/user-http-request :crowberto :get 200 (format "field/%d/values" (mt/id :venues :id))))))

    (testing "Sensitive fields do not have field values and should return empty"
      (is (= {:values [], :field_id (mt/id :users :password), :has_more_values false}
             (mt/user-http-request :crowberto :get 200 (format "field/%d/values" (mt/id :users :password))))))

    (testing "External remapping"
      (mt/with-column-remappings [venues.category_id categories.name]
        (mt/with-temp-vals-in-db :model/Field (mt/id :venues :category_id) {:has_field_values "list"}
          (is (partial= {:field_id (mt/id :venues :category_id)
                         :values   [[1 "African"]
                                    [2 "American"]
                                    [3 "Artisan"]]}
                        (mt/user-http-request :crowberto :get 200 (format "field/%d/values" (mt/id :venues :category_id))))))))))

(def ^:private list-field {:name "Field Test", :base_type :type/Integer, :has_field_values "list"})

(deftest update-field-values-no-human-readable-values-test
  (testing "POST /api/field/:id/values"
    (testing "Human readable values are optional"
      (mt/with-temp [:model/Field       {field-id :id} list-field
                     :model/FieldValues _              {:values (range 5 10) :field_id field-id}]
        (testing "fetch initial values"
          (is (= {:values [[5] [6] [7] [8] [9]], :field_id true, :has_more_values false}
                 (mt/boolean-ids-and-timestamps
                  (mt/user-http-request :crowberto :get 200 (format "field/%d/values" field-id))))))
        (testing "update values"
          (is (= {:status "success"}
                 (mt/boolean-ids-and-timestamps
                  (mt/user-http-request :crowberto :post 200 (format "field/%d/values" field-id)
                                        {:values (map vector (range 1 5))})))))
        (testing "fetch updated values"
          (is (= {:values [[1] [2] [3] [4]], :field_id true, :has_more_values false}
                 (mt/boolean-ids-and-timestamps
                  (mt/user-http-request :crowberto :get 200 (format "field/%d/values" field-id))))))))))

(deftest update-field-values-with-human-readable-values-test
  (testing "POST /api/field/:id/values"
    (testing "Existing field values can be updated (with their human readable values)"
      (mt/with-temp [:model/Field {field-id :id} list-field
                     :model/FieldValues _ {:values (conj (range 1 5) nil) :field_id field-id}]
        (testing "fetch initial values"
          (is (= {:values [[nil] [1] [2] [3] [4]], :field_id true, :has_more_values false}
                 (mt/boolean-ids-and-timestamps
                  (mt/user-http-request :crowberto :get 200 (format "field/%d/values" field-id))))))
        (testing "update values"
          (is (= {:status "success"}
                 (mt/boolean-ids-and-timestamps
                  (mt/user-http-request :crowberto :post 200 (format "field/%d/values" field-id)
                                        {:values [[nil "no $"] [1 "$"] [2 "$$"] [3 "$$$"] [4 "$$$$"]], :has_more_values false})))))
        (testing "fetch updated values"
          (is (= {:values [[nil "no $"] [1 "$"] [2 "$$"] [3 "$$$"] [4 "$$$$"]], :field_id true, :has_more_values false}
                 (mt/boolean-ids-and-timestamps
                  (mt/user-http-request :crowberto :get 200 (format "field/%d/values" field-id))))))))))

(deftest create-field-values-when-not-present-test
  (testing "POST /api/field/:id/values"
    (testing "Field values should be created when not present"
      ;; this will print an error message because it will try to fetch the FieldValues, but the Field doesn't
      ;; exist; we can ignore that
      (mt/with-temp [:model/Field {field-id :id} list-field]
        (is (= {:values [], :field_id true, :has_more_values false}
               (mt/boolean-ids-and-timestamps
                (mt/user-http-request :crowberto :get 200 (format "field/%d/values" field-id)))))

        (is (= {:status "success"}
               (mt/user-http-request :crowberto :post 200 (format "field/%d/values" field-id)
                                     {:values [[1 "$"] [2 "$$"] [3 "$$$"] [4 "$$$$"]]})))

        (is (= {:values [1 2 3 4], :human_readable_values ["$" "$$" "$$$" "$$$$"], :has_more_values false}
               (into {} (t2/select-one [:model/FieldValues :values :human_readable_values, :has_more_values] :field_id field-id))))

        (is (= {:values [[1 "$"] [2 "$$"] [3 "$$$"] [4 "$$$$"]], :field_id true, :has_more_values false}
               (mt/boolean-ids-and-timestamps
                (mt/user-http-request :crowberto :get 200 (format "field/%d/values" field-id)))))))))

(deftest remove-field-values-test
  (testing "POST /api/field/:id/values"
    (mt/with-temp [:model/Field {field-id :id} list-field]
      (testing "should be able to unset FieldValues"
        (mt/with-temp [:model/FieldValues _ {:values (range 1 5), :field_id field-id}]
          (testing "before updating values"
            (is (= {:values [[1] [2] [3] [4]], :field_id true, :has_more_values false}
                   (mt/boolean-ids-and-timestamps (mt/user-http-request :crowberto :get 200 (format "field/%d/values" field-id))))))
          (testing "API response"
            (is (= {:status "success"}
                   (mt/user-http-request :crowberto :post 200 (format "field/%d/values" field-id) {:values [], :field_id true}))))
          (testing "after updating values"
            (is (= {:values [], :field_id true, :has_more_values false}
                   (mt/boolean-ids-and-timestamps (mt/user-http-request :crowberto :get 200 (format "field/%d/values" field-id)))))) [])))))

(deftest remove-field-values-test-2
  (testing "POST /api/field/:id/values"
    (mt/with-temp [:model/Field {field-id :id} list-field]
      (testing "should be able to unset just the human-readable values"
        (mt/with-temp [:model/FieldValues _ {:values                (range 1 5)
                                             :field_id              field-id
                                             :human_readable_values ["$" "$$" "$$$" "$$$$"]}]
          (testing "before updating values"
            (is (= {:values [[1 "$"] [2 "$$"] [3 "$$$"] [4 "$$$$"]], :field_id true, :has_more_values false}
                   (mt/boolean-ids-and-timestamps (mt/user-http-request :crowberto :get 200 (format "field/%d/values" field-id))))))
          (testing "API response"
            (is (= {:status "success"}
                   (mt/user-http-request :crowberto :post 200 (format "field/%d/values" field-id) {:values [[1] [2] [3] [4]]}))))
          (testing "after updating values"
            (is (= {:values [[1] [2] [3] [4]], :field_id true, :has_more_values false}
                   (mt/boolean-ids-and-timestamps (mt/user-http-request :crowberto :get 200 (format "field/%d/values" field-id)))))))))))

(deftest remove-field-values-test-3
  (testing "POST /api/field/:id/values"
    (testing "attempting to updated values should throw when human readable values are present but not for every value"
      (mt/with-temp [:model/Field {field-id :id} {:name "Field Test", :base_type :type/Integer, :has_field_values "list"}]
        (is (= "If remapped values are specified, they must be specified for all field values"
               (mt/user-http-request :crowberto :post 400 (format "field/%d/values" field-id)
                                     {:values [[1 "$"] [2 "$$"] [3] [4]]})))))))

(defn- dimension-for-field [field-id]
  (-> (t2/select-one :model/Field :id field-id)
      (t2/hydrate :dimensions)
      :dimensions
      first))

(defn- create-dimension-via-API!
  [field-id map-to-post & {:keys [expected-status-code]
                           :or   {expected-status-code 200}}]
  (mt/user-http-request :crowberto :post expected-status-code (format "field/%d/dimension" field-id) map-to-post))

(deftest update-display-name-dimension-test
  (testing "Updating a field's display_name should update the dimension's name"
    (mt/with-temp
      [:model/Database  db    {:name "field-db" :engine :h2}
       :model/Table     table1 {:schema "PUBLIC" :name "widget" :db_id (:id db)}
       :model/Table     table2 {:schema "PUBLIC" :name "orders" :db_id (:id db)}
       :model/Field     field {:name          "WIDGET_ID"
                               :display_name  "Widget ID"
                               :table_id      (:id table2)
                               :semantic_type :type/FK}
       :model/Field     human-readable-field {:name "Name" :table_id (:id table1)}
       :model/Dimension _dim  {:field_id                (:id field)
                               :name                    (:display_name field)
                               :type                    :external
                               :human_readable_field_id (:id human-readable-field)}]
      (testing "before update"
        (is (= "Widget ID"
               (:name (dimension-for-field (:id field))))))
      (mt/user-http-request :crowberto :put 200 (format "field/%d" (:id field)) (assoc field :display_name "SKU"))
      (testing "after update"
        (is (= "SKU"
               (:name (dimension-for-field (:id field)))))))))

(deftest create-update-dimension-test
  (mt/with-temp [:model/Field {field-id :id} {:name "Field Test"}]
    (testing "no dimension should exist for a new Field"
      (is (= nil
             (dimension-for-field field-id))))
    (testing "Create a dimension"
      (create-dimension-via-API! field-id {:name "some dimension name", :type "internal"})
      (let [new-dim (dimension-for-field field-id)]
        (is (= {:id                      true
                :entity_id               true
                :created_at              true
                :updated_at              true
                :type                    :internal
                :name                    "some dimension name"
                :human_readable_field_id false
                :field_id                true}
               (mt/boolean-ids-and-timestamps new-dim)))
        (testing "Update a Dimension"
          (create-dimension-via-API! field-id {:name "different dimension name", :type "internal"})
          (let [updated-dim (dimension-for-field field-id)]
            (is (= {:id                      true
                    :entity_id               true
                    :created_at              true
                    :updated_at              true
                    :type                    :internal
                    :name                    "different dimension name"
                    :human_readable_field_id false
                    :field_id                true}
                   (mt/boolean-ids-and-timestamps updated-dim)))
            (testing "attempting to create a dimension when one already exists should update the existing"
              (is (= (u/the-id new-dim)
                     (u/the-id updated-dim))))))))))

(deftest create-dimension-with-human-readable-field-id-test
  (testing "POST /api/field/:id/dimension"
    (mt/with-temp [:model/Field {field-id-1 :id} {:name "Field Test 1"}
                   :model/Field {field-id-2 :id} {:name "Field Test 2"}]
      (testing "before creation"
        (is (nil? (dimension-for-field field-id-1))))
      (is (=? {:id       pos-int?
               :field_id pos-int?}
              (create-dimension-via-API! field-id-1
                                         {:name "some dimension name", :type "external" :human_readable_field_id field-id-2})))
      (testing "after creation"
        (is (=? {:id                      pos-int?
                 :entity_id               string?
                 :created_at              java.time.temporal.Temporal
                 :updated_at              java.time.temporal.Temporal
                 :type                    :external
                 :name                    "some dimension name"
                 :human_readable_field_id pos-int?
                 :field_id                pos-int?}
                (dimension-for-field field-id-1)))))))

(deftest create-dimension-validation-test
  (testing "POST /api/field/:id/dimension"
    (testing "External remappings require a human readable field id"
      (mt/with-temp [:model/Field {field-id :id} {:name "Field Test 1"}]
        (is (= "Foreign key based remappings require a human readable field id"
               (create-dimension-via-API! field-id
                                          {:name "some dimension name", :type "external"}
                                          :expected-status-code 400)))))))

(deftest ^:parallel create-dimension-validation-test-2
  (testing "POST /api/field/:id/dimension"
    (testing "Non-admin users can't update dimension"
      (mt/with-temp [:model/Field {field-id :id} {:name "Field Test 1"}]
        (is (= "You don't have permissions to do that."
               (mt/user-http-request :rasta :post 403 (format "field/%d/dimension" field-id)
                                     {:name "some dimension name", :type "external"})))))))

(deftest delete-dimension-test
  (testing "DELETE /api/field/:id/dimension"
    (testing "Ensure we can delete a dimension"
      (mt/with-temp [:model/Field {field-id :id} {:name "Field Test"}]
        (create-dimension-via-API! field-id {:name "some dimension name", :type "internal"})
        (testing "before deletion"
          (is (= {:id                      true
                  :entity_id               true
                  :created_at              true
                  :updated_at              true
                  :type                    :internal
                  :name                    "some dimension name"
                  :human_readable_field_id false
                  :field_id                true}
                 (mt/boolean-ids-and-timestamps (dimension-for-field field-id)))))
        (mt/user-http-request :crowberto :delete 204 (format "field/%d/dimension" field-id))
        (testing "after deletion"
          (is (= nil
                 (dimension-for-field field-id))))))))

(deftest ^:parallel delete-dimension-permissions-test
  (testing "DELETE /api/field/:id/dimension"
    (testing "Non-admin users can't delete a dimension"
      (mt/with-temp [:model/Field {field-id :id} {:name "Field Test 1"}]
        (is (= "You don't have permissions to do that."
               (mt/user-http-request :rasta :delete 403 (format "field/%d/dimension" field-id))))))))

(deftest clear-external-dimension-when-fk-semantic-type-is-removed-test
  (testing "PUT /api/field/:id"
    (testing "When an FK field gets it's semantic_type removed, we should clear the external dimension"
      (mt/with-temp [:model/Field {field-id-1 :id} {:name          "Field Test 1"
                                                    :semantic_type :type/FK}
                     :model/Field {field-id-2 :id} {:name "Field Test 2"}]
        (create-dimension-via-API! field-id-1
                                   {:name "fk-remove-dimension", :type "external" :human_readable_field_id field-id-2})
        (testing "before update"
          (is (= {:id                      true
                  :entity_id               true
                  :created_at              true
                  :updated_at              true
                  :type                    :external
                  :name                    "fk-remove-dimension"
                  :human_readable_field_id true
                  :field_id                true}
                 (mt/boolean-ids-and-timestamps (dimension-for-field field-id-1)))))
        (mt/user-http-request :crowberto :put 200 (format "field/%d" field-id-1) {:semantic_type nil})
        (testing "after update"
          (is (= nil
                 (mt/boolean-ids-and-timestamps (dimension-for-field field-id-1)))))))))

(deftest update-field-should-not-affect-dimensions-test
  (testing "PUT /api/field/:id"
    (testing "Updating unrelated properties should not affect a Field's `:dimensions`"
      (mt/with-temp [:model/Field {field-id-1 :id} {:name          "Field Test 1"
                                                    :semantic_type :type/FK}
                     :model/Field {field-id-2 :id} {:name "Field Test 2"}]
        ;; create the Dimension
        (create-dimension-via-API! field-id-1
                                   {:name "fk-remove-dimension", :type "external" :human_readable_field_id field-id-2})
        (let [expected {:id                      true
                        :entity_id               true
                        :created_at              true
                        :updated_at              true
                        :type                    :external
                        :name                    "fk-remove-dimension"
                        :human_readable_field_id true
                        :field_id                true}]
          (testing "before API request"
            (is (= expected
                   (mt/boolean-ids-and-timestamps (dimension-for-field field-id-1)))))
          ;; now change something unrelated: description
          (mt/user-http-request :crowberto :put 200 (format "field/%d" field-id-1)
                                {:description "something diffrent"})
          (testing "after API request"
            (is (= expected
                   (mt/boolean-ids-and-timestamps (dimension-for-field field-id-1))))))))))

(deftest remove-fk-semantic-type-test-2
  (testing "When removing the FK semantic type, the fk_target_field_id should be cleared as well"
    (mt/with-temp [:model/Field {field-id-1 :id} {:name "Field Test 1"}
                   :model/Field {field-id-2 :id} {:name               "Field Test 2"
                                                  :semantic_type      :type/FK
                                                  :fk_target_field_id field-id-1}]
      (testing "before change"
        (is (= {:name               "Field Test 2"
                :display_name       "Field Test 2"
                :description        nil
                :visibility_type    :normal
                :semantic_type      :type/FK
                :fk_target_field_id true
                :json_unfolding     false
                :nfc_path           nil}
               (mt/boolean-ids-and-timestamps (simple-field-details (t2/select-one :model/Field :id field-id-2))))))
      (mt/user-http-request :crowberto :put 200 (format "field/%d" field-id-2) {:semantic_type nil})
      (testing "after change"
        (is (= {:name               "Field Test 2"
                :display_name       "Field Test 2"
                :description        nil
                :visibility_type    :normal
                :semantic_type      nil
                :fk_target_field_id false
                :json_unfolding     false
                :nfc_path           nil}
               (mt/boolean-ids-and-timestamps (simple-field-details (t2/select-one :model/Field :id field-id-2)))))))))

(deftest update-fk-target-field-id-test-2
  (testing "Checking update of the fk_target_field_id"
    (mt/with-temp [:model/Field {field-id-1 :id} {:name "Field Test 1"}
                   :model/Field {field-id-2 :id} {:name "Field Test 2"}
                   :model/Field {field-id-3 :id} {:name               "Field Test 3"
                                                  :semantic_type      :type/FK
                                                  :fk_target_field_id field-id-1}]
      (let [before-change (simple-field-details (t2/select-one :model/Field :id field-id-3))]
        (testing "before change"
          (is (= {:name               "Field Test 3"
                  :display_name       "Field Test 3"
                  :description        nil
                  :visibility_type    :normal
                  :semantic_type      :type/FK
                  :fk_target_field_id true
                  :json_unfolding     false
                  :nfc_path           nil}
                 (mt/boolean-ids-and-timestamps before-change))))
        (mt/user-http-request :crowberto :put 200 (format "field/%d" field-id-3) {:fk_target_field_id field-id-2})
        (testing "after change"
          (let [after-change (simple-field-details (t2/select-one :model/Field :id field-id-3))]
            (is (= {:name               "Field Test 3"
                    :display_name       "Field Test 3"
                    :description        nil
                    :visibility_type    :normal
                    :semantic_type      :type/FK
                    :fk_target_field_id true
                    :json_unfolding     false
                    :nfc_path           nil}
                   (mt/boolean-ids-and-timestamps after-change)))
            (is (not= (:fk_target_field_id before-change)
                      (:fk_target_field_id after-change)))))))))

(deftest update-fk-target-field-id-with-fk-test
  (testing "Checking update of the fk_target_field_id along with an FK change"
    (mt/with-temp [:model/Field {field-id-1 :id} {:name "Field Test 1"}
                   :model/Field {field-id-2 :id} {:name "Field Test 2"}]

      (testing "before change"
        (is (= {:name               "Field Test 2"
                :display_name       "Field Test 2"
                :description        nil
                :visibility_type    :normal
                :semantic_type      nil
                :fk_target_field_id false
                :json_unfolding     false
                :nfc_path           nil}
               (mt/boolean-ids-and-timestamps (simple-field-details (t2/select-one :model/Field :id field-id-2))))))
      (mt/user-http-request :crowberto :put 200 (format "field/%d" field-id-2) {:semantic_type      :type/FK
                                                                                :fk_target_field_id field-id-1})
      (testing "after change"
        (is (= {:name               "Field Test 2"
                :display_name       "Field Test 2"
                :description        nil
                :visibility_type    :normal
                :semantic_type      :type/FK
                :fk_target_field_id true
                :json_unfolding     false
                :nfc_path           nil}
               (mt/boolean-ids-and-timestamps (simple-field-details (t2/select-one :model/Field :id field-id-2)))))))))

(deftest fk-target-field-id-shouldnt-change-test
  (testing "PUT /api/field/:id"
    (testing "fk_target_field_id and FK should remain unchanged on updates of other fields"
      (mt/with-temp [:model/Field {field-id-1 :id} {:name "Field Test 1"}
                     :model/Field {field-id-2 :id} {:name               "Field Test 2"
                                                    :semantic_type      :type/FK
                                                    :fk_target_field_id field-id-1}]
        (testing "before change"
          (is (= {:name               "Field Test 2"
                  :display_name       "Field Test 2"
                  :description        nil
                  :visibility_type    :normal
                  :semantic_type      :type/FK
                  :fk_target_field_id true
                  :json_unfolding     false
                  :nfc_path           nil}
                 (mt/boolean-ids-and-timestamps (simple-field-details (t2/select-one :model/Field :id field-id-2))))))
        (mt/user-http-request :crowberto :put 200 (format "field/%d" field-id-2) {:description "foo"})
        (testing "after change"
          (is (= {:name               "Field Test 2"
                  :display_name       "Field Test 2"
                  :description        "foo"
                  :visibility_type    :normal
                  :semantic_type      :type/FK
                  :fk_target_field_id true
                  :json_unfolding     false
                  :nfc_path           nil}
                 (mt/boolean-ids-and-timestamps (simple-field-details (t2/select-one :model/Field :id field-id-2))))))))))

(deftest update-field-type-dimension-test
  (testing "PUT /api/field/:id"
    (testing "Changing a remapped field's type to something that can't be remapped will clear the dimension"
      (mt/with-temp [:model/Field {field-id :id} {:name      "Field Test"
                                                  :base_type "type/Integer"}]
        (create-dimension-via-API! field-id {:name "some dimension name", :type "internal"})
        (testing "before API request"
          (is (= {:id                      true
                  :entity_id               true
                  :created_at              true
                  :updated_at              true
                  :type                    :internal
                  :name                    "some dimension name"
                  :human_readable_field_id false
                  :field_id                true}
                 (mt/boolean-ids-and-timestamps (dimension-for-field field-id)))))
        (mt/user-http-request :crowberto :put 200 (format "field/%d" field-id) {:semantic_type "type/AvatarURL"})
        (testing "after API request"
          (is (= nil
                 (dimension-for-field field-id))))))

    (testing "Change from supported type to supported type will leave the dimension"
      (mt/with-temp [:model/Field {field-id :id} {:name      "Field Test"
                                                  :base_type "type/Integer"}]
        (create-dimension-via-API! field-id {:name "some dimension name", :type "internal"})
        (let [expected {:id                      true
                        :entity_id               true
                        :created_at              true
                        :updated_at              true
                        :type                    :internal
                        :name                    "some dimension name"
                        :human_readable_field_id false
                        :field_id                true}]
          (testing "before API request"
            (is (= expected
                   (mt/boolean-ids-and-timestamps (dimension-for-field field-id)))))
          (mt/user-http-request :crowberto :put 200 (format "field/%d" field-id) {:has_field_values "list"})
          (testing "after API request"
            (is (= expected
                   (mt/boolean-ids-and-timestamps (dimension-for-field field-id))))))))))

(deftest update-field-settings-test
  (testing "Can we update Field.settings, and fetch it?"
    (mt/with-temp [:model/Field field {:name "Crissy Field"}]
      (mt/user-http-request :crowberto :put 200 (format "field/%d" (u/the-id field)) {:settings {:field_is_cool true}})
      (is (= {:field_is_cool true}
             (-> (mt/user-http-request :crowberto :get 200 (format "field/%d" (u/the-id field)))
                 :settings))))))

(deftest ^:parallel search-values-test
  (testing "make sure `search-values` works on with our various drivers"
    (mt/test-drivers (mt/normal-drivers)
      (is (= [[1 "Red Medicine"]
              [10 "Fred 62"]]
             (mt/format-rows-by
              [int str]
              (api.field/search-values (t2/select-one :model/Field :id (mt/id :venues :id))
                                       (t2/select-one :model/Field :id (mt/id :venues :name))
                                       "Red"
                                       nil)))))))

(deftest ^:parallel search-values-test-2
  (testing "make sure `search-values` works on with our various drivers"
    (tqpt/test-timeseries-drivers
      (is (= (sort-by first [["139" "Red Medicine"]
                             ["148" "Fred 62"]
                             ["308" "Fred 62"]
                             ["375" "Red Medicine"]
                             ["396" "Fred 62"]
                             ["589" "Fred 62"]
                             ["648" "Fred 62"]
                             ["72" "Red Medicine"]
                             ["977" "Fred 62"]])
             (->> (api.field/search-values (t2/select-one :model/Field :id (mt/id :checkins :id))
                                           (t2/select-one :model/Field :id (mt/id :checkins :venue_name))
                                           "Red"
                                           nil)
                  ;; Druid JDBC returns id as int and non-JDBC as str. Also ordering is different. Following lines
                  ;; mitigate that.
                  (mapv #(update % 0 str))
                  (sort-by first)))))))

(deftest ^:parallel search-values-test-3
  (testing "make sure limit works"
    (mt/test-drivers (mt/normal-drivers)
      (is (= [[1 "Red Medicine"]]
             (mt/format-rows-by
              [int str]
              (api.field/search-values (t2/select-one :model/Field :id (mt/id :venues :id))
                                       (t2/select-one :model/Field :id (mt/id :venues :name))
                                       "Red"
                                       1)))))))

(deftest ^:parallel search-values-with-field-same-as-search-field-test
  (testing "make sure it also works if you use the same Field twice"
    (mt/test-drivers (mt/normal-drivers)
      (is (= [["Fred 62"] ["Red Medicine"]]
             (api.field/search-values (t2/select-one :model/Field :id (mt/id :venues :name))
                                      (t2/select-one :model/Field :id (mt/id :venues :name))
                                      "Red"
                                      nil))))))

(deftest ^:parallel search-values-with-field-same-as-search-field-test-2
  (testing "make sure it also works if you use the same Field twice"
    (tqpt/test-timeseries-drivers
      (is (= [["Fred 62"] ["Red Medicine"]]
             (api.field/search-values (t2/select-one :model/Field :id (mt/id :checkins :venue_name))
                                      (t2/select-one :model/Field :id (mt/id :checkins :venue_name))
                                      "Red"
                                      nil))))))

(deftest ^:parallel search-values-test-everything
  (mt/test-drivers (mt/normal-drivers)
    (testing "must supply a limit if value is omitted"
      (is (mt/user-http-request :crowberto :get 400 (format "field/%d/search/%d"
                                                            (mt/id :venues :id)
                                                            (mt/id :venues :name)))))
    (testing "return the first N results if value is omitted"
      (is (= [[1 "Red Medicine"]
              [2 "Stout Burgers & Beers"]
              [3 "The Apple Pan"]]
             (mt/format-rows-by
              [int str]
              (mt/user-http-request :crowberto :get 200 (format "field/%d/search/%d?limit=3"
                                                                (mt/id :venues :id)
                                                                (mt/id :venues :name)))))))))

(deftest search-values-with-field-and-search-field-is-fk-test
  (testing "searching on a PK field should work (#32985)"
    ;; normally PKs are ids so it's not possible to do search, because search are for text fields only
    ;; but with a special setup you can have a PK that is text. In this case we should be able to search for it
    (mt/with-discard-model-updates! [:model/Field]
      ;; Ngoc: users.name is a FK to categories.name ?
      ;; I know this is weird but this test doesn't need to make sense
      ;; A real use case is : you have a user.email as text => set email as PK
      ;; Another field review.email => you set it up so that it's a FK to user.email
      ;; And the desired behavior is you can search for review.email, where the query
      ;; should query for email from user.email
      (t2/update! :model/Field (mt/id :categories :name) {:semantic_type :type/PK})
      (t2/update! :model/Field (mt/id :users :name) {:semantic_type      :type/FK
                                                     :has_field_values   "search"
                                                     :fk_target_field_id (mt/id :categories :name)})

      (is (= [["African"]]
             (api.field/search-values (t2/select-one :model/Field (mt/id :users :name))
                                      (t2/select-one :model/Field (mt/id :users :name))
                                      "African"
                                      nil))))))

(deftest field-values-remapped-fields-test
  (testing "GET /api/field/:id/values"
    (testing "Should return tuples of [original remapped] for a remapped Field (#13235)"
      (mt/dataset test-data
        (mt/with-temp-copy-of-db
          ;; create a human-readable-values remapping. Do this via the API because the crazy things may or may not be
          ;; happening
          (is (partial= {:field_id                (mt/id :orders :product_id)
                         :human_readable_field_id (mt/id :products :title)
                         :type                    "external"}
                        (mt/user-http-request :crowberto :post 200
                                              (format "field/%d/dimension" (mt/id :orders :product_id))
                                              {:human_readable_field_id (mt/id :products :title)
                                               :name                    "Product ID"
                                               :type                    :external})))
          ;; trigger a field values rescan (this API endpoint is synchronous)
          (is (= {:status "success"}
                 (mt/user-http-request :crowberto :post 200 (format "field/%d/rescan_values" (mt/id :orders :product_id)))))
          ;; mark the Field as has_field_values = list
          (mt/with-temp-vals-in-db :model/Field (mt/id :orders :product_id) {:has_field_values "list"}
            (is (partial= {:values [[1 "Rustic Paper Wallet"]
                                    [2 "Small Marble Shoes"]
                                    [3 "Synergistic Granite Chair"]]}
                          (mt/user-http-request :crowberto :get 200 (format "field/%d/values" (mt/id :orders :product_id)))))))))))

(deftest json-unfolding-initially-true-test
  (mt/test-drivers (mt/normal-drivers-with-feature :nested-field-columns)
    (when-not (mysql/mariadb? (mt/db))
      (mt/dataset json
        ;; Create a new database with the same details as the json dataset, with json unfolding enabled
        (let [database (t2/select-one :model/Database :id (mt/id))]
          (mt/with-temp [:model/Database database {:engine driver/*driver* :details (assoc (:details database) :json-unfolding true)}]
            (mt/with-db database
              ;; Sync the new database
              (sync/sync-database! database)
              (let [field (t2/select-one :model/Field :id (mt/id :json :json_bit))
                    get-database (fn [] (t2/select-one :model/Database :id (mt/id)))
                    set-json-unfolding-for-field! (fn [v]
                                                    (mt/user-http-request :crowberto :put 200 (format "field/%d" (mt/id :json :json_bit))
                                                                          (assoc field :json_unfolding v)))
                    set-json-unfolding-for-db! (fn [v]
                                                 (let [updated-db (into {} (assoc-in database [:details :json-unfolding] v))]
                                                   (mt/user-http-request :crowberto :put 200 (format "database/%d" (:id database))
                                                                         updated-db)))
                    nested-fields          (fn []
                                             (->> (t2/select :model/Field :table_id (mt/id :json) :active true :nfc_path [:not= nil])
                                                  (filter (fn [field] (= (first (:nfc_path field)) "json_bit")))))]
                (testing "json_unfolding is enabled by default at the field level"
                  (is (true? (:json_unfolding field))))
                (testing "nested fields are present since json unfolding is enabled by default"
                  (is (seq (nested-fields))))
                (testing "nested fields are removed when json unfolding is disabled for the DB"
                  (set-json-unfolding-for-db! false)
                  (sync/sync-database! (get-database))
                  (is (empty? (nested-fields))))
                (testing "nested fields are added when json unfolding is enabled again for the DB"
                  (set-json-unfolding-for-db! true)
                  (sync/sync-database! (get-database))
                  (is (seq (nested-fields))))
                (testing "nested fields are removed when json unfolding is disabled for the field"
                  (set-json-unfolding-for-field! false)
                  (is (empty? (nested-fields))))
                (testing "nested fields are added when json unfolding is enabled again for the field"
                  (set-json-unfolding-for-field! true)
                  (is (seq (nested-fields))))))))))))

(deftest json-unfolding-initially-false-test
  (mt/test-drivers (mt/normal-drivers-with-feature :nested-field-columns)
    (when-not (mysql/mariadb? (mt/db))
      (mt/dataset json
        (let [database (t2/select-one :model/Database :id (mt/id))]
          (testing "When json_unfolding is disabled at the DB level on the first sync"
            ;; Create a new database with the same details as the json dataset, with json unfolding disabled
            (mt/with-temp [:model/Database database {:engine driver/*driver* :details (assoc (:details database) :json-unfolding false)}]
              (mt/with-db database
                ;; Sync the new database
                (sync/sync-database! database)
                (let [get-field (fn [] (t2/select-one :model/Field :id (mt/id :json :json_bit)))
                      get-database (fn [] (t2/select-one :model/Database :id (mt/id)))
                      set-json-unfolding-for-field! (fn [v]
                                                      (mt/user-http-request :crowberto :put 200 (format "field/%d" (mt/id :json :json_bit))
                                                                            (assoc (get-field) :json_unfolding v)))
                      set-json-unfolding-for-db! (fn [v]
                                                   (let [updated-db (into {} (assoc-in database [:details :json-unfolding] v))]
                                                     (mt/user-http-request :crowberto :put 200 (format "database/%d" (:id database))
                                                                           updated-db)))
                      nested-fields (fn []
                                      (->> (t2/select :model/Field :table_id (mt/id :json) :active true :nfc_path [:not= nil])
                                           (filter (fn [field] (= (first (:nfc_path field)) "json_bit")))))]
                  (testing "nested fields are not created"
                    (is (empty? (nested-fields))))
                  (testing "yet json_unfolding is enabled by default at the field level"
                    (is (true? (:json_unfolding (get-field)))))
                  (testing "nested fields are added automatically when json unfolding is enabled for the field,
                            and json unfolding is alread enabled for the DB"
                    (set-json-unfolding-for-field! false)
                    (set-json-unfolding-for-db! true)
                    (set-json-unfolding-for-field! true)
                    ;; Wait for the sync to finish
                    (Thread/sleep 500)
                    (is (seq (nested-fields))))
                  (testing "nested fields are added when json unfolding is enabled for the DB"
                    (set-json-unfolding-for-db! true)
                    (is (true? (:json-unfolding (:details (get-database)))))
                    (is (true? (:json_unfolding (get-field))))
                    (sync/sync-database! (get-database))
                    (is (seq (nested-fields))))
                  (testing "nested fields are removed when json unfolding is disabled again"
                    (set-json-unfolding-for-db! false)
                    (sync/sync-database! (get-database))
                    (is (empty? (nested-fields)))))))))))))<|MERGE_RESOLUTION|>--- conflicted
+++ resolved
@@ -36,16 +36,10 @@
   (testing "GET /api/field/:id"
     (is (= (-> (merge
                 (mt/object-defaults :model/Field)
-<<<<<<< HEAD
                 (t2/select-one [:model/Field :created_at :updated_at :last_analyzed :fingerprint :fingerprint_version
                                 :database_position :database_required :database_default
                                 :database_is_auto_increment :database_is_nullable :database_is_generated
-                                :entity_id]
-=======
-                (t2/select-one [:model/Field :id :created_at :updated_at :last_analyzed :fingerprint :fingerprint_version
-                                :database_position :database_required :database_is_auto_increment :entity_id
-                                :name :table_id :parent_id]
->>>>>>> b7a74d02
+                                :entity_id :name :table_id :parent_id]
                                :id (mt/id :users :name))
                 {:table_id         (mt/id :users)
                  :table            (merge
