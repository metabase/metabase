--- conflicted
+++ resolved
@@ -76,17 +76,13 @@
   TimelineEvent,
   User,
 } from "metabase-types/api";
-<<<<<<< HEAD
-import type { AdminPathKey, Dispatch, State } from "metabase-types/store";
-import type { EmbeddingEntityType } from "metabase-types/store/embedding-data-picker";
-=======
 import type {
   AdminPath,
   AdminPathKey,
   Dispatch,
   State,
 } from "metabase-types/store";
->>>>>>> f11fb714
+import type { EmbeddingEntityType } from "metabase-types/store/embedding-data-picker";
 
 import type {
   GetAuthProviders,
