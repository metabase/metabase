import moment from "moment";
import _ from "underscore";
import {
  restore,
<<<<<<< HEAD
  sidebar,
  popover,
=======
  popover,
  sidebar,
>>>>>>> 463e6fa7
  openOrdersTable,
} from "__support__/e2e/cypress";

const STARTING_FROM_UNITS = [
  "minutes",
  "hours",
  "days",
  "weeks",
  "months",
  "quarters",
  "years",
];

describe("scenarios > question > relative-datetime", () => {
  const now = moment().utc();

  describe("sidebar", () => {
    it("should go to field selection with one click", () => {
<<<<<<< HEAD
=======
      restore();
>>>>>>> 463e6fa7
      cy.signInAsNormalUser();
      openOrdersTable();

      cy.findByTextEnsureVisible("Filter").click();
      sidebar().within(() => {
        cy.contains("Created At")
          .first()
          .click();
        cy.contains("Specific dates...").should("exist");
        cy.icon("chevronleft").click();
        cy.contains("Created At").should("exist");
        cy.contains("Specific dates...").should("not.exist");
      });
    });
  });

  describe("starting from", () => {
    const date = values =>
      values.reduce((val, [num, unit]) => val.add(num, unit), now.clone());

    beforeEach(() => {
      restore();
      cy.signInAsNormalUser();
    });

    STARTING_FROM_UNITS.forEach(unit =>
      it(`should work with Past filters (${unit} ago)`, () => {
        nativeSQL([
          now,
          date([[-1, unit]]),
          date([[-14, unit]]),
          date([[-15, unit]]),
          date([[-30, unit]]),
        ]);
        withStartingFrom("Past", [10, unit], [10, unit]);
        cy.findByText("Showing 2 rows").should("exist");
      }),
    );

    STARTING_FROM_UNITS.forEach(unit =>
      it(`should work with Next filters (${unit} from now)`, () => {
        nativeSQL([
          now,
          date([[1, unit]]),
          date([[14, unit]]),
          date([[15, unit]]),
          date([[30, unit]]),
        ]);
        withStartingFrom("Next", [10, unit], [10, unit]);
        cy.findByText("Showing 2 rows").should("exist");
      }),
    );

    it("should not clobber filter when value is set to 1", () => {
      openOrdersTable();

      cy.findByTextEnsureVisible("Created At").click();
      cy.findByText("Filter by this column").click();
      cy.intercept("POST", "/api/dataset").as("dataset");
      cy.findByText("Last 30 Days").click();
      cy.wait("@dataset");

      cy.findByText("Created At Previous 30 Days").click();
      cy.findByDisplayValue("30")
        .clear()
        .type(1)
        .blur();
      cy.findByText("day").click();
      popover()
        .last()
        .within(() => cy.findByText("year").click());
      popover().within(() => cy.icon("ellipsis").click());
      popover()
        .last()
        .within(() => cy.findByText("Starting from...").click());
      cy.findAllByDisplayValue("1")
        .last()
        .clear()
        .type(2)
        .blur();
      cy.button("Add filter").should("be.enabled");
    });
  });

  it("should go back to shortcuts view", () => {
    restore();
    cy.signInAsNormalUser();
    openOrdersTable();

    cy.findByTextEnsureVisible("Created At").click();
    popover().within(() => {
      cy.findByText("Filter by this column").click();
      cy.findByText("Specific dates...").click();
      cy.icon("chevronleft")
        .first()
        .click();
      cy.findByText("Specific dates...").should("exist");
      cy.icon("chevronleft").click();
      cy.findByText("Specific dates...").should("not.exist");
      cy.findByText("Created At").click();
      cy.findByText("Specific dates...").should("exist");
      cy.findByText("Between").should("not.exist");
    });
  });
});

const nativeSQL = values => {
  cy.intercept("POST", "/api/dataset").as("dataset");

  const queries = values.map(value => {
    const date = moment(value).utc();
    return `SELECT '${date.toISOString()}'::timestamp as "testcol"`;
  });

  cy.createNativeQuestion(
    {
      name: "datetime",
      native: {
        query: queries.join(" UNION ALL "),
      },
    },
    { visitQuestion: true },
  );

  cy.findByText("Explore results").click();
  cy.wait("@dataset");
};

const withStartingFrom = (dir, [num, unit], [startNum, startUnit]) => {
  cy.findByText("testcol").click();
  cy.findByText("Filter by this column").click();
  cy.findByText("Relative dates...").click();
  popover().within(() => {
    cy.findByText(dir).click();
    cy.icon("ellipsis").click();
  });
  popover()
    .last()
    .within(() => cy.findByText("Starting from...").click());
  popover().within(() => cy.findByText("days").click());
  popover()
    .last()
    .within(() => cy.findByText(unit).click());
  popover().within(() => {
    cy.findByText(dir === "Past" ? "days ago" : "days from now").click();
  });
  popover()
    .last()
    .within(() =>
      cy
        .findByText(startUnit + (dir === "Past" ? " ago" : " from now"))
        .click(),
    );

  popover().within(() => {
    cy.findAllByDisplayValue("30")
      .clear()
      .type(num);
    cy.findAllByDisplayValue("7")
      .clear()
      .type(startNum);
  });

  cy.intercept("POST", "/api/dataset").as("dataset");
  popover().within(() => cy.findByText("Add filter").click());
  cy.wait("@dataset");
};<|MERGE_RESOLUTION|>--- conflicted
+++ resolved
@@ -2,13 +2,8 @@
 import _ from "underscore";
 import {
   restore,
-<<<<<<< HEAD
-  sidebar,
-  popover,
-=======
   popover,
   sidebar,
->>>>>>> 463e6fa7
   openOrdersTable,
 } from "__support__/e2e/cypress";
 
@@ -27,10 +22,7 @@
 
   describe("sidebar", () => {
     it("should go to field selection with one click", () => {
-<<<<<<< HEAD
-=======
       restore();
->>>>>>> 463e6fa7
       cy.signInAsNormalUser();
       openOrdersTable();
 
