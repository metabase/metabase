databaseChangeLog:
  # The quoting strategy decides when things like column names should be quoted. This is in place to deal with
  # Liquibase not knowing about all of the new reserved words in MySQL 8+. Using a column name that is a reserved word
  # causes a failure. Quoting all objects breaks H2 support though as it will quote table names but not quote that
  # same table name in a foreign key reference which will cause a failure when trying to initially setup the database.
  - property:
      name: quote_strategy
      value: QUOTE_ALL_OBJECTS
      dbms: mysql,mariadb
  - property:
      name: quote_strategy
      value: LEGACY
      dbms: postgresql,h2
  - property:
      name: timestamp_type
      value: timestamp with time zone
      dbms: postgresql,h2
  - property:
      name: timestamp_type
      value: timestamp(6)
      dbms: mysql,mariadb

  - changeSet:
      id: '1'
      author: agilliland
      objectQuotingStrategy: ${quote_strategy}
      changes:
      - createTable:
          columns:
          - column:
              autoIncrement: true
              constraints:
                nullable: false
                primaryKey: true
              name: id
              type: int
          - column:
              constraints:
                nullable: false
                unique: true
              name: slug
              type: varchar(254)
          - column:
              constraints:
                nullable: false
              name: name
              type: varchar(254)
          - column:
              name: description
              type: text
          - column:
              name: logo_url
              type: varchar(254)
          - column:
              constraints:
                nullable: false
              name: inherits
              type: boolean
          tableName: core_organization
      - createTable:
          columns:
          - column:
              autoIncrement: true
              constraints:
                nullable: false
                primaryKey: true
              name: id
              type: int
          - column:
              constraints:
                nullable: false
                unique: true
              name: email
              type: varchar(254)
          - column:
              constraints:
                nullable: false
              name: first_name
              type: varchar(254)
          - column:
              constraints:
                nullable: false
              name: last_name
              type: varchar(254)
          - column:
              constraints:
                nullable: false
              name: password
              type: varchar(254)
          - column:
              constraints:
                nullable: false
              defaultValue: default
              name: password_salt
              type: varchar(254)
          - column:
              constraints:
                nullable: false
              name: date_joined
              type: DATETIME
          - column:
              constraints:
                nullable: true
              name: last_login
              type: DATETIME
          - column:
              constraints:
                nullable: false
              name: is_staff
              type: boolean
          - column:
              constraints:
                nullable: false
              name: is_superuser
              type: boolean
          - column:
              constraints:
                nullable: false
              name: is_active
              type: boolean
          - column:
              name: reset_token
              type: varchar(254)
          - column:
              name: reset_triggered
              type: BIGINT
          tableName: core_user
      - createTable:
          columns:
          - column:
              autoIncrement: true
              constraints:
                nullable: false
                primaryKey: true
              name: id
              type: int
          - column:
              constraints:
                nullable: false
              name: admin
              type: boolean
          - column:
              constraints:
                deferrable: false
                foreignKeyName: fk_userorgperm_ref_user_id
                initiallyDeferred: false
                nullable: false
                references: core_user(id)
              name: user_id
              type: int
          - column:
              constraints:
                deferrable: false
                foreignKeyName: fk_userorgperm_ref_organization_id
                initiallyDeferred: false
                nullable: false
                references: core_organization(id)
              name: organization_id
              type: int
          tableName: core_userorgperm
      - addUniqueConstraint:
          columnNames: user_id, organization_id
          constraintName: idx_unique_user_id_organization_id
          tableName: core_userorgperm
      - createIndex:
          columns:
          - column:
              name: user_id
              type: int
          indexName: idx_userorgperm_user_id
          tableName: core_userorgperm
      - createIndex:
          columns:
          - column:
              name: organization_id
              type: int
          indexName: idx_userorgperm_organization_id
          tableName: core_userorgperm
      - createTable:
          columns:
          - column:
              autoIncrement: true
              constraints:
                nullable: false
                primaryKey: true
              name: id
              type: int
          - column:
              constraints:
                nullable: false
              name: url
              type: varchar(254)
          - column:
              constraints:
                nullable: false
              name: timestamp
              type: DATETIME
          - column:
              constraints:
                deferrable: false
                foreignKeyName: fk_permissionviolation_ref_user_id
                initiallyDeferred: false
                nullable: false
                references: core_user(id)
              name: user_id
              type: int
          tableName: core_permissionsviolation
      - createIndex:
          columns:
          - column:
              name: user_id
              type: int
          indexName: idx_permissionsviolation_user_id
          tableName: core_permissionsviolation
      - createTable:
          columns:
          - column:
              autoIncrement: true
              constraints:
                nullable: false
                primaryKey: true
              name: id
              type: int
          - column:
              constraints:
                nullable: false
              name: created_at
              type: DATETIME
          - column:
              constraints:
                nullable: false
              name: updated_at
              type: DATETIME
          - column:
              constraints:
                nullable: false
              name: name
              type: varchar(254)
          - column:
              name: description
              type: text
          - column:
              constraints:
                deferrable: false
                foreignKeyName: fk_database_ref_organization_id
                initiallyDeferred: false
                nullable: false
                references: core_organization(id)
              name: organization_id
              type: int
          - column:
              name: details
              type: text
          - column:
              constraints:
                nullable: false
              name: engine
              type: varchar(254)
          tableName: metabase_database
      - createIndex:
          columns:
          - column:
              name: organization_id
          indexName: idx_database_organization_id
          tableName: metabase_database
      - createTable:
          columns:
          - column:
              autoIncrement: true
              constraints:
                nullable: false
                primaryKey: true
              name: id
              type: int
          - column:
              constraints:
                nullable: false
              name: created_at
              type: DATETIME
          - column:
              constraints:
                nullable: false
              name: updated_at
              type: DATETIME
          - column:
              constraints:
                nullable: false
              name: name
              type: varchar(254)
          - column:
              name: rows
              type: int
          - column:
              name: description
              type: text
          - column:
              name: entity_name
              type: varchar(254)
          - column:
              name: entity_type
              type: varchar(254)
          - column:
              constraints:
                nullable: false
              name: active
              type: boolean
          - column:
              constraints:
                deferrable: false
                foreignKeyName: fk_table_ref_database_id
                initiallyDeferred: false
                nullable: false
                references: metabase_database(id)
              name: db_id
              type: int
          tableName: metabase_table
      - createIndex:
          columns:
          - column:
              name: db_id
          indexName: idx_table_db_id
          tableName: metabase_table
      - createTable:
          columns:
          - column:
              autoIncrement: true
              constraints:
                nullable: false
                primaryKey: true
              name: id
              type: int
          - column:
              constraints:
                nullable: false
              name: created_at
              type: DATETIME
          - column:
              constraints:
                nullable: false
              name: updated_at
              type: DATETIME
          - column:
              constraints:
                nullable: false
              name: name
              type: varchar(254)
          - column:
              constraints:
                nullable: false
              name: base_type
              type: varchar(255)
          - column:
              name: special_type
              type: varchar(255)
          - column:
              constraints:
                nullable: false
              name: active
              type: boolean
          - column:
              name: description
              type: text
          - column:
              constraints:
                nullable: false
              name: preview_display
              type: boolean
          - column:
              constraints:
                nullable: false
              name: position
              type: int
          - column:
              constraints:
                deferrable: false
                foreignKeyName: fk_field_ref_table_id
                initiallyDeferred: false
                nullable: false
                references: metabase_table(id)
              name: table_id
              type: int
          - column:
              constraints:
                nullable: false
              name: field_type
              type: varchar(254)
          tableName: metabase_field
      - createIndex:
          columns:
          - column:
              name: table_id
          indexName: idx_field_table_id
          tableName: metabase_field
      - createTable:
          columns:
          - column:
              autoIncrement: true
              constraints:
                nullable: false
                primaryKey: true
              name: id
              type: int
          - column:
              constraints:
                nullable: false
              name: created_at
              type: DATETIME
          - column:
              constraints:
                nullable: false
              name: updated_at
              type: DATETIME
          - column:
              constraints:
                nullable: false
              name: relationship
              type: varchar(254)
          - column:
              constraints:
                deferrable: false
                foreignKeyName: fk_foreignkey_dest_ref_field_id
                initiallyDeferred: false
                nullable: false
                references: metabase_field(id)
              name: destination_id
              type: int
          - column:
              constraints:
                deferrable: false
                foreignKeyName: fk_foreignkey_origin_ref_field_id
                initiallyDeferred: false
                nullable: false
                references: metabase_field(id)
              name: origin_id
              type: int
          tableName: metabase_foreignkey
      - createIndex:
          columns:
          - column:
              name: destination_id
          indexName: idx_foreignkey_destination_id
          tableName: metabase_foreignkey
      - createIndex:
          columns:
          - column:
              name: origin_id
          indexName: idx_foreignkey_origin_id
          tableName: metabase_foreignkey
      - createTable:
          columns:
          - column:
              autoIncrement: true
              constraints:
                nullable: false
                primaryKey: true
              name: id
              type: int
          - column:
              constraints:
                nullable: false
              name: created_at
              type: DATETIME
          - column:
              constraints:
                nullable: false
              name: updated_at
              type: DATETIME
          - column:
              name: values
              type: text
          - column:
              name: human_readable_values
              type: text
          - column:
              constraints:
                deferrable: false
                foreignKeyName: fk_fieldvalues_ref_field_id
                initiallyDeferred: false
                nullable: false
                references: metabase_field(id)
              name: field_id
              type: int
          tableName: metabase_fieldvalues
      - createIndex:
          columns:
          - column:
              name: field_id
          indexName: idx_fieldvalues_field_id
          tableName: metabase_fieldvalues
      - createTable:
          columns:
          - column:
              autoIncrement: true
              constraints:
                nullable: false
                primaryKey: true
              name: id
              type: int
          - column:
              constraints:
                nullable: false
              name: created_at
              type: DATETIME
          - column:
              constraints:
                nullable: false
              name: updated_at
              type: DATETIME
          - column:
              constraints:
                nullable: false
              name: name
              type: varchar(254)
          - column:
              constraints:
                deferrable: false
                foreignKeyName: fk_tablesegment_ref_table_id
                initiallyDeferred: false
                nullable: false
                references: metabase_table(id)
              name: table_id
              type: int
          - column:
              constraints:
                nullable: false
              name: filter_clause
              type: text
          tableName: metabase_tablesegment
      - createIndex:
          columns:
          - column:
              name: table_id
          indexName: idx_tablesegment_table_id
          tableName: metabase_tablesegment
      - createTable:
          columns:
          - column:
              autoIncrement: true
              constraints:
                nullable: false
                primaryKey: true
              name: id
              type: int
          - column:
              constraints:
                nullable: false
              name: created_at
              type: DATETIME
          - column:
              constraints:
                nullable: false
              name: updated_at
              type: DATETIME
          - column:
              constraints:
                nullable: false
              name: name
              type: varchar(254)
          - column:
              constraints:
                nullable: false
              name: type
              type: varchar(254)
          - column:
              constraints:
                nullable: false
              name: details
              type: text
          - column:
              constraints:
                nullable: false
              name: version
              type: int
          - column:
              constraints:
                nullable: false
              name: public_perms
              type: int
          - column:
              constraints:
                deferrable: false
                foreignKeyName: fk_query_ref_user_id
                initiallyDeferred: false
                nullable: false
                references: core_user(id)
              name: creator_id
              type: int
          - column:
              constraints:
                deferrable: false
                foreignKeyName: fk_query_ref_database_id
                initiallyDeferred: false
                nullable: false
                references: metabase_database(id)
              name: database_id
              type: int
          tableName: query_query
      - createIndex:
          columns:
          - column:
              name: creator_id
          indexName: idx_query_creator_id
          tableName: query_query
      - createIndex:
          columns:
          - column:
              name: database_id
          indexName: idx_query_database_id
          tableName: query_query
      - createTable:
          columns:
          - column:
              autoIncrement: true
              constraints:
                nullable: false
                primaryKey: true
              name: id
              type: int
          - column:
              constraints:
                nullable: false
                unique: true
              name: uuid
              type: varchar(254)
          - column:
              constraints:
                nullable: false
              name: version
              type: int
          - column:
              constraints:
                nullable: false
              name: json_query
              type: text
          - column:
              constraints:
                nullable: false
              name: raw_query
              type: text
          - column:
              constraints:
                nullable: false
              name: status
              type: varchar(254)
          - column:
              constraints:
                nullable: false
              name: started_at
              type: DATETIME
          - column:
              name: finished_at
              type: DATETIME
          - column:
              constraints:
                nullable: false
              name: running_time
              type: int
          - column:
              constraints:
                nullable: false
              name: error
              type: text
          - column:
              constraints:
                nullable: false
              name: result_file
              type: varchar(254)
          - column:
              constraints:
                nullable: false
              name: result_rows
              type: int
          - column:
              constraints:
                nullable: false
              name: result_data
              type: text
          - column:
              constraints:
                deferrable: false
                foreignKeyName: fk_queryexecution_ref_query_id
                initiallyDeferred: false
                nullable: true
                references: query_query(id)
              name: query_id
              type: int
          - column:
              constraints:
                nullable: false
              name: additional_info
              type: text
          - column:
              constraints:
                deferrable: false
                foreignKeyName: fk_queryexecution_ref_user_id
                initiallyDeferred: false
                nullable: false
                references: core_user(id)
              name: executor_id
              type: int
          tableName: query_queryexecution
      - createIndex:
          columns:
          - column:
              name: query_id
          indexName: idx_queryexecution_query_id
          tableName: query_queryexecution
      - createIndex:
          columns:
          - column:
              name: executor_id
          indexName: idx_queryexecution_executor_id
          tableName: query_queryexecution
      - createTable:
          columns:
          - column:
              autoIncrement: true
              constraints:
                nullable: false
                primaryKey: true
              name: id
              type: int
          - column:
              constraints:
                nullable: false
              name: created_at
              type: DATETIME
          - column:
              constraints:
                nullable: false
              name: updated_at
              type: DATETIME
          - column:
              constraints:
                nullable: false
              name: name
              type: varchar(254)
          - column:
              name: description
              type: text
          - column:
              constraints:
                nullable: false
              name: display
              type: varchar(254)
          - column:
              constraints:
                nullable: false
              name: public_perms
              type: int
          - column:
              constraints:
                nullable: false
              name: dataset_query
              type: text
          - column:
              constraints:
                nullable: false
              name: visualization_settings
              type: text
          - column:
              constraints:
                deferrable: false
                foreignKeyName: fk_card_ref_user_id
                initiallyDeferred: false
                nullable: false
                references: core_user(id)
              name: creator_id
              type: int
          - column:
              constraints:
                deferrable: false
                foreignKeyName: fk_card_ref_organization_id
                initiallyDeferred: false
                nullable: false
                references: core_organization(id)
              name: organization_id
              type: int
          tableName: report_card
      - createIndex:
          columns:
          - column:
              name: creator_id
          indexName: idx_card_creator_id
          tableName: report_card
      - createIndex:
          columns:
          - column:
              name: organization_id
          indexName: idx_card_organization_id
          tableName: report_card
      - createTable:
          columns:
          - column:
              autoIncrement: true
              constraints:
                nullable: false
                primaryKey: true
              name: id
              type: int
          - column:
              constraints:
                nullable: false
              name: created_at
              type: DATETIME
          - column:
              constraints:
                nullable: false
              name: updated_at
              type: DATETIME
          - column:
              constraints:
                deferrable: false
                foreignKeyName: fk_cardfavorite_ref_card_id
                initiallyDeferred: false
                nullable: false
                references: report_card(id)
              name: card_id
              type: int
          - column:
              constraints:
                deferrable: false
                foreignKeyName: fk_cardfavorite_ref_user_id
                initiallyDeferred: false
                nullable: false
                references: core_user(id)
              name: owner_id
              type: int
          tableName: report_cardfavorite
      - addUniqueConstraint:
          columnNames: card_id, owner_id
          constraintName: idx_unique_cardfavorite_card_id_owner_id
          tableName: report_cardfavorite
      - createIndex:
          columns:
          - column:
              name: card_id
          indexName: idx_cardfavorite_card_id
          tableName: report_cardfavorite
      - createIndex:
          columns:
          - column:
              name: owner_id
          indexName: idx_cardfavorite_owner_id
          tableName: report_cardfavorite
      - createTable:
          columns:
          - column:
              autoIncrement: true
              constraints:
                nullable: false
                primaryKey: true
              name: id
              type: int
          - column:
              constraints:
                nullable: false
              name: created_at
              type: DATETIME
          - column:
              constraints:
                nullable: false
              name: updated_at
              type: DATETIME
          - column:
              constraints:
                nullable: false
              name: name
              type: varchar(254)
          - column:
              name: description
              type: text
          - column:
              constraints:
                nullable: false
              name: public_perms
              type: int
          - column:
              constraints:
                deferrable: false
                foreignKeyName: fk_dashboard_ref_user_id
                initiallyDeferred: false
                nullable: false
                references: core_user(id)
              name: creator_id
              type: int
          - column:
              constraints:
                deferrable: false
                foreignKeyName: fk_dashboard_ref_organization_id
                initiallyDeferred: false
                nullable: false
                references: core_organization(id)
              name: organization_id
              type: int
          tableName: report_dashboard
      - createIndex:
          columns:
          - column:
              name: creator_id
          indexName: idx_dashboard_creator_id
          tableName: report_dashboard
      - createIndex:
          columns:
          - column:
              name: organization_id
          indexName: idx_dashboard_organization_id
          tableName: report_dashboard
      - createTable:
          columns:
          - column:
              autoIncrement: true
              constraints:
                nullable: false
                primaryKey: true
              name: id
              type: int
          - column:
              constraints:
                nullable: false
              name: created_at
              type: DATETIME
          - column:
              constraints:
                nullable: false
              name: updated_at
              type: DATETIME
          - column:
              constraints:
                nullable: false
              name: sizeX
              type: int
          - column:
              constraints:
                nullable: false
              name: sizeY
              type: int
          - column:
              name: row
              type: int
          - column:
              name: col
              type: int
          - column:
              constraints:
                deferrable: false
                foreignKeyName: fk_dashboardcard_ref_card_id
                initiallyDeferred: false
                nullable: false
                references: report_card(id)
              name: card_id
              type: int
          - column:
              constraints:
                deferrable: false
                foreignKeyName: fk_dashboardcard_ref_dashboard_id
                initiallyDeferred: false
                nullable: false
                references: report_dashboard(id)
              name: dashboard_id
              type: int
          tableName: report_dashboardcard
      - createIndex:
          columns:
          - column:
              name: card_id
          indexName: idx_dashboardcard_card_id
          tableName: report_dashboardcard
      - createIndex:
          columns:
          - column:
              name: dashboard_id
          indexName: idx_dashboardcard_dashboard_id
          tableName: report_dashboardcard
      - createTable:
          columns:
          - column:
              autoIncrement: true
              constraints:
                nullable: false
                primaryKey: true
              name: id
              type: int
          - column:
              constraints:
                deferrable: false
                foreignKeyName: fk_dashboardsubscription_ref_dashboard_id
                initiallyDeferred: false
                nullable: false
                references: report_dashboard(id)
              name: dashboard_id
              type: int
          - column:
              constraints:
                deferrable: false
                foreignKeyName: fk_dashboardsubscription_ref_user_id
                initiallyDeferred: false
                nullable: false
                references: core_user(id)
              name: user_id
              type: int
          tableName: report_dashboardsubscription
      - addUniqueConstraint:
          columnNames: dashboard_id, user_id
          constraintName: idx_uniq_dashsubscrip_dashboard_id_user_id
          tableName: report_dashboardsubscription
      - createIndex:
          columns:
          - column:
              name: dashboard_id
          indexName: idx_dashboardsubscription_dashboard_id
          tableName: report_dashboardsubscription
      - createIndex:
          columns:
          - column:
              name: user_id
          indexName: idx_dashboardsubscription_user_id
          tableName: report_dashboardsubscription
      - createTable:
          columns:
          - column:
              autoIncrement: true
              constraints:
                nullable: false
                primaryKey: true
              name: id
              type: int
          - column:
              constraints:
                nullable: false
              name: created_at
              type: DATETIME
          - column:
              constraints:
                nullable: false
              name: updated_at
              type: DATETIME
          - column:
              constraints:
                nullable: false
              name: name
              type: varchar(254)
          - column:
              name: description
              type: text
          - column:
              constraints:
                nullable: false
              name: public_perms
              type: int
          - column:
              constraints:
                nullable: false
              name: mode
              type: int
          - column:
              constraints:
                nullable: false
              name: version
              type: int
          - column:
              constraints:
                nullable: false
              name: dataset_query
              type: text
          - column:
              name: email_addresses
              type: text
          - column:
              constraints:
                deferrable: false
                foreignKeyName: fk_emailreport_ref_user_id
                initiallyDeferred: false
                nullable: false
                references: core_user(id)
              name: creator_id
              type: int
          - column:
              constraints:
                deferrable: false
                foreignKeyName: fk_emailreport_ref_organization_id
                initiallyDeferred: false
                nullable: false
                references: core_organization(id)
              name: organization_id
              type: int
          - column:
              constraints:
                nullable: false
              name: schedule
              type: text
          tableName: report_emailreport
      - createIndex:
          columns:
          - column:
              name: creator_id
          indexName: idx_emailreport_creator_id
          tableName: report_emailreport
      - createIndex:
          columns:
          - column:
              name: organization_id
          indexName: idx_emailreport_organization_id
          tableName: report_emailreport
      - createTable:
          columns:
          - column:
              autoIncrement: true
              constraints:
                nullable: false
                primaryKey: true
              name: id
              type: int
          - column:
              constraints:
                deferrable: false
                foreignKeyName: fk_emailreport_recipients_ref_emailreport_id
                initiallyDeferred: false
                nullable: false
                references: report_emailreport(id)
              name: emailreport_id
              type: int
          - column:
              constraints:
                deferrable: false
                foreignKeyName: fk_emailreport_recipients_ref_user_id
                initiallyDeferred: false
                nullable: false
                references: core_user(id)
              name: user_id
              type: int
          tableName: report_emailreport_recipients
      - addUniqueConstraint:
          columnNames: emailreport_id, user_id
          constraintName: idx_uniq_emailreportrecip_emailreport_id_user_id
          tableName: report_emailreport_recipients
      - createIndex:
          columns:
          - column:
              name: emailreport_id
          indexName: idx_emailreport_recipients_emailreport_id
          tableName: report_emailreport_recipients
      - createIndex:
          columns:
          - column:
              name: user_id
          indexName: idx_emailreport_recipients_user_id
          tableName: report_emailreport_recipients
      - createTable:
          columns:
          - column:
              autoIncrement: true
              constraints:
                nullable: false
                primaryKey: true
              name: id
              type: int
          - column:
              constraints:
                nullable: false
              name: details
              type: text
          - column:
              constraints:
                nullable: false
              name: status
              type: varchar(254)
          - column:
              constraints:
                nullable: false
              name: created_at
              type: DATETIME
          - column:
              name: started_at
              type: DATETIME
          - column:
              name: finished_at
              type: DATETIME
          - column:
              constraints:
                nullable: false
              name: error
              type: text
          - column:
              constraints:
                nullable: false
              name: sent_email
              type: text
          - column:
              constraints:
                deferrable: false
                foreignKeyName: fk_emailreportexecutions_ref_organization_id
                initiallyDeferred: false
                nullable: false
                references: core_organization(id)
              name: organization_id
              type: int
          - column:
              constraints:
                deferrable: false
                foreignKeyName: fk_emailreportexecutions_ref_report_id
                initiallyDeferred: false
                nullable: true
                references: report_emailreport(id)
              name: report_id
              type: int
          tableName: report_emailreportexecutions
      - createIndex:
          columns:
          - column:
              name: organization_id
          indexName: idx_emailreportexecutions_organization_id
          tableName: report_emailreportexecutions
      - createIndex:
          columns:
          - column:
              name: report_id
          indexName: idx_emailreportexecutions_report_id
          tableName: report_emailreportexecutions
      - createTable:
          columns:
          - column:
              autoIncrement: true
              constraints:
                nullable: false
                primaryKey: true
              name: id
              type: int
          - column:
              constraints:
                nullable: false
              name: created_at
              type: DATETIME
          - column:
              constraints:
                nullable: false
              name: updated_at
              type: DATETIME
          - column:
              constraints:
                nullable: false
              name: start
              type: DATETIME
          - column:
              constraints:
                nullable: false
              name: end
              type: DATETIME
          - column:
              name: title
              type: TEXT
          - column:
              constraints:
                nullable: false
              name: body
              type: TEXT
          - column:
              constraints:
                nullable: false
              name: annotation_type
              type: int
          - column:
              constraints:
                nullable: false
              name: edit_count
              type: int
          - column:
              constraints:
                nullable: false
              name: object_type_id
              type: int
          - column:
              constraints:
                nullable: false
              name: object_id
              type: int
          - column:
              constraints:
                deferrable: false
                foreignKeyName: fk_annotation_ref_user_id
                initiallyDeferred: false
                nullable: false
                references: core_user(id)
              name: author_id
              type: int
          - column:
              constraints:
                deferrable: false
                foreignKeyName: fk_annotation_ref_organization_id
                initiallyDeferred: false
                nullable: false
                references: core_organization(id)
              name: organization_id
              type: int
          tableName: annotation_annotation
      - createIndex:
          columns:
          - column:
              name: author_id
          indexName: idx_annotation_author_id
          tableName: annotation_annotation
      - createIndex:
          columns:
          - column:
              name: organization_id
          indexName: idx_annotation_organization_id
          tableName: annotation_annotation
      - createIndex:
          columns:
          - column:
              name: object_type_id
          indexName: idx_annotation_object_type_id
          tableName: annotation_annotation
      - createIndex:
          columns:
          - column:
              name: object_id
          indexName: idx_annotation_object_id
          tableName: annotation_annotation
      - modifySql:
          dbms: postgresql
          replace:
            replace: WITHOUT
            with: WITH
  - changeSet:
      id: '2'
      author: agilliland
      changes:
      - createTable:
          columns:
          - column:
              constraints:
                nullable: false
                primaryKey: true
              name: id
              type: varchar(254)
          - column:
              constraints:
                deferrable: false
                foreignKeyName: fk_session_ref_user_id
                initiallyDeferred: false
                nullable: false
                references: core_user(id)
              name: user_id
              type: int
          - column:
              constraints:
                nullable: false
              name: created_at
              type: DATETIME
          tableName: core_session
      - modifySql:
          dbms: postgresql
          replace:
            replace: WITHOUT
            with: WITH
  - changeSet:
      id: '4'
      author: cammsaul
      changes:
      - createTable:
          columns:
          - column:
              constraints:
                nullable: false
                primaryKey: true
              name: key
              type: varchar(254)
          - column:
              constraints:
                nullable: false
              name: value
              type: varchar(254)
          tableName: setting
  - changeSet:
      id: '5'
      author: agilliland
      changes:
      - addColumn:
          columns:
          - column:
              name: report_timezone
              type: varchar(254)
          tableName: core_organization
  - changeSet:
      id: '6'
      author: agilliland
      changes:
      - dropNotNullConstraint:
          columnDataType: int
          columnName: organization_id
          tableName: metabase_database
      - dropForeignKeyConstraint:
          baseTableName: metabase_database
          constraintName: fk_database_ref_organization_id
      - dropNotNullConstraint:
          columnDataType: int
          columnName: organization_id
          tableName: report_card
      - dropForeignKeyConstraint:
          baseTableName: report_card
          constraintName: fk_card_ref_organization_id
      - dropNotNullConstraint:
          columnDataType: int
          columnName: organization_id
          tableName: report_dashboard
      - dropForeignKeyConstraint:
          baseTableName: report_dashboard
          constraintName: fk_dashboard_ref_organization_id
      - dropNotNullConstraint:
          columnDataType: int
          columnName: organization_id
          tableName: report_emailreport
      - dropForeignKeyConstraint:
          baseTableName: report_emailreport
          constraintName: fk_emailreport_ref_organization_id
      - dropNotNullConstraint:
          columnDataType: int
          columnName: organization_id
          tableName: report_emailreportexecutions
      - dropForeignKeyConstraint:
          baseTableName: report_emailreportexecutions
          constraintName: fk_emailreportexecutions_ref_organization_id
      - dropNotNullConstraint:
          columnDataType: int
          columnName: organization_id
          tableName: annotation_annotation
      - dropForeignKeyConstraint:
          baseTableName: annotation_annotation
          constraintName: fk_annotation_ref_organization_id
  - changeSet:
      id: '7'
      author: cammsaul
      changes:
      - addColumn:
          columns:
          - column:
              constraints:
                foreignKeyName: fk_field_parent_ref_field_id
                nullable: true
                references: metabase_field(id)
              name: parent_id
              type: int
          tableName: metabase_field
  - changeSet:
      id: '8'
      author: tlrobinson
      changes:
      - addColumn:
          columns:
          - column:
              name: display_name
              type: varchar(254)
          tableName: metabase_table
      - addColumn:
          columns:
          - column:
              name: display_name
              type: varchar(254)
          tableName: metabase_field
  - changeSet:
      id: '9'
      author: tlrobinson
      changes:
      - addColumn:
          columns:
          - column:
              name: visibility_type
              type: varchar(254)
          tableName: metabase_table
  - changeSet:
      id: 10
      author: cammsaul
      validCheckSum:
        - 7:3b90e2fe0ac8e617a1f30ef95d39319b
        - 7:97fec69516d0dfe424ea7365f51bb87e
        - 8:2e03a495932b4a9aebb9d58a6ad87ca9
        - 8:431360d062cb82d8b27960b3a0abb98c
        - 8:5297214d1788d964675d8c6336ac9b6d
        - 8:532075ff1717d4a16bb9f27c606db46b
        - 8:96e54d9100db3f9cdcc00eaeccc200a3
        - 8:9f03a236be31f54e8e5c894fe5fc7f00
      changes:
        - createTable:
            tableName: revision
            columns:
              - column:
                  name: id
                  type: int
                  autoIncrement: true
                  constraints:
                    primaryKey: true
                    nullable: false
              - column:
                  name: model
                  type: varchar(16)
                  constraints:
                    nullable: false
              - column:
                  name: model_id
                  type: int
                  constraints:
                    nullable: false
              - column:
                  name: user_id
                  type: int
                  constraints:
                    nullable: false
                    references: core_user(id)
                    foreignKeyName: fk_revision_ref_user_id
                    deferrable: false
                    initiallyDeferred: false
              - column:
                  name: timestamp
                  type: DATETIME
                  constraints:
                    nullable: false
              - column:
                  name: object
                  type: varchar
                  constraints:
                    nullable: false
              - column:
                  name: is_reversion
                  type: boolean
                  defaultValueBoolean: false
                  constraints:
                    nullable: false
        - createIndex:
            tableName: revision
            indexName: idx_revision_model_model_id
            columns:
              - column:
                  name: model
              - column:
                  name: model_id
        - modifySql:
            dbms: postgresql
            replace:
              replace: WITHOUT
              with: WITH
        - modifySql:
            dbms: mysql,mariadb
            replace:
              replace: object VARCHAR
              with: object TEXT
  - changeSet:
      id: 11
      author: agilliland
      changes:
        - sql:
            sql: update report_dashboard set public_perms = 2 where public_perms = 1
  - changeSet:
      id: 12
      author: agilliland
      validCheckSum:
        - 8:bedbea570e5dfc694b4cf5a8f6a4f445
        - 8:e862a199cba5b4ce0cba713110f66cfb
      changes:
        - addColumn:
            tableName: report_card
            columns:
              - column:
                  name: database_id
                  type: int
                  constraints:
                    nullable: true
                    references: metabase_database(id)
                    foreignKeyName: fk_report_card_ref_database_id
                    deferrable: false
                    initiallyDeferred: false
        - addColumn:
            tableName: report_card
            columns:
              - column:
                  name: table_id
                  type: int
                  constraints:
                    nullable: true
                    references: metabase_table(id)
                    foreignKeyName: fk_report_card_ref_table_id
                    deferrable: false
                    initiallyDeferred: false
        - addColumn:
            tableName: report_card
            columns:
              - column:
                  name: query_type
                  type: varchar(16)
                  constraints:
                    nullable: true
  - changeSet:
      id: 13
      author: agilliland
      validCheckSum:
        - 7:f27286894439bef33ff93761f9b32bc4
        - 7:1bc8ccc9b1803cda5651f144029be40c
      changes:
        - createTable:
            tableName: activity
            columns:
              - column:
                  name: id
                  type: int
                  autoIncrement: true
                  constraints:
                    primaryKey: true
                    nullable: false
              - column:
                  name: topic
                  type: varchar(32)
                  constraints:
                    nullable: false
              - column:
                  name: timestamp
                  type: DATETIME
                  constraints:
                    nullable: false
              - column:
                  name: user_id
                  type: int
                  constraints:
                    nullable: true
                    references: core_user(id)
                    foreignKeyName: fk_activity_ref_user_id
                    deferrable: false
                    initiallyDeferred: false
              - column:
                  name: model
                  type: varchar(16)
                  constraints:
                    nullable: true
              - column:
                  name: model_id
                  type: int
                  constraints:
                    nullable: true
              - column:
                  name: database_id
                  type: int
                  constraints:
                    nullable: true
              - column:
                  name: table_id
                  type: int
                  constraints:
                    nullable: true
              - column:
                  name: custom_id
                  type: varchar(48)
                  constraints:
                    nullable: true
              - column:
                  name: details
                  type: varchar
                  constraints:
                    nullable: false
        - createIndex:
            tableName: activity
            indexName: idx_activity_timestamp
            columns:
              column:
                name: timestamp
        - createIndex:
            tableName: activity
            indexName: idx_activity_user_id
            columns:
              column:
                name: user_id
        - createIndex:
            tableName: activity
            indexName: idx_activity_custom_id
            columns:
              column:
                name: custom_id
        - modifySql:
            dbms: postgresql
            replace:
              replace: WITHOUT
              with: WITH
        - modifySql:
            dbms: mysql,mariadb
            replace:
              replace: details VARCHAR
              with: details TEXT
  - changeSet:
      id: 14
      author: agilliland
      changes:
        - createTable:
            tableName: view_log
            columns:
              - column:
                  name: id
                  type: int
                  autoIncrement: true
                  constraints:
                    primaryKey: true
                    nullable: false
              - column:
                  name: user_id
                  type: int
                  constraints:
                    nullable: true
                    references: core_user(id)
                    foreignKeyName: fk_view_log_ref_user_id
                    deferrable: false
                    initiallyDeferred: false
              - column:
                  name: model
                  type: varchar(16)
                  constraints:
                    nullable: false
              - column:
                  name: model_id
                  type: int
                  constraints:
                    nullable: false
              - column:
                  name: timestamp
                  type: DATETIME
                  constraints:
                    nullable: false
        - createIndex:
            tableName: view_log
            indexName: idx_view_log_user_id
            columns:
              column:
                name: user_id
        - createIndex:
            tableName: view_log
            indexName: idx_view_log_timestamp
            columns:
              column:
                name: model_id
        - modifySql:
            dbms: postgresql
            replace:
              replace: WITHOUT
              with: WITH
  - changeSet:
      id: 15
      author: agilliland
      objectQuotingStrategy: ${quote_strategy}
      changes:
        - addColumn:
            tableName: revision
            columns:
              - column:
                  name: is_creation
                  type: boolean
                  defaultValueBoolean: false
                  constraints:
                    nullable: false
  - changeSet:
      id: 16
      author: agilliland
      changes:
        - dropNotNullConstraint:
            tableName: core_user
            columnName: last_login
            columnDataType: DATETIME
        - modifySql:
            dbms: postgresql
            replace:
              replace: WITHOUT
              with: WITH
  - changeSet:
      id: 17
      author: agilliland
      changes:
        - addColumn:
            tableName: metabase_database
            columns:
              - column:
                  name: is_sample
                  type: boolean
                  defaultValueBoolean: false
                  constraints:
                    nullable: false
        - sql:
            sql: update metabase_database set is_sample = true where name = 'Sample Dataset'
  - changeSet:
      id: 18
      author: camsaul
      validCheckSum:
        - 7:07d501a6e52c14691f7f895d137e565f
        - 7:329d897d44ba9893fdafc9ce7e876d73
      changes:
        - createTable:
            tableName: data_migrations
            columns:
              - column:
                  name: id
                  type: VARCHAR(254)
                  constraints:
                    primaryKey: true
                    nullable: false
              - column:
                  name: timestamp
                  type: DATETIME
                  constraints:
                    nullable: false
        - createIndex:
            tableName: data_migrations
            indexName: idx_data_migrations_id
            columns:
              column:
                name: id
  - changeSet:
      id: 19
      author: camsaul
      changes:
        - addColumn:
            tableName: metabase_table
            columns:
              - column:
                  name: schema
                  type: VARCHAR(256)
  - changeSet:
      id: 20
      author: agilliland
      changes:
        - createTable:
            tableName: pulse
            columns:
              - column:
                  name: id
                  type: int
                  autoIncrement: true
                  constraints:
                    primaryKey: true
                    nullable: false
              - column:
                  name: creator_id
                  type: int
                  constraints:
                    nullable: false
                    references: core_user(id)
                    foreignKeyName: fk_pulse_ref_creator_id
                    deferrable: false
                    initiallyDeferred: false
              - column:
                  name: name
                  type: varchar(254)
                  constraints:
                    nullable: false
              - column:
                  name: public_perms
                  type: int
                  constraints:
                    nullable: false
              - column:
                  name: created_at
                  type: DATETIME
                  constraints:
                    nullable: false
              - column:
                  name: updated_at
                  type: DATETIME
                  constraints:
                    nullable: false
        - createIndex:
            tableName: pulse
            indexName: idx_pulse_creator_id
            columns:
              column:
                name: creator_id
        - createTable:
            tableName: pulse_card
            columns:
              - column:
                  name: id
                  type: int
                  autoIncrement: true
                  constraints:
                    primaryKey: true
                    nullable: false
              - column:
                  name: pulse_id
                  type: int
                  constraints:
                    nullable: false
                    references: pulse(id)
                    foreignKeyName: fk_pulse_card_ref_pulse_id
                    deferrable: false
                    initiallyDeferred: false
              - column:
                  name: card_id
                  type: int
                  constraints:
                    nullable: false
                    references: report_card(id)
                    foreignKeyName: fk_pulse_card_ref_card_id
                    deferrable: false
                    initiallyDeferred: false
              - column:
                  name: position
                  type: int
                  constraints:
                    nullable: false
        - createIndex:
            tableName: pulse_card
            indexName: idx_pulse_card_pulse_id
            columns:
              column:
                name: pulse_id
        - createIndex:
            tableName: pulse_card
            indexName: idx_pulse_card_card_id
            columns:
              column:
                name: card_id
        - createTable:
            tableName: pulse_channel
            columns:
              - column:
                  name: id
                  type: int
                  autoIncrement: true
                  constraints:
                    primaryKey: true
                    nullable: false
              - column:
                  name: pulse_id
                  type: int
                  constraints:
                    nullable: false
                    references: pulse(id)
                    foreignKeyName: fk_pulse_channel_ref_pulse_id
                    deferrable: false
                    initiallyDeferred: false
              - column:
                  name: channel_type
                  type: varchar(32)
                  constraints:
                    nullable: false
              - column:
                  name: details
                  type: text
                  constraints:
                    nullable: false
              - column:
                  name: schedule_type
                  type: varchar(32)
                  constraints:
                    nullable: false
              - column:
                  name: schedule_hour
                  type: int
                  constraints:
                    nullable: true
              - column:
                  name: schedule_day
                  type: varchar(64)
                  constraints:
                    nullable: true
              - column:
                  name: created_at
                  type: DATETIME
                  constraints:
                    nullable: false
              - column:
                  name: updated_at
                  type: DATETIME
                  constraints:
                    nullable: false
        - createIndex:
            tableName: pulse_channel
            indexName: idx_pulse_channel_pulse_id
            columns:
              column:
                name: pulse_id
        - createIndex:
            tableName: pulse_channel
            indexName: idx_pulse_channel_schedule_type
            columns:
              column:
                name: schedule_type
        - createTable:
            tableName: pulse_channel_recipient
            columns:
              - column:
                  name: id
                  type: int
                  autoIncrement: true
                  constraints:
                    primaryKey: true
                    nullable: false
              - column:
                  name: pulse_channel_id
                  type: int
                  constraints:
                    nullable: false
                    references: pulse_channel(id)
                    foreignKeyName: fk_pulse_channel_recipient_ref_pulse_channel_id
                    deferrable: false
                    initiallyDeferred: false
              - column:
                  name: user_id
                  type: int
                  constraints:
                    nullable: false
                    references: core_user(id)
                    foreignKeyName: fk_pulse_channel_recipient_ref_user_id
                    deferrable: false
                    initiallyDeferred: false
        - modifySql:
            dbms: postgresql
            replace:
              replace: WITHOUT
              with: WITH
  - changeSet:
      id: 21
      author: agilliland
      changes:
        - createTable:
            tableName: segment
            columns:
              - column:
                  name: id
                  type: int
                  autoIncrement: true
                  constraints:
                    primaryKey: true
                    nullable: false
              - column:
                  name: table_id
                  type: int
                  constraints:
                    nullable: false
                    references: metabase_table(id)
                    foreignKeyName: fk_segment_ref_table_id
                    deferrable: false
                    initiallyDeferred: false
              - column:
                  name: creator_id
                  type: int
                  constraints:
                    nullable: false
                    references: core_user(id)
                    foreignKeyName: fk_segment_ref_creator_id
                    deferrable: false
                    initiallyDeferred: false
              - column:
                  name: name
                  type: varchar(254)
                  constraints:
                    nullable: false
              - column:
                  name: description
                  type: text
                  constraints:
                    nullable: true
              - column:
                  name: is_active
                  type: boolean
                  defaultValueBoolean: true
                  constraints:
                    nullable: false
              - column:
                  name: definition
                  type: text
                  constraints:
                    nullable: false
              - column:
                  name: created_at
                  type: DATETIME
                  constraints:
                    nullable: false
              - column:
                  name: updated_at
                  type: DATETIME
                  constraints:
                    nullable: false
        - createIndex:
            tableName: segment
            indexName: idx_segment_creator_id
            columns:
              column:
                name: creator_id
        - createIndex:
            tableName: segment
            indexName: idx_segment_table_id
            columns:
              column:
                name: table_id
        - modifySql:
            dbms: postgresql
            replace:
              replace: WITHOUT
              with: WITH
  - changeSet:
      id: 22
      author: agilliland
      changes:
        - addColumn:
            tableName: revision
            columns:
              - column:
                  name: message
                  type: text
                  constraints:
                    nullable: true
  - changeSet:
      id: 23
      author: agilliland
      objectQuotingStrategy: ${quote_strategy}
      changes:
        - modifyDataType:
            tableName: metabase_table
            columnName: rows
            newDataType: BIGINT
  - changeSet:
      id: 24
      author: agilliland
      changes:
        - createTable:
            tableName: dependency
            columns:
              - column:
                  name: id
                  type: int
                  autoIncrement: true
                  constraints:
                    primaryKey: true
                    nullable: false
              - column:
                  name: model
                  type: varchar(32)
                  constraints:
                    nullable: false
              - column:
                  name: model_id
                  type: int
                  constraints:
                    nullable: false
              - column:
                  name: dependent_on_model
                  type: varchar(32)
                  constraints:
                    nullable: false
              - column:
                  name: dependent_on_id
                  type: int
                  constraints:
                    nullable: false
              - column:
                  name: created_at
                  type: DATETIME
                  constraints:
                    nullable: false
        - createIndex:
            tableName: dependency
            indexName: idx_dependency_model
            columns:
              column:
                name: model
        - createIndex:
            tableName: dependency
            indexName: idx_dependency_model_id
            columns:
              column:
                name: model_id
        - createIndex:
            tableName: dependency
            indexName: idx_dependency_dependent_on_model
            columns:
              column:
                name: dependent_on_model
        - createIndex:
            tableName: dependency
            indexName: idx_dependency_dependent_on_id
            columns:
              column:
                name: dependent_on_id
        - modifySql:
            dbms: postgresql
            replace:
              replace: WITHOUT
              with: WITH
  - changeSet:
      id: 25
      author: agilliland
      changes:
        - createTable:
            tableName: metric
            columns:
              - column:
                  name: id
                  type: int
                  autoIncrement: true
                  constraints:
                    primaryKey: true
                    nullable: false
              - column:
                  name: table_id
                  type: int
                  constraints:
                    nullable: false
                    references: metabase_table(id)
                    foreignKeyName: fk_metric_ref_table_id
                    deferrable: false
                    initiallyDeferred: false
              - column:
                  name: creator_id
                  type: int
                  constraints:
                    nullable: false
                    references: core_user(id)
                    foreignKeyName: fk_metric_ref_creator_id
                    deferrable: false
                    initiallyDeferred: false
              - column:
                  name: name
                  type: varchar(254)
                  constraints:
                    nullable: false
              - column:
                  name: description
                  type: text
                  constraints:
                    nullable: true
              - column:
                  name: is_active
                  type: boolean
                  defaultValueBoolean: true
                  constraints:
                    nullable: false
              - column:
                  name: definition
                  type: text
                  constraints:
                    nullable: false
              - column:
                  name: created_at
                  type: DATETIME
                  constraints:
                    nullable: false
              - column:
                  name: updated_at
                  type: DATETIME
                  constraints:
                    nullable: false
        - createIndex:
            tableName: metric
            indexName: idx_metric_creator_id
            columns:
              column:
                name: creator_id
        - createIndex:
            tableName: metric
            indexName: idx_metric_table_id
            columns:
              column:
                name: table_id
        - modifySql:
            dbms: postgresql
            replace:
              replace: WITHOUT
              with: WITH
  - changeSet:
      id: 26
      author: agilliland
      changes:
        - addColumn:
            tableName: metabase_database
            columns:
              - column:
                  name: is_full_sync
                  type: boolean
                  defaultValueBoolean: true
                  constraints:
                    nullable: false
        - sql:
            sql: update metabase_database set is_full_sync = true
  - changeSet:
      id: 27
      author: agilliland
      changes:
        - createTable:
            tableName: dashboardcard_series
            columns:
              - column:
                  name: id
                  type: int
                  autoIncrement: true
                  constraints:
                    primaryKey: true
                    nullable: false
              - column:
                  name: dashboardcard_id
                  type: int
                  constraints:
                    nullable: false
                    references: report_dashboardcard(id)
                    foreignKeyName: fk_dashboardcard_series_ref_dashboardcard_id
                    deferrable: false
                    initiallyDeferred: false
              - column:
                  name: card_id
                  type: int
                  constraints:
                    nullable: false
                    references: report_card(id)
                    foreignKeyName: fk_dashboardcard_series_ref_card_id
                    deferrable: false
                    initiallyDeferred: false
              - column:
                  name: position
                  type: int
                  constraints:
                    nullable: false
        - createIndex:
            tableName: dashboardcard_series
            indexName: idx_dashboardcard_series_dashboardcard_id
            columns:
              column:
                name: dashboardcard_id
        - createIndex:
            tableName: dashboardcard_series
            indexName: idx_dashboardcard_series_card_id
            columns:
              column:
                name: card_id
        - modifySql:
            dbms: postgresql
            replace:
              replace: WITHOUT
              with: WITH
  - changeSet:
      id: 28
      author: agilliland
      changes:
        - addColumn:
            tableName: core_user
            columns:
              - column:
                  name: is_qbnewb
                  type: boolean
                  defaultValueBoolean: true
                  constraints:
                    nullable: false
  - changeSet:
      id: 29
      author: agilliland
      changes:
        - addColumn:
            tableName: pulse_channel
            columns:
              - column:
                  name: schedule_frame
                  type: varchar(32)
                  constraints:
                    nullable: true
  - changeSet:
      id: 30
      author: agilliland
      changes:
        - addColumn:
            tableName: metabase_field
            columns:
              - column:
                  name: visibility_type
                  type: varchar(32)
                  constraints:
                    nullable: true
                    deferrable: false
                    initiallyDeferred: false
        - addNotNullConstraint:
            columnDataType: varchar(32)
            columnName: visibility_type
            defaultNullValue: unset
            tableName: metabase_field
  - changeSet:
      id: 31
      author: agilliland
      changes:
        - addColumn:
            tableName: metabase_field
            columns:
              - column:
                  name: fk_target_field_id
                  type: int
                  constraints:
                    nullable: true
                    deferrable: false
                    initiallyDeferred: false
  - changeSet:
      id: 32
      author: camsaul
      changes:
        ######################################## label table ########################################
        - createTable:
            tableName: label
            columns:
              - column:
                  name: id
                  type: int
                  autoIncrement: true
                  constraints:
                    primaryKey: true
                    nullable: false
              - column:
                  name: name
                  type: VARCHAR(254)
                  constraints:
                    nullable: false
              - column:
                  name: slug
                  type: VARCHAR(254)
                  constraints:
                    nullable: false
                    unique: true
              - column:
                  name: icon
                  type: VARCHAR(128)
        - createIndex:
            tableName: label
            indexName: idx_label_slug
            columns:
              column:
                name: slug
        ######################################## card_label table ########################################
        - createTable:
            tableName: card_label
            columns:
              - column:
                  name: id
                  type: int
                  autoIncrement: true
                  constraints:
                    primaryKey: true
                    nullable: false
              - column:
                  name: card_id
                  type: int
                  constraints:
                    nullable: false
                    references: report_card(id)
                    foreignKeyName: fk_card_label_ref_card_id
                    deferrable: false
                    initiallyDeferred: false
              - column:
                  name: label_id
                  type: int
                  constraints:
                    nullable: false
                    references: label(id)
                    foreignKeyName: fk_card_label_ref_label_id
                    deferrable: false
                    initiallyDeferred: false
        - addUniqueConstraint:
            tableName: card_label
            columnNames: card_id, label_id
            constraintName: unique_card_label_card_id_label_id
        - createIndex:
            tableName: card_label
            indexName: idx_card_label_card_id
            columns:
              column:
                name: card_id
        - createIndex:
            tableName: card_label
            indexName: idx_card_label_label_id
            columns:
              column:
                name: label_id
        ######################################## add archived column to report_card ########################################
        - addColumn:
            tableName: report_card
            columns:
              - column:
                  name: archived
                  type: boolean
                  defaultValueBoolean: false
                  constraints:
                    nullable: false
  - changeSet:
      id: 32
      author: agilliland
      changes:
        - createTable:
            tableName: raw_table
            columns:
              - column:
                  name: id
                  type: int
                  autoIncrement: true
                  constraints:
                    primaryKey: true
                    nullable: false
              - column:
                  name: database_id
                  type: int
                  constraints:
                    nullable: false
                    references: metabase_database(id)
                    foreignKeyName: fk_rawtable_ref_database
                    deferrable: false
                    initiallyDeferred: false
              - column:
                  name: active
                  type: boolean
                  constraints:
                    nullable: false
              - column:
                  name: schema
                  type: varchar(255)
                  constraints:
                    nullable: true
              - column:
                  name: name
                  type: varchar(255)
                  constraints:
                    nullable: false
              - column:
                  name: details
                  type: text
                  constraints:
                    nullable: false
              - column:
                  name: created_at
                  type: DATETIME
                  constraints:
                    nullable: false
              - column:
                  name: updated_at
                  type: DATETIME
                  constraints:
                    nullable: false
        - createIndex:
            tableName: raw_table
            indexName: idx_rawtable_database_id
            columns:
              column:
                name: database_id
        - addUniqueConstraint:
            tableName: raw_table
            columnNames: database_id, schema, name
            constraintName: uniq_raw_table_db_schema_name
        - createTable:
            tableName: raw_column
            columns:
              - column:
                  name: id
                  type: int
                  autoIncrement: true
                  constraints:
                    primaryKey: true
                    nullable: false
              - column:
                  name: raw_table_id
                  type: int
                  constraints:
                    nullable: false
                    references: raw_table(id)
                    foreignKeyName: fk_rawcolumn_tableid_ref_rawtable
                    deferrable: false
                    initiallyDeferred: false
              - column:
                  name: active
                  type: boolean
                  constraints:
                    nullable: false
              - column:
                  name: name
                  type: varchar(255)
                  constraints:
                    nullable: false
              - column:
                  name: column_type
                  type: varchar(128)
                  constraints:
                    nullable: true
              - column:
                  name: is_pk
                  type: boolean
                  constraints:
                    nullable: false
              - column:
                  name: fk_target_column_id
                  type: int
                  constraints:
                    nullable: true
                    references: raw_column(id)
                    foreignKeyName: fk_rawcolumn_fktarget_ref_rawcolumn
                    deferrable: false
                    initiallyDeferred: false
              - column:
                  name: details
                  type: text
                  constraints:
                    nullable: false
              - column:
                  name: created_at
                  type: DATETIME
                  constraints:
                    nullable: false
              - column:
                  name: updated_at
                  type: DATETIME
                  constraints:
                    nullable: false
        - createIndex:
            tableName: raw_column
            indexName: idx_rawcolumn_raw_table_id
            columns:
              column:
                name: raw_table_id
        - addUniqueConstraint:
            tableName: raw_column
            columnNames: raw_table_id, name
            constraintName: uniq_raw_column_table_name
        - addColumn:
            tableName: metabase_table
            columns:
              - column:
                  name: raw_table_id
                  type: int
                  constraints:
                    nullable: true
                    deferrable: false
                    initiallyDeferred: false
        - addColumn:
            tableName: metabase_field
            columns:
              - column:
                  name: raw_column_id
                  type: int
                  constraints:
                    nullable: true
                    deferrable: false
                    initiallyDeferred: false
        - addColumn:
            tableName: metabase_field
            columns:
              - column:
                  name: last_analyzed
                  type: DATETIME
                  constraints:
                    nullable: true
                    deferrable: false
                    initiallyDeferred: false
        - modifySql:
            dbms: postgresql
            replace:
              replace: WITHOUT
              with: WITH
  - changeSet:
      id: 34
      author: tlrobinson
      changes:
        ######################################## add enabled column to pulse_channel ########################################
        - addColumn:
            tableName: pulse_channel
            columns:
              - column:
                  name: enabled
                  type: boolean
                  defaultValueBoolean: true
                  constraints:
                    nullable: false
  - changeSet:
      id: 35
      author: agilliland
      changes:
        - modifyDataType:
            tableName: setting
            columnName: value
            newDataType: TEXT
        - addNotNullContstraint:
            tableName: setting
            columnNames: value
  - changeSet:
      id: 36
      author: agilliland
      changes:
        - addColumn:
            tableName: report_dashboard
            columns:
              - column:
                  name: parameters
                  type: text
                  constraints:
                    nullable: true
                    deferrable: false
                    initiallyDeferred: false
        - addNotNullConstraint:
            columnDataType: text
            columnName: parameters
            defaultNullValue: '[]'
            tableName: report_dashboard
        - addColumn:
            tableName: report_dashboardcard
            columns:
              - column:
                  name: parameter_mappings
                  type: text
                  constraints:
                    nullable: true
                    deferrable: false
                    initiallyDeferred: false
        - addNotNullConstraint:
            columnDataType: text
            columnName: parameter_mappings
            defaultNullValue: '[]'
            tableName: report_dashboardcard
  - changeSet:
      id: 37
      author: tlrobinson
      changes:
        - addColumn:
            tableName: query_queryexecution
            columns:
              - column:
                  name: query_hash
                  type: int
                  constraints:
                    nullable: true
        - addNotNullConstraint:
            tableName: query_queryexecution
            columnName: query_hash
            columnDataType: int
            defaultNullValue: 0
        - createIndex:
            tableName: query_queryexecution
            indexName: idx_query_queryexecution_query_hash
            columns:
              column:
                name: query_hash
        - createIndex:
            tableName: query_queryexecution
            indexName: idx_query_queryexecution_started_at
            columns:
              column:
                name: started_at
  - changeSet:
      id: 38
      author: camsaul
      changes:
        ######################################## Add "points_of_interest" metadata column to various models ########################################
        - addColumn:
            tableName: metabase_database
            columns:
              - column:
                  name: points_of_interest
                  type: text
        - addColumn:
            tableName: metabase_table
            columns:
              - column:
                  name: points_of_interest
                  type: text
        - addColumn:
            tableName: metabase_field
            columns:
              - column:
                  name: points_of_interest
                  type: text
        - addColumn:
            tableName: report_dashboard
            columns:
              - column:
                  name: points_of_interest
                  type: text
        - addColumn:
            tableName: metric
            columns:
              - column:
                  name: points_of_interest
                  type: text
        - addColumn:
            tableName: segment
            columns:
              - column:
                  name: points_of_interest
                  type: text
        ######################################## Add "caveats" metadata column to various models ########################################
        - addColumn:
            tableName: metabase_database
            columns:
              - column:
                  name: caveats
                  type: text
        - addColumn:
            tableName: metabase_table
            columns:
              - column:
                  name: caveats
                  type: text
        - addColumn:
            tableName: metabase_field
            columns:
              - column:
                  name: caveats
                  type: text
        - addColumn:
            tableName: report_dashboard
            columns:
              - column:
                  name: caveats
                  type: text
        - addColumn:
            tableName: metric
            columns:
              - column:
                  name: caveats
                  type: text
        - addColumn:
            tableName: segment
            columns:
              - column:
                  name: caveats
                  type: text
        ######################################## Add "how_is_this_calculated" to metric ########################################
        - addColumn:
            tableName: metric
            columns:
              - column:
                  name: how_is_this_calculated
                  type: text
        ######################################## Add "most important dashboard" (0 or 1 dashboards) ########################################
        - addColumn:
            tableName: report_dashboard
            columns:
              - column:
                  name: show_in_getting_started
                  type: boolean
                  defaultValueBoolean: false
                  constraints:
                    nullable: false
        - createIndex:
            tableName: report_dashboard
            indexName: idx_report_dashboard_show_in_getting_started
            columns:
              column:
                name: show_in_getting_started
        ######################################## Add "most important metrics" (0+ metrics) ########################################
        - addColumn:
            tableName: metric
            columns:
              - column:
                  name: show_in_getting_started
                  type: boolean
                  defaultValueBoolean: false
                  constraints:
                    nullable: false
        - createIndex:
            tableName: metric
            indexName: idx_metric_show_in_getting_started
            columns:
              column:
                name: show_in_getting_started
        ######################################## Add "most important tables (0+ tables) ########################################
        - addColumn:
            tableName: metabase_table
            columns:
              - column:
                  name: show_in_getting_started
                  type: boolean
                  defaultValueBoolean: false
                  constraints:
                    nullable: false
        - createIndex:
            tableName: metabase_table
            indexName: idx_metabase_table_show_in_getting_started
            columns:
              column:
                name: show_in_getting_started
        ######################################## Add "most important segments" (0+ segments) ########################################
        - addColumn:
            tableName: segment
            columns:
              - column:
                  name: show_in_getting_started
                  type: boolean
                  defaultValueBoolean: false
                  constraints:
                    nullable: false
        - createIndex:
            tableName: segment
            indexName: idx_segment_show_in_getting_started
            columns:
              column:
                name: show_in_getting_started
        ######################################## Add "metric_important_field" table ########################################
        - createTable:
            tableName: metric_important_field
            columns:
              - column:
                  name: id
                  type: int
                  autoIncrement: true
                  constraints:
                    primaryKey: true
                    nullable: false
              - column:
                  name: metric_id
                  type: int
                  constraints:
                    nullable: false
                    references: metric(id)
                    foreignKeyName: fk_metric_important_field_metric_id
              - column:
                  name: field_id
                  type: int
                  constraints:
                    nullable: false
                    references: metabase_field(id)
                    foreignKeyName: fk_metric_important_field_metabase_field_id
        - addUniqueConstraint:
            tableName: metric_important_field
            columnNames: metric_id, field_id
            constraintName: unique_metric_important_field_metric_id_field_id
        - createIndex:
            tableName: metric_important_field
            indexName: idx_metric_important_field_metric_id
            columns:
              column:
                name: metric_id
        - createIndex:
            tableName: metric_important_field
            indexName: idx_metric_important_field_field_id
            columns:
              column:
                name: field_id
  - changeSet:
      id: 39
      author: camsaul
      changes:
        - addColumn:
            tableName: core_user
            columns:
              - column:
                  name: google_auth
                  type: boolean
                  defaultValueBoolean: false
                  constraints:
                    nullable: false
  - changeSet:
      id: 40
      author: camsaul
      validCheckSum:
        - 8:231d66cf27fc4b4bc066172b435439b5
        - 8:ee7f50a264d6cf8d891bd01241eebd2c
      changes:
        ############################################################ add PermissionsGroup table ############################################################
        - createTable:
            tableName: permissions_group
            columns:
              - column:
                  name: id
                  type: int
                  autoIncrement: true
                  constraints:
                    primaryKey: true
                    nullable: false
              # TODO - it would be nice to make this a case-insensitive unique constraint / index?
              - column:
                  name: name
                  type: varchar(255)
                  constraints:
                    nullable: false
                    unique: true
                    uniqueConstraintName: unique_permissions_group_name
        - createIndex:
            tableName: permissions_group
            indexName: idx_permissions_group_name
            columns:
              column:
                name: name
        ############################################################ add PermissionsGroupMembership table ############################################################
        - createTable:
            tableName: permissions_group_membership
            columns:
              - column:
                  name: id
                  type: int
                  autoIncrement: true
                  constraints:
                    primaryKey: true
                    nullable: false
              - column:
                  name: user_id
                  type: int
                  constraints:
                    nullable: false
                    references: core_user(id)
                    foreignKeyName: fk_permissions_group_membership_user_id
              - column:
                  name: group_id
                  type: int
                  constraints:
                    nullable: false
                    references: permissions_group(id)
                    foreignKeyName: fk_permissions_group_group_id
        - addUniqueConstraint:
            tableName: permissions_group_membership
            columnNames: user_id, group_id
            constraintName: unique_permissions_group_membership_user_id_group_id
        # for things like all users in a given group
        - createIndex:
            tableName: permissions_group_membership
            indexName: idx_permissions_group_membership_group_id
            columns:
              column:
                name: group_id
        # for things like all groups a user belongs to
        - createIndex:
            tableName: permissions_group_membership
            indexName: idx_permissions_group_membership_user_id
            columns:
              column:
                name: user_id
        # for things like is given user a member of a given group (TODO - not sure we need this)
        - createIndex:
            tableName: permissions_group_membership
            indexName: idx_permissions_group_membership_group_id_user_id
            columns:
              - column:
                  name: group_id
              - column:
                  name: user_id
        ############################################################ add Permissions table ############################################################
        - createTable:
            tableName: permissions
            columns:
              - column:
                  name: id
                  type: int
                  autoIncrement: true
                  constraints:
                    primaryKey: true
                    nullable: false
              - column:
                  name: object
                  type: varchar(254)
                  constraints:
                    nullable: false
              - column:
                  name: group_id
                  type: int
                  constraints:
                    nullable: false
                    references: permissions_group(id)
                    foreignKeyName: fk_permissions_group_id
        - createIndex:
            tableName: permissions
            indexName: idx_permissions_group_id
            columns:
              column:
                name: group_id
        - createIndex:
            tableName: permissions
            indexName: idx_permissions_object
            columns:
              column:
                name: object
        - createIndex:
            tableName: permissions
            indexName: idx_permissions_group_id_object
            columns:
              - column:
                  name: group_id
              - column:
                  name: object
        - addUniqueConstraint:
            tableName: permissions
            columnNames: group_id, object
        ############################################################ Tweaks to metabase_table ############################################################
        # Modify the length of metabase_table.schema from 256 -> 254
        # It turns out MySQL InnoDB indices have to be 767 bytes or less (at least for older versions of MySQL)
        # and 'utf8' text columns can use up to 3 bytes per character in MySQL -- see http://stackoverflow.com/a/22515986/1198455
        # So 256 * 3 = 768 bytes (too large to index / add unique constraints)
        # Drop this to 254; 254 * 3 = 762, which should give us room to index it along with a 4-byte integer as well if need be
        # Hoping this doesn't break anyone's existing databases. Hopefully there aren't any schemas that are 255 or 256 bytes long out there; any longer
        # and it would have already broke; any shorter and there's not problem.
        # Anyway, better to break it now than to leave it as-is and have and break permissions where the columns have to be 254 characters wide
        - modifyDataType:
            tableName: metabase_table
            columnName: schema
            newDataType: varchar(254)
        # Add index: this is for doing things like getting all the tables that belong to a given schema
        - createIndex:
            tableName: metabase_table
            indexName: idx_metabase_table_db_id_schema
            columns:
              - column:
                  name: db_id
              - column:
                  name: schema
  - changeSet:
      id: 41
      author: camsaul
      changes:
        - dropColumn:
            tableName: metabase_field
            columnName: field_type
        - addDefaultValue:
            tableName: metabase_field
            columnName: active
            defaultValueBoolean: true
        - addDefaultValue:
            tableName: metabase_field
            columnName: preview_display
            defaultValueBoolean: true
        - addDefaultValue:
            tableName: metabase_field
            columnName: position
            defaultValueNumeric: 0
        - addDefaultValue:
            tableName: metabase_field
            columnName: visibility_type
            defaultValue: "normal"
  - changeSet:
      id: 42
      author: camsaul
      changes:
        - dropForeignKeyConstraint:
            baseTableName: query_queryexecution
            constraintName: fk_queryexecution_ref_query_id
        - dropColumn:
            tableName: query_queryexecution
            columnName: query_id
        - dropColumn:
            tableName: core_user
            columnName: is_staff
        - dropColumn:
            tableName: metabase_database
            columnName: organization_id
        - dropColumn:
            tableName: report_card
            columnName: organization_id
        - dropColumn:
            tableName: report_dashboard
            columnName: organization_id
        - dropTable:
            tableName: annotation_annotation
        - dropTable:
            tableName: core_permissionsviolation
        - dropTable:
            tableName: core_userorgperm
        - dropTable:
            tableName: core_organization
        - dropTable:
            tableName: metabase_foreignkey
        - dropTable:
            tableName: metabase_tablesegment
        - dropTable:
            tableName: query_query
        - dropTable:
            tableName: report_dashboardsubscription
        - dropTable:
            tableName: report_emailreport_recipients
        - dropTable:
            tableName: report_emailreportexecutions
        - dropTable:
            tableName: report_emailreport
  - changeSet:
      id: 43
      author: camsaul
      validCheckSum:
        - 7:b20750a949504e93efced32877a4488f
        - 7:dbc18c8ca697fc335869f0ed0eb5f4cb
      changes:
        - createTable:
            tableName: permissions_revision
            remarks: 'Used to keep track of changes made to permissions.'
            columns:
              - column:
                  name: id
                  type: int
                  autoIncrement: true
                  constraints:
                    primaryKey: true
                    nullable: false
              - column:
                  name: before
                  type: text
                  remarks: 'Serialized JSON of the permissions before the changes.'
                  constraints:
                    nullable: false
              - column:
                  name: after
                  type: text
                  remarks: 'Serialized JSON of the permissions after the changes.'
                  constraints:
                    nullable: false
              - column:
                  name: user_id
                  type: int
                  remarks: 'The ID of the admin who made this set of changes.'
                  constraints:
                    nullable: false
                    references: core_user(id)
                    foreignKeyName: fk_permissions_revision_user_id
              - column:
                  name: created_at
                  type: datetime
                  remarks: 'The timestamp of when these changes were made.'
                  constraints:
                    nullable: false
              - column:
                  name: remark
                  type: text
                  remarks: 'Optional remarks explaining why these changes were made.'
  - changeSet:
      id: 44
      author: camsaul
      changes:
        - dropColumn:
            tableName: report_card
            columnName: public_perms
        - dropColumn:
            tableName: report_dashboard
            columnName: public_perms
        - dropColumn:
            tableName: pulse
            columnName: public_perms
  - changeSet:
      id: 45
      author: tlrobinson
      changes:
        - addColumn:
            tableName: report_dashboardcard
            columns:
              - column:
                  name: visualization_settings
                  type: text
        - addNotNullConstraint:
            tableName: report_dashboardcard
            columnName: visualization_settings
            columnDataType: text
            defaultNullValue: '{}'
  - changeSet:
      id: 46
      author: camsaul
      objectQuotingStrategy: ${quote_strategy}
      changes:
        - addNotNullConstraint:
            tableName: report_dashboardcard
            columnName: row
            columnDataType: integer
            defaultNullValue: 0
        - addNotNullConstraint:
            tableName: report_dashboardcard
            columnName: col
            columnDataType: integer
            defaultNullValue: 0
        - addDefaultValue:
            tableName: report_dashboardcard
            columnName: row
            defaultValueNumeric: 0
        - addDefaultValue:
            tableName: report_dashboardcard
            columnName: col
            defaultValueNumeric: 0
  - changeSet:
      id: 47
      author: camsaul
      changes:
        ######################################## collection table ########################################
        - createTable:
            tableName: collection
            remarks: 'Collections are an optional way to organize Cards and handle permissions for them.'
            columns:
              - column:
                  name: id
                  type: int
                  autoIncrement: true
                  constraints:
                    primaryKey: true
                    nullable: false
              - column:
                  name: name
                  type: text
                  remarks: 'The unique, user-facing name of this Collection.'
                  constraints:
                    nullable: false
              - column:
                  name: slug
                  type: varchar(254)
                  remarks: 'URL-friendly, sluggified, indexed version of name.'
                  constraints:
                    nullable: false
                    unique: true
              - column:
                  name: description
                  type: text
                  remarks: 'Optional description for this Collection.'
              - column:
                  name: color
                  type: char(7)
                  remarks: 'Seven-character hex color for this Collection, including the preceding hash sign.'
                  constraints:
                    nullable: false
              - column:
                  name: archived
                  type: boolean
                  remarks: 'Whether this Collection has been archived and should be hidden from users.'
                  defaultValueBoolean: false
                  constraints:
                    nullable: false
        - createIndex:
            tableName: collection
            indexName: idx_collection_slug
            columns:
              column:
                name: slug
        ######################################## add collection_id to report_card ########################################
        - addColumn:
            tableName: report_card
            columns:
              - column:
                  name: collection_id
                  type: int
                  remarks: 'Optional ID of Collection this Card belongs to.'
                  constraints:
                    references: collection(id)
                    foreignKeyName: fk_card_collection_id
        - createIndex:
            tableName: report_card
            indexName: idx_card_collection_id
            columns:
              column:
                name: collection_id
  - changeSet:
      id: 48
      author: camsaul
      changes:
        - createTable:
            tableName: collection_revision
            remarks: 'Used to keep track of changes made to collections.'
            columns:
              - column:
                  name: id
                  type: int
                  autoIncrement: true
                  constraints:
                    primaryKey: true
                    nullable: false
              - column:
                  name: before
                  type: text
                  remarks: 'Serialized JSON of the collections graph before the changes.'
                  constraints:
                    nullable: false
              - column:
                  name: after
                  type: text
                  remarks: 'Serialized JSON of the collections graph after the changes.'
                  constraints:
                    nullable: false
              - column:
                  name: user_id
                  type: int
                  remarks: 'The ID of the admin who made this set of changes.'
                  constraints:
                    nullable: false
                    references: core_user(id)
                    foreignKeyName: fk_collection_revision_user_id
              - column:
                  name: created_at
                  type: datetime
                  remarks: 'The timestamp of when these changes were made.'
                  constraints:
                    nullable: false
              - column:
                  name: remark
                  type: text
                  remarks: 'Optional remarks explaining why these changes were made.'
  - changeSet:
      id: 49
      author: camsaul
      validCheckSum:
        - 8:56dcab086b21de1df002561efeac8bb6
        - 8:4508e7d5f6d4da3c4a2de3bf5e3c5851
      changes:
        ######################################## Card public_uuid & indices ########################################
        - addColumn:
            tableName: report_card
            columns:
              - column:
                  name: public_uuid
                  type: char(36)
                  remarks: 'Unique UUID used to in publically-accessible links to this Card.'
                  constraints:
                    unique: true
        - addColumn:
            tableName: report_card
            columns:
              - column:
                  name: made_public_by_id
                  type: int
                  remarks: 'The ID of the User who first publically shared this Card.'
                  constraints:
                    references: core_user(id)
                    foreignKeyName: fk_card_made_public_by_id
        - createIndex:
            tableName: report_card
            indexName: idx_card_public_uuid
            columns:
              column:
                name: public_uuid
        ######################################## Dashboard public_uuid & indices ########################################
        - addColumn:
            tableName: report_dashboard
            columns:
              - column:
                  name: public_uuid
                  type: char(36)
                  remarks: 'Unique UUID used to in publically-accessible links to this Dashboard.'
                  constraints:
                    unique: true
        - addColumn:
            tableName: report_dashboard
            columns:
              - column:
                  name: made_public_by_id
                  type: int
                  remarks: 'The ID of the User who first publically shared this Dashboard.'
                  constraints:
                    references: core_user(id)
                    foreignKeyName: fk_dashboard_made_public_by_id
        - createIndex:
            tableName: report_dashboard
            indexName: idx_dashboard_public_uuid
            columns:
              column:
                name: public_uuid
        ######################################## make query_queryexecution.executor_id nullable ########################################
        - dropNotNullConstraint:
            tableName: query_queryexecution
            columnName: executor_id
            columnDataType: int
  - changeSet:
      id: 50
      author: camsaul
      validCheckSum:
        - 8:388da4c48984aad647709514e4ba9204
        - 8:98a6ab6428ea7a589507464e34ade58a
      changes:
        ######################################## new Card columns ########################################
        - addColumn:
            tableName: report_card
            columns:
              - column:
                  name: enable_embedding
                  type: boolean
                  remarks: 'Is this Card allowed to be embedded in different websites (using a signed JWT)?'
                  defaultValueBoolean: false
                  constraints:
                    nullable: false
        - addColumn:
            tableName: report_card
            columns:
              - column:
                  name: embedding_params
                  type: text
                  remarks: 'Serialized JSON containing information about required parameters that must be supplied when embedding this Card.'
          ######################################## new Card columns ########################################
        - addColumn:
            tableName: report_dashboard
            columns:
              - column:
                  name: enable_embedding
                  type: boolean
                  remarks: 'Is this Dashboard allowed to be embedded in different websites (using a signed JWT)?'
                  defaultValueBoolean: false
                  constraints:
                    nullable: false
        - addColumn:
            tableName: report_dashboard
            columns:
              - column:
                  name: embedding_params
                  type: text
                  remarks: 'Serialized JSON containing information about required parameters that must be supplied when embedding this Dashboard.'
  - changeSet:
      id: 51
      author: camsaul
      validCheckSum:
        - 8:8491a72bd30aac2565c97daf8b84e515
        - 8:676d3f95358dcd572ccce47c950e8ed9
      changes:
        - createTable:
            tableName: query_execution
            remarks: 'A log of executed queries, used for calculating historic execution times, auditing, and other purposes.'
            columns:
              - column:
                  name: id
                  type: int
                  autoIncrement: true
                  constraints:
                    primaryKey: true
                    nullable: false
              - column:
                  name: hash
                  type: binary(32)
                  remarks: 'The hash of the query dictionary. This is a 256-bit SHA3 hash of the query.'
                  constraints:
                    nullable: false
              - column:
                  name: started_at
                  type: datetime
                  remarks: 'Timestamp of when this query started running.'
                  constraints:
                    nullable: false
              - column:
                  name: running_time
                  type: integer
                  remarks: 'The time, in milliseconds, this query took to complete.'
                  constraints:
                    nullable: false
              - column:
                  name: result_rows
                  type: integer
                  remarks: 'Number of rows in the query results.'
                  constraints:
                    nullable: false
              - column:
                  name: native
                  type: boolean
                  remarks: 'Whether the query was a native query, as opposed to an MBQL one (e.g., created with the GUI).'
                  constraints:
                    nullable: false
              - column:
                  name: context
                  type: varchar(32)
                  remarks: 'Short string specifying how this query was executed, e.g. in a Dashboard or Pulse.'
              - column:
                  name: error
                  type: text
                  remarks: 'Error message returned by failed query, if any.'
              # The following columns are foreign keys, but we don't keep FK constraints on them for a few reasons:
              # - We don't want to keep indexes on these columns since they wouldn't be generally useful and for size and performance reasons
              # - If a related object (e.g. a Dashboard) is deleted, we don't want to delete the related entries in the QueryExecution log.
              #   We could do something like make the constraint ON DELETE SET NULL, but that would require a full table scan to handle;
              #   If the QueryExecution log became tens of millions of rows large it would take a very long time to scan and update records
              - column:
                  name: executor_id
                  type: integer
                  remarks: 'The ID of the User who triggered this query execution, if any.'
              - column:
                  name: card_id
                  type: integer
                  remarks: 'The ID of the Card (Question) associated with this query execution, if any.'
              - column:
                  name: dashboard_id
                  type: integer
                  remarks: 'The ID of the Dashboard associated with this query execution, if any.'
              - column:
                  name: pulse_id
                  type: integer
                  remarks: 'The ID of the Pulse associated with this query execution, if any.'
        # For things like auditing recently executed queries
        - createIndex:
            tableName: query_execution
            indexName: idx_query_execution_started_at
            columns:
              column:
                name: started_at
        # For things like seeing the 10 most recent executions of a certain query
        - createIndex:
            tableName: query_execution
            indexName: idx_query_execution_query_hash_started_at
            columns:
              - column:
                  name: hash
              - column:
                  name: started_at
  - property:
        name: blob.type
        value: blob
        dbms: mysql,h2,mariadb
  - property:
      name: blob.type
      value: bytea
      dbms: postgresql
  - changeSet:
      id: 52
      author: camsaul
      changes:
        - createTable:
            tableName: query_cache
            remarks: 'Cached results of queries are stored here when using the DB-based query cache.'
            columns:
              - column:
                  name: query_hash
                  type: binary(32)
                  remarks: 'The hash of the query dictionary. (This is a 256-bit SHA3 hash of the query dict).'
                  constraints:
                    primaryKey: true
                    nullable: false
              - column:
                  name: updated_at
                  type: datetime
                  remarks: 'The timestamp of when these query results were last refreshed.'
                  constraints:
                    nullable: false
              - column:
                  name: results
                  type: ${blob.type}
                  remarks: 'Cached, compressed results of running the query with the given hash.'
                  constraints:
                    nullable: false
        - createIndex:
            tableName: query_cache
            indexName: idx_query_cache_updated_at
            columns:
              column:
                name: updated_at
        - addColumn:
            tableName: report_card
            columns:
              - column:
                  name: cache_ttl
                  type: int
                  remarks: 'The maximum time, in seconds, to return cached results for this Card rather than running a new query.'
  - changeSet:
      id: 53
      author: camsaul
      changes:
        - createTable:
            tableName: query
            remarks: 'Information (such as average execution time) for different queries that have been previously ran.'
            columns:
              - column:
                  name: query_hash
                  type: binary(32)
                  remarks: 'The hash of the query dictionary. (This is a 256-bit SHA3 hash of the query dict.)'
                  constraints:
                    primaryKey: true
                    nullable: false
              - column:
                  name: average_execution_time
                  type: int
                  remarks: 'Average execution time for the query, round to nearest number of milliseconds. This is updated as a rolling average.'
                  constraints:
                    nullable: false
  - changeSet:
      id: 54
      author: tlrobinson
      validCheckSum:
        - 7:695b12a78e897c62c21d41bfb04ab44b
        - 7:0857800db71a4757e7202aad4eaed48d
      changes:
        - addColumn:
            tableName: pulse
            columns:
              - column:
                  name: skip_if_empty
                  type: boolean
                  remarks: 'Skip a scheduled Pulse if none of its questions have any results'
                  defaultValueBoolean: false
                  constraints:
                    nullable: false
  - changeSet:
      id: 55
      author: camsaul
      validCheckSum:
        - 8:87c4becde5fe208ba2c356128df86fba
        - 8:11bbd199bfa57b908ea3b1a470197de9
      changes:
        - addColumn:
            tableName: report_dashboard
            columns:
              - column:
                  name: archived
                  type: boolean
                  remarks: 'Is this Dashboard archived (effectively treated as deleted?)'
                  defaultValueBoolean: false
                  constraints:
                    nullable: false
        - addColumn:
            tableName: report_dashboard
            columns:
              - column:
                  name: position
                  type: integer
                  remarks: 'The position this Dashboard should appear in the Dashboards list, lower-numbered positions appearing before higher numbered ones.'
        - createTable:
            tableName: dashboard_favorite
            remarks: 'Presence of a row here indicates a given User has favorited a given Dashboard.'
            columns:
              - column:
                  name: id
                  type: int
                  autoIncrement: true
                  constraints:
                    primaryKey: true
                    nullable: false
              - column:
                  name: user_id
                  type: int
                  remarks: 'ID of the User who favorited the Dashboard.'
                  constraints:
                    nullable: false
                    references: core_user(id)
                    foreignKeyName: fk_dashboard_favorite_user_id
                    deleteCascade: true
              - column:
                  name: dashboard_id
                  type: int
                  remarks: 'ID of the Dashboard favorited by the User.'
                  constraints:
                    nullable: false
                    references: report_dashboard(id)
                    foreignKeyName: fk_dashboard_favorite_dashboard_id
                    deleteCascade: true
        - addUniqueConstraint:
            tableName: dashboard_favorite
            columnNames: user_id, dashboard_id
            constraintName: unique_dashboard_favorite_user_id_dashboard_id
        - createIndex:
            tableName: dashboard_favorite
            indexName: idx_dashboard_favorite_user_id
            columns:
              - column:
                  name: user_id
        - createIndex:
            tableName: dashboard_favorite
            indexName: idx_dashboard_favorite_dashboard_id
            columns:
              - column:
                  name: dashboard_id
  - changeSet:
      id: 56
      author: wwwiiilll
      comment: 'Added 0.25.0'
      changes:
        - addColumn:
            tableName: core_user
            columns:
              - column:
                  name: ldap_auth
                  type: boolean
                  defaultValueBoolean: false
                  constraints:
                    nullable: false
  - changeSet:
      id: 57
      author: camsaul
      comment: 'Added 0.25.0'
      changes:
        - addColumn:
            tableName: report_card
            columns:
              - column:
                  name: result_metadata
                  type: text
                  remarks: 'Serialized JSON containing metadata about the result columns from running the query.'
  - changeSet:
      id: 58
      author: senior
      comment: 'Added 0.25.0'
      changes:
        - createTable:
            tableName: dimension
            remarks: 'Stores references to alternate views of existing fields, such as remapping an integer to a description, like an enum'
            columns:
              - column:
                  name: id
                  type: int
                  autoIncrement: true
                  constraints:
                    primaryKey: true
                    nullable: false
              - column:
                  name: field_id
                  type: int
                  remarks: 'ID of the field this dimension row applies to'
                  constraints:
                    deferrable: false
                    foreignKeyName: fk_dimension_ref_field_id
                    initiallyDeferred: false
                    nullable: false
                    references: metabase_field(id)
                    deleteCascade: true
              - column:
                  name: name
                  type: VARCHAR(254)
                  remarks: 'Short description used as the display name of this new column'
                  constraints:
                    nullable: false
              - column:
                  name: type
                  type: varchar(254)
                  remarks: 'Either internal for a user defined remapping or external for a foreign key based remapping'
                  constraints:
                    nullable: false
              - column:
                  name: human_readable_field_id
                  type: int
                  remarks: 'Only used with external type remappings. Indicates which field on the FK related table to use for display'
                  constraints:
                    deferrable: false
                    foreignKeyName: fk_dimension_displayfk_ref_field_id
                    initiallyDeferred: false
                    nullable: true
                    references: metabase_field(id)
                    deleteCascade: true
              - column:
                  name: created_at
                  type: DATETIME
                  remarks: 'The timestamp of when the dimension was created.'
                  constraints:
                    nullable: false
              - column:
                  name: updated_at
                  type: DATETIME
                  remarks: 'The timestamp of when these dimension was last updated.'
                  constraints:
                    nullable: false
        - addUniqueConstraint:
            tableName: dimension
            columnNames: field_id, name
            constraintName: unique_dimension_field_id_name
        - createIndex:
            tableName: dimension
            indexName: idx_dimension_field_id
            columns:
              - column:
                  name: field_id
  - changeSet:
      id: 59
      author: camsaul
      comment: 'Added 0.26.0'
      changes:
        - addColumn:
            tableName: metabase_field
            columns:
              - column:
                  name: fingerprint
                  type: text
                  remarks: 'Serialized JSON containing non-identifying information about this Field, such as min, max, and percent JSON. Used for classification.'
  - changeSet:
      id: 60
      author: camsaul
      validCheckSum:
        - 8:4f997b2cd3309882e900493892381f38
        - 8:2141162a1c99a5dd95e5a67c5595e6d7
      comment: 'Added 0.26.0'
      changes:
        - addColumn:
            tableName: metabase_database
            columns:
              - column:
                  name: metadata_sync_schedule
                  type: varchar(254)
                  remarks: 'The cron schedule string for when this database should undergo the metadata sync process (and analysis for new fields).'
                  defaultValue: '0 50 * * * ? *' # run at the end of every hour
                  constraints:
                    nullable: false
        - addColumn:
            tableName: metabase_database
            columns:
              - column:
                  name: cache_field_values_schedule
                  type: varchar(254)
                  remarks: 'The cron schedule string for when FieldValues for eligible Fields should be updated.'
                  defaultValue: '0 50 0 * * ? *' # run at 12:50 AM
                  constraints:
                    nullable: false
  - changeSet:
      id: 61
      author: camsaul
      comment: 'Added 0.26.0'
      changes:
        - addColumn:
            tableName: metabase_field
            columns:
              - column:
                  name: fingerprint_version
                  type: int
                  remarks: 'The version of the fingerprint for this Field. Used so we can keep track of which Fields need to be analyzed again when new things are added to fingerprints.'
                  defaultValue: 0
                  constraints:
                    nullable: false
  - changeSet:
      id: 62
      author: senior
      comment: 'Added 0.26.0'
      changes:
        - addColumn:
            tableName: metabase_database
            columns:
              - column:
                  name: timezone
                  type: VARCHAR(254)
                  remarks: 'Timezone identifier for the database, set by the sync process'
  - changeSet:
      id: 63
      author: camsaul
      comment: 'Added 0.26.0'
      changes:
        - addColumn:
            tableName: metabase_database
            columns:
              - column:
                  name: is_on_demand
                  type: boolean
                  remarks: 'Whether we should do On-Demand caching of FieldValues for this DB. This means FieldValues are updated when their Field is used in a Dashboard or Card param.'
                  defaultValue: false
                  constraints:
                    nullable: false
  - changeSet:
      id: 64
      author: senior
      comment: 'Added 0.26.0'
      changes:
      - dropForeignKeyConstraint:
          baseTableName: raw_table
          constraintName: fk_rawtable_ref_database
          remarks: 'This FK prevents deleting databases even though RAW_TABLE is no longer used. The table is still around to support downgrades, but the FK reference is no longer needed.'
# Changeset 65 was accidentally released in 0.26.0.RC2. The changeset has been removed from the migrations list so that
# users that haven't ran the migration (i.e. they didn't run 0.26.0.RC2) won't waste time running it just to have it
# reversed. For 0.26.0.RC2 users, the below changeset will remove those tables if they are present
  - changeSet:
      id: 66
      author: senior
      comment: 'Added 0.26.0'
      validCheckSum:
        - 7:e494c2c90fe5c377526da7a6e5ad63a2
        - 7:76d06b44a544105c2a613603b8bdf25f
      changes:
        - sql:
            sql: drop table if exists computation_job_result cascade
        - sql:
            sql: drop table if exists computation_job cascade
# NOTE Atte Keinänen 9/28/17: This was originally in changeset 65 as explained above
  - changeSet:
      id: 67
      author: attekei
      comment: 'Added 0.27.0'
      changes:
        - createTable:
            tableName: computation_job
            remarks: 'Stores submitted async computation jobs.'
            columns:
              - column:
                  name: id
                  type: int
                  autoIncrement: true
                  constraints:
                    primaryKey: true
                    nullable: false
              - column:
                  constraints:
                    deferrable: false
                    foreignKeyName: fk_computation_job_ref_user_id
                    initiallyDeferred: false
                    references: core_user(id)
                  name: creator_id
                  type: int
              - column:
                  name: created_at
                  type: DATETIME
                  constraints:
                    nullable: false
              - column:
                  name: updated_at
                  type: DATETIME
                  constraints:
                    nullable: false
              - column:
                  name: type
                  type: varchar(254)
                  constraints:
                    nullable: false
              - column:
                  name: status
                  type: varchar(254)
                  constraints:
                    nullable: false
        - createTable:
            tableName: computation_job_result
            remarks: 'Stores results of async computation jobs.'
            columns:
              - column:
                  name: id
                  type: int
                  autoIncrement: true
                  constraints:
                    primaryKey: true
                    nullable: false
              - column:
                  constraints:
                    deferrable: false
                    foreignKeyName: fk_computation_result_ref_job_id
                    initiallyDeferred: false
                    nullable: false
                    references: computation_job(id)
                  name: job_id
                  type: int
              - column:
                  name: created_at
                  type: DATETIME
                  constraints:
                    nullable: false
              - column:
                  name: updated_at
                  type: DATETIME
                  constraints:
                    nullable: false
              - column:
                  name: permanence
                  type: varchar(254)
                  constraints:
                    nullable: false
              - column:
                  name: payload
                  type: text
                  constraints:
                    nullable: false
  - changeSet:
      id: 68
      author: sbelak
      comment: 'Added 0.27.0'
      validCheckSum:
        - 8:ca201aeb20c1719a46c6bcc3fc95c81d
        - 8:b4ac06d133dfbdc6567d992c7e18c6ec
      changes:
        - addColumn:
            tableName: computation_job
            columns:
              - column:
                  name: context
                  type: text
        - addColumn:
            tableName: computation_job
            columns:
              - column:
                  name: ended_at
                  type: DATETIME
  - changeSet:
      id: 69
      author: senior
      validCheckSum:
        - 8:97b7768436b9e8d695bae984020d754c
        - 8:eadbe00e97eb53df4b3df60462f593f6
      comment: 'Added 0.27.0'
      remarks: 'Add columns to the pulse table for alerts'
      changes:
        - addColumn:
            tableName: pulse
            columns:
              - column:
                  name: alert_condition
                  type: varchar(254)
                  remarks: 'Condition (i.e. "rows" or "goal") used as a guard for alerts'
        - addColumn:
            tableName: pulse
            columns:
              - column:
                  name: alert_first_only
                  type: boolean
                  remarks: 'True if the alert should be disabled after the first notification'
        - addColumn:
            tableName: pulse
            columns:
              - column:
                  name: alert_above_goal
                  type: boolean
                  remarks: 'For a goal condition, alert when above the goal'
        # There is no name for an alert, so this column is only required for pulses
        - dropNotNullConstraint:
            tableName: pulse
            columnName: name
            columnDataType: varchar(254)
  - changeSet:
      id: 70
      author: camsaul
      comment: 'Added 0.28.0'
      changes:
        - addColumn:
            tableName: metabase_field
            columns:
              - column:
                  name: database_type
                  type: varchar(255)
                  remarks: 'The actual type of this column in the database. e.g. VARCHAR or TEXT.'
        # We want to enforce NOT NULL right away for all columns going forward so just put some sort of
        # placeholder in place for existing columns.
        - addNotNullConstraint:
            tableName: metabase_field
            columnName: database_type
            columnDataType: varchar(255)
            defaultNullValue: '?'
  - changeSet:
      id: 71
      author: camsaul
      comment: 'Added 0.28.0'
      changes:
        # drop the NOT NULL constraint on DashboardCard.card_id since we're now letting you add things other than Cards
        # to Dashboards, for example static text cards
        - dropNotNullConstraint:
            tableName: report_dashboardcard
            columnName: card_id
            columnDataType: int
  - changeSet:
      id: 72
      author: senior
      validCheckSum:
        - 8:ed16046dfa04c139f48e9068eb4faee4
        - 8:4dc6debdf779ab9273cf2158a84bb154
      comment: 'Added 0.28.0'
      changes:
        - addColumn:
            tableName: pulse_card
            columns:
              - column:
                  name: include_csv
                  type: boolean
                  defaultValueBoolean: false
                  remarks: 'True if a CSV of the data should be included for this pulse card'
                  constraints:
                    nullable: false
        - addColumn:
            tableName: pulse_card
            columns:
              - column:
                  name: include_xls
                  type: boolean
                  defaultValueBoolean: false
                  remarks: 'True if a XLS of the data should be included for this pulse card'
                  constraints:
                    nullable: false
  - changeSet:
      id: 73
      author: camsaul
      comment: 'Added 0.29.0'
      changes:
        # add a new 'options' (serialized JSON) column to Database to store things like whether we should default to
        # making string searches case-insensitive
        - addColumn:
            tableName: metabase_database
            columns:
              - column:
                  name: options
                  type: text
                  remarks: 'Serialized JSON containing various options like QB behavior.'
  - changeSet:
      id: 74
      author: camsaul
      comment: 'Added 0.29.0'
      changes:
        - addColumn:
            tableName: metabase_field
            columns:
              - column:
                  name: has_field_values
                  type: text
                  remarks: 'Whether we have FieldValues ("list"), should ad-hoc search ("search"), disable entirely ("none"), or infer dynamically (null)"'
  - changeSet:
      id: 75
      author: camsaul
      comment: 'Added 0.28.2'
      changes:
        - addColumn:
            tableName: report_card
            columns:
              - column:
                  name: read_permissions
                  type: text
                  remarks: 'Permissions required to view this Card and run its query.'
  - changeSet:
      id: 76
      author: senior
      comment: 'Added 0.30.0'
      changes:
        - addColumn:
            tableName: metabase_table
            columns:
              - column:
                  name: fields_hash
                  type: text
                  remarks: 'Computed hash of all of the fields associated to this table'
  - changeSet:
      id: 77
      author: senior
      comment: 'Added 0.30.0'
      changes:
        - addColumn:
            tableName: core_user
            columns:
              - column:
                  name: login_attributes
                  type: text
                  remarks: 'JSON serialized map with attributes used for row level permissions'
  - changeSet:
      id: 78
      author: camsaul
      comment: 'Added 0.30.0'
      changes:
        - createTable:
            tableName: group_table_access_policy
            remarks: 'Records that a given Card (Question) should automatically replace a given Table as query source for a given a Perms Group.'
            columns:
              - column:
                  name: id
                  type: int
                  autoIncrement: true
                  constraints:
                    primaryKey: true
                    nullable: false
              - column:
                  name: group_id
                  type: int
                  remarks: 'ID of the Permissions Group this policy affects.'
                  constraints:
                    nullable: false
                    references: permissions_group(id)
                    foreignKeyName: fk_gtap_group_id
                    deleteCascade: true
              - column:
                  name: table_id
                  type: int
                  remarks: 'ID of the Table that should get automatically replaced as query source for the Permissions Group.'
                  constraints:
                    nullable: false
                    references: metabase_table(id)
                    foreignKeyName: fk_gtap_table_id
                    deleteCascade: true
              - column:
                  name: card_id
                  type: int
                  remarks: 'ID of the Card (Question) to be used to replace the Table.'
                  constraints:
                    nullable: false
                    references: report_card(id)
                    foreignKeyName: fk_gtap_card_id
              - column:
                  name: attribute_remappings
                  type: text
                  remarks: 'JSON-encoded map of user attribute identifier to the param name used in the Card.'
              # TODO - do we also want to include `created_at` and `updated_at` columns here? We can add them later if needed
        # Add an index on table_id + group_id since that is what the Query Processor is going to be looking up 99% of
        # the time in order to get the corresponding Card ID for query-rewriting purposes
        #
        # TODO - do we want indexes on any of the other FKs? Are we going to be looking up all the GTAPs for a given
        # Table or for a given Group with enough regularity we would want to put indexes on those columns?
        - createIndex:
            indexName: idx_gtap_table_id_group_id
            tableName: group_table_access_policy
            columns:
              - column:
                  name: table_id
              - column:
                  name: group_id
        # There should only ever be one GTAP entry for a give Group + Table combination.
        - addUniqueConstraint:
            tableName: group_table_access_policy
            columnNames: table_id, group_id
            constraintName: unique_gtap_table_id_group_id
  - changeSet:
      id: 79
      author: camsaul
      comment: 'Added 0.30.0'
      changes:
        - addColumn:
            tableName: report_dashboard
            columns:
              - column:
                  name: collection_id
                  type: int
                  remarks: 'Optional ID of Collection this Dashboard belongs to.'
                  constraints:
                    references: collection(id)
                    foreignKeyName: fk_dashboard_collection_id
              # TODO - if someone deletes a collection, what should happen to the Dashboards that are in it? Should they
              # get deleted as well? Or should collection_id be cleared, effectively putting them in the so-called
              # "root" collection?
        - createIndex:
            tableName: report_dashboard
            indexName: idx_dashboard_collection_id
            columns:
              - column:
                  name: collection_id
        - addColumn:
            tableName: pulse
            columns:
              - column:
                  name: collection_id
                  type: int
                  remarks: 'Options ID of Collection this Pulse belongs to.'
                  constraints:
                    references: collection(id)
                    foreignKeyName: fk_pulse_collection_id
        - createIndex:
            tableName: pulse
            indexName: idx_pulse_collection_id
            columns:
              - column:
                  name: collection_id
  - changeSet:
      id: 80
      author: camsaul
      changes:
        - addColumn:
            tableName: collection
            columns:
              - column:
                  name: location
                  type: varchar(254)
                  remarks: 'Directory-structure path of ancestor Collections. e.g. "/1/2/" means our Parent is Collection 2, and their parent is Collection 1.'
                  constraints:
                    nullable: false
                  defaultValue: "/"
        - createIndex:
            tableName: collection
            indexName: idx_collection_location
            columns:
              - column:
                  name: location
  - changeSet:
      id: 81
      author: camsaul
      comment: 'Added 0.30.0'
      changes:
        - addColumn:
            tableName: report_dashboard
            columns:
              - column:
                  name: collection_position
                  type: smallint
                  remarks: 'Optional pinned position for this item in its Collection. NULL means item is not pinned.'
        - addColumn:
            tableName: report_card
            columns:
              - column:
                  name: collection_position
                  type: smallint
                  remarks: 'Optional pinned position for this item in its Collection. NULL means item is not pinned.'
        - addColumn:
            tableName: pulse
            columns:
              - column:
                  name: collection_position
                  type: smallint
                  remarks: 'Optional pinned position for this item in its Collection. NULL means item is not pinned.'
  - changeSet:
      id: 82
      author: senior
      comment: 'Added 0.30.0'
      changes:
        - addColumn:
            tableName: core_user
            columns:
              - column:
                  name: updated_at
                  type: datetime
                  remarks: 'When was this User last updated?'
        - sql:
            sql: update core_user set updated_at=date_joined
# Remove the GTAP card_id constraint. When not included, will default to querying against the GTAP table_id.
  - changeSet:
      id: 83
      author: senior
      comment: 'Added 0.30.0'
      changes:
        - dropNotNullConstraint:
            tableName: group_table_access_policy
            columnName: card_id
            columnDataType: int
# Switch the logic for metric/segment archiving to be more consistent with other entities in the model.
# Similarly, add the archived flag to pulses which doesn't have one.
  - changeSet:
      id: 84
      author: senior
      comment: 'Added 0.30.0'
      changes:
        - renameColumn:
            tableName: metric
            columnDataType: boolean
            newColumnName: archived
            oldColumnName: is_active
        - addDefaultValue:
            tableName: metric
            columnDataType: boolean
            columnName: archived
            defaultValueBoolean: false
        - renameColumn:
            tableName: segment
            columnDataType: boolean
            newColumnName: archived
            oldColumnName: is_active
        - addDefaultValue:
            tableName: segment
            columnDataType: boolean
            columnName: archived
            defaultValueBoolean: false
        - addColumn:
            tableName: pulse
            columns:
              - column:
                  name: archived
                  type: boolean
                  remarks: 'Has this pulse been archived?'
                  defaultValueBoolean: false
        # Before this change, metrics/segments had opposite logic, rather than marking something as archived
        # it was marked as active. Since the column is now an archived column, flip the boolean value
        #
        # As you may have noticed, we're not flipping the value for Metric here. @senior originally intended to do so,
        # but the YAML was off slightly. We have corrected this issue at a later date -- see migration #100
        - sql:
            sql: update segment set archived = not(archived)
  # Personal Collections, and removing Collection's unique constraint and index on slug
  - changeSet:
      id: 85
      author: camsaul
      comment: 'Added 0.30.0'
      changes:
        - addColumn:
            tableName: collection
            columns:
              - column:
                  name: personal_owner_id
                  type: int
                  remarks: 'If set, this Collection is a personal Collection, for exclusive use of the User with this ID.'
                  constraints:
                    references: core_user(id)
                    foreignKeyName: fk_collection_personal_owner_id
                    unique: true
                    uniqueConstraintName: unique_collection_personal_owner_id
                    deleteCascade: true
        # Needed so we can efficiently look up the Collection belonging to a User, and so we can efficiently enforce the
        # unique constraint
        - createIndex:
            tableName: collection
            indexName: idx_collection_personal_owner_id
            columns:
              - column:
                  name: personal_owner_id
        # We're no longer enforcing unique constraints on Collection slugs or using them directly in the URLs, so let's
        # go ahead and remove stuff related to that...
        #
        # It's easier to just copy the value of slug to a new column and drop the old one than to try to deduce what the
        # unique constraint is named locally across all of our different DBMSes
        # (For example see https://stackoverflow.com/questions/10008476/dropping-unique-constraint-for-column-in-h2)
        #
        # Here's the plan: add new column _slug; copy values of slug into _slug; remove slug; rename _slug to slug
        - addColumn:
            tableName: collection
            columns:
              - column:
                  name: _slug
                  type: varchar(254)
                  remarks: 'Sluggified version of the Collection name. Used only for display purposes in URL; not unique or indexed.'
        # I don't know of an easy way to copy existing values of slug to _slug with Liquibase as we create the column so
        # just have to do it this way instead
        - sql:
            sql: UPDATE collection SET _slug = slug
        - addNotNullConstraint:
            tableName: collection
            columnName: _slug
            columnDataType: varchar(254)
        - dropColumn:
            tableName: collection
            columnName: slug
        - renameColumn:
            tableName: collection
            oldColumnName: _slug
            newColumnName: slug
            columnDataType: varchar(254)
        # Let's try to make sure the comments on the name column of Collection actually reflect reality
        - sql:
            dbms: postgresql,h2
            sql: "COMMENT ON COLUMN collection.name IS 'The user-facing name of this Collection.'"
        - sql:
            dbms: mysql,mariadb
            sql: "ALTER TABLE `collection` CHANGE `name` `name` TEXT NOT NULL COMMENT 'The user-facing name of this Collection.'"

# In 0.30.0 we finally removed the long-deprecated native read permissions. Since they're no longer considered valid by
# our permissions code, remove any entries for them so they don't cause problems.
  - changeSet:
      id: 86
      author: camsaul
      comment: 'Added 0.30.0'
      changes:
        - sql:
            sql: DELETE FROM permissions WHERE object LIKE '%/native/read/'

# Time to finally get rid of the RawTable and RawColumn tables. Bye Felicia!
  - changeSet:
      id: 87
      author: camsaul
      comment: 'Added 0.30.0'
      changes:
        - dropTable:
            tableName: raw_column
        - dropTable:
            tableName: raw_table
  - changeSet:
      id: 88
      author: senior
      comment: 'Added 0.30.0'
      changes:
        - addColumn:
            tableName: core_user
            columns:
              - column:
                  name: saml_auth
                  type: boolean
                  defaultValueBoolean: false
                  constraints:
                    nullable: false
                  remarks: 'Boolean to indicate if this user is authenticated via SAML'

# The Quartz Task Scheduler can use a DB to 'cluster' tasks and make sure they are only ran by a single instance where
# using a multi-instance Metabase setup.

  - changeSet:
      id: 89
      author: camsaul
      comment: 'Added 0.30.0'
      changes:
        - createTable:
            tableName: QRTZ_JOB_DETAILS
            remarks: 'Used for Quartz scheduler.'
            columns:
              - column:
                  name: SCHED_NAME
                  type: varchar(120)
                  constraints:
                    nullable: false
              - column:
                  name: JOB_NAME
                  type: varchar(200)
                  constraints:
                    nullable: false
              - column:
                  name: JOB_GROUP
                  type: varchar(200)
                  constraints:
                    nullable: false
              - column:
                  name: DESCRIPTION
                  type: varchar(250)
              - column:
                  name: JOB_CLASS_NAME
                  type: varchar(250)
                  constraints:
                    nullable: false
              - column:
                  name: IS_DURABLE
                  type: bool
                  constraints:
                    nullable: false
              - column:
                  name: IS_NONCONCURRENT
                  type: bool
                  constraints:
                    nullable: false
              - column:
                  name: IS_UPDATE_DATA
                  type: bool
                  constraints:
                    nullable: false
              - column:
                  name: REQUESTS_RECOVERY
                  type: bool
                  constraints:
                    nullable: false
              - column:
                  name: JOB_DATA
                  type: ${blob.type}
        - addPrimaryKey:
            tableName: QRTZ_JOB_DETAILS
            columnNames: SCHED_NAME, JOB_NAME, JOB_GROUP
            constraintName: PK_QRTZ_JOB_DETAILS
        - createTable:
            tableName: QRTZ_TRIGGERS
            remarks: 'Used for Quartz scheduler.'
            columns:
              - column:
                  name: SCHED_NAME
                  type: varchar(120)
                  constraints:
                    nullable: false
              - column:
                  name: TRIGGER_NAME
                  type: varchar(200)
                  constraints:
                    nullable: false
              - column:
                  name: TRIGGER_GROUP
                  type: varchar(200)
                  constraints:
                    nullable: false
              - column:
                  name: JOB_NAME
                  type: varchar(200)
                  constraints:
                    nullable: false
              - column:
                  name: JOB_GROUP
                  type: varchar(200)
                  constraints:
                    nullable: false
              - column:
                  name: DESCRIPTION
                  type: varchar(250)
              - column:
                  name: NEXT_FIRE_TIME
                  type: bigint
              - column:
                  name: PREV_FIRE_TIME
                  type: bigint
              - column:
                  name: PRIORITY
                  type: integer
              - column:
                  name: TRIGGER_STATE
                  type: varchar(16)
                  constraints:
                    nullable: false
              - column:
                  name: TRIGGER_TYPE
                  type: varchar(8)
                  constraints:
                    nullable: false
              - column:
                  name: START_TIME
                  type: bigint
                  constraints:
                    nullable: false
              - column:
                  name: END_TIME
                  type: bigint
              - column:
                  name: CALENDAR_NAME
                  type: varchar(200)
              - column:
                  name: MISFIRE_INSTR
                  type: smallint
              - column:
                  name: JOB_DATA
                  type: ${blob.type}
        - addPrimaryKey:
            tableName: QRTZ_TRIGGERS
            columnNames: SCHED_NAME, TRIGGER_NAME, TRIGGER_GROUP
            constraintName: PK_QRTZ_TRIGGERS
        - addForeignKeyConstraint:
            baseTableName: QRTZ_TRIGGERS
            baseColumnNames: SCHED_NAME, JOB_NAME, JOB_GROUP
            referencedTableName: QRTZ_JOB_DETAILS
            referencedColumnNames: SCHED_NAME, JOB_NAME, JOB_GROUP
            constraintName: FK_QRTZ_TRIGGERS_JOB_DETAILS
        - createTable:
            tableName: QRTZ_SIMPLE_TRIGGERS
            remarks: 'Used for Quartz scheduler.'
            columns:
              - column:
                  name: SCHED_NAME
                  type: varchar(120)
                  constraints:
                    nullable: false
              - column:
                  name: TRIGGER_NAME
                  type: varchar(200)
                  constraints:
                    nullable: false
              - column:
                  name: TRIGGER_GROUP
                  type: varchar(200)
                  constraints:
                    nullable: false
              - column:
                  name: REPEAT_COUNT
                  type: bigint
                  constraints:
                    nullable: false
              - column:
                  name: REPEAT_INTERVAL
                  type: bigint
                  constraints:
                    nullable: false
              - column:
                  name: TIMES_TRIGGERED
                  type: bigint
                  constraints:
                    nullable: false
        - addPrimaryKey:
            tableName: QRTZ_SIMPLE_TRIGGERS
            columnNames: SCHED_NAME, TRIGGER_NAME, TRIGGER_GROUP
            constraintName: PK_QRTZ_SIMPLE_TRIGGERS
        - addForeignKeyConstraint:
            baseTableName: QRTZ_SIMPLE_TRIGGERS
            baseColumnNames: SCHED_NAME, TRIGGER_NAME, TRIGGER_GROUP
            referencedTableName: QRTZ_TRIGGERS
            referencedColumnNames: SCHED_NAME, TRIGGER_NAME, TRIGGER_GROUP
            constraintName: FK_QRTZ_SIMPLE_TRIGGERS_TRIGGERS
        - createTable:
            tableName: QRTZ_CRON_TRIGGERS
            remarks: 'Used for Quartz scheduler.'
            columns:
              - column:
                  name: SCHED_NAME
                  type: varchar(120)
                  constraints:
                    nullable: false
              - column:
                  name: TRIGGER_NAME
                  type: varchar(200)
                  constraints:
                    nullable: false
              - column:
                  name: TRIGGER_GROUP
                  type: varchar(200)
                  constraints:
                    nullable: false
              - column:
                  name: CRON_EXPRESSION
                  type: varchar(120)
                  constraints:
                    nullable: false
              - column:
                  name: TIME_ZONE_ID
                  type: varchar(80)
        - addPrimaryKey:
            tableName: QRTZ_CRON_TRIGGERS
            columnNames: SCHED_NAME, TRIGGER_NAME, TRIGGER_GROUP
            constraintName: PK_QRTZ_CRON_TRIGGERS
        - addForeignKeyConstraint:
            baseTableName: QRTZ_CRON_TRIGGERS
            baseColumnNames: SCHED_NAME, TRIGGER_NAME, TRIGGER_GROUP
            referencedTableName: QRTZ_TRIGGERS
            referencedColumnNames: SCHED_NAME, TRIGGER_NAME, TRIGGER_GROUP
            constraintName: FK_QRTZ_CRON_TRIGGERS_TRIGGERS
        - createTable:
            tableName: QRTZ_SIMPROP_TRIGGERS
            remarks: 'Used for Quartz scheduler.'
            columns:
              - column:
                  name: SCHED_NAME
                  type: varchar(120)
                  constraints:
                    nullable: false
              - column:
                  name: TRIGGER_NAME
                  type: varchar(200)
                  constraints:
                    nullable: false
              - column:
                  name: TRIGGER_GROUP
                  type: varchar(200)
                  constraints:
                    nullable: false
              - column:
                  name: STR_PROP_1
                  type: varchar(512)
              - column:
                  name: STR_PROP_2
                  type: varchar(512)
              - column:
                  name: STR_PROP_3
                  type: varchar(512)
              - column:
                  name: INT_PROP_1
                  type: int
              - column:
                  name: INT_PROP_2
                  type: int
              - column:
                  name: LONG_PROP_1
                  type: bigint
              - column:
                  name: LONG_PROP_2
                  type: bigint
              - column:
                  name: DEC_PROP_1
                  type: numeric(13,4)
              - column:
                  name: DEC_PROP_2
                  type: numeric(13,4)
              - column:
                  name: BOOL_PROP_1
                  type: bool
              - column:
                  name: BOOL_PROP_2
                  type: bool
        - addPrimaryKey:
            tableName: QRTZ_SIMPROP_TRIGGERS
            columnNames: SCHED_NAME, TRIGGER_NAME, TRIGGER_GROUP
            constraintName: PK_QRTZ_SIMPROP_TRIGGERS
        - addForeignKeyConstraint:
            baseTableName: QRTZ_SIMPROP_TRIGGERS
            baseColumnNames: SCHED_NAME, TRIGGER_NAME, TRIGGER_GROUP
            referencedTableName: QRTZ_TRIGGERS
            referencedColumnNames: SCHED_NAME, TRIGGER_NAME, TRIGGER_GROUP
            constraintName: FK_QRTZ_SIMPROP_TRIGGERS_TRIGGERS
        - createTable:
            tableName: QRTZ_BLOB_TRIGGERS
            remarks: 'Used for Quartz scheduler.'
            columns:
              - column:
                  name: SCHED_NAME
                  type: varchar(120)
                  constraints:
                    nullable: false
              - column:
                  name: TRIGGER_NAME
                  type: varchar(200)
                  constraints:
                    nullable: false
              - column:
                  name: TRIGGER_GROUP
                  type: varchar(200)
                  constraints:
                    nullable: false
              - column:
                  name: BLOB_DATA
                  type: ${blob.type}
        - addPrimaryKey:
            tableName: QRTZ_BLOB_TRIGGERS
            columnNames: SCHED_NAME, TRIGGER_NAME, TRIGGER_GROUP
            constraintName: PK_QRTZ_BLOB_TRIGGERS
        - addForeignKeyConstraint:
            baseTableName: QRTZ_BLOB_TRIGGERS
            baseColumnNames: SCHED_NAME, TRIGGER_NAME, TRIGGER_GROUP
            referencedTableName: QRTZ_TRIGGERS
            referencedColumnNames: SCHED_NAME, TRIGGER_NAME, TRIGGER_GROUP
            constraintName: FK_QRTZ_BLOB_TRIGGERS_TRIGGERS
        - createTable:
            tableName: QRTZ_CALENDARS
            remarks: 'Used for Quartz scheduler.'
            columns:
              - column:
                  name: SCHED_NAME
                  type: varchar(120)
                  constraints:
                    nullable: false
              - column:
                  name: CALENDAR_NAME
                  type: varchar(200)
                  constraints:
                    nullable: false
              - column:
                  name: CALENDAR
                  type: ${blob.type}
                  constraints:
                    nullable: false
        - addPrimaryKey:
            tableName: QRTZ_CALENDARS
            columnNames: SCHED_NAME, CALENDAR_NAME
            constraintName: PK_QRTZ_CALENDARS
        - createTable:
            tableName: QRTZ_PAUSED_TRIGGER_GRPS
            remarks: 'Used for Quartz scheduler.'
            columns:
              - column:
                  name: SCHED_NAME
                  type: varchar(120)
                  constraints:
                    nullable: false
              - column:
                  name: TRIGGER_GROUP
                  type: varchar(200)
                  constraints:
                    nullable: false
        - addPrimaryKey:
            tableName: QRTZ_PAUSED_TRIGGER_GRPS
            columnNames: SCHED_NAME, TRIGGER_GROUP
            constraintName: PK_SCHED_NAME
        - createTable:
            tableName: QRTZ_FIRED_TRIGGERS
            remarks: 'Used for Quartz scheduler.'
            columns:
              - column:
                  name: SCHED_NAME
                  type: varchar(120)
                  constraints:
                    nullable: false
              - column:
                  name: ENTRY_ID
                  type: varchar(95)
                  constraints:
                    nullable: false
              - column:
                  name: TRIGGER_NAME
                  type: varchar(200)
                  constraints:
                    nullable: false
              - column:
                  name: TRIGGER_GROUP
                  type: varchar(200)
                  constraints:
                    nullable: false
              - column:
                  name: INSTANCE_NAME
                  type: varchar(200)
                  constraints:
                    nullable: false
              - column:
                  name: FIRED_TIME
                  type: bigint
                  constraints:
                    nullable: false
# Note: this column is not used on Quartz 2.1.x; it is used in 2.2.x, which recommends making it NOT NULL. I've made it
# nullable since at the time of this migration we're still using 2.1.7; including it gives us an easy upgrade path in
# the future.
              - column:
                  name: SCHED_TIME
                  type: bigint
              - column:
                  name: PRIORITY
                  type: integer
                  constraints:
                    nullable: false
              - column:
                  name: STATE
                  type: varchar(16)
                  constraints:
                    nullable: false
              - column:
                  name: JOB_NAME
                  type: varchar(200)
              - column:
                  name: JOB_GROUP
                  type: varchar(200)
              - column:
                  name: IS_NONCONCURRENT
                  type: bool
              - column:
                  name: REQUESTS_RECOVERY
                  type: bool
        - addPrimaryKey:
            tableName: QRTZ_FIRED_TRIGGERS
            columnNames: SCHED_NAME, ENTRY_ID
            constraintName: PK_QRTZ_FIRED_TRIGGERS
        - createTable:
            tableName: QRTZ_SCHEDULER_STATE
            remarks: 'Used for Quartz scheduler.'
            columns:
              - column:
                  name: SCHED_NAME
                  type: varchar(120)
                  constraints:
                    nullable: false
              - column:
                  name: INSTANCE_NAME
                  type: varchar(200)
                  constraints:
                    nullable: false
              - column:
                  name: LAST_CHECKIN_TIME
                  type: bigint
                  constraints:
                    nullable: false
              - column:
                  name: CHECKIN_INTERVAL
                  type: bigint
                  constraints:
                    nullable: false
        - addPrimaryKey:
            tableName: QRTZ_SCHEDULER_STATE
            columnNames: SCHED_NAME, INSTANCE_NAME
            constraintName: PK_QRTZ_SCHEDULER_STATE
        - createTable:
            tableName: QRTZ_LOCKS
            remarks: 'Used for Quartz scheduler.'
            columns:
              - column:
                  name: SCHED_NAME
                  type: varchar(120)
                  constraints:
                    nullable: false
              - column:
                  name: LOCK_NAME
                  type: varchar(40)
                  constraints:
                    nullable: false
        - addPrimaryKey:
            tableName: QRTZ_LOCKS
            columnNames: SCHED_NAME, LOCK_NAME
            constraintName: PK_QRTZ_LOCKS
        - createIndex:
            indexName: IDX_QRTZ_J_REQ_RECOVERY
            tableName: QRTZ_JOB_DETAILS
            columns:
              - column:
                  name: SCHED_NAME
              - column:
                  name: REQUESTS_RECOVERY
        - createIndex:
            indexName: IDX_QRTZ_J_GRP
            tableName: QRTZ_JOB_DETAILS
            columns:
              - column:
                  name: SCHED_NAME
              - column:
                  name: JOB_GROUP
        - createIndex:
            indexName: IDX_QRTZ_T_J
            tableName: QRTZ_TRIGGERS
            columns:
              - column:
                  name: SCHED_NAME
              - column:
                  name: JOB_NAME
              - column:
                  name: JOB_GROUP
        - createIndex:
            indexName: IDX_QRTZ_T_JG
            tableName: QRTZ_TRIGGERS
            columns:
              - column:
                  name: SCHED_NAME
              - column:
                  name: JOB_GROUP
        - createIndex:
            indexName: IDX_QRTZ_T_C
            tableName: QRTZ_TRIGGERS
            columns:
              - column:
                  name: SCHED_NAME
              - column:
                  name: CALENDAR_NAME
        - createIndex:
            indexName: IDX_QRTZ_T_G
            tableName: QRTZ_TRIGGERS
            columns:
              - column:
                  name: SCHED_NAME
              - column:
                  name: TRIGGER_GROUP
        - createIndex:
            indexName: IDX_QRTZ_T_STATE
            tableName: QRTZ_TRIGGERS
            columns:
              - column:
                  name: SCHED_NAME
              - column:
                  name: TRIGGER_STATE
        - createIndex:
            indexName: IDX_QRTZ_T_N_STATE
            tableName: QRTZ_TRIGGERS
            columns:
              - column:
                  name: SCHED_NAME
              - column:
                  name: TRIGGER_NAME
              - column:
                  name: TRIGGER_GROUP
              - column:
                  name: TRIGGER_STATE
        - createIndex:
            indexName: IDX_QRTZ_T_N_G_STATE
            tableName: QRTZ_TRIGGERS
            columns:
              - column:
                  name: SCHED_NAME
              - column:
                  name: TRIGGER_GROUP
              - column:
                  name: TRIGGER_STATE
        - createIndex:
            indexName: IDX_QRTZ_T_NEXT_FIRE_TIME
            tableName: QRTZ_TRIGGERS
            columns:
              - column:
                  name: SCHED_NAME
              - column:
                  name: NEXT_FIRE_TIME
        - createIndex:
            indexName: IDX_QRTZ_T_NFT_ST
            tableName: QRTZ_TRIGGERS
            columns:
              - column:
                  name: SCHED_NAME
              - column:
                  name: TRIGGER_STATE
              - column:
                  name: NEXT_FIRE_TIME
        - createIndex:
            indexName: IDX_QRTZ_T_NFT_MISFIRE
            tableName: QRTZ_TRIGGERS
            columns:
              - column:
                  name: SCHED_NAME
              - column:
                  name: MISFIRE_INSTR
              - column:
                  name: NEXT_FIRE_TIME
        - createIndex:
            indexName: IDX_QRTZ_T_NFT_ST_MISFIRE
            tableName: QRTZ_TRIGGERS
            columns:
              - column:
                  name: SCHED_NAME
              - column:
                  name: MISFIRE_INSTR
              - column:
                  name: NEXT_FIRE_TIME
              - column:
                  name: TRIGGER_STATE
        - createIndex:
            indexName: IDX_QRTZ_T_NFT_ST_MISFIRE_GRP
            tableName: QRTZ_TRIGGERS
            columns:
              - column:
                  name: SCHED_NAME
              - column:
                  name: MISFIRE_INSTR
              - column:
                  name: NEXT_FIRE_TIME
              - column:
                  name: TRIGGER_GROUP
              - column:
                  name: TRIGGER_STATE
        - createIndex:
            indexName: IDX_QRTZ_FT_TRIG_INST_NAME
            tableName: QRTZ_FIRED_TRIGGERS
            columns:
              - column:
                  name: SCHED_NAME
              - column:
                  name: INSTANCE_NAME
        - createIndex:
            indexName: IDX_QRTZ_FT_INST_JOB_REQ_RCVRY
            tableName: QRTZ_FIRED_TRIGGERS
            columns:
              - column:
                  name: SCHED_NAME
              - column:
                  name: INSTANCE_NAME
              - column:
                  name: REQUESTS_RECOVERY
        - createIndex:
            indexName: IDX_QRTZ_FT_J_G
            tableName: QRTZ_FIRED_TRIGGERS
            columns:
              - column:
                  name: SCHED_NAME
              - column:
                  name: JOB_NAME
              - column:
                  name: JOB_GROUP
        - createIndex:
            indexName: IDX_QRTZ_FT_JG
            tableName: QRTZ_FIRED_TRIGGERS
            columns:
              - column:
                  name: SCHED_NAME
              - column:
                  name: JOB_GROUP
        - createIndex:
            indexName: IDX_QRTZ_FT_T_G
            tableName: QRTZ_FIRED_TRIGGERS
            columns:
              - column:
                  name: SCHED_NAME
              - column:
                  name: TRIGGER_NAME
              - column:
                  name: TRIGGER_GROUP
        - createIndex:
            indexName: IDX_QRTZ_FT_TG
            tableName: QRTZ_FIRED_TRIGGERS
            columns:
              - column:
                  name: SCHED_NAME
              - column:
                  name: TRIGGER_GROUP

  - changeSet:
      id: 90
      author: senior
      comment: 'Added 0.30.0'
      changes:
        - addColumn:
            tableName: core_user
            columns:
              - column:
                  name: sso_source
                  type: varchar(254)
                  remarks: 'String to indicate the SSO backend the user is from'
        - sql:
            sql: update core_user set sso_source='saml' where saml_auth=true
        - dropColumn:
            tableName: core_user
            columnName: saml_auth

# Forgot to get rid of the raw_table_id and raw_column_id columns when we dropped the tables they referenced in migration 87.

  - changeSet:
      id: 91
      author: camsaul
      comment: 'Added 0.30.0'
      changes:
        - dropColumn:
            tableName: metabase_table
            columnName: raw_table_id
        - dropColumn:
            tableName: metabase_field
            columnName: raw_column_id

# Add database_id column to query_execution

  - changeSet:
      id: 92
      author: camsaul
      comment: 'Added 0.31.0'
      validCheckSum:
        - 8:a875945f36824a0667c740888c00c37f
        - 8:83ded48e18fe8f70d6ec09add042124d
        - 8:1e5bc2d66778316ea640a561862c23b4
      changes:
        - addColumn:
            tableName: query_execution
            columns:
              - column:
                  name: database_id
                  type: integer
                  remarks: 'ID of the database this query was ran against.'

# Start recording the actual query dictionary that's been executed

  - changeSet:
      id: 93
      author: camsaul
      comment: 'Added 0.31.0'
      changes:
        - addColumn:
            tableName: query
            columns:
              - column:
                  name: query
                  type: text
                  remarks: 'The actual "query dictionary" for this query.'

# Create the TaskHistory table, intended to provide debugging info on our background/quartz processes
  - changeSet:
      id: 94
      author: senior
      comment: 'Added 0.31.0'
      changes:
        - createTable:
            tableName: task_history
            remarks: 'Timing and metadata info about background/quartz processes'
            columns:
              - column:
                  name: id
                  type: int
                  autoIncrement: true
                  constraints:
                    primaryKey: true
                    nullable: false
              - column:
                  name: task
                  type: VARCHAR(254)
                  remarks: 'Name of the task'
                  constraints:
                    nullable: false
              # The sync tasks all have a db_id, but there are others that won't, such as the pulses
              # task or task history cleanup. The way around this is to create a join table between
              # TASK_HISTORY and METABASE_DATABASE, but that doesn't seem worth it right now.
              - column:
                  name: db_id
                  type: integer
              - column:
                  name: started_at
                  type: datetime
                  constraints:
                    nullable: false
              - column:
                  name: ended_at
                  type: datetime
                  constraints:
                    nullable: false
              - column:
                  name: duration
                  type: int
                  constraints:
                    nullable: false
              - column:
                  name: task_details
                  remarks: 'JSON string with additional info on the task'
                  type: text
        - createIndex:
            indexName: idx_task_history_end_time
            tableName: task_history
            columns:
              - column:
                  name: ended_at
        - createIndex:
            indexName: idx_task_history_db_id
            tableName: task_history
            columns:
              - column:
                  name: db_id
# Before this changeset, the databasechangelog table didn't include any uniqueness constraing for the databasechangelog
# table. Not having anything that uniquely identifies a row can cause issues for database replication. In earlier
# versions of Liquibase the uniquenes constraint was (ID, AUTHOR, FILENAME) but that was dropped
# (https://liquibase.jira.com/browse/CORE-1909) as some as the combination of the three columns caused issues on some
# databases. We only support PostgreSQL, MySQL and H2 which doesn't have that issue. This changeset puts back that
# uniqueness constraint since the issue shouldn't affect us and it will allow replication without the user needed to
# add their own constraint.
  - changeSet:
      id: 95
      author: senior
      comment: 'Added 0.31.0'
      # Don't add the constraint if there are already duplicates in the database change log! Migrations will fail!
      # See #8909
      preConditions:
        - onFail: MARK_RAN
        # If we're dumping the migration as a SQL file or trying to force-migrate we can't check the preconditions
        # so just go ahead and skip the entire thing. This is a non-critical migration
        - onUpdateSQL: IGNORE
        - sqlCheck:
            expectedResult: 0
            sql: SELECT count(*) FROM (SELECT count(*) FROM DATABASECHANGELOG GROUP BY ID, AUTHOR, FILENAME HAVING count(*) > 1) t1
      changes:
        - addUniqueConstraint:
            columnNames: id, author, filename
            constraintName: idx_databasechangelog_id_author_filename
            tableName: DATABASECHANGELOG
#
# ADD Field.settings COLUMN
#
  - changeSet:
      id: 96
      author: camsaul
      comment: 'Added 0.31.0'
      changes:
        - addColumn:
            tableName: metabase_field
            columns:
              - column:
                  name: settings
                  type: text
                  remarks: 'Serialized JSON FE-specific settings like formatting, etc. Scope of what is stored here may increase in future.'
#
# Change MySQL/Maria's blob type to LONGBLOB to more closely match what H2 and PostgreSQL support for size limits
#
  - changeSet:
      id: 97
      author: senior
      comment: 'Added 0.32.0'
      preConditions:
        - onFail: MARK_RAN
        - dbms: mysql, mariadb
      changes:
        - modifyDataType:
            tableName: query_cache
            columnName: results
            newDataType: longblob

#
# Add unique constraints for (Field name + table_id + parent_id) and for (Table name + schema + db_id) unless for one
# reason or another those would-be constraints are already violated. This is to fix issue where sometimes the same Field
# or Table is synced more than once (see #669, #8950, #9048)
#
# Note that the SQL standard says unique constraints should not apply to columns with NULL values. Consider the following:
#
# INSERT INTO metabase_table (db_id, schema, name) VALUES (1, 'PUBLIC', 'my_table');
# INSERT INTO metabase_table (db_id, schema, name) VALUES (1, 'PUBLIC', 'my_table'); -- fails: violates UNIQUE constraint
#
# INSERT INTO metabase_table (db_id, schema, name) VALUES (1, NULL, 'my_table');
# INSERT INTO metabase_table (db_id, schema, name) VALUES (1, NULL, 'my_table'); -- succeeds: because schema is NULL constraint does not apply
#
# Thus these constraints won't work if the data warehouse DB in question doesn't use schemas (e.g. MySQL or MongoDB). It
# will work for other data warehouse types.
#
# Luckily Postgres (but not H2 or MySQL) supports constraints that only apply to columns matching conditions, so we can
# add additional constraints to properly handle those cases.
  - changeSet:
      id: 98
      author: camsaul
      comment: 'Added 0.32.0'
      preConditions:
        - onFail: MARK_RAN
        - onUpdateSQL: IGNORE
        - or:
            - and:
                - dbms:
                    type: mysql,mariadb
                - sqlCheck:
                    expectedResult: 0
                    sql: SELECT count(*) FROM (SELECT count(*) FROM `metabase_table` GROUP BY `db_id`, `schema`, `name` HAVING count(*) > 1) t1
            - and:
                - dbms:
                    type: h2,postgresql
                - sqlCheck:
                    expectedResult: 0
                    sql: SELECT count(*) FROM (SELECT count(*) FROM METABASE_TABLE GROUP BY DB_ID, SCHEMA, NAME HAVING count(*) > 1) t1
      changes:
        - addUniqueConstraint:
            tableName: metabase_table
            columnNames: db_id, schema, name
            constraintName: idx_uniq_table_db_id_schema_name
        # For Postgres, add additional constraint to apply if schema is NULL
        - sql:
            dbms: postgresql
            sql: CREATE UNIQUE INDEX idx_uniq_table_db_id_schema_name_2col ON "metabase_table" ("db_id", "name") WHERE "schema" IS NULL

  - changeSet:
      id: 99
      author: camsaul
      comment: 'Added 0.32.0'
      preConditions:
        - onFail: MARK_RAN
        - onUpdateSQL: IGNORE
        - or:
            - and:
                - dbms:
                    type: mysql,mariadb
                - sqlCheck:
                    expectedResult: 0
                    sql: SELECT count(*) FROM (SELECT count(*) FROM `metabase_field` GROUP BY `table_id`, `parent_id`, `name` HAVING count(*) > 1) t1
            - and:
                - dbms:
                    type: h2,postgresql
                - sqlCheck:
                    expectedResult: 0
                    sql: SELECT count(*) FROM (SELECT count(*) FROM METABASE_FIELD GROUP BY TABLE_ID, PARENT_ID, NAME HAVING count(*) > 1) t1
      changes:
        - addUniqueConstraint:
            tableName: metabase_field
            columnNames: table_id, parent_id, name
            constraintName: idx_uniq_field_table_id_parent_id_name
        # For Postgres, add additional constraint to apply if schema is NULL
        - sql:
            dbms: postgresql
            sql: CREATE UNIQUE INDEX idx_uniq_field_table_id_parent_id_name_2col ON "metabase_field" ("table_id", "name") WHERE "parent_id" IS NULL

#
# Migration 84 was written slightly incorrectly and did not correctly migrate the values of is_active -> archived for
# METRICS. If you look at the migration you will notice the raw SQL part is a `sql` map with 2 `sql` keys. The first key
# is ignored, and that statement was never ran.
#
# To fix this we will migrate any metrics that haven't been updated since that migration ran and fix their archived
# status
  - changeSet:
      id: 100
      author: camsaul
      comment: 'Added 0.32.0'
      preConditions:
        - onFail: MARK_RAN
        - onUpdateSQL: RUN
        - tableExists:
            tableName: databasechangelog
      changes:
        - sql:
            sql: >-
              UPDATE metric
              SET archived = NOT archived
              WHERE EXISTS (
                SELECT *
                FROM databasechangelog dbcl
                WHERE dbcl.id = '84'
                  AND metric.updated_at < dbcl.dateexecuted
              )

# Very helpful for performance reasons. See #9519
  - changeSet:
      id: 101
      author: camsaul
      comment: 'Added 0.32.0'
      changes:
        - createIndex:
            indexName: idx_field_parent_id
            tableName: metabase_field
            columns:
              - column:
                  name: parent_id

# A per-Database setting for the new Query Builder 3.0.
  - changeSet:
      id: 103
      author: camsaul
      comment: 'Added 0.32.10'
      changes:
        - addColumn:
            tableName: metabase_database
            columns:
              - column:
                  name: auto_run_queries
                  remarks: 'Whether to automatically run queries when doing simple filtering and summarizing in the Query Builder.'
                  type: boolean
                  constraints:
                    nullable: false
                  defaultValueBoolean: true


  # To fix EE full-app embedding without compromising security. Full-app embed sessions cannot have `SameSite` attributes in their cookies.
  - changeSet:
      id: 104
      author: camsaul
      comment: 'Added EE 1.1.6/CE 0.33.0'
      changes:
        - addColumn:
            tableName: core_session
            columns:
              - column:
                  name: anti_csrf_token
                  type: text
                  remarks: 'Anti-CSRF token for full-app embed sessions.'

#
# Change `metabase_field.database_type` to `text` to accomodate more exotic field types (enums in Clickhouse, rows in Presto, ...)
#
  - changeSet:
      id: 106
      author: sb
      comment: 'Added 0.33.5'
      changes:
        - modifyDataType:
            tableName: metabase_field
            columnName: database_type
            newDataType: text

#
#  Migrations 107-160 are used to convert a MySQL or MariaDB database to utf8mb4 on launch -- see #11753 for a detailed explanation of these migrations
#

  - changeSet:
        id: 107
        author: camsaul
        comment: Added 0.34.2
        # If this migration fails for any reason continue with the next migration; do not fail the entire process if this one fails
        failOnError: false
        preConditions:
          # If preconditions fail (i.e., dbms is not mysql or mariadb) then mark this migration as 'ran'
          - onFail: MARK_RAN
          # If we're generating SQL output for migrations instead of running via liquibase, fail the preconditions which means these migrations will be skipped
          - onSqlOutput: FAIL
          - or:
              - dbms:
                    type: mysql
              - dbms:
                    type: mariadb
        changes:
          - sql:
                sql: ALTER DATABASE CHARACTER SET = utf8mb4 COLLATE = utf8mb4_unicode_ci;
  - changeSet:
        id: 108
        author: camsaul
        comment: Added 0.34.2
        failOnError: false
        preConditions:
          - onFail: MARK_RAN
          - onSqlOutput: FAIL
          - or:
              - dbms:
                    type: mysql
              - dbms:
                    type: mariadb
        changes:
          - sql:
                sql: ALTER TABLE `DATABASECHANGELOG` CONVERT TO CHARACTER SET utf8mb4 COLLATE utf8mb4_unicode_ci;
  - changeSet:
        id: 109
        author: camsaul
        comment: Added 0.34.2
        failOnError: false
        preConditions:
          - onFail: MARK_RAN
          - onSqlOutput: FAIL
          - or:
              - dbms:
                    type: mysql
              - dbms:
                    type: mariadb
        changes:
          - sql:
                sql: ALTER TABLE `DATABASECHANGELOGLOCK` CONVERT TO CHARACTER SET utf8mb4 COLLATE utf8mb4_unicode_ci;
  - changeSet:
        id: 110
        author: camsaul
        comment: Added 0.34.2
        failOnError: false
        preConditions:
          - onFail: MARK_RAN
          - onSqlOutput: FAIL
          - or:
              - dbms:
                    type: mysql
              - dbms:
                    type: mariadb
        changes:
          - sql:
                sql: ALTER TABLE `QRTZ_CALENDARS` CONVERT TO CHARACTER SET utf8mb4 COLLATE utf8mb4_unicode_ci;
  - changeSet:
        id: 111
        author: camsaul
        comment: Added 0.34.2
        failOnError: false
        preConditions:
          - onFail: MARK_RAN
          - onSqlOutput: FAIL
          - or:
              - dbms:
                    type: mysql
              - dbms:
                    type: mariadb
        changes:
          - sql:
                sql: ALTER TABLE `QRTZ_FIRED_TRIGGERS` CONVERT TO CHARACTER SET utf8mb4 COLLATE utf8mb4_unicode_ci;
  - changeSet:
        id: 112
        author: camsaul
        comment: Added 0.34.2
        failOnError: false
        preConditions:
          - onFail: MARK_RAN
          - onSqlOutput: FAIL
          - or:
              - dbms:
                    type: mysql
              - dbms:
                    type: mariadb
        changes:
          - sql:
                sql: ALTER TABLE `QRTZ_JOB_DETAILS` CONVERT TO CHARACTER SET utf8mb4 COLLATE utf8mb4_unicode_ci;
  - changeSet:
        id: 113
        author: camsaul
        comment: Added 0.34.2
        failOnError: false
        preConditions:
          - onFail: MARK_RAN
          - onSqlOutput: FAIL
          - or:
              - dbms:
                    type: mysql
              - dbms:
                    type: mariadb
        changes:
          - sql:
                sql: ALTER TABLE `QRTZ_LOCKS` CONVERT TO CHARACTER SET utf8mb4 COLLATE utf8mb4_unicode_ci;
  - changeSet:
        id: 114
        author: camsaul
        comment: Added 0.34.2
        failOnError: false
        preConditions:
          - onFail: MARK_RAN
          - onSqlOutput: FAIL
          - or:
              - dbms:
                    type: mysql
              - dbms:
                    type: mariadb
        changes:
          - sql:
                sql: ALTER TABLE `QRTZ_PAUSED_TRIGGER_GRPS` CONVERT TO CHARACTER SET utf8mb4 COLLATE utf8mb4_unicode_ci;
  - changeSet:
        id: 115
        author: camsaul
        comment: Added 0.34.2
        failOnError: false
        preConditions:
          - onFail: MARK_RAN
          - onSqlOutput: FAIL
          - or:
              - dbms:
                    type: mysql
              - dbms:
                    type: mariadb
        changes:
          - sql:
                sql: ALTER TABLE `QRTZ_SCHEDULER_STATE` CONVERT TO CHARACTER SET utf8mb4 COLLATE utf8mb4_unicode_ci;
  - changeSet:
        id: 116
        author: camsaul
        comment: Added 0.34.2
        failOnError: false
        preConditions:
          - onFail: MARK_RAN
          - onSqlOutput: FAIL
          - or:
              - dbms:
                    type: mysql
              - dbms:
                    type: mariadb
        changes:
          - sql:
                sql: ALTER TABLE `core_user` CONVERT TO CHARACTER SET utf8mb4 COLLATE utf8mb4_unicode_ci;
  - changeSet:
        id: 117
        author: camsaul
        comment: Added 0.34.2
        failOnError: false
        preConditions:
          - onFail: MARK_RAN
          - onSqlOutput: FAIL
          - or:
              - dbms:
                    type: mysql
              - dbms:
                    type: mariadb
        changes:
          - sql:
                sql: ALTER TABLE `data_migrations` CONVERT TO CHARACTER SET utf8mb4 COLLATE utf8mb4_unicode_ci;
  - changeSet:
        id: 118
        author: camsaul
        comment: Added 0.34.2
        failOnError: false
        preConditions:
          - onFail: MARK_RAN
          - onSqlOutput: FAIL
          - or:
              - dbms:
                    type: mysql
              - dbms:
                    type: mariadb
        changes:
          - sql:
                sql: ALTER TABLE `dependency` CONVERT TO CHARACTER SET utf8mb4 COLLATE utf8mb4_unicode_ci;
  - changeSet:
        id: 119
        author: camsaul
        comment: Added 0.34.2
        failOnError: false
        preConditions:
          - onFail: MARK_RAN
          - onSqlOutput: FAIL
          - or:
              - dbms:
                    type: mysql
              - dbms:
                    type: mariadb
        changes:
          - sql:
                sql: ALTER TABLE `label` CONVERT TO CHARACTER SET utf8mb4 COLLATE utf8mb4_unicode_ci;
  - changeSet:
        id: 120
        author: camsaul
        comment: Added 0.34.2
        failOnError: false
        preConditions:
          - onFail: MARK_RAN
          - onSqlOutput: FAIL
          - or:
              - dbms:
                    type: mysql
              - dbms:
                    type: mariadb
        changes:
          - sql:
                sql: ALTER TABLE `metabase_database` CONVERT TO CHARACTER SET utf8mb4 COLLATE utf8mb4_unicode_ci;
  - changeSet:
        id: 121
        author: camsaul
        comment: Added 0.34.2
        failOnError: false
        preConditions:
          - onFail: MARK_RAN
          - onSqlOutput: FAIL
          - or:
              - dbms:
                    type: mysql
              - dbms:
                    type: mariadb
        changes:
          - sql:
                sql: ALTER TABLE `permissions_group` CONVERT TO CHARACTER SET utf8mb4 COLLATE utf8mb4_unicode_ci;
  - changeSet:
        id: 122
        author: camsaul
        comment: Added 0.34.2
        failOnError: false
        preConditions:
          - onFail: MARK_RAN
          - onSqlOutput: FAIL
          - or:
              - dbms:
                    type: mysql
              - dbms:
                    type: mariadb
        changes:
          - sql:
                sql: ALTER TABLE `query` CONVERT TO CHARACTER SET utf8mb4 COLLATE utf8mb4_unicode_ci;
  - changeSet:
        id: 123
        author: camsaul
        comment: Added 0.34.2
        failOnError: false
        preConditions:
          - onFail: MARK_RAN
          - onSqlOutput: FAIL
          - or:
              - dbms:
                    type: mysql
              - dbms:
                    type: mariadb
        changes:
          - sql:
                sql: ALTER TABLE `query_cache` CONVERT TO CHARACTER SET utf8mb4 COLLATE utf8mb4_unicode_ci;
  - changeSet:
        id: 124
        author: camsaul
        comment: Added 0.34.2
        failOnError: false
        preConditions:
          - onFail: MARK_RAN
          - onSqlOutput: FAIL
          - or:
              - dbms:
                    type: mysql
              - dbms:
                    type: mariadb
        changes:
          - sql:
                sql: ALTER TABLE `query_execution` CONVERT TO CHARACTER SET utf8mb4 COLLATE utf8mb4_unicode_ci;
  - changeSet:
        id: 125
        author: camsaul
        comment: Added 0.34.2
        failOnError: false
        preConditions:
          - onFail: MARK_RAN
          - onSqlOutput: FAIL
          - or:
              - dbms:
                    type: mysql
              - dbms:
                    type: mariadb
        changes:
          - sql:
                sql: ALTER TABLE `setting` CONVERT TO CHARACTER SET utf8mb4 COLLATE utf8mb4_unicode_ci;
  - changeSet:
        id: 126
        author: camsaul
        comment: Added 0.34.2
        failOnError: false
        preConditions:
          - onFail: MARK_RAN
          - onSqlOutput: FAIL
          - or:
              - dbms:
                    type: mysql
              - dbms:
                    type: mariadb
        changes:
          - sql:
                sql: ALTER TABLE `task_history` CONVERT TO CHARACTER SET utf8mb4 COLLATE utf8mb4_unicode_ci;
  - changeSet:
        id: 127
        author: camsaul
        comment: Added 0.34.2
        failOnError: false
        preConditions:
          - onFail: MARK_RAN
          - onSqlOutput: FAIL
          - or:
              - dbms:
                    type: mysql
              - dbms:
                    type: mariadb
        changes:
          - sql:
                sql: ALTER TABLE `QRTZ_TRIGGERS` CONVERT TO CHARACTER SET utf8mb4 COLLATE utf8mb4_unicode_ci;
  - changeSet:
        id: 128
        author: camsaul
        comment: Added 0.34.2
        failOnError: false
        preConditions:
          - onFail: MARK_RAN
          - onSqlOutput: FAIL
          - or:
              - dbms:
                    type: mysql
              - dbms:
                    type: mariadb
        changes:
          - sql:
                sql: ALTER TABLE `activity` CONVERT TO CHARACTER SET utf8mb4 COLLATE utf8mb4_unicode_ci;
  - changeSet:
        id: 129
        author: camsaul
        comment: Added 0.34.2
        failOnError: false
        preConditions:
          - onFail: MARK_RAN
          - onSqlOutput: FAIL
          - or:
              - dbms:
                    type: mysql
              - dbms:
                    type: mariadb
        changes:
          - sql:
                sql: ALTER TABLE `collection` CONVERT TO CHARACTER SET utf8mb4 COLLATE utf8mb4_unicode_ci;
  - changeSet:
        id: 130
        author: camsaul
        comment: Added 0.34.2
        failOnError: false
        preConditions:
          - onFail: MARK_RAN
          - onSqlOutput: FAIL
          - or:
              - dbms:
                    type: mysql
              - dbms:
                    type: mariadb
        changes:
          - sql:
                sql: ALTER TABLE `collection_revision` CONVERT TO CHARACTER SET utf8mb4 COLLATE utf8mb4_unicode_ci;
  - changeSet:
        id: 131
        author: camsaul
        comment: Added 0.34.2
        failOnError: false
        preConditions:
          - onFail: MARK_RAN
          - onSqlOutput: FAIL
          - or:
              - dbms:
                    type: mysql
              - dbms:
                    type: mariadb
        changes:
          - sql:
                sql: ALTER TABLE `computation_job` CONVERT TO CHARACTER SET utf8mb4 COLLATE utf8mb4_unicode_ci;
  - changeSet:
        id: 132
        author: camsaul
        comment: Added 0.34.2
        failOnError: false
        preConditions:
          - onFail: MARK_RAN
          - onSqlOutput: FAIL
          - or:
              - dbms:
                    type: mysql
              - dbms:
                    type: mariadb
        changes:
          - sql:
                sql: ALTER TABLE `core_session` CONVERT TO CHARACTER SET utf8mb4 COLLATE utf8mb4_unicode_ci;
  - changeSet:
        id: 133
        author: camsaul
        comment: Added 0.34.2
        failOnError: false
        preConditions:
          - onFail: MARK_RAN
          - onSqlOutput: FAIL
          - or:
              - dbms:
                    type: mysql
              - dbms:
                    type: mariadb
        changes:
          - sql:
                sql: ALTER TABLE `metabase_table` CONVERT TO CHARACTER SET utf8mb4 COLLATE utf8mb4_unicode_ci;
  - changeSet:
        id: 134
        author: camsaul
        comment: Added 0.34.2
        failOnError: false
        preConditions:
          - onFail: MARK_RAN
          - onSqlOutput: FAIL
          - or:
              - dbms:
                    type: mysql
              - dbms:
                    type: mariadb
        changes:
          - sql:
                sql: ALTER TABLE `permissions` CONVERT TO CHARACTER SET utf8mb4 COLLATE utf8mb4_unicode_ci;
  - changeSet:
        id: 135
        author: camsaul
        comment: Added 0.34.2
        failOnError: false
        preConditions:
          - onFail: MARK_RAN
          - onSqlOutput: FAIL
          - or:
              - dbms:
                    type: mysql
              - dbms:
                    type: mariadb
        changes:
          - sql:
                sql: ALTER TABLE `permissions_revision` CONVERT TO CHARACTER SET utf8mb4 COLLATE utf8mb4_unicode_ci;
  - changeSet:
        id: 136
        author: camsaul
        comment: Added 0.34.2
        failOnError: false
        preConditions:
          - onFail: MARK_RAN
          - onSqlOutput: FAIL
          - or:
              - dbms:
                    type: mysql
              - dbms:
                    type: mariadb
        changes:
          - sql:
                sql: ALTER TABLE `revision` CONVERT TO CHARACTER SET utf8mb4 COLLATE utf8mb4_unicode_ci;
  - changeSet:
        id: 137
        author: camsaul
        comment: Added 0.34.2
        failOnError: false
        preConditions:
          - onFail: MARK_RAN
          - onSqlOutput: FAIL
          - or:
              - dbms:
                    type: mysql
              - dbms:
                    type: mariadb
        changes:
          - sql:
                sql: ALTER TABLE `view_log` CONVERT TO CHARACTER SET utf8mb4 COLLATE utf8mb4_unicode_ci;
  - changeSet:
        id: 138
        author: camsaul
        comment: Added 0.34.2
        failOnError: false
        preConditions:
          - onFail: MARK_RAN
          - onSqlOutput: FAIL
          - or:
              - dbms:
                    type: mysql
              - dbms:
                    type: mariadb
        changes:
          - sql:
                sql: ALTER TABLE `QRTZ_BLOB_TRIGGERS` CONVERT TO CHARACTER SET utf8mb4 COLLATE utf8mb4_unicode_ci;
  - changeSet:
        id: 139
        author: camsaul
        comment: Added 0.34.2
        failOnError: false
        preConditions:
          - onFail: MARK_RAN
          - onSqlOutput: FAIL
          - or:
              - dbms:
                    type: mysql
              - dbms:
                    type: mariadb
        changes:
          - sql:
                sql: ALTER TABLE `QRTZ_CRON_TRIGGERS` CONVERT TO CHARACTER SET utf8mb4 COLLATE utf8mb4_unicode_ci;
  - changeSet:
        id: 140
        author: camsaul
        comment: Added 0.34.2
        failOnError: false
        preConditions:
          - onFail: MARK_RAN
          - onSqlOutput: FAIL
          - or:
              - dbms:
                    type: mysql
              - dbms:
                    type: mariadb
        changes:
          - sql:
                sql: ALTER TABLE `QRTZ_SIMPLE_TRIGGERS` CONVERT TO CHARACTER SET utf8mb4 COLLATE utf8mb4_unicode_ci;
  - changeSet:
        id: 141
        author: camsaul
        comment: Added 0.34.2
        failOnError: false
        preConditions:
          - onFail: MARK_RAN
          - onSqlOutput: FAIL
          - or:
              - dbms:
                    type: mysql
              - dbms:
                    type: mariadb
        changes:
          - sql:
                sql: ALTER TABLE `QRTZ_SIMPROP_TRIGGERS` CONVERT TO CHARACTER SET utf8mb4 COLLATE utf8mb4_unicode_ci;
  - changeSet:
        id: 142
        author: camsaul
        comment: Added 0.34.2
        failOnError: false
        preConditions:
          - onFail: MARK_RAN
          - onSqlOutput: FAIL
          - or:
              - dbms:
                    type: mysql
              - dbms:
                    type: mariadb
        changes:
          - sql:
                sql: ALTER TABLE `computation_job_result` CONVERT TO CHARACTER SET utf8mb4 COLLATE utf8mb4_unicode_ci;
  - changeSet:
        id: 143
        author: camsaul
        comment: Added 0.34.2
        failOnError: false
        preConditions:
          - onFail: MARK_RAN
          - onSqlOutput: FAIL
          - or:
              - dbms:
                    type: mysql
              - dbms:
                    type: mariadb
        changes:
          - sql:
                sql: ALTER TABLE `metabase_field` CONVERT TO CHARACTER SET utf8mb4 COLLATE utf8mb4_unicode_ci;
  - changeSet:
        id: 144
        author: camsaul
        comment: Added 0.34.2
        failOnError: false
        preConditions:
          - onFail: MARK_RAN
          - onSqlOutput: FAIL
          - or:
              - dbms:
                    type: mysql
              - dbms:
                    type: mariadb
        changes:
          - sql:
                sql: ALTER TABLE `permissions_group_membership` CONVERT TO CHARACTER SET utf8mb4 COLLATE utf8mb4_unicode_ci;
  - changeSet:
        id: 145
        author: camsaul
        comment: Added 0.34.2
        failOnError: false
        preConditions:
          - onFail: MARK_RAN
          - onSqlOutput: FAIL
          - or:
              - dbms:
                    type: mysql
              - dbms:
                    type: mariadb
        changes:
          - sql:
                sql: ALTER TABLE `pulse` CONVERT TO CHARACTER SET utf8mb4 COLLATE utf8mb4_unicode_ci;
  - changeSet:
        id: 146
        author: camsaul
        comment: Added 0.34.2
        failOnError: false
        preConditions:
          - onFail: MARK_RAN
          - onSqlOutput: FAIL
          - or:
              - dbms:
                    type: mysql
              - dbms:
                    type: mariadb
        changes:
          - sql:
                sql: ALTER TABLE `report_dashboard` CONVERT TO CHARACTER SET utf8mb4 COLLATE utf8mb4_unicode_ci;
  - changeSet:
        id: 147
        author: camsaul
        comment: Added 0.34.2
        failOnError: false
        preConditions:
          - onFail: MARK_RAN
          - onSqlOutput: FAIL
          - or:
              - dbms:
                    type: mysql
              - dbms:
                    type: mariadb
        changes:
          - sql:
                sql: ALTER TABLE `dashboard_favorite` CONVERT TO CHARACTER SET utf8mb4 COLLATE utf8mb4_unicode_ci;
  - changeSet:
        id: 148
        author: camsaul
        comment: Added 0.34.2
        failOnError: false
        preConditions:
          - onFail: MARK_RAN
          - onSqlOutput: FAIL
          - or:
              - dbms:
                    type: mysql
              - dbms:
                    type: mariadb
        changes:
          - sql:
                sql: ALTER TABLE `dimension` CONVERT TO CHARACTER SET utf8mb4 COLLATE utf8mb4_unicode_ci;
  - changeSet:
        id: 149
        author: camsaul
        comment: Added 0.34.2
        failOnError: false
        preConditions:
          - onFail: MARK_RAN
          - onSqlOutput: FAIL
          - or:
              - dbms:
                    type: mysql
              - dbms:
                    type: mariadb
        changes:
          - sql:
                sql: ALTER TABLE `metabase_fieldvalues` CONVERT TO CHARACTER SET utf8mb4 COLLATE utf8mb4_unicode_ci;
  - changeSet:
        id: 150
        author: camsaul
        comment: Added 0.34.2
        failOnError: false
        preConditions:
          - onFail: MARK_RAN
          - onSqlOutput: FAIL
          - or:
              - dbms:
                    type: mysql
              - dbms:
                    type: mariadb
        changes:
          - sql:
                sql: ALTER TABLE `metric` CONVERT TO CHARACTER SET utf8mb4 COLLATE utf8mb4_unicode_ci;
  - changeSet:
        id: 151
        author: camsaul
        comment: Added 0.34.2
        failOnError: false
        preConditions:
          - onFail: MARK_RAN
          - onSqlOutput: FAIL
          - or:
              - dbms:
                    type: mysql
              - dbms:
                    type: mariadb
        changes:
          - sql:
                sql: ALTER TABLE `pulse_channel` CONVERT TO CHARACTER SET utf8mb4 COLLATE utf8mb4_unicode_ci;
  - changeSet:
        id: 152
        author: camsaul
        comment: Added 0.34.2
        failOnError: false
        preConditions:
          - onFail: MARK_RAN
          - onSqlOutput: FAIL
          - or:
              - dbms:
                    type: mysql
              - dbms:
                    type: mariadb
        changes:
          - sql:
                sql: ALTER TABLE `segment` CONVERT TO CHARACTER SET utf8mb4 COLLATE utf8mb4_unicode_ci;
  - changeSet:
        id: 153
        author: camsaul
        comment: Added 0.34.2
        failOnError: false
        preConditions:
          - onFail: MARK_RAN
          - onSqlOutput: FAIL
          - or:
              - dbms:
                    type: mysql
              - dbms:
                    type: mariadb
        changes:
          - sql:
                sql: ALTER TABLE `pulse_channel_recipient` CONVERT TO CHARACTER SET utf8mb4 COLLATE utf8mb4_unicode_ci;
  - changeSet:
        id: 154
        author: camsaul
        comment: Added 0.34.2
        failOnError: false
        preConditions:
          - onFail: MARK_RAN
          - onSqlOutput: FAIL
          - or:
              - dbms:
                    type: mysql
              - dbms:
                    type: mariadb
        changes:
          - sql:
                sql: ALTER TABLE `report_card` CONVERT TO CHARACTER SET utf8mb4 COLLATE utf8mb4_unicode_ci;
  - changeSet:
        id: 155
        author: camsaul
        comment: Added 0.34.2
        failOnError: false
        preConditions:
          - onFail: MARK_RAN
          - onSqlOutput: FAIL
          - or:
              - dbms:
                    type: mysql
              - dbms:
                    type: mariadb
        changes:
          - sql:
                sql: ALTER TABLE `metric_important_field` CONVERT TO CHARACTER SET utf8mb4 COLLATE utf8mb4_unicode_ci;
  - changeSet:
        id: 156
        author: camsaul
        comment: Added 0.34.2
        failOnError: false
        preConditions:
          - onFail: MARK_RAN
          - onSqlOutput: FAIL
          - or:
              - dbms:
                    type: mysql
              - dbms:
                    type: mariadb
        changes:
          - sql:
                sql: ALTER TABLE `report_cardfavorite` CONVERT TO CHARACTER SET utf8mb4 COLLATE utf8mb4_unicode_ci;
  - changeSet:
        id: 157
        author: camsaul
        comment: Added 0.34.2
        failOnError: false
        preConditions:
          - onFail: MARK_RAN
          - onSqlOutput: FAIL
          - or:
              - dbms:
                    type: mysql
              - dbms:
                    type: mariadb
        changes:
          - sql:
                sql: ALTER TABLE `card_label` CONVERT TO CHARACTER SET utf8mb4 COLLATE utf8mb4_unicode_ci;
  - changeSet:
        id: 158
        author: camsaul
        comment: Added 0.34.2
        failOnError: false
        preConditions:
          - onFail: MARK_RAN
          - onSqlOutput: FAIL
          - or:
              - dbms:
                    type: mysql
              - dbms:
                    type: mariadb
        changes:
          - sql:
                sql: ALTER TABLE `pulse_card` CONVERT TO CHARACTER SET utf8mb4 COLLATE utf8mb4_unicode_ci;
  - changeSet:
        id: 159
        author: camsaul
        comment: Added 0.34.2
        failOnError: false
        preConditions:
          - onFail: MARK_RAN
          - onSqlOutput: FAIL
          - or:
              - dbms:
                    type: mysql
              - dbms:
                    type: mariadb
        changes:
          - sql:
                sql: ALTER TABLE `report_dashboardcard` CONVERT TO CHARACTER SET utf8mb4 COLLATE utf8mb4_unicode_ci;
  - changeSet:
        id: 160
        author: camsaul
        comment: Added 0.34.2
        failOnError: false
        preConditions:
          - onFail: MARK_RAN
          - onSqlOutput: FAIL
          - or:
              - dbms:
                    type: mysql
              - dbms:
                    type: mariadb
        changes:
          - sql:
                sql: ALTER TABLE `dashboardcard_series` CONVERT TO CHARACTER SET utf8mb4 COLLATE utf8mb4_unicode_ci;

# [161 has been removed. Superceded by 166]

# Drop the old query_queryexecution table if present. This was replaced by query_execution in 0.23.0. This was
# formerly a data migration but was converted to a Liquibase migration so people running migrations manually will
# still have the Table dropped.

  - changeSet:
      id: 162
      author: camsaul
      comment: 'Added 0.23.0 as a data migration; converted to Liquibase migration in 0.35.0'
      preConditions:
        - onFail: MARK_RAN
        - tableExists:
            tableName: query_queryexecution
      changes:
        - dropTable:
            tableName: query_queryexecution

# Drop Card.read_permissions. Prior to 0.30.0 Card permissions were always based on the Database/Table(s) being
# queried (i.e., the permissions model we use for ad-hoc queries). These permissions were calculated and stored in
# `read_permissions` for performance reasons. In 0.30.0, we switched to having Card permissions always be inherited
# from their parent Collection, and the column hasn't been used since then. Time to let it go.

  - changeSet:
      id: 163
      author: camsaul
      comment: 'Added 0.35.0'
      changes:
        - dropColumn:
            tableName: report_card
            columnName: read_permissions

# Add User `locale` -- when set, this User will see the Metabase in this Locale rather than the system default Locale
# (the `site-locale` Setting).

  - changeSet:
      id: 164
      author: camsaul
      comment: 'Added 0.35.0'
      changes:
        - addColumn:
            tableName: core_user
            columns:
              - column:
                  name: locale
                  remarks: 'Preferred ISO locale (language/country) code, e.g "en" or "en-US", for this User. Overrides site default.'
                  type: varchar(5)

# Add Field `database_position` to keep the order in which fields are ordered in the DB, `custom_position` for custom
# position; and Table `field_order` setting.

  - changeSet:
      id: 165
      author: sb
      comment: 'Added field_order to Table and database_position to Field'
      validCheckSum:
        - 8:474a357368a665d5e0701b9eb5f313f9
        - 8:8848644da9dd9e40924ae71ac4c7c370
      changes:
        - addColumn:
            tableName: metabase_field
            columns:
              - column:
                  name: database_position
                  type: int
                  defaultValueNumeric: 0
                  constraints:
                    nullable: false
        - addColumn:
            tableName: metabase_field
            columns:
              - column:
                  name: custom_position
                  type: int
                  defaultValueNumeric: 0
                  constraints:
                    nullable: false
        - addColumn:
            tableName: metabase_table
            columns:
              - column:
                  name: field_order
                  type: varchar(254)
                  defaultValue: database
                  constraints:
                    nullable: false
        - sql:
            sql: update metabase_field set database_position = id

# Change field_values.updated_at and query_cache.updated_at from datetime to timestamp [with time zone] to get >
# second resolution on MySQL.
#
# query_cache.updated_at was originally converted to a timestamp in 161, but we used `timestamp` instead of
# `timestamp(6)`. It is converted correctly here.

  - changeSet:
      id: 166
      author: camsaul
      comment: Added 0.36.0/1.35.4
      changes:
        - modifyDataType:
            tableName: metabase_fieldvalues
            columnName: updated_at
            newDataType: ${timestamp_type}
        - modifyDataType:
            tableName: query_cache
            columnName: updated_at
            newDataType: ${timestamp_type}

# Create the native query snippets table, intended to store snippets and their metadata
  - changeSet:
      id: 167
      author: walterl, camsaul
      comment: 'Added 0.36.0'
      changes:
        # If an older version of this Table was created locally (during dev) drop it, we have an updated definition
        - sql:
            sql: drop table if exists native_query_snippet
        - createTable:
            tableName: native_query_snippet
            remarks: 'Query snippets (raw text) to be substituted in native queries'
            columns:
              - column:
                  name: id
                  type: int
                  autoIncrement: true
                  constraints:
                    primaryKey: true
                    nullable: false
              - column:
                  name: name
                  type: VARCHAR(254)
                  remarks: 'Name of the query snippet'
                  constraints:
                    nullable: false
                    unique: true
              - column:
                  name: description
                  type: text
              - column:
                  name: content
                  type: text
                  remarks: 'Raw query snippet'
                  constraints:
                    nullable: false
              - column:
                  name: creator_id
                  type: int
                  constraints:
                    nullable: false
                    references: core_user(id)
                    foreignKeyName: fk_snippet_creator_id
                    # This primarily affects tests because under normal
                    # circumstances we don't delete Users, we just archive them
                    deleteCascade: true
              - column:
                  name: archived
                  type: boolean
                  defaultValueBoolean: false
                  constraints:
                    nullable: false
              - column:
                  name: created_at
                  type: ${timestamp_type}
                  # it seems like defaultValueComputed actaully just ends
                  # getting ignored anyway -- see
                  # https://stackoverflow.com/questions/58816496/force-liquibase-to-current-timestamp-instead-of-now
                  # We set a custom value for MySQL/MariaDB in MetabaseMySqlCreateTableSqlGenerator.java
                  defaultValueComputed: current_timestamp
                  constraints:
                    nullable: false
              - column:
                  name: updated_at
                  type: ${timestamp_type}
                  defaultValueComputed: current_timestamp
                  constraints:
                    nullable: false
        # Needed to efficiently enforce the unique constraint on name and so we can lookup by name as well.
        - createIndex:
            tableName: native_query_snippet
            indexName: idx_snippet_name
            columns:
              - column:
                  name: name

# Convert query execution from DATETIME to TIMESTAMP(6) so have normalize TZ
# offset and so MySQL/MariaDB has better than second precision

  - changeSet:
      id: 168
      author: camsaul
      comment: Added 0.36.0
      changes:
        - modifyDataType:
            tableName: query_execution
            columnName: started_at
            newDataType: ${timestamp_type}

# Remove `Table.rows`, which hasn't been used for years now. Older versions of Metabase used to store the row count in
# this column but we disabled it a long time ago for performance reasons. Now it's time to remove it entirely.

  - changeSet:
      id: 169
      author: camsaul
      comment: Added 0.36.0
      objectQuotingStrategy: ${quote_strategy}
      changes:
        - dropColumn:
            tableName: metabase_table
            columnName: rows

# Remove fields_hash from Table model, as we no longer skip sync steps if metadata
# hash hasn't changed.

  - changeSet:
      id: 170
      author: sb
      comment: Added 0.36.0
      changes:
        - dropColumn:
            tableName: metabase_table
            columnName: fields_hash

# In EE, NativeQuerySnippets have a permissions system based on "snippet folders" which are Collections under the
# hood. However, these Collections live in a separate "namespace" -- a completely separate hierarchy of Collections.

  - changeSet:
      id: 171
      author: camsaul
      comment: Added 0.36.0
      changes:
        - addColumn:
            tableName: native_query_snippet
            columns:
              - column:
                  name: collection_id
                  type: int
                  remarks: 'ID of the Snippet Folder (Collection) this Snippet is in, if any'
                  constraints:
                    nullable: true
                    references: collection(id)
                    foreignKeyName: fk_snippet_collection_id
                    deleteCascade: true
        - createIndex:
            tableName: native_query_snippet
            indexName: idx_snippet_collection_id
            columns:
              - column:
                  name: collection_id

  - changeSet:
      id: 172
      author: camsaul
      comment: Added 0.36.0
      changes:
        - addColumn:
            tableName: collection
            columns:
              - column:
                  name: namespace
                  type: varchar(254)
                  remarks: 'The namespace (hierachy) this Collection belongs to. NULL means the Collection is in the default namespace.'
                  constraints:
                    nullable: true

# These migrations convert various FK constraints in the DB to ones with ON DELETE CASCADE so the DB can handle this
# instead of relying on Toucan pre-delete methods to do it, which are subject to race conditions.

  # activity.user_id -> core_user.id
  - changeSet:
      id: 173
      author: camsaul
      comment: Added 0.36.0
      changes:
        - dropForeignKeyConstraint:
            baseTableName: activity
            constraintName: fk_activity_ref_user_id

  - changeSet:
      id: 174
      author: camsaul
      comment: Added 0.36.0
      changes:
        - addForeignKeyConstraint:
            baseTableName: activity
            baseColumnNames: user_id
            referencedTableName: core_user
            referencedColumnNames: id
            constraintName: fk_activity_ref_user_id
            onDelete: CASCADE

  # card_label.card_id -> report_card.id
  - changeSet:
      id: 175
      author: camsaul
      comment: Added 0.36.0
      changes:
        - dropForeignKeyConstraint:
            baseTableName: card_label
            constraintName: fk_card_label_ref_card_id

  - changeSet:
      id: 176
      author: camsaul
      comment: Added 0.36.0
      changes:
        - addForeignKeyConstraint:
            baseTableName: card_label
            baseColumnNames: card_id
            referencedTableName: report_card
            referencedColumnNames: id
            constraintName: fk_card_label_ref_card_id
            onDelete: CASCADE

  # card_label.label_id -> label.id
  - changeSet:
      id: 177
      author: camsaul
      comment: Added 0.36.0
      changes:
        - dropForeignKeyConstraint:
            baseTableName: card_label
            constraintName: fk_card_label_ref_label_id

  - changeSet:
      id: 178
      author: camsaul
      comment: Added 0.36.0
      changes:
        - addForeignKeyConstraint:
            baseTableName: card_label
            baseColumnNames: label_id
            referencedTableName: label
            referencedColumnNames: id
            constraintName: fk_card_label_ref_label_id
            onDelete: CASCADE

  # collection.personal_owner_id -> core_user.id
  - changeSet:
      id: 179
      author: camsaul
      comment: Added 0.36.0
      changes:
        - dropForeignKeyConstraint:
            baseTableName: collection
            constraintName: fk_collection_personal_owner_id

  - changeSet:
      id: 180
      author: camsaul
      comment: Added 0.36.0
      changes:
        - addForeignKeyConstraint:
            baseTableName: collection
            baseColumnNames: personal_owner_id
            referencedTableName: core_user
            referencedColumnNames: id
            constraintName: fk_collection_personal_owner_id
            onDelete: CASCADE

  # collection_revision.user_id -> core_user.id
  - changeSet:
      id: 181
      author: camsaul
      comment: Added 0.36.0
      changes:
        - dropForeignKeyConstraint:
            baseTableName: collection_revision
            constraintName: fk_collection_revision_user_id

  - changeSet:
      id: 182
      author: camsaul
      comment: Added 0.36.0
      changes:
        - addForeignKeyConstraint:
            baseTableName: collection_revision
            baseColumnNames: user_id
            referencedTableName: core_user
            referencedColumnNames: id
            constraintName: fk_collection_revision_user_id
            onDelete: CASCADE

  # computation_job.creator_id -> core_user.id
  - changeSet:
      id: 183
      author: camsaul
      comment: Added 0.36.0
      changes:
        - dropForeignKeyConstraint:
            baseTableName: computation_job
            constraintName: fk_computation_job_ref_user_id

  - changeSet:
      id: 184
      author: camsaul
      comment: Added 0.36.0
      changes:
        - addForeignKeyConstraint:
            baseTableName: computation_job
            baseColumnNames: creator_id
            referencedTableName: core_user
            referencedColumnNames: id
            constraintName: fk_computation_job_ref_user_id
            onDelete: CASCADE

  # computation_job_result.job_id -> computation_job.id
  - changeSet:
      id: 185
      author: camsaul
      comment: Added 0.36.0
      changes:
        - dropForeignKeyConstraint:
            baseTableName: computation_job_result
            constraintName: fk_computation_result_ref_job_id

  - changeSet:
      id: 186
      author: camsaul
      comment: Added 0.36.0
      changes:
        - addForeignKeyConstraint:
            baseTableName: computation_job_result
            baseColumnNames: job_id
            referencedTableName: computation_job
            referencedColumnNames: id
            constraintName: fk_computation_result_ref_job_id
            onDelete: CASCADE

  # core_session.user_id -> core_user.id
  - changeSet:
      id: 187
      author: camsaul
      comment: Added 0.36.0
      changes:
        - dropForeignKeyConstraint:
            baseTableName: core_session
            constraintName: fk_session_ref_user_id

  - changeSet:
      id: 188
      author: camsaul
      comment: Added 0.36.0
      changes:
        - addForeignKeyConstraint:
            baseTableName: core_session
            baseColumnNames: user_id
            referencedTableName: core_user
            referencedColumnNames: id
            constraintName: fk_session_ref_user_id
            onDelete: CASCADE

  # dashboardcard_series.card_id -> report_card.id
  - changeSet:
      id: 189
      author: camsaul
      comment: Added 0.36.0
      changes:
        - dropForeignKeyConstraint:
            baseTableName: dashboardcard_series
            constraintName: fk_dashboardcard_series_ref_card_id

  - changeSet:
      id: 190
      author: camsaul
      comment: Added 0.36.0
      changes:
        - addForeignKeyConstraint:
            baseTableName: dashboardcard_series
            baseColumnNames: card_id
            referencedTableName: report_card
            referencedColumnNames: id
            constraintName: fk_dashboardcard_series_ref_card_id
            onDelete: CASCADE

  # dashboardcard_series.dashboardcard_id -> report_dashboardcard.id
  - changeSet:
      id: 191
      author: camsaul
      comment: Added 0.36.0
      changes:
        - dropForeignKeyConstraint:
            baseTableName: dashboardcard_series
            constraintName: fk_dashboardcard_series_ref_dashboardcard_id

  - changeSet:
      id: 192
      author: camsaul
      comment: Added 0.36.0
      changes:
        - addForeignKeyConstraint:
            baseTableName: dashboardcard_series
            baseColumnNames: dashboardcard_id
            referencedTableName: report_dashboardcard
            referencedColumnNames: id
            constraintName: fk_dashboardcard_series_ref_dashboardcard_id
            onDelete: CASCADE

  # group_table_access_policy.card_id -> report_card.id
  - changeSet:
      id: 193
      author: camsaul
      comment: Added 0.36.0
      changes:
        - dropForeignKeyConstraint:
            baseTableName: group_table_access_policy
            constraintName: fk_gtap_card_id

  - changeSet:
      id: 194
      author: camsaul
      comment: Added 0.36.0
      changes:
        - addForeignKeyConstraint:
            baseTableName: group_table_access_policy
            baseColumnNames: card_id
            referencedTableName: report_card
            referencedColumnNames: id
            constraintName: fk_gtap_card_id
            onDelete: CASCADE

  # metabase_field.parent_id -> metabase_field.id
  - changeSet:
      id: 195
      author: camsaul
      comment: Added 0.36.0
      changes:
        - dropForeignKeyConstraint:
            baseTableName: metabase_field
            constraintName: fk_field_parent_ref_field_id

  - changeSet:
      id: 196
      author: camsaul
      comment: Added 0.36.0
      changes:
        - addForeignKeyConstraint:
            baseTableName: metabase_field
            baseColumnNames: parent_id
            referencedTableName: metabase_field
            referencedColumnNames: id
            constraintName: fk_field_parent_ref_field_id
            onDelete: CASCADE

  # metabase_field.table_id -> metabase_table.id
  - changeSet:
      id: 197
      author: camsaul
      comment: Added 0.36.0
      changes:
        - dropForeignKeyConstraint:
            baseTableName: metabase_field
            constraintName: fk_field_ref_table_id

  - changeSet:
      id: 198
      author: camsaul
      comment: Added 0.36.0
      changes:
        - addForeignKeyConstraint:
            baseTableName: metabase_field
            baseColumnNames: table_id
            referencedTableName: metabase_table
            referencedColumnNames: id
            constraintName: fk_field_ref_table_id
            onDelete: CASCADE

  # metabase_fieldvalues.field_id -> metabase_field.id
  - changeSet:
      id: 199
      author: camsaul
      comment: Added 0.36.0
      changes:
        - dropForeignKeyConstraint:
            baseTableName: metabase_fieldvalues
            constraintName: fk_fieldvalues_ref_field_id

  - changeSet:
      id: 200
      author: camsaul
      comment: Added 0.36.0
      changes:
        - addForeignKeyConstraint:
            baseTableName: metabase_fieldvalues
            baseColumnNames: field_id
            referencedTableName: metabase_field
            referencedColumnNames: id
            constraintName: fk_fieldvalues_ref_field_id
            onDelete: CASCADE

  # metabase_table.db_id -> metabase_database.id
  - changeSet:
      id: 201
      author: camsaul
      comment: Added 0.36.0
      changes:
        - dropForeignKeyConstraint:
            baseTableName: metabase_table
            constraintName: fk_table_ref_database_id

  - changeSet:
      id: 202
      author: camsaul
      comment: Added 0.36.0
      changes:
        - addForeignKeyConstraint:
            baseTableName: metabase_table
            baseColumnNames: db_id
            referencedTableName: metabase_database
            referencedColumnNames: id
            constraintName: fk_table_ref_database_id
            onDelete: CASCADE

  # metric.creator_id -> core_user.id
  - changeSet:
      id: 203
      author: camsaul
      comment: Added 0.36.0
      changes:
        - dropForeignKeyConstraint:
            baseTableName: metric
            constraintName: fk_metric_ref_creator_id

  - changeSet:
      id: 204
      author: camsaul
      comment: Added 0.36.0
      changes:
        - addForeignKeyConstraint:
            baseTableName: metric
            baseColumnNames: creator_id
            referencedTableName: core_user
            referencedColumnNames: id
            constraintName: fk_metric_ref_creator_id
            onDelete: CASCADE

  # metric.table_id -> metabase_table.id
  - changeSet:
      id: 205
      author: camsaul
      comment: Added 0.36.0
      changes:
        - dropForeignKeyConstraint:
            baseTableName: metric
            constraintName: fk_metric_ref_table_id

  - changeSet:
      id: 206
      author: camsaul
      comment: Added 0.36.0
      changes:
        - addForeignKeyConstraint:
            baseTableName: metric
            baseColumnNames: table_id
            referencedTableName: metabase_table
            referencedColumnNames: id
            constraintName: fk_metric_ref_table_id
            onDelete: CASCADE

  # metric_important_field.field_id -> metabase_field.id
  - changeSet:
      id: 207
      author: camsaul
      comment: Added 0.36.0
      changes:
        - dropForeignKeyConstraint:
            baseTableName: metric_important_field
            constraintName: fk_metric_important_field_metabase_field_id

  - changeSet:
      id: 208
      author: camsaul
      comment: Added 0.36.0
      changes:
        - addForeignKeyConstraint:
            baseTableName: metric_important_field
            baseColumnNames: field_id
            referencedTableName: metabase_field
            referencedColumnNames: id
            constraintName: fk_metric_important_field_metabase_field_id
            onDelete: CASCADE

  # metric_important_field.metric_id -> metric.id
  - changeSet:
      id: 209
      author: camsaul
      comment: Added 0.36.0
      changes:
        - dropForeignKeyConstraint:
            baseTableName: metric_important_field
            constraintName: fk_metric_important_field_metric_id

  - changeSet:
      id: 210
      author: camsaul
      comment: Added 0.36.0
      changes:
        - addForeignKeyConstraint:
            baseTableName: metric_important_field
            baseColumnNames: metric_id
            referencedTableName: metric
            referencedColumnNames: id
            constraintName: fk_metric_important_field_metric_id
            onDelete: CASCADE

  # native_query_snippet.collection_id -> collection.id
  - changeSet:
      id: 211
      author: camsaul
      comment: Added 0.36.0
      changes:
        - dropForeignKeyConstraint:
            baseTableName: native_query_snippet
            constraintName: fk_snippet_collection_id

  - changeSet:
      id: 212
      author: camsaul
      comment: Added 0.36.0
      changes:
        - addForeignKeyConstraint:
            baseTableName: native_query_snippet
            baseColumnNames: collection_id
            referencedTableName: collection
            referencedColumnNames: id
            constraintName: fk_snippet_collection_id
            onDelete: SET NULL

  # permissions.group_id -> permissions_group.id
  - changeSet:
      id: 213
      author: camsaul
      comment: Added 0.36.0
      changes:
        - dropForeignKeyConstraint:
            baseTableName: permissions
            constraintName: fk_permissions_group_id

  - changeSet:
      id: 214
      author: camsaul
      comment: Added 0.36.0
      changes:
        - addForeignKeyConstraint:
            baseTableName: permissions
            baseColumnNames: group_id
            referencedTableName: permissions_group
            referencedColumnNames: id
            constraintName: fk_permissions_group_id
            onDelete: CASCADE

  # permissions_group_membership.group_id -> permissions_group.id
  - changeSet:
      id: 215
      author: camsaul
      comment: Added 0.36.0
      changes:
        - dropForeignKeyConstraint:
            baseTableName: permissions_group_membership
            constraintName: fk_permissions_group_group_id

  - changeSet:
      id: 216
      author: camsaul
      comment: Added 0.36.0
      changes:
        - addForeignKeyConstraint:
            baseTableName: permissions_group_membership
            baseColumnNames: group_id
            referencedTableName: permissions_group
            referencedColumnNames: id
            constraintName: fk_permissions_group_group_id
            onDelete: CASCADE

  # permissions_group_membership.user_id -> core_user.id
  - changeSet:
      id: 217
      author: camsaul
      comment: Added 0.36.0
      changes:
        - dropForeignKeyConstraint:
            baseTableName: permissions_group_membership
            constraintName: fk_permissions_group_membership_user_id

  - changeSet:
      id: 218
      author: camsaul
      comment: Added 0.36.0
      changes:
        - addForeignKeyConstraint:
            baseTableName: permissions_group_membership
            baseColumnNames: user_id
            referencedTableName: core_user
            referencedColumnNames: id
            constraintName: fk_permissions_group_membership_user_id
            onDelete: CASCADE

  # permissions_revision.user_id -> core_user.id
  - changeSet:
      id: 219
      author: camsaul
      comment: Added 0.36.0
      changes:
        - dropForeignKeyConstraint:
            baseTableName: permissions_revision
            constraintName: fk_permissions_revision_user_id

  - changeSet:
      id: 220
      author: camsaul
      comment: Added 0.36.0
      changes:
        - addForeignKeyConstraint:
            baseTableName: permissions_revision
            baseColumnNames: user_id
            referencedTableName: core_user
            referencedColumnNames: id
            constraintName: fk_permissions_revision_user_id
            onDelete: CASCADE

  # pulse.collection_id -> collection.id
  - changeSet:
      id: 221
      author: camsaul
      comment: Added 0.36.0
      changes:
        - dropForeignKeyConstraint:
            baseTableName: pulse
            constraintName: fk_pulse_collection_id

  - changeSet:
      id: 222
      author: camsaul
      comment: Added 0.36.0
      changes:
        - addForeignKeyConstraint:
            baseTableName: pulse
            baseColumnNames: collection_id
            referencedTableName: collection
            referencedColumnNames: id
            constraintName: fk_pulse_collection_id
            onDelete: SET NULL

  # pulse.creator_id -> core_user.id
  - changeSet:
      id: 223
      author: camsaul
      comment: Added 0.36.0
      changes:
        - dropForeignKeyConstraint:
            baseTableName: pulse
            constraintName: fk_pulse_ref_creator_id

  - changeSet:
      id: 224
      author: camsaul
      comment: Added 0.36.0
      changes:
        - addForeignKeyConstraint:
            baseTableName: pulse
            baseColumnNames: creator_id
            referencedTableName: core_user
            referencedColumnNames: id
            constraintName: fk_pulse_ref_creator_id
            onDelete: CASCADE

  # pulse_card.card_id -> report_card.id
  - changeSet:
      id: 225
      author: camsaul
      comment: Added 0.36.0
      changes:
        - dropForeignKeyConstraint:
            baseTableName: pulse_card
            constraintName: fk_pulse_card_ref_card_id

  - changeSet:
      id: 226
      author: camsaul
      comment: Added 0.36.0
      changes:
        - addForeignKeyConstraint:
            baseTableName: pulse_card
            baseColumnNames: card_id
            referencedTableName: report_card
            referencedColumnNames: id
            constraintName: fk_pulse_card_ref_card_id
            onDelete: CASCADE

  # pulse_card.pulse_id -> pulse.id
  - changeSet:
      id: 227
      author: camsaul
      comment: Added 0.36.0
      changes:
        - dropForeignKeyConstraint:
            baseTableName: pulse_card
            constraintName: fk_pulse_card_ref_pulse_id

  - changeSet:
      id: 228
      author: camsaul
      comment: Added 0.36.0
      changes:
        - addForeignKeyConstraint:
            baseTableName: pulse_card
            baseColumnNames: pulse_id
            referencedTableName: pulse
            referencedColumnNames: id
            constraintName: fk_pulse_card_ref_pulse_id
            onDelete: CASCADE

  # pulse_channel.pulse_id -> pulse.id
  - changeSet:
      id: 229
      author: camsaul
      comment: Added 0.36.0
      changes:
        - dropForeignKeyConstraint:
            baseTableName: pulse_channel
            constraintName: fk_pulse_channel_ref_pulse_id

  - changeSet:
      id: 230
      author: camsaul
      comment: Added 0.36.0
      changes:
        - addForeignKeyConstraint:
            baseTableName: pulse_channel
            baseColumnNames: pulse_id
            referencedTableName: pulse
            referencedColumnNames: id
            constraintName: fk_pulse_channel_ref_pulse_id
            onDelete: CASCADE

  # pulse_channel_recipient.pulse_channel_id -> pulse_channel.id
  - changeSet:
      id: 231
      author: camsaul
      comment: Added 0.36.0
      changes:
        - dropForeignKeyConstraint:
            baseTableName: pulse_channel_recipient
            constraintName: fk_pulse_channel_recipient_ref_pulse_channel_id

  - changeSet:
      id: 232
      author: camsaul
      comment: Added 0.36.0
      changes:
        - addForeignKeyConstraint:
            baseTableName: pulse_channel_recipient
            baseColumnNames: pulse_channel_id
            referencedTableName: pulse_channel
            referencedColumnNames: id
            constraintName: fk_pulse_channel_recipient_ref_pulse_channel_id
            onDelete: CASCADE

  # pulse_channel_recipient.user_id -> core_user.id
  - changeSet:
      id: 233
      author: camsaul
      comment: Added 0.36.0
      changes:
        - dropForeignKeyConstraint:
            baseTableName: pulse_channel_recipient
            constraintName: fk_pulse_channel_recipient_ref_user_id

  - changeSet:
      id: 234
      author: camsaul
      comment: Added 0.36.0
      changes:
        - addForeignKeyConstraint:
            baseTableName: pulse_channel_recipient
            baseColumnNames: user_id
            referencedTableName: core_user
            referencedColumnNames: id
            constraintName: fk_pulse_channel_recipient_ref_user_id
            onDelete: CASCADE

  # report_card.collection_id -> collection.id
  - changeSet:
      id: 235
      author: camsaul
      comment: Added 0.36.0
      changes:
        - dropForeignKeyConstraint:
            baseTableName: report_card
            constraintName: fk_card_collection_id

  - changeSet:
      id: 236
      author: camsaul
      comment: Added 0.36.0
      changes:
        - addForeignKeyConstraint:
            baseTableName: report_card
            baseColumnNames: collection_id
            referencedTableName: collection
            referencedColumnNames: id
            constraintName: fk_card_collection_id
            onDelete: SET NULL

  # report_card.made_public_by_id -> core_user.id
  - changeSet:
      id: 237
      author: camsaul
      comment: Added 0.36.0
      changes:
        - dropForeignKeyConstraint:
            baseTableName: report_card
            constraintName: fk_card_made_public_by_id

  - changeSet:
      id: 238
      author: camsaul
      comment: Added 0.36.0
      changes:
        - addForeignKeyConstraint:
            baseTableName: report_card
            baseColumnNames: made_public_by_id
            referencedTableName: core_user
            referencedColumnNames: id
            constraintName: fk_card_made_public_by_id
            onDelete: CASCADE

  # report_card.creator_id -> core_user.id
  - changeSet:
      id: 239
      author: camsaul
      comment: Added 0.36.0
      changes:
        - dropForeignKeyConstraint:
            baseTableName: report_card
            constraintName: fk_card_ref_user_id

  - changeSet:
      id: 240
      author: camsaul
      comment: Added 0.36.0
      changes:
        - addForeignKeyConstraint:
            baseTableName: report_card
            baseColumnNames: creator_id
            referencedTableName: core_user
            referencedColumnNames: id
            constraintName: fk_card_ref_user_id
            onDelete: CASCADE

  # report_card.database_id -> metabase_database.id
  - changeSet:
      id: 241
      author: camsaul
      comment: Added 0.36.0
      changes:
        - dropForeignKeyConstraint:
            baseTableName: report_card
            constraintName: fk_report_card_ref_database_id

  - changeSet:
      id: 242
      author: camsaul
      comment: Added 0.36.0
      changes:
        - addForeignKeyConstraint:
            baseTableName: report_card
            baseColumnNames: database_id
            referencedTableName: metabase_database
            referencedColumnNames: id
            constraintName: fk_report_card_ref_database_id
            onDelete: CASCADE

  # report_card.table_id -> metabase_table.id
  - changeSet:
      id: 243
      author: camsaul
      comment: Added 0.36.0
      changes:
        - dropForeignKeyConstraint:
            baseTableName: report_card
            constraintName: fk_report_card_ref_table_id

  - changeSet:
      id: 244
      author: camsaul
      comment: Added 0.36.0
      changes:
        - addForeignKeyConstraint:
            baseTableName: report_card
            baseColumnNames: table_id
            referencedTableName: metabase_table
            referencedColumnNames: id
            constraintName: fk_report_card_ref_table_id
            onDelete: CASCADE

  # report_cardfavorite.card_id -> report_card.id
  - changeSet:
      id: 245
      author: camsaul
      comment: Added 0.36.0
      changes:
        - dropForeignKeyConstraint:
            baseTableName: report_cardfavorite
            constraintName: fk_cardfavorite_ref_card_id

  - changeSet:
      id: 246
      author: camsaul
      comment: Added 0.36.0
      changes:
        - addForeignKeyConstraint:
            baseTableName: report_cardfavorite
            baseColumnNames: card_id
            referencedTableName: report_card
            referencedColumnNames: id
            constraintName: fk_cardfavorite_ref_card_id
            onDelete: CASCADE

  # report_cardfavorite.owner_id -> core_user.id
  - changeSet:
      id: 247
      author: camsaul
      comment: Added 0.36.0
      changes:
        - dropForeignKeyConstraint:
            baseTableName: report_cardfavorite
            constraintName: fk_cardfavorite_ref_user_id

  - changeSet:
      id: 248
      author: camsaul
      comment: Added 0.36.0
      changes:
        - addForeignKeyConstraint:
            baseTableName: report_cardfavorite
            baseColumnNames: owner_id
            referencedTableName: core_user
            referencedColumnNames: id
            constraintName: fk_cardfavorite_ref_user_id
            onDelete: CASCADE

  # report_dashboard.collection_id -> collection.id
  - changeSet:
      id: 249
      author: camsaul
      comment: Added 0.36.0
      changes:
        - dropForeignKeyConstraint:
            baseTableName: report_dashboard
            constraintName: fk_dashboard_collection_id

  - changeSet:
      id: 250
      author: camsaul
      comment: Added 0.36.0
      changes:
        - addForeignKeyConstraint:
            baseTableName: report_dashboard
            baseColumnNames: collection_id
            referencedTableName: collection
            referencedColumnNames: id
            constraintName: fk_dashboard_collection_id
            onDelete: SET NULL

  # report_dashboard.made_public_by_id -> core_user.id
  - changeSet:
      id: 251
      author: camsaul
      comment: Added 0.36.0
      changes:
        - dropForeignKeyConstraint:
            baseTableName: report_dashboard
            constraintName: fk_dashboard_made_public_by_id

  - changeSet:
      id: 252
      author: camsaul
      comment: Added 0.36.0
      changes:
        - addForeignKeyConstraint:
            baseTableName: report_dashboard
            baseColumnNames: made_public_by_id
            referencedTableName: core_user
            referencedColumnNames: id
            constraintName: fk_dashboard_made_public_by_id
            onDelete: CASCADE

  # report_dashboard.creator_id -> core_user.id
  - changeSet:
      id: 253
      author: camsaul
      comment: Added 0.36.0
      changes:
        - dropForeignKeyConstraint:
            baseTableName: report_dashboard
            constraintName: fk_dashboard_ref_user_id

  - changeSet:
      id: 254
      author: camsaul
      comment: Added 0.36.0
      changes:
        - addForeignKeyConstraint:
            baseTableName: report_dashboard
            baseColumnNames: creator_id
            referencedTableName: core_user
            referencedColumnNames: id
            constraintName: fk_dashboard_ref_user_id
            onDelete: CASCADE

  # report_dashboardcard.card_id -> report_card.id
  - changeSet:
      id: 255
      author: camsaul
      comment: Added 0.36.0
      changes:
        - dropForeignKeyConstraint:
            baseTableName: report_dashboardcard
            constraintName: fk_dashboardcard_ref_card_id

  - changeSet:
      id: 256
      author: camsaul
      comment: Added 0.36.0
      changes:
        - addForeignKeyConstraint:
            baseTableName: report_dashboardcard
            baseColumnNames: card_id
            referencedTableName: report_card
            referencedColumnNames: id
            constraintName: fk_dashboardcard_ref_card_id
            onDelete: CASCADE

  # report_dashboardcard.dashboard_id -> report_dashboard.id
  - changeSet:
      id: 257
      author: camsaul
      comment: Added 0.36.0
      changes:
        - dropForeignKeyConstraint:
            baseTableName: report_dashboardcard
            constraintName: fk_dashboardcard_ref_dashboard_id

  - changeSet:
      id: 258
      author: camsaul
      comment: Added 0.36.0
      changes:
        - addForeignKeyConstraint:
            baseTableName: report_dashboardcard
            baseColumnNames: dashboard_id
            referencedTableName: report_dashboard
            referencedColumnNames: id
            constraintName: fk_dashboardcard_ref_dashboard_id
            onDelete: CASCADE

  # revision.user_id -> core_user.id
  - changeSet:
      id: 259
      author: camsaul
      comment: Added 0.36.0
      changes:
        - dropForeignKeyConstraint:
            baseTableName: revision
            constraintName: fk_revision_ref_user_id

  - changeSet:
      id: 260
      author: camsaul
      comment: Added 0.36.0
      changes:
        - addForeignKeyConstraint:
            baseTableName: revision
            baseColumnNames: user_id
            referencedTableName: core_user
            referencedColumnNames: id
            constraintName: fk_revision_ref_user_id
            onDelete: CASCADE

  # segment.creator_id -> core_user.id
  - changeSet:
      id: 261
      author: camsaul
      comment: Added 0.36.0
      changes:
        - dropForeignKeyConstraint:
            baseTableName: segment
            constraintName: fk_segment_ref_creator_id

  - changeSet:
      id: 262
      author: camsaul
      comment: Added 0.36.0
      changes:
        - addForeignKeyConstraint:
            baseTableName: segment
            baseColumnNames: creator_id
            referencedTableName: core_user
            referencedColumnNames: id
            constraintName: fk_segment_ref_creator_id
            onDelete: CASCADE

  # segment.table_id -> metabase_table.id
  - changeSet:
      id: 263
      author: camsaul
      comment: Added 0.36.0
      changes:
        - dropForeignKeyConstraint:
            baseTableName: segment
            constraintName: fk_segment_ref_table_id

  - changeSet:
      id: 264
      author: camsaul
      comment: Added 0.36.0
      changes:
        - addForeignKeyConstraint:
            baseTableName: segment
            baseColumnNames: table_id
            referencedTableName: metabase_table
            referencedColumnNames: id
            constraintName: fk_segment_ref_table_id
            onDelete: CASCADE

  # view_log.user_id -> core_user.id
  - changeSet:
      id: 265
      author: camsaul
      comment: Added 0.36.0
      changes:
        - dropForeignKeyConstraint:
            baseTableName: view_log
            constraintName: fk_view_log_ref_user_id

  - changeSet:
      id: 266
      author: camsaul
      comment: Added 0.36.0
      changes:
        - addForeignKeyConstraint:
            baseTableName: view_log
            baseColumnNames: user_id
            referencedTableName: core_user
            referencedColumnNames: id
            constraintName: fk_view_log_ref_user_id
            onDelete: CASCADE

# changesets 268-272 allow for handling user account emails in lowercase (GH issue 3047)
  - changeSet:
      id: 268
      author: rlotun
      comment: Added 0.37.0  # create index on lower(email), for performance reasons (not availble on h2 and only on more recent versions of mysql)
      failOnError: false
      preConditions:
        - onFail: MARK_RAN
        - and:
            - dbms:
                type: postgresql,mysql,mariadb
      changes:
        - createIndex:
            columns:
             - column:
                 name: lower(email)
                 type: varchar(254)
            tableName: core_user
            indexName: idx_lower_email
  - changeSet:
      id: 269
      author: rlotun
      comment: Added 0.37.0  # set email values to lower(email) but do so defensively and in a way that works on postgres and mysql - skip over those that would introduce duplicates (e.g. Reza@email.com and reza@email.com)
      changes:
        - sql :
            sql : UPDATE core_user SET email = lower(email) WHERE lower(email) NOT IN (SELECT * FROM (SELECT lower(email) FROM core_user GROUP BY lower(email) HAVING count(email) > 1) as e)
  - changeSet:
      id: 270
      author: rlotun
      comment: Added 0.37.0 # try to install citext extension on posgres (user requires privileges on postgres)
      failOnError: false
      preConditions:
        - onFail: MARK_RAN
        - or:
            - dbms:
                type: postgresql
      changes:
        - sql :
            sql : CREATE EXTENSION IF NOT EXISTS citext
  - changeSet:
      id: 271
      author: rlotun
      comment: Added 0.37.0 # try to convert email column to citext on postgres, if citext extension installed
      failOnError: false
      preConditions:
        - onFail: MARK_RAN
        - and:
            - dbms:
                type: postgresql
            - sqlCheck:
                expectedResult: 1
                sql: SELECT count(*) FROM pg_extension WHERE extname = 'citext'
      changes:
        - modifyDataType:
            tableName: core_user
            columnName: email
            newDataType: citext
  - changeSet:
      id: 272
      author: rlotun
      comment: Added 0.37.0 # for H2 convert column to VARCHAR_IGNORECASE
      failOnError: false
      preConditions:
         - or:
             - dbms:
                   type: h2
      changes:
        - modifyDataType:
            tableName: core_user
            columnName: email
            newDataType: varchar_ignorecase(254)

  - changeSet:
      id: 273
      author: camsaul
      comment: Added 0.37.1
      changes:
        - addDefaultValue:
            tableName: core_user
            columnName: is_superuser
            columnDataType: boolean
            defaultValueBoolean: false

  - changeSet:
      id: 274
      author: camsaul
      comment: Added 0.37.1
      changes:
        - addDefaultValue:
            tableName: core_user
            columnName: is_active
            columnDataType: boolean
            defaultValueBoolean: true

 # Add refingerprint to database to mark if fingerprinting or
 # not. Nullable in first pass so can be opt in and then in a
 # subsequent pass can be globally turned on where null, respecting
 # people who turned it on and then off.

  - changeSet:
      id: 275
      author: dpsutton
      comment: 'Added 0.38.0 refingerprint to Database'
      validCheckSum:
        - 8:b976d49f4eb84664649119f5f63465dd
        - 8:447d9e294f59dd1058940defec7e0f40
      changes:
        - addColumn:
            tableName: metabase_database
            columns:
              - column:
                  name: refingerprint
                  type: boolean
                  remarks: 'Whether or not to enable periodic refingerprinting for this Database.'
                  constraints:
                    nullable: true
  - changeSet:
      id: 276
      author: robroland
      comment: Added 0.38.0 - Dashboard subscriptions
      validCheckSum:
        - 8:dfe9b8333b600c739306caa85d95ad55
        - 8:59dd1fb0732c7a9b78bce896c0cff3c0
      changes:
        - addColumn:
            tableName: pulse_card
            columns:
            - column:
                name: dashboard_card_id
                type: int
                remarks: 'If this Pulse is a Dashboard subscription, the ID of the DashboardCard that corresponds to this PulseCard.'
                constraints:
                  nullable: true
                  references: report_dashboardcard(id)
                  foreignKeyName: fk_pulse_card_ref_pulse_card_id
                  deferrable: false
                  initiallyDeferred: false

  - changeSet:
      id: 277
      author: tsmacdonald
      comment: Added 0.38.0 - Dashboard subscriptions
      changes:
        - dropForeignKeyConstraint:
            baseTableName: pulse_card
            constraintName: fk_pulse_card_ref_pulse_card_id

  - changeSet:
      id: 278
      author: tsmacdonald
      comment: Added 0.38.0 - Dashboard subscrptions
      changes:
        - addForeignKeyConstraint:
            baseTableName: pulse_card
            baseColumnNames: dashboard_card_id
            referencedTableName: report_dashboardcard
            referencedColumnNames: id
            constraintName: fk_pulse_card_ref_pulse_card_id
            onDelete: CASCADE

  - changeSet:
      id: 279
      author: camsaul
      comment: Added 0.38.0 - Dashboard subscriptions
      changes:
        - addColumn:
            tableName: pulse
            columns:
              - column:
                  name: dashboard_id
                  type: int
                  remarks: 'ID of the Dashboard if this Pulse is a Dashboard Subscription.'

  # FK constraint is added separately because deleteCascade doesn't work in addColumn -- see #14321
  - changeSet:
      id: 280
      author: camsaul
      comment: Added 0.38.0 - Dashboard subscriptions
      changes:
        - addForeignKeyConstraint:
            baseTableName: pulse
            baseColumnNames: dashboard_id
            referencedTableName: report_dashboard
            referencedColumnNames: id
            constraintName: fk_pulse_ref_dashboard_id
            onDelete: CASCADE

  - changeSet:
      id: 281
      author: dpsutton
      comment: Added 0.39 - Semantic type system - rename special_type
      changes:
        - renameColumn:
            tableName: metabase_field
            oldColumnName: special_type
            newColumnName: semantic_type
            columnDataType: varchar(255)

  # Change the TaskHistory timestamp columns to higher-resolution columns: on MySQL, they previously only had *second*
  # resolution, which caused annoying test failures and made it hard to correctly sort tasks that happened in quick
  # succession.
  #
  # We have to give these columns default values as well, or MySQL is going to be very fussy about having two
  # NOT NULL timestamp columns without default values at the same time.
  #
  # This is done in raw SQL because AFAIK there's no way in Liquibase to change a column type and give it a default
  # value in a single statement, which we have to do to make MySQL happy.
  - changeSet:
      id: 282
      author: camsaul
      comment: Added 0.39.0
      changes:
        - sql:
            dbms: h2
            sql: |
              ALTER TABLE task_history
              ALTER COLUMN started_at timestamp with time zone DEFAULT current_timestamp NOT NULL;
        - sql:
            dbms: postgresql
            sql: |
              ALTER TABLE task_history
              ALTER COLUMN started_at TYPE timestamp with time zone,
              ALTER COLUMN started_at SET DEFAULT current_timestamp;
        - sql:
            dbms: mysql,mariadb
            sql: |
              ALTER TABLE task_history
              MODIFY started_at timestamp(6) DEFAULT current_timestamp(6) NOT NULL;

  - changeSet:
      id: 283
      author: camsaul
      comment: Added 0.39.0
      changes:
        - sql:
            dbms: h2
            sql: |
              ALTER TABLE task_history
              ALTER COLUMN ended_at timestamp with time zone DEFAULT current_timestamp NOT NULL;
        - sql:
            dbms: postgresql
            sql: |
              ALTER TABLE task_history
              ALTER COLUMN ended_at TYPE timestamp with time zone,
              ALTER COLUMN ended_at SET DEFAULT current_timestamp;
        - sql:
            dbms: mysql,mariadb
            sql: |
              ALTER TABLE task_history
              MODIFY ended_at timestamp(6) DEFAULT current_timestamp(6) NOT NULL;
  - changeSet:
      id: 284
      author: dpsutton
      comment: Added 0.39 - Semantic type system - add effective type
      changes:
        - addColumn:
            tableName: metabase_field
            columns:
              - column:
                  name: effective_type
                  type: varchar(255)
                  remarks: 'The effective type of the field after any coercions.'
  - changeSet:
      id: 285
      author: dpsutton
      comment: Added 0.39 - Semantic type system - add coercion column
      changes:
        - addColumn:
            tableName: metabase_field
            columns:
              - column:
                  name: coercion_strategy
                  type: varchar(255)
                  remarks: 'A strategy to coerce the base_type into the effective_type.'
  - changeSet:
      id: 286
      author: dpsutton
      comment: Added 0.39 - Semantic type system - set effective_type default
      changes:
        - sql:
            sql: UPDATE metabase_field set effective_type = base_type
  - changeSet:
      id: 287
      author: dpsutton
      comment: Added 0.39 - Semantic type system - migrate ISO8601 strings
      validCheckSum:
        - 8:ed47b08ec425a34cf66bd1e96c7b2446
        - 8:0679eedae767a8648383aac2f923e413
      changes:
        - sql:
            sql: >-
              UPDATE metabase_field
              SET effective_type    = (CASE semantic_type
                                         WHEN 'type/ISO8601DateTimeString' THEN 'type/DateTime'
                                         WHEN 'type/ISO8601TimeString'     THEN 'type/Time'
                                         WHEN 'type/ISO8601DateString'     THEN 'type/Date'
                                       END),
                  coercion_strategy = (CASE semantic_type
                                        WHEN 'type/ISO8601DateTimeString' THEN 'Coercion/ISO8601->DateTime'
                                        WHEN 'type/ISO8601TimeString'     THEN 'Coercion/ISO8601->Time'
                                        WHEN 'type/ISO8601DateString'     THEN 'Coercion/ISO8601->Date'
                                       END)
              WHERE semantic_type IN ('type/ISO8601DateTimeString',
                                      'type/ISO8601TimeString',
                                      'type/ISO8601DateString');
  ## This includes values 'timestamp_milliseconds' and 'timestamp_seconds'. These are old "special_types" that were
  ## migrated in a data migration for version 0.20. But these migrations occur after all liquibase migrations so
  ## it would be possible for another type/UNIXTimestampSeconds to pop up after this migration that supposedly
  ## got rid of them all
  - changeSet:
      id: 288
      author: dpsutton
      comment: Added 0.39 - Semantic type system - migrate unix timestamps
      validCheckSum:
        - 8:4fa37c8edede4a10c39bf5aca13bd1b5
        - 8:96af0fae84744857640d029cf4cd4bb6
        - 8:8a8b10ff335892c18394a6e00676a446
        - 8:943c6dd0c9339729fefcee9207227849
      changes:
        - sql:
              sql: >-
                UPDATE metabase_field
                set effective_type    = 'type/Instant',
                    coercion_strategy = (case semantic_type
                                          WHEN 'type/UNIXTimestampSeconds'      THEN 'Coercion/UNIXSeconds->DateTime'
                                          WHEN 'timestamp_seconds'              THEN 'Coercion/UNIXSeconds->DateTime'
                                          WHEN 'type/UNIXTimestampMilliSeconds' THEN 'Coercion/UNIXMilliSeconds->DateTime'
                                          WHEN 'timestamp_milliseconds'         THEN 'Coercion/UNIXMilliSeconds->DateTime'
                                          WHEN 'type/UNIXTimestampMicroSeconds' THEN 'Coercion/UNIXMicroSeconds->DateTime'
                                         END)
                WHERE semantic_type IN ('type/UNIXTimestampSeconds',
                                        'type/UNIXTimestampMilliSeconds',
                                        'type/UNIXTimestampMicroSeconds',
                                        'timestamp_seconds',
                                        'timestamp_milliseconds');

  - changeSet:
      id: 289
      author: dpsutton
      comment: Added 0.39 - Semantic type system - migrate unix timestamps (corrects typo- seconds was migrated correctly, not millis and micros)
      validCheckSum:
        - 8:c5398e06bc1bd497f9b56d3e8497b88a
        - 8:9f7f2e9bbf3236f204c644dc8ea7abef
      changes:
        - sql:
              sql: >-
                UPDATE metabase_field
                set effective_type    = 'type/Instant',
                    coercion_strategy = (case semantic_type
                                          WHEN 'type/UNIXTimestampMilliseconds' THEN 'Coercion/UNIXMilliSeconds->DateTime'
                                          WHEN 'type/UNIXTimestampMicroseconds' THEN 'Coercion/UNIXMicroSeconds->DateTime'
                                         END)
                WHERE semantic_type IN ('type/UNIXTimestampMilliseconds',
                                        'type/UNIXTimestampMicroseconds')

  - changeSet:
      id: 290
      author: dpsutton
      comment: Added 0.39 - Semantic type system - Clobber semantic_type where there was a coercion
      changes:
        - sql:
              sql: UPDATE metabase_field set semantic_type = null where coercion_strategy is not null

# 291-297 create the new login history Table

  - changeSet:
      id: 291
      author: camsaul
      comment: Added 0.39.0
      changes:
        - createTable:
            tableName: login_history
            remarks: "Keeps track of various logins for different users and additional info such as location and device"
            columns:
              - column:
                  name: id
                  type: int
                  autoIncrement: true
                  constraints:
                    primaryKey: true
                    nullable: false
              - column:
                  name: timestamp
                  type: ${timestamp_type}
                  remarks: "When this login occurred."
                  defaultValueComputed: current_timestamp
                  constraints:
                    nullable: false
              - column:
                  name: user_id
                  type: int
                  remarks: "ID of the User that logged in."
                  constraints:
                    foreignKeyName: fk_login_history_user_id
                    references: core_user(id)
                    nullable: false
                    deleteCascade: true
              # FK constraint is created later, because we can't create it inline with ON DELETE SET NULL
              - column:
                  name: session_id
                  type: varchar(254)
                  remarks: "ID of the Session created by this login if one is currently active. NULL if Session is no longer active."
              - column:
                  name: device_id
                  type: char(36)
                  remarks: "Cookie-based unique identifier for the device/browser the user logged in from."
                  constraints:
                    nullable: false
              - column:
                  name: device_description
                  type: text
                  remarks: "Description of the device that login happened from, for example a user-agent string, but this might be something different if we support alternative auth mechanisms in the future."
                  constraints:
                    nullable: false
              - column:
                  name: ip_address
                  type: text
                  remarks: "IP address of the device that login happened from, so we can geocode it and determine approximate location."
                  constraints:
                    nullable: false

  - changeSet:
      id: 292
      author: camsaul
      comment: Added 0.39.0
      changes:
        - createIndex:
            tableName: login_history
            indexName: idx_user_id
            columns:
              - column:
                  name: user_id

  - changeSet:
      id: 293
      author: camsaul
      comment: Added 0.39.0
      changes:
        - addForeignKeyConstraint:
            baseTableName: login_history
            baseColumnNames: session_id
            referencedTableName: core_session
            referencedColumnNames: id
            constraintName: fk_login_history_session_id
            onDelete: SET NULL

  - changeSet:
      id: 294
      author: camsaul
      comment: Added 0.39.0
      changes:
        - createIndex:
            tableName: login_history
            indexName: idx_session_id
            columns:
              - column:
                  name: session_id

  # index on login history timestamp -- so admin can see *all* recent logins, or we can delete login history after a certain age
  - changeSet:
      id: 295
      author: camsaul
      comment: Added 0.39.0
      changes:
        - createIndex:
            tableName: login_history
            indexName: idx_timestamp
            columns:
              - column:
                  name: timestamp

  # index on login history user_id + device_id -- so we can easily see if this is the first time a device is used
  - changeSet:
      id: 296
      author: camsaul
      comment: Added 0.39.0
      changes:
        - createIndex:
            tableName: login_history
            indexName: idx_user_id_device_id
            columns:
              - column:
                  name: session_id
              - column:
                  name: device_id

  # index on login history user_id + timestamp -- so we can easily see recent logins for a user
  - changeSet:
      id: 297
      author: camsaul
      comment: Added 0.39.0
      changes:
        - createIndex:
            tableName: login_history
            indexName: idx_user_id_timestamp
            columns:
              - column:
                  name: user_id
              - column:
                  name: timestamp

  # Add parameter columns to pulses so that dashboard subscriptions can have their own filters
  - changeSet:
      id: 298
      author: tsmacdonald
      comment: Added 0.39.0
      changes:
        - addColumn:
            tableName: pulse
            columns:
              - column:
                  name: parameters
                  type: text
                  remarks: "Let dashboard subscriptions have their own filters"
                  constraints:
                    nullable: true
                    deferrable: false
                    initiallyDeferred: false
  - changeSet:
      id: 299
      author: tsmacdonald
      comment: Added 0.39.0
      changes:
        - addNotNullConstraint:
            columnDataType: text
            columnName: parameters
            defaultNullValue: '[]'
            tableName: pulse
  - changeSet:
      id: 300
      author: dpsutton
      comment: Added 0.40.0
      changes:
        - renameTable:
            oldTableName: collection_revision
            newTableName: collection_permission_graph_revision
  - changeSet:
      id: 301
      author: dpsutton
      comment: Added 0.40.0 renaming collection_revision to collection_permission_graph_revision
      failOnError: false # mysql and h2 don't have this sequence
      preConditions:
        - onFail: MARK_RAN
        - dbms:
            type: postgresql
      changes:
        - sql:
            - sql: ALTER SEQUENCE collection_revision_id_seq RENAME TO collection_permission_graph_revision_id_seq

  - changeSet:
      id: 303
      author: tsmacdonald
      comment: Added 0.40.0
      changes:
        - createTable:
            tableName: moderation_review
            remarks: "Reviews (from moderators) for a given question/dashboard (BUCM)"
            columns:
              - column:
                  name: id
                  type: int
                  autoIncrement: true
                  constraints:
                    primaryKey: true
                    nullable: false
              - column:
                  name: updated_at
                  type: ${timestamp_type}
                  defaultValueComputed: current_timestamp
                  remarks: "most recent modification time"
                  constraints:
                    nullable: false
              - column:
                  name: created_at
                  type: ${timestamp_type}
                  defaultValueComputed: current_timestamp
                  remarks: "creation time"
                  constraints:
                    nullable: false
              - column:
                  name: status
                  type: varchar(255)
                  remarks: "verified, misleading, confusing, not_misleading, pending"
              - column:
                  name: text
                  type: text
                  remarks: "Explanation of the review"
                  # I don't think it needs to be non-nullable
              - column:
                  name: moderated_item_id
                  type: int
                  remarks: "either a document or question ID; the item that needs review"
                  constraints:
                    nullable: false
              - column:
                  name: moderated_item_type
                  type: varchar(255)
                  remarks: "whether it's a question or dashboard"
                  constraints:
                    nullable: false
              - column:
                  name: moderator_id
                  type: int
                  remarks: "ID of the user who did the review"
                  constraints:
                    nullable: false
              - column:
                  name: most_recent
                  type: boolean
                  remarks: "tag for most recent review"
                  constraints:
                    nullable: false

  - changeSet:
      id: 304
      author: camsaul
      comment: Added 0.40.0 (replaces a data migration dating back to 0.20.0)
      changes:
        - sql:
              sql: >-
                UPDATE metabase_field
                SET semantic_type = (CASE semantic_type
                                      WHEN 'avatar'    THEN 'type/AvatarURL'
                                      WHEN 'category'  THEN 'type/Category'
                                      WHEN 'city'      THEN 'type/City'
                                      WHEN 'country'   THEN 'type/Country'
                                      WHEN 'desc'      THEN 'type/Description'
                                      WHEN 'fk'        THEN 'type/FK'
                                      WHEN 'id'        THEN 'type/PK'
                                      WHEN 'image'     THEN 'type/ImageURL'
                                      WHEN 'json'      THEN 'type/SerializedJSON'
                                      WHEN 'latitude'  THEN 'type/Latitude'
                                      WHEN 'longitude' THEN 'type/Longitude'
                                      WHEN 'name'      THEN 'type/Name'
                                      WHEN 'number'    THEN 'type/Number'
                                      WHEN 'state'     THEN 'type/State'
                                      WHEN 'url'       THEN 'type/URL'
                                      WHEN 'zip_code'  THEN 'type/ZipCode'
                                     END)
                WHERE semantic_type IN ('avatar', 'category', 'city', 'country', 'desc', 'fk', 'id', 'image',
                                        'json', 'latitude', 'longitude', 'name', 'number', 'state', 'url',
                                        'zip_code');

  - changeSet:
      id: 305
      author: camsaul
      comment: Added 0.40.0 (replaces a data migration dating back to 0.20.0)
      changes:
        - sql:
            sql: >-
              UPDATE metabase_field
              SET base_type = (CASE base_type
                                WHEN 'ArrayField'      THEN 'type/Array'
                                WHEN 'BigIntegerField' THEN 'type/BigInteger'
                                WHEN 'BooleanField'    THEN 'type/Boolean'
                                WHEN 'CharField'       THEN 'type/Text'
                                WHEN 'DateField'       THEN 'type/Date'
                                WHEN 'DateTimeField'   THEN 'type/DateTime'
                                WHEN 'DecimalField'    THEN 'type/Decimal'
                                WHEN 'DictionaryField' THEN 'type/Dictionary'
                                WHEN 'FloatField'      THEN 'type/Float'
                                WHEN 'IntegerField'    THEN 'type/Integer'
                                WHEN 'TextField'       THEN 'type/Text'
                                WHEN 'TimeField'       THEN 'type/Time'
                                WHEN 'UUIDField'       THEN 'type/UUID'
                                WHEN 'UnknownField'    THEN 'type/*'
                               END)
              WHERE base_type IN ('ArrayField', 'BigIntegerField', 'BooleanField', 'CharField', 'DateField',
                                  'DateTimeField', 'DecimalField', 'DictionaryField', 'FloatField', 'IntegerField',
                                  'TextField', 'TimeField', 'UUIDField', 'UnknownField');
  - changeSet:
      id: 308
      author: howonlee
      comment: Added 0.40.0 Track cache hits in query_execution table
      changes:
        - addColumn:
            tableName: query_execution
            columns:
              - column:
                  name: cache_hit
                  type: boolean
                  remarks: "Cache hit on query execution"
                  constraints:
                    nullable: true


  - changeSet:
      id: 309
      author: dpsutton
      comment: 'Added 0.40.0 - Add type to collections'
      changes:
        - addColumn:
            tableName: collection
            columns:
              - column:
                  name: authority_level
                  type: varchar(255)
                  remarks: 'Nullable column to incidate collection''s authority level. Initially values are "official" and nil.'
                  constraints:
                    nullable: true


  - changeSet:
      id: 310
      author: howonlee
      comment: Added 0.40.0 Migrate friendly field names
      changes:
        - update:
            tableName: setting
            columns:
              - column:
                  name: value
                  value: 'simple'
            where: "'key'='humanization-strategy' AND value='advanced'"

  - changeSet:
      id: 311
      author: howonlee
      comment: Added 0.40.0 Migrate friendly field names, not noop
      changes:
        - sql:
            dbms: mariadb,mysql
            sql: |
                UPDATE setting SET value='simple' WHERE `key`='humanization-strategy'
                AND value='advanced'
        - sql:
            dbms: postgresql,h2
            sql: |
                UPDATE setting SET value='simple' WHERE key='humanization-strategy'
                AND value='advanced'

  - changeSet:
      id: 312
      author: noahmoss
      comment: Added 0.41.0 Backfill collection_id for dashboard subscriptions
      changes:
        - sql:
            dbms: mariadb,mysql
            sql: >-
              UPDATE pulse p
              INNER JOIN report_dashboard d
              ON p.dashboard_id = d.id
              SET p.collection_id = d.collection_id;
        - sql:
            dbms: postgresql
            sql: >-
              UPDATE pulse p
              SET collection_id = d.collection_id
              FROM report_dashboard d
              WHERE p.dashboard_id = d.id
              AND p.dashboard_id IS NOT NULL;
        - sql:
            dbms: h2
            sql: >-
              UPDATE pulse p
              SET collection_id = (
                SELECT d.collection_id
                FROM report_dashboard d
                WHERE d.id = p.dashboard_id
              )
              WHERE dashboard_id IS NOT NULL;

  - changeSet:
<<<<<<< HEAD
      id: 313
      author: jeff303
      comment: Added 0.41.0 - Secret domain object.
      changes:
        - createTable:
            tableName: secret
            remarks: Storage for managed secrets (passwords, binary data, etc.)
            columns:
              - column:
                  autoIncrement: true
                  constraints:
                    nullable: false
                    primaryKey: true
                  name: id
                  remarks: Part of composite primary key for secret; this is the uniquely generted ID column
                  type: int
              - column:
                  constraints:
                    nullable: false
                    primaryKey: true
                  name: version
                  defaultValue: 1
                  remarks: Part of composite primary key for secret; this is the version column
                  type: int
              - column:
                  constraints:
                    deferrable: false
                    foreignKeyName: fk_secret_ref_user_id
                    initiallyDeferred: false
                    nullable: false
                    references: core_user(id)
                  name: creator_id
                  remarks: User ID who created this secret instance
                  type: int
              - column:
                  constraints:
                    nullable: false
                  name: created_at
                  remarks: Timestamp for when this secret instance was created
                  type: ${timestamp_type}
              - column:
                  constraints:
                    nullable: true
                  name: updated_at
                  remarks: >-
                    Timestamp for when this secret record was updated. Only relevant when non-value field changes
                    since a value change will result in a new version being inserted.
                  type: ${timestamp_type}
              - column:
                  constraints:
                    nullable: false
                  name: name
                  remarks: The name of this secret record.
                  type: varchar(254)
              - column:
                  constraints:
                    # TODO: do we want to constrain this field or leave open for extension? or separate table with FK?
                    nullable: false
                  name: kind
                  remarks: >-
                    The kind of secret this record represents; the value is interpreted as a Clojure keyword with a
                    hierarchy. Ex: 'bytes' means generic binary data, 'jks-keystore' extends 'bytes' but has a specific
                    meaning.
                  type: varchar(254)
              - column:
                  constraints:
                    # TODO: similar question to above?
                    nullable: true
                  name: source
                  remarks: >-
                    The source of secret record, which controls how Metabase interprets the value (ex: 'file-path'
                    means the 'simple_value' is not the real value, but a pointer to a file that contains the value).
                  type: varchar(254)
              - column:
                  constraints:
                    nullable: false
                  name: value
                  remarks: The base64 encoded binary value of this secret record. If encryption is enabled, this will
                    be the output of the encryption procedure on the plaintext. If not, it will be the base64 encoded
                    plaintext.
                  type: ${blob.type}
=======
      id: 314
      author: howonlee
      comment: Added 0.41.0 Fine grained caching controls
      changes:
        - addColumn:
            tableName: metabase_database
            columns:
              - column:
                  name: cache_ttl
                  type: integer
                  remarks: "Granular cache TTL for specific database."
                  constraints:
                    nullable: true

  - changeSet:
      id: 315
      author: howonlee
      comment: Added 0.41.0 Fine grained caching controls, pt 2
      changes:
        - addColumn:
            tableName: report_dashboard
            columns:
              - column:
                  name: cache_ttl
                  type: integer
                  remarks: "Granular cache TTL for specific dashboard."
                  constraints:
                    nullable: true

  - changeSet:
      id: 316
      author: howonlee
      comment: Added 0.41.0 Fine grained caching controls, pt 3
      changes:
        - addColumn:
            tableName: view_log
            columns:
              - column:
                  name: metadata
                  type: text
                  remarks: "Serialized JSON corresponding to metadata for view."
                  constraints:
                    nullable: true
>>>>>>> 98bd3c30

# >>>>>>>>>> DO NOT ADD NEW MIGRATIONS BELOW THIS LINE! ADD THEM ABOVE <<<<<<<<<<

########################################################################################################################
#
# ADVICE:
#
# 1) Run ./bin/lint-migrations-file.sh to run core.spec checks against any changes you make here. Liquibase is pretty
#    forgiving and won't complain if you accidentally mix up things like deleteCascade and onDelete: CASCADE. CI runs
#    this check but it's nicer to know now instead of waiting for CI.
#
# 2) Please post a message in the Metabase Slack #migrations channel to let others know you are creating a new
#    migration so someone else doesn't steal your ID number
#
# PLEASE KEEP THIS MESSAGE AT THE BOTTOM OF THIS FILE!!!!! Add new migrations above the message.
#
########################################################################################################################<|MERGE_RESOLUTION|>--- conflicted
+++ resolved
@@ -8496,7 +8496,6 @@
               WHERE dashboard_id IS NOT NULL;
 
   - changeSet:
-<<<<<<< HEAD
       id: 313
       author: jeff303
       comment: Added 0.41.0 - Secret domain object.
@@ -8578,7 +8577,8 @@
                     be the output of the encryption procedure on the plaintext. If not, it will be the base64 encoded
                     plaintext.
                   type: ${blob.type}
-=======
+
+  - changeSet:
       id: 314
       author: howonlee
       comment: Added 0.41.0 Fine grained caching controls
@@ -8622,7 +8622,6 @@
                   remarks: "Serialized JSON corresponding to metadata for view."
                   constraints:
                     nullable: true
->>>>>>> 98bd3c30
 
 # >>>>>>>>>> DO NOT ADD NEW MIGRATIONS BELOW THIS LINE! ADD THEM ABOVE <<<<<<<<<<
 
