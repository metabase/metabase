--- conflicted
+++ resolved
@@ -1017,30 +1017,6 @@
     return Q.getOrderBys(this.query());
   });
 
-<<<<<<< HEAD
-  /**
-   * @deprecated use the orderBy function from metabase-lib v2
-   */
-  addSort(_orderBy: OrderBy) {
-    return this._updateQuery(Q.addOrderBy, arguments);
-  }
-
-  /**
-   * @deprecated use the removeOrderBys function from metabase-lib v2
-   */
-  clearSort() {
-    return this._updateQuery(Q.clearOrderBy, arguments);
-  }
-
-  /**
-   * @deprecated use the replaceClause function from metabase-lib v2
-   */
-  replaceSort(orderBy: OrderBy) {
-    return this.clearSort().addSort(orderBy);
-  }
-
-=======
->>>>>>> 4e6ea4b4
   // LIMIT
   /**
    * @deprecated use metabase-lib v2's currentLimit function
