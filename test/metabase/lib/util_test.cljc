--- conflicted
+++ resolved
@@ -90,12 +90,8 @@
              :type     :pipeline
              :stages   [{:lib/type           :mbql.stage/mbql
                          :source-table       (meta/id :venues)
-<<<<<<< HEAD
-                         :lib/stage-metadata {:columns [(meta/field-metadata :venues :id)]}}
-=======
                          :lib/stage-metadata {:lib/type :metadata/results
                                               :columns  [(meta/field-metadata :venues :id)]}}
->>>>>>> b40ed34d
                         {:lib/type :mbql.stage/mbql}]}
             (lib.util/pipeline
              {:database (meta/id)
