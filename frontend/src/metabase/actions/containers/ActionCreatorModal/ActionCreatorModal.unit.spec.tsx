import userEvent from "@testing-library/user-event";
import fetchMock from "fetch-mock";
import { Route } from "react-router";

import { renderWithProviders, screen, waitFor } from "__support__/ui";
import {
<<<<<<< HEAD
  renderWithProviders,
  screen,
  waitFor,
  waitForElementToBeRemoved,
} from "__support__/ui";
import {
=======
>>>>>>> a8d1fb26
  setupCardsEndpoints,
  setupDatabasesEndpoints,
  setupModelActionsEndpoints,
} from "__support__/server-mocks";

import type { Card, WritebackAction } from "metabase-types/api";
import { createSampleDatabase } from "metabase-types/api/mocks/presets";
import {
  createMockCard,
  createMockQueryAction,
} from "metabase-types/api/mocks";
import { checkNotNull } from "metabase/core/utils/types";

import ActionCreatorModal from "./ActionCreatorModal";

const MODEL = createMockCard({ id: 1, dataset: true });
const MODEL_SLUG = `${MODEL.id}-${MODEL.name.toLowerCase()}`;
const ACTION = createMockQueryAction({ model_id: MODEL.id });
const ACTION_NOT_FOUND_ID = 999;
const DATABASE = createSampleDatabase({
  settings: { "database-enable-actions": true },
});

type SetupOpts = {
  initialRoute: string;
  action?: WritebackAction | null;
  model?: Card;
};

async function setup({
  initialRoute,
  model = MODEL,
  action = ACTION,
}: SetupOpts) {
  setupDatabasesEndpoints([DATABASE]);
  setupCardsEndpoints([model]);

  if (action) {
    setupModelActionsEndpoints([action], model.id);
  } else {
    fetchMock.get(`path:/api/action/${ACTION_NOT_FOUND_ID}`, 404);
  }

  const { history } = renderWithProviders(
    <>
      <Route
        path="/model/:slug/detail/actions/:actionId"
        component={routeProps => (
          <ActionCreatorModal
            {...routeProps}
            onClose={() => {
              history?.push(`/model/${MODEL.id}/detail/actions`);
            }}
          />
        )}
      />
      <Route
        path="/model/:slug/detail/actions"
        component={() => <div data-testid="mock-model-detail" />}
      />
    </>,
    {
      withRouter: true,
      initialRoute,
    },
  );

<<<<<<< HEAD
=======
  await waitFor(() => {
    expect(screen.queryByTestId("loading-spinner")).not.toBeInTheDocument();
  });

>>>>>>> a8d1fb26
  return { history: checkNotNull(history) };
}

describe("actions > containers > ActionCreatorModal", () => {
  afterEach(() => {
    fetchMock.reset();
  });

  it("renders correctly", async () => {
    const initialRoute = `/model/${MODEL.id}/detail/actions/${ACTION.id}`;
    await setup({ initialRoute });

    await waitFor(() => {
      expect(screen.getByTestId("action-creator")).toBeInTheDocument();
    });
  });

  it("redirects back to the model detail page if the action is not found", async () => {
    const initialRoute = `/model/${MODEL.id}/detail/actions/${ACTION_NOT_FOUND_ID}`;
    const { history } = await setup({ initialRoute, action: null });

    await waitForElementToBeRemoved(() =>
      screen.queryAllByTestId("loading-spinner"),
    );

    expect(await screen.findByTestId("mock-model-detail")).toBeInTheDocument();
    expect(screen.queryByTestId("action-creator")).not.toBeInTheDocument();
    expect(history.getCurrentLocation().pathname).toBe(
      `/model/${MODEL_SLUG}/detail/actions`,
    );
  });

  it("redirects back to the model detail page if the action is archived", async () => {
    const action = { ...ACTION, archived: true };
    const initialRoute = `/model/${MODEL.id}/detail/actions/${action.id}`;
    const { history } = await setup({ initialRoute, action });

    await waitForElementToBeRemoved(() =>
      screen.queryAllByTestId("loading-spinner"),
    );

    expect(await screen.findByTestId("mock-model-detail")).toBeInTheDocument();
    expect(screen.queryByTestId("action-creator")).not.toBeInTheDocument();
    expect(history.getCurrentLocation().pathname).toBe(
      `/model/${MODEL_SLUG}/detail/actions`,
    );
  });

  describe("creating new action", () => {
    it("does not show custom warning modal when leaving with no changes via SPA navigation", async () => {
      const initialRoute = `/model/${MODEL.id}/detail/actions`;
      const actionRoute = `/model/${MODEL.id}/detail/actions/action`;
      const { history } = await setup({ initialRoute, action: null });

      history.push(actionRoute);

      await waitFor(() => {
        expect(screen.getByTestId("action-creator")).toBeInTheDocument();
      });

      history.goBack();

      expect(
        screen.queryByText("Changes were not saved"),
      ).not.toBeInTheDocument();
      expect(
        screen.queryByText(
          "Navigating away from here will cause you to lose any changes you have made.",
        ),
      ).not.toBeInTheDocument();
    });

    it("shows custom warning modal when leaving with unsaved changes via SPA navigation", async () => {
      const initialRoute = `/model/${MODEL.id}/detail/actions`;
      const actionRoute = `/model/${MODEL.id}/detail/actions/new`;
      const { history } = await setup({ initialRoute, action: null });

      history.push(actionRoute);

      await waitFor(() => {
        expect(screen.getByTestId("action-creator")).toBeInTheDocument();
      });

      userEvent.type(screen.getByDisplayValue("New Action"), "a change");
      userEvent.tab(); // need to click away from the input to re-compute the isDirty flag

      history.goBack();

      expect(screen.getByText("Changes were not saved")).toBeInTheDocument();
      expect(
        screen.getByText(
          "Navigating away from here will cause you to lose any changes you have made.",
        ),
      ).toBeInTheDocument();
    });

    it("does not show custom warning modal when saving changes", async () => {
      const initialRoute = `/model/${MODEL.id}/detail/actions`;
      const actionRoute = `/model/${MODEL.id}/detail/actions/new`;
      const { history } = await setup({ initialRoute, action: null });

      history.push(actionRoute);

      await waitFor(() => {
        expect(screen.getByTestId("action-creator")).toBeInTheDocument();
      });

      const query = "select 1;";

      userEvent.type(screen.getByDisplayValue("New Action"), "a change");
      userEvent.type(screen.queryAllByRole("textbox")[1], query);
      userEvent.tab(); // need to click away from the input to re-compute the isDirty flag

      fetchMock.post("path:/api/action", {
        name: "New Actiona change",
        dataset_query: {
          type: "native",
          database: DATABASE.id,
          native: {
            query,
            "template-tags": {},
          },
        },
        database_id: DATABASE.id,
        parameters: [],
        type: "query",
        visualization_settings: {
          name: "",
          type: "button",
          description: "",
          confirmMessage: "",
          successMessage: "",
          fields: {},
        },
      });

      userEvent.click(screen.getByRole("button", { name: "Save" }));
      userEvent.click(screen.getByRole("button", { name: "Create" }));

      await waitFor(() => {
        expect(history.getCurrentLocation().pathname).toBe(initialRoute);
      });

      expect(
        screen.queryByText("Changes were not saved"),
      ).not.toBeInTheDocument();
      expect(
        screen.queryByText(
          "Navigating away from here will cause you to lose any changes you have made.",
        ),
      ).not.toBeInTheDocument();
    });
  });

  describe("editing existing action", () => {
    it("does not show custom warning modal when leaving with no changes via SPA navigation", async () => {
      const action = ACTION;
      const initialRoute = `/model/${MODEL.id}/detail/actions`;
      const actionRoute = `/model/${MODEL.id}/detail/actions/${action.id}`;
      const { history } = await setup({ initialRoute, action });

      history.push(actionRoute);

      await waitFor(() => {
        expect(screen.getByTestId("action-creator")).toBeInTheDocument();
      });

      const input = screen.getByDisplayValue(action.name);
      userEvent.type(input, "12");
      userEvent.tab(); // need to click away from the input to re-compute the isDirty flag
      userEvent.type(input, "{backspace}{backspace}");
      userEvent.tab(); // need to click away from the input to re-compute the isDirty flag

      history.goBack();

      expect(
        screen.queryByText("Changes were not saved"),
      ).not.toBeInTheDocument();
      expect(
        screen.queryByText(
          "Navigating away from here will cause you to lose any changes you have made.",
        ),
      ).not.toBeInTheDocument();
    });

    it("shows custom warning modal when leaving with unsaved changes via SPA navigation", async () => {
      const action = ACTION;
      const initialRoute = `/model/${MODEL.id}/detail/actions`;
      const actionRoute = `/model/${MODEL.id}/detail/actions/${action.id}`;
      const { history } = await setup({ initialRoute, action });

      history.push(actionRoute);

      await waitFor(() => {
        expect(screen.getByTestId("action-creator")).toBeInTheDocument();
      });

      userEvent.type(screen.getByDisplayValue(action.name), "a change");
      userEvent.tab(); // need to click away from the input to re-compute the isDirty flag

      history.goBack();

      expect(screen.getByText("Changes were not saved")).toBeInTheDocument();
      expect(
        screen.getByText(
          "Navigating away from here will cause you to lose any changes you have made.",
        ),
      ).toBeInTheDocument();
    });

    it("does not show custom warning modal when saving changes", async () => {
      const action = ACTION;

      const initialRoute = `/model/${MODEL.id}/detail/actions`;
      const actionRoute = `/model/${MODEL.id}/detail/actions/${action.id}`;
      const { history } = await setup({ initialRoute, action });

      history.push(actionRoute);

      await waitFor(() => {
        expect(screen.getByTestId("action-creator")).toBeInTheDocument();
      });

      userEvent.type(screen.getByDisplayValue(action.name), "a change");
      userEvent.tab(); // need to click away from the input to re-compute the isDirty flag

      fetchMock.put(
        `path:/api/action/${action.id}`,
        {
          ...action,
          name: `${action.name}a change`,
        },
        { overwriteRoutes: true },
      );

      userEvent.click(screen.getByRole("button", { name: "Update" }));

      await waitFor(() => {
        expect(history.getCurrentLocation().pathname).toBe(initialRoute);
      });

      expect(
        screen.queryByText("Changes were not saved"),
      ).not.toBeInTheDocument();
      expect(
        screen.queryByText(
          "Navigating away from here will cause you to lose any changes you have made.",
        ),
      ).not.toBeInTheDocument();
    });
  });
});<|MERGE_RESOLUTION|>--- conflicted
+++ resolved
@@ -4,15 +4,6 @@
 
 import { renderWithProviders, screen, waitFor } from "__support__/ui";
 import {
-<<<<<<< HEAD
-  renderWithProviders,
-  screen,
-  waitFor,
-  waitForElementToBeRemoved,
-} from "__support__/ui";
-import {
-=======
->>>>>>> a8d1fb26
   setupCardsEndpoints,
   setupDatabasesEndpoints,
   setupModelActionsEndpoints,
@@ -80,13 +71,10 @@
     },
   );
 
-<<<<<<< HEAD
-=======
   await waitFor(() => {
     expect(screen.queryByTestId("loading-spinner")).not.toBeInTheDocument();
   });
 
->>>>>>> a8d1fb26
   return { history: checkNotNull(history) };
 }
 
@@ -107,10 +95,6 @@
   it("redirects back to the model detail page if the action is not found", async () => {
     const initialRoute = `/model/${MODEL.id}/detail/actions/${ACTION_NOT_FOUND_ID}`;
     const { history } = await setup({ initialRoute, action: null });
-
-    await waitForElementToBeRemoved(() =>
-      screen.queryAllByTestId("loading-spinner"),
-    );
 
     expect(await screen.findByTestId("mock-model-detail")).toBeInTheDocument();
     expect(screen.queryByTestId("action-creator")).not.toBeInTheDocument();
@@ -123,10 +107,6 @@
     const action = { ...ACTION, archived: true };
     const initialRoute = `/model/${MODEL.id}/detail/actions/${action.id}`;
     const { history } = await setup({ initialRoute, action });
-
-    await waitForElementToBeRemoved(() =>
-      screen.queryAllByTestId("loading-spinner"),
-    );
 
     expect(await screen.findByTestId("mock-model-detail")).toBeInTheDocument();
     expect(screen.queryByTestId("action-creator")).not.toBeInTheDocument();
