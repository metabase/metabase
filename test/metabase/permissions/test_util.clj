--- conflicted
+++ resolved
@@ -1,9 +1,6 @@
 (ns metabase.permissions.test-util
   (:require
-<<<<<<< HEAD
-=======
    [metabase.config :as config]
->>>>>>> 2571a473
    [metabase.models.data-permissions :as data-perms]
    [metabase.models.permissions :as perms]
    [metabase.models.permissions-group :as perms-group]
@@ -16,25 +13,14 @@
   [thunk]
   ;; Select sandboxes _before_ permissions.
   (let [original-perms     (t2/select :model/Permissions)
-<<<<<<< HEAD
-        original-sandboxes (t2/select :model/GroupTableAccessPolicy)]
-=======
         original-sandboxes (if config/ee-available?
                              (t2/select :model/GroupTableAccessPolicy)
                              [])]
->>>>>>> 2571a473
     (try
       (thunk)
       (finally
         (binding [perms/*allow-root-entries* true
                   perms/*allow-admin-permissions-changes* true]
-<<<<<<< HEAD
-          (t2/delete! :model/GroupTableAccessPolicy)
-          (t2/delete! :model/Permissions)
-          ;; Insert perms _before_ sandboxes because of a foreign key constraint on sandboxes.permission_id
-          (t2/insert! :model/Permissions original-perms)
-          (t2/insert! :model/GroupTableAccessPolicy original-sandboxes))))))
-=======
           (when config/ee-available?
             (t2/delete! :model/GroupTableAccessPolicy))
           (t2/delete! :model/Permissions)
@@ -42,7 +28,6 @@
           (t2/insert! :model/Permissions original-perms)
           (when config/ee-available?
             (t2/insert! :model/GroupTableAccessPolicy original-sandboxes)))))))
->>>>>>> 2571a473
 
 (defmacro with-restored-perms!
   "Runs `body`, and restores permissions and sandboxes to their original state afterwards."
@@ -53,21 +38,13 @@
   "Implementation of `with-restored-perms` and related helper functions. Optionally takes `group-ids` to restore only the
   permissions for a set of groups."
   [group-ids thunk]
-<<<<<<< HEAD
-  (let [select-condition [(when group-ids [:in :group_id group-ids])]
-=======
   (let [select-condition (if-not group-ids
                            true
                            [:in :group_id group-ids])
->>>>>>> 2571a473
         original-perms (t2/select :model/DataPermissions {:where select-condition})]
     (try
       (thunk)
       (finally
-<<<<<<< HEAD
-        (t2/delete! :model/DataPermissions {:where select-condition})
-        (t2/insert! :model/DataPermissions original-perms)))))
-=======
         (let [existing-db-ids    (t2/select-pks-set :model/Database)
               existing-table-ids (t2/select-pks-set :model/Table)
               still-valid-perms  (filter
@@ -77,7 +54,6 @@
                                   original-perms)]
           (t2/delete! :model/DataPermissions {:where select-condition})
           (t2/insert! :model/DataPermissions still-valid-perms))))))
->>>>>>> 2571a473
 
 (defmacro with-restored-data-perms!
   "Runs `body`, and restores all permissions to their original state afterwards."
@@ -99,15 +75,6 @@
   least permissive value for the All Users permission group for the duration of the test."
   [thunk]
   (with-restored-data-perms-for-group! (u/the-id (perms-group/all-users))
-<<<<<<< HEAD
-    (doseq [[perm-type _] data-perms/Permissions]
-      (data-perms/set-database-permission! (perms-group/all-users)
-                                           (data/db)
-                                           perm-type
-                                           (data-perms/least-permissive-value perm-type)))
-    (thunk)))
-
-=======
     (doseq [[perm-type _] data-perms/Permissions
             db-id         (t2/select-pks-set :model/Database)]
        (data-perms/set-database-permission! (perms-group/all-users)
@@ -129,7 +96,6 @@
   [& body]
   `(do-with-no-perms-for-all-users! (fn [] ~@body)))
 
->>>>>>> 2571a473
 (defmacro with-no-data-perms-for-all-users!
   "Runs `body`, and sets every data permission for all databases to its least permissive value for the All Users
   permission group for the duration of the test. Restores the original permissions afterwards."
@@ -156,19 +122,13 @@
   `(do-with-full-data-perms-for-all-users! (fn [] ~@body)))
 
 (defn do-with-perm-for-group!
-<<<<<<< HEAD
-  "Implementation of `with-perm-for-group`. Sets the data permission for the the test dataset to the given value
-=======
   "Implementation of `with-perm-for-group`. Sets the data permission for the test dataset to the given value
->>>>>>> 2571a473
   for the given permission group for the duration of the test."
   [group-or-id perm-type value thunk]
   (with-restored-data-perms-for-group! (u/the-id (perms-group/all-users))
    (data-perms/set-database-permission! group-or-id (data/db) perm-type value)
    (thunk)))
 
-<<<<<<< HEAD
-=======
 (defn do-with-perm-for-group-and-table!
   "Implementation of `with-perm-for-group-and-table`. Sets the data permission for the test dataset/table to the given
   value for the given permission group for the duration of the test."
@@ -183,7 +143,6 @@
   [group-or-id table-or-id perm-type value & body]
   `(do-with-perm-for-group-and-table! ~group-or-id ~table-or-id ~perm-type ~value (fn [] ~@body)))
 
->>>>>>> 2571a473
 (defmacro with-perm-for-group!
   "Runs `body`, and sets the data permission for the the test dataset to the given value for the given permission
   group for the duration of the test."
