(ns metabase.pulse
  "Public API for sending Pulses."
  (:require [clojure.string :as str]
            [clojure.tools.logging :as log]
            [metabase.email :as email]
            [metabase.email.messages :as messages]
            [metabase.integrations.slack :as slack]
            [metabase.models.card :refer [Card]]
            [metabase.models.dashboard :refer [Dashboard]]
            [metabase.models.dashboard-card :refer [DashboardCard]]
            [metabase.models.database :refer [Database]]
            [metabase.models.pulse :as pulse :refer [Pulse]]
            [metabase.public-settings :as public-settings]
            [metabase.pulse.markdown :as markdown]
            [metabase.pulse.parameters :as params]
            [metabase.pulse.render :as render]
            [metabase.pulse.util :as pu]
            [metabase.query-processor :as qp]
<<<<<<< HEAD
            [metabase.query-processor.card :as qp.card]
            [metabase.query-processor.middleware.permissions :as qp.perms]
=======
>>>>>>> 3b3a2f94
            [metabase.query-processor.timezone :as qp.timezone]
            [metabase.server.middleware.session :as session]
            [metabase.util :as u]
            [metabase.util.i18n :refer [trs tru]]
            [metabase.util.ui-logic :as ui]
            [metabase.util.urls :as urls]
            [schema.core :as s]
            [toucan.db :as db])
  (:import metabase.models.card.CardInstance))

;;; ------------------------------------------------- PULSE SENDING --------------------------------------------------

(defn- execute-dashboard-subscription-card
  [owner-id dashboard dashcard card-or-id parameters]
  (try
    (let [card-id         (u/the-id card-or-id)
          card            (Card :id card-id)
          param-id->param (u/key-by :id parameters)
          params          (for [mapping (:parameter_mappings dashcard)
                                :when   (= (:card_id mapping) card-id)
                                :let    [param (get param-id->param (:parameter_id mapping))]
                                :when   param]
                            (assoc param :target (:target mapping)))
          result (session/with-current-user owner-id
                   (qp.card/run-query-for-card-async
                    card-id :api
                    :dashboard-id  (:id dashboard)
                    :context       :pulse ; TODO - we should support for `:dashboard-subscription` and use that to differentiate the two
                    :export-format :api
                    :parameters    params
                    :middleware    {:process-viz-settings? true
                                    :js-int-to-string?     false}
                    :run (fn [query info]
                           (qp/process-query-and-save-with-max-results-constraints! (assoc query :async? false) info))))]
      {:card card
       :dashcard dashcard
       :result result})
    (catch Throwable e
        (log/warn e (trs "Error running query for Card {0}" card-or-id)))))

(defn- dashcard-comparator
  "Comparator that determines which of two dashcards comes first in the layout order used for pulses.
  This is the same order used on the frontend for the mobile layout. Orders cards left-to-right, then top-to-bottom"
  [dashcard-1 dashcard-2]
  (if-not (= (:row dashcard-1) (:row dashcard-2))
    (compare (:row dashcard-1) (:row dashcard-2))
    (compare (:col dashcard-1) (:col dashcard-2))))

(defn- execute-dashboard
  "Fetch all the dashcards in a dashboard for a Pulse, and execute non-text cards"
  [{pulse-creator-id :creator_id, :as pulse} dashboard & {:as options}]
  (let [dashboard-id      (u/the-id dashboard)
        dashcards         (db/select DashboardCard :dashboard_id dashboard-id)
        ordered-dashcards (sort dashcard-comparator dashcards)]
    (for [dashcard ordered-dashcards]
      (if-let [card-id (:card_id dashcard)]
        (execute-dashboard-subscription-card pulse-creator-id dashboard dashcard card-id (params/parameters pulse dashboard))
        ;; For virtual cards, return the viz settings map directly
        (-> dashcard :visualization_settings)))))

(defn- database-id [card]
  (or (:database_id card)
      (get-in card [:dataset_query :database])))

(s/defn defaulted-timezone :- s/Str
  "Returns the timezone ID for the given `card`. Either the report timezone (if applicable) or the JVM timezone."
  [card :- CardInstance]
  (or (some-> card database-id Database qp.timezone/results-timezone-id)
      (qp.timezone/system-timezone-id)))

(defn- first-question-name [pulse]
  (-> pulse :cards first :name))

(defn- alert-condition-type->description [condition-type]
  (case (keyword condition-type)
    :meets (trs "reached its goal")
    :below (trs "gone below its goal")
    :rows  (trs "results")))

(def ^:private ^:dynamic *slack-mrkdwn-length-limit*
  3000)

(defn- truncate-mrkdwn
  "If a mrkdwn string is greater than Slack's length limit, truncates it to fit the limit and
  adds an ellipsis character to the end."
  [mrkdwn]
  (if (> (count mrkdwn) *slack-mrkdwn-length-limit*)
    (-> mrkdwn
        (subs 0 (dec *slack-mrkdwn-length-limit*))
        (str "…"))
    mrkdwn))

(defn create-slack-attachment-data
  "Returns a seq of slack attachment data structures, used in `create-and-upload-slack-attachments!`"
  [card-results]
  (let [{channel-id :id} (slack/files-channel)]
    (->> (for [card-result card-results]
           (let [{{card-id :id, card-name :name, :as card} :card, dashcard :dashcard, result :result} card-result]
             (if (and card result)
               {:title           (or (-> dashcard :visualization_settings :card.title)
                                     card-name)
                :rendered-info   (render/render-pulse-card :inline (defaulted-timezone card) card dashcard result)
                :title_link      (urls/card-url card-id)
                :attachment-name "image.png"
                :channel-id      channel-id
                :fallback        card-name}
               (let [mrkdwn (markdown/process-markdown (:text card-result) :mrkdwn)]
                 (when (not (str/blank? mrkdwn))
                   {:blocks [{:type "section"
                              :text {:type "mrkdwn"
                                     :text (truncate-mrkdwn mrkdwn)}}]})))))
         (remove nil?))))

(defn- subject
  [{:keys [name cards dashboard_id]}]
  (if (or dashboard_id
          (some :dashboard_id cards))
    name
    (trs "Pulse: {0}" name)))

(defn- slack-dashboard-header
  "Returns a block element that includes a dashboard's name, creator, and filters, for inclusion in a
  Slack dashboard subscription"
  [pulse dashboard]
  (let [header-section  {:type "header"
                         :text {:type "plain_text"
                                :text (subject pulse)
                                :emoji true}}
        creator-section {:type   "section"
                         :fields [{:type "mrkdwn"
                                   :text (str "Sent by " (-> pulse :creator :common_name))}]}
        filters         (params/parameters pulse dashboard)
        filter-fields   (for [filter filters]
                          {:type "mrkdwn"
                           :text (str "*" (:name filter) "*\n" (params/value-string filter))})
        filter-section  (when (seq filter-fields)
                          {:type   "section"
                           :fields filter-fields})]
    (if filter-section
      {:blocks [header-section filter-section creator-section]}
      {:blocks [header-section creator-section]})))

(defn- slack-dashboard-footer
  "Returns a block element with the footer text and link which should be at the end of a Slack dashboard subscription."
  [pulse dashboard]
  {:blocks
   [{:type "divider"}
    {:type "context"
     :elements [{:type "mrkdwn"
                 :text (str "<" (params/dashboard-url (u/the-id dashboard) (params/parameters pulse dashboard)) "|"
                            "*Sent from " (public-settings/site-name) "*>")}]}]})

(def slack-width
  "Width of the rendered png of html to be sent to slack."
  1200)

(defn create-and-upload-slack-attachments!
  "Create an attachment in Slack for a given Card by rendering its result into an image and uploading
  it. Slack-attachment-uploader is a function which takes image-bytes and an attachment name, uploads the file, and
  returns an image url, defaulting to slack/upload-file!.

  Nested `blocks` lists containing text cards are passed through unmodified."
  ([attachments] (create-and-upload-slack-attachments! attachments slack/upload-file!))
  ([attachments slack-attachment-uploader]
   (letfn [(f [a] (select-keys a [:title :title_link :fallback]))]
     (reduce (fn [processed {:keys [rendered-info attachment-name channel-id] :as attachment-data}]
               (conj processed (if (:blocks attachment-data)
                                 attachment-data
                                 (if (:render/text rendered-info)
                                   (-> (f attachment-data)
                                       (assoc :text (:render/text rendered-info)))
                                   (let [image-bytes (render/png-from-render-info rendered-info slack-width)
                                         image-url   (slack-attachment-uploader image-bytes attachment-name channel-id)]
                                     (-> (f attachment-data)
                                         (assoc :image_url image-url)))))))
             []
             attachments))))

(defn- is-card-empty?
  "Check if the card is empty"
  [card]
  (if-let [result (:result card)]
    (or (zero? (-> result :row_count))
        ;; Many aggregations result in [[nil]] if there are no rows to aggregate after filters
        (= [[nil]]
           (-> result :data :rows)))
    ;; Text cards have no result; treat as empty
    true))

(defn- are-all-cards-empty?
  "Do none of the cards have any results?"
  [results]
  (every? is-card-empty? results))

(defn- goal-met? [{:keys [alert_above_goal], :as pulse} [first-result]]
  (let [goal-comparison      (if alert_above_goal <= >=)
        goal-val             (ui/find-goal-value first-result)
        comparison-col-rowfn (ui/make-goal-comparison-rowfn (:card first-result)
                                                            (get-in first-result [:result :data]))]

    (when-not (and goal-val comparison-col-rowfn)
      (throw (ex-info (tru "Unable to compare results to goal for alert.")
                      {:pulse  pulse
                       :result first-result})))
    (some (fn [row]
            (goal-comparison goal-val (comparison-col-rowfn row)))
          (get-in first-result [:result :data :rows]))))


;;; +----------------------------------------------------------------------------------------------------------------+
;;; |                                         Creating Notifications To Send                                         |
;;; +----------------------------------------------------------------------------------------------------------------+

(defn- alert-or-pulse [pulse]
  (if (:alert_condition pulse)
    :alert
    :pulse))

(defmulti ^:private should-send-notification?
  "Returns true if given the pulse type and resultset a new notification (pulse or alert) should be sent"
  (fn [pulse _results] (alert-or-pulse pulse)))

(defmethod should-send-notification? :alert
  [{:keys [alert_condition] :as alert} results]
  (cond
    (= "rows" alert_condition)
    (not (are-all-cards-empty? results))

    (= "goal" alert_condition)
    (goal-met? alert results)

    :else
    (let [^String error-text (tru "Unrecognized alert with condition ''{0}''" alert_condition)]
      (throw (IllegalArgumentException. error-text)))))

(defmethod should-send-notification? :pulse
  [{:keys [alert_condition] :as pulse} results]
  (if (:skip_if_empty pulse)
    (not (are-all-cards-empty? results))
    true))

;; 'notification' used below means a map that has information needed to send a Pulse/Alert, including results of
;; running the underlying query

(defmulti ^:private notification
  "Polymorphoic function for creating notifications. This logic is different for pulse type (i.e. alert vs. pulse) and
  channel_type (i.e. email vs. slack)"
  {:arglists '([alert-or-pulse results channel])}
  (fn [pulse _ {:keys [channel_type]}]
    [(alert-or-pulse pulse) (keyword channel_type)]))

(defmethod notification [:pulse :email]
  [{pulse-id :id, pulse-name :name, dashboard-id :dashboard_id, :as pulse} results {:keys [recipients]}]
  (log/debug (u/format-color 'cyan (trs "Sending Pulse ({0}: {1}) with {2} Cards via email"
                                        pulse-id (pr-str pulse-name) (count results))))
  (let [email-recipients (filterv u/email? (map :email recipients))
        query-results    (filter :card results)
        timezone         (-> query-results first :card defaulted-timezone)
        dashboard        (Dashboard :id dashboard-id)]
    {:subject      (subject pulse)
     :recipients   email-recipients
     :message-type :attachments
     :message      (messages/render-pulse-email timezone pulse dashboard results)}))

(defmethod notification [:pulse :slack]
  [{pulse-id :id, pulse-name :name, dashboard-id :dashboard_id, :as pulse}
   results
   {{channel-id :channel} :details}]
  (log/debug (u/format-color 'cyan (trs "Sending Pulse ({0}: {1}) with {2} Cards via Slack"
                                        pulse-id (pr-str pulse-name) (count results))))
  (let [dashboard (Dashboard :id dashboard-id)]
    {:channel-id  channel-id
     :attachments (remove nil?
                          (flatten [(slack-dashboard-header pulse dashboard)
                                    (create-slack-attachment-data results)
                                    (when dashboard (slack-dashboard-footer pulse dashboard))]))}))

(defmethod notification [:alert :email]
  [{:keys [id] :as pulse} results channel]
  (log/debug (trs "Sending Alert ({0}: {1}) via email" id name))
  (let [condition-kwd    (messages/pulse->alert-condition-kwd pulse)
        email-subject    (trs "Alert: {0} has {1}"
                              (first-question-name pulse)
                              (alert-condition-type->description condition-kwd))
        email-recipients (filterv u/email? (map :email (:recipients channel)))
        first-result     (first results)
        timezone         (-> first-result :card defaulted-timezone)]
    {:subject      email-subject
     :recipients   email-recipients
     :message-type :attachments
     :message      (messages/render-alert-email timezone pulse channel results (ui/find-goal-value first-result))}))

(defmethod notification [:alert :slack]
  [pulse results {{channel-id :channel} :details}]
  (log/debug (u/format-color 'cyan (trs "Sending Alert ({0}: {1}) via Slack" (:id pulse) (:name pulse))))
  {:channel-id  channel-id
   :attachments (cons {:blocks [{:type "header"
                                 :text {:type "plain_text"
                                        :text (str "🔔 " (first-question-name pulse))
                                        :emoji true}}]}
                      (create-slack-attachment-data results))})

(defmethod notification :default
  [_ _ {:keys [channel_type]}]
  (throw (UnsupportedOperationException. (tru "Unrecognized channel type {0}" (pr-str channel_type)))))

(defn- results->notifications [{:keys [channels channel-ids], pulse-id :id, :as pulse} results]
  (let [channel-ids (or channel-ids (mapv :id channels))]
    (when (should-send-notification? pulse results)
      (when (:alert_first_only pulse)
        (db/delete! Pulse :id pulse-id))
      ;; `channel-ids` is the set of channels to send to now, so only send to those. Note the whole set of channels
      (for [channel channels
            :when   (contains? (set channel-ids) (:id channel))]
        (notification pulse results channel)))))

(defn- pulse->notifications
  "Execute the underlying queries for a sequence of Pulses and return the results as 'notification' maps."
  [{:keys [cards], pulse-id :id, :as pulse} dashboard]
  (results->notifications pulse
                          (if dashboard
                            ;; send the dashboard
                            (execute-dashboard pulse dashboard)
                            ;; send the cards instead
                            (for [card  cards
                                  ;; Pulse ID may be `nil` if the Pulse isn't saved yet
                                  :let  [result (pu/execute-card pulse (u/the-id card), :pulse-id pulse-id)]
                                  ;; some cards may return empty results, e.g. if the card has been archived
                                  :when result]
                              result))))


;;; +----------------------------------------------------------------------------------------------------------------+
;;; |                                             Sending Notifications                                              |
;;; +----------------------------------------------------------------------------------------------------------------+

(defmulti ^:private send-notification!
  "Invokes the side-effecty function for sending emails/slacks depending on the notification type"
  {:arglists '([pulse-or-alert])}
  (fn [{:keys [channel-id]}]
    (if channel-id :slack :email)))

(defmethod send-notification! :slack
  [{:keys [channel-id message attachments]}]
  (let [attachments (create-and-upload-slack-attachments! attachments)]
    (slack/post-chat-message! channel-id message attachments)))

(defmethod send-notification! :email
  [{:keys [subject recipients message-type message]}]
  (email/send-message!
    :subject      subject
    :recipients   recipients
    :message-type message-type
    :message      message))

(defn- send-notifications! [notifications]
  (doseq [notification notifications]
    ;; do a try-catch around each notification so if one fails, we'll still send the other ones for example, an Alert
    ;; set up to send over both Slack & email: if Slack fails, we still want to send the email (#7409)
    (try
      (send-notification! notification)
      (catch Throwable e
        (log/error e (trs "Error sending notification!"))))))

(defn send-pulse!
  "Execute and Send a `Pulse`, optionally specifying the specific `PulseChannels`.  This includes running each
   `PulseCard`, formatting the results, and sending the results to any specified destination.

  `channel-ids` is the set of channel IDs to send to *now* -- this may be a subset of the full set of channels for
  the Pulse.

   Example:
       (send-pulse! pulse)                       Send to all Channels
       (send-pulse! pulse :channel-ids [312])    Send only to Channel with :id = 312"
  [{:keys [cards dashboard_id], :as pulse} & {:keys [channel-ids]}]
  {:pre [(map? pulse) (integer? (:creator_id pulse))]}
  (let [dashboard (Dashboard :id dashboard_id)
        pulse     (-> pulse
                      pulse/map->PulseInstance
                      ;; This is usually already done by this step, in the `send-pulses` task which uses `retrieve-pulse`
                      ;; to fetch the Pulse.
                      pulse/hydrate-notification
                      (merge (when channel-ids {:channel-ids channel-ids})))]
    (when (not (:archived dashboard))
      (send-notifications! (pulse->notifications pulse dashboard)))))<|MERGE_RESOLUTION|>--- conflicted
+++ resolved
@@ -16,11 +16,7 @@
             [metabase.pulse.render :as render]
             [metabase.pulse.util :as pu]
             [metabase.query-processor :as qp]
-<<<<<<< HEAD
             [metabase.query-processor.card :as qp.card]
-            [metabase.query-processor.middleware.permissions :as qp.perms]
-=======
->>>>>>> 3b3a2f94
             [metabase.query-processor.timezone :as qp.timezone]
             [metabase.server.middleware.session :as session]
             [metabase.util :as u]
