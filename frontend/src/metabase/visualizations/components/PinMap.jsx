--- conflicted
+++ resolved
@@ -188,16 +188,10 @@
       <div
         className={cx(
           className,
-<<<<<<< HEAD
           "PinMap",
           CS.relative,
-          "hover-parent",
-          "hover--visibility",
-=======
-          "PinMap relative",
+          CS.hoverParent,
           CS.hoverVisibility,
-          CS.hoverParent,
->>>>>>> 7efd8d36
         )}
         onMouseDownCapture={e => e.stopPropagation() /* prevent dragging */}
       >
