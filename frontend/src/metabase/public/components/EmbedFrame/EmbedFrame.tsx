import type { ReactNode } from "react";
import { useEffect, useState } from "react";

import { withRouter } from "react-router";
import { connect } from "react-redux";
import cx from "classnames";
import _ from "underscore";
import type { Location } from "history";

import { useMount } from "react-use";
import TitleAndDescription from "metabase/components/TitleAndDescription";

import { getSetting } from "metabase/selectors/settings";
import { isWithinIframe, initializeIframeResizer } from "metabase/lib/dom";
import { parseHashOptions } from "metabase/lib/browser";

import SyncedParametersList from "metabase/parameters/components/SyncedParametersList/SyncedParametersList";
import { FilterApplyButton } from "metabase/parameters/components/FilterApplyButton";

import type {
  Dashboard,
  Parameter,
  ParameterId,
  ParameterValueOrArray,
} from "metabase-types/api";
import type { State } from "metabase-types/store";

import { useDispatch } from "metabase/lib/redux";
import { setOptions } from "metabase/redux/embed";
import { FixedWidthContainer } from "metabase/dashboard/components/Dashboard/Dashboard.styled";
import type Question from "metabase-lib/Question";
import { getValuePopulatedParameters } from "metabase-lib/parameters/utils/parameter-values";

import LogoBadge from "./LogoBadge";
import type { FooterVariant } from "./EmbedFrame.styled";
import {
  Root,
  ContentContainer,
  Header,
  Body,
  ParametersWidgetContainer,
  Footer,
  ActionButtonsContainer,
  TitleAndDescriptionContainer,
} from "./EmbedFrame.styled";
import "./EmbedFrame.css";

type ParameterValues = Record<ParameterId, ParameterValueOrArray>;

interface OwnProps {
  className?: string;
  name?: string;
  description?: string;
  question?: Question;
  dashboard?: Dashboard;
  actionButtons?: JSX.Element[];
  footerVariant?: FooterVariant;
  parameters?: Parameter[];
  parameterValues?: ParameterValues;
  draftParameterValues?: ParameterValues;
  hiddenParameterSlugs?: string;
  setParameterValue?: (parameterId: ParameterId, value: any) => void;
  children: ReactNode;
<<<<<<< HEAD
  dashboardTabs?: ReactNode;
=======
  enableParameterRequiredBehavior?: boolean;
  setParameterValueToDefault: (id: ParameterId) => void;
>>>>>>> 140a5322
}

interface StateProps {
  hasEmbedBranding: boolean;
}

type Props = OwnProps &
  StateProps & {
    location: Location;
  };

interface HashOptions {
  bordered?: boolean;
  titled?: boolean;
  theme?: string;
  hide_parameters?: string;
  hide_download_button?: boolean;
}

function mapStateToProps(state: State) {
  return {
    hasEmbedBranding: !getSetting(state, "hide-embed-branding?"),
  };
}

function EmbedFrame({
  className,
  children,
  name,
  description,
  question,
  dashboard,
  actionButtons,
  dashboardTabs = null,
  footerVariant = "default",
  location,
  hasEmbedBranding,
  parameters,
  parameterValues,
  draftParameterValues,
  hiddenParameterSlugs,
  setParameterValue,
  setParameterValueToDefault,
  enableParameterRequiredBehavior,
}: Props) {
  const [hasInnerScroll, setInnerScroll] = useState(true);

  useMount(() => {
    initializeIframeResizer(() => setInnerScroll(false));
  });

  const dispatch = useDispatch();
  useEffect(() => {
    dispatch(setOptions(location));
  }, [dispatch, location]);

  const {
    bordered = isWithinIframe(),
    titled = true,
    theme,
    hide_parameters,
    hide_download_button,
  } = parseHashOptions(location.hash) as HashOptions;

  const hideParameters = [hide_parameters, hiddenParameterSlugs]
    .filter(Boolean)
    .join(",");

  const showFooter =
    hasEmbedBranding || (!hide_download_button && actionButtons);

  const finalName = titled ? name : null;

  const hasParameters = Array.isArray(parameters) && parameters.length > 0;

  const hasHeader = Boolean(finalName || hasParameters);

  return (
    <Root
      hasScroll={hasInnerScroll}
      isBordered={bordered}
      className={cx("EmbedFrame", className, {
        [`Theme--${theme}`]: !!theme,
      })}
      data-testid="embed-frame"
    >
      <ContentContainer hasScroll={hasInnerScroll}>
        {hasHeader && (
          <Header className="EmbedFrame-header">
            {finalName && (
              <TitleAndDescriptionContainer>
                <TitleAndDescription
                  title={finalName}
                  description={description}
                  className="my2"
                />
              </TitleAndDescriptionContainer>
            )}
            {dashboardTabs}
            {hasParameters && (
              <ParametersWidgetContainer data-testid="dashboard-parameters-widget-container">
<<<<<<< HEAD
                <FixedWidthContainer
                  data-testid="fixed-width-filters"
                  isFixedWidth={dashboard?.width === "fixed"}
                >
                  <SyncedParametersList
                    question={question}
                    dashboard={dashboard}
                    parameters={getValuePopulatedParameters(
                      parameters,
                      _.isEmpty(draftParameterValues)
                        ? parameterValues
                        : draftParameterValues,
                    )}
                    setParameterValue={setParameterValue}
                    hideParameters={hideParameters}
                  />
                  {dashboard && <FilterApplyButton />}
                </FixedWidthContainer>
=======
                <SyncedParametersList
                  className="mt1"
                  question={question}
                  dashboard={dashboard}
                  parameters={getValuePopulatedParameters({
                    parameters,
                    values: _.isEmpty(draftParameterValues)
                      ? parameterValues
                      : draftParameterValues,
                  })}
                  setParameterValue={setParameterValue}
                  hideParameters={hideParameters}
                  setParameterValueToDefault={setParameterValueToDefault}
                  enableParameterRequiredBehavior={
                    enableParameterRequiredBehavior
                  }
                />
                {dashboard && <FilterApplyButton />}
>>>>>>> 140a5322
              </ParametersWidgetContainer>
            )}
          </Header>
        )}
        <Body>{children}</Body>
      </ContentContainer>
      {showFooter && (
        <Footer className="EmbedFrame-footer" variant={footerVariant}>
          {hasEmbedBranding && (
            <LogoBadge variant={footerVariant} dark={theme === "night"} />
          )}
          {actionButtons && (
            <ActionButtonsContainer>{actionButtons}</ActionButtonsContainer>
          )}
        </Footer>
      )}
    </Root>
  );
}

// eslint-disable-next-line import/no-default-export -- deprecated usage
export default _.compose(connect(mapStateToProps), withRouter)(EmbedFrame);<|MERGE_RESOLUTION|>--- conflicted
+++ resolved
@@ -59,14 +59,11 @@
   parameterValues?: ParameterValues;
   draftParameterValues?: ParameterValues;
   hiddenParameterSlugs?: string;
+  enableParameterRequiredBehavior?: boolean;
   setParameterValue?: (parameterId: ParameterId, value: any) => void;
+  setParameterValueToDefault: (id: ParameterId) => void;
   children: ReactNode;
-<<<<<<< HEAD
   dashboardTabs?: ReactNode;
-=======
-  enableParameterRequiredBehavior?: boolean;
-  setParameterValueToDefault: (id: ParameterId) => void;
->>>>>>> 140a5322
 }
 
 interface StateProps {
@@ -168,7 +165,6 @@
             {dashboardTabs}
             {hasParameters && (
               <ParametersWidgetContainer data-testid="dashboard-parameters-widget-container">
-<<<<<<< HEAD
                 <FixedWidthContainer
                   data-testid="fixed-width-filters"
                   isFixedWidth={dashboard?.width === "fixed"}
@@ -176,37 +172,21 @@
                   <SyncedParametersList
                     question={question}
                     dashboard={dashboard}
-                    parameters={getValuePopulatedParameters(
+                    parameters={getValuePopulatedParameters({
                       parameters,
-                      _.isEmpty(draftParameterValues)
+                      values: _.isEmpty(draftParameterValues)
                         ? parameterValues
                         : draftParameterValues,
-                    )}
+                    })}
                     setParameterValue={setParameterValue}
                     hideParameters={hideParameters}
+                    setParameterValueToDefault={setParameterValueToDefault}
+                    enableParameterRequiredBehavior={
+                      enableParameterRequiredBehavior
+                    }
                   />
                   {dashboard && <FilterApplyButton />}
                 </FixedWidthContainer>
-=======
-                <SyncedParametersList
-                  className="mt1"
-                  question={question}
-                  dashboard={dashboard}
-                  parameters={getValuePopulatedParameters({
-                    parameters,
-                    values: _.isEmpty(draftParameterValues)
-                      ? parameterValues
-                      : draftParameterValues,
-                  })}
-                  setParameterValue={setParameterValue}
-                  hideParameters={hideParameters}
-                  setParameterValueToDefault={setParameterValueToDefault}
-                  enableParameterRequiredBehavior={
-                    enableParameterRequiredBehavior
-                  }
-                />
-                {dashboard && <FilterApplyButton />}
->>>>>>> 140a5322
               </ParametersWidgetContainer>
             )}
           </Header>
