--- conflicted
+++ resolved
@@ -551,11 +551,7 @@
 ;; as with the MBQL parameters tests Redshift and Crate fail for unknown reasons; disable their tests for now
 ;; Athena failed because the timestamp keyword is not supported
 (def ^:private ^:const sql-parameters-engines
-<<<<<<< HEAD
-  (disj (non-timeseries-engines-with-feature :native-parameters) :redshift :crate :athena))
-=======
-  (disj (qpt/non-timeseries-engines-with-feature :native-parameters) :redshift :crate))
->>>>>>> 0b58d20e
+  (disj (qpt/non-timeseries-engines-with-feature :native-parameters) :redshift :crate :athena))
 
 (defn- process-native {:style/indent 0} [& kvs]
   (du/with-effective-timezone (Database (data/id))
