(ns metabase.api.card
  "/api/card endpoints."
  (:require
   [cheshire.core :as json]
   [clojure.core.async :as a]
   [clojure.data :as data]
   [clojure.string :as str]
   [clojure.walk :as walk]
   [compojure.core :refer [DELETE GET POST PUT]]
   [medley.core :as m]
   [metabase.api.common :as api]
   [metabase.api.common.validation :as validation]
   [metabase.api.dataset :as api.dataset]
   [metabase.api.field :as api.field]
   [metabase.api.timeline :as api.timeline]
   [metabase.csv :as csv]
   [metabase.driver :as driver]
   [metabase.driver.util :as driver.u]
   [metabase.email.messages :as messages]
   [metabase.events :as events]
   [metabase.mbql.normalize :as mbql.normalize]
   [metabase.mbql.util :as mbql.u]
   [metabase.models
    :refer [Card
            CardBookmark
            Collection
            Database
            PersistedInfo
            Pulse
            Table
            ViewLog]]
   [metabase.models.card :as card]
   [metabase.models.collection :as collection]
   [metabase.models.interface :as mi]
   [metabase.models.moderation-review :as moderation-review]
   [metabase.models.params :as params]
   [metabase.models.params.custom-values :as custom-values]
   [metabase.models.persisted-info :as persisted-info]
   [metabase.models.pulse :as pulse]
   [metabase.models.query :as query]
   [metabase.models.query.permissions :as query-perms]
   [metabase.models.revision.last-edit :as last-edit]
   [metabase.models.setting :as setting]
   [metabase.models.timeline :as timeline]
   [metabase.query-processor.async :as qp.async]
   [metabase.query-processor.card :as qp.card]
   [metabase.query-processor.pivot :as qp.pivot]
   [metabase.query-processor.util :as qp.util]
   [metabase.related :as related]
   [metabase.sync :as sync]
   [metabase.sync.analyze.query-results :as qr]
   [metabase.task.persist-refresh :as task.persist-refresh]
   [metabase.util :as u]
   [metabase.util.date-2 :as u.date]
   [metabase.util.i18n :refer [trs tru]]
   [metabase.util.log :as log]
   [metabase.util.malli :as mu]
   [metabase.util.malli.schema :as ms]
   [metabase.util.schema :as su]
   [schema.core :as s]
   [toucan.hydrate :refer [hydrate]]
   [toucan2.core :as t2])
  (:import
   (clojure.core.async.impl.channels ManyToManyChannel)
   (java.util UUID)))

(set! *warn-on-reflection* true)

;;; ----------------------------------------------- Filtered Fetch Fns -----------------------------------------------

(defmulti ^:private cards-for-filter-option*
  {:arglists '([filter-option & args])}
  (fn [filter-option & _]
    (keyword filter-option)))

;; return all Cards. This is the default filter option.
(defmethod cards-for-filter-option* :all
  [_]
  (t2/select Card, :archived false, {:order-by [[:%lower.name :asc]]}))

;; return Cards created by the current user
(defmethod cards-for-filter-option* :mine
  [_]
  (t2/select Card, :creator_id api/*current-user-id*, :archived false, {:order-by [[:%lower.name :asc]]}))

;; return all Cards bookmarked by the current user.
(defmethod cards-for-filter-option* :bookmarked
  [_]
  (let [cards (for [{{:keys [archived], :as card} :card} (hydrate (t2/select [CardBookmark :card_id]
                                                                    :user_id api/*current-user-id*)
                                                                  :card)
                    :when                                 (not archived)]
                card)]
    (sort-by :name cards)))

;; Return all Cards belonging to Database with `database-id`.
(defmethod cards-for-filter-option* :database
  [_ database-id]
  (t2/select Card, :database_id database-id, :archived false, {:order-by [[:%lower.name :asc]]}))

;; Return all Cards belonging to `Table` with `table-id`.
(defmethod cards-for-filter-option* :table
  [_ table-id]
  (t2/select Card, :table_id table-id, :archived false, {:order-by [[:%lower.name :asc]]}))

(s/defn ^:private cards-with-ids :- (s/maybe [(mi/InstanceOf Card)])
  "Return unarchived Cards with `card-ids`.
  Make sure cards are returned in the same order as `card-ids`; `[in card-ids]` won't preserve the order."
  [card-ids :- [su/IntGreaterThanZero]]
  (when (seq card-ids)
    (let [card-id->card (m/index-by :id (t2/select Card, :id [:in (set card-ids)], :archived false))]
      (filter identity (map card-id->card card-ids)))))

;; Return the 10 Cards most recently viewed by the current user, sorted by how recently they were viewed.
(defmethod cards-for-filter-option* :recent
  [_]
  (cards-with-ids (map :model_id (t2/select [ViewLog :model_id [:%max.timestamp :max]]
                                   :model   "card"
                                   :user_id api/*current-user-id*
                                   {:group-by [:model_id]
                                    :order-by [[:max :desc]]
                                    :limit    10}))))

;; All Cards, sorted by popularity (the total number of times they are viewed in `ViewLogs`). (yes, this isn't
;; actually filtering anything, but for the sake of simplicitiy it is included amongst the filter options for the time
;; being).
(defmethod cards-for-filter-option* :popular
  [_]
  (cards-with-ids (map :model_id (t2/select [ViewLog :model_id [:%count.* :count]]
                                   :model "card"
                                   {:group-by [:model_id]
                                    :order-by [[:count :desc]]}))))

;; Cards that have been archived.
(defmethod cards-for-filter-option* :archived
  [_]
  (t2/select Card, :archived true, {:order-by [[:%lower.name :asc]]}))

;; Cards that are using a given model.
(defmethod cards-for-filter-option* :using_model
  [_filter-option model-id]
  (->> (t2/select Card {:select [:c.*]
                        :from [[:report_card :m]]
                        :join [[:report_card :c] [:and
                                                  [:= :c.database_id :m.database_id]
                                                  [:or
                                                   [:like :c.dataset_query (format "%%card__%s%%" model-id)]
                                                   [:like :c.dataset_query (format "%%#%s%%" model-id)]]]]
                        :where [:and [:= :m.id model-id] [:not :c.archived]]})
       ;; now check if model-id really occurs as a card ID
       (filter (fn [card] (some #{model-id} (-> card :dataset_query query/collect-card-ids))))))

(defn- cards-for-filter-option [filter-option model-id-or-nil]
  (-> (apply cards-for-filter-option* (or filter-option :all) (when model-id-or-nil [model-id-or-nil]))
      (hydrate :creator :collection)))

;;; -------------------------------------------- Fetching a Card or Cards --------------------------------------------

(def ^:private CardFilterOption
  "Schema for a valid card filter option."
  (apply s/enum (map name (keys (methods cards-for-filter-option*)))))

#_{:clj-kondo/ignore [:deprecated-var]}
(api/defendpoint-schema GET "/"
  "Get all the Cards. Option filter param `f` can be used to change the set of Cards that are returned; default is
  `all`, but other options include `mine`, `bookmarked`, `database`, `table`, `recent`, `popular`, :using_model
  and `archived`. See corresponding implementation functions above for the specific behavior of each filter
  option. :card_index:"
  [f model_id]
  {f        (s/maybe CardFilterOption)
   model_id (s/maybe su/IntGreaterThanZero)}
  (let [f (keyword f)]
    (when (contains? #{:database :table :using_model} f)
      (api/checkp (integer? model_id) "model_id" (format "model_id is a required parameter when filter mode is '%s'"
                                                         (name f)))
      (case f
        :database    (api/read-check Database model_id)
        :table       (api/read-check Database (t2/select-one-fn :db_id Table, :id model_id))
        :using_model (api/read-check Card model_id)))
    (let [cards (filter mi/can-read? (cards-for-filter-option f model_id))
          last-edit-info (:card (last-edit/fetch-last-edited-info {:card-ids (map :id cards)}))]
      (into []
            (map (fn [{:keys [id] :as card}]
                   (if-let [edit-info (get last-edit-info id)]
                     (assoc card :last-edit-info edit-info)
                     card)))
            cards))))

#_{:clj-kondo/ignore [:deprecated-var]}
(api/defendpoint-schema GET "/:id"
  "Get `Card` with ID."
  [id ignore_view]
  (let [raw-card (t2/select-one Card :id id)
        card (-> raw-card
                 (hydrate :creator
                          :dashboard_count
                          :parameter_usage_count
                          :can_write
                          :average_query_time
                          :last_query_start
                          :collection [:moderation_reviews :moderator_details])
                 (cond-> ;; card
                   (:dataset raw-card) (hydrate :persisted))
                 api/read-check
                 (last-edit/with-last-edit-info :card))]
    (u/prog1 card
      (when-not (Boolean/parseBoolean ignore_view)
        (events/publish-event! :card-read (assoc <> :actor_id api/*current-user-id*))))))

#_{:clj-kondo/ignore [:deprecated-var]}
(api/defendpoint-schema GET "/:id/timelines"
  "Get the timelines for card with ID. Looks up the collection the card is in and uses that."
  [id include start end]
  {include (s/maybe api.timeline/Include)
   start   (s/maybe su/TemporalString)
   end     (s/maybe su/TemporalString)}
  (let [{:keys [collection_id] :as _card} (api/read-check Card id)]
    ;; subtlety here. timeline access is based on the collection at the moment so this check should be identical. If
    ;; we allow adding more timelines to a card in the future, we will need to filter on read-check and i don't think
    ;; the read-checks are particularly fast on multiple items
    (timeline/timelines-for-collection collection_id
                                       {:timeline/events? (= include "events")
                                        :events/start     (when start (u.date/parse start))
                                        :events/end       (when end (u.date/parse end))})))


;;; -------------------------------------------------- Saving Cards --------------------------------------------------

(s/defn ^:private result-metadata-async :- ManyToManyChannel
  "Return a channel of metadata for the passed in `query`. Takes the `original-query` so it can determine if existing
  `metadata` might still be valid. Takes `dataset?` since existing metadata might need to be \"blended\" into the
  fresh metadata to preserve metadata edits from the dataset.

  Note this condition is possible for new cards and edits to cards. New cards can be created from existing cards by
  copying, and they could be datasets, have edited metadata that needs to be blended into a fresh run.

  This is also complicated because everything is optional, so we cannot assume the client will provide metadata and
  might need to save a metadata edit, or might need to use db-saved metadata on a modified dataset."
  [{:keys [original-query query metadata original-metadata dataset?]}]
  (let [valid-metadata? (and metadata (nil? (s/check qr/ResultsMetadata metadata)))]
    (cond
      (or
       ;; query didn't change, preserve existing metadata
       (and (= (mbql.normalize/normalize original-query)
               (mbql.normalize/normalize query))
            valid-metadata?)
       ;; only sent valid metadata in the edit. Metadata might be the same, might be different. We save in either case
       (and (nil? query)
            valid-metadata?)

       ;; copying card and reusing existing metadata
       (and (nil? original-query)
            query
            valid-metadata?))
      (do
        (log/debug (trs "Reusing provided metadata"))
        (a/to-chan! [metadata]))

      ;; frontend always sends query. But sometimes programatic don't (cypress, API usage). Returning an empty channel
      ;; means the metadata won't be updated at all.
      (nil? query)
      (do
        (log/debug (trs "No query provided so not querying for metadata"))
        (doto (a/chan) a/close!))

      ;; datasets need to incorporate the metadata either passed in or already in the db. Query has changed so we
      ;; re-run and blend the saved into the new metadata
      (and dataset? (or valid-metadata? (seq original-metadata)))
      (do
       (log/debug (trs "Querying for metadata and blending model metadata"))
       (a/go (let [metadata' (if valid-metadata?
                               (map mbql.normalize/normalize-source-metadata metadata)
                               original-metadata)
                   fresh     (a/<! (qp.async/result-metadata-for-query-async query))]
               (qp.util/combine-metadata fresh metadata'))))
      :else
      ;; compute fresh
      (do
        (log/debug (trs "Querying for metadata"))
        (qp.async/result-metadata-for-query-async query)))))

(defn check-data-permissions-for-query
  "Make sure the Current User has the appropriate *data* permissions to run `query`. We don't want Users saving Cards
  with queries they wouldn't be allowed to run!"
  [query]
  {:pre [(map? query)]}
  (when-not (query-perms/can-run-query? query)
    (let [required-perms (try
                           (query-perms/perms-set query :throw-exceptions? true)
                           (catch Throwable e
                             e))]
      (throw (ex-info (tru "You cannot save this Question because you do not have permissions to run its query.")
                      {:status-code    403
                       :query          query
                       :required-perms (if (instance? Throwable required-perms)
                                         :error
                                         required-perms)
                       :actual-perms   @api/*current-user-permissions-set*}
                      (when (instance? Throwable required-perms)
                        required-perms))))))

(def ^:private metadata-sync-wait-ms
  "Duration in milliseconds to wait for the metadata before saving the card without the metadata. That metadata will be
saved later when it is ready."
  1500)

(def ^:private metadata-async-timeout-ms
  "Duration in milliseconds to wait for the metadata before abandoning the asynchronous metadata saving. Default is 15
  minutes."
  (u/minutes->ms 15))

(defn- schedule-metadata-saving
  "Save metadata when (and if) it is ready. Takes a chan that will eventually return metadata. Waits up
  to [[metadata-async-timeout-ms]] for the metadata, and then saves it if the query of the card has not changed."
  [result-metadata-chan card]
  (a/go
    (let [timeoutc        (a/timeout metadata-async-timeout-ms)
          [metadata port] (a/alts! [result-metadata-chan timeoutc])
          id              (:id card)]
      (cond (= port timeoutc)
            (do (a/close! result-metadata-chan)
                (log/info (trs "Metadata not ready in {0} minutes, abandoning"
                               (long (/ metadata-async-timeout-ms 1000 60)))))

            (not (seq metadata))
            (log/info (trs "Not updating metadata asynchronously for card {0} because no metadata"
                           id))
            :else
            (future
              (let [current-query (t2/select-one-fn :dataset_query Card :id id)]
                (if (= (:dataset_query card) current-query)
                  (do (t2/update! Card id {:result_metadata metadata})
                      (log/info (trs "Metadata updated asynchronously for card {0}" id)))
                  (log/info (trs "Not updating metadata asynchronously for card {0} because query has changed"
                                 id)))))))))

(defn create-card!
  "Create a new Card. Metadata will be fetched off thread. If the metadata takes longer than [[metadata-sync-wait-ms]]
  the card will be saved without metadata and it will be saved to the card in the future when it is ready.

  Dispatches the `:card-create` event unless `delay-event?` is true. Useful for when many cards are created in a
  transaction and work in the `:card-create` event cannot proceed because the cards would not be visible outside of
  the transaction yet. If you pass true here it is important to call the event after the cards are successfully
  created."
  ([card] (create-card! card false))
  ([{:keys [dataset_query result_metadata dataset parameters parameter_mappings], :as card-data} delay-event?]
   ;; `zipmap` instead of `select-keys` because we want to get `nil` values for keys that aren't present. Required by
   ;; `api/maybe-reconcile-collection-position!`
   (let [data-keys            [:dataset_query :description :display :name :visualization_settings
                               :parameters :parameter_mappings :collection_id :collection_position :cache_ttl]
         card-data            (assoc (zipmap data-keys (map card-data data-keys))
                                     :creator_id api/*current-user-id*
                                     :dataset (boolean (:dataset card-data))
                                     :parameters (or parameters [])
                                     :parameter_mappings (or parameter_mappings []))
         result-metadata-chan (result-metadata-async {:query    dataset_query
                                                      :metadata result_metadata
                                                      :dataset? dataset})
         metadata-timeout     (a/timeout metadata-sync-wait-ms)
         [metadata port]      (a/alts!! [result-metadata-chan metadata-timeout])
         timed-out?           (= port metadata-timeout)
         card                 (t2/with-transaction [_conn]
                               ;; Adding a new card at `collection_position` could cause other cards in this
                               ;; collection to change position, check that and fix it if needed
                               (api/maybe-reconcile-collection-position! card-data)
                               (first (t2/insert-returning-instances! Card (cond-> card-data
                                                                             (and metadata (not timed-out?))
                                                                             (assoc :result_metadata metadata)))))]
     (when-not delay-event?
       (events/publish-event! :card-create card))
     (when timed-out?
       (log/info (trs "Metadata not available soon enough. Saving new card and asynchronously updating metadata")))
     ;; include same information returned by GET /api/card/:id since frontend replaces the Card it currently has with
     ;; returned one -- See #4283
     (u/prog1 (-> card
                  (hydrate :creator
                           :dashboard_count
                           :can_write
                           :average_query_time
                           :last_query_start
                           :collection [:moderation_reviews :moderator_details])
                  (assoc :last-edit-info (last-edit/edit-information-for-user @api/*current-user*)))
       (when timed-out?
         (schedule-metadata-saving result-metadata-chan <>))))))

#_{:clj-kondo/ignore [:deprecated-var]}
(api/defendpoint-schema POST "/"
  "Create a new `Card`."
  [:as {{:keys [collection_id collection_position dataset_query description display name
                parameters parameter_mappings result_metadata visualization_settings cache_ttl], :as body} :body}]
  {name                   su/NonBlankString
   dataset_query          su/Map
   parameters             (s/maybe [su/Parameter])
   parameter_mappings     (s/maybe [su/ParameterMapping])
   description            (s/maybe su/NonBlankString)
   display                su/NonBlankString
   visualization_settings su/Map
   collection_id          (s/maybe su/IntGreaterThanZero)
   collection_position    (s/maybe su/IntGreaterThanZero)
   result_metadata        (s/maybe qr/ResultsMetadata)
   cache_ttl              (s/maybe su/IntGreaterThanZero)}
  ;; check that we have permissions to run the query that we're trying to save
  (check-data-permissions-for-query dataset_query)
  ;; check that we have permissions for the collection we're trying to save this card to, if applicable
  (collection/check-write-perms-for-collection collection_id)
  (create-card! body))

#_{:clj-kondo/ignore [:deprecated-var]}
(api/defendpoint-schema POST "/:id/copy"
  "Copy a `Card`, with the new name 'Copy of _name_'"
  [id]
  {id (s/maybe su/IntGreaterThanZero)}
  (let [orig-card (api/read-check Card id)
        new-name  (str (trs "Copy of ") (:name orig-card))
        new-card  (assoc orig-card :name new-name)]
    (create-card! new-card)))


;;; ------------------------------------------------- Updating Cards -------------------------------------------------

(defn- check-allowed-to-modify-query
  "If the query is being modified, check that we have data permissions to run the query."
  [card-before-updates card-updates]
  (let [card-updates (m/update-existing card-updates :dataset_query mbql.normalize/normalize)]
    (when (api/column-will-change? :dataset_query card-before-updates card-updates)
      (check-data-permissions-for-query (:dataset_query card-updates)))))

(defn- check-allowed-to-change-embedding
  "You must be a superuser to change the value of `enable_embedding` or `embedding_params`. Embedding must be
  enabled."
  [card-before-updates card-updates]
  (when (or (api/column-will-change? :enable_embedding card-before-updates card-updates)
            (api/column-will-change? :embedding_params card-before-updates card-updates))
    (validation/check-embedding-enabled)
    (api/check-superuser)))

(defn- publish-card-update!
  "Publish an event appropriate for the update(s) done to this CARD (`:card-update`, or archiving/unarchiving
  events)."
  [card archived?]
  (let [event (cond
                ;; card was archived
                (and archived?
                     (not (:archived card))) :card-archive
                ;; card was unarchived
                (and (false? archived?)
                     (:archived card))       :card-unarchive
                :else                        :card-update)]
    (events/publish-event! event (assoc card :actor_id api/*current-user-id*))))

(defn- card-archived? [old-card new-card]
  (and (not (:archived old-card))
       (:archived new-card)))

(defn- line-area-bar? [display]
  (contains? #{:line :area :bar} display))

(defn- progress? [display]
  (= :progress display))

(defn- allows-rows-alert? [display]
  (not (contains? #{:line :bar :area :progress} display)))

(defn- display-change-broke-alert?
  "Alerts no longer make sense when the kind of question being alerted on significantly changes. Setting up an alert
  when a time series query reaches 10 is no longer valid if the question switches from a line graph to a table. This
  function goes through various scenarios that render an alert no longer valid"
  [{old-display :display} {new-display :display}]
  (when-not (= old-display new-display)
    (or
     ;; Did the alert switch from a table type to a line/bar/area/progress graph type?
     (and (allows-rows-alert? old-display)
          (or (line-area-bar? new-display)
              (progress? new-display)))
     ;; Switching from a line/bar/area to another type that is not those three invalidates the alert
     (and (line-area-bar? old-display)
          (not (line-area-bar? new-display)))
     ;; Switching from a progress graph to anything else invalidates the alert
     (and (progress? old-display)
          (not (progress? new-display))))))

(defn- goal-missing?
  "If we had a goal before, and now it's gone, the alert is no longer valid"
  [old-card new-card]
  (and
   (get-in old-card [:visualization_settings :graph.goal_value])
   (not (get-in new-card [:visualization_settings :graph.goal_value]))))

(defn- multiple-breakouts?
  "If there are multiple breakouts and a goal, we don't know which breakout to compare to the goal, so it invalidates
  the alert"
  [{:keys [display] :as new-card}]
  (and (get-in new-card [:visualization_settings :graph.goal_value])
       (or (line-area-bar? display)
           (progress? display))
       (< 1 (count (get-in new-card [:dataset_query :query :breakout])))))

(defn- delete-alert-and-notify!
  "Removes all of the alerts and notifies all of the email recipients of the alerts change via `NOTIFY-FN!`"
  [notify-fn! alerts]
  (t2/delete! Pulse :id [:in (map :id alerts)])
  (doseq [{:keys [channels] :as alert} alerts
          :let [email-channel (m/find-first #(= :email (:channel_type %)) channels)]]
    (doseq [recipient (:recipients email-channel)]
      (notify-fn! alert recipient @api/*current-user*))))

(defn delete-alert-and-notify-archived!
  "Removes all alerts and will email each recipient letting them know"
  [alerts]
  (delete-alert-and-notify! messages/send-alert-stopped-because-archived-email! alerts))

(defn- delete-alert-and-notify-changed! [alerts]
  (delete-alert-and-notify! messages/send-alert-stopped-because-changed-email! alerts))

(defn- delete-alerts-if-needed! [old-card {card-id :id :as new-card}]
  ;; If there are alerts, we need to check to ensure the card change doesn't invalidate the alert
  (when-let [alerts (seq (pulse/retrieve-alerts-for-cards {:card-ids [card-id]}))]
    (cond

      (card-archived? old-card new-card)
      (delete-alert-and-notify-archived! alerts)

      (or (display-change-broke-alert? old-card new-card)
          (goal-missing? old-card new-card)
          (multiple-breakouts? new-card))
      (delete-alert-and-notify-changed! alerts)

      ;; The change doesn't invalidate the alert, do nothing
      :else
      nil)))

(defn- card-is-verified?
  "Return true if card is verified, false otherwise. Assumes that moderation reviews are ordered so that the most recent
  is the first. This is the case from the hydration function for moderation_reviews."
  [card]
  (-> card :moderation_reviews first :status #{"verified"} boolean))

(defn- changed?
  "Return whether there were any changes in the objects at the keys for `consider`.

  returns false because changes to collection_id are ignored:
  (changed? #{:description}
            {:collection_id 1 :description \"foo\"}
            {:collection_id 2 :description \"foo\"})

  returns true:
  (changed? #{:description}
            {:collection_id 1 :description \"foo\"}
            {:collection_id 2 :description \"diff\"})"
  [consider card-before updates]
  ;; have to ignore keyword vs strings over api. `{:type :query}` vs `{:type "query"}`
  (let [prepare              (fn prepare [card] (walk/prewalk (fn [x] (if (keyword? x)
                                                                        (name x)
                                                                        x))
                                                              card))
        before               (prepare (select-keys card-before consider))
        after                (prepare (select-keys updates consider))
        [_ changes-in-after] (data/diff before after)]
    (boolean (seq changes-in-after))))



(def card-compare-keys
  "When comparing a card to possibly unverify, only consider these keys as changing something 'important' about the
  query."
  #{:table_id
    :database_id
    :query_type ;; these first three may not even be changeable
    :dataset_query})

(defn- update-card!
  "Update a Card. Metadata is fetched asynchronously. If it is ready before [[metadata-sync-wait-ms]] elapses it will be
  included, otherwise the metadata will be saved to the database asynchronously."
  [{:keys [id], :as card-before-update} {:keys [archived], :as card-updates}]
  ;; don't block our precious core.async thread, run the actual DB updates on a separate thread
  (t2/with-transaction [_conn]
   (api/maybe-reconcile-collection-position! card-before-update card-updates)

   (when (and (card-is-verified? card-before-update)
              (changed? card-compare-keys card-before-update card-updates))
     ;; this is an enterprise feature but we don't care if enterprise is enabled here. If there is a review we need
     ;; to remove it regardless if enterprise edition is present at the moment.
     (moderation-review/create-review! {:moderated_item_id   id
                                        :moderated_item_type "card"
                                        :moderator_id        api/*current-user-id*
                                        :status              nil
                                        :text                (tru "Unverified due to edit")}))
   ;; ok, now save the Card
   (t2/update! Card id
     ;; `collection_id` and `description` can be `nil` (in order to unset them). Other values should only be
     ;; modified if they're passed in as non-nil
     (u/select-keys-when card-updates
       :present #{:collection_id :collection_position :description :cache_ttl :dataset}
       :non-nil #{:dataset_query :display :name :visualization_settings :archived :enable_embedding
                  :parameters :parameter_mappings :embedding_params :result_metadata :collection_preview})))
    ;; Fetch the updated Card from the DB

  (let [card (t2/select-one Card :id id)]
    (delete-alerts-if-needed! card-before-update card)
    (publish-card-update! card archived)
    ;; include same information returned by GET /api/card/:id since frontend replaces the Card it currently
    ;; has with returned one -- See #4142
    (-> card
        (hydrate :creator
                 :dashboard_count
                 :can_write
                 :average_query_time
                 :last_query_start
                 :collection [:moderation_reviews :moderator_details])
        (cond-> ;; card
          (:dataset card) (hydrate :persisted))
        (assoc :last-edit-info (last-edit/edit-information-for-user @api/*current-user*)))))

#_{:clj-kondo/ignore [:deprecated-var]}
(api/defendpoint-schema PUT "/:id"
  "Update a `Card`."
  [id :as {{:keys [dataset_query description display name visualization_settings archived collection_id
                   collection_position enable_embedding embedding_params result_metadata parameters
                   cache_ttl dataset collection_preview]
            :as   card-updates} :body}]
  {name                   (s/maybe su/NonBlankString)
   parameters             (s/maybe [su/Parameter])
   dataset_query          (s/maybe su/Map)
   dataset                (s/maybe s/Bool)
   display                (s/maybe su/NonBlankString)
   description            (s/maybe s/Str)
   visualization_settings (s/maybe su/Map)
   archived               (s/maybe s/Bool)
   enable_embedding       (s/maybe s/Bool)
   embedding_params       (s/maybe su/EmbeddingParams)
   collection_id          (s/maybe su/IntGreaterThanZero)
   collection_position    (s/maybe su/IntGreaterThanZero)
   result_metadata        (s/maybe qr/ResultsMetadata)
   cache_ttl              (s/maybe su/IntGreaterThanZero)
   collection_preview     (s/maybe s/Bool)}
  (let [card-before-update (hydrate (api/write-check Card id)
                                    [:moderation_reviews :moderator_details])]
    ;; Do various permissions checks
    (doseq [f [collection/check-allowed-to-change-collection
               check-allowed-to-modify-query
               check-allowed-to-change-embedding]]
      (f card-before-update card-updates))
    ;; make sure we have the correct `result_metadata`
    (let [result-metadata-chan  (result-metadata-async {:original-query    (:dataset_query card-before-update)
                                                        :query             dataset_query
                                                        :metadata          result_metadata
                                                        :original-metadata (:result_metadata card-before-update)
                                                        :dataset?          (if (some? dataset)
                                                                             dataset
                                                                             (:dataset card-before-update))})
          card-updates          (merge card-updates
                                       (when dataset
                                         {:display :table}))
          metadata-timeout      (a/timeout metadata-sync-wait-ms)
          [fresh-metadata port] (a/alts!! [result-metadata-chan metadata-timeout])
          timed-out?            (= port metadata-timeout)
          card-updates          (cond-> card-updates
                                  (not timed-out?)
                                  (assoc :result_metadata fresh-metadata))]
      (u/prog1 (update-card! card-before-update card-updates)
        (when timed-out?
          (log/info (trs "Metadata not available soon enough. Saving card {0} and asynchronously updating metadata" id))
          (schedule-metadata-saving result-metadata-chan <>))))))


;;; ------------------------------------------------- Deleting Cards -------------------------------------------------

;; TODO - Pretty sure this endpoint is not actually used any more, since Cards are supposed to get archived (via PUT
;;        /api/card/:id) instead of deleted.  Should we remove this?
#_{:clj-kondo/ignore [:deprecated-var]}
(api/defendpoint-schema DELETE "/:id"
  "Delete a Card. (DEPRECATED -- don't delete a Card anymore -- archive it instead.)"
  [id]
  (log/warn (tru "DELETE /api/card/:id is deprecated. Instead, change its `archived` value via PUT /api/card/:id."))
  (let [card (api/write-check Card id)]
    (t2/delete! Card :id id)
    (events/publish-event! :card-delete (assoc card :actor_id api/*current-user-id*)))
  api/generic-204-no-content)

;;; -------------------------------------------- Bulk Collections Update ---------------------------------------------

(defn- update-collection-positions!
  "For cards that have a position in the previous collection, add them to the end of the new collection, trying to
  preseve the order from the original collections. Note it's possible for there to be multiple collections
  (and thus duplicate collection positions) merged into this new collection. No special tie breaker logic for when
  that's the case, just use the order the DB returned it in"
  [new-collection-id-or-nil cards]
  ;; Sorting by `:collection_position` to ensure lower position cards are appended first
  (let [sorted-cards        (sort-by :collection_position cards)
        max-position-result (t2/select-one [Card [:%max.collection_position :max_position]]
                              :collection_id new-collection-id-or-nil)
        ;; collection_position for the next card in the collection
        starting-position   (inc (get max-position-result :max_position 0))]

    ;; This is using `map` but more like a `doseq` with multiple seqs. Wrapping this in a `doall` as we don't want it
    ;; to be lazy and we're just going to discard the results
    (doall
     (map (fn [idx {:keys [collection_id collection_position] :as card}]
            ;; We are removing this card from `collection_id` so we need to reconcile any
            ;; `collection_position` entries left behind by this move
            (api/reconcile-position-for-collection! collection_id collection_position nil)
            ;; Now we can update the card with the new collection and a new calculated position
            ;; that appended to the end
            (t2/update! Card
                        (u/the-id card)
                        {:collection_position idx
                         :collection_id       new-collection-id-or-nil}))
          ;; These are reversed because of the classic issue when removing an item from array. If we remove an
          ;; item at index 1, everthing above index 1 will get decremented. By reversing our processing order we
          ;; can avoid changing the index of cards we haven't yet updated
          (reverse (range starting-position (+ (count sorted-cards) starting-position)))
          (reverse sorted-cards)))))

(defn- move-cards-to-collection! [new-collection-id-or-nil card-ids]
  ;; if moving to a collection, make sure we have write perms for it
  (when new-collection-id-or-nil
    (api/write-check Collection new-collection-id-or-nil))
  ;; for each affected card...
  (when (seq card-ids)
    (let [cards (t2/select [Card :id :collection_id :collection_position :dataset_query]
                  {:where [:and [:in :id (set card-ids)]
                                [:or [:not= :collection_id new-collection-id-or-nil]
                                  (when new-collection-id-or-nil
                                    [:= :collection_id nil])]]})] ; poisioned NULLs = ick
      ;; ...check that we have write permissions for it...
      (doseq [card cards]
        (api/write-check card))
      ;; ...and check that we have write permissions for the old collections if applicable
      (doseq [old-collection-id (set (filter identity (map :collection_id cards)))]
        (api/write-check Collection old-collection-id))

      ;; Ensure all of the card updates occur in a transaction. Read commited (the default) really isn't what we want
      ;; here. We are querying for the max card position for a given collection, then using that to base our position
      ;; changes if the cards are moving to a different collection. Without repeatable read here, it's possible we'll
      ;; get duplicates
      (t2/with-transaction [_conn]
        ;; If any of the cards have a `:collection_position`, we'll need to fixup the old collection now that the cards
        ;; are gone and update the position in the new collection
        (when-let [cards-with-position (seq (filter :collection_position cards))]
          (update-collection-positions! new-collection-id-or-nil cards-with-position))

        ;; ok, everything checks out. Set the new `collection_id` for all the Cards that haven't been updated already
        (when-let [cards-without-position (seq (for [card cards
                                                     :when (not (:collection_position card))]
                                                 (u/the-id card)))]
          (t2/update! (t2/table-name Card)
                      {:id [:in (set cards-without-position)]}
                      {:collection_id new-collection-id-or-nil}))))))

#_{:clj-kondo/ignore [:deprecated-var]}
(api/defendpoint-schema POST "/collections"
  "Bulk update endpoint for Card Collections. Move a set of `Cards` with CARD_IDS into a `Collection` with
  COLLECTION_ID, or remove them from any Collections by passing a `null` COLLECTION_ID."
  [:as {{:keys [card_ids collection_id]} :body}]
  {card_ids [su/IntGreaterThanZero], collection_id (s/maybe su/IntGreaterThanZero)}
  (move-cards-to-collection! collection_id card_ids)
  {:status :ok})


;;; ------------------------------------------------ Running a Query -------------------------------------------------


#_{:clj-kondo/ignore [:deprecated-var]}
(api/defendpoint-schema POST "/:card-id/query"
  "Run the query associated with a Card."
  [card-id :as {{:keys [parameters ignore_cache dashboard_id collection_preview], :or {ignore_cache false dashboard_id nil}} :body}]
  {ignore_cache (s/maybe s/Bool)
   collection_preview (s/maybe s/Bool)
   dashboard_id (s/maybe su/IntGreaterThanZero)}
  ;; TODO -- we should probably warn if you pass `dashboard_id`, and tell you to use the new
  ;;
  ;;    POST /api/dashboard/:dashboard-id/card/:card-id/query
  ;;
  ;; endpoint instead. Or error in that situtation? We're not even validating that you have access to this Dashboard.
  (qp.card/run-query-for-card-async
   card-id :api
   :parameters   parameters
   :ignore_cache ignore_cache
   :dashboard-id dashboard_id
   :context      (if collection_preview :collection :question)
   :middleware   {:process-viz-settings? false}))

#_{:clj-kondo/ignore [:deprecated-var]}
(api/defendpoint-schema POST "/:card-id/query/:export-format"
  "Run the query associated with a Card, and return its results as a file in the specified format.

  `parameters` should be passed as query parameter encoded as a serialized JSON string (this is because this endpoint
  is normally used to power 'Download Results' buttons that use HTML `form` actions)."
  [card-id export-format :as {{:keys [parameters]} :params}]
  {parameters    (s/maybe su/JSONString)
   export-format api.dataset/ExportFormat}
  (qp.card/run-query-for-card-async
   card-id export-format
   :parameters  (json/parse-string parameters keyword)
   :constraints nil
   :context     (api.dataset/export-format->context export-format)
   :middleware  {:process-viz-settings?  true
                 :skip-results-metadata? true
                 :ignore-cached-results? true
                 :format-rows?           false
                 :js-int-to-string?      false}))

;;; ----------------------------------------------- Sharing is Caring ------------------------------------------------

#_{:clj-kondo/ignore [:deprecated-var]}
(api/defendpoint-schema POST "/:card-id/public_link"
  "Generate publicly-accessible links for this Card. Returns UUID to be used in public links. (If this Card has
  already been shared, it will return the existing public link rather than creating a new one.)  Public sharing must
  be enabled."
  [card-id]
  (validation/check-has-application-permission :setting)
  (validation/check-public-sharing-enabled)
  (api/check-not-archived (api/read-check Card card-id))
  (let [{existing-public-uuid :public_uuid} (t2/select-one [Card :public_uuid] :id card-id)]
    {:uuid (or existing-public-uuid
               (u/prog1 (str (UUID/randomUUID))
                 (t2/update! Card card-id
                             {:public_uuid       <>
                              :made_public_by_id api/*current-user-id*})))}))

#_{:clj-kondo/ignore [:deprecated-var]}
(api/defendpoint-schema DELETE "/:card-id/public_link"
  "Delete the publicly-accessible link to this Card."
  [card-id]
  (validation/check-has-application-permission :setting)
  (validation/check-public-sharing-enabled)
  (api/check-exists? Card :id card-id, :public_uuid [:not= nil])
  (t2/update! Card card-id
              {:public_uuid       nil
               :made_public_by_id nil})
  {:status 204, :body nil})

#_{:clj-kondo/ignore [:deprecated-var]}
(api/defendpoint-schema GET "/public"
  "Fetch a list of Cards with public UUIDs. These cards are publicly-accessible *if* public sharing is enabled."
  []
  (validation/check-has-application-permission :setting)
  (validation/check-public-sharing-enabled)
  (t2/select [Card :name :id :public_uuid], :public_uuid [:not= nil], :archived false))

#_{:clj-kondo/ignore [:deprecated-var]}
(api/defendpoint-schema GET "/embeddable"
  "Fetch a list of Cards where `enable_embedding` is `true`. The cards can be embedded using the embedding endpoints
  and a signed JWT."
  []
  (validation/check-has-application-permission :setting)
  (validation/check-embedding-enabled)
  (t2/select [Card :name :id], :enable_embedding true, :archived false))

#_{:clj-kondo/ignore [:deprecated-var]}
(api/defendpoint-schema GET "/:id/related"
  "Return related entities."
  [id]
  (-> (t2/select-one Card :id id) api/read-check related/related))

#_{:clj-kondo/ignore [:deprecated-var]}
(api/defendpoint-schema POST "/related"
  "Return related entities for an ad-hoc query."
  [:as {query :body}]
  (related/related (query/adhoc-query query)))

#_{:clj-kondo/ignore [:deprecated-var]}
(api/defendpoint-schema POST "/pivot/:card-id/query"
  "Run the query associated with a Card."
  [card-id :as {{:keys [parameters ignore_cache]
                 :or   {ignore_cache false}} :body}]
  {ignore_cache (s/maybe s/Bool)}
  (qp.card/run-query-for-card-async card-id :api
                            :parameters parameters,
                            :qp-runner qp.pivot/run-pivot-query
                            :ignore_cache ignore_cache))

#_{:clj-kondo/ignore [:deprecated-var]}
(api/defendpoint-schema POST "/:card-id/persist"
  "Mark the model (card) as persisted. Runs the query and saves it to the database backing the card and hot swaps this
  query in place of the model's query."
  [card-id]
  {card-id su/IntGreaterThanZero}
  (api/let-404 [{:keys [dataset database_id] :as card} (t2/select-one Card :id card-id)]
    (let [database (t2/select-one Database :id database_id)]
      (api/write-check database)
      (when-not (driver/database-supports? (:engine database)
                                           :persist-models database)
        (throw (ex-info (tru "Database does not support persisting")
                        {:status-code 400
                         :database    (:name database)})))
      (when-not (driver/database-supports? (:engine database)
                                           :persist-models-enabled database)
        (throw (ex-info (tru "Persisting models not enabled for database")
                        {:status-code 400
                         :database    (:name database)})))
      (when-not dataset
        (throw (ex-info (tru "Card is not a model") {:status-code 400})))
      (when-let [persisted-info (persisted-info/turn-on-model! api/*current-user-id* card)]
        (task.persist-refresh/schedule-refresh-for-individual! persisted-info))
      api/generic-204-no-content)))

#_{:clj-kondo/ignore [:deprecated-var]}
(api/defendpoint-schema POST "/:card-id/refresh"
  "Refresh the persisted model caching `card-id`."
  [card-id]
  {card-id su/IntGreaterThanZero}
  (api/let-404 [card           (t2/select-one Card :id card-id)
                persisted-info (t2/select-one PersistedInfo :card_id card-id)]
    (when (not (:dataset card))
      (throw (ex-info (trs "Cannot refresh a non-model question") {:status-code 400})))
    (when (:archived card)
      (throw (ex-info (trs "Cannot refresh an archived model") {:status-code 400})))
    (api/write-check (t2/select-one Database :id (:database_id persisted-info)))
    (task.persist-refresh/schedule-refresh-for-individual! persisted-info)
    api/generic-204-no-content))

#_{:clj-kondo/ignore [:deprecated-var]}
(api/defendpoint-schema POST "/:card-id/unpersist"
  "Unpersist this model. Deletes the persisted table backing the model and all queries after this will use the card's
  query rather than the saved version of the query."
  [card-id]
  {card-id su/IntGreaterThanZero}
  (api/let-404 [_card (t2/select-one Card :id card-id)]
    (api/let-404 [persisted-info (t2/select-one PersistedInfo :card_id card-id)]
      (api/write-check (t2/select-one Database :id (:database_id persisted-info)))
      (persisted-info/mark-for-pruning! {:id (:id persisted-info)} "off")
      api/generic-204-no-content)))

(defn mapping->field-values
  "Get param values for the \"old style\" parameters. This mimic's the api/dashboard version except we don't have
  chain-filter issues or dashcards to worry about."
  [card param query]
  (when-let [field-clause (params/param-target->field-clause (:target param) card)]
    (when-let [field-id (mbql.u/match-one field-clause [:field (id :guard integer?) _] id)]
      (api.field/field-id->values field-id query))))

(mu/defn param-values
  "Fetch values for a parameter.

  The source of values could be:
  - static-list: user defined values list
  - card: values is result of running a card"
  ([card param-key]
   (param-values card param-key nil))

  ([card      :- ms/Map
    param-key :- ms/NonBlankString
    query     :- [:maybe ms/NonBlankString]]
   (let [param       (get (m/index-by :id (or (seq (:parameters card))
                                              ;; some older cards or cards in e2e just use the template tags on native
                                              ;; queries
                                              (card/template-tag-parameters card)))
                          param-key)
         _source-type (:values_source_type param)]
     (when-not param
       (throw (ex-info (tru "Card does not have a parameter with the ID {0}" (pr-str param-key))
                       {:status-code 400})))
     (custom-values/parameter->values param query (fn [] (mapping->field-values card param query))))))

(api/defendpoint GET "/:card-id/params/:param-key/values"
  "Fetch possible values of the parameter whose ID is `:param-key`.

    ;; fetch values for Card 1 parameter 'abc' that are possible
    GET /api/card/1/params/abc/values"
  [card-id param-key]
  {card-id   ms/PositiveInt
   param-key ms/NonBlankString}
  (param-values (api/read-check Card card-id) param-key))

(api/defendpoint GET "/:card-id/params/:param-key/search/:query"
  "Fetch possible values of the parameter whose ID is `:param-key` that contain `:query`.

    ;; fetch values for Card 1 parameter 'abc' that contain 'Orange';
     GET /api/card/1/params/abc/search/Orange

  Currently limited to first 1000 results."
  [card-id param-key query]
  {card-id   ms/PositiveInt
   param-key ms/NonBlankString
   query     ms/NonBlankString}
  (param-values (api/read-check Card card-id) param-key query))

<<<<<<< HEAD
(api/defendpoint ^:multipart POST "/from-csv"
  "Create a table and model populated with the values from the attached CSV."
  [:as {raw-params :params}]
  (let [f (:tempfile (get raw-params "file"))]
    {:status 200 :body (csv/detect-schema f)}))
=======
(defn- value-or-throw!
  [value ^String message]
  (let [test-fn (if (string? value) str/blank? nil?)]
    (if (test-fn value)
      (throw (Exception. message))
      value)))

(defn- get-setting-or-throw!
  [setting-name]
  (value-or-throw! (setting/get setting-name)
                   (trs "You must set the `{0}` before uploading files." (name setting-name))))

(defn upload-csv!
  "Main entry point for CSV uploading. Coordinates detecting the schema, inserting it into an appropriate database,
  syncing and scanning the new data, and creating an appropriate model. May throw validation or DB errors."
  [collection_id filename csv-file]
  (when (not (setting/get :uploads-enabled))
    (throw (Exception. "Uploads are not enabled.")))
  (let [db-id             (get-setting-or-throw! :uploads-database-id)
        database          (or (t2/select-one Database :id db-id)
                              (throw (Exception. (tru "The uploads database does not exist."))))
        schema-name       (get-setting-or-throw! :uploads-schema-name)
        filename-prefix   (or (second (re-matches #"(.*)\.csv$" filename))
                              filename)
        table-name        (-> (str (get-setting-or-throw! :uploads-table-prefix) filename-prefix)
                              csv/unique-table-name)
        schema+table-name (if (str/blank? schema-name)
                            table-name
                            (str schema-name "." table-name))
        driver            (driver.u/database->driver database)
        _                 (or (driver/database-supports? driver :uploads nil)
                              (throw (Exception. (tru "Uploads are not supported on {0} databases." (str/capitalize (name driver))))))
        _                 (csv/load-from-csv driver db-id schema+table-name csv-file)
        _                 (sync/sync-database! database)
        table-id          (t2/select-one-fn :id Table :name table-name :db_id db-id)]
    (create-card!
     {:collection_id          collection_id,
      :dataset                true
      :dataset_query          {:database db-id
                               :query    {:source-table table-id}
                               :type     :query}
      :display                :table
      :name                   filename-prefix
      :visualization_settings {}})))

(api/defendpoint ^:multipart POST "/from-csv"
  "Create a table and model populated with the values from the attached CSV."
  [:as {raw-params :params}]
  (upload-csv! (Integer/parseInt (get raw-params "collection_id"))
         (get-in raw-params ["file" :filename])
         (get-in raw-params ["file" :tempfile]))
  {:status 200})
>>>>>>> db705552

(api/define-routes)<|MERGE_RESOLUTION|>--- conflicted
+++ resolved
@@ -976,13 +976,6 @@
    query     ms/NonBlankString}
   (param-values (api/read-check Card card-id) param-key query))
 
-<<<<<<< HEAD
-(api/defendpoint ^:multipart POST "/from-csv"
-  "Create a table and model populated with the values from the attached CSV."
-  [:as {raw-params :params}]
-  (let [f (:tempfile (get raw-params "file"))]
-    {:status 200 :body (csv/detect-schema f)}))
-=======
 (defn- value-or-throw!
   [value ^String message]
   (let [test-fn (if (string? value) str/blank? nil?)]
@@ -1035,6 +1028,5 @@
          (get-in raw-params ["file" :filename])
          (get-in raw-params ["file" :tempfile]))
   {:status 200})
->>>>>>> db705552
 
 (api/define-routes)