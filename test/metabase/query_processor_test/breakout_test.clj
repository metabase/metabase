(ns metabase.query-processor-test.breakout-test
  "Tests for the `:breakout` clause."
  (:require
   [clojure.test :refer :all]
   [medley.core :as m]
   [metabase.lib.core :as lib]
   [metabase.lib.metadata :as lib.metadata]
   [metabase.lib.metadata.jvm :as lib.metadata.jvm]
   [metabase.lib.schema.id :as lib.schema.id]
   [metabase.lib.test-util :as lib.tu]
   [metabase.query-processor :as qp]
   [metabase.query-processor.middleware.add-dimension-projections
    :as qp.add-dimension-projections]
   [metabase.query-processor.middleware.add-source-metadata
    :as add-source-metadata]
   [metabase.query-processor.store :as qp.store]
   [metabase.query-processor.test-util :as qp.test-util]
   [metabase.test :as mt]
   [metabase.test.data.dataset-definitions :as defs]
   [metabase.util :as u]))

(deftest ^:parallel single-column-with-breakout-test
  (mt/test-drivers (mt/normal-drivers)
    (testing "single column"
      (testing "with breakout"
        (is (=? {:rows [[1 31] [2 70] [3 75] [4 77] [5 69] [6 70] [7 76] [8 81] [9 68] [10 78] [11 74] [12 59] [13 76] [14 62] [15 34]]
                 :cols [(qp.test-util/breakout-col :checkins :user_id)
                        (qp.test-util/aggregate-col :count)]}
                (qp.test-util/rows-and-cols
                 (mt/format-rows-by [int int]
                   (mt/run-mbql-query checkins
                     {:aggregation [[:count]]
                      :breakout    [$user_id]
                      :order-by    [[:asc $user_id]]})))))))))

(deftest ^:parallel single-column-without-breakout-test
  (mt/test-drivers (mt/normal-drivers)
    (testing "single column"
      (testing "without breakout"
        (testing "This should act as a \"distinct values\" query and return ordered results"
          (is (=? {:cols [(qp.test-util/breakout-col :checkins :user_id)]
                   :rows [[1] [2] [3] [4] [5] [6] [7] [8] [9] [10]]}
                  (qp.test-util/rows-and-cols
                   (mt/format-rows-by [int]
                     (mt/run-mbql-query checkins
                       {:breakout [$user_id]
                        :limit    10}))))))))))

(deftest ^:parallel multiple-columns-without-order-by-test
  (mt/test-drivers (mt/normal-drivers)
    (testing "multiple columns"
      (testing "without explicit order by"
        (testing "Fields should be implicitly ordered :ASC for all the fields in `breakout` that are not specified in `order-by`"
          (is (=? {:rows [[1 1 1] [1 5 1] [1 7 1] [1 10 1] [1 13 1] [1 16 1] [1 26 1] [1 31 1] [1 35 1] [1 36 1]]
                   :cols [(qp.test-util/breakout-col :checkins :user_id)
                          (qp.test-util/breakout-col :checkins :venue_id)
                          (qp.test-util/aggregate-col :count)]}
                  (qp.test-util/rows-and-cols
                   (mt/format-rows-by [int int int]
                     (mt/run-mbql-query checkins
                       {:aggregation [[:count]]
                        :breakout    [$user_id $venue_id]
                        :limit       10}))))))))))

(deftest ^:parallel multiple-columns-with-order-by-test
  (mt/test-drivers (mt/normal-drivers)
    (testing "multiple columns"
      (testing "with explicit order by"
        (testing "`breakout` should not implicitly order by any fields specified in `order-by`"
          (is (=? {:rows [[15 2 1] [15 3 1] [15 7 1] [15 14 1] [15 16 1] [15 18 1] [15 22 1] [15 23 2] [15 24 1] [15 27 1]]
                   :cols [(qp.test-util/breakout-col :checkins :user_id)
                          (qp.test-util/breakout-col :checkins :venue_id)
                          (qp.test-util/aggregate-col :count)]}
                  (qp.test-util/rows-and-cols
                   (mt/format-rows-by [int int int]
                     (mt/run-mbql-query checkins
                       {:aggregation [[:count]]
                        :breakout    [$user_id $venue_id]
                        :order-by    [[:desc $user_id]]
                        :limit       10}))))))))))

(deftest ^:parallel internal-remapping-test
  (mt/test-drivers (mt/normal-drivers)
    (qp.store/with-metadata-provider (lib.tu/remap-metadata-provider
                                      (lib.metadata.jvm/application-database-metadata-provider (mt/id))
                                      (mt/id :venues :category_id)
                                      (qp.test-util/field-values-from-def defs/test-data :categories :name))
      (let [{:keys [rows cols]} (qp.test-util/rows-and-cols
                                 (mt/format-rows-by [int int str]
                                   (mt/run-mbql-query venues
                                     {:aggregation [[:count]]
                                      :breakout    [$category_id]
                                      :limit       5})))]
        (is (=? [(assoc (qp.test-util/breakout-col :venues :category_id) :remapped_to "Category ID [internal remap]")
                 (qp.test-util/aggregate-col :count)
                 (#'qp.add-dimension-projections/create-remapped-col "Category ID [internal remap]" (mt/format-name "category_id") :type/Text)]
                cols))
        (is (= [[2 8 "American"]
                [3 2 "Artisan"]
                [4 2 "Asian"]
                [5 7 "BBQ"]
                [6 2 "Bakery"]]
               rows))))))

(deftest ^:parallel order-by-test
  (mt/test-drivers (mt/normal-drivers-with-feature :foreign-keys)
    (qp.store/with-metadata-provider (lib.tu/remap-metadata-provider
                                      (lib.metadata.jvm/application-database-metadata-provider (mt/id))
                                      (mt/id :venues :category_id)
                                      (mt/id :categories :name))
      (doseq [[sort-order expected] {:desc ["Wine Bar" "Thai" "Thai" "Thai" "Thai" "Steakhouse" "Steakhouse"
                                            "Steakhouse" "Steakhouse" "Southern"]
                                     :asc  ["American" "American" "American" "American" "American" "American" "American"
                                            "American" "Artisan" "Artisan"]}]
        (testing (format "sort order = %s" sort-order)
          (is (= expected
                 (->> (mt/run-mbql-query venues
                        {:order-by [[sort-order $category_id]]
                         :limit    10})
                      qp.test-util/rows
                      (mapv last)))))))))

(deftest ^:parallel bin-single-column-20-bins-test
  (mt/test-drivers (mt/normal-drivers-with-feature :binning)
    (testing "Bin single column"
      (testing "20 bins"
        (is (= [[10.0 1] [32.0 4] [34.0 57] [36.0 29] [40.0 9]]
               (mt/formatted-rows [1.0 int]
                 (mt/run-mbql-query venues
                   {:aggregation [[:count]]
                    :breakout    [[:field %latitude {:binning {:strategy :num-bins, :num-bins 20}}]]}))))))))

(deftest ^:parallel bin-single-column-3-bins-test
  (mt/test-drivers (mt/normal-drivers-with-feature :binning)
    (testing "Bin single column"
      (testing "3 bins"
        (is (= [[0.0 1] [20.0 90] [40.0 9]]
               (mt/formatted-rows [1.0 int]
                 (mt/run-mbql-query venues
                   {:aggregation [[:count]]
                    :breakout    [[:field %latitude {:binning {:strategy :num-bins, :num-bins 3}}]]}))))))))

(deftest ^:parallel bin-two-columns-test
  (mt/test-drivers (mt/normal-drivers-with-feature :binning)
    (testing "Bin two columns"
      (is (= [[10.0 -170.0 1] [32.0 -120.0 4] [34.0 -120.0 57] [36.0 -125.0 29] [40.0 -75.0 9]]
             (mt/formatted-rows [1.0 1.0 int]
               (mt/run-mbql-query venues
                 {:aggregation [[:count]]
                  :breakout    [[:field %latitude {:binning {:strategy :num-bins, :num-bins 20}}]
                                [:field %longitude {:binning {:strategy :num-bins, :num-bins 20}}]]})))))))

(deftest ^:parallel binning-default-to-8-test
  (mt/test-drivers (mt/normal-drivers-with-feature :binning)
    (testing "should default to 8 bins when number of bins isn't specified"
      (is (= [[10.0 1] [30.0 90] [40.0 9]]
             (mt/formatted-rows [1.0 int]
               (mt/run-mbql-query venues
                 {:aggregation [[:count]]
                  :breakout    [[:field %latitude {:binning {:strategy :default}}]]})))))))

(deftest breakout-bin-width-setting-test
  (mt/test-drivers (mt/normal-drivers-with-feature :binning)
    (testing "should default to 8 bins when number of bins isn't specified"
      (mt/with-temporary-setting-values [breakout-bin-width 5.0]
        (is (= [[10.0 1] [30.0 61] [35.0 29] [40.0 9]]
               (mt/formatted-rows [1.0 int]
                 (mt/run-mbql-query venues
                   {:aggregation [[:count]]
                    :breakout    [[:field %latitude {:binning {:strategy :default}}]]})))))
      (mt/with-temporary-setting-values [breakout-bin-width 1.0]
        (is (= [[33.0 4] [34.0 57]]
               (mt/formatted-rows [1.0 int]
                 (mt/run-mbql-query venues
                   {:aggregation [[:count]]
                    :filter      [:and
                                  [:< $latitude 35]
                                  [:> $latitude 20]]
                    :breakout    [[:field %latitude {:binning {:strategy :default}}]]}))))))))

(deftest ^:parallel bin-width-test
  (mt/test-drivers (mt/normal-drivers-with-feature :binning)
    (testing "bin width"
      (is (= [[10.0 1] [33.0 4] [34.0 57] [37.0 29] [40.0 9]]
             (mt/formatted-rows [1.0 int]
               (mt/run-mbql-query venues
                 {:aggregation [[:count]]
                  :breakout    [[:field %latitude {:binning {:strategy :bin-width, :bin-width 1}}]]})))))))

(deftest ^:parallel bin-width-float-test
  (mt/test-drivers (mt/normal-drivers-with-feature :binning)
    (testing "bin width"
      (testing "using a float"
        (is (= [[10.0 1] [32.5 61] [37.5 29] [40.0 9]]
               (mt/formatted-rows [1.0 int]
                 (mt/run-mbql-query venues
                   {:aggregation [[:count]]
                    :breakout    [[:field %latitude {:binning {:strategy :bin-width, :bin-width 2.5}}]]}))))))))

(deftest ^:parallel binning-info-test
  (mt/test-drivers (mt/normal-drivers-with-feature :binning)
    (testing "Validate binning info is returned with the binning-strategy"
      (testing "binning-strategy = default"
        ;; base_type can differ slightly between drivers and it's really not important for the purposes of this test
        (is (=? (assoc (dissoc (qp.test-util/breakout-col :venues :latitude) :base_type :effective_type)
                       :binning_info {:min_value 10.0, :max_value 50.0, :num_bins 4, :bin_width 10.0, :binning_strategy :bin-width}
                       :field_ref    [:field (mt/id :venues :latitude) {:binning {:strategy  :bin-width
                                                                                  :min-value 10.0
                                                                                  :max-value 50.0
                                                                                  :num-bins  4
                                                                                  :bin-width 10.0}}])
                (-> (mt/run-mbql-query venues
                      {:aggregation [[:count]]
                       :breakout    [[:field %latitude {:binning {:strategy :default}}]]})
                    qp.test-util/cols
                    first
                    (dissoc :base_type :effective_type)))))

      (testing "binning-strategy = num-bins: 5"
        (is (=? (assoc (dissoc (qp.test-util/breakout-col :venues :latitude) :base_type :effective_type)
                       :binning_info {:min_value 7.5, :max_value 45.0, :num_bins 5, :bin_width 7.5, :binning_strategy :num-bins}
                       :field_ref    [:field (mt/id :venues :latitude) {:binning {:strategy  :num-bins
                                                                                  :min-value 7.5
                                                                                  :max-value 45.0
                                                                                  :num-bins  5
                                                                                  :bin-width 7.5}}])
                (-> (mt/run-mbql-query venues
                      {:aggregation [[:count]]
                       :breakout    [[:field %latitude {:binning {:strategy :num-bins, :num-bins 5}}]]})
                    qp.test-util/cols
                    first
                    (dissoc :base_type :effective_type))))))))

(deftest ^:parallel binning-error-test
  (mt/test-drivers (mt/normal-drivers-with-feature :binning)
    (qp.store/with-metadata-provider (lib.tu/merged-mock-metadata-provider
                                      (lib.metadata.jvm/application-database-metadata-provider (mt/id))
                                      {:fields [{:id          (mt/id :venues :latitude)
                                                 :fingerprint {:type {:type/Number {:min nil, :max nil}}}}]})
      (is (=? {:status :failed
               :class  (partial = clojure.lang.ExceptionInfo)
<<<<<<< HEAD
               :error  "Unable to bin Field without a min/max value"}
              (qp/process-query
               (qp/userland-query
                (mt/mbql-query venues
                  {:aggregation [[:count]]
                   :breakout    [[:field %latitude {:binning {:strategy :default}}]]}))))))))
=======
               :error  "Unable to bin Field without a min/max value (missing or incomplete fingerprint)"}
              (qp/process-userland-query
               (mt/mbql-query venues
                 {:aggregation [[:count]]
                  :breakout    [[:field %latitude {:binning {:strategy :default}}]]})))))))
>>>>>>> d9a44779

(defn- nested-venues-query [card-or-card-id]
  {:database lib.schema.id/saved-questions-virtual-database-id
   :type     :query
   :query    {:source-table (str "card__" (u/the-id card-or-card-id))
              :aggregation  [[:count]]
              :breakout     [[:field
                              (mt/format-name :latitude)
                              {:base-type :type/Float, :binning {:strategy :num-bins, :num-bins 20}}]]}})

(deftest ^:parallel bin-nested-queries-test
  (mt/test-drivers (mt/normal-drivers-with-feature :binning :nested-queries)
    (testing "Binning should be allowed on nested queries that have result metadata"
      (qp.store/with-metadata-provider (qp.test-util/metadata-provider-with-cards-with-metadata-for-queries
                                        [(mt/mbql-query nil
                                           {:source-query {:source-table $$venues}})])
        (let [query (nested-venues-query 1)]
          (mt/with-native-query-testing-context query
            (is (= [[10.0 1] [32.0 4] [34.0 57] [36.0 29] [40.0 9]]
                   (mt/formatted-rows [1.0 int]
                     (qp/process-query query))))))))))

(deftest bin-nested-queries-default-binning-test
  (mt/test-drivers (mt/normal-drivers-with-feature :binning :nested-queries)
    (testing "should be able to use :default binning in a nested query"
      (mt/with-temporary-setting-values [breakout-bin-width 5.0]
        (is (= [[10.0 1] [30.0 61] [35.0 29] [40.0 9]]
               (mt/formatted-rows [1.0 int]
                 (mt/run-mbql-query venues
                   {:source-query
                    {:source-table $$venues
                     :aggregation  [[:count]]
                     :breakout     [[:field %latitude {:binning {:strategy :default}}]]}
                    :order-by [[:asc $latitude]]}))))))))

(deftest bin-nested-queries-no-fingerprint-test
  (mt/test-drivers (mt/normal-drivers-with-feature :binning :nested-queries)
    (testing "Binning is not supported when there is no fingerprint to determine boundaries"
      ;; Unfortunately our new `add-source-metadata` middleware is just too good at what it does and will pull in
      ;; metadata from the source query, so disable that for now so we can make sure the `update-binning-strategy`
      ;; middleware is doing the right thing
      (with-redefs [add-source-metadata/mbql-source-query->metadata (constantly nil)]
        (qp.store/with-metadata-provider (qp.test-util/metadata-provider-with-cards-for-queries
                                          [(mt/mbql-query venues)])
          (is (thrown-with-msg?
               Exception
               #"Cannot update binned field: query is missing source-metadata"
               (qp.test-util/rows
                (qp/process-query
                 (nested-venues-query 1))))))))))

(deftest ^:parallel field-in-breakout-and-fields-test
  (mt/test-drivers (mt/normal-drivers)
    (testing (str "if we include a Field in both breakout and fields, does the query still work? (Normalization should "
                  "be taking care of this) (#8760)")
      (is (= :completed
             (:status
              (mt/run-mbql-query venues
                {:breakout [$price]
                 :fields   [$price]})))))))

(deftest ^:parallel binning-with-source-card-with-explicit-joins-test
  (testing "Make sure binning works with a source card that contains explicit joins"
    (mt/test-drivers (mt/normal-drivers-with-feature :binning :nested-queries :left-join)
      (mt/dataset sample-dataset
        (let [source-card-query (mt/mbql-query orders
                                  {:joins  [{:source-table $$people
                                             :alias        "People"
                                             :condition    [:= $user_id [:field %people.id {:join-alias "People"}]]
                                             :fields       [[:field %people.longitude {:join-alias "People"}]
                                                            [:field %people.birth_date {:temporal-unit :default, :join-alias "People"}]]}
                                            {:source-table $$products
                                             :alias        "Products"
                                             :condition    [:= $product_id &Products.products.id]
                                             :fields       [&Products.products.price]}]
                                   :fields [[:field %id {:base-type :type/BigInteger}]]})]
          (qp.store/with-metadata-provider (qp.test-util/metadata-provider-with-cards-with-metadata-for-queries
                                            [source-card-query])
            (let [query            (-> (lib/query (qp.store/metadata-provider) (lib.metadata/card (qp.store/metadata-provider) 1))
                                       (lib/aggregate (lib/count)))
                  people-longitude (m/find-first #(= (:id %) (mt/id :people :longitude))
                                                 (lib/breakoutable-columns query))
                  _                (is (some? people-longitude))
                  binning-strategy (m/find-first #(= (:display-name %) "Bin every 20 degrees")
                                                 (lib/available-binning-strategies query people-longitude))
                  _                (is (some? binning-strategy))
                  query            (-> query
                                       (lib/breakout (lib/with-binning people-longitude binning-strategy)))]
              (mt/rows (qp/process-query query)))))))))<|MERGE_RESOLUTION|>--- conflicted
+++ resolved
@@ -239,20 +239,12 @@
                                                  :fingerprint {:type {:type/Number {:min nil, :max nil}}}}]})
       (is (=? {:status :failed
                :class  (partial = clojure.lang.ExceptionInfo)
-<<<<<<< HEAD
-               :error  "Unable to bin Field without a min/max value"}
+               :error  "Unable to bin Field without a min/max value (missing or incomplete fingerprint)"}
               (qp/process-query
                (qp/userland-query
                 (mt/mbql-query venues
                   {:aggregation [[:count]]
                    :breakout    [[:field %latitude {:binning {:strategy :default}}]]}))))))))
-=======
-               :error  "Unable to bin Field without a min/max value (missing or incomplete fingerprint)"}
-              (qp/process-userland-query
-               (mt/mbql-query venues
-                 {:aggregation [[:count]]
-                  :breakout    [[:field %latitude {:binning {:strategy :default}}]]})))))))
->>>>>>> d9a44779
 
 (defn- nested-venues-query [card-or-card-id]
   {:database lib.schema.id/saved-questions-virtual-database-id
