databaseChangeLog:
# The quoting strategy decides when things like column names should be quoted.
# This is in place to deal with Liquibase not knowing about all of the new
# reserved words in MySQL 8+. Using a column name that is a reserved word
# causes a failure. Quoting all objects breaks H2 support though as it will
# quote table names but not quote that same table name in a foreign key reference
# which will cause a failure when trying to initially setup the database.
  - property:
      name: quote_strategy
      value: QUOTE_ALL_OBJECTS
      dbms: mysql,mariadb
  - property:
      name: quote_strategy
      value: LEGACY
      dbms: postgresql,h2
  - changeSet:
      id: '1'
      author: agilliland
      objectQuotingStrategy: ${quote_strategy}
      changes:
      - createTable:
          columns:
          - column:
              autoIncrement: true
              constraints:
                nullable: false
                primaryKey: true
              name: id
              type: int
          - column:
              constraints:
                nullable: false
                unique: true
              name: slug
              type: varchar(254)
          - column:
              constraints:
                nullable: false
              name: name
              type: varchar(254)
          - column:
              name: description
              type: text
          - column:
              name: logo_url
              type: varchar(254)
          - column:
              constraints:
                nullable: false
              name: inherits
              type: boolean
          tableName: core_organization
      - createTable:
          columns:
          - column:
              autoIncrement: true
              constraints:
                nullable: false
                primaryKey: true
              name: id
              type: int
          - column:
              constraints:
                nullable: false
                unique: true
              name: email
              type: varchar(254)
          - column:
              constraints:
                nullable: false
              name: first_name
              type: varchar(254)
          - column:
              constraints:
                nullable: false
              name: last_name
              type: varchar(254)
          - column:
              constraints:
                nullable: false
              name: password
              type: varchar(254)
          - column:
              constraints:
                nullable: false
              defaultValue: default
              name: password_salt
              type: varchar(254)
          - column:
              constraints:
                nullable: false
              name: date_joined
              type: DATETIME
          - column:
              constraints:
                nullable: true
              name: last_login
              type: DATETIME
          - column:
              constraints:
                nullable: false
              name: is_staff
              type: boolean
          - column:
              constraints:
                nullable: false
              name: is_superuser
              type: boolean
          - column:
              constraints:
                nullable: false
              name: is_active
              type: boolean
          - column:
              name: reset_token
              type: varchar(254)
          - column:
              name: reset_triggered
              type: BIGINT
          tableName: core_user
      - createTable:
          columns:
          - column:
              autoIncrement: true
              constraints:
                nullable: false
                primaryKey: true
              name: id
              type: int
          - column:
              constraints:
                nullable: false
              name: admin
              type: boolean
          - column:
              constraints:
                deferrable: false
                foreignKeyName: fk_userorgperm_ref_user_id
                initiallyDeferred: false
                nullable: false
                references: core_user(id)
              name: user_id
              type: int
          - column:
              constraints:
                deferrable: false
                foreignKeyName: fk_userorgperm_ref_organization_id
                initiallyDeferred: false
                nullable: false
                references: core_organization(id)
              name: organization_id
              type: int
          tableName: core_userorgperm
      - addUniqueConstraint:
          columnNames: user_id, organization_id
          constraintName: idx_unique_user_id_organization_id
          tableName: core_userorgperm
      - createIndex:
          columns:
          - column:
              name: user_id
              type: int
          indexName: idx_userorgperm_user_id
          tableName: core_userorgperm
      - createIndex:
          columns:
          - column:
              name: organization_id
              type: int
          indexName: idx_userorgperm_organization_id
          tableName: core_userorgperm
      - createTable:
          columns:
          - column:
              autoIncrement: true
              constraints:
                nullable: false
                primaryKey: true
              name: id
              type: int
          - column:
              constraints:
                nullable: false
              name: url
              type: varchar(254)
          - column:
              constraints:
                nullable: false
              name: timestamp
              type: DATETIME
          - column:
              constraints:
                deferrable: false
                foreignKeyName: fk_permissionviolation_ref_user_id
                initiallyDeferred: false
                nullable: false
                references: core_user(id)
              name: user_id
              type: int
          tableName: core_permissionsviolation
      - createIndex:
          columns:
          - column:
              name: user_id
              type: int
          indexName: idx_permissionsviolation_user_id
          tableName: core_permissionsviolation
      - createTable:
          columns:
          - column:
              autoIncrement: true
              constraints:
                nullable: false
                primaryKey: true
              name: id
              type: int
          - column:
              constraints:
                nullable: false
              name: created_at
              type: DATETIME
          - column:
              constraints:
                nullable: false
              name: updated_at
              type: DATETIME
          - column:
              constraints:
                nullable: false
              name: name
              type: varchar(254)
          - column:
              name: description
              type: text
          - column:
              constraints:
                deferrable: false
                foreignKeyName: fk_database_ref_organization_id
                initiallyDeferred: false
                nullable: false
                references: core_organization(id)
              name: organization_id
              type: int
          - column:
              name: details
              type: text
          - column:
              constraints:
                nullable: false
              name: engine
              type: varchar(254)
          tableName: metabase_database
      - createIndex:
          columns:
          - column:
              name: organization_id
          indexName: idx_database_organization_id
          tableName: metabase_database
      - createTable:
          columns:
          - column:
              autoIncrement: true
              constraints:
                nullable: false
                primaryKey: true
              name: id
              type: int
          - column:
              constraints:
                nullable: false
              name: created_at
              type: DATETIME
          - column:
              constraints:
                nullable: false
              name: updated_at
              type: DATETIME
          - column:
              constraints:
                nullable: false
              name: name
              type: varchar(254)
          - column:
              name: rows
              type: int
          - column:
              name: description
              type: text
          - column:
              name: entity_name
              type: varchar(254)
          - column:
              name: entity_type
              type: varchar(254)
          - column:
              constraints:
                nullable: false
              name: active
              type: boolean
          - column:
              constraints:
                deferrable: false
                foreignKeyName: fk_table_ref_database_id
                initiallyDeferred: false
                nullable: false
                references: metabase_database(id)
              name: db_id
              type: int
          tableName: metabase_table
      - createIndex:
          columns:
          - column:
              name: db_id
          indexName: idx_table_db_id
          tableName: metabase_table
      - createTable:
          columns:
          - column:
              autoIncrement: true
              constraints:
                nullable: false
                primaryKey: true
              name: id
              type: int
          - column:
              constraints:
                nullable: false
              name: created_at
              type: DATETIME
          - column:
              constraints:
                nullable: false
              name: updated_at
              type: DATETIME
          - column:
              constraints:
                nullable: false
              name: name
              type: varchar(254)
          - column:
              constraints:
                nullable: false
              name: base_type
              type: varchar(255)
          - column:
              name: special_type
              type: varchar(255)
          - column:
              constraints:
                nullable: false
              name: active
              type: boolean
          - column:
              name: description
              type: text
          - column:
              constraints:
                nullable: false
              name: preview_display
              type: boolean
          - column:
              constraints:
                nullable: false
              name: position
              type: int
          - column:
              constraints:
                deferrable: false
                foreignKeyName: fk_field_ref_table_id
                initiallyDeferred: false
                nullable: false
                references: metabase_table(id)
              name: table_id
              type: int
          - column:
              constraints:
                nullable: false
              name: field_type
              type: varchar(254)
          tableName: metabase_field
      - createIndex:
          columns:
          - column:
              name: table_id
          indexName: idx_field_table_id
          tableName: metabase_field
      - createTable:
          columns:
          - column:
              autoIncrement: true
              constraints:
                nullable: false
                primaryKey: true
              name: id
              type: int
          - column:
              constraints:
                nullable: false
              name: created_at
              type: DATETIME
          - column:
              constraints:
                nullable: false
              name: updated_at
              type: DATETIME
          - column:
              constraints:
                nullable: false
              name: relationship
              type: varchar(254)
          - column:
              constraints:
                deferrable: false
                foreignKeyName: fk_foreignkey_dest_ref_field_id
                initiallyDeferred: false
                nullable: false
                references: metabase_field(id)
              name: destination_id
              type: int
          - column:
              constraints:
                deferrable: false
                foreignKeyName: fk_foreignkey_origin_ref_field_id
                initiallyDeferred: false
                nullable: false
                references: metabase_field(id)
              name: origin_id
              type: int
          tableName: metabase_foreignkey
      - createIndex:
          columns:
          - column:
              name: destination_id
          indexName: idx_foreignkey_destination_id
          tableName: metabase_foreignkey
      - createIndex:
          columns:
          - column:
              name: origin_id
          indexName: idx_foreignkey_origin_id
          tableName: metabase_foreignkey
      - createTable:
          columns:
          - column:
              autoIncrement: true
              constraints:
                nullable: false
                primaryKey: true
              name: id
              type: int
          - column:
              constraints:
                nullable: false
              name: created_at
              type: DATETIME
          - column:
              constraints:
                nullable: false
              name: updated_at
              type: DATETIME
          - column:
              name: values
              type: text
          - column:
              name: human_readable_values
              type: text
          - column:
              constraints:
                deferrable: false
                foreignKeyName: fk_fieldvalues_ref_field_id
                initiallyDeferred: false
                nullable: false
                references: metabase_field(id)
              name: field_id
              type: int
          tableName: metabase_fieldvalues
      - createIndex:
          columns:
          - column:
              name: field_id
          indexName: idx_fieldvalues_field_id
          tableName: metabase_fieldvalues
      - createTable:
          columns:
          - column:
              autoIncrement: true
              constraints:
                nullable: false
                primaryKey: true
              name: id
              type: int
          - column:
              constraints:
                nullable: false
              name: created_at
              type: DATETIME
          - column:
              constraints:
                nullable: false
              name: updated_at
              type: DATETIME
          - column:
              constraints:
                nullable: false
              name: name
              type: varchar(254)
          - column:
              constraints:
                deferrable: false
                foreignKeyName: fk_tablesegment_ref_table_id
                initiallyDeferred: false
                nullable: false
                references: metabase_table(id)
              name: table_id
              type: int
          - column:
              constraints:
                nullable: false
              name: filter_clause
              type: text
          tableName: metabase_tablesegment
      - createIndex:
          columns:
          - column:
              name: table_id
          indexName: idx_tablesegment_table_id
          tableName: metabase_tablesegment
      - createTable:
          columns:
          - column:
              autoIncrement: true
              constraints:
                nullable: false
                primaryKey: true
              name: id
              type: int
          - column:
              constraints:
                nullable: false
              name: created_at
              type: DATETIME
          - column:
              constraints:
                nullable: false
              name: updated_at
              type: DATETIME
          - column:
              constraints:
                nullable: false
              name: name
              type: varchar(254)
          - column:
              constraints:
                nullable: false
              name: type
              type: varchar(254)
          - column:
              constraints:
                nullable: false
              name: details
              type: text
          - column:
              constraints:
                nullable: false
              name: version
              type: int
          - column:
              constraints:
                nullable: false
              name: public_perms
              type: int
          - column:
              constraints:
                deferrable: false
                foreignKeyName: fk_query_ref_user_id
                initiallyDeferred: false
                nullable: false
                references: core_user(id)
              name: creator_id
              type: int
          - column:
              constraints:
                deferrable: false
                foreignKeyName: fk_query_ref_database_id
                initiallyDeferred: false
                nullable: false
                references: metabase_database(id)
              name: database_id
              type: int
          tableName: query_query
      - createIndex:
          columns:
          - column:
              name: creator_id
          indexName: idx_query_creator_id
          tableName: query_query
      - createIndex:
          columns:
          - column:
              name: database_id
          indexName: idx_query_database_id
          tableName: query_query
      - createTable:
          columns:
          - column:
              autoIncrement: true
              constraints:
                nullable: false
                primaryKey: true
              name: id
              type: int
          - column:
              constraints:
                nullable: false
                unique: true
              name: uuid
              type: varchar(254)
          - column:
              constraints:
                nullable: false
              name: version
              type: int
          - column:
              constraints:
                nullable: false
              name: json_query
              type: text
          - column:
              constraints:
                nullable: false
              name: raw_query
              type: text
          - column:
              constraints:
                nullable: false
              name: status
              type: varchar(254)
          - column:
              constraints:
                nullable: false
              name: started_at
              type: DATETIME
          - column:
              name: finished_at
              type: DATETIME
          - column:
              constraints:
                nullable: false
              name: running_time
              type: int
          - column:
              constraints:
                nullable: false
              name: error
              type: text
          - column:
              constraints:
                nullable: false
              name: result_file
              type: varchar(254)
          - column:
              constraints:
                nullable: false
              name: result_rows
              type: int
          - column:
              constraints:
                nullable: false
              name: result_data
              type: text
          - column:
              constraints:
                deferrable: false
                foreignKeyName: fk_queryexecution_ref_query_id
                initiallyDeferred: false
                nullable: true
                references: query_query(id)
              name: query_id
              type: int
          - column:
              constraints:
                nullable: false
              name: additional_info
              type: text
          - column:
              constraints:
                deferrable: false
                foreignKeyName: fk_queryexecution_ref_user_id
                initiallyDeferred: false
                nullable: false
                references: core_user(id)
              name: executor_id
              type: int
          tableName: query_queryexecution
      - createIndex:
          columns:
          - column:
              name: query_id
          indexName: idx_queryexecution_query_id
          tableName: query_queryexecution
      - createIndex:
          columns:
          - column:
              name: executor_id
          indexName: idx_queryexecution_executor_id
          tableName: query_queryexecution
      - createTable:
          columns:
          - column:
              autoIncrement: true
              constraints:
                nullable: false
                primaryKey: true
              name: id
              type: int
          - column:
              constraints:
                nullable: false
              name: created_at
              type: DATETIME
          - column:
              constraints:
                nullable: false
              name: updated_at
              type: DATETIME
          - column:
              constraints:
                nullable: false
              name: name
              type: varchar(254)
          - column:
              name: description
              type: text
          - column:
              constraints:
                nullable: false
              name: display
              type: varchar(254)
          - column:
              constraints:
                nullable: false
              name: public_perms
              type: int
          - column:
              constraints:
                nullable: false
              name: dataset_query
              type: text
          - column:
              constraints:
                nullable: false
              name: visualization_settings
              type: text
          - column:
              constraints:
                deferrable: false
                foreignKeyName: fk_card_ref_user_id
                initiallyDeferred: false
                nullable: false
                references: core_user(id)
              name: creator_id
              type: int
          - column:
              constraints:
                deferrable: false
                foreignKeyName: fk_card_ref_organization_id
                initiallyDeferred: false
                nullable: false
                references: core_organization(id)
              name: organization_id
              type: int
          tableName: report_card
      - createIndex:
          columns:
          - column:
              name: creator_id
          indexName: idx_card_creator_id
          tableName: report_card
      - createIndex:
          columns:
          - column:
              name: organization_id
          indexName: idx_card_organization_id
          tableName: report_card
      - createTable:
          columns:
          - column:
              autoIncrement: true
              constraints:
                nullable: false
                primaryKey: true
              name: id
              type: int
          - column:
              constraints:
                nullable: false
              name: created_at
              type: DATETIME
          - column:
              constraints:
                nullable: false
              name: updated_at
              type: DATETIME
          - column:
              constraints:
                deferrable: false
                foreignKeyName: fk_cardfavorite_ref_card_id
                initiallyDeferred: false
                nullable: false
                references: report_card(id)
              name: card_id
              type: int
          - column:
              constraints:
                deferrable: false
                foreignKeyName: fk_cardfavorite_ref_user_id
                initiallyDeferred: false
                nullable: false
                references: core_user(id)
              name: owner_id
              type: int
          tableName: report_cardfavorite
      - addUniqueConstraint:
          columnNames: card_id, owner_id
          constraintName: idx_unique_cardfavorite_card_id_owner_id
          tableName: report_cardfavorite
      - createIndex:
          columns:
          - column:
              name: card_id
          indexName: idx_cardfavorite_card_id
          tableName: report_cardfavorite
      - createIndex:
          columns:
          - column:
              name: owner_id
          indexName: idx_cardfavorite_owner_id
          tableName: report_cardfavorite
      - createTable:
          columns:
          - column:
              autoIncrement: true
              constraints:
                nullable: false
                primaryKey: true
              name: id
              type: int
          - column:
              constraints:
                nullable: false
              name: created_at
              type: DATETIME
          - column:
              constraints:
                nullable: false
              name: updated_at
              type: DATETIME
          - column:
              constraints:
                nullable: false
              name: name
              type: varchar(254)
          - column:
              name: description
              type: text
          - column:
              constraints:
                nullable: false
              name: public_perms
              type: int
          - column:
              constraints:
                deferrable: false
                foreignKeyName: fk_dashboard_ref_user_id
                initiallyDeferred: false
                nullable: false
                references: core_user(id)
              name: creator_id
              type: int
          - column:
              constraints:
                deferrable: false
                foreignKeyName: fk_dashboard_ref_organization_id
                initiallyDeferred: false
                nullable: false
                references: core_organization(id)
              name: organization_id
              type: int
          tableName: report_dashboard
      - createIndex:
          columns:
          - column:
              name: creator_id
          indexName: idx_dashboard_creator_id
          tableName: report_dashboard
      - createIndex:
          columns:
          - column:
              name: organization_id
          indexName: idx_dashboard_organization_id
          tableName: report_dashboard
      - createTable:
          columns:
          - column:
              autoIncrement: true
              constraints:
                nullable: false
                primaryKey: true
              name: id
              type: int
          - column:
              constraints:
                nullable: false
              name: created_at
              type: DATETIME
          - column:
              constraints:
                nullable: false
              name: updated_at
              type: DATETIME
          - column:
              constraints:
                nullable: false
              name: sizeX
              type: int
          - column:
              constraints:
                nullable: false
              name: sizeY
              type: int
          - column:
              name: row
              type: int
          - column:
              name: col
              type: int
          - column:
              constraints:
                deferrable: false
                foreignKeyName: fk_dashboardcard_ref_card_id
                initiallyDeferred: false
                nullable: false
                references: report_card(id)
              name: card_id
              type: int
          - column:
              constraints:
                deferrable: false
                foreignKeyName: fk_dashboardcard_ref_dashboard_id
                initiallyDeferred: false
                nullable: false
                references: report_dashboard(id)
              name: dashboard_id
              type: int
          tableName: report_dashboardcard
      - createIndex:
          columns:
          - column:
              name: card_id
          indexName: idx_dashboardcard_card_id
          tableName: report_dashboardcard
      - createIndex:
          columns:
          - column:
              name: dashboard_id
          indexName: idx_dashboardcard_dashboard_id
          tableName: report_dashboardcard
      - createTable:
          columns:
          - column:
              autoIncrement: true
              constraints:
                nullable: false
                primaryKey: true
              name: id
              type: int
          - column:
              constraints:
                deferrable: false
                foreignKeyName: fk_dashboardsubscription_ref_dashboard_id
                initiallyDeferred: false
                nullable: false
                references: report_dashboard(id)
              name: dashboard_id
              type: int
          - column:
              constraints:
                deferrable: false
                foreignKeyName: fk_dashboardsubscription_ref_user_id
                initiallyDeferred: false
                nullable: false
                references: core_user(id)
              name: user_id
              type: int
          tableName: report_dashboardsubscription
      - addUniqueConstraint:
          columnNames: dashboard_id, user_id
          constraintName: idx_uniq_dashsubscrip_dashboard_id_user_id
          tableName: report_dashboardsubscription
      - createIndex:
          columns:
          - column:
              name: dashboard_id
          indexName: idx_dashboardsubscription_dashboard_id
          tableName: report_dashboardsubscription
      - createIndex:
          columns:
          - column:
              name: user_id
          indexName: idx_dashboardsubscription_user_id
          tableName: report_dashboardsubscription
      - createTable:
          columns:
          - column:
              autoIncrement: true
              constraints:
                nullable: false
                primaryKey: true
              name: id
              type: int
          - column:
              constraints:
                nullable: false
              name: created_at
              type: DATETIME
          - column:
              constraints:
                nullable: false
              name: updated_at
              type: DATETIME
          - column:
              constraints:
                nullable: false
              name: name
              type: varchar(254)
          - column:
              name: description
              type: text
          - column:
              constraints:
                nullable: false
              name: public_perms
              type: int
          - column:
              constraints:
                nullable: false
              name: mode
              type: int
          - column:
              constraints:
                nullable: false
              name: version
              type: int
          - column:
              constraints:
                nullable: false
              name: dataset_query
              type: text
          - column:
              name: email_addresses
              type: text
          - column:
              constraints:
                deferrable: false
                foreignKeyName: fk_emailreport_ref_user_id
                initiallyDeferred: false
                nullable: false
                references: core_user(id)
              name: creator_id
              type: int
          - column:
              constraints:
                deferrable: false
                foreignKeyName: fk_emailreport_ref_organization_id
                initiallyDeferred: false
                nullable: false
                references: core_organization(id)
              name: organization_id
              type: int
          - column:
              constraints:
                nullable: false
              name: schedule
              type: text
          tableName: report_emailreport
      - createIndex:
          columns:
          - column:
              name: creator_id
          indexName: idx_emailreport_creator_id
          tableName: report_emailreport
      - createIndex:
          columns:
          - column:
              name: organization_id
          indexName: idx_emailreport_organization_id
          tableName: report_emailreport
      - createTable:
          columns:
          - column:
              autoIncrement: true
              constraints:
                nullable: false
                primaryKey: true
              name: id
              type: int
          - column:
              constraints:
                deferrable: false
                foreignKeyName: fk_emailreport_recipients_ref_emailreport_id
                initiallyDeferred: false
                nullable: false
                references: report_emailreport(id)
              name: emailreport_id
              type: int
          - column:
              constraints:
                deferrable: false
                foreignKeyName: fk_emailreport_recipients_ref_user_id
                initiallyDeferred: false
                nullable: false
                references: core_user(id)
              name: user_id
              type: int
          tableName: report_emailreport_recipients
      - addUniqueConstraint:
          columnNames: emailreport_id, user_id
          constraintName: idx_uniq_emailreportrecip_emailreport_id_user_id
          tableName: report_emailreport_recipients
      - createIndex:
          columns:
          - column:
              name: emailreport_id
          indexName: idx_emailreport_recipients_emailreport_id
          tableName: report_emailreport_recipients
      - createIndex:
          columns:
          - column:
              name: user_id
          indexName: idx_emailreport_recipients_user_id
          tableName: report_emailreport_recipients
      - createTable:
          columns:
          - column:
              autoIncrement: true
              constraints:
                nullable: false
                primaryKey: true
              name: id
              type: int
          - column:
              constraints:
                nullable: false
              name: details
              type: text
          - column:
              constraints:
                nullable: false
              name: status
              type: varchar(254)
          - column:
              constraints:
                nullable: false
              name: created_at
              type: DATETIME
          - column:
              name: started_at
              type: DATETIME
          - column:
              name: finished_at
              type: DATETIME
          - column:
              constraints:
                nullable: false
              name: error
              type: text
          - column:
              constraints:
                nullable: false
              name: sent_email
              type: text
          - column:
              constraints:
                deferrable: false
                foreignKeyName: fk_emailreportexecutions_ref_organization_id
                initiallyDeferred: false
                nullable: false
                references: core_organization(id)
              name: organization_id
              type: int
          - column:
              constraints:
                deferrable: false
                foreignKeyName: fk_emailreportexecutions_ref_report_id
                initiallyDeferred: false
                nullable: true
                references: report_emailreport(id)
              name: report_id
              type: int
          tableName: report_emailreportexecutions
      - createIndex:
          columns:
          - column:
              name: organization_id
          indexName: idx_emailreportexecutions_organization_id
          tableName: report_emailreportexecutions
      - createIndex:
          columns:
          - column:
              name: report_id
          indexName: idx_emailreportexecutions_report_id
          tableName: report_emailreportexecutions
      - createTable:
          columns:
          - column:
              autoIncrement: true
              constraints:
                nullable: false
                primaryKey: true
              name: id
              type: int
          - column:
              constraints:
                nullable: false
              name: created_at
              type: DATETIME
          - column:
              constraints:
                nullable: false
              name: updated_at
              type: DATETIME
          - column:
              constraints:
                nullable: false
              name: start
              type: DATETIME
          - column:
              constraints:
                nullable: false
              name: end
              type: DATETIME
          - column:
              name: title
              type: TEXT
          - column:
              constraints:
                nullable: false
              name: body
              type: TEXT
          - column:
              constraints:
                nullable: false
              name: annotation_type
              type: int
          - column:
              constraints:
                nullable: false
              name: edit_count
              type: int
          - column:
              constraints:
                nullable: false
              name: object_type_id
              type: int
          - column:
              constraints:
                nullable: false
              name: object_id
              type: int
          - column:
              constraints:
                deferrable: false
                foreignKeyName: fk_annotation_ref_user_id
                initiallyDeferred: false
                nullable: false
                references: core_user(id)
              name: author_id
              type: int
          - column:
              constraints:
                deferrable: false
                foreignKeyName: fk_annotation_ref_organization_id
                initiallyDeferred: false
                nullable: false
                references: core_organization(id)
              name: organization_id
              type: int
          tableName: annotation_annotation
      - createIndex:
          columns:
          - column:
              name: author_id
          indexName: idx_annotation_author_id
          tableName: annotation_annotation
      - createIndex:
          columns:
          - column:
              name: organization_id
          indexName: idx_annotation_organization_id
          tableName: annotation_annotation
      - createIndex:
          columns:
          - column:
              name: object_type_id
          indexName: idx_annotation_object_type_id
          tableName: annotation_annotation
      - createIndex:
          columns:
          - column:
              name: object_id
          indexName: idx_annotation_object_id
          tableName: annotation_annotation
      - modifySql:
          dbms: postgresql
          replace:
            replace: WITHOUT
            with: WITH
  - changeSet:
      id: '2'
      author: agilliland
      changes:
      - createTable:
          columns:
          - column:
              constraints:
                nullable: false
                primaryKey: true
              name: id
              type: varchar(254)
          - column:
              constraints:
                deferrable: false
                foreignKeyName: fk_session_ref_user_id
                initiallyDeferred: false
                nullable: false
                references: core_user(id)
              name: user_id
              type: int
          - column:
              constraints:
                nullable: false
              name: created_at
              type: DATETIME
          tableName: core_session
      - modifySql:
          dbms: postgresql
          replace:
            replace: WITHOUT
            with: WITH
  - changeSet:
      id: '4'
      author: cammsaul
      changes:
      - createTable:
          columns:
          - column:
              constraints:
                nullable: false
                primaryKey: true
              name: key
              type: varchar(254)
          - column:
              constraints:
                nullable: false
              name: value
              type: varchar(254)
          tableName: setting
  - changeSet:
      id: '5'
      author: agilliland
      changes:
      - addColumn:
          columns:
          - column:
              name: report_timezone
              type: varchar(254)
          tableName: core_organization
  - changeSet:
      id: '6'
      author: agilliland
      changes:
      - dropNotNullConstraint:
          columnDataType: int
          columnName: organization_id
          tableName: metabase_database
      - dropForeignKeyConstraint:
          baseTableName: metabase_database
          constraintName: fk_database_ref_organization_id
      - dropNotNullConstraint:
          columnDataType: int
          columnName: organization_id
          tableName: report_card
      - dropForeignKeyConstraint:
          baseTableName: report_card
          constraintName: fk_card_ref_organization_id
      - dropNotNullConstraint:
          columnDataType: int
          columnName: organization_id
          tableName: report_dashboard
      - dropForeignKeyConstraint:
          baseTableName: report_dashboard
          constraintName: fk_dashboard_ref_organization_id
      - dropNotNullConstraint:
          columnDataType: int
          columnName: organization_id
          tableName: report_emailreport
      - dropForeignKeyConstraint:
          baseTableName: report_emailreport
          constraintName: fk_emailreport_ref_organization_id
      - dropNotNullConstraint:
          columnDataType: int
          columnName: organization_id
          tableName: report_emailreportexecutions
      - dropForeignKeyConstraint:
          baseTableName: report_emailreportexecutions
          constraintName: fk_emailreportexecutions_ref_organization_id
      - dropNotNullConstraint:
          columnDataType: int
          columnName: organization_id
          tableName: annotation_annotation
      - dropForeignKeyConstraint:
          baseTableName: annotation_annotation
          constraintName: fk_annotation_ref_organization_id
  - changeSet:
      id: '7'
      author: cammsaul
      changes:
      - addColumn:
          columns:
          - column:
              constraints:
                foreignKeyName: fk_field_parent_ref_field_id
                nullable: true
                references: metabase_field(id)
              name: parent_id
              type: int
          tableName: metabase_field
  - changeSet:
      id: '8'
      author: tlrobinson
      changes:
      - addColumn:
          columns:
          - column:
              name: display_name
              type: varchar(254)
          tableName: metabase_table
      - addColumn:
          columns:
          - column:
              name: display_name
              type: varchar(254)
          tableName: metabase_field
  - changeSet:
      id: '9'
      author: tlrobinson
      changes:
      - addColumn:
          columns:
          - column:
              name: visibility_type
              type: varchar(254)
          tableName: metabase_table
  - changeSet:
      id: 10
      author: cammsaul
      validCheckSum:
        - 7:3b90e2fe0ac8e617a1f30ef95d39319b
        - 7:97fec69516d0dfe424ea7365f51bb87e
        - 8:2e03a495932b4a9aebb9d58a6ad87ca9
        - 8:431360d062cb82d8b27960b3a0abb98c
        - 8:5297214d1788d964675d8c6336ac9b6d
        - 8:532075ff1717d4a16bb9f27c606db46b
        - 8:96e54d9100db3f9cdcc00eaeccc200a3
        - 8:9f03a236be31f54e8e5c894fe5fc7f00
      changes:
        - createTable:
            tableName: revision
            columns:
              - column:
                  name: id
                  type: int
                  autoIncrement: true
                  constraints:
                    primaryKey: true
                    nullable: false
              - column:
                  name: model
                  type: varchar(16)
                  constraints:
                    nullable: false
              - column:
                  name: model_id
                  type: int
                  constraints:
                    nullable: false
              - column:
                  name: user_id
                  type: int
                  constraints:
                    nullable: false
                    references: core_user(id)
                    foreignKeyName: fk_revision_ref_user_id
                    deferrable: false
                    initiallyDeferred: false
              - column:
                  name: timestamp
                  type: DATETIME
                  constraints:
                    nullable: false
              - column:
                  name: object
                  type: varchar
                  constraints:
                    nullable: false
              - column:
                  name: is_reversion
                  type: boolean
                  defaultValueBoolean: false
                  constraints:
                    nullable: false
        - createIndex:
            tableName: revision
            indexName: idx_revision_model_model_id
            columns:
              - column:
                  name: model
              - column:
                  name: model_id
        - modifySql:
            dbms: postgresql
            replace:
              replace: WITHOUT
              with: WITH
        - modifySql:
            dbms: mysql,mariadb
            replace:
              replace: object VARCHAR
              with: object TEXT
  - changeSet:
      id: 11
      author: agilliland
      changes:
        - sql:
            sql: update report_dashboard set public_perms = 2 where public_perms = 1
  - changeSet:
      id: 12
      author: agilliland
      changes:
        - addColumn:
            tableName: report_card
            columns:
              - column:
                  name: database_id
                  type: int
                  constraints:
                    nullable: true
                    references: metabase_database(id)
                    foreignKeyName: fk_report_card_ref_database_id
                    deferrable: false
                    initiallyDeferred: false
              - column:
                  name: table_id
                  type: int
                  constraints:
                    nullable: true
                    references: metabase_table(id)
                    foreignKeyName: fk_report_card_ref_table_id
                    deferrable: false
                    initiallyDeferred: false
              - column:
                  name: query_type
                  type: varchar(16)
                  constraints:
                    nullable: true
  - changeSet:
      id: 13
      author: agilliland
      validCheckSum:
        - 7:f27286894439bef33ff93761f9b32bc4
        - 7:1bc8ccc9b1803cda5651f144029be40c
      changes:
        - createTable:
            tableName: activity
            columns:
              - column:
                  name: id
                  type: int
                  autoIncrement: true
                  constraints:
                    primaryKey: true
                    nullable: false
              - column:
                  name: topic
                  type: varchar(32)
                  constraints:
                    nullable: false
              - column:
                  name: timestamp
                  type: DATETIME
                  constraints:
                    nullable: false
              - column:
                  name: user_id
                  type: int
                  constraints:
                    nullable: true
                    references: core_user(id)
                    foreignKeyName: fk_activity_ref_user_id
                    deferrable: false
                    initiallyDeferred: false
              - column:
                  name: model
                  type: varchar(16)
                  constraints:
                    nullable: true
              - column:
                  name: model_id
                  type: int
                  constraints:
                    nullable: true
              - column:
                  name: database_id
                  type: int
                  constraints:
                    nullable: true
              - column:
                  name: table_id
                  type: int
                  constraints:
                    nullable: true
              - column:
                  name: custom_id
                  type: varchar(48)
                  constraints:
                    nullable: true
              - column:
                  name: details
                  type: varchar
                  constraints:
                    nullable: false
        - createIndex:
            tableName: activity
            indexName: idx_activity_timestamp
            columns:
              column:
                name: timestamp
        - createIndex:
            tableName: activity
            indexName: idx_activity_user_id
            columns:
              column:
                name: user_id
        - createIndex:
            tableName: activity
            indexName: idx_activity_custom_id
            columns:
              column:
                name: custom_id
        - modifySql:
            dbms: postgresql
            replace:
              replace: WITHOUT
              with: WITH
        - modifySql:
            dbms: mysql,mariadb
            replace:
              replace: details VARCHAR
              with: details TEXT
  - changeSet:
      id: 14
      author: agilliland
      changes:
        - createTable:
            tableName: view_log
            columns:
              - column:
                  name: id
                  type: int
                  autoIncrement: true
                  constraints:
                    primaryKey: true
                    nullable: false
              - column:
                  name: user_id
                  type: int
                  constraints:
                    nullable: true
                    references: core_user(id)
                    foreignKeyName: fk_view_log_ref_user_id
                    deferrable: false
                    initiallyDeferred: false
              - column:
                  name: model
                  type: varchar(16)
                  constraints:
                    nullable: false
              - column:
                  name: model_id
                  type: int
                  constraints:
                    nullable: false
              - column:
                  name: timestamp
                  type: DATETIME
                  constraints:
                    nullable: false
        - createIndex:
            tableName: view_log
            indexName: idx_view_log_user_id
            columns:
              column:
                name: user_id
        - createIndex:
            tableName: view_log
            indexName: idx_view_log_timestamp
            columns:
              column:
                name: model_id
        - modifySql:
            dbms: postgresql
            replace:
              replace: WITHOUT
              with: WITH
  - changeSet:
      id: 15
      author: agilliland
      objectQuotingStrategy: ${quote_strategy}
      changes:
        - addColumn:
            tableName: revision
            columns:
              - column:
                  name: is_creation
                  type: boolean
                  defaultValueBoolean: false
                  constraints:
                    nullable: false
  - changeSet:
      id: 16
      author: agilliland
      changes:
        - dropNotNullConstraint:
            tableName: core_user
            columnName: last_login
            columnDataType: DATETIME
        - modifySql:
            dbms: postgresql
            replace:
              replace: WITHOUT
              with: WITH
  - changeSet:
      id: 17
      author: agilliland
      changes:
        - addColumn:
            tableName: metabase_database
            columns:
              - column:
                  name: is_sample
                  type: boolean
                  defaultValueBoolean: false
                  constraints:
                    nullable: false
        - sql:
            sql: update metabase_database set is_sample = true where name = 'Sample Dataset'
  - changeSet:
      id: 18
      author: camsaul
      validCheckSum:
        - 7:07d501a6e52c14691f7f895d137e565f
        - 7:329d897d44ba9893fdafc9ce7e876d73
      changes:
        - createTable:
            tableName: data_migrations
            columns:
              - column:
                  name: id
                  type: VARCHAR(254)
                  constraints:
                    primaryKey: true
                    nullable: false
              - column:
                  name: timestamp
                  type: DATETIME
                  constraints:
                    nullable: false
        - createIndex:
            tableName: data_migrations
            indexName: idx_data_migrations_id
            columns:
              column:
                name: id
  - changeSet:
      id: 19
      author: camsaul
      changes:
        - addColumn:
            tableName: metabase_table
            columns:
              - column:
                  name: schema
                  type: VARCHAR(256)
  - changeSet:
      id: 20
      author: agilliland
      changes:
        - createTable:
            tableName: pulse
            columns:
              - column:
                  name: id
                  type: int
                  autoIncrement: true
                  constraints:
                    primaryKey: true
                    nullable: false
              - column:
                  name: creator_id
                  type: int
                  constraints:
                    nullable: false
                    references: core_user(id)
                    foreignKeyName: fk_pulse_ref_creator_id
                    deferrable: false
                    initiallyDeferred: false
              - column:
                  name: name
                  type: varchar(254)
                  constraints:
                    nullable: false
              - column:
                  name: public_perms
                  type: int
                  constraints:
                    nullable: false
              - column:
                  name: created_at
                  type: DATETIME
                  constraints:
                    nullable: false
              - column:
                  name: updated_at
                  type: DATETIME
                  constraints:
                    nullable: false
        - createIndex:
            tableName: pulse
            indexName: idx_pulse_creator_id
            columns:
              column:
                name: creator_id
        - createTable:
            tableName: pulse_card
            columns:
              - column:
                  name: id
                  type: int
                  autoIncrement: true
                  constraints:
                    primaryKey: true
                    nullable: false
              - column:
                  name: pulse_id
                  type: int
                  constraints:
                    nullable: false
                    references: pulse(id)
                    foreignKeyName: fk_pulse_card_ref_pulse_id
                    deferrable: false
                    initiallyDeferred: false
              - column:
                  name: card_id
                  type: int
                  constraints:
                    nullable: false
                    references: report_card(id)
                    foreignKeyName: fk_pulse_card_ref_card_id
                    deferrable: false
                    initiallyDeferred: false
              - column:
                  name: position
                  type: int
                  constraints:
                    nullable: false
        - createIndex:
            tableName: pulse_card
            indexName: idx_pulse_card_pulse_id
            columns:
              column:
                name: pulse_id
        - createIndex:
            tableName: pulse_card
            indexName: idx_pulse_card_card_id
            columns:
              column:
                name: card_id
        - createTable:
            tableName: pulse_channel
            columns:
              - column:
                  name: id
                  type: int
                  autoIncrement: true
                  constraints:
                    primaryKey: true
                    nullable: false
              - column:
                  name: pulse_id
                  type: int
                  constraints:
                    nullable: false
                    references: pulse(id)
                    foreignKeyName: fk_pulse_channel_ref_pulse_id
                    deferrable: false
                    initiallyDeferred: false
              - column:
                  name: channel_type
                  type: varchar(32)
                  constraints:
                    nullable: false
              - column:
                  name: details
                  type: text
                  constraints:
                    nullable: false
              - column:
                  name: schedule_type
                  type: varchar(32)
                  constraints:
                    nullable: false
              - column:
                  name: schedule_hour
                  type: int
                  constraints:
                    nullable: true
              - column:
                  name: schedule_day
                  type: varchar(64)
                  constraints:
                    nullable: true
              - column:
                  name: created_at
                  type: DATETIME
                  constraints:
                    nullable: false
              - column:
                  name: updated_at
                  type: DATETIME
                  constraints:
                    nullable: false
        - createIndex:
            tableName: pulse_channel
            indexName: idx_pulse_channel_pulse_id
            columns:
              column:
                name: pulse_id
        - createIndex:
            tableName: pulse_channel
            indexName: idx_pulse_channel_schedule_type
            columns:
              column:
                name: schedule_type
        - createTable:
            tableName: pulse_channel_recipient
            columns:
              - column:
                  name: id
                  type: int
                  autoIncrement: true
                  constraints:
                    primaryKey: true
                    nullable: false
              - column:
                  name: pulse_channel_id
                  type: int
                  constraints:
                    nullable: false
                    references: pulse_channel(id)
                    foreignKeyName: fk_pulse_channel_recipient_ref_pulse_channel_id
                    deferrable: false
                    initiallyDeferred: false
              - column:
                  name: user_id
                  type: int
                  constraints:
                    nullable: false
                    references: core_user(id)
                    foreignKeyName: fk_pulse_channel_recipient_ref_user_id
                    deferrable: false
                    initiallyDeferred: false
        - modifySql:
            dbms: postgresql
            replace:
              replace: WITHOUT
              with: WITH
  - changeSet:
      id: 21
      author: agilliland
      changes:
        - createTable:
            tableName: segment
            columns:
              - column:
                  name: id
                  type: int
                  autoIncrement: true
                  constraints:
                    primaryKey: true
                    nullable: false
              - column:
                  name: table_id
                  type: int
                  constraints:
                    nullable: false
                    references: metabase_table(id)
                    foreignKeyName: fk_segment_ref_table_id
                    deferrable: false
                    initiallyDeferred: false
              - column:
                  name: creator_id
                  type: int
                  constraints:
                    nullable: false
                    references: core_user(id)
                    foreignKeyName: fk_segment_ref_creator_id
                    deferrable: false
                    initiallyDeferred: false
              - column:
                  name: name
                  type: varchar(254)
                  constraints:
                    nullable: false
              - column:
                  name: description
                  type: text
                  constraints:
                    nullable: true
              - column:
                  name: is_active
                  type: boolean
                  defaultValueBoolean: true
                  constraints:
                    nullable: false
              - column:
                  name: definition
                  type: text
                  constraints:
                    nullable: false
              - column:
                  name: created_at
                  type: DATETIME
                  constraints:
                    nullable: false
              - column:
                  name: updated_at
                  type: DATETIME
                  constraints:
                    nullable: false
        - createIndex:
            tableName: segment
            indexName: idx_segment_creator_id
            columns:
              column:
                name: creator_id
        - createIndex:
            tableName: segment
            indexName: idx_segment_table_id
            columns:
              column:
                name: table_id
        - modifySql:
            dbms: postgresql
            replace:
              replace: WITHOUT
              with: WITH
  - changeSet:
      id: 22
      author: agilliland
      changes:
        - addColumn:
            tableName: revision
            columns:
              - column:
                  name: message
                  type: text
                  constraints:
                    nullable: true
  - changeSet:
      id: 23
      author: agilliland
      objectQuotingStrategy: ${quote_strategy}
      changes:
        - modifyDataType:
            tableName: metabase_table
            columnName: rows
            newDataType: BIGINT
  - changeSet:
      id: 24
      author: agilliland
      changes:
        - createTable:
            tableName: dependency
            columns:
              - column:
                  name: id
                  type: int
                  autoIncrement: true
                  constraints:
                    primaryKey: true
                    nullable: false
              - column:
                  name: model
                  type: varchar(32)
                  constraints:
                    nullable: false
              - column:
                  name: model_id
                  type: int
                  constraints:
                    nullable: false
              - column:
                  name: dependent_on_model
                  type: varchar(32)
                  constraints:
                    nullable: false
              - column:
                  name: dependent_on_id
                  type: int
                  constraints:
                    nullable: false
              - column:
                  name: created_at
                  type: DATETIME
                  constraints:
                    nullable: false
        - createIndex:
            tableName: dependency
            indexName: idx_dependency_model
            columns:
              column:
                name: model
        - createIndex:
            tableName: dependency
            indexName: idx_dependency_model_id
            columns:
              column:
                name: model_id
        - createIndex:
            tableName: dependency
            indexName: idx_dependency_dependent_on_model
            columns:
              column:
                name: dependent_on_model
        - createIndex:
            tableName: dependency
            indexName: idx_dependency_dependent_on_id
            columns:
              column:
                name: dependent_on_id
        - modifySql:
            dbms: postgresql
            replace:
              replace: WITHOUT
              with: WITH
  - changeSet:
      id: 25
      author: agilliland
      changes:
        - createTable:
            tableName: metric
            columns:
              - column:
                  name: id
                  type: int
                  autoIncrement: true
                  constraints:
                    primaryKey: true
                    nullable: false
              - column:
                  name: table_id
                  type: int
                  constraints:
                    nullable: false
                    references: metabase_table(id)
                    foreignKeyName: fk_metric_ref_table_id
                    deferrable: false
                    initiallyDeferred: false
              - column:
                  name: creator_id
                  type: int
                  constraints:
                    nullable: false
                    references: core_user(id)
                    foreignKeyName: fk_metric_ref_creator_id
                    deferrable: false
                    initiallyDeferred: false
              - column:
                  name: name
                  type: varchar(254)
                  constraints:
                    nullable: false
              - column:
                  name: description
                  type: text
                  constraints:
                    nullable: true
              - column:
                  name: is_active
                  type: boolean
                  defaultValueBoolean: true
                  constraints:
                    nullable: false
              - column:
                  name: definition
                  type: text
                  constraints:
                    nullable: false
              - column:
                  name: created_at
                  type: DATETIME
                  constraints:
                    nullable: false
              - column:
                  name: updated_at
                  type: DATETIME
                  constraints:
                    nullable: false
        - createIndex:
            tableName: metric
            indexName: idx_metric_creator_id
            columns:
              column:
                name: creator_id
        - createIndex:
            tableName: metric
            indexName: idx_metric_table_id
            columns:
              column:
                name: table_id
        - modifySql:
            dbms: postgresql
            replace:
              replace: WITHOUT
              with: WITH
  - changeSet:
      id: 26
      author: agilliland
      changes:
        - addColumn:
            tableName: metabase_database
            columns:
              - column:
                  name: is_full_sync
                  type: boolean
                  defaultValueBoolean: true
                  constraints:
                    nullable: false
        - sql:
            sql: update metabase_database set is_full_sync = true
  - changeSet:
      id: 27
      author: agilliland
      changes:
        - createTable:
            tableName: dashboardcard_series
            columns:
              - column:
                  name: id
                  type: int
                  autoIncrement: true
                  constraints:
                    primaryKey: true
                    nullable: false
              - column:
                  name: dashboardcard_id
                  type: int
                  constraints:
                    nullable: false
                    references: report_dashboardcard(id)
                    foreignKeyName: fk_dashboardcard_series_ref_dashboardcard_id
                    deferrable: false
                    initiallyDeferred: false
              - column:
                  name: card_id
                  type: int
                  constraints:
                    nullable: false
                    references: report_card(id)
                    foreignKeyName: fk_dashboardcard_series_ref_card_id
                    deferrable: false
                    initiallyDeferred: false
              - column:
                  name: position
                  type: int
                  constraints:
                    nullable: false
        - createIndex:
            tableName: dashboardcard_series
            indexName: idx_dashboardcard_series_dashboardcard_id
            columns:
              column:
                name: dashboardcard_id
        - createIndex:
            tableName: dashboardcard_series
            indexName: idx_dashboardcard_series_card_id
            columns:
              column:
                name: card_id
        - modifySql:
            dbms: postgresql
            replace:
              replace: WITHOUT
              with: WITH
  - changeSet:
      id: 28
      author: agilliland
      changes:
        - addColumn:
            tableName: core_user
            columns:
              - column:
                  name: is_qbnewb
                  type: boolean
                  defaultValueBoolean: true
                  constraints:
                    nullable: false
  - changeSet:
      id: 29
      author: agilliland
      changes:
        - addColumn:
            tableName: pulse_channel
            columns:
              - column:
                  name: schedule_frame
                  type: varchar(32)
                  constraints:
                    nullable: true
  - changeSet:
      id: 30
      author: agilliland
      changes:
        - addColumn:
            tableName: metabase_field
            columns:
              - column:
                  name: visibility_type
                  type: varchar(32)
                  constraints:
                    nullable: true
                    deferrable: false
                    initiallyDeferred: false
        - addNotNullConstraint:
            columnDataType: varchar(32)
            columnName: visibility_type
            defaultNullValue: unset
            tableName: metabase_field
  - changeSet:
      id: 31
      author: agilliland
      changes:
        - addColumn:
            tableName: metabase_field
            columns:
              - column:
                  name: fk_target_field_id
                  type: int
                  constraints:
                    nullable: true
                    deferrable: false
                    initiallyDeferred: false
  - changeSet:
      id: 32
      author: camsaul
      changes:
        ######################################## label table ########################################
        - createTable:
            tableName: label
            columns:
              - column:
                  name: id
                  type: int
                  autoIncrement: true
                  constraints:
                    primaryKey: true
                    nullable: false
              - column:
                  name: name
                  type: VARCHAR(254)
                  constraints:
                    nullable: false
              - column:
                  name: slug
                  type: VARCHAR(254)
                  constraints:
                    nullable: false
                    unique: true
              - column:
                  name: icon
                  type: VARCHAR(128)
        - createIndex:
            tableName: label
            indexName: idx_label_slug
            columns:
              column:
                name: slug
        ######################################## card_label table ########################################
        - createTable:
            tableName: card_label
            columns:
              - column:
                  name: id
                  type: int
                  autoIncrement: true
                  constraints:
                    primaryKey: true
                    nullable: false
              - column:
                  name: card_id
                  type: int
                  constraints:
                    nullable: false
                    references: report_card(id)
                    foreignKeyName: fk_card_label_ref_card_id
                    deferrable: false
                    initiallyDeferred: false
              - column:
                  name: label_id
                  type: int
                  constraints:
                    nullable: false
                    references: label(id)
                    foreignKeyName: fk_card_label_ref_label_id
                    deferrable: false
                    initiallyDeferred: false
        - addUniqueConstraint:
            tableName: card_label
            columnNames: card_id, label_id
            constraintName: unique_card_label_card_id_label_id
        - createIndex:
            tableName: card_label
            indexName: idx_card_label_card_id
            columns:
              column:
                name: card_id
        - createIndex:
            tableName: card_label
            indexName: idx_card_label_label_id
            columns:
              column:
                name: label_id
        ######################################## add archived column to report_card ########################################
        - addColumn:
            tableName: report_card
            columns:
              - column:
                  name: archived
                  type: boolean
                  defaultValueBoolean: false
                  constraints:
                    nullable: false
  - changeSet:
      id: 32
      author: agilliland
      changes:
        - createTable:
            tableName: raw_table
            columns:
              - column:
                  name: id
                  type: int
                  autoIncrement: true
                  constraints:
                    primaryKey: true
                    nullable: false
              - column:
                  name: database_id
                  type: int
                  constraints:
                    nullable: false
                    references: metabase_database(id)
                    foreignKeyName: fk_rawtable_ref_database
                    deferrable: false
                    initiallyDeferred: false
              - column:
                  name: active
                  type: boolean
                  constraints:
                    nullable: false
              - column:
                  name: schema
                  type: varchar(255)
                  constraints:
                    nullable: true
              - column:
                  name: name
                  type: varchar(255)
                  constraints:
                    nullable: false
              - column:
                  name: details
                  type: text
                  constraints:
                    nullable: false
              - column:
                  name: created_at
                  type: DATETIME
                  constraints:
                    nullable: false
              - column:
                  name: updated_at
                  type: DATETIME
                  constraints:
                    nullable: false
        - createIndex:
            tableName: raw_table
            indexName: idx_rawtable_database_id
            columns:
              column:
                name: database_id
        - addUniqueConstraint:
            tableName: raw_table
            columnNames: database_id, schema, name
            constraintName: uniq_raw_table_db_schema_name
        - createTable:
            tableName: raw_column
            columns:
              - column:
                  name: id
                  type: int
                  autoIncrement: true
                  constraints:
                    primaryKey: true
                    nullable: false
              - column:
                  name: raw_table_id
                  type: int
                  constraints:
                    nullable: false
                    references: raw_table(id)
                    foreignKeyName: fk_rawcolumn_tableid_ref_rawtable
                    deferrable: false
                    initiallyDeferred: false
              - column:
                  name: active
                  type: boolean
                  constraints:
                    nullable: false
              - column:
                  name: name
                  type: varchar(255)
                  constraints:
                    nullable: false
              - column:
                  name: column_type
                  type: varchar(128)
                  constraints:
                    nullable: true
              - column:
                  name: is_pk
                  type: boolean
                  constraints:
                    nullable: false
              - column:
                  name: fk_target_column_id
                  type: int
                  constraints:
                    nullable: true
                    references: raw_column(id)
                    foreignKeyName: fk_rawcolumn_fktarget_ref_rawcolumn
                    deferrable: false
                    initiallyDeferred: false
              - column:
                  name: details
                  type: text
                  constraints:
                    nullable: false
              - column:
                  name: created_at
                  type: DATETIME
                  constraints:
                    nullable: false
              - column:
                  name: updated_at
                  type: DATETIME
                  constraints:
                    nullable: false
        - createIndex:
            tableName: raw_column
            indexName: idx_rawcolumn_raw_table_id
            columns:
              column:
                name: raw_table_id
        - addUniqueConstraint:
            tableName: raw_column
            columnNames: raw_table_id, name
            constraintName: uniq_raw_column_table_name
        - addColumn:
            tableName: metabase_table
            columns:
              - column:
                  name: raw_table_id
                  type: int
                  constraints:
                    nullable: true
                    deferrable: false
                    initiallyDeferred: false
        - addColumn:
            tableName: metabase_field
            columns:
              - column:
                  name: raw_column_id
                  type: int
                  constraints:
                    nullable: true
                    deferrable: false
                    initiallyDeferred: false
        - addColumn:
            tableName: metabase_field
            columns:
              - column:
                  name: last_analyzed
                  type: DATETIME
                  constraints:
                    nullable: true
                    deferrable: false
                    initiallyDeferred: false
        - modifySql:
            dbms: postgresql
            replace:
              replace: WITHOUT
              with: WITH
  - changeSet:
      id: 34
      author: tlrobinson
      changes:
        ######################################## add enabled column to pulse_channel ########################################
        - addColumn:
            tableName: pulse_channel
            columns:
              - column:
                  name: enabled
                  type: boolean
                  defaultValueBoolean: true
                  constraints:
                    nullable: false
  - changeSet:
      id: 35
      author: agilliland
      changes:
        - modifyDataType:
            tableName: setting
            columnName: value
            newDataType: TEXT
        - addNotNullContstraint:
            tableName: setting
            columnNames: value
  - changeSet:
      id: 36
      author: agilliland
      changes:
        - addColumn:
            tableName: report_dashboard
            columns:
              - column:
                  name: parameters
                  type: text
                  constraints:
                    nullable: true
                    deferrable: false
                    initiallyDeferred: false
        - addNotNullConstraint:
            columnDataType: text
            columnName: parameters
            defaultNullValue: '[]'
            tableName: report_dashboard
        - addColumn:
            tableName: report_dashboardcard
            columns:
              - column:
                  name: parameter_mappings
                  type: text
                  constraints:
                    nullable: true
                    deferrable: false
                    initiallyDeferred: false
        - addNotNullConstraint:
            columnDataType: text
            columnName: parameter_mappings
            defaultNullValue: '[]'
            tableName: report_dashboardcard
  - changeSet:
      id: 37
      author: tlrobinson
      changes:
        - addColumn:
            tableName: query_queryexecution
            columns:
              - column:
                  name: query_hash
                  type: int
                  constraints:
                    nullable: true
        - addNotNullConstraint:
            tableName: query_queryexecution
            columnName: query_hash
            columnDataType: int
            defaultNullValue: 0
        - createIndex:
            tableName: query_queryexecution
            indexName: idx_query_queryexecution_query_hash
            columns:
              column:
                name: query_hash
        - createIndex:
            tableName: query_queryexecution
            indexName: idx_query_queryexecution_started_at
            columns:
              column:
                name: started_at
  - changeSet:
      id: 38
      author: camsaul
      changes:
        ######################################## Add "points_of_interest" metadata column to various models ########################################
        - addColumn:
            tableName: metabase_database
            columns:
              - column:
                  name: points_of_interest
                  type: text
        - addColumn:
            tableName: metabase_table
            columns:
              - column:
                  name: points_of_interest
                  type: text
        - addColumn:
            tableName: metabase_field
            columns:
              - column:
                  name: points_of_interest
                  type: text
        - addColumn:
            tableName: report_dashboard
            columns:
              - column:
                  name: points_of_interest
                  type: text
        - addColumn:
            tableName: metric
            columns:
              - column:
                  name: points_of_interest
                  type: text
        - addColumn:
            tableName: segment
            columns:
              - column:
                  name: points_of_interest
                  type: text
        ######################################## Add "caveats" metadata column to various models ########################################
        - addColumn:
            tableName: metabase_database
            columns:
              - column:
                  name: caveats
                  type: text
        - addColumn:
            tableName: metabase_table
            columns:
              - column:
                  name: caveats
                  type: text
        - addColumn:
            tableName: metabase_field
            columns:
              - column:
                  name: caveats
                  type: text
        - addColumn:
            tableName: report_dashboard
            columns:
              - column:
                  name: caveats
                  type: text
        - addColumn:
            tableName: metric
            columns:
              - column:
                  name: caveats
                  type: text
        - addColumn:
            tableName: segment
            columns:
              - column:
                  name: caveats
                  type: text
        ######################################## Add "how_is_this_calculated" to metric ########################################
        - addColumn:
            tableName: metric
            columns:
              - column:
                  name: how_is_this_calculated
                  type: text
        ######################################## Add "most important dashboard" (0 or 1 dashboards) ########################################
        - addColumn:
            tableName: report_dashboard
            columns:
              - column:
                  name: show_in_getting_started
                  type: boolean
                  defaultValueBoolean: false
                  constraints:
                    nullable: false
        - createIndex:
            tableName: report_dashboard
            indexName: idx_report_dashboard_show_in_getting_started
            columns:
              column:
                name: show_in_getting_started
        ######################################## Add "most important metrics" (0+ metrics) ########################################
        - addColumn:
            tableName: metric
            columns:
              - column:
                  name: show_in_getting_started
                  type: boolean
                  defaultValueBoolean: false
                  constraints:
                    nullable: false
        - createIndex:
            tableName: metric
            indexName: idx_metric_show_in_getting_started
            columns:
              column:
                name: show_in_getting_started
        ######################################## Add "most important tables (0+ tables) ########################################
        - addColumn:
            tableName: metabase_table
            columns:
              - column:
                  name: show_in_getting_started
                  type: boolean
                  defaultValueBoolean: false
                  constraints:
                    nullable: false
        - createIndex:
            tableName: metabase_table
            indexName: idx_metabase_table_show_in_getting_started
            columns:
              column:
                name: show_in_getting_started
        ######################################## Add "most important segments" (0+ segments) ########################################
        - addColumn:
            tableName: segment
            columns:
              - column:
                  name: show_in_getting_started
                  type: boolean
                  defaultValueBoolean: false
                  constraints:
                    nullable: false
        - createIndex:
            tableName: segment
            indexName: idx_segment_show_in_getting_started
            columns:
              column:
                name: show_in_getting_started
        ######################################## Add "metric_important_field" table ########################################
        - createTable:
            tableName: metric_important_field
            columns:
              - column:
                  name: id
                  type: int
                  autoIncrement: true
                  constraints:
                    primaryKey: true
                    nullable: false
              - column:
                  name: metric_id
                  type: int
                  constraints:
                    nullable: false
                    references: metric(id)
                    foreignKeyName: fk_metric_important_field_metric_id
              - column:
                  name: field_id
                  type: int
                  constraints:
                    nullable: false
                    references: metabase_field(id)
                    foreignKeyName: fk_metric_important_field_metabase_field_id
        - addUniqueConstraint:
            tableName: metric_important_field
            columnNames: metric_id, field_id
            constraintName: unique_metric_important_field_metric_id_field_id
        - createIndex:
            tableName: metric_important_field
            indexName: idx_metric_important_field_metric_id
            columns:
              column:
                name: metric_id
        - createIndex:
            tableName: metric_important_field
            indexName: idx_metric_important_field_field_id
            columns:
              column:
                name: field_id
  - changeSet:
      id: 39
      author: camsaul
      changes:
        - addColumn:
            tableName: core_user
            columns:
              - column:
                  name: google_auth
                  type: boolean
                  defaultValueBoolean: false
                  constraints:
                    nullable: false
  - changeSet:
      id: 40
      author: camsaul
      validCheckSum:
        - 8:231d66cf27fc4b4bc066172b435439b5
        - 8:ee7f50a264d6cf8d891bd01241eebd2c
      changes:
        ############################################################ add PermissionsGroup table ############################################################
        - createTable:
            tableName: permissions_group
            columns:
              - column:
                  name: id
                  type: int
                  autoIncrement: true
                  constraints:
                    primaryKey: true
                    nullable: false
              # TODO - it would be nice to make this a case-insensitive unique constraint / index?
              - column:
                  name: name
                  type: varchar(255)
                  constraints:
                    nullable: false
                    unique: true
                    uniqueConstraintName: unique_permissions_group_name
        - createIndex:
            tableName: permissions_group
            indexName: idx_permissions_group_name
            columns:
              column:
                name: name
        ############################################################ add PermissionsGroupMembership table ############################################################
        - createTable:
            tableName: permissions_group_membership
            columns:
              - column:
                  name: id
                  type: int
                  autoIncrement: true
                  constraints:
                    primaryKey: true
                    nullable: false
              - column:
                  name: user_id
                  type: int
                  constraints:
                    nullable: false
                    references: core_user(id)
                    foreignKeyName: fk_permissions_group_membership_user_id
              - column:
                  name: group_id
                  type: int
                  constraints:
                    nullable: false
                    references: permissions_group(id)
                    foreignKeyName: fk_permissions_group_group_id
        - addUniqueConstraint:
            tableName: permissions_group_membership
            columnNames: user_id, group_id
            constraintName: unique_permissions_group_membership_user_id_group_id
        # for things like all users in a given group
        - createIndex:
            tableName: permissions_group_membership
            indexName: idx_permissions_group_membership_group_id
            columns:
              column:
                name: group_id
        # for things like all groups a user belongs to
        - createIndex:
            tableName: permissions_group_membership
            indexName: idx_permissions_group_membership_user_id
            columns:
              column:
                name: user_id
        # for things like is given user a member of a given group (TODO - not sure we need this)
        - createIndex:
            tableName: permissions_group_membership
            indexName: idx_permissions_group_membership_group_id_user_id
            columns:
              - column:
                  name: group_id
              - column:
                  name: user_id
        ############################################################ add Permissions table ############################################################
        - createTable:
            tableName: permissions
            columns:
              - column:
                  name: id
                  type: int
                  autoIncrement: true
                  constraints:
                    primaryKey: true
                    nullable: false
              - column:
                  name: object
                  type: varchar(254)
                  constraints:
                    nullable: false
              - column:
                  name: group_id
                  type: int
                  constraints:
                    nullable: false
                    references: permissions_group(id)
                    foreignKeyName: fk_permissions_group_id
        - createIndex:
            tableName: permissions
            indexName: idx_permissions_group_id
            columns:
              column:
                name: group_id
        - createIndex:
            tableName: permissions
            indexName: idx_permissions_object
            columns:
              column:
                name: object
        - createIndex:
            tableName: permissions
            indexName: idx_permissions_group_id_object
            columns:
              - column:
                  name: group_id
              - column:
                  name: object
        - addUniqueConstraint:
            tableName: permissions
            columnNames: group_id, object
        ############################################################ Tweaks to metabase_table ############################################################
        # Modify the length of metabase_table.schema from 256 -> 254
        # It turns out MySQL InnoDB indices have to be 767 bytes or less (at least for older versions of MySQL)
        # and 'utf8' text columns can use up to 3 bytes per character in MySQL -- see http://stackoverflow.com/a/22515986/1198455
        # So 256 * 3 = 768 bytes (too large to index / add unique constraints)
        # Drop this to 254; 254 * 3 = 762, which should give us room to index it along with a 4-byte integer as well if need be
        # Hoping this doesn't break anyone's existing databases. Hopefully there aren't any schemas that are 255 or 256 bytes long out there; any longer
        # and it would have already broke; any shorter and there's not problem.
        # Anyway, better to break it now than to leave it as-is and have and break permissions where the columns have to be 254 characters wide
        - modifyDataType:
            tableName: metabase_table
            columnName: schema
            newDataType: varchar(254)
        # Add index: this is for doing things like getting all the tables that belong to a given schema
        - createIndex:
            tableName: metabase_table
            indexName: idx_metabase_table_db_id_schema
            columns:
              - column:
                  name: db_id
              - column:
                  name: schema
  - changeSet:
      id: 41
      author: camsaul
      changes:
        - dropColumn:
            tableName: metabase_field
            columnName: field_type
        - addDefaultValue:
            tableName: metabase_field
            columnName: active
            defaultValueBoolean: true
        - addDefaultValue:
            tableName: metabase_field
            columnName: preview_display
            defaultValueBoolean: true
        - addDefaultValue:
            tableName: metabase_field
            columnName: position
            defaultValueNumeric: 0
        - addDefaultValue:
            tableName: metabase_field
            columnName: visibility_type
            defaultValue: "normal"
  - changeSet:
      id: 42
      author: camsaul
      changes:
        - dropForeignKeyConstraint:
            baseTableName: query_queryexecution
            constraintName: fk_queryexecution_ref_query_id
        - dropColumn:
            tableName: query_queryexecution
            columnName: query_id
        - dropColumn:
            tableName: core_user
            columnName: is_staff
        - dropColumn:
            tableName: metabase_database
            columnName: organization_id
        - dropColumn:
            tableName: report_card
            columnName: organization_id
        - dropColumn:
            tableName: report_dashboard
            columnName: organization_id
        - dropTable:
            tableName: annotation_annotation
        - dropTable:
            tableName: core_permissionsviolation
        - dropTable:
            tableName: core_userorgperm
        - dropTable:
            tableName: core_organization
        - dropTable:
            tableName: metabase_foreignkey
        - dropTable:
            tableName: metabase_tablesegment
        - dropTable:
            tableName: query_query
        - dropTable:
            tableName: report_dashboardsubscription
        - dropTable:
            tableName: report_emailreport_recipients
        - dropTable:
            tableName: report_emailreportexecutions
        - dropTable:
            tableName: report_emailreport
  - changeSet:
      id: 43
      author: camsaul
      validCheckSum:
        - 7:b20750a949504e93efced32877a4488f
        - 7:dbc18c8ca697fc335869f0ed0eb5f4cb
      changes:
        - createTable:
            tableName: permissions_revision
            remarks: 'Used to keep track of changes made to permissions.'
            columns:
              - column:
                  name: id
                  type: int
                  autoIncrement: true
                  constraints:
                    primaryKey: true
                    nullable: false
              - column:
                  name: before
                  type: text
                  remarks: 'Serialized JSON of the permissions before the changes.'
                  constraints:
                    nullable: false
              - column:
                  name: after
                  type: text
                  remarks: 'Serialized JSON of the permissions after the changes.'
                  constraints:
                    nullable: false
              - column:
                  name: user_id
                  type: int
                  remarks: 'The ID of the admin who made this set of changes.'
                  constraints:
                    nullable: false
                    references: core_user(id)
                    foreignKeyName: fk_permissions_revision_user_id
              - column:
                  name: created_at
                  type: datetime
                  remarks: 'The timestamp of when these changes were made.'
                  constraints:
                    nullable: false
              - column:
                  name: remark
                  type: text
                  remarks: 'Optional remarks explaining why these changes were made.'
  - changeSet:
      id: 44
      author: camsaul
      changes:
        - dropColumn:
            tableName: report_card
            columnName: public_perms
        - dropColumn:
            tableName: report_dashboard
            columnName: public_perms
        - dropColumn:
            tableName: pulse
            columnName: public_perms
  - changeSet:
      id: 45
      author: tlrobinson
      changes:
        - addColumn:
            tableName: report_dashboardcard
            columns:
              - column:
                  name: visualization_settings
                  type: text
        - addNotNullConstraint:
            tableName: report_dashboardcard
            columnName: visualization_settings
            columnDataType: text
            defaultNullValue: '{}'
  - changeSet:
      id: 46
      author: camsaul
      objectQuotingStrategy: ${quote_strategy}
      changes:
        - addNotNullConstraint:
            tableName: report_dashboardcard
            columnName: row
            columnDataType: integer
            defaultNullValue: 0
        - addNotNullConstraint:
            tableName: report_dashboardcard
            columnName: col
            columnDataType: integer
            defaultNullValue: 0
        - addDefaultValue:
            tableName: report_dashboardcard
            columnName: row
            defaultValueNumeric: 0
        - addDefaultValue:
            tableName: report_dashboardcard
            columnName: col
            defaultValueNumeric: 0
  - changeSet:
      id: 47
      author: camsaul
      changes:
        ######################################## collection table ########################################
        - createTable:
            tableName: collection
            remarks: 'Collections are an optional way to organize Cards and handle permissions for them.'
            columns:
              - column:
                  name: id
                  type: int
                  autoIncrement: true
                  constraints:
                    primaryKey: true
                    nullable: false
              - column:
                  name: name
                  type: text
                  remarks: 'The unique, user-facing name of this Collection.'
                  constraints:
                    nullable: false
              - column:
                  name: slug
                  type: varchar(254)
                  remarks: 'URL-friendly, sluggified, indexed version of name.'
                  constraints:
                    nullable: false
                    unique: true
              - column:
                  name: description
                  type: text
                  remarks: 'Optional description for this Collection.'
              - column:
                  name: color
                  type: char(7)
                  remarks: 'Seven-character hex color for this Collection, including the preceding hash sign.'
                  constraints:
                    nullable: false
              - column:
                  name: archived
                  type: boolean
                  remarks: 'Whether this Collection has been archived and should be hidden from users.'
                  defaultValueBoolean: false
                  constraints:
                    nullable: false
        - createIndex:
            tableName: collection
            indexName: idx_collection_slug
            columns:
              column:
                name: slug
        ######################################## add collection_id to report_card ########################################
        - addColumn:
            tableName: report_card
            columns:
              - column:
                  name: collection_id
                  type: int
                  remarks: 'Optional ID of Collection this Card belongs to.'
                  constraints:
                    references: collection(id)
                    foreignKeyName: fk_card_collection_id
        - createIndex:
            tableName: report_card
            indexName: idx_card_collection_id
            columns:
              column:
                name: collection_id
  - changeSet:
      id: 48
      author: camsaul
      changes:
        - createTable:
            tableName: collection_revision
            remarks: 'Used to keep track of changes made to collections.'
            columns:
              - column:
                  name: id
                  type: int
                  autoIncrement: true
                  constraints:
                    primaryKey: true
                    nullable: false
              - column:
                  name: before
                  type: text
                  remarks: 'Serialized JSON of the collections graph before the changes.'
                  constraints:
                    nullable: false
              - column:
                  name: after
                  type: text
                  remarks: 'Serialized JSON of the collections graph after the changes.'
                  constraints:
                    nullable: false
              - column:
                  name: user_id
                  type: int
                  remarks: 'The ID of the admin who made this set of changes.'
                  constraints:
                    nullable: false
                    references: core_user(id)
                    foreignKeyName: fk_collection_revision_user_id
              - column:
                  name: created_at
                  type: datetime
                  remarks: 'The timestamp of when these changes were made.'
                  constraints:
                    nullable: false
              - column:
                  name: remark
                  type: text
                  remarks: 'Optional remarks explaining why these changes were made.'
  - changeSet:
      id: 49
      author: camsaul
      changes:
        ######################################## Card public_uuid & indices ########################################
        - addColumn:
            tableName: report_card
            columns:
              - column:
                  name: public_uuid
                  type: char(36)
                  remarks: 'Unique UUID used to in publically-accessible links to this Card.'
                  constraints:
                    unique: true
              - column:
                  name: made_public_by_id
                  type: int
                  remarks: 'The ID of the User who first publically shared this Card.'
                  constraints:
                    references: core_user(id)
                    foreignKeyName: fk_card_made_public_by_id
        - createIndex:
            tableName: report_card
            indexName: idx_card_public_uuid
            columns:
              column:
                name: public_uuid
        ######################################## Dashboard public_uuid & indices ########################################
        - addColumn:
            tableName: report_dashboard
            columns:
              - column:
                  name: public_uuid
                  type: char(36)
                  remarks: 'Unique UUID used to in publically-accessible links to this Dashboard.'
                  constraints:
                    unique: true
              - column:
                  name: made_public_by_id
                  type: int
                  remarks: 'The ID of the User who first publically shared this Dashboard.'
                  constraints:
                    references: core_user(id)
                    foreignKeyName: fk_dashboard_made_public_by_id
        - createIndex:
            tableName: report_dashboard
            indexName: idx_dashboard_public_uuid
            columns:
              column:
                name: public_uuid
        ######################################## make query_queryexecution.executor_id nullable ########################################
        - dropNotNullConstraint:
            tableName: query_queryexecution
            columnName: executor_id
            columnDataType: int
  - changeSet:
      id: 50
      author: camsaul
      changes:
        ######################################## new Card columns ########################################
        - addColumn:
            tableName: report_card
            columns:
              - column:
                  name: enable_embedding
                  type: boolean
                  remarks: 'Is this Card allowed to be embedded in different websites (using a signed JWT)?'
                  defaultValueBoolean: false
                  constraints:
                    nullable: false
              - column:
                  name: embedding_params
                  type: text
                  remarks: 'Serialized JSON containing information about required parameters that must be supplied when embedding this Card.'
          ######################################## new Card columns ########################################
        - addColumn:
            tableName: report_dashboard
            columns:
              - column:
                  name: enable_embedding
                  type: boolean
                  remarks: 'Is this Dashboard allowed to be embedded in different websites (using a signed JWT)?'
                  defaultValueBoolean: false
                  constraints:
                    nullable: false
              - column:
                  name: embedding_params
                  type: text
                  remarks: 'Serialized JSON containing information about required parameters that must be supplied when embedding this Dashboard.'
  - changeSet:
      id: 51
      author: camsaul
      validCheckSum:
        - 8:8491a72bd30aac2565c97daf8b84e515
        - 8:676d3f95358dcd572ccce47c950e8ed9
      changes:
        - createTable:
            tableName: query_execution
            remarks: 'A log of executed queries, used for calculating historic execution times, auditing, and other purposes.'
            columns:
              - column:
                  name: id
                  type: int
                  autoIncrement: true
                  constraints:
                    primaryKey: true
                    nullable: false
              - column:
                  name: hash
                  type: binary(32)
                  remarks: 'The hash of the query dictionary. This is a 256-bit SHA3 hash of the query.'
                  constraints:
                    nullable: false
              - column:
                  name: started_at
                  type: datetime
                  remarks: 'Timestamp of when this query started running.'
                  constraints:
                    nullable: false
              - column:
                  name: running_time
                  type: integer
                  remarks: 'The time, in milliseconds, this query took to complete.'
                  constraints:
                    nullable: false
              - column:
                  name: result_rows
                  type: integer
                  remarks: 'Number of rows in the query results.'
                  constraints:
                    nullable: false
              - column:
                  name: native
                  type: boolean
                  remarks: 'Whether the query was a native query, as opposed to an MBQL one (e.g., created with the GUI).'
                  constraints:
                    nullable: false
              - column:
                  name: context
                  type: varchar(32)
                  remarks: 'Short string specifying how this query was executed, e.g. in a Dashboard or Pulse.'
              - column:
                  name: error
                  type: text
                  remarks: 'Error message returned by failed query, if any.'
              # The following columns are foreign keys, but we don't keep FK constraints on them for a few reasons:
              # - We don't want to keep indexes on these columns since they wouldn't be generally useful and for size and performance reasons
              # - If a related object (e.g. a Dashboard) is deleted, we don't want to delete the related entries in the QueryExecution log.
              #   We could do something like make the constraint ON DELETE SET NULL, but that would require a full table scan to handle;
              #   If the QueryExecution log became tens of millions of rows large it would take a very long time to scan and update records
              - column:
                  name: executor_id
                  type: integer
                  remarks: 'The ID of the User who triggered this query execution, if any.'
              - column:
                  name: card_id
                  type: integer
                  remarks: 'The ID of the Card (Question) associated with this query execution, if any.'
              - column:
                  name: dashboard_id
                  type: integer
                  remarks: 'The ID of the Dashboard associated with this query execution, if any.'
              - column:
                  name: pulse_id
                  type: integer
                  remarks: 'The ID of the Pulse associated with this query execution, if any.'
        # For things like auditing recently executed queries
        - createIndex:
            tableName: query_execution
            indexName: idx_query_execution_started_at
            columns:
              column:
                name: started_at
        # For things like seeing the 10 most recent executions of a certain query
        - createIndex:
            tableName: query_execution
            indexName: idx_query_execution_query_hash_started_at
            columns:
              - column:
                  name: hash
              - column:
                  name: started_at
  - property:
        name: blob.type
        value: blob
        dbms: mysql,h2,mariadb
  - property:
      name: blob.type
      value: bytea
      dbms: postgresql
  - changeSet:
      id: 52
      author: camsaul
      changes:
        - createTable:
            tableName: query_cache
            remarks: 'Cached results of queries are stored here when using the DB-based query cache.'
            columns:
              - column:
                  name: query_hash
                  type: binary(32)
                  remarks: 'The hash of the query dictionary. (This is a 256-bit SHA3 hash of the query dict).'
                  constraints:
                    primaryKey: true
                    nullable: false
              - column:
                  name: updated_at
                  type: datetime
                  remarks: 'The timestamp of when these query results were last refreshed.'
                  constraints:
                    nullable: false
              - column:
                  name: results
                  type: ${blob.type}
                  remarks: 'Cached, compressed results of running the query with the given hash.'
                  constraints:
                    nullable: false
        - createIndex:
            tableName: query_cache
            indexName: idx_query_cache_updated_at
            columns:
              column:
                name: updated_at
        - addColumn:
            tableName: report_card
            columns:
              - column:
                  name: cache_ttl
                  type: int
                  remarks: 'The maximum time, in seconds, to return cached results for this Card rather than running a new query.'
  - changeSet:
      id: 53
      author: camsaul
      changes:
        - createTable:
            tableName: query
            remarks: 'Information (such as average execution time) for different queries that have been previously ran.'
            columns:
              - column:
                  name: query_hash
                  type: binary(32)
                  remarks: 'The hash of the query dictionary. (This is a 256-bit SHA3 hash of the query dict.)'
                  constraints:
                    primaryKey: true
                    nullable: false
              - column:
                  name: average_execution_time
                  type: int
                  remarks: 'Average execution time for the query, round to nearest number of milliseconds. This is updated as a rolling average.'
                  constraints:
                    nullable: false
  - changeSet:
      id: 54
      author: tlrobinson
      validCheckSum:
        - 7:695b12a78e897c62c21d41bfb04ab44b
        - 7:0857800db71a4757e7202aad4eaed48d
      changes:
        - addColumn:
            tableName: pulse
            columns:
              - column:
                  name: skip_if_empty
                  type: boolean
                  remarks: 'Skip a scheduled Pulse if none of its questions have any results'
                  defaultValueBoolean: false
                  constraints:
                    nullable: false
  - changeSet:
      id: 55
      author: camsaul
      changes:
        - addColumn:
            tableName: report_dashboard
            columns:
              - column:
                  name: archived
                  type: boolean
                  remarks: 'Is this Dashboard archived (effectively treated as deleted?)'
                  defaultValueBoolean: false
                  constraints:
                    nullable: false
              - column:
                  name: position
                  type: integer
                  remarks: 'The position this Dashboard should appear in the Dashboards list, lower-numbered positions appearing before higher numbered ones.'
        - createTable:
            tableName: dashboard_favorite
            remarks: 'Presence of a row here indicates a given User has favorited a given Dashboard.'
            columns:
              - column:
                  name: id
                  type: int
                  autoIncrement: true
                  constraints:
                    primaryKey: true
                    nullable: false
              - column:
                  name: user_id
                  type: int
                  remarks: 'ID of the User who favorited the Dashboard.'
                  constraints:
                    nullable: false
                    references: core_user(id)
                    foreignKeyName: fk_dashboard_favorite_user_id
                    deleteCascade: true
              - column:
                  name: dashboard_id
                  type: int
                  remarks: 'ID of the Dashboard favorited by the User.'
                  constraints:
                    nullable: false
                    references: report_dashboard(id)
                    foreignKeyName: fk_dashboard_favorite_dashboard_id
                    deleteCascade: true
        - addUniqueConstraint:
            tableName: dashboard_favorite
            columnNames: user_id, dashboard_id
            constraintName: unique_dashboard_favorite_user_id_dashboard_id
        - createIndex:
            tableName: dashboard_favorite
            indexName: idx_dashboard_favorite_user_id
            columns:
              - column:
                  name: user_id
        - createIndex:
            tableName: dashboard_favorite
            indexName: idx_dashboard_favorite_dashboard_id
            columns:
              - column:
                  name: dashboard_id
  - changeSet:
      id: 56
      author: wwwiiilll
      comment: 'Added 0.25.0'
      changes:
        - addColumn:
            tableName: core_user
            columns:
              - column:
                  name: ldap_auth
                  type: boolean
                  defaultValueBoolean: false
                  constraints:
                    nullable: false
  - changeSet:
      id: 57
      author: camsaul
      comment: 'Added 0.25.0'
      changes:
        - addColumn:
            tableName: report_card
            columns:
              - column:
                  name: result_metadata
                  type: text
                  remarks: 'Serialized JSON containing metadata about the result columns from running the query.'
  - changeSet:
      id: 58
      author: senior
      comment: 'Added 0.25.0'
      changes:
        - createTable:
            tableName: dimension
            remarks: 'Stores references to alternate views of existing fields, such as remapping an integer to a description, like an enum'
            columns:
              - column:
                  name: id
                  type: int
                  autoIncrement: true
                  constraints:
                    primaryKey: true
                    nullable: false
              - column:
                  name: field_id
                  type: int
                  remarks: 'ID of the field this dimension row applies to'
                  constraints:
                    deferrable: false
                    foreignKeyName: fk_dimension_ref_field_id
                    initiallyDeferred: false
                    nullable: false
                    references: metabase_field(id)
                    deleteCascade: true
              - column:
                  name: name
                  type: VARCHAR(254)
                  remarks: 'Short description used as the display name of this new column'
                  constraints:
                    nullable: false
              - column:
                  name: type
                  type: varchar(254)
                  remarks: 'Either internal for a user defined remapping or external for a foreign key based remapping'
                  constraints:
                    nullable: false
              - column:
                  name: human_readable_field_id
                  type: int
                  remarks: 'Only used with external type remappings. Indicates which field on the FK related table to use for display'
                  constraints:
                    deferrable: false
                    foreignKeyName: fk_dimension_displayfk_ref_field_id
                    initiallyDeferred: false
                    nullable: true
                    references: metabase_field(id)
                    deleteCascade: true
              - column:
                  name: created_at
                  type: DATETIME
                  remarks: 'The timestamp of when the dimension was created.'
                  constraints:
                    nullable: false
              - column:
                  name: updated_at
                  type: DATETIME
                  remarks: 'The timestamp of when these dimension was last updated.'
                  constraints:
                    nullable: false
        - addUniqueConstraint:
            tableName: dimension
            columnNames: field_id, name
            constraintName: unique_dimension_field_id_name
        - createIndex:
            tableName: dimension
            indexName: idx_dimension_field_id
            columns:
              - column:
                  name: field_id
  - changeSet:
      id: 59
      author: camsaul
      comment: 'Added 0.26.0'
      changes:
        - addColumn:
            tableName: metabase_field
            columns:
              - column:
                  name: fingerprint
                  type: text
                  remarks: 'Serialized JSON containing non-identifying information about this Field, such as min, max, and percent JSON. Used for classification.'
  - changeSet:
      id: 60
      author: camsaul
      comment: 'Added 0.26.0'
      changes:
        - addColumn:
            tableName: metabase_database
            columns:
              - column:
                  name: metadata_sync_schedule
                  type: varchar(254)
                  remarks: 'The cron schedule string for when this database should undergo the metadata sync process (and analysis for new fields).'
                  defaultValue: '0 50 * * * ? *' # run at the end of every hour
                  constraints:
                    nullable: false
              - column:
                  name: cache_field_values_schedule
                  type: varchar(254)
                  remarks: 'The cron schedule string for when FieldValues for eligible Fields should be updated.'
                  defaultValue: '0 50 0 * * ? *' # run at 12:50 AM
                  constraints:
                    nullable: false
  - changeSet:
      id: 61
      author: camsaul
      comment: 'Added 0.26.0'
      changes:
        - addColumn:
            tableName: metabase_field
            columns:
              - column:
                  name: fingerprint_version
                  type: int
                  remarks: 'The version of the fingerprint for this Field. Used so we can keep track of which Fields need to be analyzed again when new things are added to fingerprints.'
                  defaultValue: 0
                  constraints:
                    nullable: false
  - changeSet:
      id: 62
      author: senior
      comment: 'Added 0.26.0'
      changes:
        - addColumn:
            tableName: metabase_database
            columns:
              - column:
                  name: timezone
                  type: VARCHAR(254)
                  remarks: 'Timezone identifier for the database, set by the sync process'
  - changeSet:
      id: 63
      author: camsaul
      comment: 'Added 0.26.0'
      changes:
        - addColumn:
            tableName: metabase_database
            columns:
              - column:
                  name: is_on_demand
                  type: boolean
                  remarks: 'Whether we should do On-Demand caching of FieldValues for this DB. This means FieldValues are updated when their Field is used in a Dashboard or Card param.'
                  defaultValue: false
                  constraints:
                    nullable: false
  - changeSet:
      id: 64
      author: senior
      comment: 'Added 0.26.0'
      changes:
      - dropForeignKeyConstraint:
          baseTableName: raw_table
          constraintName: fk_rawtable_ref_database
          remarks: 'This FK prevents deleting databases even though RAW_TABLE is no longer used. The table is still around to support downgrades, but the FK reference is no longer needed.'
# Changeset 65 was accidentally released in 0.26.0.RC2. The changeset has been removed from the migrations list so that
# users that haven't ran the migration (i.e. they didn't run 0.26.0.RC2) won't waste time running it just to have it
# reversed. For 0.26.0.RC2 users, the below changeset will remove those tables if they are present
  - changeSet:
      id: 66
      author: senior
      comment: 'Added 0.26.0'
      validCheckSum:
        - 7:e494c2c90fe5c377526da7a6e5ad63a2
        - 7:76d06b44a544105c2a613603b8bdf25f
      changes:
        - sql:
            sql: drop table if exists computation_job_result cascade
        - sql:
            sql: drop table if exists computation_job cascade
# NOTE Atte Keinänen 9/28/17: This was originally in changeset 65 as explained above
  - changeSet:
      id: 67
      author: attekei
      comment: 'Added 0.27.0'
      changes:
        - createTable:
            tableName: computation_job
            remarks: 'Stores submitted async computation jobs.'
            columns:
              - column:
                  name: id
                  type: int
                  autoIncrement: true
                  constraints:
                    primaryKey: true
                    nullable: false
              - column:
                  constraints:
                    deferrable: false
                    foreignKeyName: fk_computation_job_ref_user_id
                    initiallyDeferred: false
                    references: core_user(id)
                  name: creator_id
                  type: int
              - column:
                  name: created_at
                  type: DATETIME
                  constraints:
                    nullable: false
              - column:
                  name: updated_at
                  type: DATETIME
                  constraints:
                    nullable: false
              - column:
                  name: type
                  type: varchar(254)
                  constraints:
                    nullable: false
              - column:
                  name: status
                  type: varchar(254)
                  constraints:
                    nullable: false
        - createTable:
            tableName: computation_job_result
            remarks: 'Stores results of async computation jobs.'
            columns:
              - column:
                  name: id
                  type: int
                  autoIncrement: true
                  constraints:
                    primaryKey: true
                    nullable: false
              - column:
                  constraints:
                    deferrable: false
                    foreignKeyName: fk_computation_result_ref_job_id
                    initiallyDeferred: false
                    nullable: false
                    references: computation_job(id)
                  name: job_id
                  type: int
              - column:
                  name: created_at
                  type: DATETIME
                  constraints:
                    nullable: false
              - column:
                  name: updated_at
                  type: DATETIME
                  constraints:
                    nullable: false
              - column:
                  name: permanence
                  type: varchar(254)
                  constraints:
                    nullable: false
              - column:
                  name: payload
                  type: text
                  constraints:
                    nullable: false
  - changeSet:
    - id: 68
    - author: sbelak
    - comment: 'Added 0.27.0'
    - changes:
      - addColumn:
            tableName: computation_job
            columns:
              - column:
                  name: context
                  type: text
              - column:
                  name: ended_at
                  type: DATETIME
  - changeSet:
      id: 69
      author: senior
      comment: 'Added 0.27.0'
      remarks: 'Add columns to the pulse table for alerts'
      changes:
        - addColumn:
            tableName: pulse
            columns:
              - column:
                  name: alert_condition
                  type: varchar(254)
                  remarks: 'Condition (i.e. "rows" or "goal") used as a guard for alerts'
              - column:
                  name: alert_first_only
                  type: boolean
                  remarks: 'True if the alert should be disabled after the first notification'
              - column:
                  name: alert_above_goal
                  type: boolean
                  remarks: 'For a goal condition, alert when above the goal'
        # There is no name for an alert, so this column is only required for pulses
        - dropNotNullConstraint:
            tableName: pulse
            columnName: name
            columnDataType: varchar(254)
  - changeSet:
      id: 70
      author: camsaul
      comment: 'Added 0.28.0'
      changes:
        - addColumn:
            tableName: metabase_field
            columns:
              - column:
                  name: database_type
                  type: varchar(255)
                  remarks: 'The actual type of this column in the database. e.g. VARCHAR or TEXT.'
        # We want to enforce NOT NULL right away for all columns going forward so just put some sort of
        # placeholder in place for existing columns.
        - addNotNullConstraint:
            tableName: metabase_field
            columnName: database_type
            columnDataType: varchar(255)
            defaultNullValue: '?'
  - changeSet:
      id: 71
      author: camsaul
      comment: 'Added 0.28.0'
      changes:
        # drop the NOT NULL constraint on DashboardCard.card_id since we're now letting you add things other than Cards
        # to Dashboards, for example static text cards
        - dropNotNullConstraint:
            tableName: report_dashboardcard
            columnName: card_id
            columnDataType: int
  - changeSet:
      id: 72
      author: senior
      comment: 'Added 0.28.0'
      changes:
        - addColumn:
            tableName: pulse_card
            columns:
              - column:
                  name: include_csv
                  type: boolean
                  defaultValueBoolean: false
                  remarks: 'True if a CSV of the data should be included for this pulse card'
                  constraints:
                    nullable: false
              - column:
                  name: include_xls
                  type: boolean
                  defaultValueBoolean: false
                  remarks: 'True if a XLS of the data should be included for this pulse card'
                  constraints:
                    nullable: false
  - changeSet:
      id: 73
      author: camsaul
      comment: 'Added 0.29.0'
      changes:
        # add a new 'options' (serialized JSON) column to Database to store things like whether we should default to
        # making string searches case-insensitive
        - addColumn:
            tableName: metabase_database
            columns:
              - column:
                  name: options
                  type: text
                  remarks: 'Serialized JSON containing various options like QB behavior.'
  - changeSet:
      id: 74
      author: camsaul
      comment: 'Added 0.29.0'
      changes:
        - addColumn:
            tableName: metabase_field
            columns:
              - column:
                  name: has_field_values
                  type: text
                  remarks: 'Whether we have FieldValues ("list"), should ad-hoc search ("search"), disable entirely ("none"), or infer dynamically (null)"'
  - changeSet:
      id: 75
      author: camsaul
      comment: 'Added 0.28.2'
      changes:
        - addColumn:
            tableName: report_card
            columns:
              name: read_permissions
              type: text
              remarks: 'Permissions required to view this Card and run its query.'
  - changeSet:
      id: 76
      author: senior
      comment: 'Added 0.30.0'
      changes:
        - addColumn:
            tableName: metabase_table
            columns:
              name: fields_hash
              type: text
              remarks: 'Computed hash of all of the fields associated to this table'
  - changeSet:
      id: 77
      author: senior
      comment: 'Added 0.30.0'
      changes:
        - addColumn:
            tableName: core_user
            columns:
              name: login_attributes
              type: text
              remarks: 'JSON serialized map with attributes used for row level permissions'
  - changeSet:
      id: 79
      author: camsaul
      comment: 'Added 0.30.0'
      changes:
        - addColumn:
            tableName: report_dashboard
            columns:
              name: collection_id
              type: int
              remarks: 'Optional ID of Collection this Dashboard belongs to.'
              constraints:
                references: collection(id)
                foreignKeyName: fk_dashboard_collection_id
              # TODO - if someone deletes a collection, what should happen to the Dashboards that are in it? Should they
              # get deleted as well? Or should collection_id be cleared, effectively putting them in the so-called
              # "root" collection?
        - createIndex:
            tableName: report_dashboard
            indexName: idx_dashboard_collection_id
            columns:
              - column:
                  name: collection_id
        - addColumn:
            tableName: pulse
            columns:
              name: collection_id
              type: int
              remarks: 'Options ID of Collection this Pulse belongs to.'
              constraints:
                references: collection(id)
                foreignKeyName: fk_pulse_collection_id
        - createIndex:
            tableName: pulse
            indexName: idx_pulse_collection_id
            columns:
              - column:
                  name: collection_id
  - changeSet:
      id: 80
      author: camsaul
      changes:
        - addColumn:
            tableName: collection
            columns:
              name: location
              type: varchar(254)
              remarks: 'Directory-structure path of ancestor Collections. e.g. "/1/2/" means our Parent is Collection 2, and their parent is Collection 1.'
              constraints:
                nullable: false
              defaultValue: "/"
        - createIndex:
            tableName: collection
            indexName: idx_collection_location
            columns:
              - column:
                  name: location
  - changeSet:
      id: 81
      author: camsaul
      comment: 'Added 0.30.0'
      changes:
        - addColumn:
            tableName: report_dashboard
            columns:
              name: collection_position
              type: smallint
              remarks: 'Optional pinned position for this item in its Collection. NULL means item is not pinned.'
        - addColumn:
            tableName: report_card
            columns:
              name: collection_position
              type: smallint
              remarks: 'Optional pinned position for this item in its Collection. NULL means item is not pinned.'
        - addColumn:
            tableName: pulse
            columns:
              name: collection_position
              type: smallint
              remarks: 'Optional pinned position for this item in its Collection. NULL means item is not pinned.'
  - changeSet:
      id: 82
      author: senior
      comment: 'Added 0.30.0'
      changes:
        - addColumn:
            tableName: core_user
            columns:
              name: updated_at
              type: datetime
              remarks: 'When was this User last updated?'
        - sql:
            sql: update core_user set updated_at=date_joined
# Switch the logic for metric/segment archiving to be more consistent with other entities in the model.
# Similarly, add the archived flag to pulses which doesn't have one.
  - changeSet:
      id: 84
      author: senior
      comment: 'Added 0.30.0'
      changes:
        - renameColumn:
            tableName: metric
            columnDataType: boolean
            newColumnName: archived
            oldColumnName: is_active
        - addDefaultValue:
            tableName: metric
            columnDataType: boolean
            columnName: archived
            defaultValueBoolean: false
        - renameColumn:
            tableName: segment
            columnDataType: boolean
            newColumnName: archived
            oldColumnName: is_active
        - addDefaultValue:
            tableName: segment
            columnDataType: boolean
            columnName: archived
            defaultValueBoolean: false
        - addColumn:
            tableName: pulse
            columns:
              name: archived
              type: boolean
              remarks: 'Has this pulse been archived?'
              defaultValueBoolean: false
        # Before this change, metrics/segments had opposite logic, rather than marking something as archived
        # it was marked as active. Since the column is now an archived column, flip the boolean value
        #
        # As you may have noticed, we're not flipping the value for Metric here. @senior originally intended to do so,
        # but the YAML was off slightly. We have corrected this issue at a later date -- see migration #100
        - sql:
            sql: update segment set archived = not(archived)
  # Personal Collections, and removing Collection's unique constraint and index on slug
  - changeSet:
      id: 85
      author: camsaul
      comment: 'Added 0.30.0'
      changes:
        - addColumn:
            tableName: collection
            columns:
              name: personal_owner_id
              type: int
              remarks: 'If set, this Collection is a personal Collection, for exclusive use of the User with this ID.'
              constraints:
                references: core_user(id)
                foreignKeyName: fk_collection_personal_owner_id
                unique: true
                uniqueConstraintName: unique_collection_personal_owner_id
                deleteCascade: true
        # Needed so we can efficiently look up the Collection belonging to a User, and so we can efficiently enforce the
        # unique constraint
        - createIndex:
            tableName: collection
            indexName: idx_collection_personal_owner_id
            columns:
              - column:
                  name: personal_owner_id
        # We're no longer enforcing unique constraints on Collection slugs or using them directly in the URLs, so let's
        # go ahead and remove stuff related to that...
        #
        # It's easier to just copy the value of slug to a new column and drop the old one than to try to deduce what the
        # unique constraint is named locally across all of our different DBMSes
        # (For example see https://stackoverflow.com/questions/10008476/dropping-unique-constraint-for-column-in-h2)
        #
        # Here's the plan: add new column _slug; copy values of slug into _slug; remove slug; rename _slug to slug
        - addColumn:
            tableName: collection
            columns:
              name: _slug
              type: varchar(254)
              remarks: 'Sluggified version of the Collection name. Used only for display purposes in URL; not unique or indexed.'
        # I don't know of an easy way to copy existing values of slug to _slug with Liquibase as we create the column so
        # just have to do it this way instead
        - sql:
            sql: UPDATE collection SET _slug = slug
        - addNotNullConstraint:
            tableName: collection
            columnName: _slug
            columnDataType: varchar(254)
        - dropColumn:
            tableName: collection
            columnName: slug
        - renameColumn:
            tableName: collection
            oldColumnName: _slug
            newColumnName: slug
            columnDataType: varchar(254)
        # Let's try to make sure the comments on the name column of Collection actually reflect reality
        - sql:
            dbms: postgresql,h2
            sql: "COMMENT ON COLUMN collection.name IS 'The user-facing name of this Collection.'"
        - sql:
            dbms: mysql,mariadb
            sql: "ALTER TABLE `collection` CHANGE `name` `name` TEXT NOT NULL COMMENT 'The user-facing name of this Collection.'"

# In 0.30.0 we finally removed the long-deprecated native read permissions. Since they're no longer considered valid by
# our permissions code, remove any entries for them so they don't cause problems.
  - changeSet:
      id: 86
      author: camsaul
      comment: 'Added 0.30.0'
      changes:
        - sql:
            sql: DELETE FROM permissions WHERE object LIKE '%/native/read/'

# Time to finally get rid of the RawTable and RawColumn tables. Bye Felicia!
  - changeSet:
      id: 87
      author: camsaul
      comment: 'Added 0.30.0'
      changes:
        - dropTable:
            tableName: raw_column
        - dropTable:
            tableName: raw_table

# The Quartz Task Scheduler can use a DB to 'cluster' tasks and make sure they are only ran by a single instance where
# using a multi-instance Metabase setup.

  - changeSet:
      id: 89
      author: camsaul
      comment: 'Added 0.30.0'
      changes:
        - createTable:
            tableName: QRTZ_JOB_DETAILS
            remarks: 'Used for Quartz scheduler.'
            columns:
              - column:
                  name: SCHED_NAME
                  type: varchar(120)
                  constraints:
                    nullable: false
              - column:
                  name: JOB_NAME
                  type: varchar(200)
                  constraints:
                    nullable: false
              - column:
                  name: JOB_GROUP
                  type: varchar(200)
                  constraints:
                    nullable: false
              - column:
                  name: DESCRIPTION
                  type: varchar(250)
              - column:
                  name: JOB_CLASS_NAME
                  type: varchar(250)
                  constraints:
                    nullable: false
              - column:
                  name: IS_DURABLE
                  type: bool
                  constraints:
                    nullable: false
              - column:
                  name: IS_NONCONCURRENT
                  type: bool
                  constraints:
                    nullable: false
              - column:
                  name: IS_UPDATE_DATA
                  type: bool
                  constraints:
                    nullable: false
              - column:
                  name: REQUESTS_RECOVERY
                  type: bool
                  constraints:
                    nullable: false
              - column:
                  name: JOB_DATA
                  type: ${blob.type}
        - addPrimaryKey:
            tableName: QRTZ_JOB_DETAILS
            columnNames: SCHED_NAME, JOB_NAME, JOB_GROUP
            constraintName: PK_QRTZ_JOB_DETAILS
        - createTable:
            tableName: QRTZ_TRIGGERS
            remarks: 'Used for Quartz scheduler.'
            columns:
              - column:
                  name: SCHED_NAME
                  type: varchar(120)
                  constraints:
                    nullable: false
              - column:
                  name: TRIGGER_NAME
                  type: varchar(200)
                  constraints:
                    nullable: false
              - column:
                  name: TRIGGER_GROUP
                  type: varchar(200)
                  constraints:
                    nullable: false
              - column:
                  name: JOB_NAME
                  type: varchar(200)
                  constraints:
                    nullable: false
              - column:
                  name: JOB_GROUP
                  type: varchar(200)
                  constraints:
                    nullable: false
              - column:
                  name: DESCRIPTION
                  type: varchar(250)
              - column:
                  name: NEXT_FIRE_TIME
                  type: bigint
              - column:
                  name: PREV_FIRE_TIME
                  type: bigint
              - column:
                  name: PRIORITY
                  type: integer
              - column:
                  name: TRIGGER_STATE
                  type: varchar(16)
                  constraints:
                    nullable: false
              - column:
                  name: TRIGGER_TYPE
                  type: varchar(8)
                  constraints:
                    nullable: false
              - column:
                  name: START_TIME
                  type: bigint
                  constraints:
                    nullable: false
              - column:
                  name: END_TIME
                  type: bigint
              - column:
                  name: CALENDAR_NAME
                  type: varchar(200)
              - column:
                  name: MISFIRE_INSTR
                  type: smallint
              - column:
                  name: JOB_DATA
                  type: ${blob.type}
        - addPrimaryKey:
            tableName: QRTZ_TRIGGERS
            columnNames: SCHED_NAME, TRIGGER_NAME, TRIGGER_GROUP
            constraintName: PK_QRTZ_TRIGGERS
        - addForeignKeyConstraint:
            baseTableName: QRTZ_TRIGGERS
            baseColumnNames: SCHED_NAME, JOB_NAME, JOB_GROUP
            referencedTableName: QRTZ_JOB_DETAILS
            referencedColumnNames: SCHED_NAME, JOB_NAME, JOB_GROUP
            constraintName: FK_QRTZ_TRIGGERS_JOB_DETAILS
        - createTable:
            tableName: QRTZ_SIMPLE_TRIGGERS
            remarks: 'Used for Quartz scheduler.'
            columns:
              - column:
                  name: SCHED_NAME
                  type: varchar(120)
                  constraints:
                    nullable: false
              - column:
                  name: TRIGGER_NAME
                  type: varchar(200)
                  constraints:
                    nullable: false
              - column:
                  name: TRIGGER_GROUP
                  type: varchar(200)
                  constraints:
                    nullable: false
              - column:
                  name: REPEAT_COUNT
                  type: bigint
                  constraints:
                    nullable: false
              - column:
                  name: REPEAT_INTERVAL
                  type: bigint
                  constraints:
                    nullable: false
              - column:
                  name: TIMES_TRIGGERED
                  type: bigint
                  constraints:
                    nullable: false
        - addPrimaryKey:
            tableName: QRTZ_SIMPLE_TRIGGERS
            columnNames: SCHED_NAME, TRIGGER_NAME, TRIGGER_GROUP
            constraintName: PK_QRTZ_SIMPLE_TRIGGERS
        - addForeignKeyConstraint:
            baseTableName: QRTZ_SIMPLE_TRIGGERS
            baseColumnNames: SCHED_NAME, TRIGGER_NAME, TRIGGER_GROUP
            referencedTableName: QRTZ_TRIGGERS
            referencedColumnNames: SCHED_NAME, TRIGGER_NAME, TRIGGER_GROUP
            constraintName: FK_QRTZ_SIMPLE_TRIGGERS_TRIGGERS
        - createTable:
            tableName: QRTZ_CRON_TRIGGERS
            remarks: 'Used for Quartz scheduler.'
            columns:
              - column:
                  name: SCHED_NAME
                  type: varchar(120)
                  constraints:
                    nullable: false
              - column:
                  name: TRIGGER_NAME
                  type: varchar(200)
                  constraints:
                    nullable: false
              - column:
                  name: TRIGGER_GROUP
                  type: varchar(200)
                  constraints:
                    nullable: false
              - column:
                  name: CRON_EXPRESSION
                  type: varchar(120)
                  constraints:
                    nullable: false
              - column:
                  name: TIME_ZONE_ID
                  type: varchar(80)
        - addPrimaryKey:
            tableName: QRTZ_CRON_TRIGGERS
            columnNames: SCHED_NAME, TRIGGER_NAME, TRIGGER_GROUP
            constraintName: PK_QRTZ_CRON_TRIGGERS
        - addForeignKeyConstraint:
            baseTableName: QRTZ_CRON_TRIGGERS
            baseColumnNames: SCHED_NAME, TRIGGER_NAME, TRIGGER_GROUP
            referencedTableName: QRTZ_TRIGGERS
            referencedColumnNames: SCHED_NAME, TRIGGER_NAME, TRIGGER_GROUP
            constraintName: FK_QRTZ_CRON_TRIGGERS_TRIGGERS
        - createTable:
            tableName: QRTZ_SIMPROP_TRIGGERS
            remarks: 'Used for Quartz scheduler.'
            columns:
              - column:
                  name: SCHED_NAME
                  type: varchar(120)
                  constraints:
                    nullable: false
              - column:
                  name: TRIGGER_NAME
                  type: varchar(200)
                  constraints:
                    nullable: false
              - column:
                  name: TRIGGER_GROUP
                  type: varchar(200)
                  constraints:
                    nullable: false
              - column:
                  name: STR_PROP_1
                  type: varchar(512)
              - column:
                  name: STR_PROP_2
                  type: varchar(512)
              - column:
                  name: STR_PROP_3
                  type: varchar(512)
              - column:
                  name: INT_PROP_1
                  type: int
              - column:
                  name: INT_PROP_2
                  type: int
              - column:
                  name: LONG_PROP_1
                  type: bigint
              - column:
                  name: LONG_PROP_2
                  type: bigint
              - column:
                  name: DEC_PROP_1
                  type: numeric(13,4)
              - column:
                  name: DEC_PROP_2
                  type: numeric(13,4)
              - column:
                  name: BOOL_PROP_1
                  type: bool
              - column:
                  name: BOOL_PROP_2
                  type: bool
        - addPrimaryKey:
            tableName: QRTZ_SIMPROP_TRIGGERS
            columnNames: SCHED_NAME, TRIGGER_NAME, TRIGGER_GROUP
            constraintName: PK_QRTZ_SIMPROP_TRIGGERS
        - addForeignKeyConstraint:
            baseTableName: QRTZ_SIMPROP_TRIGGERS
            baseColumnNames: SCHED_NAME, TRIGGER_NAME, TRIGGER_GROUP
            referencedTableName: QRTZ_TRIGGERS
            referencedColumnNames: SCHED_NAME, TRIGGER_NAME, TRIGGER_GROUP
            constraintName: FK_QRTZ_SIMPROP_TRIGGERS_TRIGGERS
        - createTable:
            tableName: QRTZ_BLOB_TRIGGERS
            remarks: 'Used for Quartz scheduler.'
            columns:
              - column:
                  name: SCHED_NAME
                  type: varchar(120)
                  constraints:
                    nullable: false
              - column:
                  name: TRIGGER_NAME
                  type: varchar(200)
                  constraints:
                    nullable: false
              - column:
                  name: TRIGGER_GROUP
                  type: varchar(200)
                  constraints:
                    nullable: false
              - column:
                  name: BLOB_DATA
                  type: ${blob.type}
        - addPrimaryKey:
            tableName: QRTZ_BLOB_TRIGGERS
            columnNames: SCHED_NAME, TRIGGER_NAME, TRIGGER_GROUP
            constraintName: PK_QRTZ_BLOB_TRIGGERS
        - addForeignKeyConstraint:
            baseTableName: QRTZ_BLOB_TRIGGERS
            baseColumnNames: SCHED_NAME, TRIGGER_NAME, TRIGGER_GROUP
            referencedTableName: QRTZ_TRIGGERS
            referencedColumnNames: SCHED_NAME, TRIGGER_NAME, TRIGGER_GROUP
            constraintName: FK_QRTZ_BLOB_TRIGGERS_TRIGGERS
        - createTable:
            tableName: QRTZ_CALENDARS
            remarks: 'Used for Quartz scheduler.'
            columns:
              - column:
                  name: SCHED_NAME
                  type: varchar(120)
                  constraints:
                    nullable: false
              - column:
                  name: CALENDAR_NAME
                  type: varchar(200)
                  constraints:
                    nullable: false
              - column:
                  name: CALENDAR
                  type: ${blob.type}
                  constraints:
                    nullable: false
        - addPrimaryKey:
            tableName: QRTZ_CALENDARS
            columnNames: SCHED_NAME, CALENDAR_NAME
            constraintName: PK_QRTZ_CALENDARS
        - createTable:
            tableName: QRTZ_PAUSED_TRIGGER_GRPS
            remarks: 'Used for Quartz scheduler.'
            columns:
              - column:
                  name: SCHED_NAME
                  type: varchar(120)
                  constraints:
                    nullable: false
              - column:
                  name: TRIGGER_GROUP
                  type: varchar(200)
                  constraints:
                    nullable: false
        - addPrimaryKey:
            tableName: QRTZ_PAUSED_TRIGGER_GRPS
            columnNames: SCHED_NAME, TRIGGER_GROUP
            constraintName: PK_SCHED_NAME
        - createTable:
            tableName: QRTZ_FIRED_TRIGGERS
            remarks: 'Used for Quartz scheduler.'
            columns:
              - column:
                  name: SCHED_NAME
                  type: varchar(120)
                  constraints:
                    nullable: false
              - column:
                  name: ENTRY_ID
                  type: varchar(95)
                  constraints:
                    nullable: false
              - column:
                  name: TRIGGER_NAME
                  type: varchar(200)
                  constraints:
                    nullable: false
              - column:
                  name: TRIGGER_GROUP
                  type: varchar(200)
                  constraints:
                    nullable: false
              - column:
                  name: INSTANCE_NAME
                  type: varchar(200)
                  constraints:
                    nullable: false
              - column:
                  name: FIRED_TIME
                  type: bigint
                  constraints:
                    nullable: false
# Note: this column is not used on Quartz 2.1.x; it is used in 2.2.x, which recommends making it NOT NULL. I've made it
# nullable since at the time of this migration we're still using 2.1.7; including it gives us an easy upgrade path in
# the future.
              - column:
                  name: SCHED_TIME
                  type: bigint
              - column:
                  name: PRIORITY
                  type: integer
                  constraints:
                    nullable: false
              - column:
                  name: STATE
                  type: varchar(16)
                  constraints:
                    nullable: false
              - column:
                  name: JOB_NAME
                  type: varchar(200)
              - column:
                  name: JOB_GROUP
                  type: varchar(200)
              - column:
                  name: IS_NONCONCURRENT
                  type: bool
              - column:
                  name: REQUESTS_RECOVERY
                  type: bool
        - addPrimaryKey:
            tableName: QRTZ_FIRED_TRIGGERS
            columnNames: SCHED_NAME, ENTRY_ID
            constraintName: PK_QRTZ_FIRED_TRIGGERS
        - createTable:
            tableName: QRTZ_SCHEDULER_STATE
            remarks: 'Used for Quartz scheduler.'
            columns:
              - column:
                  name: SCHED_NAME
                  type: varchar(120)
                  constraints:
                    nullable: false
              - column:
                  name: INSTANCE_NAME
                  type: varchar(200)
                  constraints:
                    nullable: false
              - column:
                  name: LAST_CHECKIN_TIME
                  type: bigint
                  constraints:
                    nullable: false
              - column:
                  name: CHECKIN_INTERVAL
                  type: bigint
                  constraints:
                    nullable: false
        - addPrimaryKey:
            tableName: QRTZ_SCHEDULER_STATE
            columnNames: SCHED_NAME, INSTANCE_NAME
            constraintName: PK_QRTZ_SCHEDULER_STATE
        - createTable:
            tableName: QRTZ_LOCKS
            remarks: 'Used for Quartz scheduler.'
            columns:
              - column:
                  name: SCHED_NAME
                  type: varchar(120)
                  constraints:
                    nullable: false
              - column:
                  name: LOCK_NAME
                  type: varchar(40)
                  constraints:
                    nullable: false
        - addPrimaryKey:
            tableName: QRTZ_LOCKS
            columnNames: SCHED_NAME, LOCK_NAME
            constraintName: PK_QRTZ_LOCKS
        - createIndex:
            indexName: IDX_QRTZ_J_REQ_RECOVERY
            tableName: QRTZ_JOB_DETAILS
            columns:
              - column:
                  name: SCHED_NAME
              - column:
                  name: REQUESTS_RECOVERY
        - createIndex:
            indexName: IDX_QRTZ_J_GRP
            tableName: QRTZ_JOB_DETAILS
            columns:
              - column:
                  name: SCHED_NAME
              - column:
                  name: JOB_GROUP
        - createIndex:
            indexName: IDX_QRTZ_T_J
            tableName: QRTZ_TRIGGERS
            columns:
              - column:
                  name: SCHED_NAME
              - column:
                  name: JOB_NAME
              - column:
                  name: JOB_GROUP
        - createIndex:
            indexName: IDX_QRTZ_T_JG
            tableName: QRTZ_TRIGGERS
            columns:
              - column:
                  name: SCHED_NAME
              - column:
                  name: JOB_GROUP
        - createIndex:
            indexName: IDX_QRTZ_T_C
            tableName: QRTZ_TRIGGERS
            columns:
              - column:
                  name: SCHED_NAME
              - column:
                  name: CALENDAR_NAME
        - createIndex:
            indexName: IDX_QRTZ_T_G
            tableName: QRTZ_TRIGGERS
            columns:
              - column:
                  name: SCHED_NAME
              - column:
                  name: TRIGGER_GROUP
        - createIndex:
            indexName: IDX_QRTZ_T_STATE
            tableName: QRTZ_TRIGGERS
            columns:
              - column:
                  name: SCHED_NAME
              - column:
                  name: TRIGGER_STATE
        - createIndex:
            indexName: IDX_QRTZ_T_N_STATE
            tableName: QRTZ_TRIGGERS
            columns:
              - column:
                  name: SCHED_NAME
              - column:
                  name: TRIGGER_NAME
              - column:
                  name: TRIGGER_GROUP
              - column:
                  name: TRIGGER_STATE
        - createIndex:
            indexName: IDX_QRTZ_T_N_G_STATE
            tableName: QRTZ_TRIGGERS
            columns:
              - column:
                  name: SCHED_NAME
              - column:
                  name: TRIGGER_GROUP
              - column:
                  name: TRIGGER_STATE
        - createIndex:
            indexName: IDX_QRTZ_T_NEXT_FIRE_TIME
            tableName: QRTZ_TRIGGERS
            columns:
              - column:
                  name: SCHED_NAME
              - column:
                  name: NEXT_FIRE_TIME
        - createIndex:
            indexName: IDX_QRTZ_T_NFT_ST
            tableName: QRTZ_TRIGGERS
            columns:
              - column:
                  name: SCHED_NAME
              - column:
                  name: TRIGGER_STATE
              - column:
                  name: NEXT_FIRE_TIME
        - createIndex:
            indexName: IDX_QRTZ_T_NFT_MISFIRE
            tableName: QRTZ_TRIGGERS
            columns:
              - column:
                  name: SCHED_NAME
              - column:
                  name: MISFIRE_INSTR
              - column:
                  name: NEXT_FIRE_TIME
        - createIndex:
            indexName: IDX_QRTZ_T_NFT_ST_MISFIRE
            tableName: QRTZ_TRIGGERS
            columns:
              - column:
                  name: SCHED_NAME
              - column:
                  name: MISFIRE_INSTR
              - column:
                  name: NEXT_FIRE_TIME
              - column:
                  name: TRIGGER_STATE
        - createIndex:
            indexName: IDX_QRTZ_T_NFT_ST_MISFIRE_GRP
            tableName: QRTZ_TRIGGERS
            columns:
              - column:
                  name: SCHED_NAME
              - column:
                  name: MISFIRE_INSTR
              - column:
                  name: NEXT_FIRE_TIME
              - column:
                  name: TRIGGER_GROUP
              - column:
                  name: TRIGGER_STATE
        - createIndex:
            indexName: IDX_QRTZ_FT_TRIG_INST_NAME
            tableName: QRTZ_FIRED_TRIGGERS
            columns:
              - column:
                  name: SCHED_NAME
              - column:
                  name: INSTANCE_NAME
        - createIndex:
            indexName: IDX_QRTZ_FT_INST_JOB_REQ_RCVRY
            tableName: QRTZ_FIRED_TRIGGERS
            columns:
              - column:
                  name: SCHED_NAME
              - column:
                  name: INSTANCE_NAME
              - column:
                  name: REQUESTS_RECOVERY
        - createIndex:
            indexName: IDX_QRTZ_FT_J_G
            tableName: QRTZ_FIRED_TRIGGERS
            columns:
              - column:
                  name: SCHED_NAME
              - column:
                  name: JOB_NAME
              - column:
                  name: JOB_GROUP
        - createIndex:
            indexName: IDX_QRTZ_FT_JG
            tableName: QRTZ_FIRED_TRIGGERS
            columns:
              - column:
                  name: SCHED_NAME
              - column:
                  name: JOB_GROUP
        - createIndex:
            indexName: IDX_QRTZ_FT_T_G
            tableName: QRTZ_FIRED_TRIGGERS
            columns:
              - column:
                  name: SCHED_NAME
              - column:
                  name: TRIGGER_NAME
              - column:
                  name: TRIGGER_GROUP
        - createIndex:
            indexName: IDX_QRTZ_FT_TG
            tableName: QRTZ_FIRED_TRIGGERS
            columns:
              - column:
                  name: SCHED_NAME
              - column:
                  name: TRIGGER_GROUP

# Forgot to get rid of the raw_table_id and raw_column_id columns when we dropped the tables they referenced in migration 87.

  - changeSet:
      id: 91
      author: camsaul
      comment: 'Added 0.30.0'
      changes:
        - dropColumn:
            tableName: metabase_table
            columnName: raw_table_id
        - dropColumn:
            tableName: metabase_field
            columnName: raw_column_id

# Add database_id column to query_execution

  - changeSet:
      id: 92
      author: camsaul
      comment: 'Added 0.31.0'
      validCheckSum:
        - 8:a875945f36824a0667c740888c00c37f
        - 8:83ded48e18fe8f70d6ec09add042124d
        - 8:1e5bc2d66778316ea640a561862c23b4
      changes:
        - addColumn:
            tableName: query_execution
            columns:
              name: database_id
              type: integer
              remarks: 'ID of the database this query was ran against.'

# Start recording the actual query dictionary that's been executed

  - changeSet:
      id: 93
      author: camsaul
      comment: 'Added 0.31.0'
      changes:
        - addColumn:
            tableName: query
            columns:
              name: query
              type: text
              remarks: 'The actual "query dictionary" for this query.'

# Create the TaskHistory table, intended to provide debugging info on our background/quartz processes
  - changeSet:
      id: 94
      author: senior
      comment: 'Added 0.31.0'
      changes:
        - createTable:
            tableName: task_history
            remarks: 'Timing and metadata info about background/quartz processes'
            columns:
              - column:
                  name: id
                  type: int
                  autoIncrement: true
                  constraints:
                    primaryKey: true
                    nullable: false
              - column:
                  name: task
                  type: VARCHAR(254)
                  remarks: 'Name of the task'
                  constraints:
                    nullable: false
              # The sync tasks all have a db_id, but there are others that won't, such as the pulses
              # task or task history cleanup. The way around this is to create a join table between
              # TASK_HISTORY and METABASE_DATABASE, but that doesn't seem worth it right now.
              - column:
                  name: db_id
                  type: integer
              - column:
                  name: started_at
                  type: datetime
                  constraints:
                    nullable: false
              - column:
                  name: ended_at
                  type: datetime
                  constraints:
                    nullable: false
              - column:
                  name: duration
                  type: int
                  constraints:
                    nullable: false
              - column:
                  name: task_details
                  remarks: 'JSON string with additional info on the task'
                  type: text
        - createIndex:
            indexName: idx_task_history_end_time
            tableName: task_history
            columns:
              - column:
                  name: ended_at
        - createIndex:
            indexName: idx_task_history_db_id
            tableName: task_history
            columns:
              - column:
                  name: db_id
# Before this changeset, the databasechangelog table didn't include any uniqueness constraing for the databasechangelog
# table. Not having anything that uniquely identifies a row can cause issues for database replication. In earlier
# versions of Liquibase the uniquenes constraint was (ID, AUTHOR, FILENAME) but that was dropped
# (https://liquibase.jira.com/browse/CORE-1909) as some as the combination of the three columns caused issues on some
# databases. We only support PostgreSQL, MySQL and H2 which doesn't have that issue. This changeset puts back that
# uniqueness constraint since the issue shouldn't affect us and it will allow replication without the user needed to
# add their own constraint.
  - changeSet:
      id: 95
      author: senior
      comment: 'Added 0.31.0'
      # Don't add the constraint if there are already duplicates in the database change log! Migrations will fail!
      # See #8909
      preConditions:
        - onFail: MARK_RAN
        # If we're dumping the migration as a SQL file or trying to force-migrate we can't check the preconditions
        # so just go ahead and skip the entire thing. This is a non-critical migration
        - onUpdateSQL: IGNORE
        - sqlCheck:
            expectedResult: 0
            sql: SELECT count(*) FROM (SELECT count(*) FROM DATABASECHANGELOG GROUP BY ID, AUTHOR, FILENAME HAVING count(*) > 1) t1
      changes:
        - addUniqueConstraint:
            columnNames: id, author, filename
            constraintName: idx_databasechangelog_id_author_filename
            tableName: DATABASECHANGELOG
#
# ADD Field.settings COLUMN
#
  - changeSet:
      id: 96
      author: camsaul
      comment: 'Added 0.31.0'
      changes:
        - addColumn:
            tableName: metabase_field
            columns:
              name: settings
              type: text
              remarks: 'Serialized JSON FE-specific settings like formatting, etc. Scope of what is stored here may increase in future.'
#
# Change MySQL/Maria's blob type to LONGBLOB to more closely match what H2 and PostgreSQL support for size limits
#
  - changeSet:
      id: 97
      author: senior
      comment: 'Added 0.32.0'
      preConditions:
        - onFail: MARK_RAN
        - dbms: mysql, mariadb
      changes:
        - modifyDataType:
            tableName: query_cache
            columnName: results
            newDataType: longblob

#
# Add unique constraints for (Field name + table_id + parent_id) and for (Table name + schema + db_id) unless for one
# reason or another those would-be constraints are already violated. This is to fix issue where sometimes the same Field
# or Table is synced more than once (see #669, #8950, #9048)
#
# Note that the SQL standard says unique constraints should not apply to columns with NULL values. Consider the following:
#
# INSERT INTO metabase_table (db_id, schema, name) VALUES (1, 'PUBLIC', 'my_table');
# INSERT INTO metabase_table (db_id, schema, name) VALUES (1, 'PUBLIC', 'my_table'); -- fails: violates UNIQUE constraint
#
# INSERT INTO metabase_table (db_id, schema, name) VALUES (1, NULL, 'my_table');
# INSERT INTO metabase_table (db_id, schema, name) VALUES (1, NULL, 'my_table'); -- succeeds: because schema is NULL constraint does not apply
#
# Thus these constraints won't work if the data warehouse DB in question doesn't use schemas (e.g. MySQL or MongoDB). It
# will work for other data warehouse types.
#
# Luckily Postgres (but not H2 or MySQL) supports constraints that only apply to columns matching conditions, so we can
# add additional constraints to properly handle those cases.
  - changeSet:
      id: 98
      author: camsaul
      comment: 'Added 0.32.0'
      preConditions:
        - onFail: MARK_RAN
        - onUpdateSQL: IGNORE
        - or:
            - and:
                - dbms:
                    type: mysql,mariadb
                - sqlCheck:
                    expectedResult: 0
                    sql: SELECT count(*) FROM (SELECT count(*) FROM `metabase_table` GROUP BY `db_id`, `schema`, `name` HAVING count(*) > 1) t1
            - and:
                - dbms:
                    type: h2,postgresql
                - sqlCheck:
                    expectedResult: 0
                    sql: SELECT count(*) FROM (SELECT count(*) FROM METABASE_TABLE GROUP BY DB_ID, SCHEMA, NAME HAVING count(*) > 1) t1
      changes:
        - addUniqueConstraint:
            tableName: metabase_table
            columnNames: db_id, schema, name
            constraintName: idx_uniq_table_db_id_schema_name
        # For Postgres, add additional constraint to apply if schema is NULL
        - sql:
            dbms: postgresql
            sql: CREATE UNIQUE INDEX idx_uniq_table_db_id_schema_name_2col ON "metabase_table" ("db_id", "name") WHERE "schema" IS NULL

  - changeSet:
      id: 99
      author: camsaul
      comment: 'Added 0.32.0'
      preConditions:
        - onFail: MARK_RAN
        - onUpdateSQL: IGNORE
        - or:
            - and:
                - dbms:
                    type: mysql,mariadb
                - sqlCheck:
                    expectedResult: 0
                    sql: SELECT count(*) FROM (SELECT count(*) FROM `metabase_field` GROUP BY `table_id`, `parent_id`, `name` HAVING count(*) > 1) t1
            - and:
                - dbms:
                    type: h2,postgresql
                - sqlCheck:
                    expectedResult: 0
                    sql: SELECT count(*) FROM (SELECT count(*) FROM METABASE_FIELD GROUP BY TABLE_ID, PARENT_ID, NAME HAVING count(*) > 1) t1
      changes:
        - addUniqueConstraint:
            tableName: metabase_field
            columnNames: table_id, parent_id, name
            constraintName: idx_uniq_field_table_id_parent_id_name
        # For Postgres, add additional constraint to apply if schema is NULL
        - sql:
            dbms: postgresql
            sql: CREATE UNIQUE INDEX idx_uniq_field_table_id_parent_id_name_2col ON "metabase_field" ("table_id", "name") WHERE "parent_id" IS NULL

#
# Migration 84 was written slightly incorrectly and did not correctly migrate the values of is_active -> archived for
# METRICS. If you look at the migration you will notice the raw SQL part is a `sql` map with 2 `sql` keys. The first key
# is ignored, and that statement was never ran.
#
# To fix this we will migrate any metrics that haven't been updated since that migration ran and fix their archived
# status
  - changeSet:
      id: 100
      author: camsaul
      comment: 'Added 0.32.0'
      preConditions:
        - onFail: MARK_RAN
        - onUpdateSQL: RUN
        - tableExists:
            tableName: databasechangelog
      changes:
        - sql:
            sql: >-
              UPDATE metric
              SET archived = NOT archived
              WHERE EXISTS (
                SELECT *
                FROM databasechangelog dbcl
                WHERE dbcl.id = '84'
                  AND metric.updated_at < dbcl.dateexecuted
              )

# Very helpful for performance reasons. See #9519
  - changeSet:
      id: 101
      author: camsaul
      comment: 'Added 0.32.0'
      changes:
        - createIndex:
            indexName: idx_field_parent_id
            tableName: metabase_field
            columns:
              - column:
                  name: parent_id

# A per-Database setting for the new Query Builder 3.0.
  - changeSet:
      id: 103
      author: camsaul
      comment: 'Added 0.32.10'
      changes:
        - addColumn:
            tableName: metabase_database
            columns:
              name: auto_run_queries
              remarks: 'Whether to automatically run queries when doing simple filtering and summarizing in the Query Builder.'
              type: boolean
              constraints:
                nullable: false
              defaultValueBoolean: true

#
# Change `metabase_field.database_type` to `text` to accomodate more exotic field types (enums in Clickhouse, rows in Presto, ...)
#
  - changeSet:
      id: 106
      author: sb
      comment: 'Added 0.34.0'
      changes:
        - modifyDataType:
            tableName: metabase_field
            columnName: database_type
            newDataType: text

#
#  Migrations 107-160 are used to convert a MySQL or MariaDB database to utf8mb4 on launch -- see #11753 for a detailed explanation of these migrations
#

  - changeSet:
        id: 107
        author: camsaul
        comment: Added 0.34.2
        # If this migration fails for any reason continue with the next migration; do not fail the entire process if this one fails
        failOnError: false
        preConditions:
          # If preconditions fail (i.e., dbms is not mysql or mariadb) then mark this migration as 'ran'
          - onFail: MARK_RAN
          # If we're generating SQL output for migrations instead of running via liquibase, fail the preconditions which means these migrations will be skipped
          - onSqlOutput: FAIL
          - or:
              - dbms:
                    type: mysql
              - dbms:
                    type: mariadb
        changes:
          - sql:
                sql: ALTER DATABASE CHARACTER SET = utf8mb4 COLLATE = utf8mb4_unicode_ci;
  - changeSet:
        id: 108
        author: camsaul
        comment: Added 0.34.2
        failOnError: false
        preConditions:
          - onFail: MARK_RAN
          - onSqlOutput: FAIL
          - or:
              - dbms:
                    type: mysql
              - dbms:
                    type: mariadb
        changes:
          - sql:
                sql: ALTER TABLE `DATABASECHANGELOG` CONVERT TO CHARACTER SET utf8mb4 COLLATE utf8mb4_unicode_ci;
  - changeSet:
        id: 109
        author: camsaul
        comment: Added 0.34.2
        failOnError: false
        preConditions:
          - onFail: MARK_RAN
          - onSqlOutput: FAIL
          - or:
              - dbms:
                    type: mysql
              - dbms:
                    type: mariadb
        changes:
          - sql:
                sql: ALTER TABLE `DATABASECHANGELOGLOCK` CONVERT TO CHARACTER SET utf8mb4 COLLATE utf8mb4_unicode_ci;
  - changeSet:
        id: 110
        author: camsaul
        comment: Added 0.34.2
        failOnError: false
        preConditions:
          - onFail: MARK_RAN
          - onSqlOutput: FAIL
          - or:
              - dbms:
                    type: mysql
              - dbms:
                    type: mariadb
        changes:
          - sql:
                sql: ALTER TABLE `QRTZ_CALENDARS` CONVERT TO CHARACTER SET utf8mb4 COLLATE utf8mb4_unicode_ci;
  - changeSet:
        id: 111
        author: camsaul
        comment: Added 0.34.2
        failOnError: false
        preConditions:
          - onFail: MARK_RAN
          - onSqlOutput: FAIL
          - or:
              - dbms:
                    type: mysql
              - dbms:
                    type: mariadb
        changes:
          - sql:
                sql: ALTER TABLE `QRTZ_FIRED_TRIGGERS` CONVERT TO CHARACTER SET utf8mb4 COLLATE utf8mb4_unicode_ci;
  - changeSet:
        id: 112
        author: camsaul
        comment: Added 0.34.2
        failOnError: false
        preConditions:
          - onFail: MARK_RAN
          - onSqlOutput: FAIL
          - or:
              - dbms:
                    type: mysql
              - dbms:
                    type: mariadb
        changes:
          - sql:
                sql: ALTER TABLE `QRTZ_JOB_DETAILS` CONVERT TO CHARACTER SET utf8mb4 COLLATE utf8mb4_unicode_ci;
  - changeSet:
        id: 113
        author: camsaul
        comment: Added 0.34.2
        failOnError: false
        preConditions:
          - onFail: MARK_RAN
          - onSqlOutput: FAIL
          - or:
              - dbms:
                    type: mysql
              - dbms:
                    type: mariadb
        changes:
          - sql:
                sql: ALTER TABLE `QRTZ_LOCKS` CONVERT TO CHARACTER SET utf8mb4 COLLATE utf8mb4_unicode_ci;
  - changeSet:
        id: 114
        author: camsaul
        comment: Added 0.34.2
        failOnError: false
        preConditions:
          - onFail: MARK_RAN
          - onSqlOutput: FAIL
          - or:
              - dbms:
                    type: mysql
              - dbms:
                    type: mariadb
        changes:
          - sql:
                sql: ALTER TABLE `QRTZ_PAUSED_TRIGGER_GRPS` CONVERT TO CHARACTER SET utf8mb4 COLLATE utf8mb4_unicode_ci;
  - changeSet:
        id: 115
        author: camsaul
        comment: Added 0.34.2
        failOnError: false
        preConditions:
          - onFail: MARK_RAN
          - onSqlOutput: FAIL
          - or:
              - dbms:
                    type: mysql
              - dbms:
                    type: mariadb
        changes:
          - sql:
                sql: ALTER TABLE `QRTZ_SCHEDULER_STATE` CONVERT TO CHARACTER SET utf8mb4 COLLATE utf8mb4_unicode_ci;
  - changeSet:
        id: 116
        author: camsaul
        comment: Added 0.34.2
        failOnError: false
        preConditions:
          - onFail: MARK_RAN
          - onSqlOutput: FAIL
          - or:
              - dbms:
                    type: mysql
              - dbms:
                    type: mariadb
        changes:
          - sql:
                sql: ALTER TABLE `core_user` CONVERT TO CHARACTER SET utf8mb4 COLLATE utf8mb4_unicode_ci;
  - changeSet:
        id: 117
        author: camsaul
        comment: Added 0.34.2
        failOnError: false
        preConditions:
          - onFail: MARK_RAN
          - onSqlOutput: FAIL
          - or:
              - dbms:
                    type: mysql
              - dbms:
                    type: mariadb
        changes:
          - sql:
                sql: ALTER TABLE `data_migrations` CONVERT TO CHARACTER SET utf8mb4 COLLATE utf8mb4_unicode_ci;
  - changeSet:
        id: 118
        author: camsaul
        comment: Added 0.34.2
        failOnError: false
        preConditions:
          - onFail: MARK_RAN
          - onSqlOutput: FAIL
          - or:
              - dbms:
                    type: mysql
              - dbms:
                    type: mariadb
        changes:
          - sql:
                sql: ALTER TABLE `dependency` CONVERT TO CHARACTER SET utf8mb4 COLLATE utf8mb4_unicode_ci;
  - changeSet:
        id: 119
        author: camsaul
        comment: Added 0.34.2
        failOnError: false
        preConditions:
          - onFail: MARK_RAN
          - onSqlOutput: FAIL
          - or:
              - dbms:
                    type: mysql
              - dbms:
                    type: mariadb
        changes:
          - sql:
                sql: ALTER TABLE `label` CONVERT TO CHARACTER SET utf8mb4 COLLATE utf8mb4_unicode_ci;
  - changeSet:
        id: 120
        author: camsaul
        comment: Added 0.34.2
        failOnError: false
        preConditions:
          - onFail: MARK_RAN
          - onSqlOutput: FAIL
          - or:
              - dbms:
                    type: mysql
              - dbms:
                    type: mariadb
        changes:
          - sql:
                sql: ALTER TABLE `metabase_database` CONVERT TO CHARACTER SET utf8mb4 COLLATE utf8mb4_unicode_ci;
  - changeSet:
        id: 121
        author: camsaul
        comment: Added 0.34.2
        failOnError: false
        preConditions:
          - onFail: MARK_RAN
          - onSqlOutput: FAIL
          - or:
              - dbms:
                    type: mysql
              - dbms:
                    type: mariadb
        changes:
          - sql:
                sql: ALTER TABLE `permissions_group` CONVERT TO CHARACTER SET utf8mb4 COLLATE utf8mb4_unicode_ci;
  - changeSet:
        id: 122
        author: camsaul
        comment: Added 0.34.2
        failOnError: false
        preConditions:
          - onFail: MARK_RAN
          - onSqlOutput: FAIL
          - or:
              - dbms:
                    type: mysql
              - dbms:
                    type: mariadb
        changes:
          - sql:
                sql: ALTER TABLE `query` CONVERT TO CHARACTER SET utf8mb4 COLLATE utf8mb4_unicode_ci;
  - changeSet:
        id: 123
        author: camsaul
        comment: Added 0.34.2
        failOnError: false
        preConditions:
          - onFail: MARK_RAN
          - onSqlOutput: FAIL
          - or:
              - dbms:
                    type: mysql
              - dbms:
                    type: mariadb
        changes:
          - sql:
                sql: ALTER TABLE `query_cache` CONVERT TO CHARACTER SET utf8mb4 COLLATE utf8mb4_unicode_ci;
  - changeSet:
        id: 124
        author: camsaul
        comment: Added 0.34.2
        failOnError: false
        preConditions:
          - onFail: MARK_RAN
          - onSqlOutput: FAIL
          - or:
              - dbms:
                    type: mysql
              - dbms:
                    type: mariadb
        changes:
          - sql:
                sql: ALTER TABLE `query_execution` CONVERT TO CHARACTER SET utf8mb4 COLLATE utf8mb4_unicode_ci;
  - changeSet:
        id: 125
        author: camsaul
        comment: Added 0.34.2
        failOnError: false
        preConditions:
          - onFail: MARK_RAN
          - onSqlOutput: FAIL
          - or:
              - dbms:
                    type: mysql
              - dbms:
                    type: mariadb
        changes:
          - sql:
                sql: ALTER TABLE `setting` CONVERT TO CHARACTER SET utf8mb4 COLLATE utf8mb4_unicode_ci;
  - changeSet:
        id: 126
        author: camsaul
        comment: Added 0.34.2
        failOnError: false
        preConditions:
          - onFail: MARK_RAN
          - onSqlOutput: FAIL
          - or:
              - dbms:
                    type: mysql
              - dbms:
                    type: mariadb
        changes:
          - sql:
                sql: ALTER TABLE `task_history` CONVERT TO CHARACTER SET utf8mb4 COLLATE utf8mb4_unicode_ci;
  - changeSet:
        id: 127
        author: camsaul
        comment: Added 0.34.2
        failOnError: false
        preConditions:
          - onFail: MARK_RAN
          - onSqlOutput: FAIL
          - or:
              - dbms:
                    type: mysql
              - dbms:
                    type: mariadb
        changes:
          - sql:
                sql: ALTER TABLE `QRTZ_TRIGGERS` CONVERT TO CHARACTER SET utf8mb4 COLLATE utf8mb4_unicode_ci;
  - changeSet:
        id: 128
        author: camsaul
        comment: Added 0.34.2
        failOnError: false
        preConditions:
          - onFail: MARK_RAN
          - onSqlOutput: FAIL
          - or:
              - dbms:
                    type: mysql
              - dbms:
                    type: mariadb
        changes:
          - sql:
                sql: ALTER TABLE `activity` CONVERT TO CHARACTER SET utf8mb4 COLLATE utf8mb4_unicode_ci;
  - changeSet:
        id: 129
        author: camsaul
        comment: Added 0.34.2
        failOnError: false
        preConditions:
          - onFail: MARK_RAN
          - onSqlOutput: FAIL
          - or:
              - dbms:
                    type: mysql
              - dbms:
                    type: mariadb
        changes:
          - sql:
                sql: ALTER TABLE `collection` CONVERT TO CHARACTER SET utf8mb4 COLLATE utf8mb4_unicode_ci;
  - changeSet:
        id: 130
        author: camsaul
        comment: Added 0.34.2
        failOnError: false
        preConditions:
          - onFail: MARK_RAN
          - onSqlOutput: FAIL
          - or:
              - dbms:
                    type: mysql
              - dbms:
                    type: mariadb
        changes:
          - sql:
                sql: ALTER TABLE `collection_revision` CONVERT TO CHARACTER SET utf8mb4 COLLATE utf8mb4_unicode_ci;
  - changeSet:
        id: 131
        author: camsaul
        comment: Added 0.34.2
        failOnError: false
        preConditions:
          - onFail: MARK_RAN
          - onSqlOutput: FAIL
          - or:
              - dbms:
                    type: mysql
              - dbms:
                    type: mariadb
        changes:
          - sql:
                sql: ALTER TABLE `computation_job` CONVERT TO CHARACTER SET utf8mb4 COLLATE utf8mb4_unicode_ci;
  - changeSet:
        id: 132
        author: camsaul
        comment: Added 0.34.2
        failOnError: false
        preConditions:
          - onFail: MARK_RAN
          - onSqlOutput: FAIL
          - or:
              - dbms:
                    type: mysql
              - dbms:
                    type: mariadb
        changes:
          - sql:
                sql: ALTER TABLE `core_session` CONVERT TO CHARACTER SET utf8mb4 COLLATE utf8mb4_unicode_ci;
  - changeSet:
        id: 133
        author: camsaul
        comment: Added 0.34.2
        failOnError: false
        preConditions:
          - onFail: MARK_RAN
          - onSqlOutput: FAIL
          - or:
              - dbms:
                    type: mysql
              - dbms:
                    type: mariadb
        changes:
          - sql:
                sql: ALTER TABLE `metabase_table` CONVERT TO CHARACTER SET utf8mb4 COLLATE utf8mb4_unicode_ci;
  - changeSet:
        id: 134
        author: camsaul
        comment: Added 0.34.2
        failOnError: false
        preConditions:
          - onFail: MARK_RAN
          - onSqlOutput: FAIL
          - or:
              - dbms:
                    type: mysql
              - dbms:
                    type: mariadb
        changes:
          - sql:
                sql: ALTER TABLE `permissions` CONVERT TO CHARACTER SET utf8mb4 COLLATE utf8mb4_unicode_ci;
  - changeSet:
        id: 135
        author: camsaul
        comment: Added 0.34.2
        failOnError: false
        preConditions:
          - onFail: MARK_RAN
          - onSqlOutput: FAIL
          - or:
              - dbms:
                    type: mysql
              - dbms:
                    type: mariadb
        changes:
          - sql:
                sql: ALTER TABLE `permissions_revision` CONVERT TO CHARACTER SET utf8mb4 COLLATE utf8mb4_unicode_ci;
  - changeSet:
        id: 136
        author: camsaul
        comment: Added 0.34.2
        failOnError: false
        preConditions:
          - onFail: MARK_RAN
          - onSqlOutput: FAIL
          - or:
              - dbms:
                    type: mysql
              - dbms:
                    type: mariadb
        changes:
          - sql:
                sql: ALTER TABLE `revision` CONVERT TO CHARACTER SET utf8mb4 COLLATE utf8mb4_unicode_ci;
  - changeSet:
        id: 137
        author: camsaul
        comment: Added 0.34.2
        failOnError: false
        preConditions:
          - onFail: MARK_RAN
          - onSqlOutput: FAIL
          - or:
              - dbms:
                    type: mysql
              - dbms:
                    type: mariadb
        changes:
          - sql:
                sql: ALTER TABLE `view_log` CONVERT TO CHARACTER SET utf8mb4 COLLATE utf8mb4_unicode_ci;
  - changeSet:
        id: 138
        author: camsaul
        comment: Added 0.34.2
        failOnError: false
        preConditions:
          - onFail: MARK_RAN
          - onSqlOutput: FAIL
          - or:
              - dbms:
                    type: mysql
              - dbms:
                    type: mariadb
        changes:
          - sql:
                sql: ALTER TABLE `QRTZ_BLOB_TRIGGERS` CONVERT TO CHARACTER SET utf8mb4 COLLATE utf8mb4_unicode_ci;
  - changeSet:
        id: 139
        author: camsaul
        comment: Added 0.34.2
        failOnError: false
        preConditions:
          - onFail: MARK_RAN
          - onSqlOutput: FAIL
          - or:
              - dbms:
                    type: mysql
              - dbms:
                    type: mariadb
        changes:
          - sql:
                sql: ALTER TABLE `QRTZ_CRON_TRIGGERS` CONVERT TO CHARACTER SET utf8mb4 COLLATE utf8mb4_unicode_ci;
  - changeSet:
        id: 140
        author: camsaul
        comment: Added 0.34.2
        failOnError: false
        preConditions:
          - onFail: MARK_RAN
          - onSqlOutput: FAIL
          - or:
              - dbms:
                    type: mysql
              - dbms:
                    type: mariadb
        changes:
          - sql:
                sql: ALTER TABLE `QRTZ_SIMPLE_TRIGGERS` CONVERT TO CHARACTER SET utf8mb4 COLLATE utf8mb4_unicode_ci;
  - changeSet:
        id: 141
        author: camsaul
        comment: Added 0.34.2
        failOnError: false
        preConditions:
          - onFail: MARK_RAN
          - onSqlOutput: FAIL
          - or:
              - dbms:
                    type: mysql
              - dbms:
                    type: mariadb
        changes:
          - sql:
                sql: ALTER TABLE `QRTZ_SIMPROP_TRIGGERS` CONVERT TO CHARACTER SET utf8mb4 COLLATE utf8mb4_unicode_ci;
  - changeSet:
        id: 142
        author: camsaul
        comment: Added 0.34.2
        failOnError: false
        preConditions:
          - onFail: MARK_RAN
          - onSqlOutput: FAIL
          - or:
              - dbms:
                    type: mysql
              - dbms:
                    type: mariadb
        changes:
          - sql:
                sql: ALTER TABLE `computation_job_result` CONVERT TO CHARACTER SET utf8mb4 COLLATE utf8mb4_unicode_ci;
  - changeSet:
        id: 143
        author: camsaul
        comment: Added 0.34.2
        failOnError: false
        preConditions:
          - onFail: MARK_RAN
          - onSqlOutput: FAIL
          - or:
              - dbms:
                    type: mysql
              - dbms:
                    type: mariadb
        changes:
          - sql:
                sql: ALTER TABLE `metabase_field` CONVERT TO CHARACTER SET utf8mb4 COLLATE utf8mb4_unicode_ci;
  - changeSet:
        id: 144
        author: camsaul
        comment: Added 0.34.2
        failOnError: false
        preConditions:
          - onFail: MARK_RAN
          - onSqlOutput: FAIL
          - or:
              - dbms:
                    type: mysql
              - dbms:
                    type: mariadb
        changes:
          - sql:
                sql: ALTER TABLE `permissions_group_membership` CONVERT TO CHARACTER SET utf8mb4 COLLATE utf8mb4_unicode_ci;
  - changeSet:
        id: 145
        author: camsaul
        comment: Added 0.34.2
        failOnError: false
        preConditions:
          - onFail: MARK_RAN
          - onSqlOutput: FAIL
          - or:
              - dbms:
                    type: mysql
              - dbms:
                    type: mariadb
        changes:
          - sql:
                sql: ALTER TABLE `pulse` CONVERT TO CHARACTER SET utf8mb4 COLLATE utf8mb4_unicode_ci;
  - changeSet:
        id: 146
        author: camsaul
        comment: Added 0.34.2
        failOnError: false
        preConditions:
          - onFail: MARK_RAN
          - onSqlOutput: FAIL
          - or:
              - dbms:
                    type: mysql
              - dbms:
                    type: mariadb
        changes:
          - sql:
                sql: ALTER TABLE `report_dashboard` CONVERT TO CHARACTER SET utf8mb4 COLLATE utf8mb4_unicode_ci;
  - changeSet:
        id: 147
        author: camsaul
        comment: Added 0.34.2
        failOnError: false
        preConditions:
          - onFail: MARK_RAN
          - onSqlOutput: FAIL
          - or:
              - dbms:
                    type: mysql
              - dbms:
                    type: mariadb
        changes:
          - sql:
                sql: ALTER TABLE `dashboard_favorite` CONVERT TO CHARACTER SET utf8mb4 COLLATE utf8mb4_unicode_ci;
  - changeSet:
        id: 148
        author: camsaul
        comment: Added 0.34.2
        failOnError: false
        preConditions:
          - onFail: MARK_RAN
          - onSqlOutput: FAIL
          - or:
              - dbms:
                    type: mysql
              - dbms:
                    type: mariadb
        changes:
          - sql:
                sql: ALTER TABLE `dimension` CONVERT TO CHARACTER SET utf8mb4 COLLATE utf8mb4_unicode_ci;
  - changeSet:
        id: 149
        author: camsaul
        comment: Added 0.34.2
        failOnError: false
        preConditions:
          - onFail: MARK_RAN
          - onSqlOutput: FAIL
          - or:
              - dbms:
                    type: mysql
              - dbms:
                    type: mariadb
        changes:
          - sql:
                sql: ALTER TABLE `metabase_fieldvalues` CONVERT TO CHARACTER SET utf8mb4 COLLATE utf8mb4_unicode_ci;
  - changeSet:
        id: 150
        author: camsaul
        comment: Added 0.34.2
        failOnError: false
        preConditions:
          - onFail: MARK_RAN
          - onSqlOutput: FAIL
          - or:
              - dbms:
                    type: mysql
              - dbms:
                    type: mariadb
        changes:
          - sql:
                sql: ALTER TABLE `metric` CONVERT TO CHARACTER SET utf8mb4 COLLATE utf8mb4_unicode_ci;
  - changeSet:
        id: 151
        author: camsaul
        comment: Added 0.34.2
        failOnError: false
        preConditions:
          - onFail: MARK_RAN
          - onSqlOutput: FAIL
          - or:
              - dbms:
                    type: mysql
              - dbms:
                    type: mariadb
        changes:
          - sql:
                sql: ALTER TABLE `pulse_channel` CONVERT TO CHARACTER SET utf8mb4 COLLATE utf8mb4_unicode_ci;
  - changeSet:
        id: 152
        author: camsaul
        comment: Added 0.34.2
        failOnError: false
        preConditions:
          - onFail: MARK_RAN
          - onSqlOutput: FAIL
          - or:
              - dbms:
                    type: mysql
              - dbms:
                    type: mariadb
        changes:
          - sql:
                sql: ALTER TABLE `segment` CONVERT TO CHARACTER SET utf8mb4 COLLATE utf8mb4_unicode_ci;
  - changeSet:
        id: 153
        author: camsaul
        comment: Added 0.34.2
        failOnError: false
        preConditions:
          - onFail: MARK_RAN
          - onSqlOutput: FAIL
          - or:
              - dbms:
                    type: mysql
              - dbms:
                    type: mariadb
        changes:
          - sql:
                sql: ALTER TABLE `pulse_channel_recipient` CONVERT TO CHARACTER SET utf8mb4 COLLATE utf8mb4_unicode_ci;
  - changeSet:
        id: 154
        author: camsaul
        comment: Added 0.34.2
        failOnError: false
        preConditions:
          - onFail: MARK_RAN
          - onSqlOutput: FAIL
          - or:
              - dbms:
                    type: mysql
              - dbms:
                    type: mariadb
        changes:
          - sql:
                sql: ALTER TABLE `report_card` CONVERT TO CHARACTER SET utf8mb4 COLLATE utf8mb4_unicode_ci;
  - changeSet:
        id: 155
        author: camsaul
        comment: Added 0.34.2
        failOnError: false
        preConditions:
          - onFail: MARK_RAN
          - onSqlOutput: FAIL
          - or:
              - dbms:
                    type: mysql
              - dbms:
                    type: mariadb
        changes:
          - sql:
                sql: ALTER TABLE `metric_important_field` CONVERT TO CHARACTER SET utf8mb4 COLLATE utf8mb4_unicode_ci;
  - changeSet:
        id: 156
        author: camsaul
        comment: Added 0.34.2
        failOnError: false
        preConditions:
          - onFail: MARK_RAN
          - onSqlOutput: FAIL
          - or:
              - dbms:
                    type: mysql
              - dbms:
                    type: mariadb
        changes:
          - sql:
                sql: ALTER TABLE `report_cardfavorite` CONVERT TO CHARACTER SET utf8mb4 COLLATE utf8mb4_unicode_ci;
  - changeSet:
        id: 157
        author: camsaul
        comment: Added 0.34.2
        failOnError: false
        preConditions:
          - onFail: MARK_RAN
          - onSqlOutput: FAIL
          - or:
              - dbms:
                    type: mysql
              - dbms:
                    type: mariadb
        changes:
          - sql:
                sql: ALTER TABLE `card_label` CONVERT TO CHARACTER SET utf8mb4 COLLATE utf8mb4_unicode_ci;
  - changeSet:
        id: 158
        author: camsaul
        comment: Added 0.34.2
        failOnError: false
        preConditions:
          - onFail: MARK_RAN
          - onSqlOutput: FAIL
          - or:
              - dbms:
                    type: mysql
              - dbms:
                    type: mariadb
        changes:
          - sql:
                sql: ALTER TABLE `pulse_card` CONVERT TO CHARACTER SET utf8mb4 COLLATE utf8mb4_unicode_ci;
  - changeSet:
        id: 159
        author: camsaul
        comment: Added 0.34.2
        failOnError: false
        preConditions:
          - onFail: MARK_RAN
          - onSqlOutput: FAIL
          - or:
              - dbms:
                    type: mysql
              - dbms:
                    type: mariadb
        changes:
          - sql:
                sql: ALTER TABLE `report_dashboardcard` CONVERT TO CHARACTER SET utf8mb4 COLLATE utf8mb4_unicode_ci;
  - changeSet:
        id: 160
        author: camsaul
        comment: Added 0.34.2
        failOnError: false
        preConditions:
          - onFail: MARK_RAN
          - onSqlOutput: FAIL
          - or:
              - dbms:
                    type: mysql
              - dbms:
                    type: mariadb
        changes:
          - sql:
                sql: ALTER TABLE `dashboardcard_series` CONVERT TO CHARACTER SET utf8mb4 COLLATE utf8mb4_unicode_ci;

# [161 has been removed. Superceded by 166]

# Drop the old query_queryexecution table if present. This was replaced by query_execution in 0.23.0. This was
# formerly a data migration but was converted to a Liquibase migration so people running migrations manually will
# still have the Table dropped.

  - changeSet:
      id: 162
      author: camsaul
      comment: 'Added 0.23.0 as a data migration; converted to Liquibase migration in 0.35.0'
      preConditions:
        - onFail: MARK_RAN
        - tableExists:
            tableName: query_queryexecution
      changes:
        - dropTable:
            tableName: query_queryexecution

# Drop Card.read_permissions. Prior to 0.30.0 Card permissions were always based on the Database/Table(s) being
# queried (i.e., the permissions model we use for ad-hoc queries). These permissions were calculated and stored in
# `read_permissions` for performance reasons. In 0.30.0, we switched to having Card permissions always be inherited
# from their parent Collection, and the column hasn't been used since then. Time to let it go.

  - changeSet:
      id: 163
      author: camsaul
      comment: 'Added 0.35.0'
      changes:
        - dropColumn:
            tableName: report_card
            columnName: read_permissions

# Add User `locale` -- when set, this User will see the Metabase in this Locale rather than the system default Locale
# (the `site-locale` Setting).

  - changeSet:
      id: 164
      author: camsaul
      comment: 'Added 0.35.0'
      changes:
        - addColumn:
            tableName: core_user
            columns:
              name: locale
              remarks: 'Preferred ISO locale (language/country) code, e.g "en" or "en-US", for this User. Overrides site default.'
              type: varchar(5)

<<<<<<< HEAD
# Add Field `database_position` to keep the order in which fields are ordered in the DB, `custom_position` for custom
# position; and Table `field_order` setting.

  - changeSet:
      id: 165
      author: sb
      comment: 'Added field_order to Table and database_position to Field'
      changes:
        - addColumn:
            tableName: metabase_field
            columns:
              - column:
                  name: database_position
                  type: int
                  defaultValueNumeric: 0
                  constraints:
                    nullable: false
              - column:
                  name: custom_position
                  type: int
                  defaultValueNumeric: 0
                  constraints:
                    nullable: false
        - addColumn:
            tableName: metabase_table
            columns:
              - column:
                  name: field_order
                  type: varchar(254)
                  defaultValue: database
                  constraints:
                    nullable: false
=======
# Change field_values.updated_at and query_cache.updated_at from datetime to timestamp [with time zone] to get >
# second resolution on MySQL.
#
# query_cache.updated_at was originally converted to a timestamp in 161, but we used `timestamp` instead of
# `timestamp(6)`. It is converted correctly here.

  - property:
      name: timestamp_type
      value: timestamp with time zone
      dbms: postgresql,h2
  - property:
      name: timestamp_type
      value: timestamp(6)
      dbms: mysql,mariadb
  - changeSet:
      id: 166
      author: camsaul
      comment: Added 0.36.0/1.35.4
      changes:
        - modifyDataType:
            tableName: metabase_fieldvalues
            columnName: updated_at
            newDataType: ${timestamp_type}
        - modifyDataType:
            tableName: query_cache
            columnName: updated_at
            newDataType: ${timestamp_type}
>>>>>>> 1f3a7680
<|MERGE_RESOLUTION|>--- conflicted
+++ resolved
@@ -6224,7 +6224,6 @@
               remarks: 'Preferred ISO locale (language/country) code, e.g "en" or "en-US", for this User. Overrides site default.'
               type: varchar(5)
 
-<<<<<<< HEAD
 # Add Field `database_position` to keep the order in which fields are ordered in the DB, `custom_position` for custom
 # position; and Table `field_order` setting.
 
@@ -6257,7 +6256,7 @@
                   defaultValue: database
                   constraints:
                     nullable: false
-=======
+
 # Change field_values.updated_at and query_cache.updated_at from datetime to timestamp [with time zone] to get >
 # second resolution on MySQL.
 #
@@ -6284,5 +6283,4 @@
         - modifyDataType:
             tableName: query_cache
             columnName: updated_at
-            newDataType: ${timestamp_type}
->>>>>>> 1f3a7680
+            newDataType: ${timestamp_type}