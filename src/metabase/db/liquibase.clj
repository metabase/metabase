(ns metabase.db.liquibase
  "High-level Clojure wrapper around relevant parts of the Liquibase API."
  (:require
   [clojure.java.jdbc :as jdbc]
   [clojure.string :as str]
<<<<<<< HEAD
   [metabase.classloader.core :as classloader]
=======
   [honey.sql :as sql]
   [honey.sql.helpers :as sql.helpers]
>>>>>>> b91c475c
   [metabase.config :as config]
   [metabase.db.connection :as mdb.connection]
   [metabase.db.custom-migrations]
   [metabase.db.liquibase.h2 :as liquibase.h2]
   [metabase.db.liquibase.mysql :as liquibase.mysql]
   [metabase.util :as u]
   [metabase.util.i18n :refer [trs]]
   [metabase.util.log :as log]
   [metabase.util.malli :as mu]
   [metabase.util.malli.schema :as ms]
   [toucan2.connection :as t2.conn]
   [toucan2.core :as t2])
  (:import
   (java.io StringWriter)
   (java.sql Connection)
   (java.util ArrayList List Map)
   (javax.sql DataSource)
   (liquibase Contexts LabelExpression Liquibase RuntimeEnvironment Scope Scope$Attr Scope$ScopedRunner)
   (liquibase.change.custom CustomChangeWrapper)
   (liquibase.changelog ChangeLogIterator ChangeSet ChangeSet$ExecType)
   (liquibase.changelog.filter AlreadyRanChangeSetFilter ChangeSetFilter ChangeSetFilterResult DbmsChangeSetFilter IgnoreChangeSetFilter)
   (liquibase.changelog.visitor AbstractChangeExecListener ChangeExecListener UpdateVisitor)
   (liquibase.command.core AbstractRollbackCommandStep)
   (liquibase.database Database DatabaseFactory)
   (liquibase.database.jvm JdbcConnection)
   (liquibase.exception LockException)
   (liquibase.lockservice LockService LockServiceFactory)
   (liquibase.resource ClassLoaderResourceAccessor)))

(set! *warn-on-reflection* true)

(defonce ^{:doc "The set of Liquibase instances which potentially have taken locks by this process."}
  potentially-locked-instances
  (atom #{}))

(comment
  ;; load our custom migrations
  metabase.db.custom-migrations/keep-me)

;; register our custom MySQL SQL generators
(liquibase.mysql/register-mysql-generators!)

;; Liquibase uses java.util.logging (JUL) for logging, so we need to install the JUL -> Log4j2 bridge which replaces the
;; default JUL handler with one that "writes" log messages to Log4j2. (Not sure this is the best place in the world to
;; do this, but Liquibase is the only thing using JUL directly.)
;;
;; See https://logging.apache.org/log4j/2.x/log4j-jul/index.html for more information.
(org.apache.logging.log4j.jul.Log4jBridgeHandler/install true nil true)

;; Liquibase logs a message for every ChangeSet directly to standard out -- see
;; https://github.com/liquibase/liquibase/issues/2396 -- but we can disable this by setting the ConsoleUIService's
;; output stream to the null output stream
(doto ^liquibase.ui.ConsoleUIService (.getUI (Scope/getCurrentScope))
  ;; we can't use `java.io.OutputStream/nullOutputStream` here because it's not available on Java 8
  (.setOutputStream (java.io.PrintStream. (org.apache.commons.io.output.NullOutputStream.))))

(def ^{:private true
       :doc     "Liquibase setting used for upgrading instances running version < 45."}
  ^String changelog-legacy-file "liquibase_legacy.yaml")

(def ^{:private true
       :doc     "Liquibase setting used for upgrading a fresh instance or instances running version >= 45."}
  ^String changelog-file "liquibase.yaml")

(defn table-exists?
  "Check if a table exists."
  [table-name ^Connection conn]
  (-> (.getMetaData conn)
      (.getTables  nil nil table-name (u/varargs String ["TABLE"]))
      jdbc/metadata-query
      seq
      boolean))

(defn- fresh-install?
  [^Connection conn ^Database database]
  (not (table-exists? (.getDatabaseChangeLogTableName database) conn)))

(defn- decide-liquibase-file
  [^Connection conn ^Database database]
  (if (fresh-install? conn database)
    changelog-file
    (let [latest-migration (->> (jdbc/query {:connection conn}
                                            [(format "select id from %s order by dateexecuted desc limit 1"
                                                     (.getDatabaseChangeLogTableName database))])
                                first
                                :id)]
      (cond
        (nil? latest-migration)
        changelog-file

        ;; post-44 installation downgraded to 45
        (= latest-migration "v00.00-000")
        changelog-file

        ;; pre 42
        (not (str/starts-with? latest-migration "v"))
        changelog-legacy-file

        (< (->> latest-migration (re-find #"v(\d+)\..*") second parse-long) 45)
        changelog-legacy-file

        :else
        changelog-file))))

(defn- liquibase-connection ^JdbcConnection [^Connection jdbc-connection]
  (JdbcConnection. jdbc-connection))

(defn- h2? [^JdbcConnection liquibase-conn]
  (str/starts-with? (.getURL liquibase-conn) "jdbc:h2"))

(defn- database ^Database [^JdbcConnection liquibase-conn]
  (if (h2? liquibase-conn)
    (liquibase.h2/h2-database liquibase-conn)
    (.findCorrectDatabaseImplementation (DatabaseFactory/getInstance) liquibase-conn)))

(defn- liquibase ^Liquibase [^Connection conn ^Database database]
  (Liquibase.
   ^String (decide-liquibase-file conn database)
   (ClassLoaderResourceAccessor. (classloader/the-classloader))
   database))

(mu/defn do-with-liquibase
  "Impl for [[with-liquibase-macro]]."
  [conn-or-data-source :- [:or (ms/InstanceOfClass Connection) (ms/InstanceOfClass javax.sql.DataSource)]
   f                   :- fn?]
  ;; Custom migrations use toucan2, so we need to make sure it uses the same connection with liquibase
  (let [f* (fn [^Liquibase liquibase]
             ;; trigger creation of liquibase's databasechangelog tables if needed, without updating any checksums
             ;; we need to do this until https://github.com/liquibase/liquibase/issues/5537 is fixed
             (.checkLiquibaseTables liquibase false (.getDatabaseChangeLog liquibase) nil nil)
             (f liquibase))]
    (binding [t2.conn/*current-connectable* conn-or-data-source]
      (if (instance? Connection conn-or-data-source)
        (f* (->> conn-or-data-source liquibase-connection database (liquibase conn-or-data-source)))
        ;; closing the `LiquibaseConnection`/`Database` closes the parent JDBC `Connection`, so only use it in combination
        ;; with `with-open` *if* we are opening a new JDBC `Connection` from a JDBC spec. If we're passed in a `Connection`,
        ;; it's safe to assume the caller is managing its lifecycle.
        (with-open [conn           (.getConnection ^javax.sql.DataSource conn-or-data-source)
                    liquibase-conn (liquibase-connection conn)
                    database       (database liquibase-conn)]
          (f* (liquibase conn database)))))))

(defmacro with-liquibase
  "Execute body with an instance of a `Liquibase` bound to `liquibase-binding`.

    (liquibase/with-liquibase [liquibase {:subname :postgres, ...}]
      (liquibase/migrate-up-if-needed! liquibase))"
  {:style/indent 1}
  [[liquibase-binding conn-or-data-source] & body]
  `(do-with-liquibase
    ~conn-or-data-source
    (fn [~(vary-meta liquibase-binding assoc :tag (symbol (.getCanonicalName Liquibase)))]
      ~@body)))

(defn changelog-table-name
  "Return the proper changelog table name based on db type of the connection."
  [liquibase-or-conn]
  (if (instance? Liquibase liquibase-or-conn)
    (.getDatabaseChangeLogTableName (.getDatabase ^Liquibase liquibase-or-conn))
    (with-liquibase [liquibase liquibase-or-conn]
      (changelog-table-name liquibase))))

(defn changelog-by-id
  "Return the changelog row value for the given `changelog-id`."
  [app-db changelog-id]
  (let [table-name (case (:db-type app-db)
                     (:postgres :h2) "databasechangelog"
                     :mysql "DATABASECHANGELOG")]
    (t2/query-one (format "select * from %s where id = '%s'" table-name changelog-id))))

(defn migrations-sql
  "Return a string of SQL containing the DDL statements needed to perform unrun `liquibase` migrations, custom migrations will be ignored."
  ^String [^Liquibase liquibase]
  ;; calling update on custom migrations will execute them, so we ignore it and generates
  ;; sql for SQL migrations only
  (doseq [^ChangeSet change (.listUnrunChangeSets liquibase nil nil)]
    (when (instance? CustomChangeWrapper (first (.getChanges change)))
      (.setIgnore change true)))
  (let [writer (StringWriter.)]
    (.update liquibase "" writer)
    (.toString writer)))

(defn unrun-migrations
  "Returns a list of unrun migrations.

  It's a good idea to check to make sure there's actually something to do before running `(migrate :up)` so we can
  skip creating and releasing migration locks, which is both slightly dangerous and a waste of time when we won't be
  using them.

  IMPORTANT: this function takes `data-source` but not `liquibase` because `.listUnrunChangeSets` is buggy. See #38257."
  [^DataSource data-source]
  (with-liquibase [liquibase data-source]
    (.listUnrunChangeSets liquibase nil (LabelExpression.))))

(defn- migration-lock-exists?
  "Is a migration lock in place for `liquibase`?"
  ^Boolean [^Liquibase liquibase]
  (boolean (seq (.listLocks liquibase))))

(defn force-release-locks!
  "(Attempt to) force release Liquibase migration locks."
  [^Liquibase liquibase]
  (if-not (= (mdb.connection/db-type) :h2)
    (throw (ex-info "Database %s does not support forcing migration locks. The lock is always automatically removed when the process performing the migration completes or fails."
                    {:db-type (mdb.connection/db-type)}))
    (.forceReleaseLocks liquibase)))

(defn release-lock-if-needed!
  "Attempts to release the liquibase lock on h2 if present. Logs but does not bubble up the exception if one occurs as it's
  intended to be used when a failure has occurred and bubbling up this exception would hide the real exception."
  [^Liquibase liquibase]
  (when (migration-lock-exists? liquibase)
    (try
      (when (= (mdb.connection/db-type) :h2)
        (force-release-locks! liquibase))
      (catch Exception e
        (log/error e "Unable to release the Liquibase lock")))))

(defn- lock-service ^LockService [^Liquibase liquibase]
  (.getLockService (LockServiceFactory/getInstance) (.getDatabase liquibase)))

(defn- wait-for-migration-lock
  "Check and make sure the database isn't locked. If it is, sleep for 2 seconds and then retry several times. There's a
  chance the lock will end up clearing up so we can run migrations normally."
  [^LockService lock-service]
  (let [retry-counter (volatile! 0)]
    (u/auto-retry 5
      (when-not (.acquireLock lock-service)
        (Thread/sleep 2000)
        (vswap! retry-counter inc)
        (throw
         (LockException.
          (str
           (trs "Database has migration lock; cannot run migrations.")
           " "
           (trs "You can force-release these locks by running `java --add-opens java.base/java.nio=ALL-UNNAMED -jar metabase.jar migrate release-locks`."))))))
    (if (pos? @retry-counter)
      (log/warnf "Migration lock was acquired after %d retries." @retry-counter)
      (do (log/info "No migration lock found.")
          (log/info "Migration lock acquired.")))))

(defn holding-lock?
  "Check whether the given Liquibase instance is already holding the database migration lock."
  [liquibase]
  (.hasChangeLogLock (lock-service liquibase)))

(defn- wait-until [done? ^long sleep-ms timeout-ms]
  (let [deadline (+ (System/nanoTime) (* 1e6 timeout-ms))]
    (loop []
      (if (done?)
        :done
        (if (>= (System/nanoTime) deadline)
          :timed-out
          (do (Thread/sleep sleep-ms)
              (recur)))))))

(defn- locked-instances
  "Scan through a global set of potentially locking Liquibase objects, to retrieve the corresponding Lock Service
  instances, and filter by their `hasChangeLock` flag. Returns the list of locking instances in the current process."
  []
  (filter holding-lock? @potentially-locked-instances))

(defn wait-for-all-locks
  "Wait up to a maximum of `timeout-seconds` for the given Liquibase instance to release the migration lock."
  [sleep-ms timeout-ms]
  (log/warn (locked-instances))
  (let [done? #(empty? (locked-instances))]
    (if (done?)
      :none
      (do (log/infof "Waiting for migration lock(s) to be released (max %.1f secs)" (double (/ timeout-ms 1000)))
          (wait-until done? sleep-ms timeout-ms)))))

(defn- liquibase->url [^Liquibase liquibase]
  (let [conn (.. liquibase getDatabase getConnection)]
    ;; Need to this cast to get access to the metadata. We currently only use JDBC app databases.
    (.getURL (.getMetaData ^JdbcConnection conn))))

(defn release-concurrent-locks!
  "Release any locks held by this process corresponding to the same database."
  [conn-or-data-source]
  ;; Check whether there are Liquibase locks held by the current process - we don't want to release the database locks
  ;; if they are held by another server, for example if this host is part of an "old" fleet shutting down while new
  ;; servers starting up, of which one is performing the database upgrade to later Metabase version.
  ;;
  (when-let [instances (not-empty (locked-instances))]
    ;; We cannot use the existing instances to clear the locks, as their connections are blocking on their current
    ;; long-running transaction. Since we cannot "clone" a connection (they have "forgotten" their password), so we
    ;; will create a new Liquibase instance using a fresh database connection.
    (with-liquibase [liquibase conn-or-data-source]
      ;; We rely on the way that Liquibase normalizes the connection URL to check whether the blocking and fresh
      ;; Liquibase instances are pointing to the same database.
      (let [url (liquibase->url liquibase)]
        (doseq [instance instances]
          (when (= url (liquibase->url instance))
            ;; We assume that the lock is being held for the purpose of migrations, since the other cases where we take
            ;; locks are very fast, and in practice this method is only called after we have waited for a while to see
            ;; if the lock was released on its own.
            (log/warn "Releasing liquibase lock before migrations finished")
            (release-lock-if-needed! liquibase)))))))

(def ^:private ^:dynamic *lock-depth* 0)

(defn- assert-locked [liquibase]
  (when-not (holding-lock? liquibase)
    (throw (ex-info "This operation requires a hold on the liquibase migration lock."
                    {:lock-exists? (migration-lock-exists? liquibase)
                     ;; It's possible that the lock was accidentally released by an operation, or force released by
                     ;; another process, so it's useful for debugging to know whether we were still within a locked
                     ;; scope.
                     :lock-depth *lock-depth*}))))

(defn run-in-scope-locked
  "Run function `f` in a scope on the Liquibase instance `liquibase`.
   Liquibase scopes are used to hold configuration and parameters (akin to binding dynamic variables in
   Clojure). This function initializes the database and the resource accessor which are often required.
   In order to ensure that mutual exclusion of these scopes across all running Metabase instances, we take a lock
   in the app database. It's the responsibility of inner functions which require the lock to call [[assert-locked]]."
  [^Liquibase liquibase f]
  ;; Disallow nested locking in dev and CI, in order to force a clear lexical boundary where locking begins.
  ;; Inner functions that require the lock to be held should
  (when (holding-lock? liquibase)
    ;; In somehow we encounter this situation in production, rather take a nested lock - it is re-entrant.
    (when-not config/is-prod?
      (throw (LockException. "Attempted to take a Liquibase lock, but we already are holding it."))))
  (let [database      (.getDatabase liquibase)
        lock-service  (lock-service liquibase)
        scope-objects {(.name Scope$Attr/database)         database
                       (.name Scope$Attr/resourceAccessor) (.getResourceAccessor liquibase)}]
    (Scope/child ^Map scope-objects
                 (reify Scope$ScopedRunner
                   (run [_]
                     (swap! potentially-locked-instances conj liquibase)
                     (wait-for-migration-lock lock-service)
                     (try
                       (binding [*lock-depth* (inc *lock-depth*)]
                         (f))
                       (finally
                         (when (zero? *lock-depth*)
                           (.releaseLock lock-service)
                           ;; There is theoretically a chance that another thread will open a new locked scope between
                           ;; these two statements, but in practice we do not expect concurrent usage within a process.
                           (swap! potentially-locked-instances disj liquibase)))))))))

(defmacro with-scope-locked
  "Run `body` in a scope on the Liquibase instance `liquibase`.
   Liquibase scopes are used to hold configuration and parameters (akin to binding dynamic variables in
   Clojure). This function initializes the database and the resource accessor which are often required.
   The underlying locks are re-entrant, so it is safe to nest these blocks."
  {:style/indent 1}
  [liquibase & body]
  `(run-in-scope-locked ~liquibase (fn [] ~@body)))

(defn migrate-up-if-needed!
  "Run any unrun `liquibase` migrations, if needed."
  [^Liquibase liquibase ^DataSource data-source]
  (log/info "Checking if Database has unrun migrations...")
  (if (seq (unrun-migrations data-source))
    (do
      (log/info "Database has unrun migrations. Checking if migration lock is taken...")
      (with-scope-locked liquibase
      ;; while we were waiting for the lock, it was possible that another instance finished the migration(s), so make
      ;; sure something still needs to be done...
        (let [to-run-migrations      (unrun-migrations data-source)
              unrun-migrations-count (count to-run-migrations)]
          (if (pos? unrun-migrations-count)
            (let [^Contexts contexts nil
                  start-time         (System/currentTimeMillis)]
              (log/infof "Running %s migrations ..." unrun-migrations-count)
              (doseq [^ChangeSet change to-run-migrations]
                (log/tracef "To run migration %s" (.getId change)))
              (.update liquibase contexts)
              (log/infof "Migration complete in %s" (u/format-milliseconds (- (System/currentTimeMillis) start-time))))
            (log/info "Migration lock cleared, but nothing to do here! Migrations were finished by another instance.")))))
    (log/info "No unrun migrations found.")))

(defn update-with-change-log
  "Run update with the change log instances in `liquibase`. Must be called within a scope holding the liquibase lock."
  ([liquibase]
   (update-with-change-log liquibase {}))
  ([^Liquibase liquibase
    {:keys [^List change-set-filters exec-listener]
     :or {change-set-filters []}}]
   (assert-locked liquibase)
   (let [change-log     (.getDatabaseChangeLog liquibase)
         database       (.getDatabase liquibase)
         log-iterator   (ChangeLogIterator. change-log ^"[Lliquibase.changelog.filter.ChangeSetFilter;" (into-array ChangeSetFilter change-set-filters))
         update-visitor (UpdateVisitor. database ^ChangeExecListener exec-listener)
         runtime-env    (RuntimeEnvironment. database (Contexts.) nil)]
     (.run ^ChangeLogIterator log-iterator update-visitor runtime-env))))

(mu/defn force-migrate-up-if-needed!
  "Force migrating up. This does three things differently from [[migrate-up-if-needed!]]:

  1.  This will force release the locks before start running
  2.  Migrations that fail will be ignored

  It can be used to fix situations where the database got into a weird state, as was common before the fixes made in
  #3295."
  [^Liquibase liquibase :- (ms/InstanceOfClass Liquibase)
   ^DataSource data-source :- (ms/InstanceOfClass DataSource)]
  ;; We should have already released the lock before consolidating the changelog, but include this statement again
  ;; here to avoid depending on that non-local implementation detail. It is possible that the lock has been taken
  ;; again by another process before we reach this, and it's even possible that we lose yet *another* race again
  ;; between the next two lines, but we accept the risk of blocking in that latter case rather than complicating things
  ;; further.
  (release-lock-if-needed! liquibase)
  ;; This implicitly clears the lock, so it needs to execute first.
  (.clearCheckSums liquibase)
  (with-scope-locked liquibase
    (when (seq (unrun-migrations data-source))
      (let [change-log     (.getDatabaseChangeLog liquibase)
            fail-on-errors (mapv (fn [^ChangeSet change-set] [change-set (.getFailOnError change-set)])
                                 (.getChangeSets change-log))
            exec-listener  (proxy [AbstractChangeExecListener] []
                             (willRun [^ChangeSet change-set _database-change-log _database _run-status]
                               (when (instance? ChangeSet change-set)
                                 (log/infof "Start executing migration with id %s" (.getId change-set))))

                             (runFailed [^ChangeSet _change-set _database-change-log _database ^Exception e]
                               (log/error (u/format-color 'red "[ERROR] %s" (.getMessage e))))

                             (ran [change-set _database-change-log _database ^ChangeSet$ExecType exec-type]
                               (when (instance? ChangeSet change-set)
                                 (condp = exec-type
                                   ChangeSet$ExecType/EXECUTED
                                   (log/info (u/format-color 'green "[SUCCESS]"))

                                   ChangeSet$ExecType/FAILED
                                   (log/error (u/format-color 'red "[ERROR]"))

                                   (log/infof "[%s]" (.name exec-type))))))]
        (try
          (doseq [^ChangeSet change-set (.getChangeSets change-log)]
            (.setFailOnError change-set false))
          (update-with-change-log liquibase {:exec-listener exec-listener})
          (finally
            (doseq [[^ChangeSet change-set fail-on-error?] fail-on-errors]
              (.setFailOnError change-set fail-on-error?))))))))

(def ^:private legacy-migrations-file "migrations/000_legacy_migrations.yaml")
(def ^:private update-migrations-file "migrations/001_update_migrations.yaml")

(mu/defn consolidate-liquibase-changesets!
  "Consolidate all previous DB migrations so they come from single file.

  Previously migrations where stored in many small files which added seconds per file to the startup time because
  liquibase was checking the jar signature for each file. This function is required to correct the liquibase tables to
  reflect that these migrations were grouped into 2 files.

  See https://github.com/metabase/metabase/issues/3715
  Also see https://github.com/metabase/metabase/pull/34400"
  [conn :- (ms/InstanceOfClass Connection)
   liquibase :- (ms/InstanceOfClass Liquibase)]
  (let [liquibase-table-name (changelog-table-name liquibase)
        conn-spec            {:connection conn}]
    (when-not (fresh-install? conn (.getDatabase ^Liquibase liquibase))
      ;; Skip mutating the table if the filenames are already correct. It assumes we have never moved the boundary
      ;; between the two files, i.e. that update-migrations still start from v45.
      (when-not (= #{legacy-migrations-file update-migrations-file}
                   (->> (str "SELECT DISTINCT(FILENAME) AS filename FROM " liquibase-table-name)
                        (jdbc/query conn-spec)
                        (into #{} (map :filename))))
        (log/info "Updating liquibase table to reflect consolidated changeset filenames")
        (with-scope-locked liquibase
          (jdbc/execute!
           conn-spec
           [(format "UPDATE %s SET FILENAME = CASE WHEN ID = ? THEN ? WHEN ID < ? THEN ? ELSE ? END" liquibase-table-name)
            "v00.00-000" update-migrations-file
            "v45.00-001" legacy-migrations-file
            update-migrations-file]))))))

(defn- extract-numbers
  "Returns contiguous integers parsed from string s"
  [s]
  (map #(Integer/parseInt %) (re-seq #"\d+" s)))

(defn latest-available-major-version
  "Get the latest version that Liquibase would apply if we ran migrations right now."
  [^Liquibase liquibase]
  (->> liquibase
       (.getDatabaseChangeLog)
       (.getChangeSets)
       last
       (#(.getId ^ChangeSet %))
       extract-numbers
       first))

(defn latest-applied-major-version
  "Gets the latest version applied to the database."
  [conn ^Database database]
  (when-not (fresh-install? conn database)
    (let [changeset-query (format "SELECT id FROM %s WHERE id LIKE 'v%%' ORDER BY id DESC LIMIT 1"
                                  (.getDatabaseChangeLogTableName database))
          changeset-id (last (map :id (jdbc/query {:connection conn} [changeset-query])))]
      (some-> changeset-id extract-numbers first))))

(defn rollback-major-version!
  "Roll back migrations later than given Metabase major version. If force is true, it will ignore any checks and always
  roll back"
  ;; default rollback to previous version
  ([conn liquibase force]
   ;; get current major version of Metabase we are running
   (rollback-major-version! conn liquibase force (dec (config/current-major-version))))

  ;; with explicit target version
  ([conn ^Liquibase liquibase force target-version]
   (when (or (not (integer? target-version)) (< target-version 44))
     (throw (IllegalArgumentException.
             (format "target version must be a number between 44 and the previous major version (%d), inclusive"
                     (config/current-major-version)))))
   (with-scope-locked liquibase
    ;; count and rollback only the applied change set ids which come after the target version (only the "v..." IDs need
    ;; to be considered)
     (let [changeset-query (format "SELECT id FROM %s WHERE id LIKE 'v%%'" (changelog-table-name liquibase))
           changeset-ids   (map :id (jdbc/query {:connection conn} [changeset-query]))
           ;; IDs in changesets do not include the leading 0/1 digit, so the major version is the first number
           ids-to-drop     (set (filter #(< target-version (first (extract-numbers %))) changeset-ids))
           latest-available (latest-available-major-version liquibase)
           latest-applied   (latest-applied-major-version conn (.getDatabase liquibase))
           lb-db (.getDatabase liquibase)
           ran-changesets   (.getRanChangeSetList lb-db)
           changelog (.getDatabaseChangeLog liquibase)
           changeset-filter (proxy [ChangeSetFilter] []
                              (accepts [^ChangeSet changeSet]
                                (let [id (.getId changeSet)
                                      result (contains? ids-to-drop id)]
                                  (ChangeSetFilterResult. result (if result
                                                                   (do
                                                                     (log/infof "Going to roll back changeset %s" id)
                                                                     (str "Changeset ID '" id "' is in target list"))
                                                                   (str "Changeset ID '" id "' is not in target list")) nil))))
           changelog-iterator (ChangeLogIterator. ran-changesets changelog
                                                  (doto (ArrayList.)
                                                    (.addAll
                                                     [(AlreadyRanChangeSetFilter. ran-changesets)
                                                      (IgnoreChangeSetFilter.)
                                                      (DbmsChangeSetFilter. lb-db)
                                                      changeset-filter])))]
       (when (and (not force) (> latest-applied latest-available))
         (throw (ex-info
                 (format "Cannot downgrade a database at version %d from Metabase version %d. You must run 'migrate down' from Metabase version >= %d."
                         latest-applied latest-available latest-applied)
                 {:latest-available latest-available
                  :latest-applied   latest-applied})))

       (log/infof "Rolling back app database schema to version %d" target-version)
       (if (empty? ids-to-drop)
         (log/info "No changesets to roll back")
         (do
           (AbstractRollbackCommandStep/doRollback lb-db update-migrations-file nil changelog-iterator (.getChangeLogParameters liquibase) changelog nil nil)
           (let [remaining-query (-> (sql.helpers/select :id)
                                     (sql.helpers/from (keyword (changelog-table-name liquibase)))
                                     (sql.helpers/where [:in :id ids-to-drop]))
                 formatted-sql (sql/format remaining-query)
                 remaining-ids   (map :id (t2/query conn formatted-sql))]
             (when (seq remaining-ids)
               (log/warnf "The following changesets were not rolled back. Likely because they are not in the changelog file: %s" (str/join ", " remaining-ids))))))))))<|MERGE_RESOLUTION|>--- conflicted
+++ resolved
@@ -3,12 +3,9 @@
   (:require
    [clojure.java.jdbc :as jdbc]
    [clojure.string :as str]
-<<<<<<< HEAD
-   [metabase.classloader.core :as classloader]
-=======
    [honey.sql :as sql]
    [honey.sql.helpers :as sql.helpers]
->>>>>>> b91c475c
+   [metabase.classloader.core :as classloader]
    [metabase.config :as config]
    [metabase.db.connection :as mdb.connection]
    [metabase.db.custom-migrations]
