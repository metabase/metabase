<style>
  :root {
    --mb-default-font-family: "Lato";
    --mb-color-bg-dark: #93a1ab;
    --mb-color-bg-error: #ed6e6e55;
    --mb-color-bg-light: #f9fbfc;
    --mb-color-bg-medium: #edf2f5;
    --mb-color-bg-night: #42484e;
    --mb-color-bg-white: #fff;
    --mb-color-border: #eeecec;
    --mb-color-brand-alpha-04: rgba(80, 158, 227, 0.04);
    --mb-color-brand-alpha-88: rgba(80, 158, 227, 0.88);
    --mb-color-brand-light: #f9fbfc;
    --mb-color-brand-lighter: #eef6fc;
    --mb-color-brand: #509ee3;
    --mb-color-danger: #ed6e6e;
    --mb-color-error: #ed6e6e;
    --mb-color-filter: #7172ad;
<<<<<<< HEAD
    --mb-color-text-dark: #4c5773;
    --mb-color-text-light: #949aab;
    --mb-color-text-medium: #696e7b;
=======
    --mb-color-focus: #cbe2f7;
    --mb-color-shadow: rgba(0, 0, 0, 0.13);
    --mb-color-success: #84bb4c;
    --mb-color-summarize: #88bf4d;
    --mb-color-text-white: #fff;
>>>>>>> 50832a07
  }
</style><|MERGE_RESOLUTION|>--- conflicted
+++ resolved
@@ -16,16 +16,13 @@
     --mb-color-danger: #ed6e6e;
     --mb-color-error: #ed6e6e;
     --mb-color-filter: #7172ad;
-<<<<<<< HEAD
-    --mb-color-text-dark: #4c5773;
-    --mb-color-text-light: #949aab;
-    --mb-color-text-medium: #696e7b;
-=======
     --mb-color-focus: #cbe2f7;
     --mb-color-shadow: rgba(0, 0, 0, 0.13);
     --mb-color-success: #84bb4c;
     --mb-color-summarize: #88bf4d;
     --mb-color-text-white: #fff;
->>>>>>> 50832a07
+    --mb-color-text-dark: #4c5773;
+    --mb-color-text-light: #949aab;
+    --mb-color-text-medium: #696e7b;
   }
 </style>