--- conflicted
+++ resolved
@@ -316,21 +316,6 @@
     });
   }
 
-<<<<<<< HEAD
-  visualizationIsClickable(clicked: ?ClickObject) {
-    const { onVisualizationClick, visualizationIsClickable } = this.props;
-    const { dragColIndex } = this.state;
-    return (
-      // don't bother calling if we're dragging, but do it for headers to show isSortable
-      (dragColIndex == null || (clicked && clicked.value === undefined)) &&
-      onVisualizationClick &&
-      visualizationIsClickable &&
-      visualizationIsClickable(clicked)
-    );
-  }
-
-=======
->>>>>>> f1859a83
   onVisualizationClick(clicked: ?ClickObject, element: HTMLElement) {
     const { onVisualizationClick } = this.props;
     if (this.visualizationIsClickable(clicked)) {
@@ -387,8 +372,8 @@
       const { onVisualizationClick, visualizationIsClickable } = this.props;
       const { dragColIndex } = this.state;
       if (
-        // don't bother calling if we're dragging, etc
-        dragColIndex == null &&
+        // don't bother calling if we're dragging, but do it for headers to show isSortable
+        (dragColIndex == null || (clicked && clicked.value === undefined)) &&
         onVisualizationClick &&
         visualizationIsClickable &&
         clicked
@@ -582,11 +567,7 @@
     const clicked = this.getHeaderClickedObject(columnIndex);
 
     const isDraggable = !isPivoted;
-<<<<<<< HEAD
-    const isDragging = this.state.dragColIndex === columnIndex;
-=======
     const isDragging = dragColIndex === columnIndex;
->>>>>>> f1859a83
     const isClickable = this.visualizationIsClickable(clicked);
     const isSortable = isClickable && column.source && !isPivoted;
     const isRightAligned = isColumnRightAligned(column);
