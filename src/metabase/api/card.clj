(ns metabase.api.card
  "/api/card endpoints."
  (:require
   [cheshire.core :as json]
   [clojure.core.async :as a]
   [clojure.java.io :as io]
   [compojure.core :refer [DELETE GET POST PUT]]
   [medley.core :as m]
   [metabase.api.common :as api]
   [metabase.api.common.validation :as validation]
   [metabase.api.dataset :as api.dataset]
   [metabase.api.field :as api.field]
   [metabase.driver :as driver]
   [metabase.events :as events]
   [metabase.lib.types.isa :as lib.types.isa]
   [metabase.mbql.normalize :as mbql.normalize]
   [metabase.mbql.util :as mbql.u]
   [metabase.models
    :refer [Card CardBookmark Collection Database PersistedInfo Table]]
   [metabase.models.card :as card]
   [metabase.models.collection :as collection]
   [metabase.models.collection.root :as collection.root]
   [metabase.models.interface :as mi]
   [metabase.models.params :as params]
   [metabase.models.params.custom-values :as custom-values]
   [metabase.models.persisted-info :as persisted-info]
   [metabase.models.query :as query]
   [metabase.models.query.permissions :as query-perms]
   [metabase.models.revision.last-edit :as last-edit]
   [metabase.models.timeline :as timeline]
   [metabase.public-settings :as public-settings]
   [metabase.public-settings.premium-features :as premium-features]
   [metabase.query-processor.card :as qp.card]
   [metabase.query-processor.pivot :as qp.pivot]
   [metabase.related :as related]
   [metabase.server.middleware.offset-paging :as mw.offset-paging]
   [metabase.sync.analyze.query-results :as qr]
   [metabase.task.persist-refresh :as task.persist-refresh]
   [metabase.upload :as upload]
   [metabase.util :as u]
   [metabase.util.date-2 :as u.date]
   [metabase.util.i18n :refer [deferred-tru trs tru]]
   [metabase.util.log :as log]
   [metabase.util.malli :as mu]
   [metabase.util.malli.schema :as ms]
   [steffan-westcott.clj-otel.api.trace.span :as span]
   [toucan2.core :as t2]))

(set! *warn-on-reflection* true)

;;; ----------------------------------------------- Filtered Fetch Fns -----------------------------------------------

(defmulti ^:private cards-for-filter-option*
  {:arglists '([filter-option & args])}
  (fn [filter-option & _]
    (keyword filter-option)))

;; return all Cards. This is the default filter option.
(defmethod cards-for-filter-option* :all
  [_]
  (t2/select Card, :archived false, {:order-by [[:%lower.name :asc]]}))

;; return Cards created by the current user
(defmethod cards-for-filter-option* :mine
  [_]
  (t2/select Card, :creator_id api/*current-user-id*, :archived false, {:order-by [[:%lower.name :asc]]}))

;; return all Cards bookmarked by the current user.
(defmethod cards-for-filter-option* :bookmarked
  [_]
  (let [cards (for [{{:keys [archived], :as card} :card} (t2/hydrate (t2/select [CardBookmark :card_id]
                                                                      :user_id api/*current-user-id*)
                                                                  :card)
                    :when                                 (not archived)]
                card)]
    (sort-by :name cards)))

;; Return all Cards belonging to Database with `database-id`.
(defmethod cards-for-filter-option* :database
  [_ database-id]
  (t2/select Card, :database_id database-id, :archived false, {:order-by [[:%lower.name :asc]]}))

;; Return all Cards belonging to `Table` with `table-id`.
(defmethod cards-for-filter-option* :table
  [_ table-id]
  (t2/select Card, :table_id table-id, :archived false, {:order-by [[:%lower.name :asc]]}))

;; Cards that have been archived.
(defmethod cards-for-filter-option* :archived
  [_]
  (t2/select Card, :archived true, {:order-by [[:%lower.name :asc]]}))

;; Cards that are using a given model.
(defmethod cards-for-filter-option* :using_model
  [_filter-option model-id]
  (->> (t2/select Card {:select [:c.*]
                        :from [[:report_card :m]]
                        :join [[:report_card :c] [:and
                                                  [:= :c.database_id :m.database_id]
                                                  [:or
                                                   [:like :c.dataset_query (format "%%card__%s%%" model-id)]
                                                   [:like :c.dataset_query (format "%%#%s%%" model-id)]]]]
                        :where [:and [:= :m.id model-id] [:not :c.archived]]})
       ;; now check if model-id really occurs as a card ID
       (filter (fn [card] (some #{model-id} (-> card :dataset_query query/collect-card-ids))))))

(defn- cards-for-filter-option [filter-option model-id-or-nil]
  (-> (apply cards-for-filter-option* filter-option (when model-id-or-nil [model-id-or-nil]))
      (t2/hydrate :creator :collection)))

;;; -------------------------------------------- Fetching a Card or Cards --------------------------------------------
(def ^:private card-filter-options
  "a valid card filter option."
  (map name (keys (methods cards-for-filter-option*))))

(api/defendpoint GET "/"
  "Get all the Cards. Option filter param `f` can be used to change the set of Cards that are returned; default is
  `all`, but other options include `mine`, `bookmarked`, `database`, `table`, `using_model` and `archived`. See
  corresponding implementation functions above for the specific behavior of each filterp option. :card_index:"
  [f model_id]
  {f        [:maybe (into [:enum] card-filter-options)]
   model_id [:maybe ms/PositiveInt]}
  (let [f (or (keyword f) :all)]
    (when (contains? #{:database :table :using_model} f)
      (api/checkp (integer? model_id) "model_id" (format "model_id is a required parameter when filter mode is '%s'"
                                                         (name f)))
      (case f
        :database    (api/read-check Database model_id)
        :table       (api/read-check Database (t2/select-one-fn :db_id Table, :id model_id))
        :using_model (api/read-check Card model_id)))
    (let [cards          (filter mi/can-read? (cards-for-filter-option f model_id))
          last-edit-info (:card (last-edit/fetch-last-edited-info {:card-ids (map :id cards)}))]
      (into []
            (map (fn [{:keys [id] :as card}]
                   (if-let [edit-info (get last-edit-info id)]
                     (assoc card :last-edit-info edit-info)
                     card)))
            cards))))

(defn hydrate-card-details
  "Adds additional information to a `Card` selected with toucan that is needed by the frontend. This should be the same information
  returned by all API endpoints where the card entity is cached (i.e. GET, PUT, POST) since the frontend replaces the Card
  it currently has with returned one -- See #4283"
  [{card-id :id :as card}]
  (span/with-span!
    {:name       "hydrate-card-details"
     :attributes {:card/id card-id}}
    (-> card
        (t2/hydrate :based_on_upload
                    :creator
                    :dashboard_count
                    :can_write
                    :average_query_time
                    :last_query_start
                    :parameter_usage_count
                    [:collection :is_personal]
                    [:moderation_reviews :moderator_details])
<<<<<<< HEAD
        (cond->                                             ; card
          (card/model? card) (t2/hydrate :persisted)))))
=======
        (cond->
          (:dataset card) (t2/hydrate :persisted)))))
>>>>>>> 1c3f46a6

(api/defendpoint GET "/:id"
  "Get `Card` with ID."
  [id ignore_view]
  {id ms/PositiveInt
   ignore_view [:maybe :boolean]}
  (let [raw-card (t2/select-one Card :id id)
        card (-> raw-card
                 api/read-check
                 hydrate-card-details
                 ;; Cal 2023-11-27: why is last-edit-info hydrated differently for GET vs PUT and POST
                 (last-edit/with-last-edit-info :card)
                 collection.root/hydrate-root-collection)]
    (u/prog1 card
      (when-not ignore_view
        (events/publish-event! :event/card-read {:object <> :user-id api/*current-user-id*})))))

(defn- card-columns-from-names
  [card names]
  (when-let [names (set names)]
    (filter #(names (:name %)) (:result_metadata card))))

(defn- cols->kebab-case
  [cols]
  (map #(update-keys % u/->kebab-case-en) cols))

(defn- area-bar-line-series-are-compatible?
  [first-card second-card]
  (and (#{:area :line :bar} (:display second-card))
       (let [initial-dimensions (cols->kebab-case
                                  (card-columns-from-names
                                    first-card
                                    (get-in first-card [:visualization_settings :graph.dimensions])))
             new-dimensions     (cols->kebab-case
                                  (card-columns-from-names
                                    second-card
                                    (get-in second-card [:visualization_settings :graph.dimensions])))
             new-metrics        (cols->kebab-case
                                  (card-columns-from-names
                                    second-card
                                    (get-in second-card [:visualization_settings :graph.metrics])))]
         (cond
           ;; must have at least one dimension and one metric
           (or (zero? (count new-dimensions))
               (zero? (count new-metrics)))
           false

           ;; all metrics must be numeric
           (not (every? lib.types.isa/numeric? new-metrics))
           false

           ;; both or neither primary dimension must be dates
           (not= (lib.types.isa/temporal? (first initial-dimensions))
                 (lib.types.isa/temporal? (first new-dimensions)))
           false

           ;; both or neither primary dimension must be numeric
           ;; a timestamp field is both date and number so don't enforce the condition if both fields are dates; see #2811
           (and (not= (lib.types.isa/numeric? (first initial-dimensions))
                      (lib.types.isa/numeric? (first new-dimensions)))
                (not (and
                      (lib.types.isa/temporal? (first initial-dimensions))
                      (lib.types.isa/temporal? (first new-dimensions)))))
           false

           :else true))))

(defmulti series-are-compatible?
  "Check if the `second-card` is compatible to be used as series of `card`."
  (fn [card _second-card]
   (:display card)))

(defmethod series-are-compatible? :area
  [first-card second-card]
  (area-bar-line-series-are-compatible? first-card second-card))

(defmethod series-are-compatible? :line
  [first-card second-card]
  (area-bar-line-series-are-compatible? first-card second-card))

(defmethod series-are-compatible? :bar
  [first-card second-card]
  (area-bar-line-series-are-compatible? first-card second-card))

(defmethod series-are-compatible? :scalar
  [first-card second-card]
  (and (= :scalar (:display second-card))
       (= 1
          (count (:result_metadata first-card))
          (count (:result_metadata second-card)))))

(def ^:private supported-series-display-type (set (keys (methods series-are-compatible?))))

(defn- fetch-compatible-series*
  "Implementaiton of `fetch-compatible-series`.

  Provide `page-size` to limit the number of cards returned, it does not guaranteed to return exactly `page-size` cards.
  Use `fetch-compatible-series` for that."
  [card {:keys [query last-cursor page-size exclude-ids] :as _options}]
  (let [matching-cards  (t2/select Card
                                   :archived false
                                   :display [:in supported-series-display-type]
                                   :id [:not= (:id card)]
                                   (cond-> {:order-by [[:id :desc]]
                                            :where    [:and]}
                                     last-cursor
                                     (update :where conj [:< :id last-cursor])

                                     (seq exclude-ids)
                                     (update :where conj [:not [:in :id exclude-ids]])

                                     query
                                     (update :where conj [:like :%lower.name (str "%" (u/lower-case-en query) "%")])

                                     ;; add a little buffer to the page to account for cards that are not
                                     ;; compatible + do not have permissions to read
                                     ;; this is just a heuristic, but it should be good enough
                                     page-size
                                     (assoc :limit (+ 10 page-size))))

        compatible-cards (->> matching-cards
                              (filter mi/can-read?)
                              (filter #(or
                                         ;; columns name on native query are not match with the column name in viz-settings. why??
                                         ;; so we can't use series-are-compatible? to filter out incompatible native cards.
                                         ;; => we assume all native queries are compatible and FE will figure it out later
                                         (= (:query_type %) :native)
                                         (series-are-compatible? card %))))]
    (if page-size
      (take page-size compatible-cards)
      compatible-cards)))

(defn- fetch-compatible-series
  "Fetch a list of compatible series for `card`.

  options:
  - exclude-ids: filter out these card ids
  - query:       filter cards by name
  - last-cursor: the id of the last card from the previous page
  - page-size:   is nullable, it'll try to fetches exactly `page-size` cards if there are enough cards."
  ([card options]
   (fetch-compatible-series card options []))

  ([card {:keys [page-size] :as options} current-cards]
   (let [cards     (fetch-compatible-series* card options)
         new-cards (concat current-cards cards)]
     ;; if the total card fetches is less than page-size and there are still more, continue fetching
     (if (and (some? page-size)
              (seq cards)
              (< (count cards) page-size))
       (fetch-compatible-series card
                                (merge options
                                       {:page-size   (- page-size (count cards))
                                        :last-cursor (:id (last cards))})
                                new-cards)
       new-cards))))

(api/defendpoint GET "/:id/series"
  "Fetches a list of comptatible series with the card with id `card_id`.

  - `last_cursor` with value is the id of the last card from the previous page to fetch the next page.
  - `query` to search card by name.
  - `exclude_ids` to filter out a list of card ids"
  [id last_cursor query exclude_ids]
  {id          int?
   last_cursor [:maybe ms/PositiveInt]
   query       [:maybe ms/NonBlankString]
   exclude_ids [:maybe [:fn
                        {:error/fn (fn [_ _] (deferred-tru "value must be a sequence of positive integers"))}
                        (fn [ids]
                          (every? pos-int? (api/parse-multi-values-param ids parse-long)))]]}
  (let [exclude_ids  (when exclude_ids (api/parse-multi-values-param exclude_ids parse-long))
        card         (-> (t2/select-one :model/Card :id id) api/check-404 api/read-check)
        card-display (:display card)]
   (when-not (supported-series-display-type card-display)
             (throw (ex-info (tru "Card with type {0} is not compatible to have series" (name card-display))
                             {:display         card-display
                              :allowed-display (map name supported-series-display-type)
                              :status-code     400})))
   (fetch-compatible-series
     card
     {:exclude-ids exclude_ids
      :query       query
      :last-cursor last_cursor
      :page-size   mw.offset-paging/*limit*})))

(api/defendpoint GET "/:id/timelines"
  "Get the timelines for card with ID. Looks up the collection the card is in and uses that."
  [id include start end]
  {id      ms/PositiveInt
   include [:maybe [:= "events"]]
   start   [:maybe ms/TemporalString]
   end     [:maybe ms/TemporalString]}
  (let [{:keys [collection_id] :as _card} (api/read-check Card id)]
    ;; subtlety here. timeline access is based on the collection at the moment so this check should be identical. If
    ;; we allow adding more timelines to a card in the future, we will need to filter on read-check and i don't think
    ;; the read-checks are particularly fast on multiple items
    (timeline/timelines-for-collection collection_id
                                       {:timeline/events? (= include "events")
                                        :events/start     (when start (u.date/parse start))
                                        :events/end       (when end (u.date/parse end))})))


;;; -------------------------------------------------- Saving Cards --------------------------------------------------

(defn check-data-permissions-for-query
  "Make sure the Current User has the appropriate *data* permissions to run `query`. We don't want Users saving Cards
  with queries they wouldn't be allowed to run!"
  [query]
  {:pre [(map? query)]}
  (when-not (query-perms/can-run-query? query)
    (let [required-perms (try
                           (query-perms/perms-set query :throw-exceptions? true)
                           (catch Throwable e
                             e))]
      (throw (ex-info (tru "You cannot save this Question because you do not have permissions to run its query.")
                      {:status-code    403
                       :query          query
                       :required-perms (if (instance? Throwable required-perms)
                                         :error
                                         required-perms)
                       :actual-perms   @api/*current-user-permissions-set*}
                      (when (instance? Throwable required-perms)
                        required-perms))))))

;;; ------------------------------------------------- Creating Cards -------------------------------------------------


(api/defendpoint POST "/"
  "Create a new `Card`."
  [:as {{:keys [collection_id collection_position dataset dataset_query description display name
                parameters parameter_mappings result_metadata visualization_settings cache_ttl type], :as body} :body}]
  {name                   ms/NonBlankString
   dataset                [:maybe :boolean]
   type                   [:maybe card/CardTypes]
   dataset_query          ms/Map
   parameters             [:maybe [:sequential ms/Parameter]]
   parameter_mappings     [:maybe [:sequential ms/ParameterMapping]]
   description            [:maybe ms/NonBlankString]
   display                ms/NonBlankString
   visualization_settings ms/Map
   collection_id          [:maybe ms/PositiveInt]
   collection_position    [:maybe ms/PositiveInt]
   result_metadata        [:maybe qr/ResultsMetadata]
   cache_ttl              [:maybe ms/PositiveInt]}
  ;; check that we have permissions to run the query that we're trying to save
  (check-data-permissions-for-query dataset_query)
  ;; check that we have permissions for the collection we're trying to save this card to, if applicable
  (collection/check-write-perms-for-collection collection_id)
  (card/assert-card-type-and-dataset body)
  (-> (card/create-card! body @api/*current-user*)
      hydrate-card-details
      (assoc :last-edit-info (last-edit/edit-information-for-user @api/*current-user*))))

(api/defendpoint POST "/:id/copy"
  "Copy a `Card`, with the new name 'Copy of _name_'"
  [id]
  {id [:maybe ms/PositiveInt]}
  (let [orig-card (api/read-check Card id)
        new-name  (str (trs "Copy of ") (:name orig-card))
        new-card  (assoc orig-card :name new-name)]
    (-> (card/create-card! new-card @api/*current-user*)
        hydrate-card-details
        (assoc :last-edit-info (last-edit/edit-information-for-user @api/*current-user*)))))

;;; ------------------------------------------------- Updating Cards -------------------------------------------------

(defn- check-allowed-to-modify-query
  "If the query is being modified, check that we have data permissions to run the query."
  [card-before-updates card-updates]
  (let [card-updates (m/update-existing card-updates :dataset_query mbql.normalize/normalize)]
    (when (api/column-will-change? :dataset_query card-before-updates card-updates)
      (check-data-permissions-for-query (:dataset_query card-updates)))))

(defn- check-allowed-to-change-embedding
  "You must be a superuser to change the value of `enable_embedding` or `embedding_params`. Embedding must be
  enabled."
  [card-before-updates card-updates]
  (when (or (api/column-will-change? :enable_embedding card-before-updates card-updates)
            (api/column-will-change? :embedding_params card-before-updates card-updates))
    (validation/check-embedding-enabled)
    (api/check-superuser)))

(api/defendpoint PUT "/:id"
  "Update a `Card`."
  [id :as {{:keys [dataset_query description display name visualization_settings archived collection_id
                   collection_position enable_embedding embedding_params result_metadata parameters
                   cache_ttl dataset collection_preview type]
            :as   card-updates} :body}]
  {id                     ms/PositiveInt
   name                   [:maybe ms/NonBlankString]
   parameters             [:maybe [:sequential ms/Parameter]]
   dataset_query          [:maybe ms/Map]
   dataset                [:maybe :boolean]
   type                   [:maybe card/CardTypes]
   display                [:maybe ms/NonBlankString]
   description            [:maybe :string]
   visualization_settings [:maybe ms/Map]
   archived               [:maybe :boolean]
   enable_embedding       [:maybe :boolean]
   embedding_params       [:maybe ms/EmbeddingParams]
   collection_id          [:maybe ms/PositiveInt]
   collection_position    [:maybe ms/PositiveInt]
   result_metadata        [:maybe qr/ResultsMetadata]
   cache_ttl              [:maybe ms/PositiveInt]
   collection_preview     [:maybe :boolean]}
  (card/assert-card-type-and-dataset card-updates)
  (let [card-before-update     (t2/hydrate (api/write-check Card id)
                                           [:moderation_reviews :moderator_details])
        is-model-after-update? (cond
                                (some? type)    (= "model" type)
                                (some? dataset) dataset
                                :else           (card/model? card-before-update))]
    ;; Do various permissions checks
    (doseq [f [collection/check-allowed-to-change-collection
               check-allowed-to-modify-query
               check-allowed-to-change-embedding]]
      (f card-before-update card-updates))
    ;; make sure we have the correct `result_metadata`
    (let [result-metadata-chan  (card/result-metadata-async {:original-query    (:dataset_query card-before-update)
                                                             :query             dataset_query
                                                             :metadata          result_metadata
                                                             :original-metadata (:result_metadata card-before-update)
                                                             :dataset?          is-model-after-update?})
          card-updates          (merge card-updates
                                       (when (and (or (some? type) (some? dataset))
                                                  is-model-after-update?)
                                         {:display :table}))
          metadata-timeout      (a/timeout card/metadata-sync-wait-ms)
          [fresh-metadata port] (a/alts!! [result-metadata-chan metadata-timeout])
          timed-out?            (= port metadata-timeout)
          card-updates          (cond-> card-updates
                                  (not timed-out?)
                                  (assoc :result_metadata fresh-metadata))]
      (u/prog1 (-> (card/update-card! {:card-before-update card-before-update
                                       :card-updates       card-updates
                                       :actor              @api/*current-user*})
                   hydrate-card-details
                   (assoc :last-edit-info (last-edit/edit-information-for-user @api/*current-user*)))
        (when timed-out?
          (log/info (trs "Metadata not available soon enough. Saving card {0} and asynchronously updating metadata" id))
          (card/schedule-metadata-saving result-metadata-chan <>))))))


;;; ------------------------------------------------- Deleting Cards -------------------------------------------------

;; TODO - Pretty sure this endpoint is not actually used any more, since Cards are supposed to get archived (via PUT
;;        /api/card/:id) instead of deleted.  Should we remove this?
(api/defendpoint DELETE "/:id"
  "Delete a Card. (DEPRECATED -- don't delete a Card anymore -- archive it instead.)"
  [id]
  {id ms/PositiveInt}
  (log/warn (tru "DELETE /api/card/:id is deprecated. Instead, change its `archived` value via PUT /api/card/:id."))
  (let [card (api/write-check Card id)]
    (t2/delete! Card :id id)
    (events/publish-event! :event/card-delete {:object card :user-id api/*current-user-id*}))
  api/generic-204-no-content)

;;; -------------------------------------------- Bulk Collections Update ---------------------------------------------

(defn- update-collection-positions!
  "For cards that have a position in the previous collection, add them to the end of the new collection, trying to
  preseve the order from the original collections. Note it's possible for there to be multiple collections
  (and thus duplicate collection positions) merged into this new collection. No special tie breaker logic for when
  that's the case, just use the order the DB returned it in"
  [new-collection-id-or-nil cards]
  ;; Sorting by `:collection_position` to ensure lower position cards are appended first
  (let [sorted-cards        (sort-by :collection_position cards)
        max-position-result (t2/select-one [Card [:%max.collection_position :max_position]]
                              :collection_id new-collection-id-or-nil)
        ;; collection_position for the next card in the collection
        starting-position   (inc (get max-position-result :max_position 0))]

    ;; This is using `map` but more like a `doseq` with multiple seqs. Wrapping this in a `doall` as we don't want it
    ;; to be lazy and we're just going to discard the results
    (doall
     (map (fn [idx {:keys [collection_id collection_position] :as card}]
            ;; We are removing this card from `collection_id` so we need to reconcile any
            ;; `collection_position` entries left behind by this move
            (api/reconcile-position-for-collection! collection_id collection_position nil)
            ;; Now we can update the card with the new collection and a new calculated position
            ;; that appended to the end
            (t2/update! Card
                        (u/the-id card)
                        {:collection_position idx
                         :collection_id       new-collection-id-or-nil}))
          ;; These are reversed because of the classic issue when removing an item from array. If we remove an
          ;; item at index 1, everthing above index 1 will get decremented. By reversing our processing order we
          ;; can avoid changing the index of cards we haven't yet updated
          (reverse (range starting-position (+ (count sorted-cards) starting-position)))
          (reverse sorted-cards)))))

(defn- move-cards-to-collection! [new-collection-id-or-nil card-ids]
  ;; if moving to a collection, make sure we have write perms for it
  (when new-collection-id-or-nil
    (api/write-check Collection new-collection-id-or-nil))
  ;; for each affected card...
  (when (seq card-ids)
    (let [cards (t2/select [Card :id :collection_id :collection_position :dataset_query]
                  {:where [:and [:in :id (set card-ids)]
                                [:or [:not= :collection_id new-collection-id-or-nil]
                                  (when new-collection-id-or-nil
                                    [:= :collection_id nil])]]})] ; poisioned NULLs = ick
      ;; ...check that we have write permissions for it...
      (doseq [card cards]
        (api/write-check card))
      ;; ...and check that we have write permissions for the old collections if applicable
      (doseq [old-collection-id (set (filter identity (map :collection_id cards)))]
        (api/write-check Collection old-collection-id))

      ;; Ensure all of the card updates occur in a transaction. Read commited (the default) really isn't what we want
      ;; here. We are querying for the max card position for a given collection, then using that to base our position
      ;; changes if the cards are moving to a different collection. Without repeatable read here, it's possible we'll
      ;; get duplicates
      (t2/with-transaction [_conn]
        ;; If any of the cards have a `:collection_position`, we'll need to fixup the old collection now that the cards
        ;; are gone and update the position in the new collection
        (when-let [cards-with-position (seq (filter :collection_position cards))]
          (update-collection-positions! new-collection-id-or-nil cards-with-position))

        ;; ok, everything checks out. Set the new `collection_id` for all the Cards that haven't been updated already
        (when-let [cards-without-position (seq (for [card cards
                                                     :when (not (:collection_position card))]
                                                 (u/the-id card)))]
          (t2/update! (t2/table-name Card)
                      {:id [:in (set cards-without-position)]}
                      {:collection_id new-collection-id-or-nil}))))))

(api/defendpoint POST "/collections"
  "Bulk update endpoint for Card Collections. Move a set of `Cards` with `card_ids` into a `Collection` with
  `collection_id`, or remove them from any Collections by passing a `null` `collection_id`."
  [:as {{:keys [card_ids collection_id]} :body}]
  {card_ids      [:sequential ms/PositiveInt]
   collection_id [:maybe ms/PositiveInt]}
  (move-cards-to-collection! collection_id card_ids)
  {:status :ok})


;;; ------------------------------------------------ Running a Query -------------------------------------------------


(api/defendpoint POST "/:card-id/query"
  "Run the query associated with a Card."
  [card-id :as {{:keys [parameters ignore_cache dashboard_id collection_preview], :or {ignore_cache false dashboard_id nil}} :body}]
  {card-id            ms/PositiveInt
   ignore_cache       [:maybe :boolean]
   collection_preview [:maybe :boolean]
   dashboard_id       [:maybe ms/PositiveInt]}
  ;; TODO -- we should probably warn if you pass `dashboard_id`, and tell you to use the new
  ;;
  ;;    POST /api/dashboard/:dashboard-id/card/:card-id/query
  ;;
  ;; endpoint instead. Or error in that situtation? We're not even validating that you have access to this Dashboard.
  (qp.card/run-query-for-card-async
   card-id :api
   :parameters   parameters
   :ignore_cache ignore_cache
   :dashboard-id dashboard_id
   :context      (if collection_preview :collection :question)
   :middleware   {:process-viz-settings? false}))

(api/defendpoint POST "/:card-id/query/:export-format"
  "Run the query associated with a Card, and return its results as a file in the specified format.

  `parameters` should be passed as query parameter encoded as a serialized JSON string (this is because this endpoint
  is normally used to power 'Download Results' buttons that use HTML `form` actions)."
  [card-id export-format :as {{:keys [parameters]} :params}]
  {card-id       ms/PositiveInt
   parameters    [:maybe ms/JSONString]
   export-format (into [:enum] api.dataset/export-formats)}
  (qp.card/run-query-for-card-async
   card-id export-format
   :parameters  (json/parse-string parameters keyword)
   :constraints nil
   :context     (api.dataset/export-format->context export-format)
   :middleware  {:process-viz-settings?  true
                 :skip-results-metadata? true
                 :ignore-cached-results? true
                 :format-rows?           false
                 :js-int-to-string?      false}))

;;; ----------------------------------------------- Sharing is Caring ------------------------------------------------

(api/defendpoint POST "/:card-id/public_link"
  "Generate publicly-accessible links for this Card. Returns UUID to be used in public links. (If this Card has
  already been shared, it will return the existing public link rather than creating a new one.)  Public sharing must
  be enabled."
  [card-id]
  {card-id ms/PositiveInt}
  (validation/check-has-application-permission :setting)
  (validation/check-public-sharing-enabled)
  (api/check-not-archived (api/read-check Card card-id))
  (let [{existing-public-uuid :public_uuid} (t2/select-one [Card :public_uuid] :id card-id)]
    {:uuid (or existing-public-uuid
               (u/prog1 (str (random-uuid))
                 (t2/update! Card card-id
                             {:public_uuid       <>
                              :made_public_by_id api/*current-user-id*})))}))

(api/defendpoint DELETE "/:card-id/public_link"
  "Delete the publicly-accessible link to this Card."
  [card-id]
  {card-id ms/PositiveInt}
  (validation/check-has-application-permission :setting)
  (validation/check-public-sharing-enabled)
  (api/check-exists? Card :id card-id, :public_uuid [:not= nil])
  (t2/update! Card card-id
              {:public_uuid       nil
               :made_public_by_id nil})
  {:status 204, :body nil})

(api/defendpoint GET "/public"
  "Fetch a list of Cards with public UUIDs. These cards are publicly-accessible *if* public sharing is enabled."
  []
  (validation/check-has-application-permission :setting)
  (validation/check-public-sharing-enabled)
  (t2/select [Card :name :id :public_uuid], :public_uuid [:not= nil], :archived false))

(api/defendpoint GET "/embeddable"
  "Fetch a list of Cards where `enable_embedding` is `true`. The cards can be embedded using the embedding endpoints
  and a signed JWT."
  []
  (validation/check-has-application-permission :setting)
  (validation/check-embedding-enabled)
  (t2/select [Card :name :id], :enable_embedding true, :archived false))

(api/defendpoint GET "/:id/related"
  "Return related entities."
  [id]
  {id ms/PositiveInt}
  (-> (t2/select-one Card :id id) api/read-check related/related))

(api/defendpoint POST "/related"
  "Return related entities for an ad-hoc query."
  [:as {query :body}]
  (related/related (query/adhoc-query query)))

(api/defendpoint POST "/pivot/:card-id/query"
  "Run the query associated with a Card."
  [card-id :as {{:keys [parameters ignore_cache]
                 :or   {ignore_cache false}} :body}]
  {card-id      ms/PositiveInt
   ignore_cache [:maybe :boolean]}
  (qp.card/run-query-for-card-async card-id :api
                            :parameters parameters,
                            :qp-runner qp.pivot/run-pivot-query
                            :ignore_cache ignore_cache))

(api/defendpoint POST "/:card-id/persist"
  "Mark the model (card) as persisted. Runs the query and saves it to the database backing the card and hot swaps this
  query in place of the model's query."
  [card-id]
  {card-id ms/PositiveInt}
  (premium-features/assert-has-feature :cache-granular-controls (tru "Granular cache controls"))
  (api/let-404 [{:keys [database_id] :as card} (t2/select-one Card :id card-id)]
    (let [database (t2/select-one Database :id database_id)]
      (api/write-check database)
      (when-not (driver/database-supports? (:engine database)
                                           :persist-models database)
        (throw (ex-info (tru "Database does not support persisting")
                        {:status-code 400
                         :database    (:name database)})))
      (when-not (driver/database-supports? (:engine database)
                                           :persist-models-enabled database)
        (throw (ex-info (tru "Persisting models not enabled for database")
                        {:status-code 400
                         :database    (:name database)})))
      (when-not (card/model? card)
        (throw (ex-info (tru "Card is not a model") {:status-code 400})))
      (when-let [persisted-info (persisted-info/turn-on-model! api/*current-user-id* card)]
        (task.persist-refresh/schedule-refresh-for-individual! persisted-info))
      api/generic-204-no-content)))

(api/defendpoint POST "/:card-id/refresh"
  "Refresh the persisted model caching `card-id`."
  [card-id]
  {card-id ms/PositiveInt}
  (api/let-404 [card           (t2/select-one Card :id card-id)
                persisted-info (t2/select-one PersistedInfo :card_id card-id)]
    (when (not (card/model? card))
      (throw (ex-info (trs "Cannot refresh a non-model question") {:status-code 400})))
    (when (:archived card)
      (throw (ex-info (trs "Cannot refresh an archived model") {:status-code 400})))
    (api/write-check (t2/select-one Database :id (:database_id persisted-info)))
    (task.persist-refresh/schedule-refresh-for-individual! persisted-info)
    api/generic-204-no-content))

(api/defendpoint POST "/:card-id/unpersist"
  "Unpersist this model. Deletes the persisted table backing the model and all queries after this will use the card's
  query rather than the saved version of the query."
  [card-id]
  {card-id ms/PositiveInt}
  (premium-features/assert-has-feature :cache-granular-controls (tru "Granular cache controls"))
  (api/let-404 [_card (t2/select-one Card :id card-id)]
    (api/let-404 [persisted-info (t2/select-one PersistedInfo :card_id card-id)]
      (api/write-check (t2/select-one Database :id (:database_id persisted-info)))
      (persisted-info/mark-for-pruning! {:id (:id persisted-info)} "off")
      api/generic-204-no-content)))

(defn mapping->field-values
  "Get param values for the \"old style\" parameters. This mimic's the api/dashboard version except we don't have
  chain-filter issues or dashcards to worry about."
  [card param query]
  (when-let [field-clause (params/param-target->field-clause (:target param) card)]
    (when-let [field-id (mbql.u/match-one field-clause [:field (id :guard integer?) _] id)]
      (api.field/search-values-from-field-id field-id query))))

(mu/defn param-values
  "Fetch values for a parameter that contain `query`. If `query` is nil or not provided, return all values.

  The source of values could be:
  - static-list: user defined values list
  - card: values is result of running a card"
  ([card param-key]
   (param-values card param-key nil))

  ([card      :- ms/Map
    param-key :- ms/NonBlankString
    query     :- [:maybe ms/NonBlankString]]
   (let [param (get (m/index-by :id (or (seq (:parameters card))
                                        ;; some older cards or cards in e2e just use the template tags on native queries
                                        (card/template-tag-parameters card)))
                    param-key)]
     (when-not param
       (throw (ex-info (tru "Card does not have a parameter with the ID {0}" (pr-str param-key))
                       {:status-code 400})))
     (custom-values/parameter->values param query (fn [] (mapping->field-values card param query))))))

(api/defendpoint GET "/:card-id/params/:param-key/values"
  "Fetch possible values of the parameter whose ID is `:param-key`.

    ;; fetch values for Card 1 parameter 'abc' that are possible
    GET /api/card/1/params/abc/values"
  [card-id param-key]
  {card-id   ms/PositiveInt
   param-key ms/NonBlankString}
  (param-values (api/read-check Card card-id) param-key))

(api/defendpoint GET "/:card-id/params/:param-key/search/:query"
  "Fetch possible values of the parameter whose ID is `:param-key` that contain `:query`.

    ;; fetch values for Card 1 parameter 'abc' that contain 'Orange';
     GET /api/card/1/params/abc/search/Orange

  Currently limited to first 1000 results."
  [card-id param-key query]
  {card-id   ms/PositiveInt
   param-key ms/NonBlankString
   query     ms/NonBlankString}
  (param-values (api/read-check Card card-id) param-key query))

(defn- from-csv!
  "This helper function exists to make testing the POST /api/card/from-csv endpoint easier."
  [{:keys [collection-id filename file]}]
  (try
    (let [model (upload/create-csv-upload! {:collection-id collection-id
                                            :filename      filename
                                            :file          file
                                            :schema-name   (public-settings/uploads-schema-name)
                                            :table-prefix  (public-settings/uploads-table-prefix)
                                            :db-id         (or (public-settings/uploads-database-id)
                                                               (throw (ex-info (tru "The uploads database is not configured.")
                                                                               {:status-code 422})))})]
      {:status 200
       :body   (:id model)})
    (catch Throwable e
      {:status (or (-> e ex-data :status-code)
                   500)
       :body   {:message (or (ex-message e)
                             (tru "There was an error uploading the file"))}})
    (finally (io/delete-file file :silently))))

(api/defendpoint ^:multipart POST "/from-csv"
  "Create a table and model populated with the values from the attached CSV. Returns the model ID if successful."
  [:as {raw-params :params}]
  ;; parse-long returns nil with "root" as the collection ID, which is what we want anyway
  (from-csv! {:collection-id (parse-long (get raw-params "collection_id"))
              :filename      (get-in raw-params ["file" :filename])
              :file          (get-in raw-params ["file" :tempfile])}))

(api/define-routes)<|MERGE_RESOLUTION|>--- conflicted
+++ resolved
@@ -155,13 +155,8 @@
                     :parameter_usage_count
                     [:collection :is_personal]
                     [:moderation_reviews :moderator_details])
-<<<<<<< HEAD
         (cond->                                             ; card
           (card/model? card) (t2/hydrate :persisted)))))
-=======
-        (cond->
-          (:dataset card) (t2/hydrate :persisted)))))
->>>>>>> 1c3f46a6
 
 (api/defendpoint GET "/:id"
   "Get `Card` with ID."
