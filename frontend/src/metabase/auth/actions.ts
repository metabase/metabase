--- conflicted
+++ resolved
@@ -1,16 +1,11 @@
 import { getIn } from "icepick";
 import { push } from "react-router-redux";
 
-import { deleteSession } from "metabase/lib/auth";
+import { deleteSession, initiateSLO } from "metabase/lib/auth";
 import { reload, isSmallScreen } from "metabase/lib/dom";
 import { loadLocalization } from "metabase/lib/i18n";
 import { createAsyncThunk } from "metabase/lib/redux";
 import MetabaseSettings from "metabase/lib/settings";
-<<<<<<< HEAD
-import { loadLocalization } from "metabase/lib/i18n";
-import { deleteSession, initiateSLO } from "metabase/lib/auth";
-=======
->>>>>>> aa22957e
 import * as Urls from "metabase/lib/urls";
 import { openNavbar } from "metabase/redux/app";
 import { refreshSiteSettings } from "metabase/redux/settings";
