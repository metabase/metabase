--- conflicted
+++ resolved
@@ -1556,11 +1556,8 @@
            lib
            models
            parameters
-<<<<<<< HEAD
-           permissions
-=======
-           premium-features
->>>>>>> 6e30ce46
+           permissions
+           premium-features
            query-processor
            request
            sync
