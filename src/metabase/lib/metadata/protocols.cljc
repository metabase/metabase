--- conflicted
+++ resolved
@@ -123,10 +123,7 @@
   (metadata metadata-provider :metadata/card card-id))
 
 (mu/defn native-query-snippet :- [:maybe ::lib.schema.metadata/native-query-snippet]
-<<<<<<< HEAD
-=======
   "Get metadata for a NativeQuerySnippet with `snippet-id` if it can be found."
->>>>>>> 3a5e8d14
   [metadata-provider :- ::metadata-provider
    snippet-id        :- ::lib.schema.id/native-query-snippet]
   (metadata metadata-provider :metadata/native-query-snippet snippet-id))
