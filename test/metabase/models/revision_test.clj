(ns ^:mb/once metabase.models.revision-test
  (:require
   [clojure.test :refer :all]
   [metabase.config :as config]
   [metabase.models.card :refer [Card]]
   [metabase.models.interface :as mi]
   [metabase.models.revision :as revision :refer [Revision]]
   [metabase.models.revision.diff :as revision.diff]
   [metabase.test :as mt]
   [metabase.util :as u]
   [metabase.util.i18n :refer [deferred-tru]]
   [methodical.core :as methodical]
   [toucan2.core :as t2]
   [toucan2.tools.with-temp :as t2.with-temp]))

(def ^:private reverted-to
  (atom nil))

(methodical/defmethod t2/table-name ::FakedCard [_model] :report_card)
(derive ::FakedCard :metabase/model)

(defn- do-with-model-i18n-strs! [thunk]
  (with-redefs [revision.diff/model-str->i18n-str (fn [model-str]
                                                    (case model-str
                                                      "Dashboard"     (deferred-tru "Dashboard")
                                                      "Card"          (deferred-tru "Card")
                                                      "Segment"       (deferred-tru "Segment")
                                                      "Metric"        (deferred-tru "Metric")
                                                      "NonExistModel" "NonExistModel"
                                                      "FakeCard"      "FakeCard"))]
    (thunk)))

(defmethod revision/serialize-instance ::FakedCard
  [_model _id obj]
  (into {} (assoc obj :serialized true)))

(defmethod revision/revert-to-revision! ::FakedCard
  [_model _id _user-id serialized-instance]
  (reset! reverted-to (dissoc serialized-instance :serialized)))

(defmethod revision/diff-map ::FakedCard
  [_model o1 o2]
  {:o1 (when o1 (into {} o1)), :o2 (when o2 (into {} o2))})

(defmethod revision/diff-strings ::FakedCard
  [_model o1 o2]
  (when o1
    [(str "BEFORE=" (into {} o1) ",AFTER=" (into {} o2))]))

(defn- push-fake-revision! [card-id & {:keys [message] :as object}]
  (revision/push-revision!
   {:entity   ::FakedCard
    :id       card-id
    :user-id  (mt/user->id :rasta)
    :object   (dissoc object :message)
    :message  message}))

(deftest ^:parallel post-select-test
  (testing (str "make sure we call the appropriate post-select methods on `:object` when a revision comes out of the "
                "DB. This is especially important for things like Cards where we need to make sure query is "
                "normalized")
    (is (= {:model "Card", :object {:dataset_query {:type :query}}}
           (mt/derecordize
             (mi/do-after-select Revision {:model "Card", :object {:dataset_query {:type "query"}}}))))))

;;; # Default diff-* implementations

(deftest ^:parallel default-diff-str-test
  (testing (str "Check that pattern matching allows specialization and that string only reflects the keys that have "
                "changed")
    (is (= "renamed this Card from \"Tips by State\" to \"Spots by State\"."
           (u/build-sentence
             ((get-method revision/diff-strings :default)
              Card
              {:name "Tips by State", :private false}
              {:name "Spots by State", :private false}))))

    (is (= "made this Card private."
           (u/build-sentence
             ((get-method revision/diff-strings :default)
              Card
              {:name "Spots by State", :private false}
              {:name "Spots by State", :private true}))))))

(deftest ^:parallel multiple-changes-test
  (testing "Check that 2 changes are handled nicely"
    (is (= "made this Card private and renamed it from \"Tips by State\" to \"Spots by State\"."
           (u/build-sentence
             ((get-method revision/diff-strings :default)
              Card
              {:name "Tips by State", :private false}
              {:name "Spots by State", :private true})))))

  (testing "Check that several changes are handled nicely"
    (is (= (str "turned this into a model, made it private and renamed it from \"Tips by State\" to \"Spots by State\".")
           (u/build-sentence
             ((get-method revision/diff-strings :default)
              Card
              {:name "Tips by State", :private false, :dataset false}
              {:name "Spots by State", :private true, :dataset true}))))))

;;; # REVISIONS + PUSH-REVISION!

(deftest new-object-no-revisions-test
  (testing "Test that a newly created Card doesn't have any revisions"
    (t2.with-temp/with-temp [Card {card-id :id}]
      (is (= []
             (revision/revisions ::FakedCard card-id))))))

(deftest add-revision-test
  (mt/with-model-cleanup [:model/Revision]
    (testing "Test that we can add a revision"
      (t2.with-temp/with-temp [Card {card-id :id}]
        (push-fake-revision! card-id, :name "Tips Created by Day", :message "yay!")
        (is (=? [(mi/instance
                  Revision
                  {:model        "FakedCard"
                   :user_id      (mt/user->id :rasta)
                   :object       (mi/instance ::FakedCard {:name "Tips Created by Day", :serialized true})
                   :is_reversion false
                   :is_creation  false
                   :message      "yay!"})]
                (for [revision (revision/revisions ::FakedCard card-id)]
                  (dissoc revision :timestamp :id :model_id))))))

    (testing "test that most_recent is correct"
      (t2.with-temp/with-temp [Card {card-id :id}]
        (doseq [i (range 3)]
          (push-fake-revision! card-id :name (format "%d Tips Created by Day" i) :message "yay!"))
       (is (=? [{:model       "FakedCard"
                 :model_id    card-id
                 :most_recent true}
                {:model       "FakedCard"
                 :model_id    card-id
                 :most_recent false}
                {:model       "FakedCard"
                 :model_id    card-id
                 :most_recent false}]
               (t2/select :model/Revision :model "FakedCard" :model_id card-id {:order-by [[:timestamp :desc] [:id :desc]]})))))))

(deftest update-revision-does-not-update-timestamp-test
  ;; Realistically this only happens on mysql and mariadb for some reasons
  ;; and we can't update revision anyway, except for when we need to change most_recent
  (t2.with-temp/with-temp [Card {card-id :id} {}]
    (let [revision (first (t2/insert-returning-instances! :model/Revision {:model       "Card"
                                                                           :user_id     (mt/user->id :crowberto)
                                                                           :model_id    card-id
                                                                           :object      {}
                                                                           :most_recent false}))]
      (t2/update! (t2/table-name :model/Revision) (:id revision) {:most_recent true})
      (is (= (:timestamp revision)
             (t2/select-one-fn :timestamp :model/Revision (:id revision)))))))

(deftest sorting-test
  (testing "Test that revisions are sorted in reverse chronological order"
    (mt/with-model-cleanup [:model/Revision]
      (t2.with-temp/with-temp [Card {card-id :id}]
        (push-fake-revision! card-id, :name "Tips Created by Day")
        (push-fake-revision! card-id, :name "Spots Created by Day")
        (testing "revision/revisions"
          (is (=? [(mi/instance
                    Revision
                    {:model        "FakedCard"
                     :user_id      (mt/user->id :rasta)
                     :object       (mi/instance ::FakedCard {:name "Spots Created by Day", :serialized true})
                     :is_reversion false
                     :is_creation  false
                     :message      nil})
                   (mi/instance
                    Revision
                    {:model        "FakedCard"
                     :user_id      (mt/user->id :rasta)
                     :object       (mi/instance ::FakedCard {:name "Tips Created by Day", :serialized true})
                     :is_reversion false
                     :is_creation  false
                     :message      nil})]
                  (->> (revision/revisions ::FakedCard card-id)
                       (map #(dissoc % :timestamp :id :model_id))))))))))

(deftest delete-old-revisions-test
  (testing "Check that old revisions get deleted"
    (mt/with-model-cleanup [:model/Revision]
      (t2.with-temp/with-temp [Card {card-id :id}]
        ;; e.g. if max-revisions is 15 then insert 16 revisions
        (dorun (doseq [i (range (inc revision/max-revisions))]
                 (push-fake-revision! card-id, :name (format "Tips Created by Day %d" i))))
        (is (= revision/max-revisions
               (count (revision/revisions ::FakedCard card-id))))))))

(deftest do-not-record-if-object-is-not-changed-test
<<<<<<< HEAD
  (testing "Check that we don't record a revision if the object hasn't changed"
    (t2.with-temp/with-temp [Card {card-id :id}]
      (let [new-revision (fn [x]
                           (push-fake-revision! card-id, :name (format "Tips Created by Day %s" x)))]
        (testing "first revision should be recorded"
          (new-revision 1)
          (is (= 1 (count (revision/revisions ::FakedCard card-id)))))

        (testing "repeatedly push reivisions with the same object shouldn't create new revision"
          (dorun (repeatedly 5 #(new-revision 1)))
          (is (= 1 (count (revision/revisions ::FakedCard card-id)))))

        (testing "push a revision with different object should create new revision"
          (new-revision 2)
          (is (= 2 (count (revision/revisions ::FakedCard card-id))))))))

  (testing "Check that we don't record revision on dashboard if it has a filter"
    (t2.with-temp/with-temp
      [:model/Dashboard     {dash-id :id} {:parameters [{:name "Category Name"
                                                         :slug "category_name"
                                                         :id   "_CATEGORY_NAME_"
                                                         :type "category"}]}
       :model/Card          {card-id :id} {}
       :model/DashboardCard {}            {:dashboard_id       dash-id
                                           :card_id            card-id
                                           :parameter_mappings [{:parameter_id "_CATEGORY_NAME_"
                                                                 :card_id      card-id
                                                                 :target       [:dimension (mt/$ids $categories.name)]}]}]
      (let [push-revision (fn [] (revision/push-revision!
                                  {:entity :model/Dashboard
                                   :id     dash-id
                                   :user-id (mt/user->id :rasta)
                                   :object (t2/select-one :model/Dashboard dash-id)}))]
        (testing "first revision should be recorded"
          (push-revision)
          (is (= 1 (count (revision/revisions :model/Dashboard dash-id)))))
        (testing "push again without changes shouldn't record new revision"
          (push-revision)
          (is (= 1 (count (revision/revisions :model/Dashboard dash-id)))))
        (testing "now do some updates and new revision should be reocrded"
          (t2/update! :model/Dashboard :id dash-id {:name "New name"})
          (push-revision)
          (is (= 2 (count (revision/revisions :model/Dashboard dash-id)))))))))
=======
  (mt/with-model-cleanup [:model/Revision]
    (testing "Check that we don't record a revision if the object hasn't changed"
      (mt/with-model-cleanup [:model/Revision]
        (t2.with-temp/with-temp [Card {card-id :id}]
          (let [new-revision (fn [x]
                               (push-fake-revision! card-id, :name (format "Tips Created by Day %s" x)))]
            (testing "first revision should be recorded"
              (new-revision 1)
              (is (= 1 (count (revision/revisions ::FakedCard card-id)))))

            (testing "repeatedly push reivisions with the same object shouldn't create new revision"
              (dorun (repeatedly 5 #(new-revision 1)))
              (is (= 1 (count (revision/revisions ::FakedCard card-id)))))

            (testing "push a revision with different object should create new revision"
              (new-revision 2)
              (is (= 2 (count (revision/revisions ::FakedCard card-id))))))))

      (testing "Check that we don't record revision on dashboard if it has a filter"
        (t2.with-temp/with-temp
          [:model/Dashboard     {dash-id :id} {:parameters [{:name "Category Name"
                                                             :slug "category_name"
                                                             :id   "_CATEGORY_NAME_"
                                                             :type "category"}]}
           :model/Card          {card-id :id} {}
           :model/DashboardCard {}            {:dashboard_id       dash-id
                                               :card_id            card-id
                                               :parameter_mappings [{:parameter_id "_CATEGORY_NAME_"
                                                                     :card_id      card-id
                                                                     :target       [:dimension (mt/$ids $categories.name)]}]}]
          (let [push-revision (fn [] (revision/push-revision!
                                      :entity :model/Dashboard
                                      :id     dash-id
                                      :user-id (mt/user->id :rasta)
                                      :object (t2/select-one :model/Dashboard dash-id)))]
            (testing "first revision should be recorded"
              (push-revision)
              (is (= 1 (count (revision/revisions :model/Dashboard dash-id)))))
            (testing "push again without changes shouldn't record new revision"
              (push-revision)
              (is (= 1 (count (revision/revisions :model/Dashboard dash-id)))))
            (testing "now do some updates and new revision should be reocrded"
              (t2/update! :model/Dashboard :id dash-id {:name "New name"})
              (push-revision)
              (is (= 2 (count (revision/revisions :model/Dashboard dash-id)))))))))))
>>>>>>> 3398d6c4

;;; # REVISIONS+DETAILS

(deftest add-revision-details-test
  (mt/with-model-cleanup [:model/Revision]
    (testing "Test that add-revision-details properly enriches our revision objects"
      (t2.with-temp/with-temp [Card {card-id :id}]
        (push-fake-revision! card-id, :name "Initial Name")
        (push-fake-revision! card-id, :name "Modified Name")
        (is (=? {:is_creation          false
                 :is_reversion         false
                 :message              nil
                 :user                 {:id (mt/user->id :rasta), :common_name "Rasta Toucan", :first_name "Rasta", :last_name "Toucan"}
                 :diff                 {:o1 {:name "Initial Name", :serialized true}
                                        :o2 {:name "Modified Name", :serialized true}}
                 :has_multiple_changes false
                 :description          "BEFORE={:name \"Initial Name\", :serialized true},AFTER={:name \"Modified Name\", :serialized true}."}
                (let [revisions (revision/revisions ::FakedCard card-id)]
                  (assert (= 2 (count revisions)))
                  (-> (revision/add-revision-details ::FakedCard (first revisions) (last revisions))
                      (dissoc :timestamp :id :model_id)
                      mt/derecordize))))))

    (testing "test that we return a description even when there is no change between revision"
      (is (= "created a revision with no change."
             (str (:description (revision/add-revision-details ::FakedCard {:name "Apple"} {:name "Apple"}))))))

    (testing "that we return a descrtiopn when there is no previous revision"
      (is (= "modified this."
             (str (:description (revision/add-revision-details ::FakedCard {:name "Apple"} nil))))))))

(deftest revisions+details-test
  (mt/with-model-cleanup [:model/Revision]
    (testing "Check that revisions+details pulls in user info and adds description"
      (t2.with-temp/with-temp [Card {card-id :id}]
        (push-fake-revision! card-id, :name "Tips Created by Day")
        (is (=? [(mi/instance
                  Revision
                  {:is_reversion         false,
                   :is_creation          false,
                   :message              nil,
                   :user                 {:id (mt/user->id :rasta), :common_name "Rasta Toucan", :first_name "Rasta", :last_name "Toucan"},
                   :diff                 {:o1 nil
                                          :o2 {:name "Tips Created by Day", :serialized true}}
                   :has_multiple_changes false
                   :description          "modified this."})]
                (->> (revision/revisions+details ::FakedCard card-id)
                     (map #(dissoc % :timestamp :id :model_id))
                     (map #(update % :description str)))))))))

(deftest defer-to-describe-diff-test
  (mt/with-model-cleanup [:model/Revision]
    (testing "Check that revisions properly defer to describe-diff"
      (t2.with-temp/with-temp [Card {card-id :id}]
        (push-fake-revision! card-id, :name "Tips Created by Day")
        (push-fake-revision! card-id, :name "Spots Created by Day")
        (is (=? [(mi/instance
                  Revision
                  {:is_reversion         false,
                   :is_creation          false,
                   :message              nil
                   :user                 {:id (mt/user->id :rasta), :common_name "Rasta Toucan", :first_name "Rasta", :last_name "Toucan"},
                   :diff                 {:o1 {:name "Tips Created by Day", :serialized true}
                                          :o2 {:name "Spots Created by Day", :serialized true}}
                   :has_multiple_changes false
                   :description          (str "BEFORE={:name \"Tips Created by Day\", :serialized true},AFTER="
                                              "{:name \"Spots Created by Day\", :serialized true}.")})
                 (mi/instance
                  Revision
                  {:is_reversion         false,
                   :is_creation          false,
                   :message              nil
                   :user                 {:id (mt/user->id :rasta), :common_name "Rasta Toucan", :first_name "Rasta", :last_name "Toucan"},
                   :diff                 {:o1 nil
                                          :o2 {:name "Tips Created by Day", :serialized true}}
                   :has_multiple_changes false
                   :description          "modified this."})]
                (->> (revision/revisions+details ::FakedCard card-id)
                     (map #(dissoc % :timestamp :id :model_id))
                     (map #(update % :description str)))))))))

;;; # REVERT

(deftest revert-defer-to-revert-to-revision!-test
<<<<<<< HEAD
  (testing "Check that revert defers to revert-to-revision!"
    (t2.with-temp/with-temp [Card {card-id :id}]
      (push-fake-revision! card-id, :name "Tips Created by Day")
      (let [[{revision-id :id}] (revision/revisions ::FakedCard card-id)]
        (revision/revert! {:entity ::FakedCard, :id card-id, :user-id (mt/user->id :rasta), :revision-id revision-id})
        (is (= {:name "Tips Created by Day"}
               @reverted-to))))))

(deftest revert-to-revision!-default-impl-test
  (testing "Check default impl of revert-to-revision! just does mapply upd"
    (t2.with-temp/with-temp [Card {card-id :id} {:name "Spots Created By Day"}]
      (revision/push-revision! {:entity Card, :id card-id, :user-id (mt/user->id :rasta), :object {:name "Tips Created by Day"}})
      (revision/push-revision! {:entity Card, :id card-id, :user-id (mt/user->id :rasta), :object {:name "Spots Created by Day"}})
      (is (= "Spots Created By Day"
             (:name (t2/select-one Card :id card-id))))
      (let [[_ {old-revision-id :id}] (revision/revisions Card card-id)]
        (revision/revert! {:entity Card, :id card-id, :user-id (mt/user->id :rasta), :revision-id old-revision-id})
        (is (= "Tips Created by Day"
               (:name (t2/select-one Card :id card-id))))))))

(deftest reverting-should-add-revision-test
  (testing "Check that reverting to a previous revision adds an appropriate revision"
    (t2.with-temp/with-temp [Card {card-id :id}]
      (push-fake-revision! card-id, :name "Tips Created by Day")
      (push-fake-revision! card-id, :name "Spots Created by Day")
      (let [[_ {old-revision-id :id}] (revision/revisions ::FakedCard card-id)]
        (revision/revert! {:entity ::FakedCard, :id card-id, :user-id (mt/user->id :rasta), :revision-id old-revision-id})
        (is (partial=
             [(mi/instance
               Revision
               {:model        "FakedCard"
                :user_id      (mt/user->id :rasta)
                :object       {:name "Tips Created by Day", :serialized true}
                :is_reversion true
                :is_creation  false
                :message      nil})
              (mi/instance
               Revision
               {:model        "FakedCard",
                :user_id      (mt/user->id :rasta)
                :object       {:name "Spots Created by Day", :serialized true}
                :is_reversion false
                :is_creation  false
                :message      nil})
              (mi/instance
               Revision
               {:model        "FakedCard",
                :user_id      (mt/user->id :rasta)
                :object       {:name "Tips Created by Day", :serialized true}
                :is_reversion false
                :is_creation  false
                :message      nil})]
             (->> (revision/revisions ::FakedCard card-id)
                  (map #(dissoc % :timestamp :id :model_id)))))))))
=======
  (mt/with-model-cleanup [:model/Revision]
    (testing "Check that revert defers to revert-to-revision!"
      (t2.with-temp/with-temp [Card {card-id :id}]
        (push-fake-revision! card-id, :name "Tips Created by Day")
        (let [[{revision-id :id}] (revision/revisions ::FakedCard card-id)]
          (revision/revert! :entity ::FakedCard, :id card-id, :user-id (mt/user->id :rasta), :revision-id revision-id)
          (is (= {:name "Tips Created by Day"}
                 @reverted-to)))))))

(deftest revert-to-revision!-default-impl-test
  (mt/with-model-cleanup [:model/Revision]
    (testing "Check default impl of revert-to-revision! just does mapply upd"
      (t2.with-temp/with-temp [Card {card-id :id} {:name "Spots Created By Day"}]
        (revision/push-revision! :entity Card, :id card-id, :user-id (mt/user->id :rasta), :object {:name "Tips Created by Day"})
        (revision/push-revision! :entity Card, :id card-id, :user-id (mt/user->id :rasta), :object {:name "Spots Created by Day"})
        (is (= "Spots Created By Day"
               (:name (t2/select-one Card :id card-id))))
        (let [[_ {old-revision-id :id}] (revision/revisions Card card-id)]
          (revision/revert! :entity Card, :id card-id, :user-id (mt/user->id :rasta), :revision-id old-revision-id)
          (is (= "Tips Created by Day"
                 (:name (t2/select-one Card :id card-id)))))))))

(deftest reverting-should-add-revision-test
  (mt/with-model-cleanup [:model/Revision]
    (testing "Check that reverting to a previous revision adds an appropriate revision"
      (t2.with-temp/with-temp [Card {card-id :id}]
        (push-fake-revision! card-id, :name "Tips Created by Day")
        (push-fake-revision! card-id, :name "Spots Created by Day")
        (let [[_ {old-revision-id :id}] (revision/revisions ::FakedCard card-id)]
          (revision/revert! :entity ::FakedCard, :id card-id, :user-id (mt/user->id :rasta), :revision-id old-revision-id)
          (is (partial=
               [(mi/instance
                 Revision
                 {:model        "FakedCard"
                  :user_id      (mt/user->id :rasta)
                  :object       {:name "Tips Created by Day", :serialized true}
                  :is_reversion true
                  :is_creation  false
                  :message      nil})
                (mi/instance
                 Revision
                 {:model        "FakedCard",
                  :user_id      (mt/user->id :rasta)
                  :object       {:name "Spots Created by Day", :serialized true}
                  :is_reversion false
                  :is_creation  false
                  :message      nil})
                (mi/instance
                 Revision
                 {:model        "FakedCard",
                  :user_id      (mt/user->id :rasta)
                  :object       {:name "Tips Created by Day", :serialized true}
                  :is_reversion false
                  :is_creation  false
                  :message      nil})]
               (->> (revision/revisions ::FakedCard card-id)
                    (map #(dissoc % :timestamp :id :model_id))))))))))
>>>>>>> 3398d6c4

(deftest generic-models-revision-title+description-test
  (do-with-model-i18n-strs!
   (fn []
     (doseq [model ["NonExistModel" "Card" "Dashboard"]]
       (testing (format "revision for %s models" (if (nil? model) "generic" model))
         (testing "creation"
           (is (= {:has_multiple_changes false
                   :description          "created this."}
                  (#'revision/revision-description-info model
                                                        nil
                                                        {:object       {:name "New Object"}
                                                         :is_reversion false
                                                         :is_creation  true}))))

         (testing "reversion"
           (is (= {:has_multiple_changes false
                   :description          "reverted to an earlier version."}
                  (#'revision/revision-description-info model
                                                        {:object       {:name "New Object"}
                                                         :is_reversion false
                                                         :is_creation  false}
                                                        {:object       {:name "New Object"}
                                                         :is_reversion true
                                                         :is_creation  false}))))

         (testing "multiple changes"
           {:description          "changed the display from table to bar and turned this into a model."
            :has_multiple_changes true}
           (#'revision/revision-description-info model
                                                 {:object       {:dataset false
                                                                 :display :table}
                                                  :is_reversion false
                                                  :is_creation  false}
                                                 {:object       {:dataset true
                                                                 :display :bar}
                                                  :is_reversion false
                                                  :is_creation  false}))

         (testing "changes contains unspecified keys will not be mentioned"
           (is (= {:description          "turned this into a model."
                   :has_multiple_changes false}
                  (#'revision/revision-description-info model
                                                        {:object       {:dataset     false
                                                                        :unknown_key false}
                                                         :is_reversion false
                                                         :is_creation  false}
                                                        {:object       {:dataset     true
                                                                        :unknown_key false}
                                                         :is_reversion false
                                                         :is_creation  false})))))))))

(deftest revision-tracks-metabase-version
  (testing "creating a new revision uses current metabase version"
    (let [new-version "just a test"]
      (t2.with-temp/with-temp [Card {card-id :id}]
        (push-fake-revision! card-id, :name "one", :message "yay!")
        (with-redefs [config/mb-version-string new-version]
          (push-fake-revision! card-id, :name "two", :message "yay!"))
        (is (=? [{:metabase_version new-version}
                 {:metabase_version config/mb-version-string}]
                (revision/revisions ::FakedCard card-id)))))))<|MERGE_RESOLUTION|>--- conflicted
+++ resolved
@@ -188,51 +188,6 @@
                (count (revision/revisions ::FakedCard card-id))))))))
 
 (deftest do-not-record-if-object-is-not-changed-test
-<<<<<<< HEAD
-  (testing "Check that we don't record a revision if the object hasn't changed"
-    (t2.with-temp/with-temp [Card {card-id :id}]
-      (let [new-revision (fn [x]
-                           (push-fake-revision! card-id, :name (format "Tips Created by Day %s" x)))]
-        (testing "first revision should be recorded"
-          (new-revision 1)
-          (is (= 1 (count (revision/revisions ::FakedCard card-id)))))
-
-        (testing "repeatedly push reivisions with the same object shouldn't create new revision"
-          (dorun (repeatedly 5 #(new-revision 1)))
-          (is (= 1 (count (revision/revisions ::FakedCard card-id)))))
-
-        (testing "push a revision with different object should create new revision"
-          (new-revision 2)
-          (is (= 2 (count (revision/revisions ::FakedCard card-id))))))))
-
-  (testing "Check that we don't record revision on dashboard if it has a filter"
-    (t2.with-temp/with-temp
-      [:model/Dashboard     {dash-id :id} {:parameters [{:name "Category Name"
-                                                         :slug "category_name"
-                                                         :id   "_CATEGORY_NAME_"
-                                                         :type "category"}]}
-       :model/Card          {card-id :id} {}
-       :model/DashboardCard {}            {:dashboard_id       dash-id
-                                           :card_id            card-id
-                                           :parameter_mappings [{:parameter_id "_CATEGORY_NAME_"
-                                                                 :card_id      card-id
-                                                                 :target       [:dimension (mt/$ids $categories.name)]}]}]
-      (let [push-revision (fn [] (revision/push-revision!
-                                  {:entity :model/Dashboard
-                                   :id     dash-id
-                                   :user-id (mt/user->id :rasta)
-                                   :object (t2/select-one :model/Dashboard dash-id)}))]
-        (testing "first revision should be recorded"
-          (push-revision)
-          (is (= 1 (count (revision/revisions :model/Dashboard dash-id)))))
-        (testing "push again without changes shouldn't record new revision"
-          (push-revision)
-          (is (= 1 (count (revision/revisions :model/Dashboard dash-id)))))
-        (testing "now do some updates and new revision should be reocrded"
-          (t2/update! :model/Dashboard :id dash-id {:name "New name"})
-          (push-revision)
-          (is (= 2 (count (revision/revisions :model/Dashboard dash-id)))))))))
-=======
   (mt/with-model-cleanup [:model/Revision]
     (testing "Check that we don't record a revision if the object hasn't changed"
       (mt/with-model-cleanup [:model/Revision]
@@ -249,36 +204,35 @@
 
             (testing "push a revision with different object should create new revision"
               (new-revision 2)
-              (is (= 2 (count (revision/revisions ::FakedCard card-id))))))))
-
-      (testing "Check that we don't record revision on dashboard if it has a filter"
-        (t2.with-temp/with-temp
-          [:model/Dashboard     {dash-id :id} {:parameters [{:name "Category Name"
-                                                             :slug "category_name"
-                                                             :id   "_CATEGORY_NAME_"
-                                                             :type "category"}]}
-           :model/Card          {card-id :id} {}
-           :model/DashboardCard {}            {:dashboard_id       dash-id
-                                               :card_id            card-id
-                                               :parameter_mappings [{:parameter_id "_CATEGORY_NAME_"
-                                                                     :card_id      card-id
-                                                                     :target       [:dimension (mt/$ids $categories.name)]}]}]
-          (let [push-revision (fn [] (revision/push-revision!
-                                      :entity :model/Dashboard
-                                      :id     dash-id
-                                      :user-id (mt/user->id :rasta)
-                                      :object (t2/select-one :model/Dashboard dash-id)))]
-            (testing "first revision should be recorded"
-              (push-revision)
-              (is (= 1 (count (revision/revisions :model/Dashboard dash-id)))))
-            (testing "push again without changes shouldn't record new revision"
-              (push-revision)
-              (is (= 1 (count (revision/revisions :model/Dashboard dash-id)))))
-            (testing "now do some updates and new revision should be reocrded"
-              (t2/update! :model/Dashboard :id dash-id {:name "New name"})
-              (push-revision)
-              (is (= 2 (count (revision/revisions :model/Dashboard dash-id)))))))))))
->>>>>>> 3398d6c4
+              (is (= 2 (count (revision/revisions ::FakedCard card-id)))))))))
+
+    (testing "Check that we don't record revision on dashboard if it has a filter"
+      (t2.with-temp/with-temp
+        [:model/Dashboard     {dash-id :id} {:parameters [{:name "Category Name"
+                                                           :slug "category_name"
+                                                           :id   "_CATEGORY_NAME_"
+                                                           :type "category"}]}
+         :model/Card          {card-id :id} {}
+         :model/DashboardCard {}            {:dashboard_id       dash-id
+                                             :card_id            card-id
+                                             :parameter_mappings [{:parameter_id "_CATEGORY_NAME_"
+                                                                   :card_id      card-id
+                                                                   :target       [:dimension (mt/$ids $categories.name)]}]}]
+        (let [push-revision (fn [] (revision/push-revision!
+                                    {:entity :model/Dashboard
+                                     :id     dash-id
+                                     :user-id (mt/user->id :rasta)
+                                     :object (t2/select-one :model/Dashboard dash-id)}))]
+          (testing "first revision should be recorded"
+            (push-revision)
+            (is (= 1 (count (revision/revisions :model/Dashboard dash-id)))))
+          (testing "push again without changes shouldn't record new revision"
+            (push-revision)
+            (is (= 1 (count (revision/revisions :model/Dashboard dash-id)))))
+          (testing "now do some updates and new revision should be reocrded"
+            (t2/update! :model/Dashboard :id dash-id {:name "New name"})
+            (push-revision)
+            (is (= 2 (count (revision/revisions :model/Dashboard dash-id))))))))))
 
 ;;; # REVISIONS+DETAILS
 
@@ -363,68 +317,12 @@
 ;;; # REVERT
 
 (deftest revert-defer-to-revert-to-revision!-test
-<<<<<<< HEAD
-  (testing "Check that revert defers to revert-to-revision!"
-    (t2.with-temp/with-temp [Card {card-id :id}]
-      (push-fake-revision! card-id, :name "Tips Created by Day")
-      (let [[{revision-id :id}] (revision/revisions ::FakedCard card-id)]
-        (revision/revert! {:entity ::FakedCard, :id card-id, :user-id (mt/user->id :rasta), :revision-id revision-id})
-        (is (= {:name "Tips Created by Day"}
-               @reverted-to))))))
-
-(deftest revert-to-revision!-default-impl-test
-  (testing "Check default impl of revert-to-revision! just does mapply upd"
-    (t2.with-temp/with-temp [Card {card-id :id} {:name "Spots Created By Day"}]
-      (revision/push-revision! {:entity Card, :id card-id, :user-id (mt/user->id :rasta), :object {:name "Tips Created by Day"}})
-      (revision/push-revision! {:entity Card, :id card-id, :user-id (mt/user->id :rasta), :object {:name "Spots Created by Day"}})
-      (is (= "Spots Created By Day"
-             (:name (t2/select-one Card :id card-id))))
-      (let [[_ {old-revision-id :id}] (revision/revisions Card card-id)]
-        (revision/revert! {:entity Card, :id card-id, :user-id (mt/user->id :rasta), :revision-id old-revision-id})
-        (is (= "Tips Created by Day"
-               (:name (t2/select-one Card :id card-id))))))))
-
-(deftest reverting-should-add-revision-test
-  (testing "Check that reverting to a previous revision adds an appropriate revision"
-    (t2.with-temp/with-temp [Card {card-id :id}]
-      (push-fake-revision! card-id, :name "Tips Created by Day")
-      (push-fake-revision! card-id, :name "Spots Created by Day")
-      (let [[_ {old-revision-id :id}] (revision/revisions ::FakedCard card-id)]
-        (revision/revert! {:entity ::FakedCard, :id card-id, :user-id (mt/user->id :rasta), :revision-id old-revision-id})
-        (is (partial=
-             [(mi/instance
-               Revision
-               {:model        "FakedCard"
-                :user_id      (mt/user->id :rasta)
-                :object       {:name "Tips Created by Day", :serialized true}
-                :is_reversion true
-                :is_creation  false
-                :message      nil})
-              (mi/instance
-               Revision
-               {:model        "FakedCard",
-                :user_id      (mt/user->id :rasta)
-                :object       {:name "Spots Created by Day", :serialized true}
-                :is_reversion false
-                :is_creation  false
-                :message      nil})
-              (mi/instance
-               Revision
-               {:model        "FakedCard",
-                :user_id      (mt/user->id :rasta)
-                :object       {:name "Tips Created by Day", :serialized true}
-                :is_reversion false
-                :is_creation  false
-                :message      nil})]
-             (->> (revision/revisions ::FakedCard card-id)
-                  (map #(dissoc % :timestamp :id :model_id)))))))))
-=======
   (mt/with-model-cleanup [:model/Revision]
     (testing "Check that revert defers to revert-to-revision!"
       (t2.with-temp/with-temp [Card {card-id :id}]
         (push-fake-revision! card-id, :name "Tips Created by Day")
         (let [[{revision-id :id}] (revision/revisions ::FakedCard card-id)]
-          (revision/revert! :entity ::FakedCard, :id card-id, :user-id (mt/user->id :rasta), :revision-id revision-id)
+          (revision/revert! {:entity ::FakedCard, :id card-id, :user-id (mt/user->id :rasta), :revision-id revision-id})
           (is (= {:name "Tips Created by Day"}
                  @reverted-to)))))))
 
@@ -432,12 +330,12 @@
   (mt/with-model-cleanup [:model/Revision]
     (testing "Check default impl of revert-to-revision! just does mapply upd"
       (t2.with-temp/with-temp [Card {card-id :id} {:name "Spots Created By Day"}]
-        (revision/push-revision! :entity Card, :id card-id, :user-id (mt/user->id :rasta), :object {:name "Tips Created by Day"})
-        (revision/push-revision! :entity Card, :id card-id, :user-id (mt/user->id :rasta), :object {:name "Spots Created by Day"})
+        (revision/push-revision! {:entity Card, :id card-id, :user-id (mt/user->id :rasta), :object {:name "Tips Created by Day"}})
+        (revision/push-revision! {:entity Card, :id card-id, :user-id (mt/user->id :rasta), :object {:name "Spots Created by Day"}})
         (is (= "Spots Created By Day"
                (:name (t2/select-one Card :id card-id))))
         (let [[_ {old-revision-id :id}] (revision/revisions Card card-id)]
-          (revision/revert! :entity Card, :id card-id, :user-id (mt/user->id :rasta), :revision-id old-revision-id)
+          (revision/revert! {:entity Card, :id card-id, :user-id (mt/user->id :rasta), :revision-id old-revision-id})
           (is (= "Tips Created by Day"
                  (:name (t2/select-one Card :id card-id)))))))))
 
@@ -448,7 +346,7 @@
         (push-fake-revision! card-id, :name "Tips Created by Day")
         (push-fake-revision! card-id, :name "Spots Created by Day")
         (let [[_ {old-revision-id :id}] (revision/revisions ::FakedCard card-id)]
-          (revision/revert! :entity ::FakedCard, :id card-id, :user-id (mt/user->id :rasta), :revision-id old-revision-id)
+          (revision/revert! {:entity ::FakedCard, :id card-id, :user-id (mt/user->id :rasta), :revision-id old-revision-id})
           (is (partial=
                [(mi/instance
                  Revision
@@ -476,7 +374,6 @@
                   :message      nil})]
                (->> (revision/revisions ::FakedCard card-id)
                     (map #(dissoc % :timestamp :id :model_id))))))))))
->>>>>>> 3398d6c4
 
 (deftest generic-models-revision-title+description-test
   (do-with-model-i18n-strs!
