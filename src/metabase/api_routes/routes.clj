(ns metabase.api-routes.routes
  (:require
   [compojure.route :as route]
   [metabase.actions.api]
   [metabase.activity-feed.api]
   [metabase.analytics.api]
   [metabase.api-keys.api]
   [metabase.api.card]
   [metabase.api.cards]
   [metabase.api.dashboard]
   [metabase.api.database]
   [metabase.api.dataset]
   [metabase.api.docs]
   [metabase.api.field]
   [metabase.api.logger]
   [metabase.api.macros :as api.macros]
   [metabase.api.open-api :as open-api]
   [metabase.api.routes.common :as routes.common :refer [+static-apikey]]
   [metabase.api.table]
   [metabase.api.user]
   [metabase.api.util]
   [metabase.api.util.handlers :as handlers]
   [metabase.bookmarks.api]
   [metabase.bug-reporting.api]
   [metabase.cache.api]
   [metabase.channel.api]
   [metabase.cloud-migration.api]
   [metabase.collections.api]
   [metabase.config :as config]
   [metabase.eid-translation.api]
   [metabase.embedding.api]
   [metabase.geojson.api]
   [metabase.indexed-entities.api]
   [metabase.login-history.api]
   [metabase.model-persistence.api]
   [metabase.native-query-snippets.api]
   [metabase.notification.api]
   [metabase.permissions.api]
   [metabase.premium-features.api]
   [metabase.product-feedback.api]
   [metabase.public-sharing.api]
   [metabase.pulse.api]
   [metabase.revisions.api]
   [metabase.search.api]
   [metabase.segments.api]
   [metabase.session.api]
   [metabase.settings.api]
   [metabase.setup.api]
   [metabase.sso.api]
   [metabase.sync.api]
   [metabase.task-history.api]
   [metabase.testing-api.api]
   [metabase.testing-api.core]
   [metabase.tiles.api]
   [metabase.timeline.api]
   [metabase.upload.api]
   [metabase.user-key-value.api]
   [metabase.util.i18n :refer [deferred-tru]]
   [metabase.xrays.api]))

(comment metabase.actions.api/keep-me
         metabase.activity-feed.api/keep-me
         metabase.analytics.api/keep-me
         metabase.api-keys.api/keep-me
         metabase.api.card/keep-me
         metabase.api.cards/keep-me
         metabase.api.dashboard/keep-me
         metabase.api.database/keep-me
         metabase.api.dataset/keep-me
         metabase.api.field/keep-me
         metabase.api.logger/keep-me
         metabase.api.table/keep-me
         metabase.api.user/keep-me
         metabase.api.util/keep-me
         metabase.bookmarks.api/keep-me
         metabase.bug-reporting.api/keep-me
         metabase.cache.api/keep-me
         metabase.cloud-migration.api/keep-me
<<<<<<< HEAD
         metabase.collections.api/keep-me
=======
         metabase.eid-translation.api/keep-me
>>>>>>> 3d810c0f
         metabase.geojson.api/keep-me
         metabase.indexed-entities.api/keep-me
         metabase.login-history.api/keep-me
         metabase.model-persistence.api/keep-me
         metabase.native-query-snippets.api/keep-me
         metabase.permissions.api/keep-me
         metabase.product-feedback.api/keep-me
         metabase.public-sharing.api/keep-me
         metabase.revisions.api/keep-me
         metabase.segments.api/keep-me
         metabase.settings.api/keep-me
         metabase.setup.api/keep-me
         metabase.task-history.api/keep-me
         metabase.testing-api.api/keep-me
         metabase.tiles.api/keep-me
         metabase.upload.api/keep-me
         metabase.user-key-value.api/keep-me)

(def ^:private ^{:arglists '([request respond raise])} pass-thru-handler
  "Always 'falls thru' to the next handler."
  (open-api/handler-with-open-api-spec
   (fn [_request respond _raise]
     (respond nil))
   ;; no OpenAPI spec for this handler.
   (fn [_prefix]
     nil)))

(def ^:private ^{:arglists '([request respond raise])} not-found-handler
  "Always returns a 404."
  (open-api/handler-with-open-api-spec
   (route/not-found (constantly {:status 404, :body (deferred-tru "API endpoint does not exist.")}))
   ;; no OpenAPI spec for this handler.
   (fn [_prefix]
     nil)))

(defn- ->handler [x]
  (cond-> x
    (simple-symbol? x) api.macros/ns-handler))

(defn- +auth                    [handler] (routes.common/+auth                    (->handler handler)))
(defn- +message-only-exceptions [handler] (routes.common/+message-only-exceptions (->handler handler)))
(defn- +public-exceptions       [handler] (routes.common/+public-exceptions       (->handler handler)))

(declare routes)

;;; !!!!!!!!!!!!!!!!!!!!!!!!!!!!!!!!!!!!!!!!!!!!!!!!!!!!!!!!!!!!!!!!!!!!!!!!!!!!!!!!!!!!!!!!!!!!!!!!!!!!
;;; !!                                                                                                !!
;;; !!                  DO NOT ADD `metabase.api.*` NAMESPACES THAT CONTAIN ENDPOINTS                 !!
;;; !!                                                                                                !!
;;; !!   Please read https://metaboat.slack.com/archives/CKZEMT1MJ/p1738972144181069 for more info    !!
;;; !!!!!!!!!!!!!!!!!!!!!!!!!!!!!!!!!!!!!!!!!!!!!!!!!!!!!!!!!!!!!!!!!!!!!!!!!!!!!!!!!!!!!!!!!!!!!!!!!!!!

;;; ↓↓↓ KEEP THIS SORTED OR ELSE! ↓↓↓
(def ^:private route-map
  {"/action"               (+auth 'metabase.actions.api)
   "/activity"             (+auth 'metabase.activity-feed.api)
   "/alert"                (+auth metabase.pulse.api/alert-routes)
   "/analytics"            (+auth 'metabase.analytics.api)
   "/api-key"              (+auth 'metabase.api-keys.api)
   "/automagic-dashboards" (+auth metabase.xrays.api/automagic-dashboards-routes)
   "/bookmark"             (+auth 'metabase.bookmarks.api)
   "/bug-reporting"        (+auth 'metabase.bug-reporting.api)
   "/cache"                (+auth 'metabase.cache.api)
   "/card"                 (+auth 'metabase.api.card)
   "/cards"                (+auth 'metabase.api.cards)
   "/channel"              (+auth metabase.channel.api/channel-routes)
   "/cloud-migration"      (+auth 'metabase.cloud-migration.api)
   "/collection"           (+auth 'metabase.collections.api)
   "/dashboard"            (+auth 'metabase.api.dashboard)
   "/database"             (+auth 'metabase.api.database)
   "/dataset"              'metabase.api.dataset
   "/docs"                 (metabase.api.docs/make-routes #'routes)
   "/eid-translation"      'metabase.eid-translation.api
   "/email"                metabase.channel.api/email-routes
   "/embed"                (+message-only-exceptions metabase.embedding.api/embedding-routes)
   "/field"                (+auth 'metabase.api.field)
   "/geojson"              'metabase.geojson.api
   "/google"               (+auth metabase.sso.api/google-auth-routes)
   "/ldap"                 (+auth metabase.sso.api/ldap-routes)
   "/logger"               (+auth 'metabase.api.logger)
   "/login-history"        (+auth 'metabase.login-history.api)
   "/model-index"          (+auth 'metabase.indexed-entities.api)
   "/native-query-snippet" (+auth 'metabase.native-query-snippets.api)
   "/notification"         metabase.notification.api/notification-routes
   "/notify"               (+static-apikey metabase.sync.api/notify-routes)
   "/permissions"          (+auth 'metabase.permissions.api)
   "/persist"              (+auth 'metabase.model-persistence.api)
   "/premium-features"     (+auth metabase.premium-features.api/routes)
   "/preview_embed"        (+auth metabase.embedding.api/preview-embedding-routes)
   "/product-feedback"     'metabase.product-feedback.api
   "/public"               (+public-exceptions 'metabase.public-sharing.api)
   "/pulse"                metabase.pulse.api/pulse-routes
   "/revision"             (+auth 'metabase.revisions.api)
   "/search"               (+auth metabase.search.api/routes)
   "/segment"              (+auth 'metabase.segments.api)
   "/session"              metabase.session.api/routes
   "/setting"              (+auth 'metabase.settings.api)
   "/setup"                'metabase.setup.api
   "/slack"                (+auth metabase.channel.api/slack-routes)
   "/table"                (+auth 'metabase.api.table)
   "/task"                 (+auth 'metabase.task-history.api)
   "/testing"              (if metabase.testing-api.core/enable-testing-routes? 'metabase.testing-api.api pass-thru-handler)
   "/tiles"                (+auth 'metabase.tiles.api)
   "/timeline"             (+auth metabase.timeline.api/timeline-routes)
   "/timeline-event"       (+auth metabase.timeline.api/timeline-event-routes)
   "/upload"               (+auth 'metabase.upload.api)
   "/user"                 (+auth 'metabase.api.user)
   "/user-key-value"       (+auth 'metabase.user-key-value.api)
   "/util"                 'metabase.api.util})
;;; ↑↑↑ KEEP THIS SORTED OR ELSE ↑↑↑

;;; !!!!!!!!!!!!!!!!!!!!!!!!!!!!!!!!!!!!!!!!!!!!!!!!!!!!!!!!!!!!!!!!!!!!!!!!!!!!!!!!!!!!!!!!!!!!!!!!!!!!
;;; !!                                                                                                !!
;;; !!                  DO NOT ADD `metabase.api.*` NAMESPACES THAT CONTAIN ENDPOINTS                 !!
;;; !!                                                                                                !!
;;; !!   Please read https://metaboat.slack.com/archives/CKZEMT1MJ/p1738972144181069 for more info    !!
;;; !!!!!!!!!!!!!!!!!!!!!!!!!!!!!!!!!!!!!!!!!!!!!!!!!!!!!!!!!!!!!!!!!!!!!!!!!!!!!!!!!!!!!!!!!!!!!!!!!!!!

(def ^{:arglists '([request respond raise])} routes
  "Ring routes for API endpoints."
  ;; EE routes defined in [[metabase-enterprise.api.routes/routes]] always get the first chance to handle a request, if
  ;; they exist. If they don't exist, this handler returns `nil` which means we will try the next handler.
  (handlers/routes
   (if (and config/ee-available? (not *compile-files*))
     (requiring-resolve 'metabase-enterprise.api.routes/routes)
     pass-thru-handler)
   (handlers/route-map-handler route-map)
   not-found-handler))<|MERGE_RESOLUTION|>--- conflicted
+++ resolved
@@ -76,11 +76,8 @@
          metabase.bug-reporting.api/keep-me
          metabase.cache.api/keep-me
          metabase.cloud-migration.api/keep-me
-<<<<<<< HEAD
          metabase.collections.api/keep-me
-=======
          metabase.eid-translation.api/keep-me
->>>>>>> 3d810c0f
          metabase.geojson.api/keep-me
          metabase.indexed-entities.api/keep-me
          metabase.login-history.api/keep-me
