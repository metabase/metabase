(ns metabase.cmd.remove-encryption-test
  (:require
   [clojure.java.jdbc :as jdbc]
   [clojure.test :refer :all]
<<<<<<< HEAD
   [metabase.cmd.core :as cmd]
=======
   [metabase.app-db.core :as mdb]
   [metabase.cmd :as cmd]
>>>>>>> 3ecfbb74
   [metabase.cmd.remove-encryption :refer [remove-encryption!]]
   [metabase.test :as mt]
   [metabase.test.fixtures :as fixtures]
   [metabase.util.encryption :as encryption]
   [metabase.util.encryption-test :as encryption-test]
   [toucan2.core :as t2]))

(set! *warn-on-reflection* true)

(use-fixtures :once (fixtures/initialize :db))

(defn- raw-value [data-source keyy]
  (-> (jdbc/query {:connection data-source}
                  ["select \"VALUE\" from setting where setting.\"KEY\"=?;" keyy])
      first
      :value))

(deftest cmd-remove-encryption-errors-when-failed-test
  (with-redefs [remove-encryption! #(throw (Exception. "err"))
                cmd/system-exit! identity]
    (is (= 1 (cmd/remove-encryption)))))

(deftest remove-encryption!-test
  (testing "removing encryption"
    (encryption-test/with-secret-key "key1"
      (mt/with-temp-empty-app-db [_conn :h2]
        (mdb/setup-db! :create-sample-content? true)
        (t2/insert! :model/Setting {:key "test-setting", :value "unencrypted value"})

        (is (encryption/possibly-encrypted-string? (raw-value _conn "encryption-check")))
        (is (encryption/possibly-encrypted-string? (raw-value _conn "test-setting")))
        (remove-encryption!)
        (is (= "unencrypted" (raw-value _conn "encryption-check")))
        (is (not (encryption/possibly-encrypted-string? (raw-value _conn "test-setting"))))))))<|MERGE_RESOLUTION|>--- conflicted
+++ resolved
@@ -2,12 +2,8 @@
   (:require
    [clojure.java.jdbc :as jdbc]
    [clojure.test :refer :all]
-<<<<<<< HEAD
+   [metabase.app-db.core :as mdb]
    [metabase.cmd.core :as cmd]
-=======
-   [metabase.app-db.core :as mdb]
-   [metabase.cmd :as cmd]
->>>>>>> 3ecfbb74
    [metabase.cmd.remove-encryption :refer [remove-encryption!]]
    [metabase.test :as mt]
    [metabase.test.fixtures :as fixtures]
