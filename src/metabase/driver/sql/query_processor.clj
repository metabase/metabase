(ns metabase.driver.sql.query-processor
  "The Query Processor is responsible for translating the Metabase Query Language into HoneySQL SQL forms."
  (:require
   [clojure.core.match :refer [match]]
   [clojure.string :as str]
   [honey.sql :as sql]
   [honey.sql.helpers :as sql.helpers]
   [metabase.driver :as driver]
   [metabase.driver.common :as driver.common]
   [metabase.driver.sql.query-processor.deprecated :as sql.qp.deprecated]
   [metabase.mbql.schema :as mbql.s]
   [metabase.mbql.util :as mbql.u]
   [metabase.models.field]
   [metabase.models.table :refer [Table]]
   [metabase.query-processor.error-type :as qp.error-type]
   [metabase.query-processor.middleware.annotate :as annotate]
   [metabase.query-processor.middleware.wrap-value-literals
    :as qp.wrap-value-literals]
   [metabase.query-processor.store :as qp.store]
   [metabase.query-processor.util.add-alias-info :as add]
   [metabase.query-processor.util.nest-query :as nest-query]
   [metabase.util :as u]
   [metabase.util.honey-sql-2 :as h2x]
   #_{:clj-kondo/ignore [:deprecated-namespace]}
   [metabase.util.honeysql-extensions :as hx]
   [metabase.util.i18n :refer [deferred-tru tru]]
   [metabase.util.log :as log]
   [metabase.util.malli :as mu]
   [schema.core :as s])
  (:import
   (metabase.util.honey_sql_1 Identifier TypedHoneySQLForm)))

(set! *warn-on-reflection* true)

(comment metabase.models.field/keep-me) ; for FieldInstance

(def source-query-alias
  "Alias to use for source queries, e.g.:

    SELECT source.*
    FROM ( SELECT * FROM some_table ) source"
  "source")

(def ^:dynamic *inner-query*
  "The INNER query currently being processed, for situations where we need to refer back to it."
  nil)

(defn make-nestable-sql
  "Do best effort edit to the `sql`, to make it nestable in subselect.

  That requires:

  - Removal of traling comments (after the semicolon).
  - Removing the semicolon(s).
  - Squashing whitespace at the end of the string and replacinig it with newline. This is required in case some
    comments were preceding semicolon.
  - Wrapping the result in parens.

  This implementation does not handle few cases cases properly. 100% correct comment and semicolon removal would
  probably require _parsing_ sql string and not just a regular expression replacement. Link to the discussion:
  https://github.com/metabase/metabase/pull/30677

  For the limitations see the [[metabase.driver.sql.query-processor-test/make-nestable-sql-test]]"
  [sql]
  (str "("
       (-> sql
           (str/replace #";([\s;]*(--.*\n?)*)*$" "")
           str/trimr
           (as-> trimmed
                 ;; Query could potentially end with a comment.
                 (if (re-find #"--.*$" trimmed)
                   (str trimmed "\n")
                   trimmed)))
       ")"))

(defn- format-sql-source-query [_fn [sql params]]
  (into [(make-nestable-sql sql)] params))

(sql/register-fn! ::sql-source-query #'format-sql-source-query)

(defn sql-source-query
  "Preferred way to construct an instance of [[SQLSourceQuery]]. Does additional validation."
  [sql params]
  (when-not (string? sql)
    (throw (ex-info (tru "Expected native source query to be a string, got: {0}"
                         (.getCanonicalName (class sql)))
                    {:type  qp.error-type/invalid-query
                     :query sql})))
  (when-not ((some-fn nil? sequential?) params)
    (throw (ex-info (tru "Expected native source query parameters to be sequential, got: {0}"
                         (.getCanonicalName (class params)))
                    {:type  qp.error-type/invalid-query
                     :query params})))
  (case (long hx/*honey-sql-version*)
    1
    #_{:clj-kondo/ignore [:deprecated-var]}
    (sql.qp.deprecated/->SQLSourceQuery (make-nestable-sql sql) params)

    2
    [::sql-source-query sql params]))

;;; +----------------------------------------------------------------------------------------------------------------+
;;; |                                            Interface (Multimethods)                                            |
;;; +----------------------------------------------------------------------------------------------------------------+

(defmulti honey-sql-version
  "The version of Honey SQL to use as an intermediate compilation target, e.g. `1` or `2`. Default: `1`

  - `1`: Use [[honeysql.core/format]] (Honey SQL 1) to compile a Honey SQL map to `[sql & args]`
  - `2`: Use [[honey.sql/format]] (Honey SQL 2) to compile a Honey SQL map to `[sql & args]`

  Implement this method and return `2` to use Honey SQL 2 as an intermediate compilation target.

  Prior to Metabase 0.46, only Honey SQL 1 was supported. In 0.46 and above, Honey SQL 1 support is considered
  deprecated and slated for removal entirely in 0.49. First-party Metabase drivers have been updated to use Honey
  SQL 2, and common code such as [[metabase.driver.sql.query-processor]] has been updated to support either
  compilation target.

  This method exists primarily to give third-party driver authors a window to migrate their own code to Honey SQL 2.
  Before 49 ships, implement this method and return `2` and make sure things still work, as Honey SQL 1 support will
  be dropped entirely in Metabase 0.49."
  {:arglists '(^Long [driver]), :added "0.46.0"}
  driver/dispatch-on-initialized-driver
  :hierarchy #'driver/hierarchy)

(defmethod honey-sql-version :sql
  [_driver]
  ;; if [[hx/*honey-sql-version*]] is bound to `2` then continue to use that. This is mostly for the benefit of tests
  ;; and the like, so we can test different compilation targets without needing to create fake drivers
  (if (= hx/*honey-sql-version* 2)
    2
    1))

(defmacro with-driver-honey-sql-version
  "Evaluates body with the appropriate driver version of honey sql bound"
  {:style/indent 1}
  [driver & body]
  `(binding [hx/*honey-sql-version* (honey-sql-version ~driver)]
     ~@body))

(defn inline-num
  "Wrap number `n` in `:inline` when targeting Honey SQL 2."
  {:added "0.46.0"}
  [n]
  {:pre [(number? n)]}
  (case (long hx/*honey-sql-version*)
    1 n
    2 [:inline n]))

(defn inline?
  "Is `honeysql-expr` a Honey SQL 2 `:inline` format?"
  {:added "0.46.0"}
  [honeysql-expr]
  (and (vector? honeysql-expr)
       (= (first honeysql-expr) :inline)
       (do (assert (= hx/*honey-sql-version* 2)
                   "Found :inline form when targeting Honey SQL 1")
           true)))

;; this is the primary way to override behavior for a specific clause or object class.

(defmulti ->integer
  "Cast to integer"
  {:arglists '([driver honeysql-expr])}
  driver/dispatch-on-initialized-driver
  :hierarchy #'driver/hierarchy)

(defmethod ->integer :sql
  [_ value]
  (hx/->integer value))

(defmulti ->float
  "Cast to float."
  {:arglists '([driver honeysql-expr])}
  driver/dispatch-on-initialized-driver
  :hierarchy #'driver/hierarchy)

(defmethod ->float :sql
  [driver value]
  ;; optimization: we don't need to cast a number literal that is already a `Float` or a `Double` to `FLOAT`. Other
  ;; number literals can be converted to doubles in Clojure-land. Note that there is a little bit of a mismatch between
  ;; FLOAT and DOUBLE here, but that's mostly because I'm not 100% sure which drivers have both types. In the future
  ;; maybe we can fix this.
  (cond
    (float? value)
    (hx/with-database-type-info (inline-num value) "float")

    (number? value)
    (recur driver (double value))

    (inline? value)
    (recur driver (second value))

    :else
    (hx/cast :float value)))

(defmulti ->honeysql
  "Return an appropriate HoneySQL form for an object. Dispatches off both driver and either clause name or object class
  making this easy to override in any places needed for a given driver."
  {:arglists '([driver mbql-expr-or-object])}
  (fn [driver x]
    [(driver/dispatch-on-initialized-driver driver) (mbql.u/dispatch-by-clause-name-or-class x)])
  :hierarchy #'driver/hierarchy)

(defn compiled
  "Wraps a `honeysql-expr` in an psudeo-MBQL clause that prevents double-compilation if [[->honeysql]] is called on it
  again."
  {:added "0.46.0"}
  [honeysql-expr]
  (case (long hx/*honey-sql-version*)
    1 honeysql-expr
    2 [::compiled honeysql-expr]))

(defmethod ->honeysql [:sql ::compiled]
  [_driver [_compiled honeysql-expr]]
  honeysql-expr)

(defn- format-compiled
  [_compiled [honeysql-expr]]
  (sql/format-expr honeysql-expr {:nested true}))

(sql/register-fn! ::compiled #'format-compiled)

(defmulti current-datetime-honeysql-form
  "HoneySQL form that should be used to get the current `datetime` (or equivalent). Defaults to `:%now`. Should ideally
  include the database type info on the form (ex: via [[hx/with-type-info]])."
  {:arglists '([driver])}
  driver/dispatch-on-initialized-driver
  :hierarchy #'driver/hierarchy)

(defmethod current-datetime-honeysql-form :sql
  [_driver]
  :%now)

;; TODO - rename this to `temporal-bucket` or something that better describes what it actually does
(defmulti date
  "Return a HoneySQL form for truncating a date or timestamp field or value to a given resolution, or extracting a date
  component.

  `honeysql-expr` is already compiled to Honey SQL, so DO NOT call [[->honeysql]] on it."
  {:arglists '([driver unit honeysql-expr])}
  (fn [driver unit _] [(driver/dispatch-on-initialized-driver driver) unit])
  :hierarchy #'driver/hierarchy)

;; default implementation for `:default` bucketing returns expression as-is
(defmethod date [:sql :default] [_ _ expr] expr)
;; We have to roll our own to account for arbitrary start of week

(defmethod date [:sql :second-of-minute] [_driver _ expr] (hx/second expr))
(defmethod date [:sql :minute-of-hour]   [_driver _ expr] (hx/minute expr))
(defmethod date [:sql :hour-of-day]      [_driver _ expr] (hx/hour expr))

(defmethod date [:sql :week-of-year]
  [driver _ expr]
  ;; Some DBs truncate when doing integer division, therefore force float arithmetics
  (->honeysql driver [:ceil (compiled (hx// (date driver :day-of-year (date driver :week expr)) 7.0))]))

(defmethod date [:sql :month-of-year]    [_driver _ expr] (hx/month expr))
(defmethod date [:sql :quarter-of-year]  [_driver _ expr] (hx/quarter expr))
(defmethod date [:sql :year-of-era]      [_driver _ expr] (hx/year expr))
(defmethod date [:sql :week-of-year-iso] [_driver _ expr] (hx/week expr))

(defmulti datetime-diff
  "Returns a HoneySQL form for calculating the datetime-diff for a given unit.
   This method is used by implementations of `->honeysql` for the `:datetime-diff`
   clause. It is recommended to implement this if you want to use the default SQL
   implementation of `->honeysql` for the `:datetime-diff`, which includes
   validation of argument types across all units."
  {:arglists '([driver unit field-or-value field-or-value]), :added "0.46.0"}
  (fn [driver unit _ _] [(driver/dispatch-on-initialized-driver driver) unit])
  :hierarchy #'driver/hierarchy)

(defn- days-till-start-of-first-full-week
  "Takes a datetime expession, return a HoneySQL form
  that calculate how many days from the Jan 1st till the start of `first full week`.

  A full week is a week that contains 7 days in the same year.

  Example:
  Assume start-of-week setting is :monday

    (days-till-start-of-first-full-week driver '2000-04-05')
    -> 2

  Because '2000-01-01' is Saturday, and 1st full week starts on Monday(2000-01-03)
  => 2 days"
  [driver honeysql-expr]
  (let [start-of-year                (date driver :year honeysql-expr)
        day-of-week-of-start-of-year (date driver :day-of-week start-of-year)]
    (hx/- 8 day-of-week-of-start-of-year)))

(defn- week-of-year
  "Calculate the week of year for `:us` or `:instance` `mode`. Returns a Honey SQL expression.

  The idea for both modes are quite similar:
  - 1st Jan is always in the 1st week
  - the 2nd weeks start on the first `start-of-week` setting.

  The algorithm:
  week-of-year = 1 partial-week + `n` full-weeks
  Where:
  - partial-week: is the week that starts from 1st Jan, until the next `start-of-week`
  - full-weeks: are weeks that has all week-days are in the same year.

  Now, all we need to do is to find `full-weeks`, and it could be computed by this formula:
    full-weeks = ceil((doy - days-till-start-of-first-full-week) / 7)
  Where:
  - doy: is the day of year of the input date
  - days-till-start-of-first-full-week: is how many days from 1st Jan to the first start-of-week."
  [driver honeysql-expr mode]
  (let [days-till-start-of-first-full-week (binding [driver.common/*start-of-week*
                                                     (case mode
                                                       :us :sunday
                                                       :instance nil)]
                                             (days-till-start-of-first-full-week driver honeysql-expr))
        total-full-week-days               (hx/- (date driver :day-of-year honeysql-expr)
                                                 days-till-start-of-first-full-week)
        total-full-weeks                   (->honeysql driver [:ceil (compiled (hx// total-full-week-days 7.0))])]
    (->integer driver (hx/+ 1 total-full-weeks))))

;; ISO8501 consider the first week of the year is the week that contains the 1st Thursday and week starts on Monday.
;; - If 1st Jan is Friday, then 1st Jan is the last week of previous year.
;; - If 1st Jan is Wednesday, then 1st Jan is in the 1st week.
(defmethod date
  [:sql :week-of-year-iso]
  [_driver _ honeysql-expr]
  (hx/week honeysql-expr))

;; US consider the first week begins on 1st Jan, and 2nd week starts on the 1st Sunday
(defmethod date [:sql :week-of-year-us]
  [driver _ honeysql-expr]
  (week-of-year driver honeysql-expr :us))

;; First week begins on 1st Jan, the 2nd week will begins on the 1st [[metabase.public-settings/start-of-week]]
(defmethod date [:sql :week-of-year-instance]
  [driver _ honeysql-expr]
  (week-of-year driver honeysql-expr :instance))

(defmulti add-interval-honeysql-form
  "Return a HoneySQL form that performs represents addition of some temporal interval to the original `hsql-form`.
  `unit` is one of the units listed in [[metabase.util.date-2/add-units]].

    (add-interval-honeysql-form :my-driver hsql-form 1 :day) -> (hx/call :date_add hsql-form 1 (hx/literal 'day'))

  `amount` is usually an integer, but can be floating-point for units like seconds."
  {:arglists '([driver hsql-form amount unit])}
  driver/dispatch-on-initialized-driver
  :hierarchy #'driver/hierarchy)

(defn adjust-start-of-week
  "Truncate to the day the week starts on."
  [driver truncate-fn expr]
  (let [offset (driver.common/start-of-week-offset driver)]
    (if (not= offset 0)
      (add-interval-honeysql-form driver
                                  (truncate-fn (add-interval-honeysql-form driver expr offset :day))
                                  (- offset) :day)
      (truncate-fn expr))))

(s/defn adjust-day-of-week
  "Adjust day of week to respect the [[metabase.public-settings/start-of-week]] Setting.

  The value a `:day-of-week` extract should return depends on the value of `start-of-week`, by default Sunday.

  * `1` = first day of the week (e.g. Sunday)
  * `7` = last day of the week (e.g. Saturday)

  This assumes `day-of-week` as returned by the driver is already between `1` and `7` (adjust it if it's not). It
  adjusts as needed to match `start-of-week` by the [[driver.common/start-of-week-offset]], which comes
  from [[driver/db-start-of-week]]."
  ([driver day-of-week-honeysql-expr]
   (adjust-day-of-week driver day-of-week-honeysql-expr (driver.common/start-of-week-offset driver)))

  ([driver day-of-week-honeysql-expr offset]
   (adjust-day-of-week driver day-of-week-honeysql-expr offset hx/mod))

  ([driver
    day-of-week-honeysql-expr
    offset :- s/Int
    mod-fn :- (s/pred fn?)]
   (cond
     (inline? offset) (recur driver day-of-week-honeysql-expr (second offset) mod-fn)
     (zero? offset)   day-of-week-honeysql-expr
     (neg? offset)    (recur driver day-of-week-honeysql-expr (+ offset 7) mod-fn)
     :else            (hx/call :case
                               (hx/call :=
                                        (mod-fn (hx/+ day-of-week-honeysql-expr offset) (inline-num 7))
                                        (inline-num 0))
                               (inline-num 7)
                               :else
                               (mod-fn
                                (hx/+ day-of-week-honeysql-expr offset)
                                (inline-num 7))))))

(defmulti quote-style
  "Return the quoting style that should be used by [HoneySQL](https://github.com/jkk/honeysql) when building a SQL
  statement. Defaults to `:ansi`, but other valid options are `:mysql`, `:sqlserver`, `:oracle`, and `:h2` (added in
  [[metabase.util.honeysql-extensions]]; like `:ansi`, but uppercases the result).

    (hsql/format ... :quoting (quote-style driver), :allow-dashed-names? true)

  IMPORTANT NOTE! For drivers using Honey SQL 2, this actually corresponds to the Honey SQL `:dialect` option, so this
  method name is a bit of a misnomer!

  TODO -- we should update this method name to better reflect its usage in Honey SQL 2."
  {:arglists '([driver])}
  driver/dispatch-on-initialized-driver
  :hierarchy #'driver/hierarchy)

(defmethod quote-style :sql [_] :ansi)

(defmulti unix-timestamp->honeysql
  "Return a HoneySQL form appropriate for converting a Unix timestamp integer field or value to an proper SQL Timestamp.
  `seconds-or-milliseconds` refers to the resolution of the int in question and with be either `:seconds` or
  `:milliseconds`.

  There is a default implementation for `:milliseconds` the recursively calls with `:seconds` and `(expr / 1000)`."
  {:arglists '([driver seconds-or-milliseconds honeysql-expr]), :added "0.35.0"}
  (fn [driver seconds-or-milliseconds _] [(driver/dispatch-on-initialized-driver driver) seconds-or-milliseconds])
  :hierarchy #'driver/hierarchy)

(defmulti cast-temporal-string
  "Cast a string representing "
  {:arglists '([driver coercion-strategy honeysql-expr]), :added "0.38.0"}
  (fn [driver coercion-strategy _] [(driver/dispatch-on-initialized-driver driver) coercion-strategy])
  :hierarchy #'driver/hierarchy)

(defmethod cast-temporal-string :default
  [driver coercion-strategy _expr]
  (throw (ex-info (tru "Driver {0} does not support {1}" driver coercion-strategy)
                  {:type qp.error-type/unsupported-feature
                   :coercion-strategy coercion-strategy})))

(defmethod unix-timestamp->honeysql [:sql :milliseconds]
  [driver _ expr]
  (unix-timestamp->honeysql driver :seconds (hx// expr 1000)))

(defmethod unix-timestamp->honeysql [:sql :microseconds]
  [driver _ expr]
  (unix-timestamp->honeysql driver :seconds (hx// expr 1000000)))

(defmethod unix-timestamp->honeysql [:sql :nanoseconds]
  [driver _ expr]
  (unix-timestamp->honeysql driver :seconds (hx// expr 1000000000)))

(defmulti cast-temporal-byte
  "Cast a byte field"
  {:arglists '([driver coercion-strategy expr]), :added "0.38.0"}
  (fn [driver coercion-strategy _] [(driver/dispatch-on-initialized-driver driver) coercion-strategy])
  :hierarchy #'driver/hierarchy)

(defmethod cast-temporal-byte :default
  [driver coercion-strategy _expr]
  (throw (ex-info (tru "Driver {0} does not support {1}" driver coercion-strategy)
                  {:type qp.error-type/unsupported-feature})))

(defmulti apply-top-level-clause
  "Implementations of this methods define how the SQL Query Processor handles various top-level MBQL clauses. Each
  method is called when a matching clause is present in `query`, and should return an appropriately modified version
  of `honeysql-form`. Most drivers can use the default implementations for all of these methods, but some may need to
  override one or more (e.g. SQL Server needs to override this method for the `:limit` clause, since T-SQL uses `TOP`
  instead of `LIMIT`)."
  {:arglists '([driver top-level-clause honeysql-form query]), :style/indent 2}
  (fn [driver top-level-clause _ _]
    [(driver/dispatch-on-initialized-driver driver) top-level-clause])
  :hierarchy #'driver/hierarchy)

(defmethod apply-top-level-clause :default
  [_ _ honeysql-form _]
  honeysql-form)

(defmulti json-query
  "Reaches into a JSON field (that is, a field with a defined :nfc_path).

  Lots of SQL DB's have denormalized JSON fields and they all have some sort of special syntax for dealing with
  indexing into it. Implement the special syntax in this multimethod."
  {:arglists '([driver identifier json-field]), :added "0.43.1"}
  (fn [driver _ _] (driver/dispatch-on-initialized-driver driver))
  :hierarchy #'driver/hierarchy)


;;; +----------------------------------------------------------------------------------------------------------------+
;;; |                                           Low-Level ->honeysql impls                                           |
;;; +----------------------------------------------------------------------------------------------------------------+

(defn- throw-double-compilation-error
  "[[->honeysql]] shouldn't be getting called on something that is already Honey SQL. Prior to 46/Honey SQL 2, this
  would not usually cause problems because we could easily distinguish between MBQL clauses and Honey SQL record
  types; with Honey SQL 2, clauses are basically indistinguishable from MBQL, and some things exist in both, like `:/`
  and `:ceil`; it's more important that we be careful about avoiding double-compilation to prevent bugs or redundant
  expressions.

  The exception to this rule is [[h2x/identifier]] -- for historical reasons, drivers were encouraged to do this in
  the past and some rely on this behavior (see ;;; [[metabase.driver.bigquery-cloud-sdk.query-processor]]
  and [[metabase.driver.snowflake]] for example). Maybe we come up with some better way to handle this -- e.g. maybe
  [[h2x/identifier]] should be replaced with a `sql.qp` multimethod so driver-specific behavior can happen as we
  generate Honey SQL, not afterwards.

  If you see this warning, it usually means you are passing a Honey SQL form to a method that expects an MBQL form,
  usually [[->honeysql]]; this probably means you're recursively calling [[->honeysql]] when you should not be.

  You can use [[compiled]] to prevent this error, to work around situations where you need to compile something to
  Honey SQL and then pass it to a method that expects MBQL. This should be considered an icky HACK and you should only
  do this if you cannot actually fix your code."
  [driver x]
  ;; not i18n'ed because this is meant to be developer-facing.
  (throw
   (ex-info (format "%s called on something already compiled to Honey SQL. See %s for more info."
                    `->honeysql
                    `throw-double-compilation-error)
            {:driver            driver
             :expr              x
             :type              qp.error-type/driver
             :honey-sql-version hx/*honey-sql-version*})))

(defmethod ->honeysql :default
  [driver x]
  (when (and (= hx/*honey-sql-version* 2)
             (vector? x)
             (keyword? (first x)))
    (throw-double-compilation-error driver x))
  ;; user-facing only so it doesn't need to be i18n'ed
  (throw (ex-info (format "Don't know how to compile %s to Honey SQL: implement %s for %s"
                          (pr-str x)
                          `->honeysql
                          (pr-str [driver (mbql.u/dispatch-by-clause-name-or-class x)]))
                  {:driver            driver
                   :expr              x
                   :type              qp.error-type/driver
                   :honey-sql-version hx/*honey-sql-version*})))

(defmethod ->honeysql [:sql nil]
  [_driver _this]
  nil)

(defmethod ->honeysql [:sql Object]
  [_driver this]
  this)

(defmethod ->honeysql [:sql Number]
  [_driver n]
  (inline-num n))

(defmethod ->honeysql [:sql :value]
  [driver [_ value]]
  (->honeysql driver value))

(defmethod ->honeysql [:sql :expression]
  [driver [_ expression-name {::add/keys [source-table source-alias]} :as _clause]]
  (let [expression-definition (mbql.u/expression-with-name *inner-query* expression-name)]
    (->honeysql driver (if (= source-table ::add/source)
                         (hx/identifier :field source-query-alias source-alias)
                         expression-definition))))

(defmethod ->honeysql [:sql :now]
  [driver _clause]
  (current-datetime-honeysql-form driver))

(defn semantic-type->unix-timestamp-unit
  "Translates coercion types like `:Coercion/UNIXSeconds->DateTime` to the corresponding unit of time to use in
  [[unix-timestamp->honeysql]].  Throws an AssertionError if the argument does not descend from `:UNIXTime->Temporal`
  and an exception if the type does not have an associated unit."
  [coercion-type]
  (when-not (isa? coercion-type :Coercion/UNIXTime->Temporal)
    (throw (ex-info "Semantic type must be a UNIXTimestamp"
                    {:type          qp.error-type/invalid-query
                     :coercion-type coercion-type})))
  (or (get {:Coercion/UNIXNanoSeconds->DateTime :nanoseconds
            :Coercion/UNIXMicroSeconds->DateTime :microseconds
            :Coercion/UNIXMilliSeconds->DateTime :milliseconds
            :Coercion/UNIXSeconds->DateTime      :seconds}
           coercion-type)
      (throw (Exception. (tru "No magnitude known for {0}" coercion-type)))))

(defn cast-field-if-needed
  "Wrap a `field-identifier` in appropriate HoneySQL expressions if it refers to a UNIX timestamp Field."
  [driver field honeysql-form]
  (u/prog1 (match [(:base_type field) (:coercion_strategy field)]
            [(:isa? :type/Number) (:isa? :Coercion/UNIXTime->Temporal)]
            (unix-timestamp->honeysql driver
                                      (semantic-type->unix-timestamp-unit (:coercion_strategy field))
                                      honeysql-form)

            [:type/Text (:isa? :Coercion/String->Temporal)]
            (cast-temporal-string driver (:coercion_strategy field) honeysql-form)

            [(:isa? :type/*) (:isa? :Coercion/Bytes->Temporal)]
            (cast-temporal-byte driver (:coercion_strategy field) honeysql-form)

            :else honeysql-form)
    (when-not (= <> honeysql-form)
      (log/tracef "Applied casting\n=>\n%s" (u/pprint-to-str <>)))))

(defmethod ->honeysql [:sql TypedHoneySQLForm]
  [driver typed-form]
  (->honeysql driver (hx/unwrap-typed-honeysql-form typed-form)))

;;; it's a little weird that we're calling [[->honeysql]] on an identifier, which is a Honey SQL form and not an MBQL
;;; form. See [[throw-double-compilation-error]] for more info.
(defmethod ->honeysql [:sql ::h2x/identifier]
  [_ identifier]
  identifier)

(defmethod ->honeysql [:sql Identifier]
  [_ identifier]
  identifier)

(defn apply-temporal-bucketing
  "Apply temporal bucketing for the `:temporal-unit` in the options of a `:field` clause; return a new HoneySQL form that
  buckets `honeysql-form` appropriately."
  [driver {:keys [temporal-unit]} honeysql-form]
  (date driver temporal-unit honeysql-form))

(defn apply-binning
  "Apply `:binning` options from a `:field` clause; return a new HoneySQL form that bins `honeysql-form`
  appropriately."
  [{{:keys [bin-width min-value _max-value]} :binning} honeysql-form]
  ;;
  ;; Equation is | (value - min) |
  ;;             | ------------- | * bin-width + min-value
  ;;             |_  bin-width  _|
  ;;
  (cond-> honeysql-form
    (not (zero? min-value)) (hx/- min-value)
    true                    (hx// bin-width)
    true                    hx/floor
    true                    (hx/* bin-width)
    (not (zero? min-value)) (hx/+ min-value)))

(defn- field-source-table-aliases
  "Get sequence of alias that should be used to qualify a `:field` clause when compiling (e.g. left-hand side of an
  `AS`).

    (field-source-table-aliases [:field 1 nil]) ; -> [\"public\" \"venues\"]"
  [[_ id-or-name {::add/keys [source-table]}]]
  (let [source-table (or source-table
                         (when (integer? id-or-name)
                           (:table_id (qp.store/field id-or-name))))]
    (cond
      (= source-table ::add/source) [source-query-alias]
      (= source-table ::add/none)   nil
      (integer? source-table)       (let [{schema :schema, table-name :name} (qp.store/table source-table)]
                                      [schema table-name])
      source-table                  [source-table])))

(defn- field-source-alias
  "Get alias that should be use to refer to a `:field` clause when compiling (e.g. left-hand side of an `AS`).

    (field-source-alias [:field 1 nil]) ; -> \"price\""
  [[_ id-or-name {::add/keys [source-alias]}]]
  (or source-alias
      (when (string? id-or-name)
        id-or-name)
      (when (integer? id-or-name)
        (:name (qp.store/field id-or-name)))))

(defmethod ->honeysql [:sql :field]
  [driver [_ id-or-name {:keys [database-type]
                         :as   options}
           :as field-clause]]
  (try
    (let [source-table-aliases (field-source-table-aliases field-clause)
          source-alias         (field-source-alias field-clause)
          field                (when (integer? id-or-name)
                                 (qp.store/field id-or-name))
          allow-casting?       field
          database-type        (or database-type
                                   (:database_type field))
          identifier           (->honeysql driver
                                           (apply hx/identifier :field
                                                  (concat source-table-aliases [source-alias])))
          maybe-add-db-type    (fn [expr]
                                 (if (hx/type-info->db-type (hx/type-info expr))
                                   expr
                                   (hx/with-database-type-info expr database-type)))]
      (u/prog1
        (cond->> identifier
          allow-casting?           (cast-field-if-needed driver field)
          ;; only add type info if it wasn't added by [[cast-field-if-needed]]
          database-type            maybe-add-db-type
          (:temporal-unit options) (apply-temporal-bucketing driver options)
          (:binning options)       (apply-binning options))
        (log/trace (binding [*print-meta* true]
                     (format "Compiled field clause\n%s\n=>\n%s"
                             (u/pprint-to-str field-clause) (u/pprint-to-str <>))))))
    (catch Throwable e
      (throw (ex-info (tru "Error compiling :field clause: {0}" (ex-message e))
                      {:clause field-clause}
                      e)))))

(defmethod ->honeysql [:sql :count]
  [driver [_ field]]
  (if field
    (hx/call :count (->honeysql driver field))
    :%count.*))

(defmethod ->honeysql [:sql :avg]    [driver [_ field]] (hx/call :avg        (->honeysql driver field)))
(defmethod ->honeysql [:sql :median] [driver [_ field]] (hx/call :median     (->honeysql driver field)))
(defmethod ->honeysql [:sql :stddev] [driver [_ field]] (hx/call :stddev_pop (->honeysql driver field)))
(defmethod ->honeysql [:sql :var]    [driver [_ field]] (hx/call :var_pop    (->honeysql driver field)))
(defmethod ->honeysql [:sql :sum]    [driver [_ field]] (hx/call :sum        (->honeysql driver field)))
(defmethod ->honeysql [:sql :min]    [driver [_ field]] (hx/call :min        (->honeysql driver field)))
(defmethod ->honeysql [:sql :max]    [driver [_ field]] (hx/call :max        (->honeysql driver field)))

(defmethod ->honeysql [:sql :percentile]
  [driver [_ field p]]
  (let [field (->honeysql driver field)
        p     (->honeysql driver p)]
    (case (long hx/*honey-sql-version*)
      1 (hx/call :percentile-cont field p)
      2 [::h2x/percentile-cont field p])))

(defmethod ->honeysql [:sql :distinct]
  [driver [_ field]]
  (let [field (->honeysql driver field)]
    (case (long hx/*honey-sql-version*)
      1 (hx/call :distinct-count field)
      2 [::h2x/distinct-count field])))

(defmethod ->honeysql [:sql :floor] [driver [_ mbql-expr]] (hx/call :floor (->honeysql driver mbql-expr)))
(defmethod ->honeysql [:sql :ceil]  [driver [_ mbql-expr]] (hx/call :ceil  (->honeysql driver mbql-expr)))
(defmethod ->honeysql [:sql :round] [driver [_ mbql-expr]] (hx/call :round (->honeysql driver mbql-expr)))
(defmethod ->honeysql [:sql :abs]   [driver [_ mbql-expr]] (hx/call :abs (->honeysql driver mbql-expr)))

(defmethod ->honeysql [:sql :log]   [driver [_ mbql-expr]] (hx/call :log (inline-num 10) (->honeysql driver mbql-expr)))
(defmethod ->honeysql [:sql :exp]   [driver [_ mbql-expr]] (hx/call :exp (->honeysql driver mbql-expr)))
(defmethod ->honeysql [:sql :sqrt]  [driver [_ mbql-expr]] (hx/call :sqrt (->honeysql driver mbql-expr)))

(defmethod ->honeysql [:sql :power]
  [driver [_power mbql-expr power]]
  (hx/call :power
           (->honeysql driver mbql-expr)
           (->honeysql driver power)))

(defn- interval? [expr]
  (mbql.u/is-clause? :interval expr))

(defmethod ->honeysql [:sql :+]
  [driver [_ & args]]
  (if (some interval? args)
    (if-let [[field intervals] (u/pick-first (complement interval?) args)]
      (reduce (fn [hsql-form [_ amount unit]]
                (add-interval-honeysql-form driver hsql-form amount unit))
              (->honeysql driver field)
              intervals)
      (throw (ex-info "Summing intervals is not supported" {:args args})))
    (apply hx/call :+ (map (partial ->honeysql driver) args))))

(defmethod ->honeysql [:sql :-] [driver [_ & args]] (apply hx/call :- (map (partial ->honeysql driver) args)))
(defmethod ->honeysql [:sql :*] [driver [_ & args]] (apply hx/call :* (map (partial ->honeysql driver) args)))

;; for division we want to go ahead and convert any integer args to floats, because something like field / 2 will do
;; integer division and give us something like 1.0 where we would rather see something like 1.5
;;
;; also, we want to gracefully handle situations where the column is ZERO and just swap it out with NULL instead, so
;; we don't get divide by zero errors. SQL DBs always return NULL when dividing by NULL (AFAIK)

(defn- safe-denominator
  "Make sure we're not trying to divide by zero."
  [denominator]
  (cond
    ;; try not to generate hairy nonsense like `CASE WHERE 7.0 = 0 THEN NULL ELSE 7.0` if we're dealing with number
    ;; literals and can determine this stuff ahead of time.
    (and (number? denominator)
         (zero? denominator))
    nil

    (number? denominator)
    (inline-num denominator)

    (inline? denominator)
    (recur (second denominator))

    :else
    (hx/call :case
             (hx/call := denominator (inline-num 0)) nil
             :else                                   denominator)))

(defmethod ->honeysql [:sql :/]
  [driver [_ & mbql-exprs]]
  (let [[numerator & denominators] (for [mbql-expr mbql-exprs]
                                     (->honeysql driver (if (integer? mbql-expr)
                                                          (double mbql-expr)
                                                          mbql-expr)))]
    (apply hx/call :/
           (->float driver numerator)
           (map safe-denominator denominators))))

(defmethod ->honeysql [:sql :sum-where]
  [driver [_ arg pred]]
  (hx/call :sum (hx/call :case
                    (->honeysql driver pred) (->honeysql driver arg)
                    :else                    (case (long hx/*honey-sql-version*)
                                               1 0.0
                                               2 [:inline 0.0]))))

(defmethod ->honeysql [:sql :count-where]
  [driver [_ pred]]
  (->honeysql driver [:sum-where 1 pred]))

(defmethod ->honeysql [:sql :share]
  [driver [_ pred]]
  (hx/call :/ (->honeysql driver [:count-where pred]) :%count.*))

(defmethod ->honeysql [:sql :trim]
  [driver [_ arg]]
  (hx/call :trim (->honeysql driver arg)))

(defmethod ->honeysql [:sql :ltrim]
  [driver [_ arg]]
  (hx/call :ltrim (->honeysql driver arg)))

(defmethod ->honeysql [:sql :rtrim]
  [driver [_ arg]]
  (hx/call :rtrim (->honeysql driver arg)))

(defmethod ->honeysql [:sql :upper]
  [driver [_ arg]]
  (hx/call :upper (->honeysql driver arg)))

(defmethod ->honeysql [:sql :lower]
  [driver [_ arg]]
  (hx/call :lower (->honeysql driver arg)))

(defmethod ->honeysql [:sql :coalesce]
  [driver [_ & args]]
  (apply hx/call :coalesce (mapv (partial ->honeysql driver) args)))

(defmethod ->honeysql [:sql :replace]
  [driver [_ arg pattern replacement]]
  (hx/call :replace (->honeysql driver arg) (->honeysql driver pattern) (->honeysql driver replacement)))

(defmethod ->honeysql [:sql :concat]
  [driver [_ & args]]
  (apply hx/call :concat (mapv (partial ->honeysql driver) args)))

(defmethod ->honeysql [:sql :substring]
  [driver [_ arg start length]]
  (if length
    (hx/call :substring (->honeysql driver arg) (->honeysql driver start) (->honeysql driver length))
    (hx/call :substring (->honeysql driver arg) (->honeysql driver start))))

(defmethod ->honeysql [:sql :length]
  [driver [_ arg]]
  (hx/call :length (->honeysql driver arg)))

(defmethod ->honeysql [:sql :case]
  [driver [_ cases options]]
  (->> (concat cases
               (when (some? (:default options))
                 [[:else (:default options)]]))
       (apply concat)
       (mapv (partial ->honeysql driver))
       (apply hx/call :case)))

;; actual handling of the name is done in the top-level clause handler for aggregations
(defmethod ->honeysql [:sql :aggregation-options]
  [driver [_ ag]]
  (->honeysql driver ag))

;;  aggregation REFERENCE e.g. the ["aggregation" 0] fields we allow in order-by
(defmethod ->honeysql [:sql :aggregation]
  [driver [_ index]]
  (mbql.u/match-one (nth (:aggregation *inner-query*) index)
    [:aggregation-options ag (options :guard :name)]
    (->honeysql driver (hx/identifier :field-alias (:name options)))

    [:aggregation-options ag _]
    #_:clj-kondo/ignore
    (recur ag)

    ;; For some arcane reason we name the results of a distinct aggregation "count", everything else is named the
    ;; same as the aggregation
    :distinct
    (->honeysql driver (hx/identifier :field-alias :count))

    #{:+ :- :* :/}
    (->honeysql driver &match)

    ;; for everything else just use the name of the aggregation as an identifer, e.g. `:sum`
    ;;
    ;; TODO -- I don't think we will ever actually get to this anymore because everything should have been given a name
    ;; by [[metabase.query-processor.middleware.pre-alias-aggregations]]
    [ag-type & _]
    (->honeysql driver (hx/identifier :field-alias ag-type))))

(defmethod ->honeysql [:sql :absolute-datetime]
  [driver [_ timestamp unit]]
  (date driver unit (->honeysql driver timestamp)))

(defmethod ->honeysql [:sql :time]
  [driver [_ value unit]]
  (date driver unit (->honeysql driver value)))

(defmethod ->honeysql [:sql :relative-datetime]
  [driver [_ amount unit]]
  (date driver unit (if (zero? amount)
                      (current-datetime-honeysql-form driver)
                      (add-interval-honeysql-form driver (current-datetime-honeysql-form driver) amount unit))))

(defmethod ->honeysql [:sql :temporal-extract]
  [driver [_ mbql-expr unit]]
  (date driver unit (->honeysql driver mbql-expr)))

(defmethod ->honeysql [:sql :datetime-add]
  [driver [_ arg amount unit]]
  (add-interval-honeysql-form driver (->honeysql driver arg) amount unit))

(defmethod ->honeysql [:sql :datetime-subtract]
  [driver [_ arg amount unit]]
  (add-interval-honeysql-form driver (->honeysql driver arg) (- amount) unit))

(defn datetime-diff-check-args
  "This util function is used by SQL implementations of ->honeysql for the `:datetime-diff` clause.
   It raises an exception if the database-type of the arguments `x` and `y` do not match the given predicate.
   Note this doesn't raise an error if the database-type is nil, which can be the case for some drivers."
  [x y pred]
  (doseq [arg [x y]
          :let [db-type (hx/database-type arg)]
          :when (and db-type (not (pred db-type)))]
    (throw (ex-info (tru "datetimeDiff only allows datetime, timestamp, or date types. Found {0}"
                         (pr-str db-type))
                    {:found db-type
                     :type  qp.error-type/invalid-query}))))

(defmethod ->honeysql [:sql :datetime-diff]
  [driver [_ x y unit]]
  (let [x (->honeysql driver x)
        y (->honeysql driver y)]
    (datetime-diff-check-args x y (partial re-find #"(?i)^(timestamp|date)"))
    (datetime-diff driver unit x y)))

;;; +----------------------------------------------------------------------------------------------------------------+
;;; |                                            Field Aliases (AS Forms)                                            |
;;; +----------------------------------------------------------------------------------------------------------------+

;; TODO -- this name is a bit of a misnomer since it also handles `:aggregation` and `:expression` clauses.
(s/defn field-clause->alias :- (s/pred some? "non-nil")
  "Generate HoneySQL for an approriate alias (e.g., for use with SQL `AS`) for a `:field`, `:expression`, or
  `:aggregation` clause of any type, or `nil` if the Field should not be aliased. By default uses the
  `::add/desired-alias` key in the clause options.

  Optional third parameter `unique-name-fn` is no longer used as of 0.42.0."
  [driver [clause-type id-or-name {::add/keys [desired-alias]}] & _unique-name-fn]
  (let [desired-alias (or desired-alias
                          ;; fallback behavior for anyone using SQL QP functions directly without including the stuff
                          ;; from [[metabase.query-processor.util.add-alias-info]]. We should probably disallow this
                          ;; going forward because it is liable to break
                          (when (string? id-or-name)
                            id-or-name)
                          (when (and (= clause-type :field)
                                     (integer? id-or-name))
                            (:name (qp.store/field id-or-name))))]
    (->honeysql driver (hx/identifier :field-alias desired-alias))))

;;; TODO -- we should probably mark this as deprecated since in 0.49.0 we can presumably drop [[hx/*honey-sql-version*]]
;;; completely
(defn maybe-wrap-unaliased-expr
  "Wrap an expression for a `:select` clause or similar as `[expr]` for Honey SQL 2. For Honey SQL 1, return it as-is.

  Honey SQL 2 generally needs things to be wrapped even if you don't specify an alias, so vector expressions like
  `[::f :x]` are not interpreted as `[expr alias]`. Honey SQL 1 explicitly disallows this, however.

  Honey SQL 1:

    {:select [(hsql/call :f :x)]}      => SELECT f(x)
    {:select [[(hsql/call :f :x)]]}    => Error: Alias should have two parts
    {:select [[(hsql/call :f :x) :a]]} => SELECT f(x) AS a

  Honey SQL 2:

    {:select [[:f :x]}      => SELECT f AS x (WRONG!)
    {:select [[[:f :x]]}    => SELECT f(x)
    {:select [[[:f x] :a]]} => SELECT f(x) AS a"
  {:added "0.46.0"}
  [expr]
  (case (long hx/*honey-sql-version*)
    1 expr
    2 [expr]))

(defn as
  "Generate HoneySQL for an `AS` form (e.g. `<form> AS <field>`) using the name information of a `clause`. The
  HoneySQL representation of on `AS` clause is a tuple like `[<form> <alias>]`.

  In some cases where the alias would be redundant, such as plain field literals, this returns the form as-is for
  Honey SQL 1. It's wrapped in a vector for Honey SQL 2 to eliminate ambiguity if the clause compiles to a Honey SQL
  vector. This is not allowed in Honey SQL 1 -- `[expr alias]` always has to have an alias.

  Honey SQL 2 seems to actually need an additional vector around the `alias` form, otherwise it doesn't work
  correctly. See https://clojurians.slack.com/archives/C1Q164V29/p1675301408026759

    ;; Honey SQL 1
    (as [:field \"x\" {:base-type :type/Text}])
    ;; -> (Identifier ...)
    ;; -> SELECT \"x\"

    ;; Honey SQL 2
    (as [:field \"x\" {:base-type :type/Text}])
    ;; -> [[::h2x/identifier ...]]
    ;; -> SELECT \"x\"

    ;; Honey SQL 1
    (as [:field \"x\" {:base-type :type/Text, :temporal-unit :month}])
    ;; -> [(Identifier ...) (Identifier ...)]
    ;; -> SELECT date_extract(\"x\", 'month') AS \"x\"

    ;; Honey SQL 2
    (as [:field \"x\" {:base-type :type/Text, :temporal-unit :month}])
    ;; -> [[::h2x/identifier ...] [[::h2x/identifier ...]]]
    ;; -> SELECT date_extract(\"x\", 'month') AS \"x\""
  [driver clause & _unique-name-fn]
  (let [honeysql-form (->honeysql driver clause)
        field-alias   (field-clause->alias driver clause)]
    (if field-alias
      [honeysql-form (case (long hx/*honey-sql-version*)
                       1 field-alias
                       2 [field-alias])]
      (maybe-wrap-unaliased-expr honeysql-form))))

;; Certain SQL drivers require that we refer to Fields using the alias we give in the `SELECT` clause in
;; `ORDER BY` and `GROUP BY` rather than repeating definitions.
;; BigQuery does this generally, other DB's require this in JSON columns.
;;
;; See #17536 and #18742

(defn rewrite-fields-to-force-using-column-aliases
  "Rewrite `:field` clauses to force them to use the column alias regardless of where they appear."
  ([form]
   (rewrite-fields-to-force-using-column-aliases form {:is-breakout false}))
  ([form {is-breakout :is-breakout}]
   (mbql.u/replace form
     [:field id-or-name opts]
     [:field (if (integer? id-or-name)
               (::add/source-alias opts)
               id-or-name)
      (cond-> opts
        true
        (assoc ::add/source-alias        (::add/desired-alias opts)
               ::add/source-table        ::add/none
               ;; used to indicate that this is a forced alias
               ::forced-alias            true)
        ;; don't want to do temporal bucketing or binning inside the order by only.
        ;; That happens inside the `SELECT`
        ;; (#22831) however, we do want it in breakout
        (not is-breakout)
        (dissoc :temporal-unit :binning))])))

;;; +----------------------------------------------------------------------------------------------------------------+
;;; |                                                Clause Handlers                                                 |
;;; +----------------------------------------------------------------------------------------------------------------+

;;; -------------------------------------------------- aggregation ---------------------------------------------------

(defmethod apply-top-level-clause [:sql :aggregation]
  [driver _top-level-clause honeysql-form {aggregations :aggregation, :as inner-query}]
  (let [honeysql-ags (vec (for [ag   aggregations
                                :let [ag-expr  (->honeysql driver ag)
                                      ag-name  (annotate/aggregation-name inner-query ag)
                                      ag-alias (->honeysql driver (hx/identifier
                                                                   :field-alias
                                                                   (driver/escape-alias driver ag-name)))]]
                            (case (long hx/*honey-sql-version*)
                              1 [ag-expr ag-alias]
                              2 [ag-expr [ag-alias]])))]
    (reduce sql.helpers/select honeysql-form honeysql-ags)))


;;; ----------------------------------------------- breakout & fields ------------------------------------------------

(defmethod apply-top-level-clause [:sql :breakout]
  [driver _ honeysql-form {breakout-fields :breakout, fields-fields :fields :as _query}]
  (as-> honeysql-form new-hsql
    (apply sql.helpers/select new-hsql (->> breakout-fields
                                            (remove (set fields-fields))
                                            (mapv (fn [field-clause]
                                                    (as driver field-clause)))))
    (apply sql.helpers/group-by new-hsql (mapv (partial ->honeysql driver) breakout-fields))))

(defmethod apply-top-level-clause [:sql :fields]
  [driver _ honeysql-form {fields :fields}]
  (apply sql.helpers/select honeysql-form (vec (for [field-clause fields]
                                                 (as driver field-clause)))))


;;; ----------------------------------------------------- filter -----------------------------------------------------

(defn- like-clause
  "Generate honeysql like clause used in `:starts-with`, `:contains` or `:ends-with.
  If matching case insensitively, `pattern` is lowercased earlier in [[generate-pattern]]."
  [field pattern {:keys [case-sensitive] :or {case-sensitive true} :as _options}]
  ;; TODO - don't we need to escape underscores and percent signs in the pattern, since they have special meanings in
  ;; LIKE clauses? That's what we're doing with Druid... (Cam)
  ;;
  ;; TODO - Postgres supports `ILIKE`. Does that make a big enough difference performance-wise that we should do a
<<<<<<< HEAD
  ;; custom implementation?
  (if (get options :case-sensitive true)
    [:like field                    (->honeysql driver value)]
    [:like (hx/call :lower field) (->honeysql driver (update value 1 u/lower-case-en))]))

(def ^:private StringValue
  [:and
   mbql.s/value
   [:fn {:error/message "string value"} #(string? (second %))]])

(mu/defn ^:private update-string-value :- mbql.s/value
  [value :- StringValue f]
  (update value 1 f))
=======
  ;; custom implementation? (Cam)
  [:like (cond->> field (not case-sensitive) (hx/call :lower)) pattern])

(def ^:private StringValueOrFieldOrExpression
  [:or
   [:and mbql.s/value
    [:fn {:error/message "string value"} #(string? (second %))]]
   mbql.s/FieldOrExpressionDef])

(mu/defn ^:private generate-pattern
  "Generate pattern to match against in like clause. Lowercasing for case insensitive matching also happens here."
  [driver
   pre
   [type _ :as arg] :- StringValueOrFieldOrExpression
   post
   {:keys [case-sensitive] :or {case-sensitive true} :as _options}]
  (if (= :value type)
    (->honeysql driver (update arg 1 #(cond-> (str pre % post)
                                        (not case-sensitive) u/lower-case-en)))
    (cond->> (->honeysql driver (into [:concat] (remove nil?) [pre arg post]))
      (not case-sensitive) (hx/call :lower))))
>>>>>>> b7ea2376

(defmethod ->honeysql [:sql :starts-with]
  [driver [_ field arg options]]
  (like-clause (->honeysql driver field) (generate-pattern driver nil arg "%" options) options))

(defmethod ->honeysql [:sql :contains]
  [driver [_ field arg options]]
  (like-clause (->honeysql driver field) (generate-pattern driver "%" arg "%" options) options))

(defmethod ->honeysql [:sql :ends-with]
  [driver [_ field arg options]]
  (like-clause (->honeysql driver field) (generate-pattern driver "%" arg nil options) options))

(defmethod ->honeysql [:sql :between]
  [driver [_ field min-val max-val]]
  [:between (->honeysql driver field) (->honeysql driver min-val) (->honeysql driver max-val)])

(defmethod ->honeysql [:sql :>]
  [driver [_ field value]]
  [:> (->honeysql driver field) (->honeysql driver value)])

(defmethod ->honeysql [:sql :<]
  [driver [_ field value]]
  [:< (->honeysql driver field) (->honeysql driver value)])

(defmethod ->honeysql [:sql :>=]
  [driver [_ field value]]
  [:>= (->honeysql driver field) (->honeysql driver value)])

(defmethod ->honeysql [:sql :<=]
  [driver [_ field value]]
  [:<= (->honeysql driver field) (->honeysql driver value)])

(defmethod ->honeysql [:sql :=]
  [driver [_ field value]]
  (assert field)
  [:= (->honeysql driver field) (->honeysql driver value)])

(defn- correct-null-behaviour
  [driver [op & args :as clause]]
  (if-let [field-arg (mbql.u/match-one args
                       :field          &match)]
    ;; We must not transform the head again else we'll have an infinite loop
    ;; (and we can't do it at the call-site as then it will be harder to fish out field references)
    [:or
     (into [op] (map (partial ->honeysql driver)) args)
     [:= (->honeysql driver field-arg) nil]]
    clause))

(defmethod ->honeysql [:sql :!=]
  [driver [_ field value]]
  (if (nil? (qp.wrap-value-literals/unwrap-value-literal value))
    [:not= (->honeysql driver field) (->honeysql driver value)]
    (correct-null-behaviour driver [:not= field value])))

(defmethod ->honeysql [:sql :and]
  [driver [_ & subclauses]]
  (apply vector :and (mapv (partial ->honeysql driver) subclauses)))

(defmethod ->honeysql [:sql :or]
  [driver [_ & subclauses]]
  (apply vector :or (mapv (partial ->honeysql driver) subclauses)))

(def ^:private clause-needs-null-behaviour-correction?
  (comp #{:contains :starts-with :ends-with} first))

(defmethod ->honeysql [:sql :not]
  [driver [_ subclause]]
  (if (clause-needs-null-behaviour-correction? subclause)
    (correct-null-behaviour driver [:not subclause])
    [:not (->honeysql driver subclause)]))

(defmethod apply-top-level-clause [:sql :filter]
  [driver _ honeysql-form {clause :filter}]
  (sql.helpers/where honeysql-form (->honeysql driver clause)))


;;; -------------------------------------------------- join tables ---------------------------------------------------

(declare mbql->honeysql)

(defmulti join->honeysql
  "Compile a single MBQL `join` to HoneySQL."
  {:arglists '([driver join])}
  driver/dispatch-on-initialized-driver
  :hierarchy #'driver/hierarchy)

(defmulti join-source
  "Generate HoneySQL for a table or query to be joined."
  {:arglists '([driver join])}
  driver/dispatch-on-initialized-driver
  :hierarchy #'driver/hierarchy)

(defmethod join-source :sql
  [driver {:keys [source-table source-query]}]
  (cond
    (and source-query (:native source-query))
    (sql-source-query (:native source-query) (:params source-query))

    source-query
    (mbql->honeysql driver {:query source-query})

    :else
    (->honeysql driver (qp.store/table source-table))))

(def ^:private HoneySQLJoin
  "Schema for HoneySQL for a single JOIN. Used to validate that our join-handling code generates correct clauses."
  [:tuple
   ;;join source and alias
   [:tuple
    ;; join source
    :some
    ;; join alias
    :some]
   ;; join condition
   [:sequential :any]])

(mu/defmethod join->honeysql :sql :- HoneySQLJoin
  [driver {:keys [condition], join-alias :alias, :as join} :- mbql.s/Join]
  [[(join-source driver join)
    (let [table-alias (->honeysql driver (hx/identifier :table-alias join-alias))]
      (case (long hx/*honey-sql-version*)
        1 table-alias
        2 [table-alias]))]
   (->honeysql driver condition)])

(def ^:private ^{:deprecated "0.46.0"} join-strategy->merge-fn
  "Deprecated. Only for Honey SQL 1."
  {:left-join  sql.helpers/left-join
   :right-join sql.helpers/right-join
   ;; don't use [[sql.helpers/inner-join]] because Honey SQL 1 doesn't understand `:inner-join`. But `;join` does the
   ;; same thing
   :inner-join sql.helpers/join
   :full-join  sql.helpers/full-join})

(defn- apply-joins-honey-sql-1
  {:deprecated "0.46.0"}
  [driver honeysql-form joins]
  (reduce
   (fn [honeysql-form {:keys [strategy], :as join}]
     #_{:clj-kondo/ignore [:deprecated-var]}
     (apply (join-strategy->merge-fn strategy) honeysql-form (join->honeysql driver join)))
   honeysql-form
   joins))

(defn- apply-joins-honey-sql-2
  "Use Honey SQL 2's `:join-by` so the joins are in the same order they are specified in MBQL (#15342).
  See [[metabase.query-processor-test.explicit-joins-test/join-order-test]]."
  [driver honeysql-form joins]
  (letfn [(append-joins [join-by]
            (into (vec join-by)
                  (mapcat (fn [{:keys [strategy], :as join}]
                            [strategy (join->honeysql driver join)]))
                  joins))]
    (update honeysql-form :join-by append-joins)))

(defmethod apply-top-level-clause [:sql :joins]
  [driver _ honeysql-form {:keys [joins]}]
  #_{:clj-kondo/ignore [:deprecated-var]}
  (let [f (case (long hx/*honey-sql-version*)
            1 apply-joins-honey-sql-1
            2 apply-joins-honey-sql-2)]
    (f driver honeysql-form joins)))


;;; ---------------------------------------------------- order-by ----------------------------------------------------

(defmethod ->honeysql [:sql :asc]
  [driver [direction field]]
  [(->honeysql driver field) direction])

(defmethod ->honeysql [:sql :desc]
  [driver [direction field]]
  [(->honeysql driver field) direction])

(defmethod apply-top-level-clause [:sql :order-by]
  [driver _ honeysql-form {subclauses :order-by}]
  (reduce sql.helpers/order-by honeysql-form (mapv (partial ->honeysql driver) subclauses)))

;;; -------------------------------------------------- limit & page --------------------------------------------------

(defmethod apply-top-level-clause [:sql :limit]
  [_driver _top-level-clause honeysql-form {value :limit}]
  (sql.helpers/limit honeysql-form (inline-num value)))

(defmethod apply-top-level-clause [:sql :page]
  [_driver _top-level-clause honeysql-form {{:keys [items page]} :page}]
  (-> honeysql-form
      (sql.helpers/limit (inline-num items))
      (sql.helpers/offset (inline-num (* items (dec page))))))


;;; -------------------------------------------------- source-table --------------------------------------------------

(defmethod ->honeysql [:sql Table]
  [driver table]
  (let [{table-name :name, schema :schema} table]
    (->honeysql driver (hx/identifier :table schema table-name))))

(defmethod apply-top-level-clause [:sql :source-table]
  [driver _ honeysql-form {source-table-id :source-table}]
  (sql.helpers/from honeysql-form (maybe-wrap-unaliased-expr (->honeysql driver (qp.store/table source-table-id)))))


;;; +----------------------------------------------------------------------------------------------------------------+
;;; |                                           Building the HoneySQL Form                                           |
;;; +----------------------------------------------------------------------------------------------------------------+

(def ^:private top-level-clause-application-order
  "Order to apply top-level clauses in. This is important because we build things like the `SELECT` clause progressively
  and MBQL requires us to return results with `:breakout` columns before `:aggregation`, etc.

  Map of clause -> index, e.g.

    {:source-table 0, :breakout 1, ...}"
  (into {} (map-indexed
            #(vector %2 %1)
            [:source-table :breakout :aggregation :fields :filter :joins :order-by :page :limit])))

(defn- query->keys-in-application-order
  "Return the keys present in an MBQL `inner-query` in the order they should be processed."
  [inner-query]
  ;; sort first by any known top-level clauses according to the `top-level-application-clause-order` defined above,
  ;; then sort any unknown clauses by name.
  (sort-by (fn [clause] [(get top-level-clause-application-order clause Integer/MAX_VALUE) clause])
           (keys inner-query)))

(defn- format-honeysql-2 [dialect honeysql-form]
  ;; throw people a bone and make sure they're not trying to use Honey SQL 1 stuff inside Honey SQL 2.
  (mbql.u/match honeysql-form
    (form :guard record?)
    (throw (ex-info (format "Not supported by Honey SQL 2: ^%s %s"
                            (.getCanonicalName (class form))
                            (pr-str form))
                    {:honeysql-form honeysql-form, :form form})))
  (if (map? honeysql-form)
    #_{:clj-kondo/ignore [:discouraged-var]}
    (sql/format honeysql-form {:dialect dialect, :quoted true, :quoted-snake false})
    ;; for weird cases when we want to compile just one particular snippet. Why are we doing this? Who knows. This seems
    ;; to not really be supported by Honey SQL 2, so hack around it for now. See upstream issue
    ;; https://github.com/seancorfield/honeysql/issues/456
    (binding [sql/*dialect*      (sql/get-dialect dialect)
              sql/*quoted*       true
              sql/*quoted-snake* false]
      (sql/format-expr honeysql-form {:nested true}))))

(defn format-honeysql
  "Compile a `honeysql-form` to a vector of `[sql & params]`. `honeysql-form` can either be a map (for a top-level
  query), or some sort of expression."
  ([driver honeysql-form]
   (format-honeysql (honey-sql-version driver) (quote-style driver) honeysql-form))

  ([version dialect honeysql-form]
   (try
     (let [f (case (long version)
               1 #_{:clj-kondo/ignore [:deprecated-var]} sql.qp.deprecated/format-honeysql-1
               2 format-honeysql-2)]
       (f dialect honeysql-form))
     (catch Throwable e
       (try
         (log/error e
                    (u/format-color 'red
                                    (str (deferred-tru "Invalid HoneySQL form: {0}" (ex-message e))
                                         "\n"
                                         (u/pprint-to-str honeysql-form))))
         (finally
           (throw (ex-info (tru "Error compiling HoneySQL form: {0}" (ex-message e))
                           {:dialect           dialect
                            :form              honeysql-form
                            :type              qp.error-type/driver
                            :honey-sql-version version}
                           e))))))))

(defn- default-select [driver {[from] :from, :as _honeysql-form}]
  (let [table-identifier (if (sequential? from)
                           ;; Grab the alias part.
                           ;;
                           ;; Honey SQL 1 = [expr alias]
                           ;; Honey SQL 2 = [expr [alias]]
                           (case (long hx/*honey-sql-version*)
                             1 (second from)
                             2 (first (second from)))
                           from)
        [raw-identifier] (when table-identifier
                           (format-honeysql driver table-identifier))
        expr             (if (seq raw-identifier)
                           (hx/raw (format "%s.*" raw-identifier))
                           :*)]
    [(maybe-wrap-unaliased-expr expr)]))

(defn- add-default-select
  "Add `SELECT *` to `honeysql-form` if no `:select` clause is present."
  [driver {:keys [select], :as honeysql-form}]
  ;; TODO - this is hacky -- we should ideally never need to add `SELECT *`, because we should know what fields to
  ;; expect from the source query, and middleware should be handling that for us
  (cond-> honeysql-form
    (empty? select) (assoc :select (default-select driver honeysql-form))))

(defn- apply-top-level-clauses
  "`apply-top-level-clause` for all of the top-level clauses in `inner-query`, progressively building a HoneySQL form.
  Clauses are applied according to the order in `top-level-clause-application-order`."
  ([driver honeysql-form inner-query]
   (apply-top-level-clauses driver honeysql-form inner-query identity))

  ([driver honeysql-form inner-query xform]
   (transduce
    xform
    (fn
      ([honeysql-form]
       (add-default-select driver honeysql-form))
      ([honeysql-form k]
       (apply-top-level-clause driver k honeysql-form inner-query)))
    honeysql-form
    (query->keys-in-application-order inner-query))))

(declare apply-clauses)

(defn- apply-source-query
  "Handle a `:source-query` clause by adding a recursive `SELECT` or native query. At the time of this writing, all
  source queries are aliased as `source`."
  [driver honeysql-form {{:keys [native params],
                          persisted :persisted-info/native
                          :as source-query} :source-query}]
  (assoc honeysql-form
         :from [[(cond
                   persisted
                   (sql-source-query persisted nil)

                   native
                   (sql-source-query native params)

                   :else
                   (apply-clauses driver {} source-query))
                 (let [table-alias (->honeysql driver (hx/identifier :table-alias source-query-alias))]
                   (case (long hx/*honey-sql-version*)
                     1 table-alias
                     2 [table-alias]))]]))

(defn- apply-clauses
  "Like [[apply-top-level-clauses]], but handles `source-query` as well, which needs to be handled in a special way
  because it is aliased."
  [driver honeysql-form {:keys [source-query], :as inner-query}]
  (binding [*inner-query* inner-query]
    (if source-query
      (apply-top-level-clauses
       driver
       (apply-source-query driver honeysql-form inner-query)
       inner-query
       ;; don't try to do anything with the source query recursively.
       (remove (partial = :source-query)))
      (apply-top-level-clauses driver honeysql-form inner-query))))

(defmulti preprocess
  "Do miscellaneous transformations to the MBQL before compiling the query. These changes are idempotent, so it is safe
  to use this function in your own implementations of [[driver/mbql->native]], if you want to apply changes to the
  same version of the query that we will ultimately be compiling."
  {:arglists '([driver inner-query]), :added "0.42.0"}
  driver/dispatch-on-initialized-driver
  :hierarchy #'driver/hierarchy)

(defmethod preprocess :sql
  [_driver inner-query]
  (nest-query/nest-expressions (add/add-alias-info inner-query)))

(defn mbql->honeysql
  "Build the HoneySQL form we will compile to SQL and execute."
  [driver {inner-query :query}]
  (binding [driver/*driver*        driver
            hx/*honey-sql-version* (honey-sql-version driver)]
    (when (= hx/*honey-sql-version* 1)
      (sql.qp.deprecated/log-deprecation-warning driver "Honey SQL 1" "0.46.0"))
    (let [inner-query (preprocess driver inner-query)]
      (log/tracef "Compiling MBQL query\n%s" (u/pprint-to-str 'magenta inner-query))
      (u/prog1 (apply-clauses driver {} inner-query)
        (log/debugf "\nHoneySQL Form: %s\n%s" (u/emoji "🍯") (u/pprint-to-str 'cyan <>))))))

;;;; MBQL -> Native

(defn mbql->native
  "Transpile MBQL query into a native SQL statement. This is the `:sql` driver implementation
  of [[driver/mbql->native]] (actual multimethod definition is in [[metabase.driver.sql]]."
  [driver outer-query]
  (let [honeysql-form (mbql->honeysql driver outer-query)
        [sql & args]  (format-honeysql driver honeysql-form)]
    {:query sql, :params args}))<|MERGE_RESOLUTION|>--- conflicted
+++ resolved
@@ -1092,21 +1092,6 @@
   ;; LIKE clauses? That's what we're doing with Druid... (Cam)
   ;;
   ;; TODO - Postgres supports `ILIKE`. Does that make a big enough difference performance-wise that we should do a
-<<<<<<< HEAD
-  ;; custom implementation?
-  (if (get options :case-sensitive true)
-    [:like field                    (->honeysql driver value)]
-    [:like (hx/call :lower field) (->honeysql driver (update value 1 u/lower-case-en))]))
-
-(def ^:private StringValue
-  [:and
-   mbql.s/value
-   [:fn {:error/message "string value"} #(string? (second %))]])
-
-(mu/defn ^:private update-string-value :- mbql.s/value
-  [value :- StringValue f]
-  (update value 1 f))
-=======
   ;; custom implementation? (Cam)
   [:like (cond->> field (not case-sensitive) (hx/call :lower)) pattern])
 
@@ -1128,7 +1113,6 @@
                                         (not case-sensitive) u/lower-case-en)))
     (cond->> (->honeysql driver (into [:concat] (remove nil?) [pre arg post]))
       (not case-sensitive) (hx/call :lower))))
->>>>>>> b7ea2376
 
 (defmethod ->honeysql [:sql :starts-with]
   [driver [_ field arg options]]
