--- conflicted
+++ resolved
@@ -8,23 +8,14 @@
    [macaw.core :as macaw]
    [metabase.driver :as driver]
    [metabase.driver-api.core :as driver-api]
-<<<<<<< HEAD
-   [metabase.driver.common.parameters.parse :as params.parse]
-   [metabase.driver.common.parameters.values :as params.values]
-=======
    ^{:clj-kondo/ignore [:deprecated-namespace]} [metabase.driver.common.parameters.parse :as params.parse]
    ^{:clj-kondo/ignore [:deprecated-namespace]} [metabase.driver.common.parameters.values :as params.values]
->>>>>>> db08e235
    [metabase.driver.sql.normalize :as sql.normalize]
    [metabase.driver.sql.parameters.substitute :as sql.params.substitute]
    [metabase.driver.sql.parameters.substitution :as sql.params.substitution]
    [metabase.driver.sql.query-processor :as sql.qp]
    [metabase.driver.sql.references :as sql.references]
    [metabase.driver.sql.util :as sql.u]
-<<<<<<< HEAD
-   [metabase.util :as u]
-=======
->>>>>>> db08e235
    [metabase.util.humanization :as u.humanization]
    [metabase.util.malli :as mu]
    [metabase.util.performance :refer [some]]
@@ -164,16 +155,9 @@
 (defn find-table-or-transform
   "Given a table and schema that has been parsed out of a native query, finds either a matching table or a matching transform.
    It will return either {:table table-id} or {:transform transform-id}, or nil if neither is found."
-<<<<<<< HEAD
-  [driver tables transforms {:keys [table schema]}]
-  (let [normalized-table (sql.normalize/normalize-name driver table)
-        normalized-schema (or (some->> schema (sql.normalize/normalize-name driver))
-                              (default-schema driver))
-=======
   [driver tables transforms {search-table :table raw-schema :schema}]
   (let [search-schema (or raw-schema
                           (default-schema driver))
->>>>>>> db08e235
         matches? (fn [db-table db-schema]
                    (and (= search-table db-table)
                         (= search-schema db-schema)))]
@@ -186,21 +170,6 @@
                   {:transform id}))
               transforms))))
 
-<<<<<<< HEAD
-(defmethod driver/native-query-deps :sql
-  ([driver query]
-   (driver/native-query-deps driver query
-                             (driver-api/metadata-provider)))
-  ([driver query metadata-provider]
-   (let [db-tables (driver-api/tables metadata-provider)
-         db-transforms (driver-api/transforms metadata-provider)]
-     (->> query
-          macaw/parsed-query
-          macaw/query->components
-          :tables
-          (map :component)
-          (into #{} (keep #(find-table-or-transform driver db-tables db-transforms %)))))))
-=======
 (defn- normalize-table-spec
   [driver {:keys [table schema]}]
   {:table (sql.normalize/normalize-name driver table)
@@ -219,19 +188,11 @@
          (map :component)
          (into #{} (keep #(->> (normalize-table-spec driver %)
                                (find-table-or-transform driver db-tables db-transforms)))))))
->>>>>>> db08e235
 
 ;;; +----------------------------------------------------------------------------------------------------------------+
 ;;; |                                              Dependencies                                                      |
 ;;; +----------------------------------------------------------------------------------------------------------------+
 
-<<<<<<< HEAD
-(defn- table-key [entity]
-  (select-keys entity [:table :schema]))
-
-(defmulti resolve-field (fn [_driver _metadata-provider col-spec]
-                          (:type col-spec)))
-=======
 (defmulti ^:private resolve-field
   "Resolves a field reference to one or more actual database fields.
 
@@ -243,7 +204,6 @@
   {:added "0.57.0" :arglists '([driver metadata-provider col-spec])}
   (fn [_driver _metadata-provider col-spec]
     (:type col-spec)))
->>>>>>> db08e235
 
 (defmethod resolve-field :all-columns
   [driver metadata-provider col-spec]
@@ -312,27 +272,6 @@
       :effective-type (apply lca :type/* (map :effective-type member-fields))
       :semantic-type (apply lca :Semantic/* (map :semantic-type member-fields))}]))
 
-<<<<<<< HEAD
-(defmethod driver/native-result-metadata :sql
-  [driver metadata-provider native-query]
-  (let [{:keys [returned-fields]} (->> (macaw/parsed-query native-query)
-                                       macaw/->ast
-                                       (sql.references/field-references driver))]
-    (->> (mapcat (partial resolve-field driver metadata-provider) returned-fields)
-         (remove ::bad-reference))))
-
-(defmethod driver/validate-native-query-fields :sql
-  [driver metadata-provider native-query]
-  (let [{:keys [used-fields returned-fields bad-sql]} (->> (macaw/parsed-query native-query)
-                                                           macaw/->ast
-                                                           (sql.references/field-references driver))
-        check-fields #(mapcat (fn [col-spec]
-                                (->> (resolve-field driver metadata-provider col-spec)
-                                     (filter ::bad-reference)))
-                              %)]
-    (-> (concat (when bad-sql
-                  [{:error :bad-sql}])
-=======
 (mu/defmethod driver/native-result-metadata :sql
   [driver       :- :keyword
    native-query :- :metabase.lib.schema/native-only-query]
@@ -358,7 +297,6 @@
                               %)]
     (-> (concat (when bad-sql
                   [{:error ::bad-sql}])
->>>>>>> db08e235
                 (check-fields used-fields)
                 (check-fields returned-fields))
         distinct)))
