--- conflicted
+++ resolved
@@ -126,14 +126,10 @@
 
 (defn- expression-ref-errors-for-stage [stage]
   (let [stage (dissoc stage :parameters) ; don't validate [:dimension [:expression ...]] refs since they might not be moved to the correct place yet.
-<<<<<<< HEAD
         expression-names (when-let [expressions (:expressions stage)]
                            (when (and (sequential? expressions)
                                       (every? sequential? expressions))
                              (into #{} (map (comp :lib/expression-name second)) expressions)))
-=======
-        expression-names (into #{} (map (comp :lib/expression-name second)) (:expressions stage))
->>>>>>> afa9b31c
         pred #(bad-ref-clause? :expression expression-names %)
         form (-> (stage-with-joins-and-namespaced-keys-removed stage)
                  ;; also ignore expression refs inside `:parameters` since they still use legacy syntax these days.
