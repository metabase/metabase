--- conflicted
+++ resolved
@@ -10,18 +10,12 @@
 
 import { useInteractiveQuestionContext } from "../InteractiveQuestion/context";
 
-<<<<<<< HEAD
-const QuestionEditorInner = () => {
-  const { originalQuestion, question, queryResults, runQuestion } =
-    useInteractiveQuestionContext();
-=======
 export type QuestionEditorProps = {
   isSaveEnabled?: boolean;
 };
 
 const QuestionEditorInner = ({ isSaveEnabled }: QuestionEditorProps) => {
   const { queryResults, runQuestion } = useInteractiveQuestionContext();
->>>>>>> c2b7cc9e
 
   const [activeTab, setActiveTab] = useState<
     "notebook" | "visualization" | (string & unknown) | null
@@ -53,17 +47,6 @@
               </Tabs.Tab>
             ) : null}
           </Group>
-<<<<<<< HEAD
-          <Group>
-            <InteractiveQuestion.ResetButton
-              onClick={() => {
-                setActiveTab("notebook");
-                closeSaveModal();
-              }}
-            />
-            <InteractiveQuestion.SaveButton onClick={openSaveModal} />
-          </Group>
-=======
           {!isSaveFormOpen && (
             <Group>
               <InteractiveQuestion.ResetButton
@@ -77,7 +60,6 @@
               )}
             </Group>
           )}
->>>>>>> c2b7cc9e
         </Group>
 
         <Tabs.Panel value="notebook">
@@ -91,7 +73,6 @@
         </Tabs.Panel>
       </Tabs>
 
-<<<<<<< HEAD
       {/* Refer to the SaveQuestionProvider for context on why we have to do it like this */}
       {isSaveModalOpen && question && (
         <SaveQuestionModal
@@ -102,14 +83,6 @@
           onCreate={handleCreate}
           onSave={handleSave}
         />
-=======
-      {isSaveEnabled && isSaveFormOpen && (
-        <Overlay center>
-          <Paper>
-            <InteractiveQuestion.SaveQuestionForm onClose={closeSaveForm} />
-          </Paper>
-        </Overlay>
->>>>>>> c2b7cc9e
       )}
     </Box>
   );
