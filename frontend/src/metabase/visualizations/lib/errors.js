--- conflicted
+++ resolved
@@ -32,14 +32,11 @@
   }
 }
 
-<<<<<<< HEAD
-=======
 /**
  * These errors are usually thrown from within the `checkRenderable` visualization utility.
  * We rely on this type of error (in conjuction with the `hasEmptyState` and a few other properties)
  * to determine whether or not to display the empty visuzalization state.
  */
->>>>>>> 95afcd14
 export class ChartSettingsError extends Error {
   initial;
   buttonText;
