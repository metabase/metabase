--- conflicted
+++ resolved
@@ -68,11 +68,7 @@
 declare function DisplayInfoFn(
   query: Query,
   stageIndex: number,
-<<<<<<< HEAD
-  joinable: CardMetadata | TableMetadata,
-=======
   tableLike: CardMetadata | TableMetadata,
->>>>>>> d8d630f3
 ): CardDisplayInfo | TableDisplayInfo;
 declare function DisplayInfoFn(
   query: Query,
@@ -117,7 +113,7 @@
 declare function DisplayInfoFn(
   query: Query,
   stageIndex: number,
-  filterOperator: JoinConditionOperator,
+  joinConditionOperator: JoinConditionOperator,
 ): JoinConditionOperatorDisplayInfo;
 declare function DisplayInfoFn(
   query: Query,
