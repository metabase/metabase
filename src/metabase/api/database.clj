(ns metabase.api.database
  "/api/database endpoints."
  (:require
   [clojure.string :as str]
   [medley.core :as m]
   [metabase.analytics.core :as analytics]
   [metabase.api.common :as api]
   [metabase.api.macros :as api.macros]
   [metabase.api.table :as api.table]
   [metabase.config :as config]
   [metabase.db :as mdb]
   [metabase.db.query :as mdb.query]
   [metabase.driver :as driver]
   [metabase.driver.h2 :as h2]
   [metabase.driver.util :as driver.u]
   [metabase.events :as events]
   [metabase.lib.core :as lib]
   [metabase.lib.metadata :as lib.metadata]
   [metabase.lib.schema.id :as lib.schema.id]
   [metabase.lib.util.match :as lib.util.match]
   [metabase.models.card :as card]
   [metabase.models.collection :as collection]
   [metabase.models.database :as database]
   [metabase.models.field :refer [readable-fields-only]]
   [metabase.models.interface :as mi]
   [metabase.models.secret :as secret]
   [metabase.models.setting :as setting :refer [defsetting]]
   [metabase.permissions.core :as perms]
   [metabase.plugins.classloader :as classloader]
   [metabase.premium-features.core :as premium-features :refer [defenterprise]]
   [metabase.public-settings :as public-settings]
   [metabase.query-processor :as qp]
   [metabase.query-processor.store :as qp.store]
   [metabase.query-processor.streaming :as qp.streaming]
   [metabase.request.core :as request]
   [metabase.sample-data :as sample-data]
   [metabase.server.streaming-response]
   [metabase.sync.core :as sync]
   [metabase.sync.schedules :as sync.schedules]
   [metabase.sync.util :as sync-util]
   [metabase.upload :as upload]
   [metabase.util :as u]
   [metabase.util.cron :as u.cron]
   [metabase.util.honey-sql-2 :as h2x]
   [metabase.util.i18n :refer [deferred-tru trs tru]]
   [metabase.util.log :as log]
   [metabase.util.malli :as mu]
   [metabase.util.malli.schema :as ms]
   [metabase.util.quick-task :as quick-task]
   [steffan-westcott.clj-otel.api.trace.span :as span]
   [toucan2.core :as t2]))

(set! *warn-on-reflection* true)

(def DBEngineString
  "Schema for a valid database engine name, e.g. `h2` or `postgres`."
  (mu/with-api-error-message
   [:and
    ms/NonBlankString
    [:fn
     {:error/message "Valid database engine"}
     #(u/ignore-exceptions (driver/the-driver %))]]
   (deferred-tru "value must be a valid database engine.")))

;;; ----------------------------------------------- GET /api/database ------------------------------------------------

(defn- add-tables [dbs]
  (let [db-id->tables (group-by :db_id (filter mi/can-read? (t2/select :model/Table
                                                                       :active          true
                                                                       :db_id           [:in (map :id dbs)]
                                                                       :visibility_type nil
                                                                       {:order-by [[:%lower.schema :asc]
                                                                                   [:%lower.display_name :asc]]})))]
    (for [db dbs]
      (assoc db :tables (get db-id->tables (:id db) [])))))

(mu/defn- add-native-perms-info :- [:maybe
                                    [:sequential
                                     [:map
                                      [:native_permissions [:enum :write :none]]]]]
  "For each database in DBS add a `:native_permissions` field describing the current user's permissions for running
  native (e.g. SQL) queries. Will be either `:write` or `:none`. `:write` means you can run ad-hoc native queries,
  and save new Cards with native queries; `:none` means you can do neither.

  For the curious: the use of `:write` and `:none` is mainly for legacy purposes, when we had data-access-based
  permissions; there was a specific option where you could give a Perms Group permissions to run existing Cards with
  native queries, but not to create new ones. With the advent of what is currently being called 'Space-Age
  Permissions', all Cards' permissions are based on their parent Collection, removing the need for native read perms."
  [dbs :- [:maybe [:sequential :map]]]
  (perms/prime-db-cache (map :id dbs))
  (for [db dbs]
    (assoc db
           :native_permissions
           (if (= :query-builder-and-native
                  (perms/full-db-permission-for-user
                   api/*current-user-id*
                   :perms/create-queries
                   (u/the-id db)))
             :write
             :none))))

(defn- card-database-supports-nested-queries? [{{database-id :database, :as database} :dataset_query, :as _card}]
  (when database-id
    (when-let [driver (driver.u/database->driver database-id)]
      (driver.u/supports? driver :nested-queries database))))

(defn- card-has-ambiguous-columns?
  "We know a card has ambiguous columns if any of the columns that come back end in `_2` (etc.) because that's what
   clojure.java.jdbc 'helpfully' does for us automatically.
   Presence of ambiguous columns disqualifies a query for use as a source query because something like

     SELECT name
     FROM (
       SELECT x.name, y.name
       FROM x
       LEFT JOIN y on x.id = y.id
     )

   would be ambiguous. Too many things break when attempting to use a query like this. In the future, this may be
   supported, but it will likely require rewriting the source SQL query to add appropriate aliases (this is even
   trickier if the source query uses `SELECT *`)."
  [{result-metadata :result_metadata, dataset-query :dataset_query}]
  (and (= (:type dataset-query) :native)
       (some (partial re-find #"_2$")
             (map (comp name :name) result-metadata))))

(defn- card-uses-unnestable-aggregation?
  "Since cumulative count and cumulative sum aggregations are done in Clojure-land we can't use Cards that use queries
  with those aggregations as source queries. This function determines whether `card` is using one of those queries so
  we can filter it out in Clojure-land."
  [{{{aggregations :aggregation} :query} :dataset_query}]
  (lib.util.match/match aggregations #{:cum-count :cum-sum}))

(defn card-can-be-used-as-source-query?
  "Does `card`'s query meet the conditions required for it to be used as a source query for another query?"
  [card]
  (and (card-database-supports-nested-queries? card)
       (not (or (card-uses-unnestable-aggregation? card)
                (card-has-ambiguous-columns? card)))))

(defn- ids-of-dbs-that-support-source-queries []
  (set (filter (fn [db-id]
                 (try
                   (when-let [db (t2/select-one :model/Database :id db-id)]
                     (driver.u/supports? (:engine db) :nested-queries db))
                   (catch Throwable e
                     (log/error e "Error determining whether Database supports nested queries"))))
               (t2/select-pks-set :model/Database))))

(mu/defn- source-query-cards
  "Fetch the Cards that can be used as source queries (e.g. presented as virtual tables)."
  [card-type :- ::card/type
   & {:keys [additional-constraints xform], :or {xform identity}}]
  (when-let [ids-of-dbs-that-support-source-queries (not-empty (ids-of-dbs-that-support-source-queries))]
    (transduce
     (comp (map (partial mi/do-after-select :model/Card))
           (filter card-can-be-used-as-source-query?)
           xform)
     (completing conj #(t2/hydrate % :collection :metrics))
     []
     (t2/reducible-query {:select   [:name :description :database_id :dataset_query :id :collection_id
                                     :result_metadata :type :source_card_id
                                     [{:select   [:status]
                                       :from     [:moderation_review]
                                       :where    [:and
                                                  [:= :moderated_item_type "card"]
                                                  [:= :moderated_item_id :report_card.id]
                                                  [:= :most_recent true]]
                                       :order-by [[:id :desc]]
                                       :limit    1}
                                      :moderated_status]]
                          :from     [:report_card]
                          :where    (into [:and
                                           [:not= :result_metadata nil]
                                           [:= :archived false]
                                           ;; always return metrics for now
                                           [:in :type [(u/qualified-name card-type) "metric"]]
                                           [:in :database_id ids-of-dbs-that-support-source-queries]
                                           (collection/visible-collection-filter-clause)]
                                          additional-constraints)
                          :order-by [[:%lower.name :asc]]}))))

(mu/defn- source-query-cards-exist?
  "Truthy if a single Card that can be used as a source query exists."
  [card-type :- ::card/type]
  (seq (source-query-cards card-type :xform (take 1))))

(mu/defn- cards-virtual-tables
  "Return a sequence of 'virtual' Table metadata for eligible Cards.
   (This takes the Cards from `source-query-cards` and returns them in a format suitable for consumption by the Query
   Builder.)"
  [card-type :- ::card/type
   & {:keys [include-fields?]}]
  (for [card (source-query-cards card-type)]
    (api.table/card->virtual-table card :include-fields? include-fields?)))

(mu/defn- saved-cards-virtual-db-metadata
  [card-type :- ::card/type
   & {:keys [include-tables? include-fields?]}]
  (when (public-settings/enable-nested-queries)
    (cond-> {:name               (trs "Saved Questions")
             :id                 lib.schema.id/saved-questions-virtual-database-id
             :features           #{:basic-aggregations}
             :is_saved_questions true}
      include-tables? (assoc :tables (cards-virtual-tables card-type
                                                           :include-fields? include-fields?)))))

;; "Virtual" tables for saved cards simulate the db->schema->table hierarchy by doing fake-db->collection->card
(defn- add-saved-questions-virtual-database [dbs & options]
  (let [virtual-db-metadata (apply saved-cards-virtual-db-metadata :question options)]
    ;; only add the 'Saved Questions' DB if there are Cards that can be used
    (cond-> dbs
      (and (source-query-cards-exist? :question) virtual-db-metadata) (concat [virtual-db-metadata]))))

(defn- filter-databases-by-data-model-perms
  "Filters the provided list of databases by data model perms, returning only the databases for which the current user
  can fully or partially edit the data model. If the user does not have data access for any databases, returns only the
  name and ID of these databases, removing all other fields."
  [dbs]
  (let [filtered-dbs
        (if-let [f (when config/ee-available?
                     (classloader/require 'metabase-enterprise.advanced-permissions.common)
                     (resolve 'metabase-enterprise.advanced-permissions.common/filter-databases-by-data-model-perms))]
          (f dbs)
          dbs)]
    (map
     (fn [db] (if (mi/can-read? db)
                db
                (select-keys db [:id :name :tables])))
     filtered-dbs)))

(defn- check-db-data-model-perms
  "Given a DB, checks that *current-user* has any data model editing perms for the DB. If yes, returns the DB,
  with its tables also filtered by data model editing perms. If it does not, throws a permissions exception."
  [db]
  (let [filtered-dbs (filter-databases-by-data-model-perms [db])]
    (api/check-403 (first filtered-dbs))))

(defn- uploadable-db?
  "Are uploads supported for this database?"
  [db]
  (driver.u/supports? (driver.u/database->driver db) :uploads db))

(defn- add-can-upload
  "Adds :can_upload boolean, which is true if the user can create a new upload to this DB."
  [db]
  (assoc db :can_upload (upload/can-create-upload? db (:uploads_schema_name db))))

(defn- add-can-upload-to-dbs
  "Add an entry to each DB about whether the user can upload to it."
  [dbs]
  (for [db dbs]
    (add-can-upload db)))

(defn- dbs-list
  [& {:keys [include-tables?
             include-saved-questions-db?
             include-saved-questions-tables?
             include-editable-data-model?
             include-analytics?
             exclude-uneditable-details?
             include-only-uploadable?]}]
  (let [dbs (t2/select :model/Database (merge {:order-by [:%lower.name :%lower.engine]}
                                              (when-not include-analytics?
                                                {:where [:= :is_audit false]})))
        filter-by-data-access? (not (or include-editable-data-model? exclude-uneditable-details?))]
    (cond-> (add-native-perms-info dbs)
      include-tables?              add-tables
      true                         add-can-upload-to-dbs
      include-editable-data-model? filter-databases-by-data-model-perms
      exclude-uneditable-details?  (#(filter (some-fn :is_attached_dwh mi/can-write?) %))
      filter-by-data-access?       (#(filter mi/can-read? %))
      include-saved-questions-db?  (add-saved-questions-virtual-database :include-tables? include-saved-questions-tables?)
      ;; Perms checks for uploadable DBs are handled by exclude-uneditable-details? (see below)
      include-only-uploadable?     (#(filter uploadable-db? %)))))

(api.macros/defendpoint :get "/"
  "Fetch all `Databases`.

  * `include=tables` means we should hydrate the Tables belonging to each DB. Default: `false`.

  * `saved` means we should include the saved questions virtual database. Default: `false`.

  * `include_editable_data_model` will only include DBs for which the current user has data model editing
    permissions. (If `include=tables`, this also applies to the list of tables in each DB). Should only be used if
    Enterprise Edition code is available the advanced-permissions feature is enabled.

  * `exclude_uneditable_details` will only include DBs for which the current user can edit the DB details. Has no
    effect unless Enterprise Edition code is available and the advanced-permissions feature is enabled.

  * `include_only_uploadable` will only include DBs into which Metabase can insert new data.

  Independently of these flags, the implementation of [[metabase.models.interface/to-json]] for `:model/Database` in
  [[metabase.models.database]] uses the implementation of [[metabase.models.interface/can-write?]] for `:model/Database`
  in [[metabase.models.database]] to exclude the `details` field, if the requesting user lacks permission to change the
  database details."
  [_route-params
   {:keys [include saved include_editable_data_model exclude_uneditable_details include_only_uploadable include_analytics]}
   :- [:map
       [:include                     {:optional true} (mu/with-api-error-message
                                                       [:maybe [:= "tables"]]
                                                       (deferred-tru "include must be either empty or the value ''tables''"))]
       [:include_analytics           {:default false} [:maybe :boolean]]
       [:saved                       {:default false} [:maybe :boolean]]
       [:include_editable_data_model {:default false} [:maybe :boolean]]
       [:exclude_uneditable_details  {:default false} [:maybe :boolean]]
       [:include_only_uploadable     {:default false} [:maybe :boolean]]]]
  (let [include-tables?                 (= include "tables")
        include-saved-questions-tables? (and saved include-tables?)
        only-editable?                  (or include_only_uploadable exclude_uneditable_details)
        db-list-res                     (or (dbs-list :include-tables?                 include-tables?
                                                      :include-saved-questions-db?     saved
                                                      :include-saved-questions-tables? include-saved-questions-tables?
                                                      :include-editable-data-model?    include_editable_data_model
                                                      :exclude-uneditable-details?     only-editable?
                                                      :include-analytics?              include_analytics
                                                      :include-only-uploadable?        include_only_uploadable)
                                            [])]
    {:data  db-list-res
     :total (count db-list-res)}))

;;; --------------------------------------------- GET /api/database/:id ----------------------------------------------

(mu/defn- expanded-schedules [db :- (ms/InstanceOf :model/Database)]
  {:metadata_sync      (u.cron/cron-string->schedule-map (:metadata_sync_schedule db))
   :cache_field_values (some-> (:cache_field_values_schedule db) u.cron/cron-string->schedule-map)})

(defn- add-expanded-schedules
  "Add 'expanded' versions of the cron schedules strings for DB in a format that is appropriate for frontend
  consumption."
  [db]
  (assoc db :schedules (expanded-schedules db)))

(defn- filter-sensitive-fields
  [fields]
  (remove #(= :sensitive (:visibility_type %)) fields))

(defn- get-database-hydrate-include
  "If URL param `?include=` was passed to `GET /api/database/:id`, hydrate the Database appropriately."
  [db include]
  (if-not include
    db
    (-> (t2/hydrate db (case include
                         "tables"        :tables
                         "tables.fields" [:tables [:fields [:target :has_field_values] :has_field_values]]))
        (update :tables (fn [tables]
                          (cond->> tables
                            ; filter hidden tables
                            true                        (filter (every-pred (complement :visibility_type) mi/can-read?))
                            true                        (map (fn [table] (update table :schema str)))
                            ; filter hidden fields
                            (= include "tables.fields") (map #(update % :fields filter-sensitive-fields))))))))

(defn get-database
  "Get a single Database with `id`."
  [id {:keys [include include-editable-data-model? exclude-uneditable-details?]}]
  (let [filter-by-data-access?       (not (or include-editable-data-model? exclude-uneditable-details?))
        database                     (api/check-404 (t2/select-one :model/Database :id id))]
    (cond-> database
      filter-by-data-access?       api/read-check
      exclude-uneditable-details?  api/write-check
      true                         add-expanded-schedules
      true                         (get-database-hydrate-include include)
      true                         add-can-upload
      include-editable-data-model? check-db-data-model-perms
      (mi/can-write? database)     (->
                                    (assoc :can-manage true)))))

(api.macros/defendpoint :get "/:id"
  "Get a single Database with `id`. Optionally pass `?include=tables` or `?include=tables.fields` to include the Tables
   belonging to this database, or the Tables and Fields, respectively.  If the requestor has write permissions for the DB
   (i.e. is an admin or has data model permissions), then certain inferred secret values will also be included in the
   returned details (see [[metabase.models.secret/expand-db-details-inferred-secret-values]] for full details).

   Passing include_editable_data_model will only return tables for which the current user has data model editing
   permissions, if Enterprise Edition code is available and a token with the advanced-permissions feature is present.
   In addition, if the user has no data access for the DB (aka block permissions), it will return only the DB name, ID
   and tables, with no additional metadata.

   Independently of these flags, the implementation of [[metabase.models.interface/to-json]] for `:model/Database` in
   [[metabase.models.database]] uses the implementation of [[metabase.models.interface/can-write?]] for `:model/Database`
   in [[metabase.models.database]] to exclude the `details` field, if the requesting user lacks permission to change the
   database details."
  [{:keys [id]} :- [:map
                    [:id ms/PositiveInt]]
   {:keys [include include_editable_data_model exclude_uneditable_details]}
   :- [:map [:include {:optional true} [:maybe [:enum "tables" "tables.fields"]]]]]
  (get-database id {:include include
                    :include-editable-data-model? (Boolean/parseBoolean include_editable_data_model)
                    :exclude-uneditable-details? (Boolean/parseBoolean exclude_uneditable_details)}))

(def ^:private database-usage-models
  "List of models that are used to report usage on a database."
  [:question :dataset :metric :segment]) ; TODO -- rename `:dataset` to `:model`?

(def ^:private always-false-hsql-expr
  "A Honey SQL expression that is never true.

    1 = 2"
  [:= [:inline 1] [:inline 2]])

(defmulti ^:private database-usage-query
  "Query that will returns the number of `model` that use the database with id `database-id`.
  The query must returns a scalar, and the method could return `nil` in case no query is available."
  {:arglists '([model database-id table-ids])}
  (fn [model _database-id _table-ids] (keyword model)))

(defn- card-query
  [db-id model type-str]
  {:select [[:%count.* model]]
   :from   [:report_card]
   :where  [:and
            [:= :database_id db-id]
            [:= :type type-str]]})

(defmethod database-usage-query :question
  [_ db-id _table-ids]
  (card-query db-id :question "question"))

(defmethod database-usage-query :dataset
  [_model db-id _table-ids]
  (card-query db-id :dataset "model"))

(defmethod database-usage-query :metric
  [_ db-id _table-ids]
  (card-query db-id :metric "metric"))

(defmethod database-usage-query :segment
  [_ _db-id table-ids]
  {:select [[:%count.* :segment]]
   :from   [:segment]
   :where  (if table-ids
             [:in :table_id table-ids]
             always-false-hsql-expr)})

(api.macros/defendpoint :get "/:id/usage_info"
  "Get usage info for a database.
  Returns a map with keys are models and values are the number of entities that use this database."
  [{:keys [id]} :- [:map
                    [:id ms/PositiveInt]]]
  (api/check-superuser)
  (api/check-404 (t2/exists? :model/Database :id id))
  (let [table-ids (t2/select-pks-set :model/Table :db_id id)]
    (first (mdb.query/query
            {:select [:*]
             :from   (for [model database-usage-models
                           :let [query (database-usage-query model id table-ids)]
                           :when query]
                       [query model])}))))

;;; ----------------------------------------- GET /api/database/:id/metadata -----------------------------------------

;; Since the normal `:id` param in the normal version of the endpoint will never match with negative numbers
;; we'll create another endpoint to specifically match the ID of the 'virtual' database. The `defendpoint` macro
;; requires either strings or vectors for the route so we'll have to use a vector and create a regex to only
;; match the virtual ID (and nothing else).
(api.macros/defendpoint :get ["/:virtual-db/metadata" :virtual-db (re-pattern (str lib.schema.id/saved-questions-virtual-database-id))]
  "Endpoint that provides metadata for the Saved Questions 'virtual' database. Used for fooling the frontend
   and allowing it to treat the Saved Questions virtual DB just like any other database."
  []
  (saved-cards-virtual-db-metadata :question :include-tables? true, :include-fields? true))

(defn- db-metadata [id include-hidden? include-editable-data-model? remove_inactive? skip-fields?]
  (let [db (-> (if include-editable-data-model?
                 (api/check-404 (t2/select-one :model/Database :id id))
                 (api/read-check :model/Database id))
               (t2/hydrate
                (if skip-fields?
                  [:tables :segments :metrics]
                  [:tables [:fields :has_field_values [:target :has_field_values]] :segments :metrics])))
        db (if include-editable-data-model?
             ;; We need to check data model perms after hydrating tables, since this will also filter out tables for
             ;; which the *current-user* does not have data model perms
             (check-db-data-model-perms db)
             db)]
    (-> db
        (update :tables (if include-hidden?
                          identity
                          (fn [tables]
                            (->> tables
                                 (remove :visibility_type)
                                 (map #(update % :fields filter-sensitive-fields))))))
        (update :tables (fn [tables]
                          (if-not include-editable-data-model?
                            ;; If we're filtering by data model perms, table perm checks were already done by
                            ;; check-db-data-model-perms
                            (filter mi/can-read? tables)
                            tables)))
        (update :tables (fn [tables]
                          (for [table tables]
                            (update table :segments (partial filter mi/can-read?)))))
        (update :tables (if remove_inactive?
                          (fn [tables]
                            (filter :active tables))
                          identity)))))

(api.macros/defendpoint :get "/:id/metadata"
  "Get metadata about a `Database`, including all of its `Tables` and `Fields`. Returns DB, fields, and field values.
  By default only non-hidden tables and fields are returned. Passing include_hidden=true includes them.

  Passing include_editable_data_model will only return tables for which the current user has data model editing
  permissions, if Enterprise Edition code is available and a token with the advanced-permissions feature is present.
  In addition, if the user has no data access for the DB (aka block permissions), it will return only the DB name, ID
  and tables, with no additional metadata."
  [{:keys [id]} :- [:map
                    [:id ms/PositiveInt]]
   {:keys [include_hidden include_editable_data_model remove_inactive skip_fields]}
   :- [:map
       [:include_hidden              {:default false} [:maybe ms/BooleanValue]]
       [:include_editable_data_model {:default false} [:maybe ms/BooleanValue]]
       [:remove_inactive             {:default false} [:maybe ms/BooleanValue]]
       [:skip_fields                 {:default false} [:maybe ms/BooleanValue]]]]
  (db-metadata id
               include_hidden
               include_editable_data_model
               remove_inactive
               skip_fields))

;;; --------------------------------- GET /api/database/:id/autocomplete_suggestions ---------------------------------

(defn- autocomplete-tables [db-id search-string limit]
  (t2/select [:model/Table :id :db_id :schema :name]
             {:where    [:and [:= :db_id db-id]
                         [:= :active true]
                         [:like :%lower.name (u/lower-case-en search-string)]
                         [:= :visibility_type nil]]
              :order-by [[:%lower.name :asc]]
              :limit    limit}))

(defn- autocomplete-cards
  "Returns cards that match the search string in the given database, ordered by id.
  `search-card-slug` should be in a format like '123-foo-bar' or '123' or 'foo-bar', where 123 is the card ID
   and foo-bar is a prefix of the card name converted into a slug.

   If the search string contains a number like '123' we match that as a prefix against the card IDs.
   If the search string contains a number at the start AND text like '123-foo' we match do an exact match on card ID, and a substring match on the card name.
   If the search string does not start with a number, and is text like 'foo' we match that as a substring on the card name."
  [database-id search-card-slug include-dashboard-questions?]
  (let [search-id   (re-find #"\d*" search-card-slug)
        search-name (-> (re-matches #"\d*-?(.*)" search-card-slug)
                        second
                        (str/replace #"-" " ")
                        u/lower-case-en)]
    (t2/select [:model/Card :id :type :database_id :name :collection_id [:collection.name :collection_name]]
               {:where    [:and
                           [:= :report_card.database_id database-id]
                           [:= :report_card.archived false]
                           (when-not include-dashboard-questions?
                             [:= :report_card.dashboard_id nil])
                           (cond
                             ;; e.g. search-string = "123"
                             (and (not-empty search-id) (empty? search-name))
                             [:like
                              (h2x/cast (if (= (mdb/db-type) :mysql) :char :text) :report_card.id)
                              (str search-id "%")]

                             ;; e.g. search-string = "123-foo"
                             (and (not-empty search-id) (not-empty search-name))
                             [:and
                              [:= :report_card.id (Integer/parseInt search-id)]
                              ;; this is a prefix match to be consistent with substring matches on the entire slug
                              [:like [:lower :report_card.name] (str search-name "%")]]

                             ;; e.g. search-string = "foo"
                             (and (empty? search-id) (not-empty search-name))
                             [:like [:lower :report_card.name] (str "%" search-name "%")])]
                :left-join [[:collection :collection] [:= :collection.id :report_card.collection_id]]
                ;; prioritize models. This relies of `model` coming before `question` alphabetically, and Tamas pointed
                ;; out this is a little brittle. He's right -- once we put v2 Metrics in then we can replace this with a
                ;; fancy `CASE` expression or something so we can sort things exactly how we like.
                :order-by [[:type :asc]
                           [:report_card.id :desc]] ; sort by most recently created after sorting by type
                :limit    50})))

(defn- autocomplete-fields [db-id search-string limit]
  ;; NOTE: measuring showed that this query performance is improved ~4x when adding trgm index in pgsql and ~10x when
  ;; adding a index on `lower(metabase_field.name)` for ordering (trgm index having on impact on queries with index).
  ;; Pgsql now has an index on that (see migration `v49.2023-01-24T12:00:00`) as other dbms do not support indexes on
  ;; expressions.
  (t2/select [:model/Field :name :base_type :semantic_type :id :table_id [:table.name :table_name]]
             :metabase_field.active          true
             :%lower.metabase_field/name     [:like (u/lower-case-en search-string)]
             :metabase_field.visibility_type [:not-in ["sensitive" "retired"]]
             :table.db_id                    db-id
             {:order-by   [[[:lower :metabase_field.name] :asc]
                           [[:lower :table.name] :asc]]
              ;; checking for table.active in join makes query faster when there are a lot of inactive tables
              :inner-join [[:metabase_table :table] [:and :table.active
                                                     [:= :table.id :metabase_field.table_id]]]
              :limit      limit}))

(defn- autocomplete-results [tables fields limit]
  (let [tbl-count   (count tables)
        fld-count   (count fields)
        take-tables (min tbl-count (- limit (/ fld-count 2)))
        take-fields (- limit take-tables)]
    (concat (for [{table-name :name} (take take-tables tables)]
              [table-name "Table"])
            (for [{:keys [table_name base_type semantic_type name]} (take take-fields fields)]
              [name (str table_name
                         " "
                         base_type
                         (when semantic_type
                           (str " " semantic_type)))]))))

(defn- autocomplete-suggestions
  "match-string is a string that will be used with ilike. The it will be lowercased by autocomplete-{tables,fields}. "
  [db-id match-string]
  (let [limit  50
        tables (filter mi/can-read? (autocomplete-tables db-id match-string limit))
        fields (readable-fields-only (autocomplete-fields db-id match-string limit))]
    (autocomplete-results tables fields limit)))

(def ^:private autocomplete-matching-options
  "Valid options for the autocomplete types. Can match on a substring (\"%input%\"), on a prefix (\"input%\"), or reject
  autocompletions. Large instances with lots of fields might want to use prefix matching or turn off the feature if it
  causes too many problems."
  #{:substring :prefix :off})

(defsetting native-query-autocomplete-match-style
  (deferred-tru
   (str "Matching style for native query editor''s autocomplete. Can be \"substring\", \"prefix\", or \"off\". "
        "Larger instances can have performance issues matching using substring, so can use prefix matching, "
        " or turn autocompletions off."))
  :visibility :public
  :export?    true
  :type       :keyword
  :default    :substring
  :audit      :raw-value
  :setter     (fn [v]
                (let [v (cond-> v (string? v) keyword)]
                  (if (autocomplete-matching-options v)
                    (setting/set-value-of-type! :keyword :native-query-autocomplete-match-style v)
                    (throw (ex-info (tru "Invalid `native-query-autocomplete-match-style` option")
                                    {:option v
                                     :valid-options autocomplete-matching-options}))))))

(api.macros/defendpoint :get "/:id/autocomplete_suggestions"
  "Return a list of autocomplete suggestions for a given `prefix`, or `substring`. Should only specify one, but
  `substring` will have priority if both are present.

  This is intended for use with the ACE Editor when the User is typing raw SQL. Suggestions include matching `Tables`
  and `Fields` in this `Database`.

  Tables are returned in the format `[table_name \"Table\"]`;
  When Fields have a semantic_type, they are returned in the format `[field_name \"table_name base_type semantic_type\"]`
  When Fields lack a semantic_type, they are returned in the format `[field_name \"table_name base_type\"]`"
  [{:keys [id]} :- [:map
                    [:id ms/PositiveInt]]
   {:keys [prefix substring]} :- [:map
                                  [:prefix    {:optional true} [:maybe ms/NonBlankString]]
                                  [:substring {:optional true} [:maybe ms/NonBlankString]]]]
  (api/read-check :model/Database id)
  (when (and (str/blank? prefix) (str/blank? substring))
    (throw (ex-info (tru "Must include prefix or search") {:status-code 400})))
  (try
    {:status  200
     ;; Presumably user will repeat same prefixes many times writing the query,
     ;; so let them cache response to make autocomplete feel fast. 60 seconds
     ;; is not enough to be a nuisance when schema or permissions change. Cache
     ;; is user-specific since we're checking for permissions.
     :headers {"Cache-Control" "public, max-age=60"
               "Vary"          "Cookie"}
     :body    (cond
                substring (autocomplete-suggestions id (str "%" substring "%"))
                prefix    (autocomplete-suggestions id (str prefix "%")))}
    (catch Throwable e
      (log/warnf e "Error with autocomplete: %s" (ex-message e)))))

(api.macros/defendpoint :get "/:id/card_autocomplete_suggestions"
  "Return a list of `Card` autocomplete suggestions for a given `query` in a given `Database`.

  This is intended for use with the ACE Editor when the User is typing in a template tag for a `Card`, e.g. {{#...}}."
  [{:keys [id]} :- [:map
                    [:id ms/PositiveInt]]
   {:keys [query include_dashboard_questions]} :- [:map
                                                   [:query                       ms/NonBlankString]
                                                   [:include_dashboard_questions {:optional true} ms/BooleanValue]]]
  (api/read-check :model/Database id)
  (try
    (->> (autocomplete-cards id query include_dashboard_questions)
         (filter mi/can-read?)
         (map #(select-keys % [:id :name :type :collection_name])))
    (catch Throwable e
      (log/warnf e "Error with autocomplete: %s" (ex-message e)))))

;;; ------------------------------------------ GET /api/database/:id/fields ------------------------------------------

(api.macros/defendpoint :get "/:id/fields"
  "Get a list of all `Fields` in `Database`."
  [{:keys [id]} :- [:map
                    [:id ms/PositiveInt]]]
  (api/read-check :model/Database id)
  (let [fields (filter mi/can-read? (-> (t2/select [:model/Field :id :name :display_name :table_id :base_type :semantic_type]
                                                   :table_id        [:in (t2/select-fn-set :id :model/Table, :db_id id)]
                                                   :visibility_type [:not-in ["sensitive" "retired"]])
                                        (t2/hydrate :table)))]
    (for [{:keys [id name display_name table table_id base_type semantic_type]} fields]
      {:id            id
       :name          name
       :display_name  display_name
       :base_type     base_type
       :semantic_type semantic_type
       :table_name    (:name table)
       :table_id      table_id
       :schema        (:schema table "")})))

;;; ----------------------------------------- GET /api/database/:id/idfields -----------------------------------------

(api.macros/defendpoint :get "/:id/idfields"
  "Get a list of all primary key `Fields` for `Database`."
  [{:keys [id]} :- [:map
                    [:id ms/PositiveInt]]
   {:keys [include_editable_data_model]}]
  (let [[db-perm-check field-perm-check] (if (Boolean/parseBoolean include_editable_data_model)
                                           [check-db-data-model-perms mi/can-write?]
                                           [api/read-check mi/can-read?])]
    (db-perm-check (t2/select-one :model/Database :id id))
    (sort-by (comp u/lower-case-en :name :table)
             (filter field-perm-check (-> (database/pk-fields {:id id})
                                          (t2/hydrate :table))))))

;;; ----------------------------------------- GET /api/database/:id/table/:fqn ---------------------------------------

(defn- check-unique [tables]
  (when (seq tables)
    (let [unique-combos (distinct (map (juxt :schema :name) tables))]
      (when (> (count unique-combos) 1)
        (throw (ex-info "Ambiguous table identifier"
                        {:status-code       300
                         :potential-matches (for [[schema table-name] unique-combos]
                                              (if schema
                                                (str schema "." table-name)
                                                table-name))})))
      (first tables))))

(defn- resolve-table [db-id table-identifier]
  (let [[schema table-name] (let [parts (str/split table-identifier #"\.")]
                              (case (count parts)
                                1 [nil (first parts)]
                                2 parts
                                nil))]
    (api/check table-name 400 "Invalid table identifier")
    (api/check-404
     (or (if schema
           ;; Sometimes we get duplicate records, but bypass that if we have a fully qualified exact match.
<<<<<<< HEAD
=======
           ;; See: https://github.com/metabase/metabase/issues/53868
>>>>>>> a8822485
           (t2/select-one :model/Table :db_id db-id :name table-name :schema schema)
           (check-unique (t2/select :model/Table :db_id db-id :name table-name)))
         (check-unique (t2/select :model/Table
                                  :db_id db-id
                                  :%lower.name (u/lower-case-en table-name)
                                  (cond-> {}
                                    schema (assoc :where {:%lower.schema (u/lower-case-en schema)}))))))))

(api.macros/defendpoint :get "/:db-id/table/:table-identifier/data"
  "Get the data for the given table"
  [{:keys [db-id table-identifier]} :- [:map
                                        [:db-id ms/PositiveInt]
                                        [:table-identifier ms/NonBlankString]]]
  (api/read-check (t2/select-one :model/Database :id db-id))
  (qp.store/with-metadata-provider db-id
    (let [mp    (qp.store/metadata-provider)
          table-id (:id (resolve-table db-id table-identifier))
          query (-> (lib/query mp (lib.metadata/table mp table-id))
                    (update-in [:middleware :js-int-to-string?] (fnil identity true))
                    qp/userland-query-with-default-constraints
                    (update :info merge {:executed-by api/*current-user-id*
                                         :context     :table-grid
                                         :card-id     nil}))]
      (events/publish-event! :event/table-read {:object  (t2/select-one :model/Table :id table-id)
                                                :user-id api/*current-user-id*})
      (span/with-span!
        {:name "query-table-async"}
        (qp.streaming/streaming-response [rff :api]
          (qp/process-query query
                           ;; For now, doing this transformation here makes it easy to iterate on our payload shape.
                           ;; In the future, we might want to implement a new export-type, say `:api/table`, instead.
                           ;; Then we can avoid building non-relevant fields, only to throw them away again.
                            (qp.streaming/transforming-query-response
                             rff
                             (fn [response]
                               (-> (assoc response :table_id table-id)
                                   (dissoc :json_query :context :cached :average_execution_time))))))))))

;;; ----------------------------------------------- POST /api/database -----------------------------------------------

(defn test-database-connection
  "Try out the connection details for a database and useful error message if connection fails, returns `nil` if
   connection succeeds."
  [engine {:keys [host port] :as details}, & {:keys [log-exception]
                                              :or   {log-exception true}}]
  {:pre [(some? engine)]}
  (let [engine  (keyword engine)
        details (assoc details :engine engine)]
    (try
      (cond
        (driver.u/can-connect-with-details? engine details :throw-exceptions)
        nil

        (and host port (u/host-port-up? host port))
        {:message (tru "Connection to ''{0}:{1}'' successful, but could not connect to DB."
                       host port)}

        (and host (u/host-up? host))
        {:message (tru "Connection to host ''{0}'' successful, but port {1} is invalid."
                       host port)
         :errors  {:port (deferred-tru "check your port settings")}}

        host
        {:message (tru "Host ''{0}'' is not reachable" host)
         :errors  {:host (deferred-tru "check your host settings")}}

        :else
        {:message (tru "Unable to connect to database.")})
      (catch Throwable e
        (when (and log-exception (not (some->> e ex-cause ex-data ::driver/can-connect-message?)))
          (log/error e "Cannot connect to Database"))
        (if (-> e ex-data :message)
          (ex-data e)
          {:message (.getMessage e)})))))

;; TODO - Just make `:ssl` a `feature`
(defn- supports-ssl?
  "Does the given `engine` have an `:ssl` setting?"
  [driver]
  {:pre [(driver/available? driver)]}
  (let [driver-props (set (for [field (driver/connection-properties driver)]
                            (:name field)))]
    (contains? driver-props "ssl")))

(mu/defn- test-connection-details :- :map
  "Try a making a connection to database `engine` with `details`.

  If the `details` has SSL explicitly enabled, go with that and do not accept plaintext connections. If it is disabled,
  try twice: once with SSL, and a second time without if the first fails. If either attempt is successful, returns
  the details used to successfully connect. Otherwise returns a map with the connection error message. (This map will
  also contain the key `:valid` = `false`, which you can use to distinguish an error from valid details.)"
  [engine  :- DBEngineString
   details :- :map]
  (let [;; Try SSL first if SSL is supported and not already enabled
        ;; If not successful or not applicable, details-with-ssl will be nil
        details-with-ssl (assoc details :ssl true)
        details-with-ssl (when (and (supports-ssl? (keyword engine))
                                    (not (true? (:ssl details)))
                                    (nil? (test-database-connection engine details-with-ssl :log-exception false)))
                           details-with-ssl)]
    (or
      ;; Opportunistic SSL
     details-with-ssl
      ;; Try with original parameters
     (some-> (test-database-connection engine details)
             (assoc :valid false))
     details)))

(api.macros/defendpoint :post "/"
  "Add a new `Database`."
  [_route-params
   _query-params
   {:keys [name engine details is_full_sync is_on_demand schedules auto_run_queries cache_ttl connection_source]}
   :- [:map
       [:name              ms/NonBlankString]
       [:engine            DBEngineString]
       [:details           ms/Map]
       [:is_full_sync      {:default true}   [:maybe ms/BooleanValue]]
       [:is_on_demand      {:default false}  [:maybe ms/BooleanValue]]
       [:schedules         {:optional true}  [:maybe sync.schedules/ExpandedSchedulesMap]]
       [:auto_run_queries  {:optional true}  [:maybe :boolean]]
       [:cache_ttl         {:optional true}  [:maybe ms/PositiveInt]]
       [:connection_source {:default :admin} [:maybe [:enum :admin :setup]]]]]
  (api/check-superuser)
  (when cache_ttl
    (api/check (premium-features/enable-cache-granular-controls?)
               [402 (tru (str "The cache TTL database setting is only enabled if you have a premium token with the "
                              "cache granular controls feature."))]))
  (let [details-or-error (test-connection-details engine details)
        valid?           (not= (:valid details-or-error) false)]
    (if valid?
      ;; no error, proceed with creation. If record is inserted successfuly, publish a `:database-create` event.
      ;; Throw a 500 if nothing is inserted
      (u/prog1 (api/check-500 (first (t2/insert-returning-instances!
                                      :model/Database
                                      (merge
                                       {:name         name
                                        :engine       engine
                                        :details      details-or-error
                                        :is_full_sync is_full_sync
                                        :is_on_demand is_on_demand
                                        :cache_ttl    cache_ttl
                                        :creator_id   api/*current-user-id*}
                                       (when schedules
                                         (sync.schedules/schedule-map->cron-strings schedules))
                                       (when (some? auto_run_queries)
                                         {:auto_run_queries auto_run_queries})))))
        (events/publish-event! :event/database-create {:object <> :user-id api/*current-user-id*})
        (analytics/track-event! :snowplow/database
                                {:event        :database-connection-successful
                                 :database     engine
                                 :database-id  (u/the-id <>)
                                 :source       connection_source
                                 :dbms-version (:version (driver/dbms-version (keyword engine) <>))}))
      ;; failed to connect, return error
      (do
        (analytics/track-event! :snowplow/database
                                {:event    :database-connection-failed
                                 :database engine
                                 :source   connection_source})
        {:status 400
         :body   (dissoc details-or-error :valid)}))))

(api.macros/defendpoint :post "/validate"
  "Validate that we can connect to a database given a set of details."
  ;; TODO - why do we pass the DB in under the key `details`?
  [_route-params
   _query-params
   {{:keys [engine details]} :details} :- [:map
                                           [:details [:map
                                                      [:engine  DBEngineString]
                                                      [:details :map]]]]]
  (api/check-superuser)
  (let [details-or-error (test-connection-details engine details)]
    ;; details that come back without a `:valid` key at all are... valid!
    (update details-or-error :valid (comp not false?))))

;;; --------------------------------------- POST /api/database/sample_database ----------------------------------------

(api.macros/defendpoint :post "/sample_database"
  "Add the sample database as a new `Database`."
  []
  (api/check-superuser)
  (sample-data/extract-and-sync-sample-database!)
  (t2/select-one :model/Database :is_sample true))

;;; --------------------------------------------- PUT /api/database/:id ----------------------------------------------

(defn- upsert-sensitive-fields
  "Replace any sensitive values not overriden in the PUT with the original values"
  [database details]
  (when details
    (merge (:details database)
           (reduce
            (fn [details k]
              (if (= secret/protected-password (get details k))
                (m/update-existing details k (constantly (get-in database [:details k])))
                details))
            details
            (database/sensitive-fields-for-db database)))))

(api.macros/defendpoint :put "/:id"
  "Update a `Database`."
  [{:keys [id]} :- [:map
                    [:id ms/PositiveInt]]
   _query-params
   {:keys [name engine details is_full_sync is_on_demand description caveats points_of_interest schedules
           auto_run_queries refingerprint cache_ttl settings]} :- [:map
                                                                   [:name               {:optional true} [:maybe ms/NonBlankString]]
                                                                   [:engine             {:optional true} [:maybe DBEngineString]]
                                                                   [:refingerprint      {:optional true} [:maybe :boolean]]
                                                                   [:details            {:optional true} [:maybe ms/Map]]
                                                                   [:schedules          {:optional true} [:maybe sync.schedules/ExpandedSchedulesMap]]
                                                                   [:description        {:optional true} [:maybe :string]]
                                                                   [:caveats            {:optional true} [:maybe :string]]
                                                                   [:points_of_interest {:optional true} [:maybe :string]]
                                                                   [:auto_run_queries   {:optional true} [:maybe :boolean]]
                                                                   [:cache_ttl          {:optional true} [:maybe ms/PositiveInt]]
                                                                   [:settings           {:optional true} [:maybe ms/Map]]]]
  ;; TODO - ensure that custom schedules and let-user-control-scheduling go in lockstep
  (let [existing-database (api/write-check (t2/select-one :model/Database :id id))
        incoming-details  details
        details           (some->> details
                                   (upsert-sensitive-fields existing-database))
        ;; verify that we can connect to the database if `:details` OR `:engine` have changed.
        details-changed?  (some-> details (not= (:details existing-database)))
        engine-changed?   (some-> engine keyword (not= (:engine existing-database)))
        conn-error        (when (or details-changed? engine-changed?)
                            (test-database-connection (or engine (:engine existing-database))
                                                      (or details (:details existing-database))))
        full-sync?        (some-> is_full_sync boolean)
        on-demand?        (boolean is_on_demand)]
    (if conn-error
      ;; failed to connect, return error
      {:status 400
       :body   conn-error}
      ;; no error, proceed with update
      (do
       ;; TODO - is there really a reason to let someone change the engine on an existing database?
       ;;       that seems like the kind of thing that will almost never work in any practical way
       ;; TODO - this means one cannot unset the description. Does that matter?
        (t2/update! :model/Database id
                    (merge
                     (m/remove-vals
                      nil?
                      (merge
                       {:name               name
                        :engine             engine
                        :details            details
                        :refingerprint      refingerprint
                        :is_full_sync       full-sync?
                        :is_on_demand       on-demand?
                        :description        description
                        :caveats            caveats
                        :points_of_interest points_of_interest
                        :auto_run_queries   auto_run_queries}
                      ;; upsert settings with a PATCH-style update. `nil` key means unset the Setting.
                       (when (seq settings)
                         {:settings (into {}
                                          (remove (fn [[_k v]] (nil? v)))
                                          (merge (:settings existing-database) settings))})))
                    ;; cache_field_values_schedule can be nil
                     (when schedules
                       (sync.schedules/schedule-map->cron-strings schedules))))
       ;; unlike the other fields, folks might want to nil out cache_ttl. it should also only be settable on EE
       ;; with the advanced-config feature enabled.
        (when (premium-features/enable-cache-granular-controls?)
          (t2/update! :model/Database id {:cache_ttl cache_ttl}))

        (let [db (t2/select-one :model/Database :id id)]
          (events/publish-event! :event/database-update {:object db
                                                         :user-id api/*current-user-id*
                                                         :previous-object existing-database})
          (-> db
              ;; return the DB with the expanded schedules back in place
              add-expanded-schedules
              ;; return the DB with the passed in details in place
              (m/update-existing :details #(merge incoming-details %))))))))

;;; -------------------------------------------- DELETE /api/database/:id --------------------------------------------

(api.macros/defendpoint :delete "/:id"
  "Delete a `Database`."
  [{:keys [id]} :- [:map
                    [:id ms/PositiveInt]]]
  (api/check-superuser)
  (api/let-404 [db (t2/select-one :model/Database :id id)]
    (api/check-403 (mi/can-write? db))
    (t2/delete! :model/Database :id id)
    (events/publish-event! :event/database-delete {:object db :user-id api/*current-user-id*}))
  api/generic-204-no-content)

;;; ------------------------------------------ POST /api/database/:id/sync_schema -------------------------------------------

;; Should somehow trigger sync-database/sync-database!
(api.macros/defendpoint :post "/:id/sync_schema"
  "Trigger a manual update of the schema metadata for this `Database`."
  [{:keys [id]} :- [:map
                    [:id ms/PositiveInt]]]
  ;; just wrap this in a future so it happens async
  (let [db (api/write-check (t2/select-one :model/Database :id id))]
    (events/publish-event! :event/database-manual-sync {:object db :user-id api/*current-user-id*})
    (if-let [ex (try
                  ;; it's okay to allow testing H2 connections during sync. We only want to disallow you from testing them for the
                  ;; purposes of creating a new H2 database.
                  (binding [h2/*allow-testing-h2-connections* true]
                    (driver.u/can-connect-with-details? (:engine db) (:details db) :throw-exceptions))
                  nil
                  (catch Throwable e
                    e))]
      (throw (ex-info (ex-message ex) {:status-code 422}))
      (do
        (quick-task/submit-task!
         (fn []
           (sync/sync-db-metadata! db)
           (sync/analyze-db! db)))
        {:status :ok}))))

(api.macros/defendpoint :post "/:id/dismiss_spinner"
  "Manually set the initial sync status of the `Database` and corresponding
  tables to be `complete` (see #20863)"
  [{:keys [id]} :- [:map
                    [:id ms/PositiveInt]]]
  ;; manual full sync needs to be async, but this is a simple update of `Database`
  (let [db     (api/write-check (t2/select-one :model/Database :id id))
        tables (map api/write-check (:tables (first (add-tables [db]))))]
    (sync-util/set-initial-database-sync-complete! db)
    ;; avoid n+1
    (when-let [table-ids (seq (map :id tables))]
      (t2/update! :model/Table {:id [:in table-ids]} {:initial_sync_status "complete"})))
  {:status :ok})

;;; ------------------------------------------ POST /api/database/:id/rescan_values -------------------------------------------

;; TODO - do we also want an endpoint to manually trigger analysis. Or separate ones for classification/fingerprinting?

(def ^:dynamic *rescan-values-async*
  "Boolean indicating whether the rescan_values job should be done async or not. Defaults to `true`. Should only be rebound
  in tests to force the scan to block."
  true)

;; Should somehow trigger cached-values/cache-field-values-for-database!
(api.macros/defendpoint :post "/:id/rescan_values"
  "Trigger a manual scan of the field values for this `Database`."
  [{:keys [id]} :- [:map
                    [:id ms/PositiveInt]]]
  ;; just wrap this is a future so it happens async
  (let [db (api/write-check (t2/select-one :model/Database :id id))]
    (events/publish-event! :event/database-manual-scan {:object db :user-id api/*current-user-id*})
    ;; Grant full permissions so that permission checks pass during sync. If a user has DB detail perms
    ;; but no data perms, they should stll be able to trigger a sync of field values. This is fine because we don't
    ;; return any actual field values from this API. (#21764)
    (request/as-admin
      (if *rescan-values-async*
        (quick-task/submit-task!
         (fn []
           (sync/update-field-values! db)))
        (sync/update-field-values! db))))
  {:status :ok})

(defn- delete-all-field-values-for-database! [database-or-id]
  (t2/query-one {:delete-from :metabase_fieldvalues
                 :where      [:in :field_id
                              {:select     [:f.id]
                               :from       [[:metabase_field :f]]
                               :right-join [[:metabase_table :t] [:= :f.table_id :t.id]]
                               :where      [:= :t.db_id (u/the-id database-or-id)]}]}))

;; TODO - should this be something like DELETE /api/database/:id/field_values instead?
(api.macros/defendpoint :post "/:id/discard_values"
  "Discards all saved field values for this `Database`."
  [{:keys [id]} :- [:map
                    [:id ms/PositiveInt]]]
  (let [db (api/write-check (t2/select-one :model/Database :id id))]
    (events/publish-event! :event/database-discard-field-values {:object db :user-id api/*current-user-id*})
    (delete-all-field-values-for-database! db))
  {:status :ok})

;;; ------------------------------------------ GET /api/database/:id/schemas -----------------------------------------

(defenterprise current-user-can-manage-schema-metadata?
  "Returns a boolean whether the current user has permission to edit table metadata for any tables in the schema.
  On OSS, this is only available to admins."
  metabase-enterprise.advanced-permissions.common
  [_db-id _schema-name]
  (mi/superuser?))

(defn- can-read-schema?
  "Does the current user have permissions to know the schema with `schema-name` exists? (Do they have permissions to see
  at least some of its tables?)"
  [database-id schema-name]
  (or
   (contains? #{:query-builder :query-builder-and-native}
              (perms/schema-permission-for-user api/*current-user-id*
                                                :perms/create-queries
                                                database-id
                                                schema-name))
   (current-user-can-manage-schema-metadata? database-id schema-name)))

(api.macros/defendpoint :get "/:id/syncable_schemas"
  "Returns a list of all syncable schemas found for the database `id`."
  [{:keys [id]} :- [:map
                    [:id ms/PositiveInt]]]
  (let [db (api/check-404 (t2/select-one :model/Database id))]
    (api/check-403 (mi/can-write? db))
    (->> db
         (driver/syncable-schemas (:engine db))
         (vec)
         (sort))))

(defn database-schemas
  "Returns a list of all the schemas with tables found for the database `id`. Excludes schemas with no tables."
  [id {:keys [include-editable-data-model? include-hidden?]}]
  (let [filter-schemas (fn [schemas]
                         (if include-editable-data-model?
                           (if-let [f (u/ignore-exceptions
                                        (classloader/require 'metabase-enterprise.advanced-permissions.common)
                                        (resolve 'metabase-enterprise.advanced-permissions.common/filter-schema-by-data-model-perms))]
                             (map :schema (f (map (fn [s] {:db_id id :schema s}) schemas)))
                             schemas)
                           (filter (partial can-read-schema? id) schemas)))]
    (if include-editable-data-model?
      (api/check-404 (t2/select-one :model/Database id))
      (api/read-check :model/Database id))
    (->> (t2/select-fn-set :schema :model/Table
                           :db_id id :active true
                           (merge
                            {:order-by [[:%lower.schema :asc]]}
                            (when-not include-hidden?
                               ;; a non-nil value means Table is hidden -- see [[metabase.models.table/visibility-types]]
                              {:where [:= :visibility_type nil]})))
         filter-schemas
         ;; for `nil` schemas return the empty string
         (map #(if (nil? %) "" %))
         distinct
         sort)))

(api.macros/defendpoint :get "/:id/schemas"
  "Returns a list of all the schemas with tables found for the database `id`. Excludes schemas with no tables."
  [{:keys [id]} :- [:map
                    [:id ms/PositiveInt]]
   {:keys [include_editable_data_model include_hidden]} :- [:map
                                                            [:include_editable_data_model {:default false} [:maybe ms/BooleanValue]]
                                                            [:include_hidden              {:default false} [:maybe ms/BooleanValue]]]]
  (database-schemas id {:include-editable-data-model? include_editable_data_model
                        :include-hidden? include_hidden}))

(api.macros/defendpoint :get ["/:virtual-db/schemas"
                              :virtual-db (re-pattern (str lib.schema.id/saved-questions-virtual-database-id))]
  "Returns a list of all the schemas found for the saved questions virtual database."
  []
  (when (public-settings/enable-nested-queries)
    (->> (cards-virtual-tables :question)
         (map :schema)
         distinct
         (sort-by u/lower-case-en))))

(api.macros/defendpoint :get ["/:virtual-db/datasets"
                              :virtual-db (re-pattern (str lib.schema.id/saved-questions-virtual-database-id))]
  "Returns a list of all the datasets found for the saved questions virtual database."
  []
  (when (public-settings/enable-nested-queries)
    (->> (cards-virtual-tables :model)
         (map :schema)
         distinct
         (sort-by u/lower-case-en))))

;;; ------------------------------------- GET /api/database/:id/schema/:schema ---------------------------------------

(defn- schema-tables-list
  ([db-id schema]
   (schema-tables-list db-id schema nil nil))
  ([db-id schema include_hidden include_editable_data_model]
   (when-not include_editable_data_model
     (api/read-check :model/Database db-id)
     (api/check-403 (can-read-schema? db-id schema)))
   (let [tables (if include_hidden
                  (t2/select :model/Table
                             :db_id db-id
                             :schema schema
                             :active true
                             {:order-by [[:display_name :asc]]})
                  (t2/select :model/Table
                             :db_id db-id
                             :schema schema
                             :active true
                             :visibility_type nil
                             {:order-by [[:display_name :asc]]}))]
     (if include_editable_data_model
       (if-let [f (when config/ee-available?
                    (classloader/require 'metabase-enterprise.advanced-permissions.common)
                    (resolve 'metabase-enterprise.advanced-permissions.common/filter-tables-by-data-model-perms))]
         (f tables)
         tables)
       (filter mi/can-read? tables)))))

(api.macros/defendpoint :get "/:id/schema/:schema"
  "Returns a list of Tables for the given Database `id` and `schema`"
  [{:keys [id schema]} :- [:map
                           [:id ms/PositiveInt]]
   {:keys [include_hidden include_editable_data_model]} :- [:map
                                                            [:include_hidden              {:default false} [:maybe ms/BooleanValue]]
                                                            [:include_editable_data_model {:default false} [:maybe ms/BooleanValue]]]]
  (api/check-404 (seq (schema-tables-list
                       id
                       schema
                       include_hidden
                       include_editable_data_model))))

(api.macros/defendpoint :get "/:id/schema/"
  "Return a list of Tables for a Database whose `schema` is `nil` or an empty string."
  [{:keys [id]} :- [:map
                    [:id ms/PositiveInt]]
   {:keys [include_hidden include_editable_data_model]} :- [:map
                                                            [:include_hidden              {:default false} [:maybe ms/BooleanValue]]
                                                            [:include_editable_data_model {:default false} [:maybe ms/BooleanValue]]]]
  (api/check-404 (seq (concat (schema-tables-list id nil include_hidden include_editable_data_model)
                              (schema-tables-list id "" include_hidden include_editable_data_model)))))

(api.macros/defendpoint :get ["/:virtual-db/schema/:schema"
                              :virtual-db (re-pattern (str lib.schema.id/saved-questions-virtual-database-id))]
  "Returns a list of Tables for the saved questions virtual database."
  [{:keys [schema]}]
  (when (public-settings/enable-nested-queries)
    (->> (source-query-cards
          :question
          :additional-constraints [(if (= schema (api.table/root-collection-schema-name))
                                     [:= :collection_id nil]
                                     [:in :collection_id (api/check-404 (not-empty (t2/select-pks-set :model/Collection :name schema)))])])
         (map api.table/card->virtual-table))))

(api.macros/defendpoint :get "/:id/healthcheck"
  "Reports whether the database can currently connect"
  [{:keys [id]} :- [:map [:id ms/PositiveInt]]]
  (let [{:keys [engine details]} (t2/select-one :model/Database :id id)]
    ;; we only want to prevent creating new H2 databases. Testing the existing database is fine.
    (binding [h2/*allow-testing-h2-connections* true]
      (if-let [err-map (test-database-connection engine details)]
        (merge err-map {:status "error"})
        {:status "ok"}))))

(api.macros/defendpoint :get ["/:virtual-db/datasets/:schema"
                              :virtual-db (re-pattern (str lib.schema.id/saved-questions-virtual-database-id))]
  "Returns a list of Tables for the datasets virtual database."
  [{:keys [schema]}]
  (when (public-settings/enable-nested-queries)
    (->> (source-query-cards
          :model
          :additional-constraints [(if (= schema (api.table/root-collection-schema-name))
                                     [:= :collection_id nil]
                                     [:in :collection_id (api/check-404 (not-empty (t2/select-pks-set :model/Collection :name schema)))])])
         (map api.table/card->virtual-table))))<|MERGE_RESOLUTION|>--- conflicted
+++ resolved
@@ -744,10 +744,7 @@
     (api/check-404
      (or (if schema
            ;; Sometimes we get duplicate records, but bypass that if we have a fully qualified exact match.
-<<<<<<< HEAD
-=======
            ;; See: https://github.com/metabase/metabase/issues/53868
->>>>>>> a8822485
            (t2/select-one :model/Table :db_id db-id :name table-name :schema schema)
            (check-unique (t2/select :model/Table :db_id db-id :name table-name)))
          (check-unique (t2/select :model/Table
