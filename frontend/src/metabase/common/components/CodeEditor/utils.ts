import { html } from "@codemirror/lang-html";
import { javascript } from "@codemirror/lang-javascript";
import { json } from "@codemirror/lang-json";
import { python } from "@codemirror/lang-python";
<<<<<<< HEAD
import { StreamLanguage, indentUnit } from "@codemirror/language";
=======
import { sql } from "@codemirror/lang-sql";
import { StreamLanguage } from "@codemirror/language";
>>>>>>> eeecd9a1
import { clojure } from "@codemirror/legacy-modes/mode/clojure";
import { pug } from "@codemirror/legacy-modes/mode/pug";
import { ruby } from "@codemirror/legacy-modes/mode/ruby";
import type { Extension } from "@codemirror/state";
import { handlebarsLanguage as handlebars } from "@xiechao/codemirror-lang-handlebars";
import { useMemo } from "react";

import type { CodeLanguage } from "./types";

export function useExtensions({
  language,
<<<<<<< HEAD
  extensions,
}: {
  language?: CodeLanguage;
  extensions?: Extension[];
=======
}: {
  language?: CodeLanguage | Extension;
>>>>>>> eeecd9a1
}) {
  return useMemo(
    () => [
      ...(extensions ?? []),
      ...(language ? [getLanguageExtension(language)] : []),
    ],
    [language, extensions],
  );
}

export function getLanguageExtension(language: CodeLanguage | Extension) {
  if (typeof language !== "string") {
    return language;
  }

  switch (language) {
    case "clojure":
      return StreamLanguage.define(clojure);
    case "html":
      return html();
    case "json":
      return json();
    case "python":
      return [python(), indentUnit.of("    ")];
    case "mustache":
      return handlebars;
    case "pug":
      return StreamLanguage.define(pug);
    case "ruby":
      return StreamLanguage.define(ruby);
    case "typescript":
      return javascript({
        jsx: true,
        typescript: language === "typescript",
      });
    case "sql":
      return sql();
  }
}<|MERGE_RESOLUTION|>--- conflicted
+++ resolved
@@ -2,12 +2,8 @@
 import { javascript } from "@codemirror/lang-javascript";
 import { json } from "@codemirror/lang-json";
 import { python } from "@codemirror/lang-python";
-<<<<<<< HEAD
+import { sql } from "@codemirror/lang-sql";
 import { StreamLanguage, indentUnit } from "@codemirror/language";
-=======
-import { sql } from "@codemirror/lang-sql";
-import { StreamLanguage } from "@codemirror/language";
->>>>>>> eeecd9a1
 import { clojure } from "@codemirror/legacy-modes/mode/clojure";
 import { pug } from "@codemirror/legacy-modes/mode/pug";
 import { ruby } from "@codemirror/legacy-modes/mode/ruby";
@@ -19,15 +15,10 @@
 
 export function useExtensions({
   language,
-<<<<<<< HEAD
   extensions,
 }: {
-  language?: CodeLanguage;
+  language?: CodeLanguage | Extension;
   extensions?: Extension[];
-=======
-}: {
-  language?: CodeLanguage | Extension;
->>>>>>> eeecd9a1
 }) {
   return useMemo(
     () => [
