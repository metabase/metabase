import _ from "underscore";
import { useCallback, useMemo } from "react";
import type {
  FilterTypeKeys,
  SearchFilterComponent,
  SearchFilterPropTypes,
<<<<<<< HEAD
  SearchFilters,
=======
  URLSearchFilterQueryParams,
  SearchSidebarFilterComponent,
>>>>>>> fac62c76
} from "metabase/search/types";
import { Stack } from "metabase/ui";
import { SearchFilterKeys } from "metabase/search/constants";
import { DropdownSidebarFilter } from "metabase/search/components/SearchSidebar/DropdownSidebarFilter/DropdownSidebarFilter";
import { TypeFilter } from "metabase/search/components/filters/TypeFilter/TypeFilter";
<<<<<<< HEAD
import { PLUGIN_CONTENT_VERIFICATION } from "metabase/plugins";
import { ToggleSidebarFilter } from "metabase/search/components/SearchSidebar/ToggleSidebarFilter/ToggleSidebarFilter";

export const SearchSidebar = ({
  value,
  onChangeFilters,
}: {
  value: SearchFilters;
  onChangeFilters: (filters: SearchFilters) => void;
}) => {
  const filterMap: Record<FilterTypeKeys, SearchFilterComponent | null> =
    useMemo(
      () => ({
        [SearchFilterKeys.Type]: TypeFilter,
        [SearchFilterKeys.Verified]: PLUGIN_CONTENT_VERIFICATION.VerifiedFilter,
      }),
      [],
    );

  const isValidFilterValue = useCallback(
    (
      key: FilterTypeKeys,
      val: SearchFilterPropTypes[FilterTypeKeys],
    ): boolean => {
      if (!val || !filterMap[key]) {
        return false;
      }

      if (Array.isArray(val)) {
        return val.length > 0;
      }
      return true;
    },
    [filterMap],
  );

=======
import { CreatedByFilter } from "metabase/search/components/filters/CreatedByFilter/CreatedByFilter";

type SearchSidebarProps = {
  value: URLSearchFilterQueryParams;
  onChange: (value: URLSearchFilterQueryParams) => void;
};

export const filterMap: Record<FilterTypeKeys, SearchSidebarFilterComponent> = {
  [SearchFilterKeys.Type]: TypeFilter,
  [SearchFilterKeys.CreatedBy]: CreatedByFilter,
};

export const SearchSidebar = ({ value, onChange }: SearchSidebarProps) => {
>>>>>>> fac62c76
  const onOutputChange = (
    key: FilterTypeKeys,
    val: SearchFilterPropTypes[FilterTypeKeys],
  ) => {
<<<<<<< HEAD
    if (!isValidFilterValue(key, val)) {
      onChangeFilters(_.omit(value, key));
=======
    if (!val || (Array.isArray(val) && val.length === 0)) {
      onChange(_.omit(value, key));
>>>>>>> fac62c76
    } else {
      const { toUrl } = filterMap[key];
      onChange({
        ...value,
        [key]: toUrl(val),
      });
    }
  };

  const getFilter = (key: FilterTypeKeys) => {
    const Filter = filterMap[key];
<<<<<<< HEAD
    if (!Filter) {
      return null;
    }

    if (Filter.type === "toggle") {
      return (
        <ToggleSidebarFilter
          data-testid={`${key}-search-filter`}
          value={value[key]}
          onChange={value => onOutputChange(key, value)}
          filter={Filter}
        />
      );
    } else if (Filter.type === "dropdown") {
      const normalizedValue =
        Array.isArray(value[key]) || !value[key] ? value[key] : [value[key]];
      return (
        <DropdownSidebarFilter
          filter={Filter}
          data-testid={`${key}-search-filter`}
          value={normalizedValue}
          onChange={value => onOutputChange(key, value)}
        />
      );
    }

    return null;
  };

  return (
    <Stack spacing="sm" mb="2rem">
      {getFilter(SearchFilterKeys.Type)}
      {getFilter(SearchFilterKeys.Verified)}
=======
    const filterValue = Filter.fromUrl(value[key]);
    return (
      <SidebarFilter
        filter={Filter}
        data-testid={`${key}-search-filter`}
        value={filterValue}
        onChange={value => onOutputChange(key, value)}
      />
    );
  };

  return (
    <Stack py="0.5rem">
      {getFilter(SearchFilterKeys.Type)}
      {getFilter(SearchFilterKeys.CreatedBy)}
>>>>>>> fac62c76
    </Stack>
  );
};<|MERGE_RESOLUTION|>--- conflicted
+++ resolved
@@ -4,32 +4,27 @@
   FilterTypeKeys,
   SearchFilterComponent,
   SearchFilterPropTypes,
-<<<<<<< HEAD
-  SearchFilters,
-=======
   URLSearchFilterQueryParams,
-  SearchSidebarFilterComponent,
->>>>>>> fac62c76
 } from "metabase/search/types";
 import { Stack } from "metabase/ui";
 import { SearchFilterKeys } from "metabase/search/constants";
 import { DropdownSidebarFilter } from "metabase/search/components/SearchSidebar/DropdownSidebarFilter/DropdownSidebarFilter";
 import { TypeFilter } from "metabase/search/components/filters/TypeFilter/TypeFilter";
-<<<<<<< HEAD
 import { PLUGIN_CONTENT_VERIFICATION } from "metabase/plugins";
 import { ToggleSidebarFilter } from "metabase/search/components/SearchSidebar/ToggleSidebarFilter/ToggleSidebarFilter";
+import { CreatedByFilter } from "metabase/search/components/filters/CreatedByFilter/CreatedByFilter";
 
-export const SearchSidebar = ({
-  value,
-  onChangeFilters,
-}: {
-  value: SearchFilters;
-  onChangeFilters: (filters: SearchFilters) => void;
-}) => {
+type SearchSidebarProps = {
+  value: URLSearchFilterQueryParams;
+  onChange: (value: URLSearchFilterQueryParams) => void;
+};
+
+export const SearchSidebar = ({ value, onChange }: SearchSidebarProps) => {
   const filterMap: Record<FilterTypeKeys, SearchFilterComponent | null> =
     useMemo(
       () => ({
         [SearchFilterKeys.Type]: TypeFilter,
+        [SearchFilterKeys.CreatedBy]: CreatedByFilter,
         [SearchFilterKeys.Verified]: PLUGIN_CONTENT_VERIFICATION.VerifiedFilter,
       }),
       [],
@@ -52,94 +47,58 @@
     [filterMap],
   );
 
-=======
-import { CreatedByFilter } from "metabase/search/components/filters/CreatedByFilter/CreatedByFilter";
-
-type SearchSidebarProps = {
-  value: URLSearchFilterQueryParams;
-  onChange: (value: URLSearchFilterQueryParams) => void;
-};
-
-export const filterMap: Record<FilterTypeKeys, SearchSidebarFilterComponent> = {
-  [SearchFilterKeys.Type]: TypeFilter,
-  [SearchFilterKeys.CreatedBy]: CreatedByFilter,
-};
-
-export const SearchSidebar = ({ value, onChange }: SearchSidebarProps) => {
->>>>>>> fac62c76
   const onOutputChange = (
     key: FilterTypeKeys,
     val: SearchFilterPropTypes[FilterTypeKeys],
   ) => {
-<<<<<<< HEAD
     if (!isValidFilterValue(key, val)) {
-      onChangeFilters(_.omit(value, key));
-=======
-    if (!val || (Array.isArray(val) && val.length === 0)) {
       onChange(_.omit(value, key));
->>>>>>> fac62c76
     } else {
-      const { toUrl } = filterMap[key];
+      const filterMapElement = filterMap[key];
+      const toUrl = filterMapElement?.toUrl;
       onChange({
         ...value,
-        [key]: toUrl(val),
+        [key]: toUrl?.(val) ?? val,
       });
     }
   };
 
   const getFilter = (key: FilterTypeKeys) => {
     const Filter = filterMap[key];
-<<<<<<< HEAD
+
     if (!Filter) {
       return null;
     }
+
+    const filterValue = Filter.fromUrl?.(value[key]) ?? value[key];
 
     if (Filter.type === "toggle") {
       return (
         <ToggleSidebarFilter
           data-testid={`${key}-search-filter`}
-          value={value[key]}
+          value={filterValue}
           onChange={value => onOutputChange(key, value)}
           filter={Filter}
         />
       );
     } else if (Filter.type === "dropdown") {
-      const normalizedValue =
-        Array.isArray(value[key]) || !value[key] ? value[key] : [value[key]];
       return (
         <DropdownSidebarFilter
           filter={Filter}
           data-testid={`${key}-search-filter`}
-          value={normalizedValue}
+          value={filterValue}
           onChange={value => onOutputChange(key, value)}
         />
       );
     }
-
     return null;
-  };
-
-  return (
-    <Stack spacing="sm" mb="2rem">
-      {getFilter(SearchFilterKeys.Type)}
-      {getFilter(SearchFilterKeys.Verified)}
-=======
-    const filterValue = Filter.fromUrl(value[key]);
-    return (
-      <SidebarFilter
-        filter={Filter}
-        data-testid={`${key}-search-filter`}
-        value={filterValue}
-        onChange={value => onOutputChange(key, value)}
-      />
-    );
   };
 
   return (
     <Stack py="0.5rem">
       {getFilter(SearchFilterKeys.Type)}
       {getFilter(SearchFilterKeys.CreatedBy)}
->>>>>>> fac62c76
+      {getFilter(SearchFilterKeys.Verified)}
     </Stack>
   );
 };