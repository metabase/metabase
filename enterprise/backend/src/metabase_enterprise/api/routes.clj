--- conflicted
+++ resolved
@@ -115,11 +115,8 @@
    "/metabot-tools"                metabase-enterprise.metabot-v3.tools.api/routes
    "/metabot-v3"                   (premium-handler metabase-enterprise.metabot-v3.api/routes :metabot-v3)
    "/permission_debug"             (premium-handler metabase-enterprise.permission-debug.api/routes :advanced-permissions)
-<<<<<<< HEAD
    "/representation"               metabase-enterprise.representations.api/routes
-=======
    "/transforms-python"            (premium-handler metabase-enterprise.transforms-python.api/routes :transforms-python)
->>>>>>> 5d68e736
    "/scim"                         (premium-handler metabase-enterprise.scim.routes/routes :scim)
    "/semantic-search"              (premium-handler metabase-enterprise.semantic-search.api/routes :semantic-search)
    "/serialization"                (premium-handler metabase-enterprise.serialization.api/routes :serialization)
