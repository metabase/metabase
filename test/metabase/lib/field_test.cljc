--- conflicted
+++ resolved
@@ -17,13 +17,8 @@
    [metabase.lib.test-util :as lib.tu]
    [metabase.lib.test-util.mocks-31368 :as lib.tu.mocks-31368]
    [metabase.lib.util :as lib.util]
-<<<<<<< HEAD
-   [metabase.util :as u]))
-=======
    [metabase.util :as u]
-   [metabase.util.malli :as mu]
-   #?@(:cljs ([metabase.test-runner.assert-exprs.approximately-equal]))))
->>>>>>> 3281075f
+   [metabase.util.malli :as mu]))
 
 #?(:cljs (comment metabase.test-runner.assert-exprs.approximately-equal/keep-me))
 
@@ -1534,7 +1529,6 @@
       (is (=? [:expression {} "Custom Venue Name"]
               (lib/ref metadata))))))
 
-<<<<<<< HEAD
 (deftest ^:parallel remove-field-implicit-breakout-test
   (testing "Should be able to remove fields if they are references to implicit joins"
     (let [query (lib/query meta/metadata-provider (meta/table-metadata :orders))
@@ -1554,7 +1548,7 @@
                   (-> query
                       (lib/remove-field -1 col)
                       lib/fields))))))))
-=======
+
 (deftest ^:parallel resolve-field-metadata-test
   (testing "Make sure fallback name for a Field ref makes sense"
     (mu/disable-enforcement
@@ -1562,5 +1556,4 @@
                :lib/source-uuid string?
                :name            "12345"
                :display-name    "12345"}
-              (lib.metadata.calculation/metadata lib.tu/venues-query -1 [:field {:lib/uuid (str (random-uuid))} 12345]))))))
->>>>>>> 3281075f
+              (lib.metadata.calculation/metadata lib.tu/venues-query -1 [:field {:lib/uuid (str (random-uuid))} 12345]))))))