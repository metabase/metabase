(ns metabase.driver.postgres
  "Database driver for PostgreSQL databases. Builds on top of the SQL JDBC driver, which implements most functionality
  for JDBC-based drivers."
  (:require
   [clojure.java.jdbc :as jdbc]
   [clojure.set :as set]
   [clojure.string :as str]
   [clojure.walk :as walk]
   [honey.sql :as sql]
   [java-time :as t]
   [metabase.db.spec :as mdb.spec]
   [metabase.driver :as driver]
   [metabase.driver.common :as driver.common]
   [metabase.driver.postgres.actions :as postgres.actions]
   [metabase.driver.postgres.ddl :as postgres.ddl]
   [metabase.driver.sql-jdbc.common :as sql-jdbc.common]
   [metabase.driver.sql-jdbc.connection :as sql-jdbc.conn]
   [metabase.driver.sql-jdbc.execute :as sql-jdbc.execute]
   [metabase.driver.sql-jdbc.sync :as sql-jdbc.sync]
   [metabase.driver.sql-jdbc.sync.describe-table
    :as sql-jdbc.describe-table]
   [metabase.driver.sql.query-processor :as sql.qp]
   [metabase.driver.sql.query-processor.util :as sql.qp.u]
   [metabase.driver.sql.util :as sql.u]
   [metabase.driver.sql.util.unprepare :as unprepare]
   [metabase.models.field :as field]
   [metabase.models.secret :as secret]
   [metabase.query-processor.store :as qp.store]
   [metabase.query-processor.util.add-alias-info :as add]
   [metabase.upload :as upload]
   [metabase.util :as u]
   [metabase.util.date-2 :as u.date]
   [metabase.util.honey-sql-2 :as h2x]
   [metabase.util.i18n :refer [trs]]
   [metabase.util.log :as log])
  (:import
   (java.sql ResultSet ResultSetMetaData Time Types)
   (java.time LocalDateTime OffsetDateTime OffsetTime)
   (java.util Date UUID)))

(set! *warn-on-reflection* true)

(comment
  ;; method impls live in these namespaces.
  postgres.actions/keep-me
  postgres.ddl/keep-me)

(driver/register! :postgres, :parent :sql-jdbc)

<<<<<<< HEAD
(doseq [[feature supported?] {:datetime-diff true
                              :persist-models true
                              :convert-timezone true
                              :now true}]
  (defmethod driver/database-supports? [:postgres feature] [_driver _feature _db] supported?))

(defmethod driver/database-supports? [:postgres :nested-field-columns] [_ _ database]
  (let [json-setting (get-in database [:details :json-unfolding])
        ;; If not set at all, default to true, actually
        setting-nil? (nil? json-setting)]
    (or json-setting setting-nil?)))
=======
;;; +----------------------------------------------------------------------------------------------------------------+
;;; |                                             metabase.driver impls                                              |
;;; +----------------------------------------------------------------------------------------------------------------+

(defmethod driver/display-name :postgres [_] "PostgreSQL")

(defmethod driver/database-supports? [:postgres :nested-field-columns]
  [_driver _feat db]
  (driver.common/json-unfolding-default db))

(defmethod driver/database-supports? [:postgres :datetime-diff]
  [_driver _feat _db]
  true)

(defmethod driver/database-supports? [:postgres :persist-models]
  [_driver _feat _db]
  true)
>>>>>>> 9e4dedcd

(defmethod driver/database-supports? [:postgres :persist-models-enabled]
  [_driver _feat db]
  (-> db :options :persist-models-enabled))

<<<<<<< HEAD
(doseq [feature [:actions :actions/custom]]
=======
(defmethod driver/database-supports? [:postgres :convert-timezone]
  [_driver _feat _db]
  true)

(defmethod driver/database-supports? [:postgres :now]
  [_driver _feat _db]
  true)

(doseq [feature [:actions :actions/custom :uploads]]
>>>>>>> 9e4dedcd
  (defmethod driver/database-supports? [:postgres feature]
    [driver _feat _db]
    ;; only supported for Postgres for right now. Not supported for child drivers like Redshift or whatever.
    (= driver :postgres)))

;;; +----------------------------------------------------------------------------------------------------------------+
;;; |                                             metabase.driver impls                                              |
;;; +----------------------------------------------------------------------------------------------------------------+

(defmethod driver/display-name :postgres [_] "PostgreSQL")

(defmethod driver/humanize-connection-error-message :postgres
  [_ message]
  (condp re-matches message
    #"^FATAL: database \".*\" does not exist$"
    :database-name-incorrect

    #"^No suitable driver found for.*$"
    :invalid-hostname

    #"^Connection refused. Check that the hostname and port are correct and that the postmaster is accepting TCP/IP connections.$"
    :cannot-connect-check-host-and-port

    #"^FATAL: role \".*\" does not exist$"
    :username-incorrect

    #"^FATAL: password authentication failed for user.*$"
    :password-incorrect

    #"^FATAL: .*$" ; all other FATAL messages: strip off the 'FATAL' part, capitalize, and add a period
    (let [[_ message] (re-matches #"^FATAL: (.*$)" message)]
      (str (str/capitalize message) \.))

    message))

(defmethod driver.common/current-db-time-date-formatters :postgres
  [_]
  (driver.common/create-db-time-formatters "yyyy-MM-dd HH:mm:ss.SSS zzz"))

(defmethod driver.common/current-db-time-native-query :postgres
  [_]
  "select to_char(current_timestamp, 'YYYY-MM-DD HH24:MI:SS.MS TZ')")

(defmethod driver/current-db-time :postgres
  [& args]
  (apply driver.common/current-db-time args))

(defmethod driver/connection-properties :postgres
  [_]
  (->>
   [driver.common/default-host-details
    (assoc driver.common/default-port-details :placeholder 5432)
    driver.common/default-dbname-details
    driver.common/default-user-details
    driver.common/default-password-details
    driver.common/cloud-ip-address-info
    {:name "schema-filters"
     :type :schema-filters
     :display-name "Schemas"}
    driver.common/default-ssl-details
    {:name         "ssl-mode"
     :display-name (trs "SSL Mode")
     :type         :select
     :options [{:name  "allow"
                :value "allow"}
               {:name  "prefer"
                :value "prefer"}
               {:name  "require"
                :value "require"}
               {:name  "verify-ca"
                :value "verify-ca"}
               {:name  "verify-full"
                :value "verify-full"}]
     :default "require"
     :visible-if {"ssl" true}}
    {:name         "ssl-root-cert"
     :display-name (trs "SSL Root Certificate (PEM)")
     :type         :secret
     :secret-kind  :pem-cert
     ;; only need to specify the root CA if we are doing one of the verify modes
     :visible-if   {"ssl-mode" ["verify-ca" "verify-full"]}}
    {:name         "ssl-use-client-auth"
     :display-name (trs "Authenticate client certificate?")
     :type         :boolean
     ;; TODO: does this somehow depend on any of the ssl-mode vals?  it seems not (and is in fact orthogonal)
     :visible-if   {"ssl" true}}
    {:name         "ssl-client-cert"
     :display-name (trs "SSL Client Certificate (PEM)")
     :type         :secret
     :secret-kind  :pem-cert
     :visible-if   {"ssl-use-client-auth" true}}
    {:name         "ssl-key"
     :display-name (trs "SSL Client Key (PKCS-8/DER)")
     :type         :secret
     ;; since this can be either PKCS-8 or PKCS-12, we can't model it as a :keystore
     :secret-kind  :binary-blob
     :visible-if   {"ssl-use-client-auth" true}}
    {:name         "ssl-key-password"
     :display-name (trs "SSL Client Key Password")
     :type         :secret
     :secret-kind  :password
     :visible-if   {"ssl-use-client-auth" true}}
    driver.common/ssh-tunnel-preferences
    driver.common/advanced-options-start
    driver.common/json-unfolding

    (assoc driver.common/additional-options
           :placeholder "prepareThreshold=0")
    driver.common/default-advanced-options]
   (map u/one-or-many)
   (apply concat)))

(defmethod driver/db-start-of-week :postgres
  [_]
  :monday)

(defn- get-typenames [{:keys [nspname typname]}]
  (cond-> [typname]
    (not= nspname "public") (conj (format "\"%s\".\"%s\"" nspname typname))))

(defn- enum-types [_driver database]
  (into #{}
        (comp (mapcat get-typenames)
              (map keyword))
        (jdbc/query (sql-jdbc.conn/db->pooled-connection-spec database)
                    [(str "SELECT nspname, typname "
                          "FROM pg_type t JOIN pg_namespace n ON n.oid = t.typnamespace "
                          "WHERE t.oid IN (SELECT DISTINCT enumtypid FROM pg_enum e)")])))

(def ^:private ^:dynamic *enum-types* nil)

;; Describe the Fields present in a `table`. This just hands off to the normal SQL driver implementation of the same
;; name, but first fetches database enum types so we have access to them. These are simply binded to the dynamic var
;; and used later in `database-type->base-type`, which you will find below.
(defmethod driver/describe-table :postgres
  [driver database table]
  (binding [*enum-types* (enum-types driver database)]
    (sql-jdbc.sync/describe-table driver database table)))

;; Describe the nested fields present in a table (currently and maybe forever just JSON),
;; including if they have proper keyword and type stability.
;; Not to be confused with existing nested field functionality for mongo,
;; since this one only applies to JSON fields, whereas mongo only has BSON (JSON basically) fields.
(defmethod sql-jdbc.sync/describe-nested-field-columns :postgres
  [driver database table]
  (let [spec   (sql-jdbc.conn/db->pooled-connection-spec database)]
    (sql-jdbc.describe-table/describe-nested-field-columns driver spec table)))

;;; +----------------------------------------------------------------------------------------------------------------+
;;; |                                           metabase.driver.sql impls                                            |
;;; +----------------------------------------------------------------------------------------------------------------+

(defmethod sql.qp/honey-sql-version :postgres
  [_driver]
  2)

(defn- ->timestamp [honeysql-form]
  (h2x/cast-unless-type-in "timestamp" #{"timestamp" "timestamptz" "date"} honeysql-form))

(defn- format-interval
  "Generate a Postgres 'INTERVAL' literal.

    (sql/format-expr [::interval 2 :day])
    =>
    [\"INTERVAL '2 day'\"]"
  ;; I tried to write this with Malli but couldn't figure out how to make it work. See
  ;; https://metaboat.slack.com/archives/CKZEMT1MJ/p1676076592468909
  [_fn [amount unit]]
  {:pre [(int? amount)
         (#{:millisecond :second :minute :hour :day :week :month :year} unit)]}
  [(format "INTERVAL '%s %s'" (num amount) (name unit))])

(sql/register-fn! ::interval #'format-interval)

(defn- interval [amount unit]
  (h2x/with-database-type-info [::interval amount unit] "interval"))

(defmethod sql.qp/add-interval-honeysql-form :postgres
  [driver hsql-form amount unit]
  ;; Postgres doesn't support quarter in intervals (#20683)
  (if (= unit :quarter)
    (recur driver hsql-form (* 3 amount) :month)
    (let [hsql-form (->timestamp hsql-form)]
      (-> (h2x/+ hsql-form (interval amount unit))
          (h2x/with-type-info (h2x/type-info hsql-form))))))

(defmethod sql.qp/current-datetime-honeysql-form :postgres
  [_driver]
  (h2x/with-database-type-info :%now "timestamptz"))

(defmethod sql.qp/unix-timestamp->honeysql [:postgres :seconds]
  [_ _ expr]
  [:to_timestamp expr])

(defmethod sql.qp/cast-temporal-string [:postgres :Coercion/YYYYMMDDHHMMSSString->Temporal]
  [_driver _coercion-strategy expr]
  [:to_timestamp expr (h2x/literal "YYYYMMDDHH24MISS")])

(defmethod sql.qp/cast-temporal-byte [:postgres :Coercion/YYYYMMDDHHMMSSBytes->Temporal]
  [driver _coercion-strategy expr]
  (sql.qp/cast-temporal-string driver :Coercion/YYYYMMDDHHMMSSString->Temporal
                               [:convert_from expr (h2x/literal "UTF8")]))

(defn- date-trunc [unit expr]
  [:date_trunc (h2x/literal unit) (->timestamp expr)])

(defn- extract [unit expr]
  [::h2x/extract unit expr])

(defn- extract-from-timestamp [unit expr]
  (extract unit (->timestamp expr)))

(defn- extract-integer [unit expr]
  (h2x/->integer (extract-from-timestamp unit expr)))

(defmethod sql.qp/date [:postgres :default]          [_ _ expr] expr)
(defmethod sql.qp/date [:postgres :second-of-minute] [_ _ expr] (extract-integer :second expr))
(defmethod sql.qp/date [:postgres :minute]           [_ _ expr] (date-trunc :minute expr))
(defmethod sql.qp/date [:postgres :minute-of-hour]   [_ _ expr] (extract-integer :minute expr))
(defmethod sql.qp/date [:postgres :hour]             [_ _ expr] (date-trunc :hour expr))
(defmethod sql.qp/date [:postgres :hour-of-day]      [_ _ expr] (extract-integer :hour expr))
(defmethod sql.qp/date [:postgres :day]              [_ _ expr] (h2x/->date expr))
(defmethod sql.qp/date [:postgres :day-of-month]     [_ _ expr] (extract-integer :day expr))
(defmethod sql.qp/date [:postgres :day-of-year]      [_ _ expr] (extract-integer :doy expr))
(defmethod sql.qp/date [:postgres :month]            [_ _ expr] (date-trunc :month expr))
(defmethod sql.qp/date [:postgres :month-of-year]    [_ _ expr] (extract-integer :month expr))
(defmethod sql.qp/date [:postgres :quarter]          [_ _ expr] (date-trunc :quarter expr))
(defmethod sql.qp/date [:postgres :quarter-of-year]  [_ _ expr] (extract-integer :quarter expr))
(defmethod sql.qp/date [:postgres :year]             [_ _ expr] (date-trunc :year expr))
(defmethod sql.qp/date [:postgres :year-of-era]      [_ _ expr] (extract-integer :year expr))

(defmethod sql.qp/date [:postgres :week-of-year-iso] [_driver _ expr] (extract-integer :week expr))

(defmethod sql.qp/date [:postgres :day-of-week]
  [driver _unit expr]
  ;; Postgres extract(dow ...) returns Sunday(0)...Saturday(6)
  ;;
  ;; Since that's different than what we normally consider the [[metabase.driver/db-start-of-week]] for Postgres
  ;; (Monday) we need to pass in a custom offset here
  (sql.qp/adjust-day-of-week driver
                             (h2x/+ (extract-integer :dow expr) 1)
                             (driver.common/start-of-week-offset-for-day :sunday)))

(defmethod sql.qp/date [:postgres :week]
  [_ _ expr]
  (sql.qp/adjust-start-of-week :postgres (partial date-trunc :week) expr))

(defn- quoted? [database-type]
  (and (str/starts-with? database-type "\"")
       (str/ends-with? database-type "\"")))

(defmethod sql.qp/->honeysql [:postgres :convert-timezone]
  [driver [_ arg target-timezone source-timezone]]
  (let [expr         (sql.qp/->honeysql driver (cond-> arg
                                                 (string? arg) u.date/parse))
        timestamptz? (h2x/is-of-type? expr "timestamptz")
        _            (sql.u/validate-convert-timezone-args timestamptz? target-timezone source-timezone)
        expr         [:timezone target-timezone (if (not timestamptz?)
                                                  [:timezone source-timezone expr]
                                                  expr)]]
    (h2x/with-database-type-info expr "timestamp")))

(defmethod sql.qp/->honeysql [:postgres :value]
  [driver value]
  (let [[_ value {base-type :base_type, database-type :database_type}] value]
    (when (some? value)
      (condp #(isa? %2 %1) base-type
        :type/UUID         (when (not= "" value) ; support is-empty/non-empty checks
                             (UUID/fromString  value))
        :type/IPAddress    (h2x/cast :inet value)
        :type/PostgresEnum (if (quoted? database-type)
                             (h2x/cast database-type value)
                             (h2x/quoted-cast database-type value))
        (sql.qp/->honeysql driver value)))))

(defmethod sql.qp/->honeysql [:postgres :median]
  [driver [_ arg]]
  (sql.qp/->honeysql driver [:percentile arg 0.5]))

(defmethod sql.qp/datetime-diff [:postgres :year]
  [_driver _unit x y]
  (let [interval [:age (date-trunc :day y) (date-trunc :day x)]]
    (h2x/->integer (extract :year interval))))

(defmethod sql.qp/datetime-diff [:postgres :quarter]
  [driver _unit x y]
  (h2x// (sql.qp/datetime-diff driver :month x y) 3))

(defmethod sql.qp/datetime-diff [:postgres :month]
  [_driver _unit x y]
  (let [interval           [:age (date-trunc :day y) (date-trunc :day x)]
        year-diff          (extract :year interval)
        month-of-year-diff (extract :month interval)]
    (h2x/->integer (h2x/+ month-of-year-diff (h2x/* year-diff 12)))))

(defmethod sql.qp/datetime-diff [:postgres :week]
  [driver _unit x y]
  (h2x// (sql.qp/datetime-diff driver :day x y) 7))

(defmethod sql.qp/datetime-diff [:postgres :day]
  [_driver _unit x y]
  (let [interval (h2x/- (date-trunc :day y) (date-trunc :day x))]
    (h2x/->integer (extract :day interval))))

(defmethod sql.qp/datetime-diff [:postgres :hour]
  [driver _unit x y]
  (h2x// (sql.qp/datetime-diff driver :second x y) 3600))

(defmethod sql.qp/datetime-diff [:postgres :minute]
  [driver _unit x y]
  (h2x// (sql.qp/datetime-diff driver :second x y) 60))

(defmethod sql.qp/datetime-diff [:postgres :second]
  [_driver _unit x y]
  (let [seconds (h2x/- (extract-from-timestamp :epoch y) (extract-from-timestamp :epoch x))]
    (h2x/->integer [:trunc seconds])))

(defn- format-regex-match-first [_fn [identifier pattern]]
  (let [[identifier-sql & identifier-args] (sql/format-expr identifier {:nested true})
        [pattern-sql & pattern-args]       (sql/format-expr pattern {:nested true})]
    (into [(format "substring(%s FROM %s)" identifier-sql pattern-sql)]
          cat
          [identifier-args
           pattern-args])))

(sql/register-fn! ::regex-match-first #'format-regex-match-first)

(defmethod sql.qp/->honeysql [:postgres :regex-match-first]
  [driver [_ arg pattern]]
  (let [identifier (sql.qp/->honeysql driver arg)]
    [::regex-match-first identifier pattern]))

(defmethod sql.qp/->honeysql [:postgres Time]
  [_ time-value]
  (h2x/->time time-value))

(defn- format-pg-conversion [_fn [expr psql-type]]
  (let [[expr-sql & expr-args] (sql/format-expr expr {:nested true})]
    (into [(format "%s::%s" expr-sql (name psql-type))]
          expr-args)))

(sql/register-fn! ::pg-conversion #'format-pg-conversion)

(defn- pg-conversion
  "HoneySQL form that adds a Postgres-style `::` cast e.g. `expr::type`.

    (pg-conversion :my_field ::integer) -> HoneySQL -[Compile]-> \"my_field\"::integer"
  [expr psql-type]
  [::pg-conversion expr psql-type])

(defn- format-text-array
  "Create a Postgres text array literal from a sequence of elements. Used for the `::json-query` stuff
  below.

    (sql/format-expr [::text-array \"A\" 1 \"B\" 2])
    =>
    [\"array[?, 1, ?, 2]::text[]\" \"A\" \"B\"]"
  [_fn [& elements]]
  (let [elements (for [element elements]
                   (if (number? element)
                     [:inline element]
                     (name element)))
        sql-args (map #(sql/format-expr % {:nested true}) elements)
        sqls     (map first sql-args)
        args     (mapcat rest sql-args)]
    (into [(format "array[%s]::text[]" (str/join ", " sqls))]
          args)))

(sql/register-fn! ::text-array #'format-text-array)

(defn- format-json-query
  "e.g.

  ```clj
  [::json-query [::h2x/identifier :field [\"boop\" \"bleh\"]] \"bigint\" [\"meh\"]]
  =>
  [\"(boop.bleh#>> array[?]::text[])::bigint\" \"meh\"]
  ```"
  [_fn [parent-identifier field-type names]]
  (let [names-text-array                 (into [::text-array] names)
        [parent-id-sql & parent-id-args] (sql/format-expr parent-identifier {:nested true})
        [path-sql & path-args]           (sql/format-expr names-text-array {:nested true})]
    (into [(format "(%s#>> %s)::%s" parent-id-sql path-sql field-type)]
          cat
          [parent-id-args path-args])))

(sql/register-fn! ::json-query #'format-json-query)

(defmethod sql.qp/json-query :postgres
  [_driver unwrapped-identifier nfc-field]
  (assert (h2x/identifier? unwrapped-identifier)
          (format "Invalid identifier: %s" (pr-str unwrapped-identifier)))
  (let [field-type        (:database_type nfc-field)
        nfc-path          (:nfc_path nfc-field)
        parent-identifier (sql.qp.u/nfc-field->parent-identifier unwrapped-identifier nfc-field)]
    [::json-query parent-identifier field-type (rest nfc-path)]))

(defmethod sql.qp/->honeysql [:postgres :field]
  [driver [_ id-or-name opts :as clause]]
  (let [stored-field  (when (integer? id-or-name)
                        (qp.store/field id-or-name))
        parent-method (get-method sql.qp/->honeysql [:sql :field])
        identifier    (parent-method driver clause)]
    (cond
      (= (:database_type stored-field) "money")
      (pg-conversion identifier :numeric)

      (field/json-field? stored-field)
      (if (::sql.qp/forced-alias opts)
        (keyword (::add/source-alias opts))
        (walk/postwalk #(if (h2x/identifier? %)
                          (sql.qp/json-query :postgres % stored-field)
                          %)
                       identifier))

      :else
      identifier)))

;; Postgres is not happy with JSON fields which are in group-bys or order-bys
;; being described twice instead of using the alias.
;; Therefore, force the alias, but only for JSON fields to avoid ambiguity.
;; The alias names in JSON fields are unique wrt nfc path
(defmethod sql.qp/apply-top-level-clause
  [:postgres :breakout]
  [driver clause honeysql-form {breakout-fields :breakout, _fields-fields :fields :as query}]
  (let [stored-field-ids (map second breakout-fields)
        stored-fields    (map #(when (integer? %) (qp.store/field %)) stored-field-ids)
        parent-method    (partial (get-method sql.qp/apply-top-level-clause [:sql :breakout])
                                  driver clause honeysql-form)
        qualified        (parent-method query)
        unqualified      (parent-method (update query
                                                :breakout
                                                #(sql.qp/rewrite-fields-to-force-using-column-aliases % {:is-breakout true})))]
    (if (some field/json-field? stored-fields)
      (merge qualified
             (select-keys unqualified #{:group-by}))
      qualified)))

(defn- order-by-is-json-field?
  [clause]
  (let [is-aggregation? (= (-> clause (second) (first)) :aggregation)
        stored-field-id (-> clause (second) (second))
        stored-field    (when (and (not is-aggregation?) (integer? stored-field-id))
                          (qp.store/field stored-field-id))]
    (and
      (some? stored-field)
      (field/json-field? stored-field))))

(defmethod sql.qp/->honeysql [:postgres :desc]
  [driver clause]
  (let [new-clause (if (order-by-is-json-field? clause)
                     (sql.qp/rewrite-fields-to-force-using-column-aliases clause)
                     clause)]
    ((get-method sql.qp/->honeysql [:sql :desc]) driver new-clause)))

(defmethod sql.qp/->honeysql [:postgres :asc]
  [driver clause]
  (let [new-clause (if (order-by-is-json-field? clause)
                     (sql.qp/rewrite-fields-to-force-using-column-aliases clause)
                     clause)]
    ((get-method sql.qp/->honeysql [:sql :asc]) driver new-clause)))

(defmethod unprepare/unprepare-value [:postgres Date]
  [_ value]
  (format "'%s'::timestamp" (u.date/format value)))

(prefer-method unprepare/unprepare-value [:sql Time] [:postgres Date])

(defmethod unprepare/unprepare-value [:postgres UUID]
  [_ value]
  (format "'%s'::uuid" value))


;;; +----------------------------------------------------------------------------------------------------------------+
;;; |                                         metabase.driver.sql-jdbc impls                                         |
;;; +----------------------------------------------------------------------------------------------------------------+

(def ^:private default-base-types
  "Map of default Postgres column types -> Field base types.
   Add more mappings here as you come across them."
  {:bigint        :type/BigInteger
   :bigserial     :type/BigInteger
   :bit           :type/*
   :bool          :type/Boolean
   :boolean       :type/Boolean
   :box           :type/*
   :bpchar        :type/Text ; "blank-padded char" is the internal name of "character"
   :bytea         :type/*    ; byte array
   :cidr          :type/Structured ; IPv4/IPv6 network address
   :circle        :type/*
   :citext        :type/Text ; case-insensitive text
   :date          :type/Date
   :decimal       :type/Decimal
   :float4        :type/Float
   :float8        :type/Float
   :geometry      :type/*
   :inet          :type/IPAddress
   :int           :type/Integer
   :int2          :type/Integer
   :int4          :type/Integer
   :int8          :type/BigInteger
   :interval      :type/*               ; time span
   :json          :type/JSON
   :jsonb         :type/JSON
   :line          :type/*
   :lseg          :type/*
   :macaddr       :type/Structured
   :money         :type/Decimal
   :numeric       :type/Decimal
   :path          :type/*
   :pg_lsn        :type/Integer         ; PG Log Sequence #
   :point         :type/*
   :real          :type/Float
   :serial        :type/Integer
   :serial2       :type/Integer
   :serial4       :type/Integer
   :serial8       :type/BigInteger
   :smallint      :type/Integer
   :smallserial   :type/Integer
   :text          :type/Text
   :time          :type/Time
   :timetz        :type/TimeWithLocalTZ
   :timestamp     :type/DateTime
   :timestamptz   :type/DateTimeWithLocalTZ
   :tsquery       :type/*
   :tsvector      :type/*
   :txid_snapshot :type/*
   :uuid          :type/UUID
   :varbit        :type/*
   :varchar       :type/Text
   :xml           :type/Structured
   (keyword "bit varying")                :type/*
   (keyword "character varying")          :type/Text
   (keyword "double precision")           :type/Float
   (keyword "time with time zone")        :type/Time
   (keyword "time without time zone")     :type/Time
   ;; TODO postgres also supports `timestamp(p) with time zone` where p is the precision
   ;; maybe we should switch this to use `sql-jdbc.sync/pattern-based-database-type->base-type`
   (keyword "timestamp with time zone")    :type/DateTimeWithTZ
   (keyword "timestamp without time zone") :type/DateTime})

(defmethod sql-jdbc.sync/database-type->base-type :postgres
  [_driver column]
  (if (contains? *enum-types* column)
    :type/PostgresEnum
    (default-base-types column)))

(defmethod sql-jdbc.sync/column->semantic-type :postgres
  [_ database-type _]
  ;; this is really, really simple right now.  if its postgres :json type then it's :type/SerializedJSON semantic-type
  (case database-type
    "json"  :type/SerializedJSON
    "jsonb" :type/SerializedJSON
    "xml"   :type/XML
    "inet"  :type/IPAddress
    nil))

(defn- pkcs-12-key-value?
  "If a value was uploaded for the SSL key, return whether it's using the PKCS-12 format."
  [ssl-key-value]
  (when ssl-key-value
    (= (second (re-find secret/uploaded-base-64-prefix-pattern ssl-key-value))
       "x-pkcs12")))

(defn- ssl-params
  "Builds the params to include in the JDBC connection spec for an SSL connection."
  [{:keys [ssl-key-value] :as db-details}]
  (let [ssl-root-cert   (when (contains? #{"verify-ca" "verify-full"} (:ssl-mode db-details))
                          (secret/db-details-prop->secret-map db-details "ssl-root-cert"))
        ssl-client-key  (when (:ssl-use-client-auth db-details)
                          (secret/db-details-prop->secret-map db-details "ssl-key"))
        ssl-client-cert (when (:ssl-use-client-auth db-details)
                          (secret/db-details-prop->secret-map db-details "ssl-client-cert"))
        ssl-key-pw      (when (:ssl-use-client-auth db-details)
                          (secret/db-details-prop->secret-map db-details "ssl-key-password"))
        all-subprops    (apply concat (map :subprops [ssl-root-cert ssl-client-key ssl-client-cert ssl-key-pw]))
        has-value?      (comp some? :value)]
    (cond-> (set/rename-keys db-details {:ssl-mode :sslmode})
      ;; if somehow there was no ssl-mode set, just make it required (preserves existing behavior)
      (nil? (:ssl-mode db-details))
      (assoc :sslmode "require")

      (has-value? ssl-root-cert)
      (assoc :sslrootcert (secret/value->file! ssl-root-cert :postgres))

      (has-value? ssl-client-key)
      (assoc :sslkey (secret/value->file! ssl-client-key :postgres (when (pkcs-12-key-value? ssl-key-value) ".p12")))

      (has-value? ssl-client-cert)
      (assoc :sslcert (secret/value->file! ssl-client-cert :postgres))

      ;; Pass an empty string as password if none is provided; otherwise the driver will prompt for one
      true
      (assoc :sslpassword (or (secret/value->string ssl-key-pw) ""))

      true
      (as-> params ;; from outer cond->
        (dissoc params :ssl-root-cert :ssl-root-cert-options :ssl-client-key :ssl-client-cert :ssl-key-password
                       :ssl-use-client-auth)
        (apply dissoc params all-subprops)))))

(def ^:private disable-ssl-params
  "Params to include in the JDBC connection spec to disable SSL."
  {:sslmode "disable"})

(defmethod sql-jdbc.conn/connection-details->spec :postgres
  [_ {ssl? :ssl, :as details-map}]
  (let [props (-> details-map
                  (update :port (fn [port]
                                  (if (string? port)
                                    (Integer/parseInt port)
                                    port)))
                  ;; remove :ssl in case it's false; DB will still try (& fail) to connect if the key is there
                  (dissoc :ssl))
        props (if ssl?
                (let [ssl-prms (ssl-params details-map)]
                  ;; if the user happened to specify any of the SSL options directly, allow those to take
                  ;; precedence, but only if they match a key from our own
                  ;; our `ssl-params` function is also removing various internal properties, ex: for secret resolution,
                  ;; so we can't just merge the entire `props` map back in here because it will bring all those
                  ;; internal property values back; only merge in the ones the driver might recognize
                  (merge ssl-prms (select-keys props (keys ssl-prms))))
                (merge disable-ssl-params props))
        props (as-> props it
                (set/rename-keys it {:dbname :db})
                (mdb.spec/spec :postgres it)
                (sql-jdbc.common/handle-additional-options it details-map))]
    props))

(defmethod sql-jdbc.execute/set-timezone-sql :postgres
  [_]
  "SET SESSION TIMEZONE TO %s;")

;; for some reason postgres `TIMESTAMP WITH TIME ZONE` columns still come back as `Type/TIMESTAMP`, which seems like a
;; bug with the JDBC driver?
(defmethod sql-jdbc.execute/read-column-thunk [:postgres Types/TIMESTAMP]
  [_ ^ResultSet rs ^ResultSetMetaData rsmeta ^Integer i]
  (let [^Class klass (if (= (u/lower-case-en (.getColumnTypeName rsmeta i)) "timestamptz")
                       OffsetDateTime
                       LocalDateTime)]
    (fn []
      (.getObject rs i klass))))

;; Sometimes Postgres times come back as strings like `07:23:18.331+00` (no minute in offset) and there's a bug in the
;; JDBC driver where it can't parse those correctly. We can do it ourselves in that case.
(defmethod sql-jdbc.execute/read-column-thunk [:postgres Types/TIME]
  [driver ^ResultSet rs rsmeta ^Integer i]
  (let [parent-thunk ((get-method sql-jdbc.execute/read-column-thunk [:sql-jdbc Types/TIME]) driver rs rsmeta i)]
    (fn []
      (try
        (parent-thunk)
        (catch Throwable _
          (let [s (.getString rs i)]
            (log/tracef "Error in Postgres JDBC driver reading TIME value, fetching as string '%s'" s)
            (u.date/parse s)))))))

;; The postgres JDBC driver cannot properly read MONEY columns — see https://github.com/pgjdbc/pgjdbc/issues/425. Work
;; around this by checking whether the column type name is `money`, and reading it out as a String and parsing to a
;; BigDecimal if so; otherwise, proceeding as normal
(defmethod sql-jdbc.execute/read-column-thunk [:postgres Types/DOUBLE]
  [_driver ^ResultSet rs ^ResultSetMetaData rsmeta ^Integer i]
  (if (= (.getColumnTypeName rsmeta i) "money")
    (fn []
      (some-> (.getString rs i) u/parse-currency))
    (fn []
      (.getObject rs i))))

;; de-CLOB any CLOB values that come back
(defmethod sql-jdbc.execute/read-column-thunk :postgres
  [_ ^ResultSet rs _ ^Integer i]
  (fn []
    (let [obj (.getObject rs i)]
      (if (instance? org.postgresql.util.PGobject obj)
        (.getValue ^org.postgresql.util.PGobject obj)
        obj))))

;; Postgres doesn't support OffsetTime
(defmethod sql-jdbc.execute/set-parameter [:postgres OffsetTime]
  [driver prepared-statement i t]
  (let [local-time (t/local-time (t/with-offset-same-instant t (t/zone-offset 0)))]
    (sql-jdbc.execute/set-parameter driver prepared-statement i local-time)))

(defmethod driver/upload-type->database-type :postgres
  [_driver upload-type]
  (case upload-type
    ::upload/varchar_255 "VARCHAR(255)"
    ::upload/text        "TEXT"
    ::upload/int         "INTEGER"
    ::upload/float       "FLOAT"
    ::upload/boolean     "BOOLEAN"
    ::upload/date        "DATE"
    ::upload/datetime    "TIMESTAMP"))

(defmethod driver/table-name-length-limit :postgres
  [_driver]
  ;; https://www.postgresql.org/docs/current/sql-syntax-lexical.html#SQL-SYNTAX-IDENTIFIERS
  ;; This could be incorrect if Postgres has been compiled with a value for NAMEDATALEN other than the default (64), but
  ;; that seems unlikely and there's not an easy way to find out.
  63)<|MERGE_RESOLUTION|>--- conflicted
+++ resolved
@@ -47,55 +47,27 @@
 
 (driver/register! :postgres, :parent :sql-jdbc)
 
-<<<<<<< HEAD
-(doseq [[feature supported?] {:datetime-diff true
+(doseq [[feature supported?] {:datetime-dff true
                               :persist-models true
                               :convert-timezone true
                               :now true}]
   (defmethod driver/database-supports? [:postgres feature] [_driver _feature _db] supported?))
 
-(defmethod driver/database-supports? [:postgres :nested-field-columns] [_ _ database]
-  (let [json-setting (get-in database [:details :json-unfolding])
-        ;; If not set at all, default to true, actually
-        setting-nil? (nil? json-setting)]
-    (or json-setting setting-nil?)))
-=======
+(defmethod driver/database-supports? [:postgres :nested-field-columns]
+  [_driver _feat db]
+  (driver.common/json-unfolding-default db))
+
 ;;; +----------------------------------------------------------------------------------------------------------------+
 ;;; |                                             metabase.driver impls                                              |
 ;;; +----------------------------------------------------------------------------------------------------------------+
 
 (defmethod driver/display-name :postgres [_] "PostgreSQL")
 
-(defmethod driver/database-supports? [:postgres :nested-field-columns]
-  [_driver _feat db]
-  (driver.common/json-unfolding-default db))
-
-(defmethod driver/database-supports? [:postgres :datetime-diff]
-  [_driver _feat _db]
-  true)
-
-(defmethod driver/database-supports? [:postgres :persist-models]
-  [_driver _feat _db]
-  true)
->>>>>>> 9e4dedcd
-
 (defmethod driver/database-supports? [:postgres :persist-models-enabled]
   [_driver _feat db]
   (-> db :options :persist-models-enabled))
 
-<<<<<<< HEAD
-(doseq [feature [:actions :actions/custom]]
-=======
-(defmethod driver/database-supports? [:postgres :convert-timezone]
-  [_driver _feat _db]
-  true)
-
-(defmethod driver/database-supports? [:postgres :now]
-  [_driver _feat _db]
-  true)
-
 (doseq [feature [:actions :actions/custom :uploads]]
->>>>>>> 9e4dedcd
   (defmethod driver/database-supports? [:postgres feature]
     [driver _feat _db]
     ;; only supported for Postgres for right now. Not supported for child drivers like Redshift or whatever.
