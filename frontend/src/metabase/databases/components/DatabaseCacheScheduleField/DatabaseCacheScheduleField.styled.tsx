--- conflicted
+++ resolved
@@ -3,13 +3,8 @@
 import { color } from "metabase/lib/colors";
 
 export const ScheduleOptionList = styled.div`
-<<<<<<< HEAD
-  border: 1px solid ${color("border")};
+  border: 1px solid var(--mb-color-border);
   box-shadow: 0 2px 2px var(--mb-color-shadow);
-=======
-  border: 1px solid var(--mb-color-border);
-  box-shadow: 0 2px 2px ${color("shadow")};
->>>>>>> 6fcbf23e
 `;
 
 interface ScheduleOptionRootProps {
