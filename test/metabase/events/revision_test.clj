(ns metabase.events.revision-test
  (:require [expectations :refer :all]
            [toucan.db :as db]
            [toucan.util.test :as tt]
            [metabase.events.revision :refer [process-revision-event!]]
            (metabase.models [card :refer [Card]]
                             [dashboard :refer [Dashboard]]
                             [dashboard-card :refer [DashboardCard]]
                             [database :refer [Database]]
                             [metric :refer [Metric]]
                             [revision :refer [Revision revisions]]
                             [segment :refer [Segment]]
                             [table :refer [Table]])
            [metabase.test.data :refer :all]
            [metabase.test.data.users :refer :all]
            [metabase.test.util :as tu]
            [metabase.util :as u]))

(defn- card-properties
  "Some default properties for `Cards` for use in tests in this namespace."
  []
  {:display                "table"
   :dataset_query          {:database (id)
                            :type     "query"
                            :query    {:aggregation ["rows"]
                                       :source_table (id :categories)}}
   :visualization_settings {}
   :creator_id             (user->id :crowberto)})

(defn- card->revision-object [card]
  {:archived               false
   :collection_id          nil
   :creator_id             (:creator_id card)
   :database_id            (id)
   :dataset_query          (:dataset_query card)
   :description            nil
   :display                "table"
   :enable_embedding       false
   :embedding_params       nil
   :id                     (:id card)
   :made_public_by_id      nil
   :name                   (:name card)
   :public_uuid            nil
<<<<<<< HEAD
   :made_public_by_id      nil
   :cache_ttl              nil})
=======
   :query_type             "query"
   :table_id               (id :categories)
   :visualization_settings {}})
>>>>>>> 709c7a4c

(defn- dashboard->revision-object [dashboard]
  {:description  nil
   :name         (:name dashboard)})


;; :card-create
(tt/expect-with-temp [Card [{card-id :id, :as card} (card-properties)]]
  {:model        "Card"
   :model_id     card-id
   :user_id      (user->id :crowberto)
   :object       (card->revision-object card)
   :is_reversion false
   :is_creation  true}
  (do
    (process-revision-event! {:topic :card-create
                              :item  card})
    (db/select-one [Revision :model :model_id :user_id :object :is_reversion :is_creation]
      :model       "Card"
      :model_id    card-id)))


;; :card-update
(tt/expect-with-temp [Card [{card-id :id, :as card} (card-properties)]]
  {:model        "Card"
   :model_id     card-id
   :user_id      (user->id :crowberto)
   :object       (card->revision-object card)
   :is_reversion false
   :is_creation  false}
  (do
    (process-revision-event! {:topic :card-update
                              :item  card})
    (db/select-one [Revision :model :model_id :user_id :object :is_reversion :is_creation]
      :model       "Card"
      :model_id    card-id)))


;; :dashboard-create
(tt/expect-with-temp [Dashboard [{dashboard-id :id, :as dashboard}]]
  {:model        "Dashboard"
   :model_id     dashboard-id
   :user_id      (user->id :rasta)
   :object       (assoc (dashboard->revision-object dashboard) :cards [])
   :is_reversion false
   :is_creation  true}
  (do
    (process-revision-event! {:topic :dashboard-create
                              :item  dashboard})
    (db/select-one [Revision :model :model_id :user_id :object :is_reversion :is_creation]
      :model    "Dashboard"
      :model_id dashboard-id)))


;; :dashboard-update
(tt/expect-with-temp [Dashboard [{dashboard-id :id, :as dashboard}]]
  {:model        "Dashboard"
   :model_id     dashboard-id
   :user_id      (user->id :rasta)
   :object       (assoc (dashboard->revision-object dashboard) :cards [])
   :is_reversion false
   :is_creation  false}
  (do
    (process-revision-event! {:topic :dashboard-update
                              :item  dashboard})
    (db/select-one [Revision :model :model_id :user_id :object :is_reversion :is_creation]
      :model    "Dashboard"
      :model_id dashboard-id)))


;; :dashboard-add-cards
(tt/expect-with-temp [Dashboard     [{dashboard-id :id, :as dashboard}]
                      Card          [{card-id :id}                     (card-properties)]
                      DashboardCard [dashcard                          {:card_id card-id, :dashboard_id dashboard-id}]]
  {:model        "Dashboard"
   :model_id     dashboard-id
   :user_id      (user->id :rasta)
   :object       (assoc (dashboard->revision-object dashboard) :cards [(assoc (select-keys dashcard [:id :card_id :sizeX :sizeY :row :col]) :series [])])
   :is_reversion false
   :is_creation  false}
  (do
    (process-revision-event! {:topic :dashboard-add-cards
                              :item  {:id        dashboard-id
                                      :actor_id  (user->id :rasta)
                                      :dashcards [dashcard]}})
    (db/select-one [Revision :model :model_id :user_id :object :is_reversion :is_creation]
      :model    "Dashboard"
      :model_id dashboard-id)))


;; :dashboard-remove-cards
(tt/expect-with-temp [Dashboard     [{dashboard-id :id, :as dashboard}]
                      Card          [{card-id :id}                     (card-properties)]
                      DashboardCard [dashcard                          {:card_id card-id, :dashboard_id dashboard-id}]]
  {:model        "Dashboard"
   :model_id     dashboard-id
   :user_id      (user->id :rasta)
   :object       (assoc (dashboard->revision-object dashboard) :cards [])
   :is_reversion false
   :is_creation  false}
  (do
    (db/simple-delete! DashboardCard, :id (:id dashcard))
    (process-revision-event! {:topic :dashboard-remove-cards
                              :item  {:id       dashboard-id
                                      :actor_id (user->id :rasta)
                                      :dashcards [dashcard]}})
    (db/select-one [Revision :model :model_id :user_id :object :is_reversion :is_creation]
      :model    "Dashboard"
      :model_id dashboard-id)))


;; :dashboard-reposition-cards
(tt/expect-with-temp [Dashboard     [{dashboard-id :id, :as dashboard}]
                      Card          [{card-id :id}                     (card-properties)]
                      DashboardCard [dashcard                          {:card_id card-id, :dashboard_id dashboard-id}]]
  {:model        "Dashboard"
   :model_id     dashboard-id
   :user_id      (user->id :crowberto)
   :object       (assoc (dashboard->revision-object dashboard) :cards [{:id      (:id dashcard)
                                                                        :card_id card-id
                                                                        :sizeX   4
                                                                        :sizeY   2
                                                                        :row     0
                                                                        :col     0
                                                                        :series  []}])
   :is_reversion false
   :is_creation  false}
  (do
    (db/update! DashboardCard (:id dashcard), :sizeX 4)
    (process-revision-event! {:topic :dashboard-reeposition-cards
                              :item  {:id        dashboard-id
                                      :actor_id  (user->id :crowberto)
                                      :dashcards [(assoc dashcard :sizeX 4)]}})
    (db/select-one [Revision :model :model_id :user_id :object :is_reversion :is_creation]
      :model    "Dashboard"
      :model_id dashboard-id)))


;; :metric-create
(expect
  {:model        "Metric"
   :user_id      (user->id :rasta)
   :object       {:name                    "Toucans in the rainforest"
                  :description             "Lookin' for a blueberry"
                  :how_is_this_calculated  nil
                  :show_in_getting_started false
                  :caveats                 nil
                  :points_of_interest      nil
                  :is_active               true
                  :creator_id              (user->id :rasta)
                  :definition              {:a "b"}}
   :is_reversion false
   :is_creation  true
   :message      nil}
  (tt/with-temp* [Database [{database-id :id}]
                  Table    [{:keys [id]} {:db_id database-id}]
                  Metric   [metric       {:table_id id, :definition {:a "b"}}]]
    (process-revision-event! {:topic :metric-create
                              :item  metric})

    (let [revision (db/select-one [Revision :model :user_id :object :is_reversion :is_creation :message], :model "Metric", :model_id (:id metric))]
      (assoc revision :object (dissoc (:object revision) :id :table_id)))))


;; :metric-update
(expect
  {:model        "Metric"
   :user_id      (user->id :crowberto)
   :object       {:name                    "Toucans in the rainforest"
                  :description             "Lookin' for a blueberry"
                  :how_is_this_calculated  nil
                  :show_in_getting_started false
                  :caveats                 nil
                  :points_of_interest      nil
                  :is_active               true
                  :creator_id              (user->id :rasta)
                  :definition              {:a "b"}}
   :is_reversion false
   :is_creation  false
   :message      "updated"}
  (tt/with-temp* [Database [{database-id :id}]
                  Table    [{:keys [id]} {:db_id database-id}]
                  Metric   [metric       {:table_id id, :definition {:a "b"}}]]
    (process-revision-event! {:topic :metric-update
                              :item  (assoc metric
                                       :actor_id         (user->id :crowberto)
                                       :revision_message "updated")})
    (let [revision (db/select-one [Revision :model :user_id :object :is_reversion :is_creation :message], :model "Metric", :model_id (:id metric))]
      (assoc revision :object (dissoc (:object revision) :id :table_id)))))


;; :metric-delete
(expect
  {:model        "Metric"
   :user_id      (user->id :rasta)
   :object       {:name                    "Toucans in the rainforest"
                  :description             "Lookin' for a blueberry"
                  :how_is_this_calculated  nil
                  :show_in_getting_started false
                  :caveats                 nil
                  :points_of_interest      nil
                  :is_active               false
                  :creator_id              (user->id :rasta)
                  :definition              {:a "b"}}
   :is_reversion false
   :is_creation  false
   :message      nil}
  (tt/with-temp* [Database [{database-id :id}]
                  Table    [{:keys [id]} {:db_id database-id}]
                  Metric   [metric       {:table_id id, :definition {:a "b"}, :is_active false}]]
    (process-revision-event! {:topic :metric-delete
                              :item  metric})
    (let [revision (db/select-one [Revision :model :user_id :object :is_reversion :is_creation :message], :model "Metric", :model_id (:id metric))]
      (assoc revision :object (dissoc (:object revision) :id :table_id)))))


;; :segment-create
(expect
  {:model        "Segment"
   :user_id      (user->id :rasta)
   :object       {:name                    "Toucans in the rainforest"
                  :description             "Lookin' for a blueberry"
                  :show_in_getting_started false
                  :caveats                 nil
                  :points_of_interest      nil
                  :is_active               true
                  :creator_id              (user->id :rasta)
                  :definition              {:a "b"}}
   :is_reversion false
   :is_creation  true
   :message      nil}
  (tt/with-temp* [Database [{database-id :id}]
                  Table    [{:keys [id]} {:db_id database-id}]
                  Segment  [segment      {:table_id   id
                                          :definition {:a "b"}}]]
    (process-revision-event! {:topic :segment-create
                              :item  segment})
    (let [revision (-> (Revision :model "Segment", :model_id (:id segment))
                       (select-keys [:model :user_id :object :is_reversion :is_creation :message]))]
      (assoc revision :object (dissoc (:object revision) :id :table_id)))))

;; :segment-update
(expect
  {:model        "Segment"
   :user_id      (user->id :crowberto)
   :object       {:name                    "Toucans in the rainforest"
                  :description             "Lookin' for a blueberry"
                  :show_in_getting_started false
                  :caveats                 nil
                  :points_of_interest      nil
                  :is_active               true
                  :creator_id              (user->id :rasta)
                  :definition              {:a "b"}}
   :is_reversion false
   :is_creation  false
   :message      "updated"}
  (tt/with-temp* [Database [{database-id :id}]
                  Table [{:keys [id]} {:db_id database-id}]
                  Segment [segment {:table_id   id
                                    :definition {:a "b"}}]]
    (process-revision-event! {:topic :segment-update
                              :item  (assoc segment
                                       :actor_id         (user->id :crowberto)
                                       :revision_message "updated")})
    (update (db/select-one [Revision :model :user_id :object :is_reversion :is_creation :message], :model "Segment", :model_id (:id segment))
            :object (u/rpartial dissoc :id :table_id))))

;; :segment-delete
(expect
  {:model        "Segment"
   :user_id      (user->id :rasta)
   :object       {:name                    "Toucans in the rainforest"
                  :description             "Lookin' for a blueberry"
                  :show_in_getting_started false
                  :caveats                 nil
                  :points_of_interest      nil
                  :is_active               false
                  :creator_id              (user->id :rasta)
                  :definition              {:a "b"}}
   :is_reversion false
   :is_creation  false
   :message      nil}
  (tt/with-temp* [Database [{database-id :id}]
                  Table    [{:keys [id]} {:db_id database-id}]
                  Segment  [segment      {:table_id   id
                                          :definition {:a "b"}
                                          :is_active  false}]]
    (process-revision-event! {:topic :segment-delete
                              :item  segment})
    (update (db/select-one [Revision :model :user_id :object :is_reversion :is_creation :message], :model "Segment", :model_id (:id segment))
            :object (u/rpartial dissoc :id :table_id))))<|MERGE_RESOLUTION|>--- conflicted
+++ resolved
@@ -41,14 +41,10 @@
    :made_public_by_id      nil
    :name                   (:name card)
    :public_uuid            nil
-<<<<<<< HEAD
-   :made_public_by_id      nil
-   :cache_ttl              nil})
-=======
+   :cache_ttl              nil
    :query_type             "query"
    :table_id               (id :categories)
    :visualization_settings {}})
->>>>>>> 709c7a4c
 
 (defn- dashboard->revision-object [dashboard]
   {:description  nil
