(ns metabase.api.actions-test
  (:require
   [clojure.string :as str]
   [clojure.test :refer :all]
   [metabase.actions.test-util :as actions.test-util]
   [metabase.api.actions :as api.actions]
   [metabase.driver :as driver]
   [metabase.models.database :refer [Database]]
   [metabase.models.table :refer [Table]]
   [metabase.query-processor :as qp]
   [metabase.test :as mt]
   [metabase.util :as u]))

(comment api.actions/keep-me)

(defn- mock-requests []
  [{:action       "actions/row/create"
    :request-body (assoc (mt/mbql-query categories) :create-row {:name "created_row"})
    :expect-fn    (fn [result]
                    (is (= "created_row" (get-in result [:created-row :name]))))}
   {:action       "actions/row/update"
    :request-body (assoc (mt/mbql-query categories {:filter [:= $id 1]})
                         :update_row {:name "updated_row"})
    :expected     {:rows-updated [1]}}
   {:action       "actions/row/delete"
    :request-body (mt/mbql-query categories {:filter [:= $id 1]})
    :expected     {:rows-deleted [1]}}
   {:action       "actions/row/update"
    :request-body (assoc (mt/mbql-query categories {:filter [:= $id 10]})
                         :update_row {:name "new-category-name"})
    :expected     {:rows-updated [1]}}])

(defn- row-action? [action]
  (str/starts-with? action "actions/row"))

(deftest happy-path-test
  (testing "Make sure it's possible to use known actions end-to-end if preconditions are satisfied"
    (actions.test-util/with-actions-test-data
      (mt/with-temporary-setting-values [experimental-enable-actions true]
        (mt/with-temp-vals-in-db Database (mt/id) {:settings {:database-enable-actions true}}
          (doseq [{:keys [action request-body expected expect-fn]} (mock-requests)]
            (testing action
              (let [result (mt/user-http-request :crowberto :post 200 action request-body)]
                (when expected (is (= expected result)))
                (when expect-fn (expect-fn result))))))))))

(deftest create-update-delete-test
  (testing "Make sure actions are acting on rows."
    (actions.test-util/with-actions-test-data
      (mt/with-temporary-setting-values [experimental-enable-actions true]
        (mt/with-temp-vals-in-db Database (mt/id) {:settings {:database-enable-actions true}}
          (let [[create update delete] (mock-requests)
                {created-id :id :as created-row}
                (:created-row (mt/user-http-request :crowberto :post 200 (:action create) (:request-body create)))]
            (is (= [:id :name] (keys created-row))
                "Create should return the entire row")
            (is (= "created_row" (:name created-row))
                "Create should return the correct value for name")
            (is (= "created_row" (-> (mt/rows (mt/run-mbql-query categories {:filter [:= $id created-id]})) last last))
                "The record at created-id should now have its name set to \"created_row\"")
            (is (= (:expected update) (mt/user-http-request :crowberto :post 200 (:action update)
                                                            (assoc (mt/mbql-query categories {:filter [:= $id created-id]})
                                                                   :update_row {:name "updated_row"})))
                "Update should return the right shape")
            (is (= "updated_row" (-> (mt/rows (mt/run-mbql-query categories {:filter [:= $id created-id]})) last last))
                "The row should actually be updated")
            (is (= (:expected delete)
                   (mt/user-http-request :crowberto :post 200 (:action delete) (mt/mbql-query categories {:filter [:= $id created-id]})))
                "Delete should return the right shape")
            (is (= [] (mt/rows (mt/run-mbql-query categories {:filter [:= $id created-id]})))
                "Selecting for deleted rows should return an empty result")))))))

;; TODO: update test for this when we get something other than categories
#_(deftest row-delete-row-with-constraint-fails-test
    (mt/with-temporary-setting-values [experimental-enable-actions true]
      (mt/with-temp-vals-in-db Database (mt/id) {:settings {:database-enable-actions true}}
        (testing "Should return a 400 when deleting the row violates a foreign key constraint"
          (let [request-body (mt/mbql-query categories {:filter [:= $id 22]})]
            (mt/user-http-request :crowberto :post 400 "actions/row/delete" request-body))))))

(deftest feature-flags-test
  (testing "Disable endpoints unless both global and Database feature flags are enabled"
    (doseq [{:keys [action request-body]} (mock-requests)
            enable-global-feature-flag?   [true false]
            enable-database-feature-flag? [true false]]
      (testing action
        (mt/with-temporary-setting-values [experimental-enable-actions enable-global-feature-flag?]
          (mt/with-temp-vals-in-db Database (mt/id) {:settings {:database-enable-actions enable-database-feature-flag?}}
            (cond
              (not enable-global-feature-flag?)
              (testing "Should return a 400 if global feature flag is disabled"
                (is (= "Actions are not enabled."
                       (mt/user-http-request :crowberto :post 400 action request-body))))

              (not enable-database-feature-flag?)
              (testing "Should return a 400 if Database feature flag is disabled."
                (is (re= #"^Actions are not enabled for Database [\d,]+\.$"
                         (mt/user-http-request :crowberto :post 400 action request-body)))))))))))

(driver/register! ::feature-flag-test-driver, :parent :h2)

(defmethod driver/database-supports? [::feature-flag-test-driver :actions]
  [_driver _feature _database]
  false)

(deftest actions-feature-test
  (testing "Only allow actions for drivers that support the `:actions` driver feature. (#22557)"
    (mt/with-temporary-setting-values [experimental-enable-actions true]
      (mt/with-temp* [Database [{db-id :id} {:name     "Birds"
                                             :engine   ::feature-flag-test-driver
                                             :settings {:database-enable-actions true}}]
                      Table    [{table-id :id} {:db_id db-id}]]
        (is (partial= {:message (format "%s Database %d \"Birds\" does not support actions."
                                        (u/qualified-name ::feature-flag-test-driver)
                                        db-id)}
                      ;; TODO -- not sure what the actual shape of this API is supposed to look like. We'll have to
                      ;; update this test when the PR to support row insertion is in.
                      (mt/user-http-request :crowberto :post 400 "actions/table/insert"
                                            {:database db-id
                                             :table-id table-id
                                             :values   {:name "Toucannery"}})))))))

(deftest validation-test
  (mt/with-temporary-setting-values [experimental-enable-actions true]
    (mt/with-temp-vals-in-db Database (mt/id) {:settings {:database-enable-actions true}}
      (doseq [{:keys [action request-body]} (mock-requests)
              k [:query :type]]
        (testing (str action " without " k)
          (when (row-action? action)
            (is (re= #"Value does not match schema:.*"
                     (:message (mt/user-http-request :crowberto :post 400 action (dissoc request-body k)))))))))))

(deftest row-delete-action-gives-400-when-matching-more-than-one
  (mt/with-temporary-setting-values [experimental-enable-actions true]
    (mt/with-temp-vals-in-db Database (mt/id) {:settings {:database-enable-actions true}}
<<<<<<< HEAD
      (let [query-that-returns-more-than-one (assoc (mt/mbql-query venues {:filter [:> $id -10]}) :update_row {:existing-col "new-value"})]
        (is (< 1 (count (mt/rows (qp/process-query query-that-returns-more-than-one)))))
        (doseq [{:keys [action]} (mock-requests)
                :when (not= action "actions/row/create")] ;; the query in create is not used to select values to act upopn.
=======
      (let [query-that-returns-more-than-one (mt/mbql-query venues {:filter [:> $id -10]})]
        (is (< 1 (count (mt/rows (qp/process-query query-that-returns-more-than-one)))))
        (doseq [{:keys [action]} (mock-requests)]
>>>>>>> d90c93a6
          (is (re= #"Sorry, this would affect \d+ rows, but you can only act on 1"
                   (:message (mt/user-http-request :crowberto :post 400 action query-that-returns-more-than-one)))))))))

(deftest unknown-row-action-gives-404
  (mt/with-temporary-setting-values [experimental-enable-actions true]
    (mt/with-temp-vals-in-db Database (mt/id) {:settings {:database-enable-actions true}}
      (testing "404 for unknown Row action"
        (is (= "Unknown row action \"fake\"."
<<<<<<< HEAD
               (:message (mt/user-http-request :crowberto :post 404 "actions/row/fake" (mt/mbql-query categories {:filter [:= $id 1]})))))))))
=======
               (:message (mt/user-http-request :crowberto :post 404 "actions/row/fake" (mt/mbql-query venues {:filter [:= $id 1]})))))))))
>>>>>>> d90c93a6

(deftest four-oh-four-test
  (mt/with-temporary-setting-values [experimental-enable-actions true]
    (mt/with-temp-vals-in-db Database (mt/id) {:settings {:database-enable-actions true}}
      (doseq [{:keys [action request-body]} (mock-requests)]
        (testing action
          (testing "404 for unknown Table"
            (is (= "Failed to fetch Table 2,147,483,647: Table does not exist, or belongs to a different Database."
<<<<<<< HEAD
                   (:message (mt/user-http-request :crowberto :post 404 action
                                                   (assoc-in request-body [:query :source-table] Integer/MAX_VALUE)))))))))))
=======
                   (:message (mt/user-http-request :crowberto :post 404 action (assoc (mt/mbql-query venues {:filter [:= $id 1]}) :source-table Integer/MAX_VALUE)))))))))))
>>>>>>> d90c93a6
<|MERGE_RESOLUTION|>--- conflicted
+++ resolved
@@ -133,16 +133,11 @@
 (deftest row-delete-action-gives-400-when-matching-more-than-one
   (mt/with-temporary-setting-values [experimental-enable-actions true]
     (mt/with-temp-vals-in-db Database (mt/id) {:settings {:database-enable-actions true}}
-<<<<<<< HEAD
-      (let [query-that-returns-more-than-one (assoc (mt/mbql-query venues {:filter [:> $id -10]}) :update_row {:existing-col "new-value"})]
+      (let [query-that-returns-more-than-one (assoc (mt/mbql-query venues {:filter [:> $id -10]})
+                                                    :update_row {:existing-col "new-value"})]
         (is (< 1 (count (mt/rows (qp/process-query query-that-returns-more-than-one)))))
         (doseq [{:keys [action]} (mock-requests)
                 :when (not= action "actions/row/create")] ;; the query in create is not used to select values to act upopn.
-=======
-      (let [query-that-returns-more-than-one (mt/mbql-query venues {:filter [:> $id -10]})]
-        (is (< 1 (count (mt/rows (qp/process-query query-that-returns-more-than-one)))))
-        (doseq [{:keys [action]} (mock-requests)]
->>>>>>> d90c93a6
           (is (re= #"Sorry, this would affect \d+ rows, but you can only act on 1"
                    (:message (mt/user-http-request :crowberto :post 400 action query-that-returns-more-than-one)))))))))
 
@@ -151,11 +146,7 @@
     (mt/with-temp-vals-in-db Database (mt/id) {:settings {:database-enable-actions true}}
       (testing "404 for unknown Row action"
         (is (= "Unknown row action \"fake\"."
-<<<<<<< HEAD
                (:message (mt/user-http-request :crowberto :post 404 "actions/row/fake" (mt/mbql-query categories {:filter [:= $id 1]})))))))))
-=======
-               (:message (mt/user-http-request :crowberto :post 404 "actions/row/fake" (mt/mbql-query venues {:filter [:= $id 1]})))))))))
->>>>>>> d90c93a6
 
 (deftest four-oh-four-test
   (mt/with-temporary-setting-values [experimental-enable-actions true]
@@ -164,9 +155,5 @@
         (testing action
           (testing "404 for unknown Table"
             (is (= "Failed to fetch Table 2,147,483,647: Table does not exist, or belongs to a different Database."
-<<<<<<< HEAD
                    (:message (mt/user-http-request :crowberto :post 404 action
-                                                   (assoc-in request-body [:query :source-table] Integer/MAX_VALUE)))))))))))
-=======
-                   (:message (mt/user-http-request :crowberto :post 404 action (assoc (mt/mbql-query venues {:filter [:= $id 1]}) :source-table Integer/MAX_VALUE)))))))))))
->>>>>>> d90c93a6
+                                                   (assoc-in request-body [:query :source-table] Integer/MAX_VALUE)))))))))))