(ns metabase.api.alert-test
  "Tests for `/api/alert` endpoints."
  (:require
   [clojure.test :refer :all]
   [medley.core :as m]
   [metabase.email-test :as et]
   [metabase.http-client :as client]
   [metabase.models
    :refer [Card Collection Pulse PulseCard PulseChannel PulseChannelRecipient]]
   [metabase.models.permissions :as perms]
   [metabase.models.permissions-group :as perms-group]
   [metabase.models.pulse :as pulse]
   [metabase.models.pulse-test :as pulse-test]
   [metabase.server.middleware.util :as mw.util]
   [metabase.test :as mt]
   [metabase.test.mock.util :refer [pulse-channel-defaults]]
   [metabase.util :as u]
   [toucan.db :as db]
   [toucan2.core :as t2]))

;;; +----------------------------------------------------------------------------------------------------------------+
;;; |                                              Helper Fns & Macros                                               |
;;; +----------------------------------------------------------------------------------------------------------------+

(defn- user-details [user-kwd]
  (-> user-kwd
      mt/fetch-user
      (select-keys [:email :first_name :is_qbnewb :is_superuser :last_name :common_name :locale])
      (assoc :id true, :date_joined true)))

(defn- pulse-card-details [card]
  (-> card
      (select-keys [:name :description :display])
      (update :display name)
      (update :collection_id boolean)
      (assoc :id true, :include_csv false, :include_xls false, :dashboard_card_id false,
             :dashboard_id false, :parameter_mappings nil)))

(defn- recipient-details [user-kwd]
  (-> user-kwd
      user-details
      (dissoc :is_qbnewb :is_superuser :date_joined :locale)))

(defn- alert-client
  [username]
  (comp mt/boolean-ids-and-timestamps (partial mt/user-http-request username)))

(defn- default-email-channel
  ([pulse-card]
   (default-email-channel pulse-card [(mt/fetch-user :rasta)]))

  ([pulse-card recipients]
   {:id            pulse-card
    :enabled       true
    :channel_type  "email"
    :schedule_type "hourly"
    :schedule_hour 12
    :schedule_day  "mon"
    :recipients    recipients
    :details       {}}))

(defn- alert-response [response]
  (m/dissoc-in response [:creator :last_login]))

(defmacro ^:private with-test-email [& body]
  `(mt/with-temporary-setting-values [~'site-url "https://metabase.com/testmb"]
     (mt/with-fake-inbox
       ~@body)))

(defmacro ^:private with-alert-setup
  "Macro that will cleanup any created pulses and setups a fake-inbox to validate emails are sent for new alerts"
  [& body]
  `(mt/with-model-cleanup [Pulse]
     (with-test-email
       ~@body)))

(defn- do-with-alert-in-collection [f]
  (pulse-test/with-pulse-in-collection [db collection alert card]
    (assert (db/exists? PulseCard :card_id (u/the-id card), :pulse_id (u/the-id alert)))
    ;; Make this Alert actually be an alert
<<<<<<< HEAD
    (t2/update! Pulse (u/the-id alert) {:alert_condition "rows"})
    (let [alert (db/select-one Pulse :id (u/the-id alert))]
      (assert (pulse/is-alert? alert))
      ;; Since Alerts do not actually go in Collections, but rather their Cards do, put the Card in the Collection
      (t2/update! Card (u/the-id card) {:collection_id (u/the-id collection)})
      (let [card (db/select-one Card :id (u/the-id card))]
=======
    (db/update! Pulse (u/the-id alert) :alert_condition "rows")
    (let [alert (t2/select-one Pulse :id (u/the-id alert))]
      (assert (pulse/is-alert? alert))
      ;; Since Alerts do not actually go in Collections, but rather their Cards do, put the Card in the Collection
      (db/update! Card (u/the-id card) :collection_id (u/the-id collection))
      (let [card (t2/select-one Card :id (u/the-id card))]
>>>>>>> 952af410
        (f db collection alert card)))))

(defmacro ^:private with-alert-in-collection
  "Do `body` with a temporary Alert whose Card is in a Collection, setting the stage to write various tests below. (Make
  sure to grant All Users permissions to the Collection if needed.)"
  {:style/indent 1}
  [[db-binding collection-binding alert-binding card-binding] & body]
  ;; I'm always getting the order of these two mixed up, so let's try to check that here
  (when alert-binding
    (assert (not= alert-binding 'card)))
  (when card-binding
    (assert (not= card-binding 'alert)))
  `(do-with-alert-in-collection
    (fn [~(or db-binding '_) ~(or collection-binding '_) ~(or alert-binding '_) ~(or card-binding '_)]
      ~@body)))

;; This stuff below is separate from `with-alert-in-collection` above!
(defn- do-with-alerts-in-a-collection
  "Do `f` with the Cards associated with `alerts-or-ids` in a new temporary Collection. Grant perms to All Users to that
  Collection using `f`.

  (The name of this function is somewhat of a misnomer since the Alerts themselves aren't in Collections; it is their
  Cards that are. Alerts do not go in Collections; their perms are derived from their Cards.)"
  [grant-collection-perms-fn! alerts-or-ids f]
  (mt/with-non-admin-groups-no-root-collection-perms
    (mt/with-temp Collection [collection]
      (grant-collection-perms-fn! (perms-group/all-users) collection)
      ;; Go ahead and put all the Cards for all of the Alerts in the temp Collection
      (when (seq alerts-or-ids)
        (doseq [alert (db/select Pulse :id [:in (set (map u/the-id alerts-or-ids))])
                :let  [card (#'metabase.models.pulse/alert->card alert)]]
          (t2/update! Card (u/the-id card) {:collection_id (u/the-id collection)})))
      (f))))

(defmacro ^:private with-alerts-in-readable-collection [alerts-or-ids & body]
  `(do-with-alerts-in-a-collection perms/grant-collection-read-permissions! ~alerts-or-ids (fn [] ~@body)))

(defmacro ^:private with-alerts-in-writeable-collection [alerts-or-ids & body]
  `(do-with-alerts-in-a-collection perms/grant-collection-readwrite-permissions! ~alerts-or-ids (fn [] ~@body)))


;;; +----------------------------------------------------------------------------------------------------------------+
;;; |                                       /api/alert/* AUTHENTICATION Tests                                        |
;;; +----------------------------------------------------------------------------------------------------------------+

;; We assume that all endpoints for a given context are enforced by the same middleware, so we don't run the same
;; authentication test on every single individual endpoint

(deftest auth-tests
  (is (= (get mw.util/response-unauthentic :body)
         (client/client :get 401 "alert")))

  (is (= (get mw.util/response-unauthentic :body)
         (client/client :put 401 "alert/13"))))

;;; +----------------------------------------------------------------------------------------------------------------+
;;; |                                                 GET /api/alert                                                 |
;;; +----------------------------------------------------------------------------------------------------------------+

;; by default, archived Alerts should be excluded

(deftest get-alerts-test
  (testing "archived alerts should be excluded"
    (is (= #{"Not Archived"}
           (with-alert-in-collection [_ _ not-archived-alert]
             (with-alert-in-collection [_ _ archived-alert]
               (t2/update! Pulse (u/the-id not-archived-alert) {:name "Not Archived"})
               (t2/update! Pulse (u/the-id archived-alert)     {:name "Archived", :archived true})
               (with-alerts-in-readable-collection [not-archived-alert archived-alert]
                 (set (map :name (mt/user-http-request :rasta :get 200 "alert")))))))))

  (testing "fetch archived alerts"
    (is (= #{"Archived"}
           (with-alert-in-collection [_ _ not-archived-alert]
             (with-alert-in-collection [_ _ archived-alert]
               (t2/update! Pulse (u/the-id not-archived-alert) {:name "Not Archived"})
               (t2/update! Pulse (u/the-id archived-alert)     {:name "Archived", :archived true})
               (with-alerts-in-readable-collection [not-archived-alert archived-alert]
                 (set (map :name (mt/user-http-request :rasta :get 200 "alert?archived=true")))))))))

  (testing "fetch alerts by user ID -- should return alerts created by the user,
           or alerts for which the user is a known recipient"
    (with-alert-in-collection [_ _ creator-alert]
      (with-alert-in-collection [_ _ recipient-alert]
        (with-alert-in-collection [_ _ other-alert]
          (with-alerts-in-readable-collection [creator-alert recipient-alert other-alert]
            (t2/update! Pulse (u/the-id creator-alert) {:name "LuckyCreator" :creator_id (mt/user->id :lucky)})
            (t2/update! Pulse (u/the-id recipient-alert) {:name "LuckyRecipient"})
            (t2/update! Pulse (u/the-id other-alert) {:name "Other"})
            (mt/with-temp* [PulseChannel [pulse-channel {:pulse_id (u/the-id recipient-alert)}]
                            PulseChannelRecipient [_ {:pulse_channel_id (u/the-id pulse-channel), :user_id (mt/user->id :lucky)}]]
              (is (= #{"LuckyCreator" "LuckyRecipient"}
                     (set (map :name (mt/user-http-request :rasta :get 200 (str "alert?user_id=" (mt/user->id :lucky)))))))
              (is (= #{"LuckyRecipient" "Other"}
                     (set (map :name (mt/user-http-request :rasta :get 200 (str "alert?user_id=" (mt/user->id :rasta)))))))
              (is (= #{}
                     (set (map :name (mt/user-http-request :rasta :get 200 (str "alert?user_id=" (mt/user->id :trashbird))))))))))))))

;;; +----------------------------------------------------------------------------------------------------------------+
;;; |                                               GET /api/alert/:id                                               |
;;; +----------------------------------------------------------------------------------------------------------------+

(deftest get-alert-test
  (testing "an alert can be fetched by ID"
    (with-alert-in-collection [_ _ alert]
      (with-alerts-in-readable-collection [alert]
        (is (= (u/the-id alert)
               (:id (mt/user-http-request :rasta :get 200 (str "alert/" (u/the-id alert)))))))))

  (testing "fetching a non-existing alert returns an error"
    (mt/user-http-request :rasta :get 404 (str "alert/" 123))))

;;; +----------------------------------------------------------------------------------------------------------------+
;;; |                                                POST /api/alert                                                 |
;;; +----------------------------------------------------------------------------------------------------------------+

(deftest post-alert-test
  (is (= {:errors {:alert_condition "value must be one of: `goal`, `rows`."}}
         (mt/user-http-request
          :rasta :post 400 "alert" {:alert_condition "not rows"
                                    :card            "foobar"})))

  (is (= {:errors {:alert_first_only "value must be a boolean."}}
         (mt/user-http-request
          :rasta :post 400 "alert" {:alert_condition "rows"})))

  (is (= {:errors {:card "value must be a map with the keys `id`, `include_csv`, `include_xls`, and `dashboard_card_id`."}}
         (mt/user-http-request
          :rasta :post 400 "alert" {:alert_condition  "rows"
                                    :alert_first_only false})))

  (is (= {:errors {:channels "value must be an array. Each value must be a map. The array cannot be empty."}}
         (mt/user-http-request
          :rasta :post 400 "alert" {:alert_condition  "rows"
                                    :alert_first_only false
                                    :card             {:id 100, :include_csv false, :include_xls false, :dashboard_card_id nil}})))

  (is (= {:errors {:channels "value must be an array. Each value must be a map. The array cannot be empty."}}
         (mt/user-http-request
          :rasta :post 400 "alert" {:alert_condition  "rows"
                                    :alert_first_only false
                                    :card             {:id 100, :include_csv false, :include_xls false, :dashboard_card_id nil}
                                    :channels         "foobar"})))

  (is (= {:errors {:channels "value must be an array. Each value must be a map. The array cannot be empty."}}
         (mt/user-http-request
          :rasta :post 400 "alert" {:alert_condition  "rows"
                                    :alert_first_only false
                                    :card             {:id 100, :include_csv false, :include_xls false, :dashboard_card_id nil}
                                    :channels         ["abc"]}))))

(defn- new-alert-email [user body-map]
  (mt/email-to user {:subject "You set up an alert",
                     :body (merge {"https://metabase.com/testmb" true,
                                   "My question"                 true}
                                  body-map)}))

(defn- added-to-alert-email [user body-map]
  (mt/email-to user {:subject "Crowberto Corv added you to an alert",
                     :body (merge {"https://metabase.com/testmb" true,
                                   "now getting alerts" true}
                                  body-map)}))

(defn- unsubscribe-email [user body-map]
  (mt/email-to user {:subject "You unsubscribed from an alert",
                     :body (merge {"https://metabase.com/testmb" true}
                                  body-map)}))

(defn- default-alert [card]
  {:id                  true
   :name                nil
   :entity_id           true
   :creator_id          true
   :creator             (user-details :rasta)
   :created_at          true
   :updated_at          true
   :card                (pulse-card-details card)
   :alert_condition     "rows"
   :alert_first_only    false
   :alert_above_goal    nil
   :archived            false
   :channels            [(merge pulse-channel-defaults
                                {:channel_type  "email"
                                 :schedule_type "hourly"
                                 :schedule_hour nil
                                 :recipients    [(recipient-details :rasta)]
                                 :updated_at    true
                                 :pulse_id      true
                                 :id            true
                                 :created_at    true})]
   :skip_if_empty       true
   :collection_id       false
   :collection_position nil
   :dashboard_id        false
   :parameters          []})

(def ^:private daily-email-channel
  {:enabled       true
   :channel_type  "email"
   :entity_id     true
   :schedule_type "daily"
   :schedule_hour 12
   :schedule_day  nil
   :recipients    []})

;; Check creation of a new rows alert with email notification
(deftest new-rows-with-email-test
  (mt/with-temp* [Card [card {:name "My question"}]]
    (is (= [(-> (default-alert card)
                (assoc-in [:card :include_csv] true)
                (assoc-in [:card :collection_id] true)
                (update-in [:channels 0] merge {:schedule_hour 12, :schedule_type "daily", :recipients []}))
            (new-alert-email :rasta {"has any results" true})]
           (mt/with-non-admin-groups-no-root-collection-perms
             (mt/with-temp Collection [collection]
               (t2/update! Card (u/the-id card) {:collection_id (u/the-id collection)})
               (with-alert-setup
                 (perms/grant-collection-read-permissions! (perms-group/all-users) collection)
                 [(et/with-expected-messages 1
                    (alert-response
                     ((alert-client :rasta) :post 200 "alert"
                      {:card             {:id (u/the-id card), :include_csv false, :include_xls false, :dashboard_card_id nil}
                       :collection_id    (u/the-id collection)
                       :alert_condition  "rows"
                       :alert_first_only false
                       :channels         [daily-email-channel]})))
                  (et/regex-email-bodies #"https://metabase.com/testmb"
                                         #"has any results"
                                         #"My question")])))))))

(defn- setify-recipient-emails [results]
  (update results :channels (fn [channels]
                              (map #(update % :recipients set) channels))))

;; An admin created alert should notify others they've been subscribed
(deftest notify-subscribed-test
  (mt/with-temp* [Card [card {:name "My question"}]]
    (is (= {:response (-> (default-alert card)
                          (assoc :creator (user-details :crowberto))
                          (assoc-in [:card :include_csv] true)
                          (update-in [:channels 0] merge {:schedule_hour 12
                                                          :schedule_type "daily"
                                                          :recipients    (set (map recipient-details [:rasta :crowberto]))}))
            :emails (merge (et/email-to :crowberto {:subject "You set up an alert"
                                                    :body    {"https://metabase.com/testmb"  true
                                                              "My question"                  true
                                                              "now getting alerts"           false
                                                              "confirmation that your alert" true}})
                           (added-to-alert-email :rasta
                                                 {"My question"                  true
                                                  "now getting alerts"           true
                                                  "confirmation that your alert" false}))}
           (with-alert-setup
             (array-map
              :response (et/with-expected-messages 2
                          (-> ((alert-client :crowberto) :post 200 "alert"
                               {:card             {:id (u/the-id card), :include_csv false, :include_xls false, :dashboard_card_id nil}
                                :alert_condition  "rows"
                                :alert_first_only false
                                :channels         [(assoc daily-email-channel
                                                          :details       {:emails nil}
                                                          :recipients    (mapv mt/fetch-user [:crowberto :rasta]))]})
                              setify-recipient-emails
                              alert-response))
              :emails (et/regex-email-bodies #"https://metabase.com/testmb"
                                             #"now getting alerts"
                                             #"confirmation that your alert"
                                             #"My question")))))))

;; Check creation of a below goal alert
(deftest below-goal-alert-test
  (is (= (new-alert-email :rasta {"goes below its goal" true})
         (mt/with-non-admin-groups-no-root-collection-perms
           (mt/with-temp* [Collection [collection]
                           Card       [card {:name          "My question"
                                             :display       "line"
                                             :collection_id (u/the-id collection)}]]
             (perms/grant-collection-read-permissions! (perms-group/all-users) collection)
             (with-alert-setup
               (et/with-expected-messages 1
                 (mt/user-http-request
                  :rasta :post 200 "alert"
                  {:card             {:id (u/the-id card), :include_csv false, :include_xls false, :dashboard_card_id nil}
                   :alert_condition  "goal"
                   :alert_above_goal false
                   :alert_first_only false
                   :channels         [daily-email-channel]}))
               (et/regex-email-bodies #"https://metabase.com/testmb"
                                      #"goes below its goal"
                                      #"My question")))))))

;; Check creation of a above goal alert
(deftest above-goal-alert-test
  (is (= (new-alert-email :rasta {"meets its goal" true})
         (mt/with-non-admin-groups-no-root-collection-perms
           (mt/with-temp* [Collection [collection]
                           Card       [card {:name          "My question"
                                             :display       "bar"
                                             :collection_id (u/the-id collection)}]]
             (perms/grant-collection-read-permissions! (perms-group/all-users) collection)
             (with-alert-setup
               (et/with-expected-messages 1
                 (mt/user-http-request
                  :rasta :post 200 "alert"
                  {:card             {:id (u/the-id card), :include_csv false, :include_xls false, :dashboard_card_id nil}
                   :collection_id    (u/the-id collection)
                   :alert_condition  "goal"
                   :alert_above_goal true
                   :alert_first_only false
                   :channels         [daily-email-channel]}))
               (et/regex-email-bodies #"https://metabase.com/testmb"
                                      #"meets its goal"
                                      #"My question")))))))


;;; +----------------------------------------------------------------------------------------------------------------+
;;; |                                               PUT /api/alert/:id                                               |
;;; +----------------------------------------------------------------------------------------------------------------+

(deftest put-alert-test-2
  (is (= {:errors {:alert_condition "value may be nil, or if non-nil, value must be one of: `goal`, `rows`."}}
         (mt/user-http-request
          :rasta :put 400 "alert/1" {:alert_condition "not rows"})))

  (is (= {:errors {:alert_first_only "value may be nil, or if non-nil, value must be a boolean."}}
         (mt/user-http-request
          :rasta :put 400 "alert/1" {:alert_first_only 1000})))

  (is (= {:errors {:card (str "value may be nil, or if non-nil, value must be a map with the keys `id`, `include_csv`, "
                              "`include_xls`, and `dashboard_card_id`.")}}
         (mt/user-http-request
          :rasta :put 400 "alert/1" {:alert_condition  "rows"
                                     :alert_first_only false
                                     :card             "foobar"})))

  (is (= {:errors {:channels (str "value may be nil, or if non-nil, value must be an array. Each value must be a map. The "
                                  "array cannot be empty.")}}
         (mt/user-http-request
          :rasta :put 400 "alert/1" {:alert_condition  "rows"
                                     :alert_first_only false
                                     :card             {:id 100, :include_csv false, :include_xls false, :dashboard_card_id nil}
                                     :channels         "foobar"})))

  (is (= {:errors {:channels (str "value may be nil, or if non-nil, value must be an array. Each value must be a map. The "
                                  "array cannot be empty.")}}
         (mt/user-http-request
          :rasta :put 400 "alert/1" {:name             "abc"
                                     :alert_condition  "rows"
                                     :alert_first_only false
                                     :card             {:id 100, :include_csv false, :include_xls false, :dashboard_card_id nil}
                                     :channels         ["abc"]}))))

(defn default-alert-req
  ([card pulse-card-or-id]
   (default-alert-req card pulse-card-or-id {} []))
  ([card pulse-card-or-id alert-map users]
   (merge {:card             {:id (u/the-id card), :include_csv false, :include_xls false, :dashboard_card_id nil}
           :alert_condition  "rows"
           :alert_first_only false
           :channels         [(if (seq users)
                                (default-email-channel (u/the-id pulse-card-or-id) users)
                                (default-email-channel (u/the-id pulse-card-or-id)))]
           :skip_if_empty    false}
          alert-map)))

(defn basic-alert []
  {:alert_condition  "rows"
   :alert_first_only false
   :creator_id       (mt/user->id :rasta)
   :name             nil})

(defn recipient [pulse-channel-or-id username-keyword]
  (let [user (mt/fetch-user username-keyword)]
    {:user_id          (u/the-id user)
     :pulse_channel_id (u/the-id pulse-channel-or-id)}))

(defn pulse-card [alert-or-id card-or-id]
  {:pulse_id (u/the-id alert-or-id)
   :card_id  (u/the-id card-or-id)
   :position 0})

(defn pulse-channel [alert-or-id]
  {:pulse_id (u/the-id alert-or-id)})

(defn- alert-url [alert-or-id]
  (format "alert/%d" (u/the-id alert-or-id)))

(deftest update-alerts-admin-test
  (testing "Admin users can update any alert"
    (mt/with-temp* [Pulse                 [alert (basic-alert)]
                    Card                  [card]
                    PulseCard             [_     (pulse-card alert card)]
                    PulseChannel          [pc    (pulse-channel alert)]
                    PulseChannelRecipient [_     (recipient pc :rasta)]]
      (is (= (default-alert card)
             (mt/with-model-cleanup [Pulse]
               (alert-response
                ((alert-client :crowberto) :put 200 (alert-url alert)
                 (default-alert-req card pc))))))))

  (testing "Admin users can update any alert, changing the related alert attributes"
    (mt/with-temp* [Pulse                 [alert (basic-alert)]
                    Card                  [card]
                    PulseCard             [_     (pulse-card alert card)]
                    PulseChannel          [pc    (pulse-channel alert)]
                    PulseChannelRecipient [_     (recipient pc :rasta)]]
      (is (= (assoc (default-alert card)
                    :alert_first_only true
                    :alert_above_goal true
                    :alert_condition  "goal")
             (mt/with-model-cleanup [Pulse]
               (alert-response
                ((alert-client :crowberto) :put 200 (alert-url alert)
                 (default-alert-req card (u/the-id pc) {:alert_first_only true, :alert_above_goal true, :alert_condition "goal"}
                                    [(mt/fetch-user :rasta)]))))))))

  (testing "Admin users can add a recipient, that recipient should be notified"
    (mt/with-temp* [Pulse                 [alert (basic-alert)]
                    Card                  [card]
                    PulseCard             [_     (pulse-card alert card)]
                    PulseChannel          [pc    (pulse-channel alert)]
                    PulseChannelRecipient [_     (recipient pc :crowberto)]]
      (is (= [(-> (default-alert card)
                  (assoc-in [:channels 0 :recipients] (set (map recipient-details [:crowberto :rasta]))))
              (et/email-to :rasta {:subject "Crowberto Corv added you to an alert"
                                   :body    {"https://metabase.com/testmb" true, "now getting alerts" true}})]
             (with-alert-setup
               [(et/with-expected-messages 1
                  (alert-response
                   (setify-recipient-emails
                    ((alert-client :crowberto) :put 200 (alert-url alert)
                     (default-alert-req card pc {} [(mt/fetch-user :crowberto)
                                                    (mt/fetch-user :rasta)])))))
                (et/regex-email-bodies #"https://metabase.com/testmb"
                                       #"now getting alerts")]))))))

(deftest update-alerts-non-admin-test
  (testing "Non-admin users can update alerts they created"
    (mt/with-temp* [Pulse                 [alert (basic-alert)]
                    Card                  [card]
                    PulseCard             [_     (pulse-card alert card)]
                    PulseChannel          [pc    (pulse-channel alert)]
                    PulseChannelRecipient [_     (recipient pc :rasta)]]
      (is (= (-> (default-alert card)
                 (assoc-in [:card :collection_id] true))
             (with-alerts-in-writeable-collection [alert]
               (mt/with-model-cleanup [Pulse]
                 (alert-response
                  ((alert-client :rasta) :put 200 (alert-url alert)
                   (default-alert-req card pc)))))))))

  (testing "Non-admin users cannot change the recipients of an alert"
    (mt/with-temp* [Pulse                 [alert (basic-alert)]
                    Card                  [card]
                    PulseCard             [_     (pulse-card alert card)]
                    PulseChannel          [pc    (pulse-channel alert)]
                    PulseChannelRecipient [_     (recipient pc :rasta)]]
      (is (= (str "Non-admin users without monitoring or subscription permissions "
                  "are not allowed to modify the channels for an alert")
             (with-alerts-in-writeable-collection [alert]
               (mt/with-model-cleanup [Pulse]
                 ((alert-client :rasta) :put 403 (alert-url alert)
                  (default-alert-req card pc {} [(mt/fetch-user :crowberto)])))))))))

(deftest admin-users-remove-recipient-test
  (testing "admin users can remove a recipieint, that recipient should be notified"
    (mt/with-temp* [Pulse                 [alert (basic-alert)]
                    Card                  [card]
                    PulseCard             [_     (pulse-card alert card)]
                    PulseChannel          [pc    (pulse-channel alert)]
                    PulseChannelRecipient [_     (recipient pc :crowberto)]
                    PulseChannelRecipient [_     (recipient pc :rasta)]]
      (with-alert-setup
        (testing "API response"
          (is (= (-> (default-alert card)
                     (assoc-in [:channels 0 :recipients] [(recipient-details :crowberto)]))
                 (-> (mt/with-expected-messages 1
                       ((alert-client :crowberto) :put 200 (alert-url alert)
                                                  (default-alert-req card (u/the-id pc) {} [(mt/fetch-user :crowberto)])))
                     alert-response))))
        (testing "emails"
          (is (= (mt/email-to :rasta {:subject "You’ve been unsubscribed from an alert"
                                      :body    {"https://metabase.com/testmb"          true
                                                "letting you know that Crowberto Corv" true}})
                 (mt/regex-email-bodies #"https://metabase.com/testmb"
                                        #"letting you know that Crowberto Corv"))))))))

(deftest update-alert-permissions-test
  (testing "Non-admin users cannot update alerts for cards in a collection they don't have access to"
    (is (= "You don't have permissions to do that."
         (mt/with-non-admin-groups-no-root-collection-perms
           (mt/with-temp* [Pulse                 [alert (assoc (basic-alert) :creator_id (mt/user->id :crowberto))]
                           Card                  [card]
                           PulseCard             [_     (pulse-card alert card)]
                           PulseChannel          [pc    (pulse-channel alert)]
                           PulseChannelRecipient [_     (recipient pc :rasta)]]
             (mt/with-non-admin-groups-no-root-collection-perms
               (with-alert-setup
                 ((alert-client :rasta) :put 403 (alert-url alert)
                  (default-alert-req card pc)))))))))

  (testing "Non-admin users can't edit alerts if they're not in the recipient list"
    (is (= "You don't have permissions to do that."
           (mt/with-non-admin-groups-no-root-collection-perms
             (mt/with-temp* [Pulse                 [alert (basic-alert)]
                             Card                  [card]
                             PulseCard             [_     (pulse-card alert card)]
                             PulseChannel          [pc    (pulse-channel alert)]
                             PulseChannelRecipient [_     (recipient pc :crowberto)]]
               (with-alert-setup
                 ((alert-client :rasta) :put 403 (alert-url alert)
                  (default-alert-req card pc))))))))

  (testing "Non-admin users can update alerts in collection they have view permisisons"
    (mt/with-non-admin-groups-no-root-collection-perms
      (with-alert-in-collection [_ collection alert card]
        (mt/with-temp* [PulseCard [pc (pulse-card alert card)]]
          (perms/grant-collection-read-permissions! (perms-group/all-users) collection)

          (mt/user-http-request :rasta :put 200 (alert-url alert)
                                (dissoc (default-alert-req card pc {} []) :card :channels))

          (testing "but not allowed to edit the card"
            (mt/user-http-request :rasta :put 403 (alert-url alert)
                                  (dissoc (default-alert-req card pc {} []) :channels))))))))

;;; +----------------------------------------------------------------------------------------------------------------+
;;; |                                            GET /alert/question/:id                                             |
;;; +----------------------------------------------------------------------------------------------------------------+

(defn- basic-alert-query []
  {:name          "Foo"
   :dataset_query {:database (mt/id)
                   :type     :query
                   :query    {:source-table (mt/id :checkins)
                              :aggregation  [["count"]]
                              :breakout     [[:field (mt/id :checkins :date) {:temporal-unit :hour}]]}}})

(defn- alert-question-url [card-or-id & [archived]]
  (if archived
    (format "alert/question/%d?archived=%b" (u/the-id card-or-id) archived)
    (format "alert/question/%d" (u/the-id card-or-id))))

(defn- api:alert-question-count [user-kw card-or-id & [archived]]
  (count ((alert-client user-kw) :get 200 (alert-question-url card-or-id archived))))

(deftest get-alert-question-test
  (mt/with-temp* [Card                 [card  (basic-alert-query)]
                  Pulse                [alert {:alert_condition  "rows"
                                               :alert_first_only false
                                               :alert_above_goal nil
                                               :skip_if_empty    true
                                               :name             nil}]
                  PulseCard             [_    (pulse-card alert card)]
                  PulseChannel          [pc   (pulse-channel alert)]
                  PulseChannelRecipient [_    (recipient pc :rasta)]]
    (is (= [(-> (default-alert card)
                (assoc :can_write false)
                (update-in [:channels 0] merge {:schedule_hour 15, :schedule_type "daily"})
                (assoc-in [:card :collection_id] true))]
           (mt/with-non-admin-groups-no-root-collection-perms
             (with-alert-setup
               (map alert-response
                    (with-alerts-in-readable-collection [alert]
                      ((alert-client :rasta) :get 200 (alert-question-url card)))))))))

  (testing "Non-admin users shouldn't see alerts they created if they're no longer recipients"
    (is (= {:count-1 1
            :count-2 0}
           (mt/with-temp* [Card                  [card  (basic-alert-query)]
                           Pulse                 [alert (assoc (basic-alert) :alert_above_goal true)]
                           PulseCard             [_     (pulse-card alert card)]
                           PulseChannel          [pc    (pulse-channel alert)]
                           PulseChannelRecipient [pcr   (recipient pc :rasta)]
                           PulseChannelRecipient [_     (recipient pc :crowberto)]]
             (with-alerts-in-readable-collection [alert]
               (with-alert-setup
                 (array-map
                  :count-1 (count ((alert-client :rasta) :get 200 (alert-question-url card)))
                  :count-2 (do
                             (db/delete! PulseChannelRecipient :id (u/the-id pcr))
                             (api:alert-question-count :rasta card)))))))))

  (testing "Non-admin users should not see others alerts, admins see all alerts"
    (is (= {:rasta     1
            :crowberto 2}
           (mt/with-temp* [Card                  [card    (basic-alert-query)]
                           Pulse                 [alert-1 (assoc (basic-alert)
                                                                 :alert_above_goal false)]
                           PulseCard             [_       (pulse-card alert-1 card)]
                           PulseChannel          [pc-1    (pulse-channel alert-1)]
                           PulseChannelRecipient [_       (recipient pc-1 :rasta)]
                           ;; A separate admin created alert
                           Pulse                 [alert-2 (assoc (basic-alert)
                                                                 :alert_above_goal false
                                                                 :creator_id       (mt/user->id :crowberto))]
                           PulseCard             [_       (pulse-card alert-2 card)]
                           PulseChannel          [pc-2    (pulse-channel alert-2)]
                           PulseChannelRecipient [_       (recipient pc-2 :crowberto)]
                           PulseChannel          [_       (assoc (pulse-channel alert-2) :channel_type "slack")]]
             (with-alerts-in-readable-collection [alert-1 alert-2]
               (with-alert-setup
                 (array-map
                  :rasta     (api:alert-question-count :rasta     card)
                  :crowberto (api:alert-question-count :crowberto card))))))))

  (testing "Archived alerts are excluded by default, unless `archived` parameter is sent"
    (mt/with-temp* [Card                  [card    (basic-alert-query)]
                    Pulse                 [alert-1 (assoc (basic-alert)
                                                          :alert_above_goal false
                                                          :archived         true)]
                    PulseCard             [_       (pulse-card alert-1 card)]
                    PulseChannel          [pc-1    (pulse-channel alert-1)]
                    PulseChannelRecipient [_       (recipient pc-1 :rasta)]
                    ;; A separate admin created alert
                    Pulse                 [alert-2 (assoc (basic-alert)
                                                          :alert_above_goal false
                                                          :archived         true
                                                          :creator_id       (mt/user->id :crowberto))]
                    PulseCard             [_       (pulse-card alert-2 card)]
                    PulseChannel          [pc-2    (pulse-channel alert-2)]
                    PulseChannelRecipient [_       (recipient pc-2 :crowberto)]
                    PulseChannel          [_       (assoc (pulse-channel alert-2) :channel_type "slack")]]
      (with-alerts-in-readable-collection [alert-1 alert-2]
        (with-alert-setup
          (is (= {:rasta     0
                  :crowberto 0}
                 (array-map
                  :rasta     (api:alert-question-count :rasta     card)
                  :crowberto (api:alert-question-count :crowberto card))))
          (is (= {:rasta     1
                  :crowberto 2}
                 (array-map
                  :rasta     (api:alert-question-count :rasta     card true)
                  :crowberto (api:alert-question-count :crowberto card true)))))))))

;;; +----------------------------------------------------------------------------------------------------------------+
;;; |                                         PUT /api/alert/:id/unsubscribe                                         |
;;; +----------------------------------------------------------------------------------------------------------------+

(defn- alert-unsubscribe-url [alert-or-id]
  (format "alert/%d/subscription" (u/the-id alert-or-id)))

(defn- api:unsubscribe! [user-kw expected-status-code alert-or-id]
  (mt/user-http-request user-kw :delete expected-status-code (alert-unsubscribe-url alert-or-id)))

(defn- recipient-emails [results]
  (->> results
       first
       :channels
       first
       :recipients
       (map :email)
       set))

(deftest unsubscribe-tests
  (testing "Alert has two recipients, and non-admin unsubscribes"
    (is (= {:recipients-1 #{"crowberto@metabase.com" "rasta@metabase.com"}
            :recipients-2 #{"crowberto@metabase.com"}
            :emails       (unsubscribe-email :rasta {"Foo" true})}
           (mt/with-temp* [Card                  [card  (basic-alert-query)]
                           Pulse                 [alert (basic-alert)]
                           PulseCard             [_     (pulse-card alert card)]
                           PulseChannel          [pc    (pulse-channel alert)]
                           PulseChannelRecipient [_     (recipient pc :rasta)]
                           PulseChannelRecipient [_     (recipient pc :crowberto)]]
             (with-alerts-in-readable-collection [alert]
               (with-alert-setup
                 (array-map
                  :recipients-1 (recipient-emails (mt/user-http-request
                                                   :rasta :get 200 (alert-question-url card)))
                  :recipients-2 (do
                                  (et/with-expected-messages 1
                                    (api:unsubscribe! :rasta 204 alert))
                                  (recipient-emails (mt/user-http-request
                                                     :crowberto :get 200 (alert-question-url card))))
                  :emails       (et/regex-email-bodies #"https://metabase.com/testmb"
                                                       #"Foo"))))))))

  (testing "Alert has two recipients, and admin unsubscribes"
    (is (= {:recipients-1 #{"crowberto@metabase.com" "rasta@metabase.com"}
            :recipients-2 #{"rasta@metabase.com"}
            :emails       (unsubscribe-email :crowberto {"Foo" true})}
           (mt/with-temp* [Card                  [card  (basic-alert-query)]
                           Pulse                 [alert (basic-alert)]
                           PulseCard             [_     (pulse-card alert card)]
                           PulseChannel          [pc    (pulse-channel alert)]
                           PulseChannelRecipient [_     (recipient pc :rasta)]
                           PulseChannelRecipient [_     (recipient pc :crowberto)]]
             (with-alerts-in-readable-collection [alert]
               (with-alert-setup
                 (array-map
                  :recipients-1 (recipient-emails (mt/user-http-request :rasta :get 200 (alert-question-url card)))
                  :recipients-2 (do
                                  (et/with-expected-messages 1
                                    (api:unsubscribe! :crowberto 204 alert))
                                  (recipient-emails (mt/user-http-request :crowberto :get 200 (alert-question-url card))))
                  :emails       (et/regex-email-bodies #"https://metabase.com/testmb"
                                                       #"Foo"))))))))

  (testing "Alert should be archived if the last recipient unsubscribes"
    (is (= {:archived? true
            :emails    (unsubscribe-email :rasta {"Foo" true})}
           (mt/with-temp* [Card                  [card  (basic-alert-query)]
                           Pulse                 [alert (basic-alert)]
                           PulseCard             [_     (pulse-card alert card)]
                           PulseChannel          [pc    (pulse-channel alert)]
                           PulseChannelRecipient [_     (recipient pc :rasta)]]
             (with-alerts-in-readable-collection [alert]
               (with-alert-setup
                 (et/with-expected-messages 1 (api:unsubscribe! :rasta 204 alert))
                 (array-map
                  :archived? (t2/select-one-fn :archived Pulse :id (u/the-id alert))
                  :emails    (et/regex-email-bodies #"https://metabase.com/testmb"
                                                    #"Foo"))))))))

  (testing "Alert should not be archived if there is a slack channel"
    (is (= {:archived? false
            :emails    (unsubscribe-email :rasta {"Foo" true})}
           (mt/with-temp* [Card                  [card  (basic-alert-query)]
                           Pulse                 [alert (basic-alert)]
                           PulseCard             [_     (pulse-card alert card)]
                           PulseChannel          [pc-1  (assoc (pulse-channel alert) :channel_type :email)]
                           PulseChannel          [_     (assoc (pulse-channel alert) :channel_type :slack)]
                           PulseChannelRecipient [_     (recipient pc-1 :rasta)]]
             (with-alerts-in-readable-collection [alert]
               (with-alert-setup
                 (et/with-expected-messages 1 (api:unsubscribe! :rasta 204 alert))
                 (array-map
                  :archived? (t2/select-one-fn :archived Pulse :id (u/the-id alert))
                  :emails    (et/regex-email-bodies #"https://metabase.com/testmb"
                                                    #"Foo"))))))))

  (testing "If email is disabled, users should be unsubscribed"
    (is (= {:archived? false
            :emails    (et/email-to :rasta {:subject "You’ve been unsubscribed from an alert",
                                            :body    {"https://metabase.com/testmb"          true,
                                                      "letting you know that Crowberto Corv" true}})}
           (mt/with-temp* [Card                  [card  (basic-alert-query)]
                           Pulse                 [alert (basic-alert)]
                           PulseCard             [_     (pulse-card alert card)]
                           PulseChannel          [pc-1  (assoc (pulse-channel alert) :channel_type :email)]
                           PulseChannel          [_pc-2 (assoc (pulse-channel alert) :channel_type :slack)]
                           PulseChannelRecipient [_     (recipient pc-1 :rasta)]]
             (with-alerts-in-readable-collection [alert]
               (with-alert-setup
                 (et/with-expected-messages 1
                   ((alert-client :crowberto)
                    :put 200 (alert-url alert) (assoc-in (default-alert-req card pc-1) [:channels 0 :enabled] false)))
                 (array-map
                  :archived? (t2/select-one-fn :archived Pulse :id (u/the-id alert))
                  :emails    (et/regex-email-bodies #"https://metabase.com/testmb"
                                                    #"letting you know that Crowberto Corv"))))))))

  (testing "Re-enabling email should send users a subscribe notification"
    (is (= {:archived? false
            :emails    (et/email-to :rasta {:subject "Crowberto Corv added you to an alert",
                                            :body    {"https://metabase.com/testmb"    true,
                                                      "now getting alerts about .*Foo" true}})}
           (mt/with-temp* [Card                  [card  (basic-alert-query)]
                           Pulse                 [alert (basic-alert)]
                           PulseCard             [_     (pulse-card alert card)]
                           PulseChannel          [pc-1  (assoc (pulse-channel alert) :channel_type :email, :enabled false)]
                           PulseChannel          [_pc-2 (assoc (pulse-channel alert) :channel_type :slack)]
                           PulseChannelRecipient [_     (recipient pc-1 :rasta)]]
             (with-alerts-in-readable-collection [alert]
               (with-alert-setup
                 (et/with-expected-messages 1
                   ((alert-client :crowberto)
                    :put 200 (alert-url alert) (assoc-in (default-alert-req card pc-1) [:channels 0 :enabled] true)))
                 (array-map
                  :archived? (t2/select-one-fn :archived Pulse :id (u/the-id alert))
                  :emails    (et/regex-email-bodies #"https://metabase.com/testmb"
                                                    #"now getting alerts about .*Foo")
                  :emails  (et/regex-email-bodies #"https://metabase.com/testmb"
                                                  #"now getting alerts about .*Foo")))))))))<|MERGE_RESOLUTION|>--- conflicted
+++ resolved
@@ -78,21 +78,12 @@
   (pulse-test/with-pulse-in-collection [db collection alert card]
     (assert (db/exists? PulseCard :card_id (u/the-id card), :pulse_id (u/the-id alert)))
     ;; Make this Alert actually be an alert
-<<<<<<< HEAD
     (t2/update! Pulse (u/the-id alert) {:alert_condition "rows"})
-    (let [alert (db/select-one Pulse :id (u/the-id alert))]
+    (let [alert (t2/select-one Pulse :id (u/the-id alert))]
       (assert (pulse/is-alert? alert))
       ;; Since Alerts do not actually go in Collections, but rather their Cards do, put the Card in the Collection
       (t2/update! Card (u/the-id card) {:collection_id (u/the-id collection)})
-      (let [card (db/select-one Card :id (u/the-id card))]
-=======
-    (db/update! Pulse (u/the-id alert) :alert_condition "rows")
-    (let [alert (t2/select-one Pulse :id (u/the-id alert))]
-      (assert (pulse/is-alert? alert))
-      ;; Since Alerts do not actually go in Collections, but rather their Cards do, put the Card in the Collection
-      (db/update! Card (u/the-id card) :collection_id (u/the-id collection))
       (let [card (t2/select-one Card :id (u/the-id card))]
->>>>>>> 952af410
         (f db collection alert card)))))
 
 (defmacro ^:private with-alert-in-collection
