--- conflicted
+++ resolved
@@ -231,10 +231,7 @@
       H.modal().within(() => {
         cy.button("Save").click();
         cy.wait("@createTransform");
-<<<<<<< HEAD
-=======
         cy.wait("@transformDependencies");
->>>>>>> c482aa6f
       });
 
       getSchemaLink()
