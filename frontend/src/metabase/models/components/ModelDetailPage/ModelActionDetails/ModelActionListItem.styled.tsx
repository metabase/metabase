import { css } from "@emotion/react";
import styled from "@emotion/styled";

import Button from "metabase/core/components/Button";
import Link from "metabase/core/components/Link";
import { color } from "metabase/lib/colors";
import { Icon } from "metabase/ui";

export const ActionHeader = styled.div`
  display: flex;
  align-items: flex-end;
  justify-content: space-between;
`;

export const ActionTitle = styled(Link)`
  font-size: 1rem;
  font-weight: 700;
  color: var(--mb-color-text-dark);
  cursor: ${props => (props.to ? "pointer" : "unset")};

  &:hover {
    color: ${props => props.to && color("brand")};
  }
`;

export const ActionSubtitle = styled.span`
  display: block;
  font-size: 0.75rem;
  font-weight: 700;
  line-height: 0.875rem;
  color: var(--mb-color-text-medium);
  margin-top: 4px;
`;

export const ActionSubtitlePart = styled.span`
  &:not(:last-child)::after {
    content: "·";
    margin-left: 6px;
    margin-right: 6px;
  }
`;

export const MenuIcon = styled(Icon)`
  color: var(--mb-color-text-dark);
  cursor: pointer;

  &:hover {
    color: var(--mb-color-brand);
  }
`;

export const ActionCardContainer = styled.div`
  position: relative;
  margin-top: 0.75rem;
`;

const baseActionCardStyles = css`
  padding: 1rem;
  border-radius: 6px;
`;

export const CodeBlock = styled.pre`
  ${baseActionCardStyles}

  font-family: Monaco, monospace;
  font-size: 0.7rem;
  white-space: pre-wrap;
  margin: 0;

<<<<<<< HEAD
  color: ${color("text-white")};
  background-color: var(--mb-color-text-dark);
=======
  color: var(--mb-color-text-white);
  background-color: ${color("text-dark")};
>>>>>>> 50832a07
`;

export const ActionRunButtonContainer = styled.div`
  position: absolute;
  top: 0.5rem;
  right: 0.5rem;
`;

export const ActionRunButton = styled(Button)`
  background-color: var(--mb-color-bg-white);
  color: var(--mb-color-text-dark);
`;

export const ImplicitActionCardContentRoot = styled.div`
  ${baseActionCardStyles};

  display: flex;
  align-items: center;

  color: var(--mb-color-text-medium);
  background-color: var(--mb-color-bg-medium);

  font-weight: 400;
`;<|MERGE_RESOLUTION|>--- conflicted
+++ resolved
@@ -67,13 +67,8 @@
   white-space: pre-wrap;
   margin: 0;
 
-<<<<<<< HEAD
-  color: ${color("text-white")};
+  color: var(--mb-color-text-white);
   background-color: var(--mb-color-text-dark);
-=======
-  color: var(--mb-color-text-white);
-  background-color: ${color("text-dark")};
->>>>>>> 50832a07
 `;
 
 export const ActionRunButtonContainer = styled.div`
