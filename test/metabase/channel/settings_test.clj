(ns metabase.channel.settings-test
  "Additional tests are in [[metabase.channel.slack-test]]."
  (:require
   [clojure.test :refer :all]
   [metabase.channel.settings :as channel.settings]
   [metabase.test :as mt])
  (:import (clojure.lang ExceptionInfo)))

(deftest slack-app-token-truncation-test
  (testing "slack-app-token is truncated when fetched by the setting's custom getter"
    (mt/with-temporary-setting-values [slack-app-token "xoxb-781236542736-2364535789652-GkwFDQoHqzXDVsC6GzqYUypD"]
      (is (= "xoxb-7812...UypD"
             (channel.settings/slack-app-token))))))

(deftest slack-cache-updated-at-nil
  (mt/with-temporary-setting-values [slack-channels-and-usernames-last-updated nil]
    (is (= channel.settings/zoned-time-epoch
           (channel.settings/slack-channels-and-usernames-last-updated)))))

(deftest email-from-name-validation
  (mt/with-temporary-setting-values [email-from-name nil]
    (testing "valid names"
      (doseq [valid-name [nil
                          "Test Name"
                          "Test-Name"
                          "Test 123 !#$%&'*+-=?^`~"
                          "\uD83D\uDC7E"
                          "بسمة"]]
        (testing valid-name
          (channel.settings/email-from-name! valid-name)
          (is (= (channel.settings/email-from-name) valid-name)))))
    (testing "invalid names"
      (doseq [invalid-name ["Bad :"
                            ":"
                            "Bad \""
                            "Bad ("
                            "Bad )"
                            "Bad ("
                            "Bad @"]]
        (testing invalid-name
          (is (thrown-with-msg? ExceptionInfo #"Invalid special character included."
                                (channel.settings/email-from-name! invalid-name))))))))
<<<<<<< HEAD

=======
>>>>>>> f007eb13
(deftest cloud-email-reply-to
  (mt/with-temporary-setting-values [cloud-email-reply-to nil]
    (testing "requires cloud-custom-smtp feature to be enabled"
      (is (thrown-with-msg? Exception #"Setting cloud-email-reply-to is not enabled because feature :cloud-custom-smtp is not available"
                            (channel.settings/cloud-email-reply-to! "test@example.com"))))
    (mt/with-premium-features [:cloud-custom-smtp]
      (testing "invalid email is not allowed"
        (is (thrown-with-msg? Exception #"Invalid reply-to address"
                              (channel.settings/cloud-email-reply-to! "invalid"))))
      (testing "correctly sets the setting"
        (channel.settings/cloud-email-reply-to! ["test@example.com"])
        (is (= '("test@example.com") (channel.settings/cloud-email-reply-to)))))))

(deftest cloud-email-smtp-port
  (mt/with-temporary-setting-values [cloud-email-smtp-port nil]
    (testing "requires cloud-custom-smtp feature to be enabled"
      (is (thrown-with-msg? Exception #"Setting cloud-email-smtp-port is not enabled because feature :cloud-custom-smtp is not available"
                            (channel.settings/cloud-email-smtp-port! 465))))
    (mt/with-premium-features [:cloud-custom-smtp]
      (testing "invalid port is not allowed"
        (is (thrown-with-msg? AssertionError #"Invalid custom email-smtp-port"
                              (channel.settings/cloud-email-smtp-port! 25))))
      (testing "correctly sets the setting"
        (channel.settings/cloud-email-smtp-port! 465)
        (is (= 465 (channel.settings/cloud-email-smtp-port)))))))

(deftest cloud-email-smtp-security
  (mt/with-temporary-setting-values [cloud-email-smtp-security nil]
    (testing "requires cloud-custom-smtp feature to be enabled"
      (is (thrown-with-msg? Exception #"Setting cloud-email-smtp-security is not enabled because feature :cloud-custom-smtp is not available"
                            (channel.settings/cloud-email-smtp-security! "ssl"))))
    (mt/with-premium-features [:cloud-custom-smtp]
      (testing "'none' is not allowed"
        (is (thrown-with-msg? AssertionError #"Invalid cloud-email-smtp-security"
                              (channel.settings/cloud-email-smtp-security! "none"))))
      (testing "correctly sets the setting"
        (channel.settings/cloud-email-smtp-security! "ssl")
        (is (= :ssl (channel.settings/cloud-email-smtp-security)))))))

(deftest cloud-smtp-enabled
  (mt/with-premium-features [:cloud-custom-smtp]

    (testing "cannot enable cloud-smtp without hostname set"
      (mt/with-temporary-setting-values [cloud-smtp-enabled? nil
                                         cloud-email-smtp-host nil]
        (is (thrown-with-msg? Exception #"Cannot enable cloud-smtp when it is not configured."
                              (channel.settings/cloud-smtp-enabled?! true)))))
    (testing "can enable cloud-smtp with hostname set"
      (mt/with-temporary-setting-values [cloud-smtp-enabled? nil
                                         cloud-email-smtp-host "localhost"]
        (is (= "true" (channel.settings/cloud-smtp-enabled?! true)))))))<|MERGE_RESOLUTION|>--- conflicted
+++ resolved
@@ -40,10 +40,58 @@
         (testing invalid-name
           (is (thrown-with-msg? ExceptionInfo #"Invalid special character included."
                                 (channel.settings/email-from-name! invalid-name))))))))
-<<<<<<< HEAD
+(deftest cloud-email-reply-to
+  (mt/with-temporary-setting-values [cloud-email-reply-to nil]
+    (testing "requires cloud-custom-smtp feature to be enabled"
+      (is (thrown-with-msg? Exception #"Setting cloud-email-reply-to is not enabled because feature :cloud-custom-smtp is not available"
+                            (channel.settings/cloud-email-reply-to! "test@example.com"))))
+    (mt/with-premium-features [:cloud-custom-smtp]
+      (testing "invalid email is not allowed"
+        (is (thrown-with-msg? Exception #"Invalid reply-to address"
+                              (channel.settings/cloud-email-reply-to! "invalid"))))
+      (testing "correctly sets the setting"
+        (channel.settings/cloud-email-reply-to! ["test@example.com"])
+        (is (= '("test@example.com") (channel.settings/cloud-email-reply-to)))))))
 
-=======
->>>>>>> f007eb13
+(deftest cloud-email-smtp-port
+  (mt/with-temporary-setting-values [cloud-email-smtp-port nil]
+    (testing "requires cloud-custom-smtp feature to be enabled"
+      (is (thrown-with-msg? Exception #"Setting cloud-email-smtp-port is not enabled because feature :cloud-custom-smtp is not available"
+                            (channel.settings/cloud-email-smtp-port! 465))))
+    (mt/with-premium-features [:cloud-custom-smtp]
+      (testing "invalid port is not allowed"
+        (is (thrown-with-msg? AssertionError #"Invalid custom email-smtp-port"
+                              (channel.settings/cloud-email-smtp-port! 25))))
+      (testing "correctly sets the setting"
+        (channel.settings/cloud-email-smtp-port! 465)
+        (is (= 465 (channel.settings/cloud-email-smtp-port)))))))
+
+(deftest cloud-email-smtp-security
+  (mt/with-temporary-setting-values [cloud-email-smtp-security nil]
+    (testing "requires cloud-custom-smtp feature to be enabled"
+      (is (thrown-with-msg? Exception #"Setting cloud-email-smtp-security is not enabled because feature :cloud-custom-smtp is not available"
+                            (channel.settings/cloud-email-smtp-security! "ssl"))))
+    (mt/with-premium-features [:cloud-custom-smtp]
+      (testing "'none' is not allowed"
+        (is (thrown-with-msg? AssertionError #"Invalid cloud-email-smtp-security"
+                              (channel.settings/cloud-email-smtp-security! "none"))))
+      (testing "correctly sets the setting"
+        (channel.settings/cloud-email-smtp-security! "ssl")
+        (is (= :ssl (channel.settings/cloud-email-smtp-security)))))))
+
+(deftest cloud-smtp-enabled
+  (mt/with-premium-features [:cloud-custom-smtp]
+
+    (testing "cannot enable cloud-smtp without hostname set"
+      (mt/with-temporary-setting-values [cloud-smtp-enabled? nil
+                                         cloud-email-smtp-host nil]
+        (is (thrown-with-msg? Exception #"Cannot enable cloud-smtp when it is not configured."
+                              (channel.settings/cloud-smtp-enabled?! true)))))
+    (testing "can enable cloud-smtp with hostname set"
+      (mt/with-temporary-setting-values [cloud-smtp-enabled? nil
+                                         cloud-email-smtp-host "localhost"]
+        (is (= "true" (channel.settings/cloud-smtp-enabled?! true)))))))
+
 (deftest cloud-email-reply-to
   (mt/with-temporary-setting-values [cloud-email-reply-to nil]
     (testing "requires cloud-custom-smtp feature to be enabled"
