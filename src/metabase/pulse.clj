(ns metabase.pulse
  "Public API for sending Pulses."
  (:require [clojure.string :as str]
            [clojure.tools.logging :as log]
            [metabase.api.common :as api]
            [metabase.config :as config]
            [metabase.email :as email]
            [metabase.email.messages :as messages]
            [metabase.integrations.slack :as slack]
            [metabase.models.card :refer [Card]]
            [metabase.models.dashboard :refer [Dashboard]]
            [metabase.models.dashboard-card :refer [DashboardCard]]
            [metabase.models.database :refer [Database]]
            [metabase.models.interface :as mi]
            [metabase.models.pulse :as pulse :refer [Pulse]]
            [metabase.models.setting :as setting :refer [defsetting]]
            [metabase.public-settings :as public-settings]
            [metabase.pulse.markdown :as markdown]
            [metabase.pulse.parameters :as params]
            [metabase.pulse.render :as render]
            [metabase.pulse.util :as pu]
            [metabase.query-processor :as qp]
            [metabase.query-processor.dashboard :as qp.dashboard]
            [metabase.query-processor.timezone :as qp.timezone]
            [metabase.server.middleware.session :as mw.session]
            [metabase.util :as u]
            [metabase.util.i18n :refer [deferred-tru trs tru]]
            [metabase.util.retry :as retry]
            [metabase.util.ui-logic :as ui-logic]
            [metabase.util.urls :as urls]
            [schema.core :as s]
            [toucan.db :as db])
  (:import clojure.lang.ExceptionInfo
           metabase.models.card.CardInstance))

;;; ------------------------------------------------- PULSE SENDING --------------------------------------------------

(defn- merge-default-values
  "For the specific case of Dashboard Subscriptions we should use `:default` parameter values as the actual `:value` for
  the parameter if none is specified. Normally the FE client will take `:default` and pass it in as `:value` if it
  wants to use it (see #20503 for more details) but this obviously isn't an option for Dashboard Subscriptions... so
  go thru `parameters` and change `:default` to `:value` unless a `:value` is explicitly specified."
  [parameters]
  (for [{default-value :default, :as parameter} parameters]
    (merge
     (when default-value
       {:value default-value})
     (dissoc parameter :default))))

(defn- execute-dashboard-subscription-card
  [owner-id dashboard dashcard card-or-id parameters]
  (try
    (let [card-id (u/the-id card-or-id)
<<<<<<< HEAD
          card    (Card :id card-id)
          _       (api/check-is-readonly card) ;; cannot execute writable cards here
=======
          card    (db/select-one Card :id card-id)
>>>>>>> 594a435e
          result  (mw.session/with-current-user owner-id
                    (qp.dashboard/run-query-for-dashcard-async
                     :dashboard-id  (u/the-id dashboard)
                     :card-id       card-id
                     :dashcard-id   (u/the-id dashcard)
                     :context       :pulse ; TODO - we should support for `:dashboard-subscription` and use that to differentiate the two
                     :export-format :api
                     :parameters    parameters
                     :middleware    {:process-viz-settings? true
                                     :js-int-to-string?     false}
                     :run           (fn [query info]
                                      (qp/process-query-and-save-with-max-results-constraints!
                                       (assoc query :async? false)
                                       info))))]
      {:card     card
       :dashcard dashcard
       :result   result})
    (catch Throwable e
      (log/warn e (trs "Error running query for Card {0}" card-or-id)))))

(defn- dashcard-comparator
  "Comparator that determines which of two dashcards comes first in the layout order used for pulses.
  This is the same order used on the frontend for the mobile layout. Orders cards left-to-right, then top-to-bottom"
  [dashcard-1 dashcard-2]
  (if-not (= (:row dashcard-1) (:row dashcard-2))
    (compare (:row dashcard-1) (:row dashcard-2))
    (compare (:col dashcard-1) (:col dashcard-2))))

(defn- execute-dashboard
  "Fetch all the dashcards in a dashboard for a Pulse, and execute non-text cards"
  [{pulse-creator-id :creator_id, :as pulse} dashboard & {:as _options}]
  (let [dashboard-id      (u/the-id dashboard)
        dashcards         (db/select DashboardCard :dashboard_id dashboard-id)
        ordered-dashcards (sort dashcard-comparator dashcards)
        parameters        (merge-default-values (params/parameters pulse dashboard))]
    (for [dashcard ordered-dashcards]
      (if-let [card-id (:card_id dashcard)]
        (execute-dashboard-subscription-card pulse-creator-id dashboard dashcard card-id parameters)
        ;; For virtual cards, return just the viz settings map, with any parameter values substituted appropriately
        (-> dashcard
            (params/process-virtual-dashcard parameters)
            :visualization_settings)))))

(defn- database-id [card]
  (or (:database_id card)
      (get-in card [:dataset_query :database])))

(s/defn defaulted-timezone :- s/Str
  "Returns the timezone ID for the given `card`. Either the report timezone (if applicable) or the JVM timezone."
  [card :- CardInstance]
  (or (some->> card database-id (db/select-one Database :id) qp.timezone/results-timezone-id)
      (qp.timezone/system-timezone-id)))

(defn- first-question-name [pulse]
  (-> pulse :cards first :name))

(defn- alert-condition-type->description [condition-type]
  (case (keyword condition-type)
    :meets (trs "reached its goal")
    :below (trs "gone below its goal")
    :rows  (trs "results")))

(def ^:private ^:dynamic *slack-mrkdwn-length-limit*
  3000)

(defn- truncate-mrkdwn
  "If a mrkdwn string is greater than Slack's length limit, truncates it to fit the limit and
  adds an ellipsis character to the end."
  [mrkdwn]
  (if (> (count mrkdwn) *slack-mrkdwn-length-limit*)
    (-> mrkdwn
        (subs 0 (dec *slack-mrkdwn-length-limit*))
        (str "…"))
    mrkdwn))

(defn create-slack-attachment-data
  "Returns a seq of slack attachment data structures, used in `create-and-upload-slack-attachments!`"
  [card-results]
  (let [channel-id (slack/files-channel)]
    (->> (for [card-result card-results]
           (let [{{card-id :id, card-name :name, :as card} :card, dashcard :dashcard, result :result} card-result]
             (if (and card result)
               {:title           (or (-> dashcard :visualization_settings :card.title)
                                     card-name)
                :rendered-info   (render/render-pulse-card :inline (defaulted-timezone card) card dashcard result)
                :title_link      (urls/card-url card-id)
                :attachment-name "image.png"
                :channel-id      channel-id
                :fallback        card-name}
               (let [mrkdwn (markdown/process-markdown (:text card-result) :slack)]
                 (when (not (str/blank? mrkdwn))
                   {:blocks [{:type "section"
                              :text {:type "mrkdwn"
                                     :text (truncate-mrkdwn mrkdwn)}}]})))))
         (remove nil?))))

(defn- subject
  [{:keys [name cards dashboard_id]}]
  (if (or dashboard_id
          (some :dashboard_id cards))
    name
    (trs "Pulse: {0}" name)))

(defn- slack-dashboard-header
  "Returns a block element that includes a dashboard's name, creator, and filters, for inclusion in a
  Slack dashboard subscription"
  [pulse dashboard]
  (let [header-section  {:type "header"
                         :text {:type "plain_text"
                                :text (subject pulse)
                                :emoji true}}
        creator-section {:type   "section"
                         :fields [{:type "mrkdwn"
                                   :text (str "Sent by " (-> pulse :creator :common_name))}]}
        filters         (params/parameters pulse dashboard)
        filter-fields   (for [filter filters]
                          {:type "mrkdwn"
                           :text (str "*" (:name filter) "*\n" (params/value-string filter))})
        filter-section  (when (seq filter-fields)
                          {:type   "section"
                           :fields filter-fields})]
    (if filter-section
      {:blocks [header-section filter-section creator-section]}
      {:blocks [header-section creator-section]})))

(defn- slack-dashboard-footer
  "Returns a block element with the footer text and link which should be at the end of a Slack dashboard subscription."
  [pulse dashboard]
  {:blocks
   [{:type "divider"}
    {:type "context"
     :elements [{:type "mrkdwn"
                 :text (str "<" (params/dashboard-url (u/the-id dashboard) (params/parameters pulse dashboard)) "|"
                            "*Sent from " (public-settings/site-name) "*>")}]}]})

(def slack-width
  "Maximum width of the rendered PNG of HTML to be sent to Slack. Content that exceeds this width (e.g. a table with
  many columns) is truncated."
  1200)

(defn create-and-upload-slack-attachments!
  "Create an attachment in Slack for a given Card by rendering its result into an image and uploading
  it. Slack-attachment-uploader is a function which takes image-bytes and an attachment name, uploads the file, and
  returns an image url, defaulting to slack/upload-file!.

  Nested `blocks` lists containing text cards are passed through unmodified."
  ([attachments] (create-and-upload-slack-attachments! attachments slack/upload-file!))
  ([attachments slack-attachment-uploader]
   (letfn [(f [a] (select-keys a [:title :title_link :fallback]))]
     (reduce (fn [processed {:keys [rendered-info attachment-name channel-id] :as attachment-data}]
               (conj processed (if (:blocks attachment-data)
                                 attachment-data
                                 (if (:render/text rendered-info)
                                   (-> (f attachment-data)
                                       (assoc :text (:render/text rendered-info)))
                                   (let [image-bytes (render/png-from-render-info rendered-info slack-width)
                                         image-url   (slack-attachment-uploader image-bytes attachment-name channel-id)]
                                     (-> (f attachment-data)
                                         (assoc :image_url image-url)))))))
             []
             attachments))))

(defn- is-card-empty?
  "Check if the card is empty"
  [card]
  (if-let [result (:result card)]
    (or (zero? (-> result :row_count))
        ;; Many aggregations result in [[nil]] if there are no rows to aggregate after filters
        (= [[nil]]
           (-> result :data :rows)))
    ;; Text cards have no result; treat as empty
    true))

(defn- are-all-cards-empty?
  "Do none of the cards have any results?"
  [results]
  (every? is-card-empty? results))

(defn- goal-met? [{:keys [alert_above_goal], :as pulse} [first-result]]
  (let [goal-comparison      (if alert_above_goal >= <)
        goal-val             (ui-logic/find-goal-value first-result)
        comparison-col-rowfn (ui-logic/make-goal-comparison-rowfn (:card first-result)
                                                            (get-in first-result [:result :data]))]

    (when-not (and goal-val comparison-col-rowfn)
      (throw (ex-info (tru "Unable to compare results to goal for alert.")
                      {:pulse  pulse
                       :result first-result})))
    (boolean
     (some (fn [row]
             (goal-comparison (comparison-col-rowfn row) goal-val))
           (get-in first-result [:result :data :rows])))))


;;; +----------------------------------------------------------------------------------------------------------------+
;;; |                                         Creating Notifications To Send                                         |
;;; +----------------------------------------------------------------------------------------------------------------+

(defn- alert-or-pulse [pulse]
  (if (:alert_condition pulse)
    :alert
    :pulse))

(defmulti ^:private should-send-notification?
  "Returns true if given the pulse type and resultset a new notification (pulse or alert) should be sent"
  (fn [pulse _results] (alert-or-pulse pulse)))

(defmethod should-send-notification? :alert
  [{:keys [alert_condition] :as alert} results]
  (cond
    (= "rows" alert_condition)
    (not (are-all-cards-empty? results))

    (= "goal" alert_condition)
    (goal-met? alert results)

    :else
    (let [^String error-text (tru "Unrecognized alert with condition ''{0}''" alert_condition)]
      (throw (IllegalArgumentException. error-text)))))

(defmethod should-send-notification? :pulse
  [pulse results]
  (if (:skip_if_empty pulse)
    (not (are-all-cards-empty? results))
    true))

;; 'notification' used below means a map that has information needed to send a Pulse/Alert, including results of
;; running the underlying query

(defmulti ^:private notification
  "Polymorphoic function for creating notifications. This logic is different for pulse type (i.e. alert vs. pulse) and
  channel_type (i.e. email vs. slack)"
  {:arglists '([alert-or-pulse results channel])}
  (fn [pulse _ {:keys [channel_type]}]
    [(alert-or-pulse pulse) (keyword channel_type)]))

(defmethod notification [:pulse :email]
  [{pulse-id :id, pulse-name :name, dashboard-id :dashboard_id, :as pulse} results {:keys [recipients]}]
  (log/debug (u/format-color 'cyan (trs "Sending Pulse ({0}: {1}) with {2} Cards via email"
                                        pulse-id (pr-str pulse-name) (count results))))
  (let [email-recipients (filterv u/email? (map :email recipients))
        query-results    (filter :card results)
        timezone         (-> query-results first :card defaulted-timezone)
        dashboard        (db/select-one Dashboard :id dashboard-id)]
    {:subject      (subject pulse)
     :recipients   email-recipients
     :message-type :attachments
     :message      (messages/render-pulse-email timezone pulse dashboard results)}))

(defmethod notification [:pulse :slack]
  [{pulse-id :id, pulse-name :name, dashboard-id :dashboard_id, :as pulse}
   results
   {{channel-id :channel} :details}]
  (log/debug (u/format-color 'cyan (trs "Sending Pulse ({0}: {1}) with {2} Cards via Slack"
                                        pulse-id (pr-str pulse-name) (count results))))
  (let [dashboard (db/select-one Dashboard :id dashboard-id)]
    {:channel-id  channel-id
     :attachments (remove nil?
                          (flatten [(slack-dashboard-header pulse dashboard)
                                    (create-slack-attachment-data results)
                                    (when dashboard (slack-dashboard-footer pulse dashboard))]))}))

(defmethod notification [:alert :email]
  [{:keys [id] :as pulse} results channel]
  (log/debug (trs "Sending Alert ({0}: {1}) via email" id name))
  (let [condition-kwd    (messages/pulse->alert-condition-kwd pulse)
        email-subject    (trs "Alert: {0} has {1}"
                              (first-question-name pulse)
                              (alert-condition-type->description condition-kwd))
        email-recipients (filterv u/email? (map :email (:recipients channel)))
        first-result     (first results)
        timezone         (-> first-result :card defaulted-timezone)]
    {:subject      email-subject
     :recipients   email-recipients
     :message-type :attachments
     :message      (messages/render-alert-email timezone pulse channel results (ui-logic/find-goal-value first-result))}))

(defmethod notification [:alert :slack]
  [pulse results {{channel-id :channel} :details}]
  (log/debug (u/format-color 'cyan (trs "Sending Alert ({0}: {1}) via Slack" (:id pulse) (:name pulse))))
  {:channel-id  channel-id
   :attachments (cons {:blocks [{:type "header"
                                 :text {:type "plain_text"
                                        :text (str "🔔 " (first-question-name pulse))
                                        :emoji true}}]}
                      (create-slack-attachment-data results))})

(defmethod notification :default
  [_ _ {:keys [channel_type]}]
  (throw (UnsupportedOperationException. (tru "Unrecognized channel type {0}" (pr-str channel_type)))))

(defn- results->notifications [{:keys [channels channel-ids], pulse-id :id, :as pulse} results]
  (let [channel-ids (or channel-ids (mapv :id channels))]
    (when (should-send-notification? pulse results)
      (when (:alert_first_only pulse)
        (db/delete! Pulse :id pulse-id))
      ;; `channel-ids` is the set of channels to send to now, so only send to those. Note the whole set of channels
      (for [channel channels
            :when   (contains? (set channel-ids) (:id channel))]
        (notification pulse results channel)))))

(defn- pulse->notifications
  "Execute the underlying queries for a sequence of Pulses and return the results as 'notification' maps."
  [{:keys [cards], pulse-id :id, :as pulse} dashboard]
  (results->notifications pulse
                          (if dashboard
                            ;; send the dashboard
                            (execute-dashboard pulse dashboard)
                            ;; send the cards instead
                            (for [card  cards
                                  ;; Pulse ID may be `nil` if the Pulse isn't saved yet
                                  :let  [result (pu/execute-card pulse (u/the-id card), :pulse-id pulse-id)]
                                  ;; some cards may return empty results, e.g. if the card has been archived
                                  :when result]
                              result))))


;;; +----------------------------------------------------------------------------------------------------------------+
;;; |                                             Sending Notifications                                              |
;;; +----------------------------------------------------------------------------------------------------------------+

(defmulti ^:private send-notification!
  "Invokes the side-effecty function for sending emails/slacks depending on the notification type"
  {:arglists '([pulse-or-alert])}
  (fn [{:keys [channel-id]}]
    (if channel-id :slack :email)))

(defmethod send-notification! :slack
  [{:keys [channel-id message attachments]}]
  (let [attachments (create-and-upload-slack-attachments! attachments)]
    (try
      (slack/post-chat-message! channel-id message attachments)
      (catch ExceptionInfo e
        ;; Token errors have already been logged and we should not retry.
        (when-not (contains? (:errors (ex-data e)) :slack-token)
          (throw e))))))

(defmethod send-notification! :email
  [{:keys [subject recipients message-type message]}]
  (try
    (email/send-message-or-throw! {:subject      subject
                                   :recipients   recipients
                                   :message-type message-type
                                   :message      message})
    (catch ExceptionInfo e
      (when (not= :smtp-host-not-set (:cause (ex-data e)))
        (throw e)))))

(declare ^:private reconfigure-retrying)

(defsetting notification-retry-max-attempts
  (deferred-tru "The maximum number of attempts for delivering a single notification.")
  :type :integer
  :default 7
  :on-change reconfigure-retrying)

(defsetting notification-retry-initial-interval
  (deferred-tru "The initial retry delay in milliseconds when delivering notifications.")
  :type :integer
  :default 500
  :on-change reconfigure-retrying)

(defsetting notification-retry-multiplier
  (deferred-tru "The delay multiplier between attempts to deliver a single notification.")
  :type :double
  :default 2.0
  :on-change reconfigure-retrying)

(defsetting notification-retry-randomization-factor
  (deferred-tru "The randomization factor of the retry delay when delivering notifications.")
  :type :double
  :default 0.1
  :on-change reconfigure-retrying)

(defsetting notification-retry-max-interval-millis
  (deferred-tru "The maximum delay between attempts to deliver a single notification.")
  :type :integer
  :default 30000
  :on-change reconfigure-retrying)

(defn- retry-configuration []
  (cond-> {:max-attempts (notification-retry-max-attempts)
           :initial-interval-millis (notification-retry-initial-interval)
           :multiplier (notification-retry-multiplier)
           :randomization-factor (notification-retry-randomization-factor)
           :max-interval-millis (notification-retry-max-interval-millis)}
    (or config/is-dev? config/is-test?) (assoc :max-attempts 1)))

(defn- make-retry-state
  "Returns a notification sender wrapping [[send-notifications!]] retrying
  according to `retry-configuration`."
  []
  (let [retry (retry/random-exponential-backoff-retry "send-notification-retry"
                                                      (retry-configuration))]
    {:retry retry
     :sender (retry/decorate send-notification! retry)}))

(defonce
  ^{:private true
    :doc "Stores the current retry state. Updated whenever the notification
  retry settings change.
  It starts with value `nil` but is set whenever the settings change or when
  the first call with retry is made. (See #22790 for more details.)"}
  retry-state
  (atom nil))

(defn- reconfigure-retrying [_old-value _new-value]
  (log/info (trs "Reconfiguring notification sender"))
  (reset! retry-state (make-retry-state)))

(defn- send-notification-retrying!
  "Like [[send-notification!]] but retries sending on errors according
  to the retry settings."
  [& args]
  (when-not @retry-state
    (compare-and-set! retry-state nil (make-retry-state)))
  (apply (:sender @retry-state) args))

(defn- send-notifications! [notifications]
  (doseq [notification notifications]
    ;; do a try-catch around each notification so if one fails, we'll still send the other ones for example, an Alert
    ;; set up to send over both Slack & email: if Slack fails, we still want to send the email (#7409)
    (try
      (send-notification-retrying! notification)
      (catch Throwable e
        (log/error e (trs "Error sending notification!"))))))

(defn send-pulse!
  "Execute and Send a `Pulse`, optionally specifying the specific `PulseChannels`.  This includes running each
   `PulseCard`, formatting the results, and sending the results to any specified destination.

  `channel-ids` is the set of channel IDs to send to *now* -- this may be a subset of the full set of channels for
  the Pulse.

   Example:
       (send-pulse! pulse)                       Send to all Channels
       (send-pulse! pulse :channel-ids [312])    Send only to Channel with :id = 312"
  [{:keys [dashboard_id], :as pulse} & {:keys [channel-ids]}]
  {:pre [(map? pulse) (integer? (:creator_id pulse))]}
  (let [dashboard (db/select-one Dashboard :id dashboard_id)
        pulse     (-> (mi/instance Pulse pulse)
                      ;; This is usually already done by this step, in the `send-pulses` task which uses `retrieve-pulse`
                      ;; to fetch the Pulse.
                      pulse/hydrate-notification
                      (merge (when channel-ids {:channel-ids channel-ids})))]
    (when (not (:archived dashboard))
      (send-notifications! (pulse->notifications pulse dashboard)))))<|MERGE_RESOLUTION|>--- conflicted
+++ resolved
@@ -51,12 +51,8 @@
   [owner-id dashboard dashcard card-or-id parameters]
   (try
     (let [card-id (u/the-id card-or-id)
-<<<<<<< HEAD
-          card    (Card :id card-id)
-          _       (api/check-is-readonly card) ;; cannot execute writable cards here
-=======
           card    (db/select-one Card :id card-id)
->>>>>>> 594a435e
+          _       (api/check-is-readonly card)
           result  (mw.session/with-current-user owner-id
                     (qp.dashboard/run-query-for-dashcard-async
                      :dashboard-id  (u/the-id dashboard)
