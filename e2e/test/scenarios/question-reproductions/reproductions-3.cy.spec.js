const { H } = cy;
import {
  SAMPLE_DB_ID,
  SAMPLE_DB_SCHEMA_ID,
  USER_GROUPS,
  WRITABLE_DB_ID,
} from "e2e/support/cypress_data";
import { SAMPLE_DATABASE } from "e2e/support/cypress_sample_database";
import { NO_COLLECTION_PERSONAL_COLLECTION_ID } from "e2e/support/cypress_sample_instance_data";

const { ORDERS, ORDERS_ID, PRODUCTS, PRODUCTS_ID, PEOPLE, PEOPLE_ID } =
  SAMPLE_DATABASE;

describe("issue 32625, issue 31635", () => {
  const CC_NAME = "Is Promotion";

  const QUESTION = {
    dataset_query: {
      type: "query",
      database: SAMPLE_DB_ID,
      query: {
        "source-table": ORDERS_ID,
        aggregation: [
          "distinct",
          ["field", ORDERS.PRODUCT_ID, { "base-type": "type/Integer" }],
        ],
        breakout: ["expression", CC_NAME],
        expressions: {
          [CC_NAME]: [
            "case",
            [[[">", ["field", ORDERS.DISCOUNT, null], 0], 1]],
            { default: 0 },
          ],
        },
      },
    },
  };

  beforeEach(() => {
    H.restore();
    cy.signInAsAdmin();
  });

  it("should remove dependent clauses when a clause is removed (metabase#32625, metabase#31635)", () => {
    H.visitQuestionAdhoc(QUESTION, { mode: "notebook" });

    H.getNotebookStep("expression")
      .findAllByTestId("notebook-cell-item")
      .first()
      .icon("close")
      .click();

    H.getNotebookStep("expression").should("not.exist");
    H.getNotebookStep("summarize").findByText(CC_NAME).should("not.exist");

    H.visualize();

    cy.findByTestId("query-builder-main").within(() => {
      cy.findByTestId("scalar-value").should("have.text", "200");
      cy.findByText("There was a problem with your question").should(
        "not.exist",
      );
    });
  });
});

describe("issue 32964", () => {
  const LONG_NAME = "A very long column name that will cause text overflow";

  const QUESTION = {
    dataset_query: {
      type: "query",
      database: SAMPLE_DB_ID,
      query: {
        "source-table": ORDERS_ID,
        expressions: {
          [LONG_NAME]: [
            "*",
            ["field", SAMPLE_DATABASE.ORDERS.SUBTOTAL, null],
            2,
          ],
        },
        aggregation: [["sum", ["expression", LONG_NAME]]],
        breakout: [
          [
            "field",
            SAMPLE_DATABASE.ORDERS.CREATED_AT,
            {
              "base-type": "type/DateTime",
              "temporal-unit": "week",
            },
          ],
        ],
      },
    },
  };

  beforeEach(() => {
    H.restore();
    cy.signInAsAdmin();
  });

  it("should not overflow chart settings sidebar with long column name (metabase#32964)", () => {
    H.visitQuestionAdhoc(QUESTION);
    H.openVizSettingsSidebar();
    cy.findByTestId("sidebar-left").within(([sidebar]) => {
      const maxX = sidebar.getBoundingClientRect().right;
      cy.findByDisplayValue(`Sum of ${LONG_NAME}`).then(([el]) => {
        const x = el.getBoundingClientRect().right;
        expect(x).to.be.lessThan(maxX);
      });
    });
  });
});

describe("issue 33079", () => {
  const questionDetails = {
    display: "line",
    query: {
      "source-table": ORDERS_ID,
      aggregation: [["count"]],
      breakout: [["field", ORDERS.CREATED_AT, { "temporal-unit": "month" }]],
    },
  };

  beforeEach(() => {
    H.restore();
    cy.signInAsAdmin();

    cy.intercept("POST", "/api/dataset").as("dataset");
    cy.request("GET", "/api/user/current").then(({ body: user }) => {
      cy.request("PUT", `/api/user/${user.id}`, { locale: "de" });
    });
  });

  it("underlying records drill should work in a non-English locale (metabase#33079)", () => {
    H.createQuestion(questionDetails, { visitQuestion: true });
    H.cartesianChartCircle().eq(1).click({ force: true });
    H.popover()
      .findByText("Siehe diese Einträge") // See these records
      .click();
    cy.wait("@dataset");
    cy.findByTestId("question-row-count").should("contain", "19");
  });
});

describe("issue 34414", () => {
  const { INVOICES_ID } = SAMPLE_DATABASE;

  const INVOICE_MODEL_DETAILS = {
    name: "Invoices Model",
    query: { "source-table": INVOICES_ID },
    type: "model",
  };

  beforeEach(() => {
    H.restore();
    cy.signInAsNormalUser();
  });

  it("populate field values after re-adding filter on virtual table field (metabase#34414)", () => {
    H.createQuestion(INVOICE_MODEL_DETAILS).then((response) => {
      const modelId = response.body.id;

      H.visitQuestionAdhoc({
        dataset_query: {
          type: "query",
          database: SAMPLE_DB_ID,
          query: { "source-table": `card__${modelId}` },
        },
      });
    });

    H.openNotebook();
    H.filter({ mode: "notebook" });

    H.popover().within(() => {
      cy.findByText("Plan").click();
      assertPlanFieldValues();

      cy.log("Open filter again");
      cy.findByLabelText("Back").click();

      cy.log("Open plan field again");
      cy.findByText("Plan").click();

      assertPlanFieldValues();
    });
  });
});

function assertPlanFieldValues() {
  cy.findByText("Basic").should("be.visible");
  cy.findByText("Business").should("be.visible");
  cy.findByText("Premium").should("be.visible");
}

describe("issue 38176", () => {
  beforeEach(() => {
    H.restore();
    cy.signInAsNormalUser();
    cy.intercept("PUT", "/api/card/**").as("updateQuestion");
  });

  it("restoring a question to a previous version should preserve the variables (metabase#38176)", () => {
    H.createNativeQuestion(
      {
        name: "38176",
        native: {
          query:
            'SELECT "COUNTRY" from "ACCOUNTS" WHERE country = {{ country }} LIMIT 5',
          "template-tags": {
            country: {
              type: "text",
              id: "dd06cd10-596b-41d0-9d6e-94e98ceaf989",
              name: "country",
              "display-name": "Country",
            },
          },
        },
      },
      { visitQuestion: true },
    );

    cy.findByPlaceholderText("Country").type("NL");

    cy.findByTestId("qb-header").icon("play").click();

    H.questionInfoButton().click();
    H.sidesheet().within(() => {
      cy.findByPlaceholderText("Add description")
        .type("This is a question")
        .blur();

      cy.wait("@updateQuestion");
      cy.findByRole("tab", { name: "History" }).click();
      cy.findByText(/added a description/i);
      cy.findByTestId("question-revert-button").click();

      cy.findByRole("tab", { name: "History" }).click();
      cy.findByText(/reverted to an earlier version/i).should("be.visible");
    });

    cy.findByLabelText("Close").click();
    H.tableInteractive().should("contain", "NL");
  });
});

describe("issue 38354", { tags: "@external" }, () => {
  const QUESTION_DETAILS = {
    query: {
      "source-table": ORDERS_ID,
      limit: 5,
    },
  };

  beforeEach(() => {
    H.restore("postgres-12");
    cy.signInAsAdmin();
    H.createQuestion(QUESTION_DETAILS, { visitQuestion: true });
  });

  it("should be possible to change source database (metabase#38354)", () => {
    H.openNotebook();
    H.getNotebookStep("data").findByTestId("data-step-cell").click();
    H.entityPickerModal().within(() => {
      cy.findByText("QA Postgres12").click();
      cy.findByText("Orders").click();
    });

    // optimization: add a limit so that query runs faster
    cy.button("Row limit").click();
    H.getNotebookStep("limit").findByPlaceholderText("Enter a limit").type("5");

    H.visualize();

    cy.findByTestId("query-builder-main")
      .findByText("There was a problem with your question")
      .should("not.exist");
    cy.get("[data-testid=cell-data]").should("contain", "37.65"); // assert visualization renders the data
  });
});

describe("issue 30056", () => {
  const questionDetails = {
    query: {
      "source-query": {
        "source-table": PEOPLE_ID,
        aggregation: [["count"]],
        breakout: [
          ["field", PEOPLE.LATITUDE, { "base-type": "type/Float" }],
          ["field", PEOPLE.LONGITUDE, { "base-type": "type/Float" }],
        ],
      },
      filter: [">", ["field", "count", { "base-type": "type/Integer" }], 2],
    },
  };

  beforeEach(() => {
    H.restore();
    cy.signInAsNormalUser();
  });

  it("should show table breadcrumbs for questions with post-aggregation filters (metabase#30056)", () => {
    H.createQuestion(questionDetails, { visitQuestion: true });
    // the name of the table is hidden after a few seconds with a CSS animation,
    // so check for "exist" only
    H.queryBuilderHeader().findByText("People").should("exist");
  });
});

describe("issue 39102", () => {
  const questionDetails = {
    name: "39102",
    query: {
      "source-query": {
        "source-table": ORDERS_ID,
        aggregation: ["count"],
        breakout: [["field", ORDERS.CREATED_AT, { "temporal-unit": "year" }]],
      },
      filter: [">", ["field", "count", { "base-type": "type/Integer" }], 1000],
      aggregation: ["count"],
    },
    type: "question",
  };

  beforeEach(() => {
    H.restore();
    cy.signInAsAdmin();
    cy.intercept("POST", "/api/dataset").as("dataset");
  });

  it("should be able to preview a multi-stage query (metabase#39102)", () => {
    H.createQuestion(questionDetails, { visitQuestion: true });
    H.openNotebook();

    H.getNotebookStep("data", { stage: 0 }).icon("play").click();
    cy.wait("@dataset");
    cy.findByTestId("preview-root").within(() => {
      cy.findByText("Tax").should("be.visible");
      cy.icon("close").click();
    });

    H.getNotebookStep("summarize", { stage: 0 }).icon("play").click();
    cy.wait("@dataset");
    cy.findByTestId("preview-root").within(() => {
      cy.findByText("Count").should("be.visible");
      cy.findByText("3,610").should("be.visible");
      cy.findByText("744").should("be.visible");
      cy.icon("close").click();
    });

    H.getNotebookStep("filter", { stage: 1 }).icon("play").click();
    cy.wait("@dataset");
    cy.findByTestId("preview-root").within(() => {
      cy.findByText("Count").should("be.visible");
      cy.findByText("3,610").should("be.visible");
      cy.findByText("744").should("not.exist");
      cy.icon("close").click();
    });

    H.getNotebookStep("summarize", { stage: 1 }).icon("play").click();
    cy.wait("@dataset");
    cy.findByTestId("preview-root").within(() => {
      cy.findByText("Count").should("be.visible");
      cy.findByText("4").should("be.visible");
    });
  });
});

describe("issue 13814", () => {
  const questionDetails = {
    display: "scalar",
    query: {
      "source-table": ORDERS_ID,
      aggregation: [
        ["count", ["field", ORDERS.TAX, { "base-type": "type/Float" }]],
      ],
    },
  };

  beforeEach(() => {
    H.restore();
    cy.signInAsNormalUser();
  });

  it("should support specifying a field in 'count' MBQL clause even if the UI doesn't support it (metabase#13814)", () => {
    cy.log("verify that the API supports saving this MBQL");
    H.createQuestion(questionDetails).then(({ body: card }) =>
      H.visitQuestion(card.id),
    );

    cy.log("verify that the query is executed correctly");
    cy.findByTestId("scalar-value").findByText("18,760").should("be.visible");

    cy.log(
      "verify that the clause is displayed correctly and won't crash if updated",
    );
    H.openNotebook();
    H.getNotebookStep("summarize")
      .findByText("Count of Tax")
      .should("be.visible")
      .click();
    H.popover().findByText("Count of rows").click();
    H.getNotebookStep("summarize").findByText("Count").should("be.visible");
  });
});

describe("issue 39795", () => {
  beforeEach(() => {
    H.restore();
    cy.signInAsAdmin();

    //If you comment out this post, then the test will pass.
    cy.request("post", `/api/field/${ORDERS.PRODUCT_ID}/dimension`, {
      human_readable_field_id: PRODUCTS.TITLE,
      name: "Product ID",
      type: "external",
    });
  });

  it("should allow me to re-order even when a field is set with a different display value (metabase#39795)", () => {
    H.visitQuestionAdhoc({
      dataset_query: {
        database: SAMPLE_DB_ID,
        query: {
          "source-table": ORDERS_ID,
        },
        type: "query",
      },
    });
    H.openVizSettingsSidebar();
    H.moveColumnDown(H.getDraggableElements().first(), 2);

    // We are not able to re-order because the dataset will also contain values a column for Product ID
    // This causes the isValid() check to fire, and you are always forced into the default value for table.columns
    H.getDraggableElements().eq(2).should("contain.text", "ID");
  });
});

describe("issue 40176", () => {
  const DIALECT = "postgres";
  const TABLE = "uuid_pk_table";

  beforeEach(() => {
    H.restore(`${DIALECT}-writable`);
    cy.signInAsAdmin();
    H.resetTestTable({ type: DIALECT, table: TABLE });
    H.resyncDatabase({
      dbId: WRITABLE_DB_ID,
      tableName: TABLE,
    });
  });

  it(
    "should allow filtering on UUID PK columns (metabase#40176)",
    { tags: "@external" },
    () => {
      H.getTable({ name: TABLE }).then(({ id: tableId }) => {
        H.visitQuestionAdhoc({
          display: "table",
          dataset_query: {
            database: WRITABLE_DB_ID,
            query: {
              "source-table": tableId,
            },
            type: "query",
          },
        });
      });
      H.openNotebook();
      cy.findByTestId("action-buttons").findByText("Filter").click();
      H.popover().within(() => {
        cy.findByText("ID").click();
        cy.findByLabelText("Filter value").type(
          "a0eebc99-9c0b-4ef8-bb6d-6bb9bd380a11",
        );
        cy.button("Add filter").click();
      });
      H.visualize();
      cy.findByTestId("question-row-count")
        .findByText("Showing 1 row")
        .should("be.visible");
    },
  );
});

describe("issue 40435", () => {
  beforeEach(() => {
    H.restore();
    cy.signInAsNormalUser();
    cy.intercept("PUT", "/api/card/*").as("updateCard");
  });

  it("should make new query columns visible by default (metabase#40435)", () => {
    H.openOrdersTable();
    H.openNotebook();
    H.getNotebookStep("data").button("Pick columns").click();
    H.popover().within(() => {
      cy.findByText("Select all").click();
      cy.findByText("User ID").click();
    });
    H.getNotebookStep("data").button("Pick columns").click();
    H.visualize();
    H.openVizSettingsSidebar();
    cy.findByTestId("sidebar-left").within(() => {
      cy.findByTestId("ID-hide-button").click();
      cy.findByTestId("ID-show-button").click();
    });
    H.saveQuestion();

    H.openNotebook();
    H.getNotebookStep("data").button("Pick columns").click();
    H.popover().findByText("Product ID").click();
    H.queryBuilderHeader().findByText("Save").click();
    // eslint-disable-next-line no-unsafe-element-filtering
    H.modal().last().findByText("Save").click();
    cy.wait("@updateCard");
    H.visualize();

    cy.findByRole("columnheader", { name: "ID" }).should("be.visible");
    cy.findByRole("columnheader", { name: "User ID" }).should("be.visible");
    cy.findByRole("columnheader", { name: "Product ID" }).should("be.visible");
  });
});

describe("issue 41381", () => {
  beforeEach(() => {
    H.restore();
    cy.signInAsNormalUser();
  });

  it("should not show an error message when adding a constant-only custom expression (metabase#41381)", () => {
    H.openOrdersTable({ mode: "notebook" });
    H.addCustomColumn();
    H.enterCustomColumnDetails({ formula: "'Test'", name: "Constant" });
    H.popover().within(() => {
      cy.findByText("Invalid expression").should("not.exist");
      cy.button("Done").should("be.enabled");
    });
  });
});

describe(
  "issue 42010 -- Unable to filter by mongo id",
  { tags: "@mongo" },
  () => {
    beforeEach(() => {
      H.restore("mongo-5");
      cy.signInAsAdmin();

      cy.intercept("POST", "/api/dataset").as("dataset");
      cy.request(`/api/database/${WRITABLE_DB_ID}/schema/`).then(({ body }) => {
        const tableId = body.find((table) => table.name === "orders").id;
        H.openTable({
          database: WRITABLE_DB_ID,
          table: tableId,
          limit: 2,
        });
      });
      cy.wait("@dataset");
    });

    it("should be possible to filter by Mongo _id column (metabase#40770, metabase#42010)", () => {
      H.tableInteractiveBody()
        .findAllByRole("gridcell")
        .first()
        .then(($cell) => {
          // Ids are non-deterministic so we have to obtain the id from the cell, and store its value.
          const id = $cell.text();

          cy.log(
            "Scenario 1 - Make sure the simple mode filter is working correctly (metabase#40770)",
          );
          H.filter();
          H.popover().within(() => {
            cy.findAllByText("ID").should("have.length", 2).first().click();
            cy.findByLabelText("Filter value").type(id).click();
            cy.button("Apply filter").click();
          });
          H.assertQueryBuilderRowCount(1);
          removeFilter();

          cy.log(
            "Scenario 2 - Make sure filter is working in the notebook editor (metabase#42010)",
          );
          H.openNotebook();
          H.filter({ mode: "notebook" });

          H.popover()
            .findAllByRole("option")
            .first()
            .should("have.text", "ID")
            .click();

          cy.findByTestId("string-filter-picker").within(() => {
            cy.findByLabelText("Filter operator").should("have.text", "Is");
            cy.findByLabelText("Filter value").type(id);
            cy.button("Add filter").click();
          });

          cy.findByTestId("step-filter-0-0").within(() => {
            cy.findByText(`ID is ${id}`);

            cy.log(
              "Scenario 2.1 - Trigger the preview to make sure it reflects the filter correctly",
            );
            cy.icon("play").click();
          });

          // The preview should show only one row
          const ordersColumns = 10;
          cy.findByTestId("preview-root")
            .findByTestId("table-body")
            .findAllByTestId("cell-data")
            .should("have.length.at.most", ordersColumns);

          cy.log("Scenario 2.2 - Make sure we can visualize the data");
          H.visualize();
          cy.findByTestId("question-row-count").should(
            "have.text",
            "Showing 1 row",
          );
        });
    });
  },
);

function removeFilter() {
  cy.findByTestId("filter-pill").findByLabelText("Remove").click();
  cy.findByTestId("question-row-count").should("have.text", "Showing 2 rows");
}

describe("issue 33439", () => {
  beforeEach(() => {
    H.restore();
    cy.signInAsNormalUser();
  });

  it("should show an error message when trying to use convertTimezone on an unsupported db (metabase#33439)", () => {
    H.openOrdersTable({ mode: "notebook" });
    H.addCustomColumn();
    H.enterCustomColumnDetails({
      formula:
        'convertTimezone("2022-12-28T12:00:00", "Canada/Pacific", "Canada/Eastern")',
      name: "Date",
    });
    H.popover().within(() => {
      cy.findByText("Unsupported function convertTimezone");
      cy.button("Done").should("be.disabled");
    });
  });
});

describe("issue 42244", () => {
  const COLUMN_NAME = "Created At".repeat(5);

  beforeEach(() => {
    H.restore();
    cy.signInAsAdmin();
    cy.request("PUT", `/api/field/${ORDERS.CREATED_AT}`, {
      display_name: COLUMN_NAME,
    });
  });

  it("should allow to change the temporal bucket when the column name is long (metabase#42244)", () => {
    H.openOrdersTable({ mode: "notebook" });
    H.summarize({ mode: "notebook" });
    H.getNotebookStep("summarize")
      .findByText("Pick a column to group by")
      .click();
    H.popover().within(() => {
      cy.findByText(COLUMN_NAME).realHover();
      cy.findByText("by month").should("be.visible").click();
    });
    // eslint-disable-next-line no-unsafe-element-filtering
    H.popover().last().findByText("Year").click();
    H.getNotebookStep("summarize")
      .findByText(`${COLUMN_NAME}: Year`)
      .should("be.visible");
  });
});

describe("issue 42957", () => {
  beforeEach(() => {
    H.restore();
    cy.signInAsAdmin();
  });

  it("does not show collections that contain models from different tabs (metabase#42957)", () => {
    H.createQuestion({
      name: "Model",
      type: "model",
      query: {
        "source-table": ORDERS_ID,
      },
    });

    H.createCollection({ name: "Collection without models" }).then(
      ({ body: collection }) => {
        cy.wrap(collection.id).as("collectionId");
      },
    );

    cy.get("@collectionId").then((collectionId) => {
      H.createQuestion({
        name: "Question",
        type: "question",
        query: {
          "source-table": ORDERS_ID,
        },
        collection_id: collectionId,
      });
    });

    H.startNewQuestion();
    H.entityPickerModal().within(() => {
      H.entityPickerModalTab("Collections").click();

      // wait for data to load
      H.entityPickerModalLevel(1).should("contain", "Orders, Count");

      // open filter
      cy.findByRole("button", { name: /Filter/ }).click();
    });

    H.popover().findByLabelText("Saved questions").click();

    H.entityPickerModal().within(() => {
      // close filter
      cy.findByRole("button", { name: /Filter/ }).click();
      H.entityPickerModalLevel(1).should(
        "not.contain",
        "Collection without models",
      );
    });
  });
});

describe("issue 40064", () => {
  beforeEach(() => {
    H.restore();
    cy.signInAsNormalUser();
  });

  it("should be able to edit a custom column with the same name as one of the columns used in the expression (metabase#40064)", () => {
    H.createQuestion(
      {
        query: {
          "source-table": ORDERS_ID,
          expressions: {
            Tax: ["*", ["field", ORDERS.TAX, { "base-type": "type/Float" }], 2],
          },
          limit: 1,
        },
      },
      { visitQuestion: true },
    );

    cy.log("check the initial expression value");
    H.tableInteractive().findByText("4.14").should("be.visible");

    cy.log("update the expression and check the value");
    H.openNotebook();
    H.getNotebookStep("expression").findByText("Tax").click();
    H.enterCustomColumnDetails({ formula: "[Tax] * 3", blur: true });
    H.popover().button("Update").click();
    H.visualize();
    H.tableInteractive().findByText("6.21").should("be.visible");

    cy.log("rename the expression and make sure you cannot create a cycle");
    H.openNotebook();
    H.getNotebookStep("expression").findByText("Tax").click();
    H.enterCustomColumnDetails({
      formula: "[Tax] * 3",
      name: "Tax3",
      blur: true,
    });
    H.popover().button("Update").should("not.be.disabled").click();
    H.getNotebookStep("expression").findByText("Tax3").click();
    H.enterCustomColumnDetails({
      formula: "[Tax3] * 3",
      name: "Tax3",
      blur: true,
    });
    H.popover().within(() => {
      cy.findByText("Cycle detected: Tax3 → Tax3").should("be.visible");
      cy.button("Update").should("be.disabled");
    });
  });
});

describe.skip("issue 10493", () => {
  beforeEach(() => {
    H.restore();
    cy.intercept("POST", "/api/dataset").as("dataset");
    cy.signInAsAdmin();
  });

  it("should not reset chart axes after adding a new query stage (metabase#10493)", () => {
    H.visitQuestionAdhoc({
      display: "bar",
      dataset_query: {
        type: "query",
        database: SAMPLE_DB_ID,
        query: {
          aggregation: [["count"]],
          breakout: [
            [
              "field",
              ORDERS.QUANTITY,
              { "base-type": "type/Integer", binning: { strategy: "default" } },
            ],
          ],
          "source-table": ORDERS_ID,
        },
      },
    });

    H.filter();
    H.modal().within(() => {
      cy.findByText("Summaries").click();
      cy.findByTestId("filter-column-Count").within(() => {
        cy.findByPlaceholderText("Min").type("0");
        cy.findByPlaceholderText("Max").type("30000");
      });
      cy.button("Apply filters").click();
    });
    cy.wait("@dataset");

    H.echartsContainer().within(() => {
      // y axis
      cy.findByText("Count").should("exist");
      cy.findByText("21,000").should("exist");
      cy.findByText("3,000").should("exist");

      // x axis
      cy.findByText("Quantity").should("exist");
      cy.findByText("25").should("exist");
      cy.findByText("75").should("exist");
    });
  });
});

describe("issue 32020", () => {
  const question1Details = {
    name: "Q1",
    query: {
      "source-table": ORDERS_ID,
      aggregation: [
        ["sum", ["field", ORDERS.TOTAL, { "base-type": "type/Float" }]],
      ],
      breakout: [
        ["field", ORDERS.ID, { "base-type": "type/BigInteger" }],
        [
          "field",
          ORDERS.CREATED_AT,
          { "base-type": "type/DateTime", "temporal-unit": "month" },
        ],
      ],
    },
  };

  const question2Details = {
    name: "Q2",
    query: {
      "source-table": PEOPLE_ID,
      aggregation: [
        ["max", ["field", PEOPLE.LONGITUDE, { "base-type": "type/Float" }]],
      ],
      breakout: [
        ["field", PEOPLE.ID, { "base-type": "type/BigInteger" }],
        [
          "field",
          PEOPLE.CREATED_AT,
          { "base-type": "type/DateTime", "temporal-unit": "month" },
        ],
      ],
    },
  };

  beforeEach(() => {
    H.restore();
    cy.signInAsNormalUser();
    H.createQuestion(question1Details);
    H.createQuestion(question2Details);
  });

  it("should be possible to use aggregation columns from source and joined questions in aggregation (metabase#32020)", () => {
    H.startNewQuestion();

    cy.log("create joined question manually");
    H.entityPickerModal().within(() => {
      H.entityPickerModalTab("Collections").click();
      cy.findByText(question1Details.name).click();
    });
    H.join();
    H.entityPickerModal().within(() => {
      H.entityPickerModalTab("Collections").click();
      cy.findByText(question2Details.name).click();
    });
    H.popover().findByText("ID").click();
    H.popover().findByText("ID").click();

    cy.log("aggregation column from the source question");
    H.getNotebookStep("summarize")
      .findByText("Pick a function or metric")
      .click();
    H.popover().within(() => {
      cy.findByText("Sum of ...").click();
      cy.findByText("Sum of Total").click();
    });

    cy.log("aggregation column from the joined question");
    H.getNotebookStep("summarize").icon("add").click();
    H.popover().within(() => {
      cy.findByText("Sum of ...").click();
      cy.findByText(question2Details.name).click();
      cy.findByText("Q2 → Max of Longitude").click();
    });

    cy.log("visualize and check results");
    H.visualize();
    H.tableInteractive().within(() => {
      cy.findByText("Sum of Sum of Total").should("be.visible");
      cy.findByText("Sum of Q2 → Max of Longitude").should("be.visible");
    });
  });
});

describe("issue 44071", () => {
  const questionDetails = {
    name: "Test",
    query: { "source-table": ORDERS_ID },
    collection_id: NO_COLLECTION_PERSONAL_COLLECTION_ID,
  };

  beforeEach(() => {
    H.restore();
    cy.signIn("nocollection");
    H.createQuestion(questionDetails);
  });

  it("should be able to save questions based on another questions without collection access (metabase#44071)", () => {
    cy.visit("/");
    H.newButton("Question").click();
    H.entityPickerModal().within(() => {
      H.entityPickerModalTab("Collections").click();
      cy.findByText(/Personal Collection/).click();
      cy.findByText(questionDetails.name).click();
    });
    H.getNotebookStep("data")
      .findByText(questionDetails.name)
      .should("be.visible");
    H.saveQuestion();
    H.appBar()
      .findByText(/Personal Collection/)
      .should("be.visible");
  });
});

describe("issue 44415", () => {
  beforeEach(() => {
    H.restore();
    cy.signIn("admin");
    H.createQuestion(
      {
        query: {
          "source-table": ORDERS_ID,
          filter: [
            "and",
            [
              "not-null",
              ["field", ORDERS.DISCOUNT, { "base-type": "type/Float" }],
            ],
          ],
        },
        visualization_settings: {
          "table.columns": [
            {
              name: "ID",
              fieldRef: ["field", ORDERS.ID, null],
              enabled: true,
            },
            {
              name: "DISCOUNT",
              fieldRef: ["field", ORDERS.DISCOUNT, null],
              enabled: true,
            },
          ],
        },
      },
      { wrapId: true },
    );
  });

  it("should be able to edit a table question in the notebook editor before running its query (metabase#44415)", () => {
    cy.get("@questionId").then((questionId) =>
      cy.visit(`/question/${questionId}/notebook`),
    );

    H.getNotebookStep("filter")
      .findAllByTestId("notebook-cell-item")
      .first()
      .icon("close")
      .click();

    H.getNotebookStep("filter").should("not.exist");

    H.visualize();

    cy.findByTestId("qb-filters-panel").should("not.exist");
    cy.get("@questionId").then((questionId) => {
      cy.url().should("not.include", `/question/${questionId}`);
      cy.url().should("include", "question#");
    });
  });
});

describe("issue 37374", () => {
  const questionDetails = {
    query: {
      "source-table": PRODUCTS_ID,
      aggregation: [["count"]],
      breakout: [
        ["field", PRODUCTS.CATEGORY, { "base-type": "type/Text" }],
        ["field", PRODUCTS.VENDOR, { "base-type": "type/Text" }],
      ],
    },
  };

  beforeEach(() => {
    H.restore();
    cy.signInAsNormalUser();
    H.createQuestion(questionDetails, { wrapId: true });
    cy.signIn("nodata");
  });

  it("should allow to change the viz type to pivot without data access (metabase#37374)", () => {
    H.visitQuestion("@questionId");
    cy.intercept("POST", "/api/card/*/query").as("cardQuery");
    cy.intercept("POST", "/api/card/pivot/*/query").as("cardPivotQuery");

    cy.log("changing the viz type to pivot table and running the query works");
    H.openVizTypeSidebar();
    cy.findByTestId("chart-type-sidebar")
      .findByTestId("Pivot Table-button")
      .click();
    cy.wait("@cardPivotQuery");
    cy.findByTestId("pivot-table").should("be.visible");

    cy.log("changing the viz type back to table and running the query works");
    cy.findByTestId("chart-type-sidebar").findByTestId("Table-button").click();
    cy.wait("@cardQuery");
    H.tableInteractive().should("be.visible");
  });
});

describe("issue 44532", () => {
  beforeEach(() => {
    H.restore();
    cy.signInAsAdmin();
    H.openProductsTable();
  });

  it("should update chart metrics and dimensions with each added breakout (metabase #44532)", () => {
    H.summarize();

    H.rightSidebar()
      .findByRole("listitem", { name: "Category" })
      .button("Add dimension")
      .click();
    cy.wait("@dataset");

    H.echartsContainer().within(() => {
      cy.findByText("Count").should("exist"); // y-axis
      cy.findByText("Category").should("exist"); // x-axis

      // x-axis values
      cy.findByText("Doohickey").should("exist");
      cy.findByText("Gadget").should("exist");
      cy.findByText("Gizmo").should("exist");
      cy.findByText("Widget").should("exist");
    });

    H.rightSidebar()
      .findByRole("listitem", { name: "Created At" })
      .button("Add dimension")
      .click();
    cy.wait("@dataset");

    cy.findByLabelText("Legend").within(() => {
      cy.findByText("Doohickey").should("exist");
      cy.findByText("Gadget").should("exist");
      cy.findByText("Gizmo").should("exist");
      cy.findByText("Widget").should("exist");
    });

    H.echartsContainer().within(() => {
      cy.findByText("Count").should("exist"); // y-axis
      cy.findByText("Created At: Month").should("exist"); // x-axis

      // x-axis values
      cy.findByText("January 2023").should("exist");
      cy.findByText("January 2024").should("exist");
      cy.findByText("January 2025").should("exist");

      // previous x-axis values
      cy.findByText("Doohickey").should("not.exist");
      cy.findByText("Gadget").should("not.exist");
      cy.findByText("Gizmo").should("not.exist");
      cy.findByText("Widget").should("not.exist");
    });

    H.rightSidebar().button("Done").click();
    cy.wait("@dataset");

    cy.findByLabelText("Legend").within(() => {
      cy.findByText("Doohickey").should("exist");
      cy.findByText("Gadget").should("exist");
      cy.findByText("Gizmo").should("exist");
      cy.findByText("Widget").should("exist");
    });

    H.echartsContainer().within(() => {
      cy.findByText("Count").should("exist"); // y-axis
      cy.findByText("Created At: Month").should("exist"); // x-axis

      // x-axis values
      cy.findByText("January 2023").should("exist");
      cy.findByText("January 2024").should("exist");
      cy.findByText("January 2025").should("exist");

      // previous x-axis values
      cy.findByText("Doohickey").should("not.exist");
      cy.findByText("Gadget").should("not.exist");
      cy.findByText("Gizmo").should("not.exist");
      cy.findByText("Widget").should("not.exist");
    });
  });
});

describe("issue 33441", () => {
  beforeEach(() => {
    H.restore();
    cy.signInAsNormalUser();
  });

  it("should show an error message for an incorrect date expression (metabase#33441)", () => {
    H.openOrdersTable({ mode: "notebook" });
    H.addCustomColumn();
    H.enterCustomColumnDetails({
      formula: 'datetimeDiff([Created At] , now(), "days")',
      name: "Date",
    });
    H.popover().within(() => {
      cy.findByText("Types are incompatible.").should("be.visible");
      cy.button("Done").should("be.disabled");
    });
  });
});

describe("issue 31960", () => {
  const questionDetails = {
    query: {
      "source-table": ORDERS_ID,
      aggregation: [["count"]],
      breakout: [["field", ORDERS.CREATED_AT, { "temporal-unit": "week" }]],
    },
    display: "line",
    visualization_settings: {
      "graph.metrics": ["count"],
      "graph.dimensions": ["CREATED_AT"],
    },
  };

  // the dot that corresponds to July 10–16, 2022
  const dotIndex = 10;
  const rowCount = 11;

  beforeEach(() => {
    H.restore();
    cy.signInAsNormalUser();
  });

  it("should apply a date range filter for a query broken out by week (metabase#31960)", () => {
    H.createDashboardWithQuestions({ questions: [questionDetails] }).then(
      ({ dashboard }) => {
        H.visitDashboard(dashboard.id);
      },
    );

    H.getDashboardCard().within(() => {
      // eslint-disable-next-line no-unsafe-element-filtering
      H.cartesianChartCircle().eq(dotIndex).realHover();
    });
    H.assertEChartsTooltip({
      header: "July 10–16, 2022",
      rows: [
        { name: "Count", value: String(rowCount), secondaryValue: "+10%" },
      ],
    });
    H.getDashboardCard().within(() => {
      // eslint-disable-next-line no-unsafe-element-filtering
      H.cartesianChartCircle().eq(dotIndex).click({ force: true });
    });

    H.popover().findByText("See these Orders").click();
    cy.findByTestId("qb-filters-panel")
      .findByText("Created At: Week is Jul 10–16, 2022")
      .should("be.visible");
    H.assertQueryBuilderRowCount(rowCount);
  });
});

describe("issue 43294", () => {
  const questionDetails = {
    display: "line",
    query: {
      "source-table": ORDERS_ID,
      aggregation: [["count"]],
      breakout: [["field", ORDERS.CREATED_AT, { "temporal-unit": "month" }]],
    },
    visualization_settings: {
      "graph.metrics": ["count"],
      "graph.dimensions": ["CREATED_AT"],
    },
  };

  beforeEach(() => {
    H.restore();
    cy.signInAsNormalUser();
  });

  it("should not overwrite viz settings with click actions in raw data mode (metabase#43294)", () => {
    H.createQuestion(questionDetails, { visitQuestion: true });
    H.queryBuilderFooter().findByLabelText("Switch to data").click();

    // TODO: reenable this test when we reenable the "Compare to the past" components.
    // cy.log("compare action");
    // cy.button("Add column").click();
    // popover().findByText("Compare to the past").click();
    // popover().button("Done").click();

    cy.log("extract action");
    cy.button("Add column").click();
    H.popover().findByText("Extract part of column").click();
    H.popover().within(() => {
      cy.findByText("Created At: Month").click();
      cy.findByText("Year").click();
    });

    cy.log("combine action");
    cy.button("Add column").click();
    H.popover().findByText("Combine columns").click();
    H.popover().button("Done").click();

    cy.log("check visualization");
    H.queryBuilderFooter().findByLabelText("Switch to visualization").click();
    H.echartsContainer().within(() => {
      cy.findByText("Count").should("be.visible");
      cy.findByText("Created At: Month").should("be.visible");
    });
  });
});

describe("issue 40399", () => {
  beforeEach(() => {
    H.restore();
    cy.signInAsAdmin();
  });

  it("should not show results from other stages in a stages preview (metabase#40399)", () => {
    H.createQuestion(
      {
        name: "40399",
        query: {
          "source-table": PRODUCTS_ID,
          joins: [
            {
              fields: "all",
              alias: "Orders",
              "source-table": ORDERS_ID,
              strategy: "left-join",
              condition: [
                "=",
                ["field", PRODUCTS.ID, null],
                ["field", ORDERS.PRODUCT_ID, { "join-alias": "Orders" }],
              ],
            },
          ],
          filter: ["=", ["field", PRODUCTS.CATEGORY, null], "Widget"],
        },
      },
      {
        visitQuestion: true,
      },
    );

    H.openNotebook();

    H.getNotebookStep("filter", { stage: 0 }).within(() => {
      cy.icon("play").click();
      cy.findByTestId("preview-root")
        .findAllByText("Widget")
        .should("be.visible");
    });

    H.getNotebookStep("join", { stage: 0 }).within(() => {
      cy.icon("play").click();
      cy.findByTestId("preview-root")
        .findAllByText("Gizmo")
        .should("be.visible");

      cy.findByTestId("preview-root").findByText("Widget").should("not.exist");
    });

    H.getNotebookStep("data", { stage: 0 }).within(() => {
      cy.icon("play").click();
      cy.findByTestId("preview-root")
        .findAllByText("Gizmo")
        .should("be.visible");

      cy.findByTestId("preview-root").findAllByText("Gizmo").should("exist");
      cy.findByTestId("preview-root").findAllByText("Widget").should("exist");
    });
  });
});

describe("issue 43057", () => {
  beforeEach(() => {
    H.restore();
    cy.signInAsNormalUser();
  });

  it("should differentiate between date and datetime filters with 00:00 time (metabase#43057)", () => {
    H.openOrdersTable();

    cy.log("set the date and verify the filter and results");
    cy.intercept("POST", "/api/dataset").as("dataset");
    H.tableHeaderClick("Created At");
    H.popover().within(() => {
      cy.findByText("Filter by this column").click();
      cy.findByText("Fixed date range…").click();
      cy.findByText("On").click();
      cy.findByLabelText("Date").clear().type("November 18, 2024");
      cy.button("Add filter").click();
    });
    cy.wait("@dataset");
    H.assertQueryBuilderRowCount(16);
    cy.findByTestId("qb-filters-panel")
      .findByText("Created At is on Nov 18, 2024")
      .should("be.visible");

    cy.log("set time to 00:00 and verify the filter and results");
    cy.findByTestId("qb-filters-panel")
      .findByText("Created At is on Nov 18, 2024")
      .click();
    H.popover().within(() => {
      cy.button("Add time").click();
      cy.findByLabelText("Time").should("have.value", "00:00");
      cy.button("Update filter").click();
    });
    cy.wait("@dataset");
    H.assertQueryBuilderRowCount(1);
    cy.findByTestId("qb-filters-panel")
      .findByText("Created At is Nov 18, 2024, 12:00 AM")
      .should("be.visible");

    cy.log("remove time and verify the filter and results");
    cy.findByTestId("qb-filters-panel")
      .findByText("Created At is Nov 18, 2024, 12:00 AM")
      .click();
    H.popover().within(() => {
      cy.findByLabelText("Time").should("have.value", "00:00");
      cy.button("Remove time").click();
      cy.button("Update filter").click();
    });
    cy.wait("@dataset");
    H.assertQueryBuilderRowCount(16);
    cy.findByTestId("qb-filters-panel")
      .findByText("Created At is on Nov 18, 2024")
      .should("be.visible");
  });
});

describe("issue 19894", () => {
  beforeEach(() => {
    H.restore();
    cy.signInAsNormalUser();
  });

  it("should show all columns when using the join column selecter (metabase#19894)", () => {
    H.createQuestion(
      {
        name: "Q1",
        query: {
          "source-table": PRODUCTS_ID,
          aggregation: [["count"]],
          breakout: [["field", PRODUCTS.CATEGORY, null]],
        },
      },
      {
        wrapId: true,
      },
    );

    H.createQuestion({
      name: "Q2",
      query: {
        "source-table": PRODUCTS_ID,
        aggregation: [["sum", ["field", PRODUCTS.PRICE, null]]],
        breakout: [["field", PRODUCTS.CATEGORY, null]],
      },
    });

    H.createQuestion({
      name: "Q3",
      query: {
        "source-table": PRODUCTS_ID,
        aggregation: [["avg", ["field", PRODUCTS.RATING, null]]],
        breakout: [["field", PRODUCTS.CATEGORY, null]],
      },
    });

    H.startNewQuestion();

    H.entityPickerModalTab("Collections").click();
    H.entityPickerModalItem(1, "Q1").click();

    cy.button("Join data").click();

    H.entityPickerModalTab("Collections").click();
    H.entityPickerModalItem(1, "Q2").click();

    H.popover().findByText("Category").click();
    H.popover().findByText("Category").click();

    cy.button("Join data").click();

    H.entityPickerModalTab("Collections").click();
    H.entityPickerModalItem(1, "Q3").click();

    H.popover().findByText("Category").should("be.visible");
    H.popover().findByText("Count").should("be.visible");

    H.popover().findByText("Q1").click();
    H.popover().findByText("Q2").click();

    H.popover().findByText("Q2 - Category → Category").should("be.visible");
    H.popover().findByText("Q2 - Category → Sum of Price").should("be.visible");

    H.popover().findByText("Q1").click();

    H.popover().findByText("Category").should("be.visible");
    H.popover().findByText("Count").should("be.visible");
  });
});

describe("issue 44637", () => {
  beforeEach(() => {
    H.restore();
    cy.signInAsNormalUser();
  });

  it("should not crash when rendering a line/bar chart with empty results (metabase#44637)", () => {
    H.createNativeQuestion(
      {
        native: {
          query: "SELECT '2023-01-01'::date, 2 FROM people WHERE false",
        },
      },
      { visitQuestion: true },
    );

    H.assertQueryBuilderRowCount(0);
    H.queryBuilderMain().findByText("No results!").should("exist");
    H.queryBuilderFooter().button("Visualization").click();
    H.leftSidebar().icon("bar").click();
    H.queryBuilderMain().within(() => {
      cy.findByText("No results!").should("exist");
      cy.findByText("Something's gone wrong").should("not.exist");
    });

    H.queryBuilderFooter().icon("calendar").click();
    H.rightSidebar().findByText("Create event");
  });
});

describe("issue 44668", () => {
  beforeEach(() => {
    H.restore();
    cy.signInAsAdmin();
  });

  it("should not drop graph.metrics after adding a new query stage (metabase#44668)", () => {
    H.createQuestion(
      {
        display: "bar",
        query: {
          aggregation: [["count"]],
          breakout: [["field", PEOPLE.STATE, { "base-type": "type/Text" }]],
          "source-table": PEOPLE_ID,
          limit: 5,
        },
        visualization_settings: {
          "graph.metrics": ["count"],
          "graph.dimensions": ["STATE"],
        },
      },
      { visitQuestion: true },
    );

    H.openNotebook();

    // eslint-disable-next-line no-unsafe-element-filtering
    cy.findAllByTestId("action-buttons").last().button("Custom column").click();
    H.enterCustomColumnDetails({
      formula: 'concat("abc_", [Count])',
      name: "Custom String",
      format: true,
    });
    H.popover().button("Done").click();

    H.getNotebookStep("expression", { stage: 1 }).icon("add").click();
    H.enterCustomColumnDetails({
      formula: "[Count] * 2",
      name: "Custom Number",
    });
    H.popover().button("Done").click();

    H.visualize();

    H.echartsContainer().within(() => {
      cy.findByText("State").should("be.visible"); // x-axis
      cy.findByText("Count").should("be.visible"); // y-axis

      // x-axis values
      ["AK", "AL", "AR", "AZ", "CA"].forEach((state) => {
        cy.findByText(state).should("be.visible");
      });
    });

    // Ensure custom columns weren't added as series automatically
    H.queryBuilderMain().findByLabelText("Legend").should("not.exist");

    H.openVizSettingsSidebar();

    // Ensure can use Custom Number as series
    H.leftSidebar().findByText("Add another series").click();
    H.queryBuilderMain()
      .findByLabelText("Legend")
      .within(() => {
        cy.findByText("Count").should("exist");
        cy.findByText("Custom Number").should("exist");
      });
    H.leftSidebar().within(() => {
      cy.findByText("Add another series").should("not.exist");
      cy.findByText("Add series breakout").should("not.exist");
      cy.findByTestId("remove-Custom Number").click();
    });
    H.queryBuilderMain().findByLabelText("Legend").should("not.exist");

    H.leftSidebar().findByText("Add series breakout").click();
    H.popover().within(() => {
      cy.findByText("Count").should("exist");
      cy.findByText("Custom Number").should("exist");
      cy.findByText("Custom String").click();
    });
    H.queryBuilderMain()
      .findByLabelText("Legend")
      .within(() => {
        ["68", "56", "49", "20", "90"].forEach((value) => {
          cy.findByText(`abc_${value}`).should("exist");
        });
      });
    H.leftSidebar().within(() => {
      cy.findByText("Add another series").should("not.exist");
      cy.findByText("Add series breakout").should("not.exist");
    });
  });
});

describe("issue 44974", { tags: "@external" }, () => {
  const PG_DB_ID = 2;

  beforeEach(() => {
    H.restore("postgres-12");
    cy.signInAsAdmin();
  });

  it("entity picker should not offer to join with a table or a question from a different database (metabase#44974)", () => {
    H.withDatabase(PG_DB_ID, ({ PEOPLE_ID }) => {
      const questionDetails = {
        name: "Question 44974 in Postgres DB",
        database: PG_DB_ID,
        query: {
          "source-table": PEOPLE_ID,
          limit: 1,
        },
      };

      H.createQuestion(questionDetails, {
        // Visit question to put it in recents
        visitQuestion: true,
      });

      H.openOrdersTable({ mode: "notebook" });
      H.join();

      H.entityPickerModal().within(() => {
        H.entityPickerModalTab("Recents").should("not.exist");
        H.entityPickerModalTab("Collections").click();
        cy.findByText(questionDetails.name).should("not.exist");
      });
    });
  });
});

describe("issue 38989", () => {
  beforeEach(() => {
    H.restore();
    cy.signInAsAdmin();
  });

  it("should be impossible to join with a table or question which is not in the same database (metabase#38989)", () => {
    H.createQuestion(
      {
        query: {
          "source-table": PEOPLE_ID,
          fields: [
            ["field", PEOPLE.ID, { "base-type": "type/Number" }],
            ["field", PEOPLE.EMAIL, { "base-type": "type/Text" }],
          ],
          joins: [
            {
              fields: "all",
              alias: "Orders",
              // This is not a valid table ID in the Sample Database
              "source-table": 123,
              strategy: "left-join",
              condition: [
                "=",
                ["field", PEOPLE.ID, null],
                ["field", ORDERS.USER_ID, { "join-alias": "Orders" }],
              ],
            },
          ],
        },
      },
      {
        visitQuestion: true,
      },
    );

    cy.findByTestId("query-builder-main")
      .findByText("Show error details")
      .click();

    cy.findByTestId("query-builder-main")
      .findByText(
        /either it does not exist, or it belongs to a different Database/,
      )
      .should("exist");
  });
});

describe("issue 39771", () => {
  beforeEach(() => {
    H.restore();
    cy.signInAsNormalUser();
  });

  it("should show tooltip for ellipsified text (metabase#39771)", () => {
    H.createQuestion(
      {
        query: {
          aggregation: [["count"]],
          breakout: [
            [
              "field",
              "CREATED_AT",
              {
                "base-type": "type/DateTime",
                "temporal-unit": "quarter-of-year",
              },
            ],
          ],
          "source-query": {
            "source-table": ORDERS_ID,
            aggregation: [["count"]],
            breakout: [
              [
                "field",
                ORDERS.CREATED_AT,
                {
                  "base-type": "type/DateTime",
                  "temporal-unit": "month",
                },
              ],
            ],
          },
        },
      },
      { visitQuestion: true },
    );

    H.openNotebook();
    H.getNotebookStep("summarize", { stage: 1 })
      .findByTestId("breakout-step")
      .findByText("Created At: Quarter of year")
      .click();

    H.popover().findByText("by quarter of year").realHover();

    H.popover().then(([$popover]) => {
      const popoverStyle = window.getComputedStyle($popover);
      const popoverZindex = parseInt(popoverStyle.zIndex, 10);

      cy.findByTestId("ellipsified-tooltip").within(([$tooltip]) => {
        cy.findByText("by quarter of year").should("be.visible");

        const tooltipStyle = window.getComputedStyle($tooltip);
        const tooltipZindex = parseInt(tooltipStyle.zIndex, 10);

        // resort to asserting zIndex because should("be.visible") passes unexpectedly
        expect(tooltipZindex).to.be.gte(popoverZindex);
      });
    });
  });
});

describe("issue 45063", { tags: "@flaky" }, () => {
  function createGuiQuestion({ sourceTableId }) {
    const questionDetails = {
      name: "Question",
      query: {
        "source-table": sourceTableId,
      },
    };
    H.createQuestion(questionDetails, { wrapId: true });
  }

  function createGuiModel({ sourceTableId }) {
    const mbqlModelDetails = {
      name: "Model",
      type: "model",
      query: {
        "source-table": sourceTableId,
      },
    };
    H.createQuestion(mbqlModelDetails, { wrapId: true, idAlias: "modelId" });
  }

  function createNativeModel({
    tableName,
    fieldId,
    fieldName,
    fieldSemanticType,
  }) {
    const nativeModelDetails = {
      name: "Native Model",
      type: "model",
      native: {
        query: `SELECT * FROM ${tableName}`,
      },
    };
    H.createNativeQuestion(nativeModelDetails, {
      wrapId: true,
      idAlias: "modelId",
    }).then(({ body: model }) => {
      cy.log("populate result_metadata");
      cy.request("POST", `/api/card/${model.id}/query`);
      cy.log("map columns to database fields");
      H.setModelMetadata(model.id, (field) => {
        if (field.name === fieldName) {
          return { ...field, id: fieldId, semantic_type: fieldSemanticType };
        }
        return field;
      });
    });
  }

  function setListValues({ fieldId }) {
    cy.request("PUT", `/api/field/${fieldId}`, {
      has_field_values: "list",
    });
  }

  function setSearchValues({ fieldId }) {
    cy.request("PUT", `/api/field/${fieldId}`, {
      has_field_values: "search",
    });
  }

  function setForeignKeyRemapping({
    sourceFieldId,
    targetFieldId,
    remappedDisplayName,
  }) {
    cy.request("POST", `/api/field/${sourceFieldId}/dimension`, {
      type: "external",
      name: remappedDisplayName,
      human_readable_field_id: targetFieldId,
    });
  }

  function verifyListFilter({ fieldDisplayName, fieldValue, fieldValueLabel }) {
    H.tableHeaderClick(fieldDisplayName);
    H.popover().findByText("Filter by this column").click();
    H.popover().within(() => {
      cy.findByPlaceholderText("Search the list").type(fieldValueLabel);
      cy.findByText(fieldValueLabel).click();
      cy.button("Add filter").click();
    });
    cy.findByTestId("qb-filters-panel")
      .findByText(`${fieldDisplayName} is ${fieldValue}`)
      .click();
    H.popover().findByLabelText(fieldValueLabel).should("be.checked");
  }

  function verifySearchFilter({
    fieldDisplayName,
    fieldPlaceholder,
    fieldValue,
    fieldValueLabel,
  }) {
    H.tableHeaderClick(fieldDisplayName);
    H.popover().findByText("Filter by this column").click();
    H.popover().findByPlaceholderText(fieldPlaceholder).type(fieldValueLabel);
    H.selectDropdown().findByText(fieldValueLabel).click();
    cy.findByTestId("number-filter-picker")
      .click()
      .button("Add filter")
      .click();
    cy.findByTestId("qb-filters-panel")
      .findByText(`${fieldDisplayName} is ${fieldValue}`)
      .should("be.visible");
  }

  function verifyRemappedFilter({
    visitCard,
    fieldId,
    fieldDisplayName,
    fieldPlaceholder,
    fieldValue,
    fieldValueLabel,
    expectedRowCount,
  }) {
    cy.log("list values");
    cy.signInAsAdmin();
    setListValues({ fieldId });
    cy.signInAsNormalUser();
    visitCard();
    verifyListFilter({ fieldDisplayName, fieldValue, fieldValueLabel });
    H.assertQueryBuilderRowCount(expectedRowCount);

    cy.log("search values");
    cy.signInAsAdmin();
    setSearchValues({ fieldId });
    cy.signInAsNormalUser();
    visitCard();
    verifySearchFilter({
      fieldDisplayName,
      fieldPlaceholder,
      fieldValue,
      fieldValueLabel,
    });
    H.assertQueryBuilderRowCount(expectedRowCount);
  }

  beforeEach(() => {
    H.restore();
    cy.signInAsAdmin();
  });

  describe("type/PK -> type/Name remapping (metabase#45063)", () => {
    it("should work with questions", () => {
      createGuiQuestion({ sourceTableId: PEOPLE_ID });
      verifyRemappedFilter({
        visitCard: () => H.visitQuestion("@questionId"),
        fieldId: PEOPLE.ID,
        fieldDisplayName: "ID",
        fieldPlaceholder: "Search by Name or enter an ID",
        fieldValue: 1,
        fieldValueLabel: "Hudson Borer",
        expectedRowCount: 1,
      });
    });

    it("should work with models", () => {
      createGuiModel({ sourceTableId: PEOPLE_ID });
      verifyRemappedFilter({
        visitCard: () => cy.get("@modelId").then(H.visitModel),
        fieldId: PEOPLE.ID,
        fieldDisplayName: "ID",
        fieldPlaceholder: "Search by Name or enter an ID",
        fieldValue: 1,
        fieldValueLabel: "Hudson Borer",
        expectedRowCount: 1,
      });
    });

    it("should work with native models", () => {
      createNativeModel({
        tableName: "PEOPLE",
        fieldId: PEOPLE.ID,
        fieldName: "ID",
        fieldSemanticType: "type/PK",
      });
      verifyRemappedFilter({
        visitCard: () => cy.get("@modelId").then(H.visitModel),
        fieldId: PEOPLE.ID,
        fieldDisplayName: "ID",
        fieldPlaceholder: "Search by Name or enter an ID",
        fieldValue: 1,
        fieldValueLabel: "Hudson Borer",
        expectedRowCount: 1,
      });
    });
  });

  describe("type/FK -> column remapping (metabase#45063)", () => {
    beforeEach(() => {
      setForeignKeyRemapping({
        sourceFieldId: ORDERS.PRODUCT_ID,
        targetFieldId: PRODUCTS.TITLE,
        remappedDisplayName: "Product ID",
      });
    });

    it("should work with questions", () => {
      createGuiQuestion({ sourceTableId: ORDERS_ID });
      verifyRemappedFilter({
        visitCard: () => H.visitQuestion("@questionId"),
        fieldId: ORDERS.PRODUCT_ID,
        fieldDisplayName: "Product ID",
        fieldPlaceholder: "Search by Title or enter an ID",
        fieldValue: 1,
        fieldValueLabel: "Rustic Paper Wallet",
        expectedRowCount: 93,
      });
    });

    it("should work with models", () => {
      createGuiModel({ sourceTableId: ORDERS_ID });
      verifyRemappedFilter({
        visitCard: () => cy.get("@modelId").then(H.visitModel),
        fieldId: ORDERS.PRODUCT_ID,
        fieldDisplayName: "Product ID",
        fieldPlaceholder: "Search by Title or enter an ID",
        fieldValue: 1,
        fieldValueLabel: "Rustic Paper Wallet",
        expectedRowCount: 93,
      });
    });

    it("should work with native models", () => {
      createNativeModel({
        tableName: "ORDERS",
        fieldId: ORDERS.PRODUCT_ID,
        fieldName: "PRODUCT_ID",
        fieldSemanticType: "type/FK",
      });
      verifyRemappedFilter({
        visitCard: () => cy.get("@modelId").then(H.visitModel),
        fieldId: ORDERS.PRODUCT_ID,
        fieldDisplayName: "PRODUCT_ID",
        fieldPlaceholder: "Search by Title or enter an ID",
        fieldValue: 1,
        fieldValueLabel: "Rustic Paper Wallet",
        expectedRowCount: 93,
      });
    });
  });
});

describe("issue 41464", () => {
  beforeEach(() => {
    H.restore();
    cy.signInAsNormalUser();
  });

  it("should not overlap 'no results' and the loading state (metabase#41464)", () => {
    H.visitQuestionAdhoc({
      dataset_query: {
        database: SAMPLE_DB_ID,
        type: "query",
        query: {
          "source-table": ORDERS_ID,
          filter: [
            ">",
            ["field", ORDERS.TOTAL, { "base-type": "type/Float" }],
            1000,
          ],
        },
        parameters: [],
      },
    });

    cy.intercept(
      {
        method: "POST",
        url: "/api/dataset",
        middleware: true,
      },
      (req) => {
        req.on("response", (res) => {
          // Throttle the response to 50kbps
          res.setThrottle(50);
        });
      },
    );

    cy.findByTestId("filter-pill")
      .should("have.text", "Total is greater than 1000")
      .icon("close")
      .click();

    cy.findByTestId("query-builder-main").within(() => {
      cy.findByTestId("loading-indicator").should("be.visible");
      cy.findByText("No results!", { timeout: 500 }).should("not.exist");
    });
  });
});

describe.skip("issue 45359", () => {
  beforeEach(() => {
    H.restore();
    cy.intercept("/app/fonts/Lato/lato-v16-latin-regular.woff2").as(
      "font-regular",
    );
    cy.intercept("/app/fonts/Lato/lato-v16-latin-700.woff2").as("font-bold");
    cy.signInAsAdmin();
  });

  it("loads app fonts correctly (metabase#45359)", () => {
    H.openOrdersTable({ mode: "notebook" });

    H.getNotebookStep("data")
      .findByText("Orders")
      .should("have.css", "font-family", "Lato, sans-serif");

    cy.get("@font-regular.all").should("have.length", 1);
    cy.get("@font-regular").should(({ response }) => {
      expect(response).to.include({ statusCode: 200 });
    });

    cy.get("@font-bold.all").should("have.length", 1);
    cy.get("@font-bold").should(({ response }) => {
      expect(response).to.include({ statusCode: 200 });
    });

    cy.document()
      .then((document) => document.fonts.ready)
      .then((fonts) => {
        cy.wrap(fonts).invoke("check", "16px Lato").should("be.true");
      });
  });
});

describe("issue 45452", () => {
  beforeEach(() => {
    H.restore();
    cy.signInAsAdmin();
  });

  it("should only have one scrollbar for the summarize sidebar (metabase#45452)", () => {
    H.openOrdersTable();
    H.summarize();

    cy.findByTestId("summarize-aggregation-item-list").then(($el) => {
      const element = $el[0];
      expectNoScrollbarContainer(element);
    });

    cy.findByTestId("summarize-breakout-column-list").then(($el) => {
      const element = $el[0];
      expectNoScrollbarContainer(element);
    });

    // the sidebar is the only element with a scrollbar
    cy.findByTestId("sidebar-content").then(($el) => {
      const element = $el[0];
      expect(element.scrollHeight > element.clientHeight).to.be.true;
      expect(element.offsetWidth > element.clientWidth).to.be.true;
    });
  });
});

describe("issue 41612", () => {
  beforeEach(() => {
    H.restore();
    cy.signInAsAdmin();
    cy.intercept("POST", "/api/card").as("createQuestion");
  });

  it("should not ignore chart viz settings when viewing raw results as a table (metabase#41612)", () => {
    H.visitQuestionAdhoc(
      {
        display: "line",
        dataset_query: {
          type: "query",
          database: SAMPLE_DB_ID,
          query: {
            aggregation: [["count"]],
            breakout: [
              [
                "field",
                ORDERS.CREATED_AT,
                { "base-type": "type/DateTime", "temporal-unit": "month" },
              ],
            ],
            "source-table": ORDERS_ID,
          },
        },
      },
      { visitQuestion: true },
    );

    H.queryBuilderMain().findByLabelText("Switch to data").click();
    H.queryBuilderHeader().button("Save").click();
    H.modal().button("Save").click();

    cy.wait("@createQuestion").then((xhr) => {
      const card = xhr.request.body;
      expect(card.visualization_settings["graph.metrics"]).to.deep.equal([
        "count",
      ]);
      expect(card.visualization_settings["graph.dimensions"]).to.deep.equal([
        "CREATED_AT",
      ]);
    });
  });
});

describe("issue 36027", () => {
  beforeEach(() => {
    H.restore();
    cy.signInAsAdmin();

    const CONCRETE_CREATED_AT_FIELD_REF = [
      "field",
      ORDERS.CREATED_AT,
      { "base-type": "type/DateTime", "temporal-unit": "month" },
    ];

    const CREATED_AT_FIELD_REF = [
      "field",
      "CREATED_AT",
      { "base-type": "type/DateTime", "temporal-unit": "month" },
    ];

    const BASE_QUERY = {
      aggregation: [["count"]],
      breakout: [CONCRETE_CREATED_AT_FIELD_REF],
      "source-table": ORDERS_ID,
    };

    H.createQuestion({ query: BASE_QUERY }, { wrapId: true }).then(
      (baseQuestionId) => {
        H.createQuestion(
          {
            display: "waterfall",
            query: {
              aggregation: [
                ["sum", ["field", "count", { "base-type": "type/Integer" }]],
              ],
              breakout: [CREATED_AT_FIELD_REF],
              joins: [
                {
                  alias: "Q1",
                  strategy: "left-join",
                  "source-table": `card__${baseQuestionId}`,
                  condition: [
                    "<=",
                    CREATED_AT_FIELD_REF,
                    CONCRETE_CREATED_AT_FIELD_REF,
                  ],
                },
              ],
              "source-query": BASE_QUERY,
            },
            visualization_settings: {
              "graph.dimensions": ["CREATED_AT"],
              "graph.metrics": ["sum"],
            },
          },
          { visitQuestion: true },
        );
      },
    );
  });

  it("should use default metrics/dimensions if they're missing after removing some query clauses (metabase#36027)", () => {
    H.openNotebook();
    H.getNotebookStep("summarize", { stage: 1 })
      .findByLabelText("Remove step")
      .click({ force: true });
    H.getNotebookStep("join", { stage: 1 })
      .findByLabelText("Remove step")
      .click({ force: true });
    H.visualize();

    H.echartsContainer().within(() => {
      cy.findByText("Created At: Month").should("be.visible"); // x-axis
      cy.findByText("Count").should("be.visible"); // y-axis

      // x-axis values
      ["January 2023", "January 2024", "January 2025", "January 2026"].forEach(
        (state) => {
          cy.findByText(state).should("be.visible");
        },
      );

      // y-axis values
      [
        "0",
        "3,000",
        "6,000",
        "9,000",
        "12,000",
        "15,000",
        "18,000",
        "21,000",
      ].forEach((state) => {
        cy.findByText(state).should("be.visible");
      });
    });
  });
});

describe("issue 12586", () => {
  beforeEach(() => {
    H.restore();
    cy.signInAsNormalUser();
  });

  it("should not show the run button overlay when an error occurs (metabase#12586)", () => {
    H.openOrdersTable();
    H.summarize();

    cy.intercept("POST", "/api/dataset", (req) => req.destroy());

    H.rightSidebar().button("Done").click();
    H.main()
      .findByText("We're experiencing server issues")
      .should("be.visible");
    cy.findByTestId("query-builder-main").icon("play").should("not.be.visible");
  });
});

function expectNoScrollbarContainer(element) {
  const hasScrollbarContainer =
    element.scrollHeight <= element.clientHeight &&
    element.offsetWidth > element.clientWidth;

  expect(hasScrollbarContainer).to.be.false;
}

describe("issue 48829", () => {
  const questionDetails = {
    name: "Issue 48829",
    query: {
      "source-table": PRODUCTS_ID,
    },
  };

  beforeEach(() => {
    H.restore();
    cy.signInAsNormalUser();
  });

  it("should not show the unsaved changes warning when switching back to chill mode from the notebook editor after adding a filter from headers (metabase#48829)", () => {
    H.createQuestion(questionDetails, { visitQuestion: true });

    H.tableHeaderClick("Category");
    H.popover().findByText("Filter by this column").click();
    H.popover().within(() => {
      cy.findByText("Doohickey").click();
      cy.findByText("Add filter").click();
    });

    H.queryBuilderHeader()
      .button(/Editor/)
      .click();
    H.getNotebookStep("filter")
      .findAllByTestId("notebook-cell-item")
      .icon("close")
      .should("be.visible")
      .click();

    H.visualize();

    H.modal().should("not.exist");
  });

  it("should not show the unsaved changes warning when switching back to chill mode from the notebook editor after adding a filter via the filter picker (metabase#48829)", () => {
    H.createQuestion(questionDetails, { visitQuestion: true });

    H.queryBuilderHeader()
      .button(/Filter/)
      .click();
    H.popover().within(() => {
      cy.findByText("Category").click();
      cy.findByText("Doohickey").click();
      cy.button("Apply filter").click();
    });

    H.queryBuilderHeader()
      .button(/Editor/)
      .click();
    H.getNotebookStep("filter")
      .findAllByTestId("notebook-cell-item")
      .icon("close")
      .should("be.visible")
      .click();

    H.visualize();

    H.modal().should("not.exist");
  });

  it("should not show the unsaved changes warning when switching back to chill mode from the notebook editor after visiting a filtered question from a dashboard click action (metabase#48829)", () => {
    // Set up dashboard
    H.createDashboardWithQuestions({ questions: [questionDetails] }).then(
      ({ dashboard }) => {
        H.visitDashboard(dashboard.id);
      },
    );

    H.showDashboardCardActions();
    H.editDashboard();
    H.getDashboardCard().findByLabelText("Click behavior").click();

    H.sidebar().within(() => {
      cy.findByText("Title").click();
      cy.findByText("Go to a custom destination").click();
      cy.findByText("Saved question").click();
    });

    H.entityPickerModal().findByText(questionDetails.name).click();
    H.sidebar().findByTestId("click-mappings").findByText("Title").click();
    H.popover().findByText("Title").click();
    H.saveDashboard();

    // Navigate to question using click action in dashboard
    H.main().findByText("Rustic Paper Wallet").click();

    H.queryBuilderHeader()
      .button(/Editor/)
      .click();
    H.getNotebookStep("filter")
      .findAllByTestId("notebook-cell-item")
      .icon("close")
      .should("be.visible")
      .click();

    H.visualize();

    H.modal().should("not.exist");
  });
});

describe("issue 50038", () => {
  const QUESTION = {
    name: "question with a very long name that will be too long to fit on one line which normally would result in some weird looking buttons with inconsistent heights",
    query: {
      "source-table": PRODUCTS_ID,
    },
  };

  const OTHER_QUESTION = {
    name: "question that also has a long name that is so long it will break in the button",
    query: {
      "source-table": ORDERS_ID,
    },
  };

  beforeEach(() => {
    H.restore();
    cy.signInAsNormalUser();

    H.createQuestion(QUESTION, { wrapId: true, idAlias: "questionId" });
    H.createQuestion(OTHER_QUESTION, {
      wrapId: true,
      idAlias: "otherQuestionId",
    });

    cy.get("@questionId").then((questionId) => {
      cy.get("@otherQuestionId").then((otherQuestionId) => {
        H.createQuestion(
          {
            name: "Joined question",
            query: {
              "source-table": `card__${questionId}`,
              joins: [
                {
                  "source-table": `card__${otherQuestionId}`,
                  fields: "all",
                  strategy: "left-join",
                  condition: [
                    "=",
                    ["field", ORDERS_ID, {}],
                    ["field", PRODUCTS_ID, {}],
                  ],
                },
              ],
            },
          },
          { visitQuestion: true },
        );
      });
    });
  });

  function assertEqualHeight(selector, otherSelector) {
    selector.invoke("outerHeight").then((height) => {
      otherSelector.invoke("outerHeight").should("eq", height);
    });
  }

  it("should not break data source and join source buttons when the source names are too long (metabase#50038)", () => {
    H.openNotebook();
    H.getNotebookStep("data").within(() => {
      assertEqualHeight(
        cy.findByText(QUESTION.name).parent().should("be.visible"),
        cy.findByTestId("fields-picker").should("be.visible"),
      );
    });
    H.getNotebookStep("join").within(() => {
      assertEqualHeight(
        cy
          .findAllByText(OTHER_QUESTION.name)
          .first()
          .parent()
          .should("be.visible"),
        cy.findByTestId("fields-picker").should("be.visible"),
      );
    });
  });
});

describe("issue 47940", () => {
  const questionDetails = {
    name: "Issue 47940",
    query: {
      "source-table": ORDERS_ID,
      limit: 5,
    },
  };

  beforeEach(() => {
    H.restore();
    cy.signInAsAdmin();
    cy.intercept("PUT", "/api/card/*").as("updateCard");
    cy.intercept("POST", "/api/card/*/query").as("cardQuery");
  });

  it("should be able to convert a question with date casting to a model", () => {
    cy.log("create a question without any column casting");
    H.createQuestion(questionDetails, { visitQuestion: true });
    cy.wait("@cardQuery");

    cy.log("add coercion");
    cy.request("PUT", `/api/field/${ORDERS.PRODUCT_ID}`, {
      semantic_type: "type/Category",
      coercion_strategy: "Coercion/UNIXMicroSeconds->DateTime",
    });

    cy.log("reload to get new query results with coercion applied");
    cy.reload();
    cy.wait("@cardQuery");

    cy.log("turn into a model");
    H.openQuestionActions();
    H.popover().findByText("Turn into a model").click();
    cy.findByRole("dialog").findByText("Turn this into a model").click();
    cy.wait("@updateCard");

    cy.log("verify there is a table displayed");
    cy.findByTestId("visualization-root").should(
      "contain",
      "December 31, 1969, 4:00 PM",
    );
  });
});

describe("issue 53036", () => {
  beforeEach(() => {
    H.restore();
    cy.signInAsAdmin();
  });

  const questionDetails = {
    name: "Issue 53036",
    query: {
      "source-table": PRODUCTS_ID,
      limit: 5,
      joins: [
        {
          fields: "all",
          alias: "Orders",
          "source-table": ORDERS_ID,
          strategy: "left-join",
          condition: [
            "=",
            ["field", PRODUCTS.ID, null],
            ["field", ORDERS.PRODUCT_ID, { "join-alias": "Orders" }],
          ],
        },
      ],
    },
  };

  it("should keep buttons usable on mid size screen (metabase#53036)", () => {
    H.createQuestion(questionDetails, { visitQuestion: true });
    H.openNotebook();

    cy.viewport(650, 800);

    cy.log("try to click on add button - it fails is there is an overlap");

    H.getNotebookStep("join").within(() => {
      cy.icon("play").should("be.visible");
      cy.icon("add").click();
    });
  });
});

describe("issue 57697", () => {
  beforeEach(() => {
    H.restore();
    cy.signInAsAdmin();
    H.createQuestion(
      {
        query: {
          "source-table": PRODUCTS_ID,
          aggregation: [["count"]],
          breakout: [
            ["field", PRODUCTS.PRICE, { binning: { strategy: "default" } }],
          ],
        },
      },
      { visitQuestion: true },
    );
  });

  it("should not show the binning in the name of the column when binning in the summarize sidebar  (metabase#57697)", () => {
    H.summarize();
    H.sidebar()
      .filter(":visible")
      .within(() => {
        cy.findByText("Price").should("be.visible");
        cy.findByText("Price: Auto binned").should("not.exist");
      });
  });
});

describe("issue 32499", () => {
  beforeEach(() => {
    H.restore();
    cy.signInAsAdmin();
  });

  it("Self-join columns can be edited independently", () => {
    H.createQuestion(
      {
        name: "Model",
        type: "model",
        query: {
          "source-table": ORDERS_ID,
          fields: [
            ["field", ORDERS.ID, null],
            ["field", ORDERS.USER_ID, null],
          ],
          joins: [
            {
              fields: [["field", ORDERS.USER_ID, { "join-alias": "Orders" }]],
              alias: "Orders",
              "source-table": ORDERS_ID,
              strategy: "left-join",
              condition: [
                "=",
                ["field", ORDERS.ID, null],
                ["field", ORDERS.ID, { "join-alias": "Orders" }],
              ],
            },
          ],
        },
      },
      { visitQuestion: true },
    );

    H.openQuestionActions("Edit metadata");

    const columns = [
      { original: "Orders → User ID", modified: "JOIN COLUMN" },
      { original: "User ID", modified: "ORIGINAL COLUMN" },
    ];

    // we can click the headers and modify their names
    for (const { original, modified } of columns) {
      H.tableHeaderClick(original);
      cy.findByLabelText("Display name")
        .should("have.value", original)
        .click()
        .clear()
        .type(modified);
    }

    // the modified names are now in the headers
    for (const { modified } of columns) {
      H.tableHeaderColumn(modified).should("exist");
    }
  });
});

describe("issue 23449", () => {
  beforeEach(() => {
    H.restore();
    cy.signInAsAdmin();
  });

  const checkTable = () => {
    H.assertTableData({
      columns: ["ID", "Product ID", "Reviewer", "Rating", "Created At"],
      firstRows: [[1, 1, "christ", "E", "May 15, 2024, 8:25 PM"]],
    });
  };

  it("Remapped fields should work in a model (metabase#23449)", () => {
    cy.log("set the metadata for review");
    H.DataModel.visit({
      databaseId: SAMPLE_DB_ID,
      schemaId: SAMPLE_DB_SCHEMA_ID,
      tableId: SAMPLE_DATABASE.REVIEWS_ID,
      fieldId: SAMPLE_DATABASE.REVIEWS.RATING,
    });

    H.DataModel.FieldSection.getDisplayValuesInput().click();
    H.popover().findByText("Custom mapping").click();

    cy.findByDisplayValue("1").clear().type("A");
    cy.findByDisplayValue("2").clear().type("B");
    cy.findByDisplayValue("3").clear().type("C");
    cy.findByDisplayValue("4").clear().type("D");
    cy.findByDisplayValue("5").clear().type("E");

    cy.button("Save").click();

    cy.log("make a model on Reviews");
    cy.findByRole("link", { name: "Exit admin" }).click();
    H.navigationSidebar().findByLabelText("Browse models").click();
    cy.findByLabelText("Create a new model").click();
    cy.findByRole("link", { name: /Use the notebook editor/ }).click();
    H.entityPickerModal().findByText("Reviews").click();

    cy.log("Remove Body column");
    cy.findByLabelText("Pick columns").click();
    H.popover().findByText("Body").click();

    cy.log("save model");
    cy.findByTestId("dataset-edit-bar").button("Save").click();

    cy.log("confirm save in a modal");
    H.modal().button("Save").click();

    cy.log("check that the data renders");
    checkTable();

    cy.log("reload to flush cached results and check again");
    cy.findByTestId("qb-header").button("Refresh").click();
    checkTable();
  });
});

describe("issue 12679", () => {
  beforeEach(() => {
    H.restore();
    cy.signInAsAdmin();
  });

  it("removing the first aggregation should not re-target the filter (metabase#12679)", () => {
    const questionDetails = {
      display: "table",
      dataset_query: {
        type: "query",
        database: SAMPLE_DB_ID,
        query: {
          "source-query": {
            "source-table": ORDERS_ID,
            aggregation: [
              ["sum", ["field", ORDERS.SUBTOTAL, null]],
              ["sum", ["field", ORDERS.TAX, null]],
              ["sum", ["field", ORDERS.TOTAL, null]],
            ],
            breakout: [
              ["field", ORDERS.CREATED_AT, { "temporal-unit": "week" }],
            ],
          },
          filter: [">", ["field", "sum_2", { "base-type": "type/Float" }], 100],
        },
      },
    };

    H.visitQuestionAdhoc(questionDetails, { mode: "notebook" });
    H.getNotebookStep("filter", { stage: 1 })
      .findByText("Sum of Tax is greater than 100")
      .should("exist");

    H.getNotebookStep("summarize").within(() => {
      cy.findByText("Sum of Subtotal").parent().icon("close").click();
      cy.findByText("Sum of Subtotal").should("not.exist");
    });
    H.getNotebookStep("filter", { stage: 1 })
      .findByText("Sum of Tax is greater than 100")
      .should("exist");

    H.visualize();

    cy.findByTestId("qb-filters-panel")
      .findByText("Sum of Tax is greater than 100")
      .should("exist");
    cy.findByTestId("table-header").within(() => {
      cy.findByText("Sum of Subtotal").should("not.exist");
      cy.findByText("Sum of Tax").should("exist");
      cy.findByText("Sum of Total").should("exist");
    });
    cy.findByTestId("question-row-count")
      .findByText("Showing 174 rows")
      .should("exist");
  });
});

describe("issue 51856", () => {
  beforeEach(() => {
    H.restore();
    cy.signInAsNormalUser();
  });

  const q1Details = {
    name: "Issue 51856 Q1",
    type: "question",
    query: {
      "source-table": ORDERS_ID,
      joins: [
        {
          fields: "all",
          strategy: "left-join",
          alias: "Products",
          condition: [
            "=",
            [
              "field",
              ORDERS.PRODUCT_ID,
              {
                "base-type": "type/Integer",
              },
            ],
            [
              "field",
              PRODUCTS.ID,
              {
                "base-type": "type/BigInteger",
                "join-alias": "Products",
              },
            ],
          ],
          "source-table": PRODUCTS_ID,
        },
      ],
    },
  };

  const q2Details = {
    name: "Issue 51856 Q2",
    query: {
      "source-table": SAMPLE_DATABASE.REVIEWS_ID,
      joins: [
        {
          fields: "all",
          strategy: "left-join",
          alias: "Products",
          condition: [
            "=",
            [
              "field",
              SAMPLE_DATABASE.REVIEWS.PRODUCT_ID,
              {
                "base-type": "type/Integer",
              },
            ],
            [
              "field",
              PRODUCTS.ID,
              {
                "base-type": "type/BigInteger",
                "join-alias": "Products",
              },
            ],
          ],
          "source-table": PRODUCTS_ID,
        },
      ],
    },
  };

  it("join alias deduplication should not break queries with multiple nesting levels with joins (metabase#51856)", () => {
    H.createQuestion(q1Details, { wrapId: true, idAlias: "q1id" });
    cy.get("@q1id").then((_q1id) => {
      H.createQuestion(q2Details, { wrapId: true, idAlias: "q2id" });
      cy.get("@q2id").then((_q2id) => {
        H.startNewQuestion();

        H.selectSavedQuestionsToJoin(q1Details.name, q2Details.name);
        cy.findByTestId("join-condition-0").findByText(q1Details.name).click();
        H.popover().findByText("Products → Category").click();
        cy.findByTestId("join-condition-0").findByText(q2Details.name).click();
        H.popover().findByText("Issue 51856 Q2 → Category").click();

        H.visualize();

        H.tableInteractiveScrollContainer().scrollTo("right");
        cy.findByTestId("table-header").within(() => {
          cy.findByText("Products → Category").should("exist");
          cy.findByText(
            "Issue 51856 Q2 - Products → Category → Category",
          ).should("exist");
        });
        cy.findByTestId("question-row-count")
          .findByText("Showing first 2,000 rows")
          .should("exist");
      });
    });
  });
});

describe("issue 33972", () => {
  beforeEach(() => {
    H.restore();
    cy.signInAsNormalUser();
  });

  const queryDetails = {
    name: "Issue 33972",
    type: "question",
    query: {
      "source-table": ORDERS_ID,
      fields: [
        ["field", ORDERS.ID, { "base-type": "type/BigInteger" }],
        ["field", ORDERS.PRODUCT_ID, { "base-type": "type/Integer" }],
      ],
      joins: [
        {
          fields: [
            [
              "field",
              PRODUCTS.CATEGORY,
              { "base-type": "type/Text", "join-alias": "Products" },
            ],
          ],
          strategy: "left-join",
          alias: "Products",
          condition: [
            "=",
            [
              "field",
              ORDERS.PRODUCT_ID,
              {
                "base-type": "type/Integer",
              },
            ],
            [
              "field",
              PRODUCTS.ID,
              {
                "base-type": "type/BigInteger",
                "join-alias": "Products",
              },
            ],
          ],
          "source-table": PRODUCTS_ID,
        },
      ],
    },
  };

  it("should be able to distinguish explicitly and implicitly joined fields (metabase#33972)", () => {
    H.createQuestion(queryDetails, { wrapId: true });
    cy.get("@questionId").then((questionId) => {
      H.visitQuestionAdhoc({
        dataset_query: {
          database: SAMPLE_DB_ID,
          query: {
            "source-table": "card__" + questionId,
          },
          type: "query",
        },
      });
      cy.findByTestId("viz-settings-button").click();
      cy.findByTestId("chartsettings-list-container")
        .findByText("Add or remove columns")
        .click();
      cy.findByTestId("product-table-columns").findByText("Category").click();
      cy.findByTestId("product-table-columns").findByText("Ean").click();
      cy.findByTestId("table-header").within(() => {
        cy.findByText("ID").should("exist");
        cy.findByText("Product ID").should("exist");
        cy.findByText("Products → Category").should("exist");
        cy.findByText("Product → Category").should("exist");
        cy.findByText("Product → Ean").should("exist");
      });
      cy.findByTestId("question-row-count")
        .findByText("Showing first 2,000 rows")
        .should("exist");
    });
  });
});

describe("Issue 33835", { tags: "@external" }, () => {
  beforeEach(() => {
    H.restore("postgres-writable");
    cy.signInAsAdmin();

    H.queryWritableDB("DROP TABLE IF EXISTS orders");
    H.queryWritableDB(
      "CREATE TABLE IF NOT EXISTS orders (id INT PRIMARY KEY, total real, discount real)",
    );
    H.queryWritableDB(
      "INSERT INTO orders (id, total, discount) VALUES (1, 100, 20)",
    );

    H.resyncDatabase({ dbId: WRITABLE_DB_ID, tableName: "orders" });

    H.startNewQuestion();
    H.entityPickerModal().findByText("Writable Postgres12").click();
    H.entityPickerModal().findByText("Orders").click();

    H.getNotebookStep("summarize")
      .findByText("Pick a function or metric")
      .click();
    H.popover().within(() => {
      cy.findByText(/Average of/).click();
      cy.findByText("Total").click();
    });

    H.getNotebookStep("summarize")
      .findByText("Pick a column to group by")
      .click();
    H.popover().findByText("Discount").click();

    H.saveQuestion("Test Question", {
      wrapId: true,
      questionId: "questionId",
      addToDashboard: false,
    });
  });

  it("should be possible to remove an aggregation on a non-existent column (metabase#33835)", () => {
    H.queryWritableDB("ALTER TABLE orders DROP COLUMN total");
    H.resyncDatabase({ dbId: WRITABLE_DB_ID });

    H.visitQuestion("@questionId");
    H.openNotebook();

    H.getNotebookStep("summarize")
      .findByText("Average of Unknown Field")
      .should("be.visible")
      .icon("close")
      .click();

    H.visualize();
    cy.get("main")
      .findByText("There was a problem with your question")
      .should("not.exist");
  });

  it("should be possible to remove a breakout on a non-existent column (metabase#33835)", () => {
    H.queryWritableDB("ALTER TABLE orders DROP COLUMN discount");
    H.resyncDatabase({ dbId: WRITABLE_DB_ID });

    H.visitQuestion("@questionId");
    H.openNotebook();

    H.getNotebookStep("summarize")
      .findByText("Unknown Field: Auto binned")
      .should("be.visible")
      .icon("close")
      .click();

    H.visualize();
    cy.get("main")
      .findByText("There was a problem with your question")
      .should("not.exist");
  });
});

describe("Issue 42942", () => {
  beforeEach(() => {
    H.restore();
    cy.signInAsAdmin();

    H.visitQuestionAdhoc({
      display: "bar",
      dataset_query: {
        type: "query",
        database: SAMPLE_DB_ID,
        query: {
          "source-table": ORDERS_ID,
          aggregation: [["count"]],
          breakout: [
            [
              "field",
              ORDERS.TOTAL,
              {
                "base-type": "type/Float",
                binning: { strategy: "num-bins", "num-bins": 100 },
              },
            ],
          ],
        },
      },
    });
  });

  it("should adapt the filter widths when changing the filter value (metabase#42942)", () => {
    H.openNotebook();

    H.getNotebookStep("data").findByLabelText("Filter").click();

    H.popover().within(() => {
      cy.findByText("Total").click();
      cy.findByPlaceholderText("Min").type("90");
      cy.button("Add filter").click();
    });
    H.visualize();

    H.chartPathWithFillColor("#509EE3").first().click();
    H.popover().findByText("See these Orders").click();

    cy.log(
      "Filters should be applied correctly with the bin width from the chart",
    );
    H.queryBuilderFiltersPanel().findByText(
      "Total is greater than or equal to 90",
    );
    H.queryBuilderFiltersPanel().findByText("Total is less than 90.75");
  });
});

<<<<<<< HEAD
describe("Issue 48771", () => {
  const MODEL_NAME = "M1";

  beforeEach(() => {
    H.restore();
    cy.signInAsAdmin();

    H.createNativeQuestion({
      name: MODEL_NAME,
      type: "model",
      native: {
        database: SAMPLE_DB_ID,
        query: "SELECT 1 AS ID",
      },
    }).then(({ body: model }) => {
      H.createQuestion(
        {
          type: "question",
          query: {
            filter: [
              ">=",
              [
                "field",
                "count",
                {
                  "base-type": "type/Integer",
                },
              ],
              0.5,
            ],
            "source-query": {
              database: SAMPLE_DB_ID,
              "source-table": ORDERS_ID,
              joins: [
                {
                  "source-table": `card__${model.id}`,
                  fields: "all",
                  alias: MODEL_NAME,
                  strategy: "left-join",
                  condition: [
                    "=",
                    ["field", ORDERS.ID, { "base-type": "type/Integer" }],
                    [
                      "field",
                      "ID",
                      { "join-alias": MODEL_NAME, "base-type": "type/Integer" },
                    ],
                  ],
                },
              ],
              aggregation: [["count"]],
              breakout: [["field", ORDERS.CREATED_AT, null]],
            },
          },
        },
        { visitQuestion: true, wrapId: true },
      );
    });

    cy.log("give nosql user access to root collection");
    cy.updateCollectionGraph({
      [USER_GROUPS.NOSQL_GROUP]: { root: "write" },
    });

    cy.signOut();
    cy.signIn("nosql");
  });

  it("should allow (metabase#48771)", () => {
    H.visitQuestion("@questionId");
    H.openNotebook();

    H.getNotebookStep("filter", { stage: 1 })
      .findByText("Count is greater than or equal to 0.5")
      .click();

    H.popover().within(() => {
      cy.findByPlaceholderText("Enter a number").clear().type("0.7");
      cy.button("Update filter").click();
    });
    H.visualize();
=======
describe("Issue 42817", () => {
  const NATIVE_QUESTION_NAME = "NativeOrders";

  beforeEach(() => {
    H.restore();
    cy.signInAsNormalUser();
    H.createNativeQuestion({
      name: NATIVE_QUESTION_NAME,
      database: SAMPLE_DB_ID,
      native: {
        query: "SELECT ID, CREATED_AT FROM orders",
      },
    }).then(({ body: question }) => {
      H.visitQuestionAdhoc({
        display: "line",
        dataset_query: {
          type: "query",
          database: SAMPLE_DB_ID,
          query: {
            "source-table": ORDERS_ID,
            joins: [
              {
                fields: "all",
                alias: NATIVE_QUESTION_NAME,
                "source-table": `card__${question.id}`,
                strategy: "left-join",
                condition: [
                  "=",
                  [
                    "field",
                    ORDERS.ID,
                    {
                      "base-type": "type/BigInteger",
                    },
                  ],
                  [
                    "field",
                    "ID",
                    {
                      "base-type": "type/BigInteger",
                      "join-alias": NATIVE_QUESTION_NAME,
                    },
                  ],
                ],
              },
            ],
            aggregation: [["count"]],
            breakout: [
              [
                "field",
                "CREATED_AT",

                {
                  "base-type": "type/DateTime",
                  "temporal-unit": "day",
                  "join-alias": "NativeOrders",
                },
              ],
            ],
            filter: [
              "between",
              [
                "field",
                "CREATED_AT",
                {
                  "base-type": "type/Date",
                  "inherited-temporal-unit": "day",
                  "temporal-unit": "day",
                  "join-alias": "NativeOrders",
                },
              ],
              "2023-06-23T00:00Z",
              "2023-07-03T00:00Z",
            ],
          },
        },
      });
    });
  });

  it("should be possible to drill down into a question with datetime buckets and a native join (metabase#42817)", () => {
    H.echartsContainer().get("path[fill='#fff']").first().click();

    H.popover().findByText("See this day by hour").click();

    cy.findByTestId("query-visualization-root")
      .findByText("There was a problem with your question")
      .should("not.exist");

    H.echartsContainer().should("be.visible");
>>>>>>> 912dad9f
  });
});<|MERGE_RESOLUTION|>--- conflicted
+++ resolved
@@ -3049,7 +3049,6 @@
   });
 });
 
-<<<<<<< HEAD
 describe("Issue 48771", () => {
   const MODEL_NAME = "M1";
 
@@ -3131,7 +3130,9 @@
       cy.button("Update filter").click();
     });
     H.visualize();
-=======
+  });
+});
+
 describe("Issue 42817", () => {
   const NATIVE_QUESTION_NAME = "NativeOrders";
 
@@ -3222,6 +3223,5 @@
       .should("not.exist");
 
     H.echartsContainer().should("be.visible");
->>>>>>> 912dad9f
   });
 });