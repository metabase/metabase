import styled from "@emotion/styled";

import Card from "metabase/components/Card";
import ExternalLink from "metabase/core/components/ExternalLink";
import { color } from "metabase/lib/colors";
import { space } from "metabase/styled-components/theme";

export const StyledCard = styled(Card)`
  padding: 2.5rem;
  width: 100%;
  max-width: 40rem;
`;

export const Label = styled.span`
  padding: ${space(0)} ${space(1)};
  display: inline-block;

  line-height: 1.3;
  font-size: 0.75rem;
  font-weight: 700;
  border-radius: 0.25rem;
  text-transform: uppercase;
<<<<<<< HEAD
  color: var(--mb-color-text-white);
  background: ${color("brand")};
=======
  color: ${color("white")};
  background: var(--mb-color-brand);
>>>>>>> 2bfaab28
`;

export const BoldExternalLink = styled(ExternalLink)`
  color: var(--mb-color-brand);
  font-weight: bold;
`;<|MERGE_RESOLUTION|>--- conflicted
+++ resolved
@@ -2,7 +2,6 @@
 
 import Card from "metabase/components/Card";
 import ExternalLink from "metabase/core/components/ExternalLink";
-import { color } from "metabase/lib/colors";
 import { space } from "metabase/styled-components/theme";
 
 export const StyledCard = styled(Card)`
@@ -20,13 +19,8 @@
   font-weight: 700;
   border-radius: 0.25rem;
   text-transform: uppercase;
-<<<<<<< HEAD
   color: var(--mb-color-text-white);
-  background: ${color("brand")};
-=======
-  color: ${color("white")};
   background: var(--mb-color-brand);
->>>>>>> 2bfaab28
 `;
 
 export const BoldExternalLink = styled(ExternalLink)`
