import { WRITABLE_DB_ID, SAMPLE_DB_ID } from "e2e/support/cypress_data";
import { SAMPLE_DATABASE } from "e2e/support/cypress_sample_database";
import { NO_COLLECTION_PERSONAL_COLLECTION_ID } from "e2e/support/cypress_sample_instance_data";
import {
  restore,
  visualize,
  openTable,
  openOrdersTable,
  popover,
  modal,
  summarize,
  startNewQuestion,
  entityPickerModal,
  entityPickerModalTab,
  questionInfoButton,
  rightSidebar,
  getNotebookStep,
  visitQuestionAdhoc,
  openNotebook,
  queryBuilderHeader,
  cartesianChartCircle,
  filter,
  moveColumnDown,
  getDraggableElements,
  resetTestTable,
  getTable,
  resyncDatabase,
  createQuestion,
  saveQuestion,
  echartsContainer,
  newButton,
  appBar,
  openProductsTable,
  queryBuilderFooter,
  enterCustomColumnDetails,
  addCustomColumn,
  tableInteractive,
  createNativeQuestion,
  queryBuilderMain,
  leftSidebar,
  assertQueryBuilderRowCount,
  visitDashboard,
  getDashboardCard,
  testTooltipPairs,
  join,
  visitQuestion,
  tableHeaderClick,
  withDatabase,
} from "e2e/support/helpers";

const { ORDERS, ORDERS_ID, PRODUCTS, PRODUCTS_ID, PEOPLE, PEOPLE_ID } =
  SAMPLE_DATABASE;

describe("issue 32625, issue 31635", () => {
  const CC_NAME = "Is Promotion";

  const QUESTION = {
    dataset_query: {
      type: "query",
      database: SAMPLE_DB_ID,
      query: {
        "source-table": ORDERS_ID,
        aggregation: [
          "distinct",
          ["field", ORDERS.PRODUCT_ID, { "base-type": "type/Integer" }],
        ],
        breakout: ["expression", CC_NAME],
        expressions: {
          [CC_NAME]: [
            "case",
            [[[">", ["field", ORDERS.DISCOUNT, null], 0], 1]],
            { default: 0 },
          ],
        },
      },
    },
  };
  beforeEach(() => {
    restore();
    cy.signInAsAdmin();
  });

  it("should remove dependent clauses when a clause is removed (metabase#32625, metabase#31635)", () => {
    visitQuestionAdhoc(QUESTION, { mode: "notebook" });

    getNotebookStep("expression")
      .findAllByTestId("notebook-cell-item")
      .first()
      .icon("close")
      .click();

    getNotebookStep("expression").should("not.exist");
    getNotebookStep("summarize").findByText(CC_NAME).should("not.exist");

    visualize();

    cy.findByTestId("query-builder-main").within(() => {
      cy.findByTestId("scalar-value").should("have.text", "200");
      cy.findByText("There was a problem with your question").should(
        "not.exist",
      );
    });
  });
});

describe("issue 32964", () => {
  const LONG_NAME = "A very long column name that will cause text overflow";

  const QUESTION = {
    dataset_query: {
      type: "query",
      database: SAMPLE_DB_ID,
      query: {
        "source-table": ORDERS_ID,
        expressions: {
          [LONG_NAME]: [
            "*",
            ["field", SAMPLE_DATABASE.ORDERS.SUBTOTAL, null],
            2,
          ],
        },
        aggregation: [["sum", ["expression", LONG_NAME]]],
        breakout: [
          [
            "field",
            SAMPLE_DATABASE.ORDERS.CREATED_AT,
            {
              "base-type": "type/DateTime",
              "temporal-unit": "week",
            },
          ],
        ],
      },
    },
  };
  beforeEach(() => {
    restore();
    cy.signInAsAdmin();
  });

  it("should not overflow chart settings sidebar with long column name (metabase#32964)", () => {
    visitQuestionAdhoc(QUESTION);
    cy.findByTestId("viz-settings-button").click();
    cy.findByTestId("sidebar-left").within(([sidebar]) => {
      const maxX = sidebar.getBoundingClientRect().right;
      cy.findByText(`Sum of ${LONG_NAME}`).then(([el]) => {
        const x = el.getBoundingClientRect().right;
        expect(x).to.be.lessThan(maxX);
      });
    });
  });
});

describe("issue 33079", () => {
  const questionDetails = {
    display: "line",
    query: {
      "source-table": ORDERS_ID,
      aggregation: [["count"]],
      breakout: [["field", ORDERS.CREATED_AT, { "temporal-unit": "month" }]],
    },
  };
  beforeEach(() => {
    restore();
    cy.signInAsAdmin();

    cy.intercept("POST", "/api/dataset").as("dataset");
    cy.request("GET", "/api/user/current").then(({ body: user }) => {
      cy.request("PUT", `/api/user/${user.id}`, { locale: "de" });
    });
  });

  it("underlying records drill should work in a non-English locale (metabase#33079)", () => {
    cy.createQuestion(questionDetails, { visitQuestion: true });
    cartesianChartCircle().eq(1).click({ force: true });
    popover()
      .findByText(/Order/) // See these Orders
      .click();
    cy.wait("@dataset");
    cy.findByTestId("question-row-count").should("contain", "19");
  });
});

describe("issue 34414", () => {
  const { INVOICES_ID } = SAMPLE_DATABASE;

  const INVOICE_MODEL_DETAILS = {
    name: "Invoices Model",
    query: { "source-table": INVOICES_ID },
    type: "model",
  };
  beforeEach(() => {
    restore();
    cy.signInAsNormalUser();
  });

  it("populate field values after re-adding filter on virtual table field (metabase#34414)", () => {
    cy.createQuestion(INVOICE_MODEL_DETAILS).then(response => {
      const modelId = response.body.id;

      visitQuestionAdhoc({
        dataset_query: {
          type: "query",
          database: SAMPLE_DB_ID,
          query: { "source-table": `card__${modelId}` },
        },
      });
    });

    openNotebook();
    filter({ mode: "notebook" });

    popover().within(() => {
      cy.findByText("Plan").click();
      assertPlanFieldValues();

      cy.log("Open filter again");
      cy.findByLabelText("Back").click();

      cy.log("Open plan field again");
      cy.findByText("Plan").click();

      assertPlanFieldValues();
    });
  });
});

function assertPlanFieldValues() {
  cy.findByText("Basic").should("be.visible");
  cy.findByText("Business").should("be.visible");
  cy.findByText("Premium").should("be.visible");
}

describe("issue 38176", () => {
  beforeEach(() => {
    restore();
    cy.signInAsNormalUser();
    cy.intercept("PUT", "/api/card/**").as("updateQuestion");
  });

  it("restoring a question to a previous version should preserve the variables (metabase#38176)", () => {
    cy.createNativeQuestion(
      {
        name: "38176",
        native: {
          query:
            'SELECT "COUNTRY" from "ACCOUNTS" WHERE country = {{ country }} LIMIT 5',
          "template-tags": {
            country: {
              type: "text",
              id: "dd06cd10-596b-41d0-9d6e-94e98ceaf989",
              name: "country",
              "display-name": "Country",
            },
          },
        },
      },
      { visitQuestion: true },
    );

    cy.findByPlaceholderText("Country").type("NL");

    cy.findByTestId("query-builder-main").button("Get Answer").click();

    questionInfoButton().click();
    rightSidebar().within(() => {
      cy.findByText("History");

      cy.findByPlaceholderText("Add description")
        .type("This is a question")
        .blur();

      cy.wait("@updateQuestion");
      cy.findByText(/added a description/i);
      cy.findByTestId("question-revert-button").click();

      cy.findByText(/reverted to an earlier version/i).should("be.visible");
    });

    cy.findAllByRole("gridcell").should("contain", "NL");
  });
});

describe("issue 38354", { tags: "@external" }, () => {
  const QUESTION_DETAILS = {
    query: {
      "source-table": ORDERS_ID,
      limit: 5,
    },
  };
  beforeEach(() => {
    restore();
    restore("postgres-12");
    cy.signInAsAdmin();
    cy.createQuestion(QUESTION_DETAILS, { visitQuestion: true });
  });

  it("should be possible to change source database (metabase#38354)", () => {
    openNotebook();
    getNotebookStep("data").findByTestId("data-step-cell").click();
    entityPickerModal().within(() => {
      cy.findByText("QA Postgres12").click();
      cy.findByText("Orders").click();
    });

    // optimization: add a limit so that query runs faster
    cy.button("Row limit").click();
    getNotebookStep("limit").findByPlaceholderText("Enter a limit").type("5");

    visualize();

    cy.findByTestId("query-builder-main")
      .findByText("There was a problem with your question")
      .should("not.exist");
    cy.get("[data-testid=cell-data]").should("contain", "37.65"); // assert visualization renders the data
  });
});

describe("issue 30056", () => {
  const questionDetails = {
    query: {
      "source-query": {
        "source-table": PEOPLE_ID,
        aggregation: [["count"]],
        breakout: [
          ["field", PEOPLE.LATITUDE, { "base-type": "type/Float" }],
          ["field", PEOPLE.LONGITUDE, { "base-type": "type/Float" }],
        ],
      },
      filter: [">", ["field", "count", { "base-type": "type/Integer" }], 2],
    },
  };

  beforeEach(() => {
    restore();
    cy.signInAsNormalUser();
  });

  it("should show table breadcrumbs for questions with post-aggregation filters (metabase#30056)", () => {
    createQuestion(questionDetails, { visitQuestion: true });
    // the name of the table is hidden after a few seconds with a CSS animation,
    // so check for "exist" only
    queryBuilderHeader().findByText("People").should("exist");
  });
});

describe("issue 39102", () => {
  const questionDetails = {
    name: "39102",
    query: {
      "source-query": {
        "source-table": ORDERS_ID,
        aggregation: ["count"],
        breakout: [["field", ORDERS.CREATED_AT, { "temporal-unit": "year" }]],
      },
      filter: [">", ["field", "count", { "base-type": "type/Integer" }], 1000],
      aggregation: ["count"],
    },
    type: "question",
  };
  beforeEach(() => {
    restore();
    cy.signInAsAdmin();
    cy.intercept("POST", "/api/dataset").as("dataset");
  });

  it("should be able to preview a multi-stage query (metabase#39102)", () => {
    cy.createQuestion(questionDetails, { visitQuestion: true });
    openNotebook();

    getNotebookStep("data", { stage: 0 }).icon("play").click();
    cy.wait("@dataset");
    cy.findByTestId("preview-root").within(() => {
      cy.findByText("Tax").should("be.visible");
      cy.icon("close").click();
    });

    getNotebookStep("summarize", { stage: 0 }).icon("play").click();
    cy.wait("@dataset");
    cy.findByTestId("preview-root").within(() => {
      cy.findByText("Count").should("be.visible");
      cy.findByText("3,610").should("be.visible");
      cy.findByText("744").should("be.visible");
      cy.icon("close").click();
    });

    getNotebookStep("filter", { stage: 1 }).icon("play").click();
    cy.wait("@dataset");
    cy.findByTestId("preview-root").within(() => {
      cy.findByText("Count").should("be.visible");
      cy.findByText("3,610").should("be.visible");
      cy.findByText("744").should("not.exist");
      cy.icon("close").click();
    });

    getNotebookStep("summarize", { stage: 1 }).icon("play").click();
    cy.wait("@dataset");
    cy.findByTestId("preview-root").within(() => {
      cy.findByText("Count").should("be.visible");
      cy.findByText("4").should("be.visible");
    });
  });
});

describe("issue 13814", () => {
  const questionDetails = {
    display: "scalar",
    query: {
      "source-table": ORDERS_ID,
      aggregation: [
        ["count", ["field", ORDERS.TAX, { "base-type": "type/Float" }]],
      ],
    },
  };

  beforeEach(() => {
    restore();
    cy.signInAsNormalUser();
  });

  it("should support specifying a field in 'count' MBQL clause even if the UI doesn't support it (metabase#13814)", () => {
    cy.log("verify that the API supports saving this MBQL");
    createQuestion(questionDetails).then(({ body: card }) =>
      visitQuestion(card.id),
    );

    cy.log("verify that the query is executed correctly");
    cy.findByTestId("scalar-value").findByText("18,760").should("be.visible");

    cy.log(
      "verify that the clause is displayed correctly and won't crash if updated",
    );
    openNotebook();
    getNotebookStep("summarize")
      .findByText("Count of Tax")
      .should("be.visible")
      .click();
    popover().findByText("Count of rows").click();
    getNotebookStep("summarize").findByText("Count").should("be.visible");
  });
});

describe("issue 39795", () => {
  beforeEach(() => {
    restore();
    cy.signInAsAdmin();

    //If you comment out this post, then the test will pass.
    cy.request("post", `/api/field/${ORDERS.PRODUCT_ID}/dimension`, {
      human_readable_field_id: PRODUCTS.TITLE,
      name: "Product ID",
      type: "external",
    });
  });

  it("should allow me to re-order even when a field is set with a different display value (metabase#39795)", () => {
    visitQuestionAdhoc({
      dataset_query: {
        database: SAMPLE_DB_ID,
        query: {
          "source-table": ORDERS_ID,
        },
        type: "query",
      },
    });
    cy.findByTestId("viz-settings-button").click();
    moveColumnDown(getDraggableElements().first(), 2);

    // We are not able to re-order because the dataset will also contain values a column for Product ID
    // This causes the isValid() check to fire, and you are always forced into the default value for table.columns
    getDraggableElements().eq(2).should("contain.text", "ID");
  });
});

describe("issue 40176", () => {
  const DIALECT = "postgres";
  const TABLE = "uuid_pk_table";
  beforeEach(() => {
    restore(`${DIALECT}-writable`);
    cy.signInAsAdmin();
    resetTestTable({ type: DIALECT, table: TABLE });
    resyncDatabase({
      dbId: WRITABLE_DB_ID,
      tableName: TABLE,
    });
  });

  it(
    "should allow filtering on UUID PK columns (metabase#40176)",
    { tags: "@external" },
    () => {
      getTable({ name: TABLE }).then(({ id: tableId }) => {
        visitQuestionAdhoc({
          display: "table",
          dataset_query: {
            database: WRITABLE_DB_ID,
            query: {
              "source-table": tableId,
            },
            type: "query",
          },
        });
      });
      openNotebook();
      cy.findByTestId("action-buttons").findByText("Filter").click();
      popover().within(() => {
        cy.findByText("ID").click();
        cy.findByLabelText("Filter value").type(
          "a0eebc99-9c0b-4ef8-bb6d-6bb9bd380a11",
        );
        cy.button("Add filter").click();
      });
      visualize();
      cy.findByTestId("question-row-count")
        .findByText("Showing 1 row")
        .should("be.visible");
    },
  );
});

describe("issue 40435", () => {
  beforeEach(() => {
    restore();
    cy.signInAsNormalUser();
    cy.intercept("PUT", "/api/card/*").as("updateCard");
  });

  it("should make new query columns visible by default (metabase#40435)", () => {
    openOrdersTable();
    openNotebook();
    getNotebookStep("data").button("Pick columns").click();
    popover().within(() => {
      cy.findByText("Select none").click();
      cy.findByText("User ID").click();
    });
    getNotebookStep("data").button("Pick columns").click();
    visualize();
    cy.findByTestId("viz-settings-button").click();
    cy.findByTestId("sidebar-left").within(() => {
      cy.findByTestId("ID-hide-button").click();
      cy.findByTestId("ID-show-button").click();
    });
    saveQuestion();

    openNotebook();
    getNotebookStep("data").button("Pick columns").click();
    popover().findByText("Product ID").click();
    queryBuilderHeader().findByText("Save").click();
    modal().last().findByText("Save").click();
    cy.wait("@updateCard");
    visualize();

    cy.findByRole("columnheader", { name: "ID" }).should("be.visible");
    cy.findByRole("columnheader", { name: "User ID" }).should("be.visible");
    cy.findByRole("columnheader", { name: "Product ID" }).should("be.visible");
  });
});

describe("issue 41381", () => {
  beforeEach(() => {
    restore();
    cy.signInAsNormalUser();
  });

  it("should show an error message when adding a constant-only custom expression (metabase#41381)", () => {
    openOrdersTable({ mode: "notebook" });
    addCustomColumn();
    enterCustomColumnDetails({ formula: "'Test'", name: "Constant" });
    popover().within(() => {
      cy.findByText("Invalid expression").should("be.visible");
      cy.button("Done").should("be.disabled");
    });
  });
});

describe(
  "issue 42010 -- Unable to filter by mongo id",
  { tags: "@mongo" },
  () => {
    beforeEach(() => {
      restore("mongo-5");
      cy.signInAsAdmin();

      cy.intercept("POST", "/api/dataset").as("dataset");
      cy.request(`/api/database/${WRITABLE_DB_ID}/schema/`).then(({ body }) => {
        const tableId = body.find(table => table.name === "orders").id;
        openTable({
          database: WRITABLE_DB_ID,
          table: tableId,
          limit: 2,
        });
      });
      cy.wait("@dataset");
    });

    it("should be possible to filter by Mongo _id column (metabase#40770, metabase#42010)", () => {
      cy.get("#main-data-grid")
        .findAllByRole("gridcell")
        .first()
        .then($cell => {
          // Ids are non-deterministic so we have to obtain the id from the cell, and store its value.
          const id = $cell.text();

          cy.log(
            "Scenario 1 - Make sure the simple mode filter is working correctly (metabase#40770)",
          );
          filter();

          cy.findByRole("dialog").within(() => {
            cy.findByPlaceholderText("Search by ID").type(id);
            cy.button("Apply filters").click();
          });

          cy.findByTestId("question-row-count").should(
            "have.text",
            "Showing 1 row",
          );
          removeFilter();

          cy.log(
            "Scenario 2 - Make sure filter is working in the notebook editor (metabase#42010)",
          );
          openNotebook();
          filter({ mode: "notebook" });

          popover()
            .findAllByRole("option")
            .first()
            .should("have.text", "ID")
            .click();

          cy.findByTestId("string-filter-picker").within(() => {
            cy.findByLabelText("Filter operator").should("have.value", "Is");
            cy.findByPlaceholderText("Search by ID").type(id);
            cy.button("Add filter").click();
          });

          cy.findByTestId("step-filter-0-0").within(() => {
            cy.findByText(`ID is ${id}`);

            cy.log(
              "Scenario 2.1 - Trigger the preview to make sure it reflects the filter correctly",
            );
            cy.icon("play").click();
          });

          // The preview should show only one row
          const ordersColumns = 10;
          cy.findByTestId("preview-root")
            .get("#main-data-grid")
            .findAllByTestId("cell-data")
            .should("have.length.at.most", ordersColumns);

          cy.log("Scenario 2.2 - Make sure we can visualize the data");
          visualize();
          cy.findByTestId("question-row-count").should(
            "have.text",
            "Showing 1 row",
          );
        });
    });
  },
);

function removeFilter() {
  cy.findByTestId("filter-pill").findByLabelText("Remove").click();
  cy.findByTestId("question-row-count").should("have.text", "Showing 2 rows");
}

describe("issue 33439", () => {
  beforeEach(() => {
    restore();
    cy.signInAsNormalUser();
  });

  it("should show an error message when trying to use convertTimezone on an unsupported db (metabase#33439)", () => {
    openOrdersTable({ mode: "notebook" });
    addCustomColumn();
    enterCustomColumnDetails({
      formula:
        'convertTimezone("2022-12-28T12:00:00", "Canada/Pacific", "Canada/Eastern")',
      name: "Date",
    });
    popover().within(() => {
      cy.findByText("Unsupported function convert-timezone");
      cy.button("Done").should("be.disabled");
    });
  });
});

describe("issue 42244", () => {
  const COLUMN_NAME = "Created At".repeat(5);

  beforeEach(() => {
    restore();
    cy.signInAsAdmin();
    cy.request("PUT", `/api/field/${ORDERS.CREATED_AT}`, {
      display_name: COLUMN_NAME,
    });
  });

  it("should allow to change the temporal bucket when the column name is long (metabase#42244)", () => {
    openOrdersTable({ mode: "notebook" });
    summarize({ mode: "notebook" });
    getNotebookStep("summarize")
      .findByText("Pick a column to group by")
      .click();
    popover().within(() => {
      cy.findByText(COLUMN_NAME).realHover();
      cy.findByText("by month").should("be.visible").click();
    });
    popover().last().findByText("Year").click();
    getNotebookStep("summarize")
      .findByText(`${COLUMN_NAME}: Year`)
      .should("be.visible");
  });
});

describe("issue 42957", () => {
  beforeEach(() => {
    restore();
    cy.signInAsAdmin();
  });

  it("does not show collections that contain models from different tabs (metabase#42957)", () => {
    createQuestion({
      name: "Model",
      type: "model",
      query: {
        "source-table": ORDERS_ID,
      },
    });

    cy.createCollection({ name: "Collection without models" }).then(
      ({ body: collection }) => {
        cy.wrap(collection.id).as("collectionId");
      },
    );

    cy.get("@collectionId").then(collectionId => {
      createQuestion({
        name: "Question",
        type: "question",
        query: {
          "source-table": ORDERS_ID,
        },
        collection_id: collectionId,
      });
    });

    startNewQuestion();
    entityPickerModal().within(() => {
      entityPickerModalTab("Models").should(
        "have.attr",
        "aria-selected",
        "true",
      );

      cy.findByText("Collection without models").should("not.exist");
    });
  });
});

describe("issue 40064", () => {
  beforeEach(() => {
    restore();
    cy.signInAsNormalUser();
  });

  it("should be able to edit a custom column with the same name as one of the columns used in the expression (metabase#40064)", () => {
    createQuestion(
      {
        query: {
          "source-table": ORDERS_ID,
          expressions: {
            Tax: ["*", ["field", ORDERS.TAX, { "base-type": "type/Float" }], 2],
          },
          limit: 1,
        },
      },
      { visitQuestion: true },
    );

    cy.log("check the initial expression value");
    tableInteractive().findByText("4.14").should("be.visible");

    cy.log("update the expression and check the value");
    openNotebook();
    getNotebookStep("expression").findByText("Tax").click();
    enterCustomColumnDetails({ formula: "[Tax] * 3" });
    popover().button("Update").click();
    visualize();
    tableInteractive().findByText("6.21").should("be.visible");

    cy.log("rename the expression and make sure you cannot create a cycle");
    openNotebook();
    getNotebookStep("expression").findByText("Tax").click();
    enterCustomColumnDetails({ formula: "[Tax] * 3", name: "Tax3" });
    popover().button("Update").click();
    getNotebookStep("expression").findByText("Tax3").click();
    enterCustomColumnDetails({ formula: "[Tax3] * 3", name: "Tax3" });
    popover().within(() => {
      cy.findByText("Unknown Field: Tax3").should("be.visible");
      cy.button("Update").should("be.disabled");
    });
  });
});

describe.skip("issue 10493", () => {
  beforeEach(() => {
    restore();
    cy.intercept("POST", "/api/dataset").as("dataset");
    cy.signInAsAdmin();
  });

  it("should not reset chart axes after adding a new query stage (metabase#10493)", () => {
    visitQuestionAdhoc({
      display: "bar",
      dataset_query: {
        type: "query",
        database: SAMPLE_DB_ID,
        query: {
          aggregation: [["count"]],
          breakout: [
            [
              "field",
              ORDERS.QUANTITY,
              { "base-type": "type/Integer", binning: { strategy: "default" } },
            ],
          ],
          "source-table": ORDERS_ID,
        },
      },
    });

    filter();
    modal().within(() => {
      cy.findByText("Summaries").click();
      cy.findByTestId("filter-column-Count").within(() => {
        cy.findByPlaceholderText("Min").type("0");
        cy.findByPlaceholderText("Max").type("30000");
      });
      cy.button("Apply filters").click();
    });
    cy.wait("@dataset");

    echartsContainer().within(() => {
      // y axis
      cy.findByText("Count").should("exist");
      cy.findByText("21,000").should("exist");
      cy.findByText("3,000").should("exist");

      // x axis
      cy.findByText("Quantity").should("exist");
      cy.findByText("25").should("exist");
      cy.findByText("75").should("exist");
    });
  });
});

describe("issue 32020", () => {
  const question1Details = {
    name: "Q1",
    query: {
      "source-table": ORDERS_ID,
      aggregation: [
        ["sum", ["field", ORDERS.TOTAL, { "base-type": "type/Float" }]],
      ],
      breakout: [
        ["field", ORDERS.ID, { "base-type": "type/BigInteger" }],
        [
          "field",
          ORDERS.CREATED_AT,
          { "base-type": "type/DateTime", "temporal-unit": "month" },
        ],
      ],
    },
  };

  const question2Details = {
    name: "Q2",
    query: {
      "source-table": PEOPLE_ID,
      aggregation: [
        ["max", ["field", PEOPLE.LONGITUDE, { "base-type": "type/Float" }]],
      ],
      breakout: [
        ["field", PEOPLE.ID, { "base-type": "type/BigInteger" }],
        [
          "field",
          PEOPLE.CREATED_AT,
          { "base-type": "type/DateTime", "temporal-unit": "month" },
        ],
      ],
    },
  };

  beforeEach(() => {
    restore();
    cy.signInAsNormalUser();
    createQuestion(question1Details);
    createQuestion(question2Details);
  });

  it("should be possible to use aggregation columns from source and joined questions in aggregation (metabase#32020)", () => {
    startNewQuestion();

    cy.log("create joined question manually");
    entityPickerModal().within(() => {
      entityPickerModalTab("Saved questions").click();
      cy.findByText(question1Details.name).click();
    });
    join();
    entityPickerModal().within(() => {
      entityPickerModalTab("Saved questions").click();
      cy.findByText(question2Details.name).click();
    });
    popover().findByText("ID").click();
    popover().findByText("ID").click();

    cy.log("aggregation column from the source question");
    getNotebookStep("summarize")
      .findByText(/Pick the metric/)
      .click();
    popover().within(() => {
      cy.findByText("Sum of ...").click();
      cy.findByText("Sum of Total").click();
    });

    cy.log("aggregation column from the joined question");
    getNotebookStep("summarize").icon("add").click();
    popover().within(() => {
      cy.findByText("Sum of ...").click();
      cy.findByText(question2Details.name).click();
      cy.findByText("Max of Longitude").click();
    });

    cy.log("visualize and check results");
    visualize();
    tableInteractive().within(() => {
      cy.findByText("Sum of Sum of Total").should("be.visible");
      cy.findByText("Sum of Q2 → Max").should("be.visible");
    });
  });
});

describe("issue 44071", () => {
  const questionDetails = {
    name: "Test",
    query: { "source-table": ORDERS_ID },
    collection_id: NO_COLLECTION_PERSONAL_COLLECTION_ID,
  };

  beforeEach(() => {
    restore();
    cy.signIn("nocollection");
    createQuestion(questionDetails);
  });

  it("should be able to save questions based on another questions without collection access (metabase#44071)", () => {
    cy.visit("/");
    newButton("Question").click();
    entityPickerModal().within(() => {
      entityPickerModalTab("Saved questions").click();
      cy.findByText(/Personal Collection/).click();
      cy.findByText(questionDetails.name).click();
    });
    getNotebookStep("data")
      .findByText(questionDetails.name)
      .should("be.visible");
    saveQuestion();
    appBar()
      .findByText(/Personal Collection/)
      .should("be.visible");
  });
});

describe("issue 44415", () => {
  beforeEach(() => {
    restore();
    cy.signIn("admin");
    createQuestion(
      {
        query: {
          "source-table": ORDERS_ID,
          filter: [
            "and",
            [
              "not-null",
              ["field", ORDERS.DISCOUNT, { "base-type": "type/Float" }],
            ],
          ],
        },
        visualization_settings: {
          "table.columns": [
            {
              name: "ID",
              fieldRef: ["field", ORDERS.ID, null],
              enabled: true,
            },
            {
              name: "DISCOUNT",
              fieldRef: ["field", ORDERS.DISCOUNT, null],
              enabled: true,
            },
          ],
        },
      },
      { wrapId: true },
    );
  });

  it("should be able to edit a table question in the notebook editor before running its query (metabase#44415)", () => {
    cy.get("@questionId").then(questionId =>
      cy.visit(`/question/${questionId}/notebook`),
    );

    getNotebookStep("filter")
      .findAllByTestId("notebook-cell-item")
      .first()
      .icon("close")
      .click();

    getNotebookStep("filter").should("not.exist");

    visualize();

    cy.findByTestId("qb-filters-panel").should("not.exist");
    cy.get("@questionId").then(questionId => {
      cy.url().should("not.include", `/question/${questionId}`);
      cy.url().should("include", "question#");
    });
  });
});

describe("issue 37374", () => {
  const questionDetails = {
    query: {
      "source-table": PRODUCTS_ID,
      aggregation: [["count"]],
      breakout: [
        ["field", PRODUCTS.CATEGORY, { "base-type": "type/Text" }],
        ["field", PRODUCTS.VENDOR, { "base-type": "type/Text" }],
      ],
    },
  };

  beforeEach(() => {
    restore();
    cy.signInAsNormalUser();
    createQuestion(questionDetails, { wrapId: true });
    cy.signIn("nodata");
  });

  it("should allow to change the viz type to pivot without data access (metabase#37374)", () => {
    visitQuestion("@questionId");
    cy.intercept("POST", "/api/card/*/query").as("cardQuery");
    cy.intercept("POST", "/api/card/pivot/*/query").as("cardPivotQuery");

    cy.log("changing the viz type to pivot table and running the query works");
    cy.findByTestId("viz-type-button").click();
    cy.findByTestId("chart-type-sidebar")
      .findByTestId("Pivot Table-button")
      .click();
    cy.wait("@cardPivotQuery");
    cy.findByTestId("pivot-table").should("be.visible");

    cy.log("changing the viz type back to table and running the query works");
    cy.findByTestId("chart-type-sidebar").findByTestId("Table-button").click();
    cy.wait("@cardQuery");
    tableInteractive().should("be.visible");
  });
});

describe("issue 44532", () => {
  beforeEach(() => {
    restore();
    cy.signInAsAdmin();
    openProductsTable();
  });

  it("should update chart metrics and dimensions with each added breakout (metabase #44532)", () => {
    summarize();

    rightSidebar()
      .findByRole("listitem", { name: "Category" })
      .button("Add dimension")
      .click();
    cy.wait("@dataset");

    echartsContainer().within(() => {
      cy.findByText("Count").should("exist"); // y-axis
      cy.findByText("Category").should("exist"); // x-axis

      // x-axis values
      cy.findByText("Doohickey").should("exist");
      cy.findByText("Gadget").should("exist");
      cy.findByText("Gizmo").should("exist");
      cy.findByText("Widget").should("exist");
    });

    rightSidebar()
      .findByRole("listitem", { name: "Created At" })
      .button("Add dimension")
      .click();
    cy.wait("@dataset");

    cy.findByLabelText("Legend").within(() => {
      cy.findByText("Doohickey").should("exist");
      cy.findByText("Gadget").should("exist");
      cy.findByText("Gizmo").should("exist");
      cy.findByText("Widget").should("exist");
    });

    echartsContainer().within(() => {
      cy.findByText("Count").should("exist"); // y-axis
      cy.findByText("Created At").should("exist"); // x-axis

      // x-axis values
      cy.findByText("January 2023").should("exist");
      cy.findByText("January 2024").should("exist");
      cy.findByText("January 2025").should("exist");

      // previous x-axis values
      cy.findByText("Doohickey").should("not.exist");
      cy.findByText("Gadget").should("not.exist");
      cy.findByText("Gizmo").should("not.exist");
      cy.findByText("Widget").should("not.exist");
    });

    rightSidebar().button("Done").click();
    cy.wait("@dataset");

    cy.findByLabelText("Legend").within(() => {
      cy.findByText("Doohickey").should("exist");
      cy.findByText("Gadget").should("exist");
      cy.findByText("Gizmo").should("exist");
      cy.findByText("Widget").should("exist");
    });

    echartsContainer().within(() => {
      cy.findByText("Count").should("exist"); // y-axis
      cy.findByText("Created At").should("exist"); // x-axis

      // x-axis values
      cy.findByText("January 2023").should("exist");
      cy.findByText("January 2024").should("exist");
      cy.findByText("January 2025").should("exist");

      // previous x-axis values
      cy.findByText("Doohickey").should("not.exist");
      cy.findByText("Gadget").should("not.exist");
      cy.findByText("Gizmo").should("not.exist");
      cy.findByText("Widget").should("not.exist");
    });
  });
});

describe("issue 33441", () => {
  beforeEach(() => {
    restore();
    cy.signInAsNormalUser();
  });

  it("should show an error message for an incorrect date expression (metabase#33441)", () => {
    openOrdersTable({ mode: "notebook" });
    addCustomColumn();
    enterCustomColumnDetails({
      formula: 'datetimeDiff([Created At] , now, "days")',
      name: "Date",
    });
    popover().within(() => {
      cy.findByText("Invalid expression").should("be.visible");
      cy.button("Done").should("be.disabled");
    });
  });
});

describe("issue 31960", () => {
  const questionDetails = {
    query: {
      "source-table": ORDERS_ID,
      aggregation: [["count"]],
      breakout: [["field", ORDERS.CREATED_AT, { "temporal-unit": "week" }]],
    },
    display: "line",
    visualization_settings: {
      "graph.metrics": ["count"],
      "graph.dimensions": ["CREATED_AT"],
    },
  };

  // the dot that corresponds to July 10–16, 2022
  const dotIndex = 10;
  const rowCount = 11;

  beforeEach(() => {
    restore();
    cy.signInAsNormalUser();
  });

  it("should apply a date range filter for a query broken out by week (metabase#31960)", () => {
    cy.createDashboardWithQuestions({ questions: [questionDetails] }).then(
      ({ dashboard }) => {
        visitDashboard(dashboard.id);
      },
    );

    getDashboardCard().within(() => {
      cartesianChartCircle().eq(dotIndex).realHover();
    });
    testTooltipPairs([
      ["Created At:", "July 10–16, 2022"],
      ["Count:", String(rowCount)],
      ["Compared to previous week", "+10%"],
    ]);
    getDashboardCard().within(() => {
      cartesianChartCircle().eq(dotIndex).click({ force: true });
    });

    popover().findByText("See these Orders").click();
    cy.findByTestId("qb-filters-panel")
      .findByText("Created At is Jul 10–16, 2022")
      .should("be.visible");
    assertQueryBuilderRowCount(rowCount);
  });
});

describe("issue 43294", () => {
  const questionDetails = {
    display: "line",
    query: {
      "source-table": ORDERS_ID,
      aggregation: [["count"]],
      breakout: [["field", ORDERS.CREATED_AT, { "temporal-unit": "month" }]],
    },
    visualization_settings: {
      "graph.metrics": ["count"],
      "graph.dimensions": ["CREATED_AT"],
    },
  };

  beforeEach(() => {
    restore();
    cy.signInAsNormalUser();
  });

  it("should not overwrite viz settings with click actions in raw data mode (metabase#43294)", () => {
    createQuestion(questionDetails, { visitQuestion: true });
    queryBuilderFooter().findByLabelText("Switch to data").click();

    cy.log("extract action");
    cy.button("Add column").click();
    popover().findByText("Extract part of column").click();
    popover().within(() => {
      cy.findByText("Created At: Month").click();
      cy.findByText("Year").click();
    });

    cy.log("combine action");
    cy.button("Add column").click();
    popover().findByText("Combine columns").click();
    popover().findByText("First column").next().click();
    popover().last().findByText("Count").click();
    popover().findByText("Second column").next().click();
    popover().last().findByText("Count").click();
    popover().button("Done").click();

    cy.log("check visualization");
    queryBuilderFooter().findByLabelText("Switch to visualization").click();
    echartsContainer().within(() => {
      cy.findByText("Count").should("be.visible");
      cy.findByText("Created At").should("be.visible");
    });
  });
});

describe("issue 40399", () => {
  beforeEach(() => {
    restore();
    cy.signInAsAdmin();
  });

  it("should not show results from other stages in a stages preview (metabase#40399)", () => {
    createQuestion(
      {
        name: "40399",
        query: {
          "source-table": PRODUCTS_ID,
          joins: [
            {
              fields: "all",
              alias: "Orders",
              "source-table": ORDERS_ID,
              strategy: "left-join",
              condition: [
                "=",
                ["field", PRODUCTS.ID, null],
                ["field", ORDERS.PRODUCT_ID, { "join-alias": "Orders" }],
              ],
            },
          ],
          filter: ["=", ["field", PRODUCTS.CATEGORY, null], "Widget"],
        },
      },
      {
        visitQuestion: true,
      },
    );

    openNotebook();

    getNotebookStep("filter", { stage: 0 }).within(() => {
      cy.icon("play").click();
      cy.findByTestId("preview-root")
        .findAllByText("Widget")
        .should("be.visible");
    });

    getNotebookStep("join", { stage: 0 }).within(() => {
      cy.icon("play").click();
      cy.findByTestId("preview-root")
        .findAllByText("Gizmo")
        .should("be.visible");

      cy.findByTestId("preview-root").findByText("Widget").should("not.exist");
    });

    getNotebookStep("data", { stage: 0 }).within(() => {
      cy.icon("play").click();
      cy.findByTestId("preview-root")
        .findAllByText("Gizmo")
        .should("be.visible");

      cy.findByTestId("preview-root").findAllByText("Gizmo").should("exist");
      cy.findByTestId("preview-root").findAllByText("Widget").should("exist");
    });
  });
});

describe("issue 43057", () => {
  beforeEach(() => {
    restore();
    cy.signInAsNormalUser();
  });

  it("should differentiate between date and datetime filters with 00:00 time (metabase#43057)", () => {
    openOrdersTable();

    cy.log("set the date and verify the filter and results");
    cy.intercept("POST", "/api/dataset").as("dataset");
    tableHeaderClick("Created At");
    popover().within(() => {
      cy.findByText("Filter by this column").click();
      cy.findByText("Specific dates…").click();
      cy.findByText("On").click();
      cy.findByLabelText("Date").clear().type("November 18, 2024");
      cy.button("Add filter").click();
    });
    cy.wait("@dataset");
    assertQueryBuilderRowCount(16);
    cy.findByTestId("qb-filters-panel")
      .findByText("Created At is on Nov 18, 2024")
      .should("be.visible");

    cy.log("set time to 00:00 and verify the filter and results");
    cy.findByTestId("qb-filters-panel")
      .findByText("Created At is on Nov 18, 2024")
      .click();
    popover().within(() => {
      cy.button("Add time").click();
      cy.findByLabelText("Time").should("have.value", "00:00");
      cy.button("Update filter").click();
    });
    cy.wait("@dataset");
    assertQueryBuilderRowCount(1);
    cy.findByTestId("qb-filters-panel")
      .findByText("Created At is Nov 18, 2024, 12:00 AM")
      .should("be.visible");

    cy.log("remove time and verify the filter and results");
    cy.findByTestId("qb-filters-panel")
      .findByText("Created At is Nov 18, 2024, 12:00 AM")
      .click();
    popover().within(() => {
      cy.findByLabelText("Time").should("have.value", "00:00");
      cy.button("Remove time").click();
      cy.button("Update filter").click();
    });
    cy.wait("@dataset");
    assertQueryBuilderRowCount(16);
    cy.findByTestId("qb-filters-panel")
      .findByText("Created At is on Nov 18, 2024")
      .should("be.visible");
  });
});

describe("issue 19894", () => {
  beforeEach(() => {
    restore();
    cy.signInAsNormalUser();
  });

  it("should show all columns when using the join column selecter (metabase#19894)", () => {
    createQuestion(
      {
        name: "Q1",
        query: {
          "source-table": PRODUCTS_ID,
          aggregation: [["count"]],
          breakout: [["field", PRODUCTS.CATEGORY, null]],
        },
      },
      {
        wrapId: true,
      },
    );

    createQuestion({
      name: "Q2",
      query: {
        "source-table": PRODUCTS_ID,
        aggregation: [["sum", ["field", PRODUCTS.PRICE, null]]],
        breakout: [["field", PRODUCTS.CATEGORY, null]],
      },
    });

    createQuestion({
      name: "Q3",
      query: {
        "source-table": PRODUCTS_ID,
        aggregation: [["avg", ["field", PRODUCTS.RATING, null]]],
        breakout: [["field", PRODUCTS.CATEGORY, null]],
      },
    });

    startNewQuestion();

    modal().findByText("Saved questions").click();
    modal().findByText("Q1").click();

    cy.button("Join data").click();

    modal().findByText("Saved questions").click();
    modal().findByText("Q2").click();

    popover().findByText("Category").click();
    popover().findByText("Category").click();

    cy.button("Join data").click();

    modal().findByText("Saved questions").click();
    modal().findByText("Q3").click();

    popover().findByText("Category").should("be.visible");
    popover().findByText("Count").should("be.visible");

    popover().findByText("Q1").click();
    popover().findByText("Q2").click();

    popover().findByText("Category").should("be.visible");
    popover().findByText("Sum of Price").should("be.visible");

    popover().findByText("Q1").click();

    popover().findByText("Category").should("be.visible");
    popover().findByText("Count").should("be.visible");
  });
});

describe("issue 44637", () => {
  beforeEach(() => {
    restore();
    cy.signInAsNormalUser();
  });

  it("should not crash when rendering a line/bar chart with empty results (metabase#44637)", () => {
    createNativeQuestion(
      {
        native: {
          query: "SELECT '2023-01-01'::date, 2 FROM people WHERE false",
        },
      },
      { visitQuestion: true },
    );

    assertQueryBuilderRowCount(0);
    queryBuilderMain().findByText("No results!").should("exist");
    queryBuilderFooter().button("Visualization").click();
    leftSidebar().icon("bar").click();
    queryBuilderMain().within(() => {
      cy.findByText("No results!").should("exist");
      cy.findByText("Something's gone wrong").should("not.exist");
    });

    queryBuilderFooter().icon("calendar").click();
    rightSidebar().findByText("Add an event");
  });
});

describe("issue 44668", () => {
  beforeEach(() => {
    restore();
    cy.signInAsAdmin();
  });

  it("should not drop graph.metrics after adding a new query stage (metabase#44668)", () => {
    createQuestion(
      {
        display: "bar",
        query: {
          aggregation: [["count"]],
          breakout: [["field", PEOPLE.STATE, { "base-type": "type/Text" }]],
          "source-table": PEOPLE_ID,
          limit: 5,
        },
        visualization_settings: {
          "graph.metrics": ["count"],
          "graph.dimensions": ["STATE"],
        },
      },
      { visitQuestion: true },
    );

    openNotebook();

    cy.findAllByTestId("action-buttons").last().button("Custom column").click();
    enterCustomColumnDetails({
      formula: 'concat("abc_", [Count])',
      name: "Custom String",
    });
    popover().button("Done").click();

    getNotebookStep("expression", { stage: 1 }).icon("add").click();
    enterCustomColumnDetails({ formula: "[Count] * 2", name: "Custom Number" });
    popover().button("Done").click();

    visualize();

    echartsContainer().within(() => {
      cy.findByText("State").should("be.visible"); // x-axis
      cy.findByText("Count").should("be.visible"); // y-axis

      // x-axis values
      ["AK", "AL", "AR", "AZ", "CA"].forEach(state => {
        cy.findByText(state).should("be.visible");
      });
    });

    // Ensure custom columns weren't added as series automatically
    queryBuilderMain().findByLabelText("Legend").should("not.exist");

    cy.findByTestId("viz-settings-button").click();

    // Ensure can use Custom Number as series
    leftSidebar().findByText("Add another series").click();
    queryBuilderMain()
      .findByLabelText("Legend")
      .within(() => {
        cy.findByText("Count").should("exist");
        cy.findByText("Custom Number").should("exist");
      });
    leftSidebar().within(() => {
      cy.findByText("Add another series").should("not.exist");
      cy.findByText("Add series breakout").should("not.exist");
      cy.findByTestId("remove-Custom Number").click();
    });
    queryBuilderMain().findByLabelText("Legend").should("not.exist");

    leftSidebar().findByText("Add series breakout").click();
    popover().within(() => {
      cy.findByText("Count").should("exist");
      cy.findByText("Custom Number").should("exist");
      cy.findByText("Custom String").click();
    });
    queryBuilderMain()
      .findByLabelText("Legend")
      .within(() => {
        ["68", "56", "49", "20", "90"].forEach(value => {
          cy.findByText(`abc_${value}`).should("exist");
        });
      });
    leftSidebar().within(() => {
      cy.findByText("Add another series").should("not.exist");
      cy.findByText("Add series breakout").should("not.exist");
    });
  });
});

// TODO: unskip when metabase#44974 is fixed
describe.skip("issue 44974", () => {
  const PG_DB_ID = 2;

  beforeEach(() => {
    restore("postgres-12");
    cy.signInAsAdmin();
  });

  it("entity picker should not offer to join with a table or a question from a different database (metabase#44974)", () => {
    withDatabase(PG_DB_ID, ({ PEOPLE_ID }) => {
      const questionDetails = {
        name: "Question 44794 in Postgres DB",
        query: {
          database: PG_DB_ID,
          "source-table": PEOPLE_ID,
          limit: 1,
        },
      };

      createQuestion(questionDetails, {
        // Visit question to put it in recents
        visitQuestion: true,
      });

      openOrdersTable({ mode: "notebook" });
      join();

      entityPickerModal().within(() => {
        entityPickerModalTab("Recents").should(
          "have.attr",
          "aria-selected",
          "true",
        );
        cy.findByText(questionDetails.name).should("not.exist");
      });
    });
  });
});

describe("issue 38989", () => {
  beforeEach(() => {
    restore();
    cy.signInAsAdmin();
  });

  it("should be impossible to join with a table or question which is not in the same database (metabase#38989)", () => {
    createQuestion(
      {
        query: {
          "source-table": PEOPLE_ID,
          fields: [
            ["field", PEOPLE.ID, { "base-type": "type/Number" }],
            ["field", PEOPLE.EMAIL, { "base-type": "type/Text" }],
          ],
          joins: [
            {
              fields: "all",
              alias: "Orders",
              // This is not a valid table ID in the Sample Database
              "source-table": 123,
              strategy: "left-join",
              condition: [
                "=",
                ["field", PEOPLE.ID, null],
                ["field", ORDERS.USER_ID, { "join-alias": "Orders" }],
              ],
            },
          ],
        },
      },
      {
        visitQuestion: true,
      },
    );

    cy.findByTestId("query-builder-main")
      .findByText("Show error details")
      .click();

    cy.findByTestId("query-builder-main")
      .findByText(
        /either it does not exist, or it belongs to a different Database/,
      )
      .should("exist");
  });
});

<<<<<<< HEAD
describe("issue 39771", () => {
=======
describe("issue 41464", () => {
>>>>>>> 2f990a5a
  beforeEach(() => {
    restore();
    cy.signInAsNormalUser();
  });

<<<<<<< HEAD
  it("should show tooltip for ellipsified text (metabase#39771)", () => {
    createQuestion(
      {
        query: {
          aggregation: [["count"]],
          breakout: [
            [
              "field",
              "CREATED_AT",
              {
                "base-type": "type/DateTime",
                "temporal-unit": "quarter-of-year",
              },
            ],
          ],
          "source-query": {
            "source-table": ORDERS_ID,
            aggregation: [["count"]],
            breakout: [
              [
                "field",
                ORDERS.CREATED_AT,
                {
                  "base-type": "type/DateTime",
                  "temporal-unit": "month",
                },
              ],
            ],
          },
        },
      },
      { visitQuestion: true },
    );

    openNotebook();
    getNotebookStep("summarize", { stage: 1 })
      .findByTestId("breakout-step")
      .findByText("Created At: Month: Quarter of year")
      .click();

    popover().then(([$popover]) => {
      const popoverStyle = window.getComputedStyle($popover);
      const popoverZindex = parseInt(popoverStyle.zIndex, 10);

      popover().findByText("by quarter of year").realHover();

      cy.findAllByRole("tooltip", { hidden: true })
        .filter(":visible")
        .within(([$tooltip]) => {
          cy.findByText("by quarter of year").should("be.visible");

          const tooltipStyle = window.getComputedStyle($tooltip);
          const tooltipZindex = parseInt(tooltipStyle.zIndex, 10);

          // resort to asserting zIndex because should("be.visible") passes unexpectedly
          expect(tooltipZindex).to.be.gte(popoverZindex);
        });
=======
  it("should not overlap 'no results' and the loading state (metabase#41464)", () => {
    visitQuestionAdhoc({
      dataset_query: {
        database: SAMPLE_DB_ID,
        type: "query",
        query: {
          "source-table": ORDERS_ID,
          filter: [
            ">",
            ["field", ORDERS.TOTAL, { "base-type": "type/Float" }],
            1000,
          ],
        },
        parameters: [],
      },
    });

    cy.intercept(
      {
        method: "POST",
        url: "/api/dataset",
        middleware: true,
      },
      req => {
        req.on("response", res => {
          // Throttle the response to 50kbps
          res.setThrottle(50);
        });
      },
    );

    cy.findByTestId("filter-pill")
      .should("have.text", "Total is greater than 1000")
      .icon("close")
      .click();

    cy.findByTestId("query-builder-main").within(() => {
      cy.findByTestId("loading-spinner").should("be.visible");
      cy.findByText("No results!", { timeout: 500 }).should("not.exist");
>>>>>>> 2f990a5a
    });
  });
});<|MERGE_RESOLUTION|>--- conflicted
+++ resolved
@@ -1675,17 +1675,12 @@
   });
 });
 
-<<<<<<< HEAD
 describe("issue 39771", () => {
-=======
-describe("issue 41464", () => {
->>>>>>> 2f990a5a
   beforeEach(() => {
     restore();
     cy.signInAsNormalUser();
   });
 
-<<<<<<< HEAD
   it("should show tooltip for ellipsified text (metabase#39771)", () => {
     createQuestion(
       {
@@ -1743,47 +1738,6 @@
           // resort to asserting zIndex because should("be.visible") passes unexpectedly
           expect(tooltipZindex).to.be.gte(popoverZindex);
         });
-=======
-  it("should not overlap 'no results' and the loading state (metabase#41464)", () => {
-    visitQuestionAdhoc({
-      dataset_query: {
-        database: SAMPLE_DB_ID,
-        type: "query",
-        query: {
-          "source-table": ORDERS_ID,
-          filter: [
-            ">",
-            ["field", ORDERS.TOTAL, { "base-type": "type/Float" }],
-            1000,
-          ],
-        },
-        parameters: [],
-      },
-    });
-
-    cy.intercept(
-      {
-        method: "POST",
-        url: "/api/dataset",
-        middleware: true,
-      },
-      req => {
-        req.on("response", res => {
-          // Throttle the response to 50kbps
-          res.setThrottle(50);
-        });
-      },
-    );
-
-    cy.findByTestId("filter-pill")
-      .should("have.text", "Total is greater than 1000")
-      .icon("close")
-      .click();
-
-    cy.findByTestId("query-builder-main").within(() => {
-      cy.findByTestId("loading-spinner").should("be.visible");
-      cy.findByText("No results!", { timeout: 500 }).should("not.exist");
->>>>>>> 2f990a5a
     });
   });
 });