import cx from "classnames";
import type { MouseEvent } from "react";
import { Link } from "react-router";
import { t } from "ttag";

import { useUpdateFieldMutation } from "metabase/api";
import EditableText from "metabase/common/components/EditableText";
import { useToast } from "metabase/common/hooks";
import { getColumnIcon } from "metabase/common/utils/columns";
import { getRawTableFieldId } from "metabase/metadata/utils/field";
import { Box, Card, Flex, Group, Icon, Text, rem } from "metabase/ui";
import * as Lib from "metabase-lib";
import type { Field } from "metabase-types/api";

import S from "./FieldItem.module.css";

interface Props {
  active?: boolean;
  field: Field;
  href: string;
  parent?: Field;
}

export const FieldItem = ({ active, field, href, parent }: Props) => {
  const id = getRawTableFieldId(field);
  const [updateField] = useUpdateFieldMutation();
  const [sendToast] = useToast();
  const icon = getColumnIcon(Lib.legacyColumnTypeInfo(field));

  const handleNameChange = async (name: string) => {
    if (field.display_name === name) {
      return;
    }

    const { error } = await updateField({ id, display_name: name });

    if (!error) {
      sendToast({
        icon: "check",
        message: t`Field name updated`,
      });
    }
  };

  const handleDescriptionChange = async (description: string) => {
    const newDescription = description.trim();

    if ((field.description ?? "") === newDescription) {
      return;
    }

    const { error } = await updateField({
      id,
      // API does not accept empty strings
      description: newDescription.length === 0 ? null : newDescription,
    });

    if (!error) {
      sendToast({
        icon: "check",
        message: t`Field description updated`,
      });
    }
  };

  const handleInputClick = (event: MouseEvent) => {
    // EditableText component breaks a11y with the programmatic
    // event.currentTarget.click() call. The click event bubbles
    // to this Link component. This is problematic e.g. when tabbing
    // out of the EditableText component, as the link gets clicked.
    if (!event.isTrusted) {
      event.stopPropagation();
      event.preventDefault();
    }
  };

  const handleClick = (event: MouseEvent) => {
    // prevent navigation when focusing textareas with mouse
    if (
      event.target instanceof HTMLElement &&
      event.target.tagName === "TEXTAREA"
    ) {
      event.preventDefault();
    }
  };

  return (
    <Card
      aria-label={field.display_name}
      bg={active ? "brand-light" : "bg-white"}
      c="text-medium"
      className={cx(S.card, {
        [S.active]: active,
      })}
<<<<<<< HEAD
      draggable={false}
=======
>>>>>>> 9fc77218
      role="listitem"
      p={0}
      pb={1}
      withBorder
<<<<<<< HEAD
      onClick={handleClick}
=======
>>>>>>> 9fc77218
    >
      <Flex
        align="flex-start"
        component={Link}
        direction="column"
<<<<<<< HEAD
        draggable={false}
=======
        draggable={false} // this + onClick handler is required, otherwise interaction is broken on macOS
>>>>>>> 9fc77218
        gap={rem(12)}
        justify="space-between"
        mih={rem(40)}
        pos="relative"
        px="md"
        py={rem(12)}
        to={href}
        w="100%"
        wrap="nowrap"
<<<<<<< HEAD
        onClick={handleClick}
=======
        onClick={handleClick} // this + draggable={false} is required, otherwise interaction is broken on macOS
>>>>>>> 9fc77218
      >
        <Group
          align="center"
          flex="0 0 auto"
          gap={0}
          maw="100%"
          w="100%"
          wrap="nowrap"
        >
          <Icon className={S.icon} flex="0 0 auto" mr="sm" name={icon} />

          {parent && (
            <Text
              c="text-light"
              flex="0 0 auto"
              lh="normal"
              lineClamp={1}
              maw="50%"
              mb={rem(-4)}
              mr="xs"
              mt={rem(-3)}
            >
              {parent.display_name}
              {":"}
            </Text>
          )}

          <Box
            className={cx(S.input, S.name)}
            // TODO: fix EditableText or use something else
            // https://linear.app/metabase/issue/SEM-429/data-model-inline-field-namedescription-inputs
            component={EditableText}
            fw="bold"
            initialValue={field.display_name}
            maxLength={254}
            mb={rem(-4)}
            ml={rem(-2)}
            mt={rem(-3)}
            placeholder={t`Give this field a name`}
            px={rem(1)}
            py={rem(2)}
            tabIndex={undefined} // override the default 0 which breaks a11y
            onChange={handleNameChange}
            onClick={handleInputClick}
          />
        </Group>

        <Box
          className={S.input}
          // TODO: fix EditableText or use something else
          // https://linear.app/metabase/issue/SEM-429/data-model-inline-field-namedescription-inputs
          component={EditableText}
          initialValue={field.description ?? ""}
          isMultiline
          isOptional
          maw="100%"
          mb={rem(-4)}
          mt={rem(-3)}
          mx={rem(-2)}
          px={rem(1)}
          py={0}
          placeholder={t`No description yet`}
          tabIndex={undefined} // override the default 0 which breaks a11y
          onChange={handleDescriptionChange}
          onClick={handleInputClick}
        />
      </Flex>
    </Card>
  );
};<|MERGE_RESOLUTION|>--- conflicted
+++ resolved
@@ -92,28 +92,16 @@
       className={cx(S.card, {
         [S.active]: active,
       })}
-<<<<<<< HEAD
-      draggable={false}
-=======
->>>>>>> 9fc77218
       role="listitem"
       p={0}
       pb={1}
       withBorder
-<<<<<<< HEAD
-      onClick={handleClick}
-=======
->>>>>>> 9fc77218
     >
       <Flex
         align="flex-start"
         component={Link}
         direction="column"
-<<<<<<< HEAD
-        draggable={false}
-=======
         draggable={false} // this + onClick handler is required, otherwise interaction is broken on macOS
->>>>>>> 9fc77218
         gap={rem(12)}
         justify="space-between"
         mih={rem(40)}
@@ -123,11 +111,7 @@
         to={href}
         w="100%"
         wrap="nowrap"
-<<<<<<< HEAD
-        onClick={handleClick}
-=======
         onClick={handleClick} // this + draggable={false} is required, otherwise interaction is broken on macOS
->>>>>>> 9fc77218
       >
         <Group
           align="center"
