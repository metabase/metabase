(ns metabase.models.recent-views
  "The Recent Views table is used to track the most recent views of objects such as Cards, Models, Tables, Dashboards,
  and Collections for each user. For an up to date list, see [[rv-models]].

  It offers a simple API to add a recent view item, and fetch the list of recents.

  Adding Recent Items:
     `(recent-views/update-users-recent-views! <user-id> <model> <model-id> <context>)`
       see: [[update-users-recent-views!]]
  Fetching Recent Items:
     `(recent-views/get-recents <user-id> <context>)`
       returns a map like {:recents [Item]}
       see also: [[get-recents]]

  The recent items are partitioned into model and context buckets. So, when adding a recent item, duplicates will be
  removed, and if there are more than [[*recent-views-stored-per-user-per-model*]] (20 currently) of any entity type,
  the oldest one(s) will be deleted, so that the count stays at least 20.

  Context:
  We want to keep track of recents in multiple contexts. e.g. when selecting a value from the data-picker, that should
  log a recent_view row with context=`selection`. At this time there are only `view` and `selection` contexts.

  E.G., if you were to view lots of _cards_, it would not push collections and dashboards out of your recents.

  [Metrics] TODO:
  At some point in 2024, there was an attempt to add `metric` to the list of recent-view models. This
  was never completed, and the code has not been hooked up. There is no query for metrics, despite there being a
  `:metric` model in the `models-of-interest` list. This is a TODO to complete this work."
  (:require
   [clojure.set :as set]
   [colorize.core :as colorize]
   [java-time.api :as t]
   [malli.core :as mc]
   [malli.error :as me]
   [medley.core :as m]
<<<<<<< HEAD
   [metabase.config :as config]
=======
   [metabase.models.collection :as collection]
>>>>>>> e901ed30
   [metabase.models.collection.root :as root]
   [metabase.models.interface :as mi]
   [metabase.util :as u]
   [metabase.util.honey-sql-2 :as h2x]
   [metabase.util.log :as log]
   [metabase.util.malli :as mu]
   [metabase.util.malli.registry :as mr]
   [metabase.util.malli.schema :as ms]
   [methodical.core :as methodical]
   [toucan2.core :as t2]))

(doto :model/RecentViews (derive :metabase/model))

(t2/deftransforms :model/RecentViews
  {:context mi/transform-keyword})

(methodical/defmethod t2/table-name :model/RecentViews [_model] :recent_views)

(t2/define-before-insert :model/RecentViews
  [log-entry]
  (let [defaults {:timestamp (t/zoned-date-time)}]
    (merge defaults log-entry)))

(def ^:dynamic *recent-views-stored-per-user-per-model*
  "The number of recently viewed items to keep per user per model. This is used to keep the most recent views of each
  model type in [[models-of-interest]]."
  20)

(defn- duplicate-model-ids
  "Returns a set of IDs of duplicate models in the RecentViews table. Duplicate means that the same model and model_id
   shows up more than once. This returns the ids for the copies that are not the most recent entry."
  [user-id context]
  (->> (t2/select :model/RecentViews
                  :user_id user-id
                  :context context
                  {:order-by [[:timestamp :desc]]})
       (group-by (juxt :model :model_id))
       ;; skip the first row for each group, since it's the most recent
       (mapcat (fn [[_ rows]] (drop 1 rows)))
       (map :id)
       set))

(def rv-models
  "These are models for which we will retrieve recency."
  [:card :model ;; n.b.: `:card` and `:model` are stored in recent_views as "card", and a join with report_card is
                ;; needed to distinguish between them.
   :dashboard :table :collection])

(mu/defn rv-model->model
  "Given a rv-model, returns the toucan model identifier for it."
  [rvm :- (into [:enum] rv-models)]
  (get {:model      :model/Card
        :card       :model/Card
        :dashboard  :model/Dashboard
        :table      :model/Table
        :collection :model/Collection}
       rvm))

(defn- ids-to-prune-for-user+model [user-id model context]
  (t2/select-fn-set :id
                    :model/RecentViews
                    {:select [:rv.id]
                     :from [[:recent_views :rv]]
                     :where [:and
                             [:= :rv.model (get {:model "card"} model (name model))]
                             [:= :rv.user_id user-id]
                             [:= :rv.context (h2x/literal (name context))]
                             (when (#{:card :model} model) ;; TODO add metric
                               [:= :rc.type (cond (= model :card) (h2x/literal "question")
                                                  ;; TODO add metric
                                                  (= model :model) (h2x/literal "model"))])]
                     :left-join [[:report_card :rc]
                                 [:and
                                  [:= :rc.id :rv.model_id]
                                  [:= :rv.model (h2x/literal "card")]]]
                     :order-by [[:rv.timestamp :desc]]
                     ;; mysql doesn't support offset without limit :derp:
                     :limit 100000
                     :offset *recent-views-stored-per-user-per-model*}))

(defn- overflowing-model-buckets [user-id context]
  (into #{} (mapcat #(ids-to-prune-for-user+model user-id % context)) rv-models))

(defn ids-to-prune
  "Returns IDs to prune, which includes 2 things:
  1. duplicated views for (user-id, model, model_id, context), this will return the IDs of all duplicates except the newest.
  2. views that are older than the most recent *recent-views-stored-per-user-per-model* views for the user. "
  [user-id context]
  (set/union
   (duplicate-model-ids user-id context)
   (overflowing-model-buckets user-id context)))

(mu/defn update-users-recent-views!
  "Updates the RecentViews table for a given user with a new view, and prunes old views."
  [user-id :- [:maybe ms/PositiveInt]
   model :- [:enum :model/Card :model/Table :model/Dashboard :model/Collection]
   model-id :- ms/PositiveInt
   context :- [:enum :view :selection]]
  (when user-id
    (t2/with-transaction [_conn]
      (t2/insert! :model/RecentViews {:user_id user-id
                                      :model (u/lower-case-en (name model))
                                      :model_id model-id
                                      :context (name context)})
      (let [prune-ids (ids-to-prune user-id context)]
        (when (seq prune-ids)
          (t2/delete! :model/RecentViews :id [:in prune-ids]))))))

(defn most-recently-viewed-dashboard-id
  "Returns ID of the most recently viewed dashboard for a given user within the last 24 hours, or `nil`."
  [user-id]
  (t2/select-one-fn
   :model_id
   :model/RecentViews
   {:where    [:and
               [:= :user_id user-id]
               [:= :model (h2x/literal "dashboard")]
               [:> :timestamp (t/minus (t/zoned-date-time) (t/days 1))]]
    :order-by [[:id :desc]]}))

(def Item
  "The shape of a recent view item, returned from `GET /recent_views`."
  (mc/schema
   [:and {:registry {::official [:maybe [:enum :official "official"]]
                     ::verified [:maybe [:enum :verified "verified"]]
                     ::pc [:map
                           [:id [:or [:int {:min 1}] [:= "root"]]]
                           [:name :string]
                           [:authority_level ::official]]}}
    [:map
     [:id [:int {:min 1}]]
     [:name :string]
     [:description [:maybe :string]]
     [:model [:enum :dataset :card :metric :dashboard :collection :table]]
     [:can_write :boolean]
     [:timestamp :string]]
    [:multi {:dispatch :model}
     [:card [:map
             [:display :string]
             [:parent_collection ::pc]
             [:moderated_status ::verified]]]
     [:dataset [:map
                [:parent_collection ::pc]
                [:moderated_status ::verified]]]
     [:metric [:map
               [:display :string]
               [:parent_collection ::pc]
<<<<<<< HEAD
               [:moderated_status ::verified]]]
     [:dashboard [:map [:parent_collection ::pc]]]
     [:table [:map
              [:display_name :string]
              [:database [:map
                          [:id [:int {:min 1}]]
                          [:name :string]]]]]
     [:collection [:map
                   [:parent_collection ::pc]
                   [:effective_location :string]
                   [:authority_level ::official]]]]]))
=======
               [:moderated_status [:enum "verified" nil]]]]
    [:dashboard [:map [:parent_collection ::pc]]]
    [:table [:map
             [:display_name :string]
             [:database [:map
                         [:id [:int {:min 1}]]
                         [:name :string]]]]]
    [:collection [:map
                  [:parent_collection ::pc]
                  [:effective_location :string]
                  [:authority_level [:enum "official" nil]]]]]])
>>>>>>> e901ed30

(defmulti fill-recent-view-info
  "Fills in additional information for a recent view, such as the display name of the object.

  For most items, we gather information from the db in a single query, but certain things are more prudent to check with
  code (e.g. a collection's parent collection.)"
  (fn [{:keys [model #_model_id #_timestamp card_type]}]
    (or (get {"model" :dataset "question" :card} card_type)
        (keyword model))))

(defmethod fill-recent-view-info :default [m] (throw (ex-info "Unknown model" {:model m})))

(defn- ellide-archived
  "Returns the model when it's not archived.
  We use this to ensure that archived models are not returned in the recent views."
  [model]
  (when (false? (:archived model)) model))

(defn- root-coll []
  (select-keys
   (root/root-collection-with-ui-details {})
   [:id :name :authority_level]))

;; == Recent Cards ==

(defn card-recents
  "Query to select card data"
  [card-ids]
  (if-not (seq card-ids)
    []
    (t2/select :model/Card
               {:select [:report_card.name
                         :report_card.description
                         :report_card.archived
                         :report_card.collection_id
                         :report_card.id
                         :report_card.display
                         [:mr.status :moderated-status]
                         [:c.id :collection-id]
                         [:c.name :collection-name]
                         [:c.authority_level :collection-authority-level]]
                :where [:in :report_card.id card-ids]
                :left-join [[:moderation_review :mr]
                            [:and
                             [:= :mr.moderated_item_type "card"]
                             [:= :mr.most_recent true]
                             [:in :mr.moderated_item_id card-ids]]
                            [:collection :c]
                            [:and
                             [:= :c.id :report_card.collection_id]
                             [:= :c.archived false]]]})))

(defmethod fill-recent-view-info :card [{:keys [_model model_id timestamp model_object]}]
  (when-let [card (and
                   (mi/can-read? model_object)
                   (ellide-archived model_object))]
    {:id model_id
     :name (:name card)
     :description (:description card)
     :display (some-> card :display name)
     :model :card
     :can_write (mi/can-write? card)
     :timestamp (str timestamp)
     :moderated_status (:moderated-status card)
     :parent_collection (if (:collection-id card)
                          {:id (:collection-id card)
                           :name (:collection-name card)
                           :authority_level (:collection-authority-level card)}
                          (root-coll))}))

(defmethod fill-recent-view-info :dataset [{:keys [_model model_id timestamp model_object]}]
  (when-let [dataset (and
                      (mi/can-read? model_object)
                      (ellide-archived model_object))]
    {:id model_id
     :name (:name dataset)
     :description (:description dataset)
     :model :dataset
     :can_write (mi/can-write? dataset)
     :timestamp (str timestamp)
     ;; another table that doesn't differentiate between card and dataset :cry:
     :moderated_status (:moderated-status dataset)
     :parent_collection (if (:collection-id dataset)
                          {:id (:collection-id dataset)
                           :name (:collection-name dataset)
                           :authority_level (:collection-authority-level dataset)}
                          (root-coll))}))

;; == Recent Dashboards ==

(defn- dashboard-recents
  "Query to select recent dashboard data"
  [dashboard-ids]
  (if (empty? dashboard-ids)
    []
    (t2/select :model/Dashboard
               {:select [:dash.id
                         :dash.name
                         :dash.description
                         :dash.archived
                         :dash.collection_id
                         [:c.id :collection-id]
                         [:c.name :collection-name]
                         [:c.authority_level :collection-authority-level]]
                :from [[:report_dashboard :dash]]
                :where [:in :dash.id dashboard-ids]
                :left-join [[:collection :c]
                            [:and
                             [:= :c.id :dash.collection_id]
                             [:= :c.archived false]]]})))

(defmethod fill-recent-view-info :dashboard [{:keys [_model model_id timestamp model_object]}]
  (when-let [dashboard (and (mi/can-read? model_object)
                            (ellide-archived model_object))]
    {:id model_id
     :name (:name dashboard)
     :description (:description dashboard)
     :model :dashboard
     :can_write (mi/can-write? dashboard)
     :timestamp (str timestamp)
     :parent_collection (if (:collection_id dashboard)
                          {:id (:collection_id dashboard)
                           :name (:collection-name dashboard)
                           :authority_level (:collection-authority-level dashboard)}
                          (root-coll))}))

;; == Recent Collections ==

(defn- collection-recents
  "Query to select recent collection data"
  [collection-ids]
  (if-not (seq collection-ids)
    []
    (let [ ;; these have their parent collection id in effective_location, but we need the id, name, and authority_level.
          collections (t2/select :model/Collection
                                 {:select [:id :name :description :authority_level :archived :location]
                                  :where [:and
                                          [:in :id collection-ids]
                                          [:= :archived false]]})
          coll->parent-id (fn [c]
                            (some-> c collection/effective-location-path collection/location-path->ids last))
          parent-ids (into #{} (keep coll->parent-id) collections)
          id->parent-coll (merge {nil (root-coll)}
                                 (when (seq parent-ids)
                                   (t2/select-pk->fn identity :model/Collection
                                                     {:select [:id :name :authority_level]
                                                      :where [:in :id parent-ids]})))]
      ;; replace the collection ids with their collection data:
      (map
       (fn effective-collection-assocer [c]
         (assoc c
                :effective_parent (->> (coll->parent-id c) id->parent-coll)
                :effective_location (collection/effective-location-path c)))
       collections))))

(defmethod fill-recent-view-info :collection [{:keys [_model model_id timestamp model_object]}]
  (when-let [collection (and
                         (mi/can-read? model_object)
                         (ellide-archived model_object))]
    {:id model_id
     :name (:name collection)
     :description (:description collection)
     :model :collection
     :can_write (mi/can-write? collection)
     :timestamp (str timestamp)
     :authority_level (some-> (:authority_level collection) name)
     :effective_location (:effective_location collection)
     :parent_collection (or (:effective_parent collection) (root-coll))}))

;; == Recent Tables ==

(defn- table-recents
  "Query to select recent table data"
  [table-ids]
  (t2/select :model/Table
             {:select [:t.id :t.name :t.description :t.display_name :t.active :t.db_id
                       [:db.name :database-name]
                       [:db.initial_sync_status :initial-sync-status]]
              :from [[:metabase_table :t]]
              :where (if (seq table-ids) [:in :t.id table-ids] [])
              :left-join [[:metabase_database :db]
                          [:= :db.id :t.db_id]]}))

(defmethod fill-recent-view-info :table [{:keys [_model model_id timestamp model_object]}]
  (let [table model_object]
    (when (and (mi/can-read? table) (true? (:active table)))
      {:id model_id
       :name (:name table)
       :description (:description table)
       :model :table
       :display_name (:display_name table)
       :can_write (mi/can-write? table)
       :timestamp (str timestamp)
       :database {:id (:db_id table)
                  :name (:database-name table)
                  :initial_sync_status (:initial-sync-status table)}})))


(def ^:private query-context->recent-context
  {:views      "view"
   :selections "selection"})

(defn ^:private do-query [user-id context]
  (when-not (seq context)
    (throw (ex-info "context must be non-empty" {:context context})))
  (t2/select :model/RecentViews {:select    [:rv.* [:rc.type :card_type]]
                                 :from      [[:recent_views :rv]]
                                 :where     (into [:and
                                                   [:= :rv.user_id user-id]
                                                   [:in :rv.context (map query-context->recent-context context)]])
                                 :left-join [[:report_card :rc]
                                             [:and
                                              ;; only want to join on card_type if it's a card
                                              [:= :rv.model "card"]
                                              [:= :rc.id :rv.model_id]]]
                                 :order-by  [[:rv.timestamp :desc]]}))

(mu/defn ^:private model->return-model [model :- :keyword]
  (if (= :question model) :card model))

(defn- post-process [entity->id->data recent-view]
  (when recent-view
    (let [entity (some-> recent-view :model keyword)
          id (some-> recent-view :model_id)]
      (when-let [model-object (get-in entity->id->data [entity id])]
        (some-> (assoc recent-view :model_object model-object)
                fill-recent-view-info
                (dissoc :card_type)
                (update :model model->return-model))))))

(defn- get-entity->id->data [views]
  (let [{card-ids       :card
         dashboard-ids  :dashboard
         collection-ids :collection
         table-ids      :table} (as-> views views
                                  (group-by (comp keyword :model) views)
                                  (update-vals views #(mapv :model_id %)))]
    {:card       (m/index-by :id (card-recents card-ids))
     :dashboard  (m/index-by :id (dashboard-recents dashboard-ids))
     :collection (m/index-by :id (collection-recents collection-ids))
     :table      (m/index-by :id (table-recents table-ids))}))

(def ^:private ItemValidator (mc/validator Item))

(defn error-avoider
  "The underlying data model here can become inconsistent, and it's better to return the recents data that we know is
  correct than throw an error. So, in prod, we silently filter out known-bad recent views."
  [item]
  (if (and item (ItemValidator item))
    item
    (when-not config/is-prod?
      (log/errorf (colorize/red "Invalid recent view item: %s reason: %s")
                  (pr-str item)
                  (me/humanize (mr/explain Item item))))))

(mu/defn get-recents
  "Gets all recent views for a given user, and context. Returns a list of at most 20 [[Item]]s per [[models-of-interest]], per context.

  Returns: [:map [:recents [:sequential Item]]]

  [[do-query]] can return nils, and we remove them here becuase there can be recent views for deleted entities, and we
  don't want to show those in the recent views.

  Returns a sequence of [[Item]]s. The reason this isn't a `mu/defn`, is that error-avoider validates each Item in the
  sequence, so there's no need to do it twice."
  ([user-id] (get-recents user-id [:views :selections]))
  ([user-id context :- [:sequential [:enum :views :selections]]]
   (let [recent-items (do-query user-id context)
         entity->id->data (get-entity->id->data recent-items)
         view-items (into []
                          (comp
                           (keep (partial post-process entity->id->data))
                           (keep error-avoider)
                           (m/distinct-by (juxt :id :model)))
                          recent-items)]
     {:recents view-items})))<|MERGE_RESOLUTION|>--- conflicted
+++ resolved
@@ -33,11 +33,8 @@
    [malli.core :as mc]
    [malli.error :as me]
    [medley.core :as m]
-<<<<<<< HEAD
    [metabase.config :as config]
-=======
    [metabase.models.collection :as collection]
->>>>>>> e901ed30
    [metabase.models.collection.root :as root]
    [metabase.models.interface :as mi]
    [metabase.util :as u]
@@ -185,7 +182,6 @@
      [:metric [:map
                [:display :string]
                [:parent_collection ::pc]
-<<<<<<< HEAD
                [:moderated_status ::verified]]]
      [:dashboard [:map [:parent_collection ::pc]]]
      [:table [:map
@@ -197,19 +193,6 @@
                    [:parent_collection ::pc]
                    [:effective_location :string]
                    [:authority_level ::official]]]]]))
-=======
-               [:moderated_status [:enum "verified" nil]]]]
-    [:dashboard [:map [:parent_collection ::pc]]]
-    [:table [:map
-             [:display_name :string]
-             [:database [:map
-                         [:id [:int {:min 1}]]
-                         [:name :string]]]]]
-    [:collection [:map
-                  [:parent_collection ::pc]
-                  [:effective_location :string]
-                  [:authority_level [:enum "official" nil]]]]]])
->>>>>>> e901ed30
 
 (defmulti fill-recent-view-info
   "Fills in additional information for a recent view, such as the display name of the object.
