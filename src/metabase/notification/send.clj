(ns metabase.notification.send
  (:require
   [java-time.api :as t]
   [metabase.analytics.prometheus :as prometheus]
   [metabase.channel.core :as channel]
   [metabase.config.core :as config]
   [metabase.notification.models :as models.notification]
   [metabase.notification.payload.core :as notification.payload]
   [metabase.notification.settings :as notification.settings]
   [metabase.task-history.core :as task-history]
   [metabase.util :as u]
   [metabase.util.log :as log]
   [metabase.util.malli :as mu]
   [metabase.util.retry :as retry]
   [toucan2.core :as t2])
  (:import
   (java.util.concurrent ArrayBlockingQueue Callable Executors ThreadPoolExecutor)
   (org.apache.commons.lang3.concurrent BasicThreadFactory$Builder)
   (org.quartz CronExpression)))

(set! *warn-on-reflection* true)

(defn- handler->channel-name
  [{:keys [channel_type channel_id]}]
  (if channel_id
    (str (u/qualified-name channel_type) " " channel_id)
    (u/qualified-name channel_type)))

(def ^:private default-blocking-queue-size 1000)

(def ^:private default-shutdown-timeout-ms (* 30 60 1000)) ;; 30 minutes

(def ^:private default-retry-config
  {:max-attempts            (if config/is-dev? 2 7)
   :initial-interval-millis 500
   :multiplier              2.0
   :randomization-factor    0.1
   :max-interval-millis     30000
   :retry-on-exception-pred (comp not ::skip-retry? ex-data)})

(defn- unretriable-error?
  [error]
  (let [unretriable-errors #{:slack/invalid-token :slack/channel-not-found}]
    (contains? unretriable-errors error)))

(defn- should-skip-retry?
  [exception channel-type]
  (let [error (:error-type (ex-data exception))]
    (and (= :channel/slack channel-type)
         (unretriable-error? error))))

(defn- channel-send-retrying!
  [notification-id payload-type handler message]
  (let [channel      (or (:channel handler)
                         {:type (:channel_type handler)})
        channel-type (:type channel)]
    (try
      (let [#_notification-id #_(:notification_id handler)
            retry-config    default-retry-config
            retry-errors    (volatile! [])
            retry-report    (fn []
                              {:attempted_retries (count @retry-errors)
                               ;; we want the last retry to be the most recent
                               :retry_errors       (reverse @retry-errors)})
            send!           (fn []
                              (try
                                (channel/send! channel message)
                                (catch Exception e
                                  (let [skip-retry? (should-skip-retry? e (:type channel))
                                        new-e       (ex-info (ex-message e)
                                                             (assoc (ex-data e) ::skip-retry? skip-retry?)
                                                             e)]
                                    (if-not skip-retry?
                                      (do
                                        (vswap! retry-errors conj {:message   (u/strip-error e)
                                                                   :timestamp (t/offset-date-time)})
                                        (log/warn e "Failed to send,  retrying..."))
                                      (log/warn e "Failed to send, not retrying"))
                                    (throw new-e)))))
            retrier         (retry/make retry-config)]
        (log/debug "Started sending")
        (task-history/with-task-history {:task            "channel-send"
                                         :on-success-info (fn [update-map _result]
                                                            (cond-> update-map
                                                              (seq @retry-errors)
                                                              (update :task_details merge (retry-report))))
                                         :on-fail-info    (fn [update-map _result]
                                                            (update update-map :task_details merge (retry-report)))
                                         :task_details    {:retry_config      retry-config
                                                           :channel_id        (:id channel)
                                                           :channel_type      (:type channel)
                                                           :template_id       (:template_id handler)
                                                           :notification_id   notification-id
                                                           :notification_type payload-type
                                                           :recipient_ids     (map :id (:recipients handler))}}
          (retrier send!)
          (log/debugf "Sent with %d retries" (count @retry-errors))
          (log/info "Sent successfully")))
      (prometheus/inc! :metabase-notification/channel-send-ok {:payload-type payload-type
                                                               :channel-type channel-type})
      (catch Throwable e
        (prometheus/inc! :metabase-notification/channel-send-error {:payload-type payload-type
                                                                    :channel-type channel-type})
        (log/warn e "Failed to send")))))

(defn- hydrate-notification
  [notification-info]
  (case (:payload_type notification-info)
    (:notification/system-event :notification/testing :notification/card)
    (cond-> notification-info
      (t2/instance? notification-info)
      models.notification/hydrate-notification)
    ;; :notification/dashboard is still on pulse, so we expect it to self-contained. see [[metabase.pulse.send]]
    notification-info))

(defmulti do-after-notification-sent
  "Performs post-notification actions based on the notification type."
  {:arglists '([notification-info notification-payload])}
  (fn [notification-info _notification-payload]
    (:payload_type notification-info)))

(defmulti should-queue-notification?
  "Whether to queue the notification for sending."
  {:arglists '([notification-info])}
  :payload_type)

(defmethod should-queue-notification? :default [_] true)

(defmethod do-after-notification-sent :default [_notification-info _notification-payload] nil)

(def ^:private payload-labels         (for [payload-type (keys (methods notification.payload/notification-payload))]
                                        {:payload-type payload-type}))
(def ^:private payload-channel-labels (for [[channel-type payload-type] (keys (methods channel/render-notification))]
                                        {:payload-type payload-type
                                         :channel-type channel-type}))

(defmethod prometheus/known-labels :metabase-notification/send-ok [_] payload-labels)
(defmethod prometheus/known-labels :metabase-notification/send-error [_] payload-labels)
(defmethod prometheus/known-labels :metabase-notification/channel-send-ok [_] payload-channel-labels)
(defmethod prometheus/known-labels :metabase-notification/channel-send-error [_] payload-channel-labels)

(defn- since-trigger-ms
  [notification-info]
  (some-> notification-info meta :notification/triggered-at-ns u/since-ms))

(mu/defn ^:private send-notification-sync!
  "Send the notification to all handlers synchronously. Do not use this directly, use *send-notification!* instead."
  [{:keys [id payload_type] :as notification-info} :- ::notification.payload/Notification]
  (log/with-context {:notification_id id
                     :payload_type    payload_type}
    (u/with-timer-ms
      [duration-ms-fn]
      (when-let [wait-time (since-trigger-ms notification-info)]
        (prometheus/observe! :metabase-notification/wait-duration-ms {:payload-type payload_type} wait-time))
      (try
        (log/info "Sending")
        (prometheus/inc! :metabase-notification/concurrent-tasks)
        (let [hydrated-notification (hydrate-notification notification-info)
              handlers              (:handlers hydrated-notification)]
          (task-history/with-task-history {:task          "notification-send"
                                           :task_details {:notification_id       id
                                                          :notification_handlers (map #(select-keys % [:id :channel_type :channel_id :template_id]) handlers)}}
            (let [notification-payload (notification.payload/notification-payload (dissoc hydrated-notification :handlers))]
              (if-let [reason (notification.payload/skip-reason notification-payload)]
                (log/info "Skipping" {:reason reason})
                (do
                  (log/debugf "Found %d handlers" (count handlers))
                  (doseq [handler handlers]
                    (log/with-context {:handler_id   (:id handler)
                                       :channel_type (:channel_type handler)}
                      (try
                        (let [channel-type (:channel_type handler)
                              messages     (channel/render-notification
                                            channel-type
                                            payload_type
                                            notification-payload
                                            (:template handler)
                                            (:recipients handler))]
                          (log/debugf "Got %d messages for channel %s with template %d"
                                      (count messages)
                                      (handler->channel-name handler)
                                      (-> handler :template :id))
                          (doseq [message messages]
                            (channel-send-retrying! id payload_type handler message)))
                        (catch Exception e
                          (log/warnf e "Error sending to channel %s" (handler->channel-name handler))))))))
              (do-after-notification-sent hydrated-notification notification-payload)
              (log/info "Sent successfully")
              (prometheus/inc! :metabase-notification/send-ok {:payload-type payload_type}))))
        (catch Exception e
          (log/error e "Failed to send")
          (prometheus/inc! :metabase-notification/send-error {:payload-type payload_type})
          (throw e))
        (finally
          (prometheus/dec! :metabase-notification/concurrent-tasks)))
      (prometheus/observe! :metabase-notification/send-duration-ms {:payload-type payload_type} (duration-ms-fn))
      (when-let [total-time (since-trigger-ms notification-info)]
        (prometheus/observe! :metabase-notification/total-duration-ms {:payload-type payload_type} total-time))
      nil)))

(defn- cron->next-execution-times
  "Returns the next n fired times for a given cron schedule.

  If the cron schedule doesn't have n future executions (e.g., one-off schedules),
  returns as many execution times as available."
  [cron-schedule n]
  (let [cron-expression (CronExpression. ^String cron-schedule)
        now             (t/java-date)]
    (loop [times     []
           next-time now
           remaining n]
      (if (zero? remaining)
        times
        (if-let [next-execution (.getNextValidTimeAfter cron-expression next-time)]
          (recur (conj times (t/instant next-execution))
                 next-execution
                 (dec remaining))
          ;; No more executions available
          times)))))

(defn- avg-interval-seconds
  "Returns the average seconds between executions for a given cron schedule by sampling future execution times.

  Using the average across multiple executions (rather than mean interval) helps handle
  irregular schedules (like workday-only alerts) consistently, ensuring that the priority doesn't
  fluctuate based on seasonality (e.g., different priority on Friday vs. Monday).

  For one-off schedules that don't repeat, returns 10 seconds to give them reasonable priority."
  [cron-schedule n]
  (assert (pos? n) "Need at least 1 execution time to calculate average")
  (let [times (cron->next-execution-times cron-schedule n)]
    (if (< (count times) 2)
      ;; Handle one-off schedules that don't repeat or have only one execution
      10
      (/ (t/as (t/duration (first times) (last times)) :seconds)
         (dec (count times))))))

(defn- subscription->deadline
  "Calculates a deadline for notification execution with priority based on frequency.

  More frequent notifications (based on cron schedule) receive shorter deadlines,
  which results in higher priority when multiple notifications are scheduled at
  the same time."
  [{:keys [type cron_schedule]}]
  (let [deadline-bonus (case type
                         :notification-subscription/cron
                         (let [avg-interval-seconds (avg-interval-seconds cron_schedule 10)
                               interval-less-than   (fn [duration] (< avg-interval-seconds (t/as duration :seconds)))]
                           (cond
                             (interval-less-than (t/minutes 1))  (t/seconds 5)
                             (interval-less-than (t/minutes 5))  (t/seconds 10)
                             (interval-less-than (t/minutes 30)) (t/seconds 15)
                             (interval-less-than (t/hours 1))    (t/seconds 30)
                             :else                               (t/seconds 60)))
                         ;; default to 30 seconds for non-cron subscriptions
                         (t/seconds 30))]
    (t/plus (t/local-date-time) deadline-bonus)))

;; A notification that can be put into a queue but has equal checks based on its ID
(deftype NotificationQueueEntry [id deadline]
  Object
  (equals [this  other]
    (and (instance? NotificationQueueEntry other)
         (= (.id this) (.id ^NotificationQueueEntry other))))

  (hashCode [this]
    (hash (.id this)))
  Comparable
  (compareTo [this other]
    (compare (.id this) (.id ^NotificationQueueEntry other))))

(defn- deadline-comparator
  "Comparator for sorting notifications by deadline."
  [a b]
  (compare (.deadline ^NotificationQueueEntry a) (.deadline ^NotificationQueueEntry b)))

(defprotocol NotificationQueueProtocol
  "Protocol for notification queue implementations."
  (put-notification!  [this notification] "Add a notification to the queue. If a notification with the same id is already in the queue, replace it.")
  (take-notification-with-timeout! [this timeout-ms] "Take the next notification from the queue, returning nil if timeout is reached.")
  (queue-size [this] "Get the current size of the queue."))

;; A priority queue that deduplicates notifications by id
(deftype ^:private DedupPriorityQueue
         [^java.util.PriorityQueue                  items-list
          ^java.util.concurrent.ConcurrentHashMap   id->notification
          ^java.util.concurrent.locks.ReentrantLock queue-lock
          ^java.util.concurrent.locks.Condition     not-empty-cond]
  NotificationQueueProtocol
  (put-notification! [_ notification]
    (let [id   (or (:id notification) (str (random-uuid)))
          item (NotificationQueueEntry. id (subscription->deadline (:triggering_subscription notification)))]
      (.lock queue-lock)
      (try
        (when-not (.containsKey id->notification id)
          (.offer items-list item))
        (.put id->notification id notification)
        ;; Signal that a notification is available
        (.signal not-empty-cond)
        (finally
          (.unlock queue-lock)))))

  (take-notification-with-timeout! [_ timeout-ms]
    (.lock queue-lock)
    (try
      ;; Wait until there's at least one notification or timeout
      (loop []
        (if (.isEmpty items-list)
          (if (.await not-empty-cond timeout-ms java.util.concurrent.TimeUnit/MILLISECONDS)
            (recur)
            nil) ; timeout occurred
          (let [^NotificationQueueEntry entry (.poll items-list)
                id                            (.id entry)]
            (.remove id->notification id))))
      (finally
        (.unlock queue-lock))))

  (queue-size [_]
    (.lock queue-lock)
    (try
      (.size items-list)
      (finally
        (.unlock queue-lock)))))

(defn- create-dedup-priority-queue
  "A thread-safe, prioritized notification queue with the following properties:
  - Notifications are identified by unique IDs
  - Prioritized by deadline
  - Adding a notification with an ID already in the queue replaces the existing one
  - Taking from an empty queue blocks until a notification is available
  - Multiple threads can safely add and take from the queue concurrently"
  []
  (let [queue-lock     (java.util.concurrent.locks.ReentrantLock.)
        not-empty-cond (.newCondition queue-lock)]
    (->DedupPriorityQueue (java.util.PriorityQueue. ^java.util.Comparator deadline-comparator)
                          (java.util.concurrent.ConcurrentHashMap.)
                          queue-lock
                          not-empty-cond)))

;; A simple array blocking queue for notification
(deftype BlockingQueue [^java.util.concurrent.ArrayBlockingQueue items-list]
  NotificationQueueProtocol
  (put-notification! [_ notification]
    (.put items-list notification))
  (take-notification-with-timeout! [_ timeout-ms]
    (.poll items-list timeout-ms java.util.concurrent.TimeUnit/MILLISECONDS))
  (queue-size [_]
    (.size items-list)))

(defn- create-blocking-queue
  "Create a blocking queue for notifications."
  []
  (BlockingQueue. (ArrayBlockingQueue. default-blocking-queue-size)))

(defn- create-notification-dispatcher
  "Create a thread pool for sending notifications.
  There can only be one notification with the same id in the queue.
  - if a notification of the same id is already in the queue, then replace it
  (we keep the latest version because it likely contains the most up-to-date information
  such as: creator_id, active status, handlers info etc.)
  - if a notification doesn't have id, put it into queue regardless (used to send unsaved notifications)

  Returns a map with :dispatch-fn and :shutdown-fn."
  [pool-size queue]
  (let [executor (Executors/newFixedThreadPool
                  pool-size
                  (.build
                   (doto (BasicThreadFactory$Builder.)
                     (.namingPattern "send-notification-thread-pool-%d"))))
        shutdown-flag (java.util.concurrent.atomic.AtomicBoolean. false)
        start-worker! (fn []
                        (.submit ^ThreadPoolExecutor executor
                                 ^Callable (fn []
                                             (while (and (not (Thread/interrupted))
                                                         (or (not (.get shutdown-flag))
                                                             ;; Continue processing if shutdown flag is set but queue is not empty
                                                             (pos? (queue-size queue))))
                                               (try
                                                 (when-let [notification (take-notification-with-timeout! queue 1000)]
                                                   (send-notification-sync! notification))
                                                 (catch InterruptedException _
                                                   (log/warn "Notification worker interrupted, shutting down")
                                                   (throw (InterruptedException.)))
                                                 (catch Throwable e
                                                   (log/error e "Error in notification worker")))))))
        ensure-enough-workers! (fn []
                                 (dotimes [i (- pool-size (.getActiveCount ^ThreadPoolExecutor executor))]
                                   (log/debugf "Not enough workers, starting a new one %d/%d"
                                               (+ (.getActiveCount ^ThreadPoolExecutor executor) i)
                                               pool-size)
                                   (start-worker!)))
        dispatch-fn (fn [notification]
                      (if-not (.get shutdown-flag)
                        (do
                          (ensure-enough-workers!)
                          (put-notification! queue notification)
                          ::ok)
                        (do
                          (log/infof "Rejecting notification with id %d as the workers are being shutdown" (:id notification))
                          ::shutdown)))
        shutdown-fn (fn [timeout-ms]
                      (log/infof "Gracefully shutting down notification dispatcher with %d pending notifications to process" (queue-size queue))
                      (.set shutdown-flag true)
                      (.shutdown ^ThreadPoolExecutor executor)
                      (try
                        (.awaitTermination ^ThreadPoolExecutor executor timeout-ms java.util.concurrent.TimeUnit/MILLISECONDS)
                        (log/info "Notification worker shut down successfully")
                        (catch InterruptedException _
                          (log/warn "Interrupted while waiting for notification executor to terminate")
                          (.shutdownNow ^ThreadPoolExecutor executor))))]

    (log/infof "Starting notification thread pool with %d threads" pool-size)
    (dotimes [_ pool-size]
      (start-worker!))
    {:dispatch-fn dispatch-fn
     :shutdown-fn shutdown-fn}))

(defonce ^:private dedup-priority-dispatcher
  (delay (create-notification-dispatcher (notification.settings/notification-thread-pool-size) (create-dedup-priority-queue))))

(defonce ^:private simple-blocking-dispatcher
  (delay (create-notification-dispatcher (notification.settings/notification-system-event-thread-pool-size) (create-blocking-queue))))

(defn- dispatch!
  [notification]
  (let [{:keys [dispatch-fn]} (case (:payload_type notification)
                                :notification/system-event
                                @simple-blocking-dispatcher
                                 ;; notification/card, notification/dashboard
                                @dedup-priority-dispatcher)]
    (dispatch-fn notification)))

(mu/defn ^:private send-notification-async!
  "Send a notification asynchronously."
  [notification :- ::notification.payload/Notification]
  (dispatch! notification)
  nil)

(def ^:private Options
  [:map
   [:notification/sync? :boolean]])

(def ^:dynamic *default-options*
  "The default options for sending a notification."
  {:notification/sync? false})

(defn- skip-notification-because-of-cutoff?
  "If `notification.settings/notification-suppression-cutoff` is set, returns true for notifications that have updated_at older than the cutoff timestamp.

  This should be set on staging instances only."
  [notification]
  (and (:updated_at notification)
       (notification.settings/notification-suppression-cutoff)
       (t/< (:updated_at notification)
            (notification.settings/notification-suppression-cutoff))))

(mu/defn send-notification!
  "The function to send a notification. Defaults to `notification.send/send-notification-async!`."
  [notification & {:keys [] :as options} :- [:maybe Options]]
<<<<<<< HEAD
  (if-not (skip-notification-because-of-cutoff? notification)
    (log/with-context {:notification_id (:id notification)
                       :payload_type    (:payload_type notification)}
      (if (should-queue-notification? notification)
        (let [options      (merge *default-options* options)
              notification (with-meta notification {:notification/triggered-at-ns (u/start-timer)})]
          (log/debugf "Will be send %s" (if (:notification/sync? options) "synchronously" "asynchronously"))
          (if (:notification/sync? options)
            (send-notification-sync! notification)
            (send-notification-async! notification)))
        (log/debugf "Skip queueing notification %s" (pr-str notification))))
    (log/infof "Skipping notification %s because it is older than the cutoff timestamp: %s. YOU SHOULDN'T SEE THIS ON PROD, REPORT IF YOU ARE!!!"
               (:id notification) (notification.settings/notification-suppression-cutoff))))
=======
  (log/with-context {:notification_id (:id notification)
                     :payload_type    (:payload_type notification)}
    (let [options      (merge *default-options* options)
          notification (with-meta notification {:notification/triggered-at-ns (u/start-timer)})]
      (log/debugf "Will be send %s" (if (:notification/sync? options) "synchronously" "asynchronously"))
      (if (:notification/sync? options)
        (send-notification-sync! notification)
        (send-notification-async! notification)))))

(defn shutdown!
  "Shutdown all notification workers with wait up to [[timeout-ms]] milliseconds for each workers."
  []
  (let [workers [dedup-priority-dispatcher simple-blocking-dispatcher]]
    (log/with-context {:dispatcher-count (count workers)}
      (log/info "Shutting down notification dispatchers...")
      (try
        (doseq [worker workers]
          ((:shutdown-fn @worker) default-shutdown-timeout-ms))
        (log/info "All notification workers shut down successfully")
        (catch Exception e
          (log/error e "Error shutting down notification workers"))))))
>>>>>>> 2ae676e8
<|MERGE_RESOLUTION|>--- conflicted
+++ resolved
@@ -457,7 +457,6 @@
 (mu/defn send-notification!
   "The function to send a notification. Defaults to `notification.send/send-notification-async!`."
   [notification & {:keys [] :as options} :- [:maybe Options]]
-<<<<<<< HEAD
   (if-not (skip-notification-because-of-cutoff? notification)
     (log/with-context {:notification_id (:id notification)
                        :payload_type    (:payload_type notification)}
@@ -471,15 +470,6 @@
         (log/debugf "Skip queueing notification %s" (pr-str notification))))
     (log/infof "Skipping notification %s because it is older than the cutoff timestamp: %s. YOU SHOULDN'T SEE THIS ON PROD, REPORT IF YOU ARE!!!"
                (:id notification) (notification.settings/notification-suppression-cutoff))))
-=======
-  (log/with-context {:notification_id (:id notification)
-                     :payload_type    (:payload_type notification)}
-    (let [options      (merge *default-options* options)
-          notification (with-meta notification {:notification/triggered-at-ns (u/start-timer)})]
-      (log/debugf "Will be send %s" (if (:notification/sync? options) "synchronously" "asynchronously"))
-      (if (:notification/sync? options)
-        (send-notification-sync! notification)
-        (send-notification-async! notification)))))
 
 (defn shutdown!
   "Shutdown all notification workers with wait up to [[timeout-ms]] milliseconds for each workers."
@@ -492,5 +482,4 @@
           ((:shutdown-fn @worker) default-shutdown-timeout-ms))
         (log/info "All notification workers shut down successfully")
         (catch Exception e
-          (log/error e "Error shutting down notification workers"))))))
->>>>>>> 2ae676e8
+          (log/error e "Error shutting down notification workers"))))))