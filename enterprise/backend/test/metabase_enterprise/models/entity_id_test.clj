(ns ^:mb/once metabase-enterprise.models.entity-id-test
  "To support serialization, all exported entities should have either an external name (eg. a database path) or a
  generated NanoID in a column called entity_id. There's a property :entity_id to automatically populate that field.

  This file makes it impossible to forget to add entity_id to new entities. It tests that every entity is either
  explicitly excluded, or has the :entity_id property."
  (:require
   [clojure.test :refer :all]
   [metabase-enterprise.serialization.v2.backfill-ids :as serdes.backfill]
   [metabase-enterprise.serialization.v2.seed-entity-ids :as v2.seed-entity-ids]
   [metabase.db.data-migrations]
   [metabase.models]
   [metabase.models.revision-test]
   [metabase.models.serialization :as serdes]))

(set! *warn-on-reflection* true)

(comment metabase.models/keep-me
         metabase.db.data-migrations/keep-me
         metabase.models.revision-test/keep-me)

(def ^:private entities-external-name
  "Entities with external names, so they don't need a generated entity_id."
  #{;; Databases have external names based on their URLs; tables are nested under databases; fields under tables.
    :model/Database
    :model/Table
    :model/Field
    ;; Settings have human-selected unique names.
    :metabase.models.setting/Setting})

(def ^:private entities-not-exported
  "Entities that are either:
  - not exported in serialization; or
  - exported as a child of something else (eg. timeline_event under timeline)
  so they don't need a generated entity_id."
  #{:metabase.db.data-migrations/DataMigrations
<<<<<<< HEAD
    :metabase.models.action/HTTPAction
    :metabase.models.action/ImplicitAction
    :metabase.models.action/QueryAction
    :model/Activity
=======
    :model/HTTPAction
    :model/ImplicitAction
    :model/QueryAction
    :metabase.models.activity/Activity
>>>>>>> ac6e70f1
    :metabase.models.application-permissions-revision/ApplicationPermissionsRevision
    :metabase.models.bookmark/BookmarkOrdering
    :metabase.models.bookmark/CardBookmark
    :metabase.models.bookmark/CollectionBookmark
    :metabase.models.bookmark/DashboardBookmark
    :metabase.models.collection.root/RootCollection
    :metabase.models.collection-permission-graph-revision/CollectionPermissionGraphRevision
    :model/DashboardCardSeries
    :metabase.models.field-values/FieldValues
    :model/LoginHistory
    :metabase.models.metric-important-field/MetricImportantField
    :metabase.models.moderation-review/ModerationReview
    :metabase.models.parameter-card/ParameterCard
    :metabase.models.permissions/Permissions
    :metabase.models.permissions-group/PermissionsGroup
    :metabase.models.permissions-group-membership/PermissionsGroupMembership
    :metabase.models.permissions-revision/PermissionsRevision
    :model/PersistedInfo
    :metabase.models.pulse-card/PulseCard
    :metabase.models.pulse-channel/PulseChannel
    :metabase.models.pulse-channel-recipient/PulseChannelRecipient
    :metabase.models.query/Query
    :metabase.models.query-cache/QueryCache
    :metabase.models.query-execution/QueryExecution
    :metabase.models.revision/Revision
    :metabase.models.revision-test/FakedCard
    :metabase.models.secret/Secret
    :metabase.models.session/Session
    :model/TaskHistory
    :metabase.models.timeline-event/TimelineEvent
    :metabase.models.user/User
    :model/ViewLog
    :metabase-enterprise.sandbox.models.group-table-access-policy/GroupTableAccessPolicy})

(deftest ^:parallel comprehensive-entity-id-test
  (doseq [model (->> (v2.seed-entity-ids/toucan-models)
                     (remove entities-not-exported)
                     (remove entities-external-name))]
    (testing (format (str "Model %s should either: have the ::mi/entity-id property, or be explicitly listed as having "
                          "an external name, or explicitly listed as excluded from serialization")
                     model)
      (is (true? (serdes.backfill/has-entity-id? model))))))

(deftest ^:parallel comprehensive-identity-hash-test
  (doseq [model (->> (v2.seed-entity-ids/toucan-models)
                     (remove entities-not-exported))]
    (testing (format "Model %s should implement identity-hash-fields" model)
      (is (some? (try
                   (serdes/hash-fields model)
                   (catch java.lang.IllegalArgumentException _
                     nil)))))))<|MERGE_RESOLUTION|>--- conflicted
+++ resolved
@@ -34,17 +34,10 @@
   - exported as a child of something else (eg. timeline_event under timeline)
   so they don't need a generated entity_id."
   #{:metabase.db.data-migrations/DataMigrations
-<<<<<<< HEAD
-    :metabase.models.action/HTTPAction
-    :metabase.models.action/ImplicitAction
-    :metabase.models.action/QueryAction
-    :model/Activity
-=======
     :model/HTTPAction
     :model/ImplicitAction
     :model/QueryAction
-    :metabase.models.activity/Activity
->>>>>>> ac6e70f1
+    :model/Activity
     :metabase.models.application-permissions-revision/ApplicationPermissionsRevision
     :metabase.models.bookmark/BookmarkOrdering
     :metabase.models.bookmark/CardBookmark
