--- conflicted
+++ resolved
@@ -45,29 +45,6 @@
   }, [dispatch, tableId]);
 
   const tableQuestion = useMemo(() => {
-<<<<<<< HEAD
-    if (table) {
-      let question = Question.create({
-        DEPRECATED_RAW_MBQL_databaseId: databaseId,
-        DEPRECATED_RAW_MBQL_tableId: tableId,
-        metadata,
-      });
-
-      if (filterQueryParam || sortingQueryParam) {
-        const legacyQuery = Lib.toLegacyQuery(
-          question.query(),
-        ) as StructuredDatasetQuery;
-
-        if (filterQueryParam) {
-          legacyQuery.query.filter = filterQueryParam;
-        }
-
-        if (sortingQueryParam) {
-          legacyQuery.query["order-by"] = sortingQueryParam;
-        }
-
-        question = question.setDatasetQuery(legacyQuery);
-=======
     if (queryParam != null) {
       const query = Lib.fromJsQuery(metadataProvider, queryParam);
       if (Lib.sourceTableOrCardId(query) === tableId) {
@@ -75,7 +52,6 @@
           dataset_query: Lib.toJsQuery(query),
           metadata,
         });
->>>>>>> 5a880ebf
       }
     }
 
