--- conflicted
+++ resolved
@@ -21,11 +21,8 @@
    [metabase.query-processor.timezone :as qp.timezone]
    [metabase.query-processor.util :as qp.util]
    [metabase.upload :as upload]
-<<<<<<< HEAD
+   [metabase.util :as u]
    [metabase.util.date-2 :as u.date]
-=======
-   [metabase.util :as u]
->>>>>>> 28be3c58
    [metabase.util.honey-sql-2 :as h2x]
    [metabase.util.i18n :refer [trs]]
    [metabase.util.log :as log])
