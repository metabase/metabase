(ns metabase.lib.core
  "Currently this is mostly a convenience namespace for REPL and test usage. We'll probably have a slightly different
  version of this for namespace for QB and QP usage in the future -- TBD."
  (:refer-clojure :exclude [filter remove replace and or not = < <= > ->> >= not-empty case count distinct max min
                            + - * / time abs concat replace])
  (:require
   [metabase.lib.aggregation :as lib.aggregation]
   [metabase.lib.breakout :as lib.breakout]
   [metabase.lib.dev :as lib.dev]
   [metabase.lib.expression :as lib.expression]
   [metabase.lib.field :as lib.field]
   [metabase.lib.filter :as lib.filter]
   [metabase.lib.join :as lib.join]
   [metabase.lib.limit :as lib.limit]
   [metabase.lib.metadata.calculation :as lib.metadata.calculation]
   [metabase.lib.metric :as lib.metric]
   [metabase.lib.order-by :as lib.order-by]
   [metabase.lib.query :as lib.query]
   [metabase.lib.stage :as lib.stage]
   [metabase.lib.table :as lib.table]
   [metabase.lib.temporal-bucket :as lib.temporal-bucket]
   [metabase.shared.util.namespaces :as shared.ns]))

(comment lib.aggregation/keep-me
         lib.breakout/keep-me
         lib.dev/keep-me
         lib.expression/keep-me
         lib.field/keep-me
         lib.filter/keep-me
         lib.join/keep-me
         lib.limit/keep-me
         lib.metadata.calculation/keep-me
         lib.metric/keep-me
         lib.order-by/keep-me
         lib.query/keep-me
         lib.stage/keep-me
         lib.table/keep-me
         lib.temporal-bucket/keep-me)

(shared.ns/import-fns
  [lib.aggregation
   aggregate
   count
   avg
   count-where
   distinct
   max
   median
   min
   percentile
   share
   stddev
   sum
   sum-where]
  [lib.breakout
   breakout]
  [lib.dev
   field
   query-for-table-name]
  [lib.expression
   expression
   +
   -
   *
   /
   case
   coalesce
   abs
   log
   exp
   sqrt
   ceil
   floor
   round
   power
   interval
   relative-datetime
   time
   absolute-datetime
   now
   convert-timezone
   get-week
   get-year
   get-month
   get-day
   get-hour
   get-minute
   get-second
   get-quarter
   datetime-add
   datetime-subtract
   concat
   substring
   replace
   regexextract
   length
   trim
   ltrim
   rtrim
   upper
   lower]
  [lib.field
   with-join-alias]
  [lib.filter
   filter
<<<<<<< HEAD
   replace-filter
=======
>>>>>>> df003b99
   and
   or
   not
   = !=
   < <=
   > >=
   between
   inside
   is-null not-null
   is-empty not-empty
   starts-with ends-with
   contains does-not-contain
   time-interval
   segment
   ->and
   ->or
   ->not
   ->= ->!=
   ->< -><=
   ->> ->>=
   ->between
   ->inside
   ->is-null ->not-null
   ->is-empty ->not-empty
   ->starts-with ->ends-with
   ->contains ->does-not-contain
   ->time-interval
   ->segment]
  [lib.join
   join
   join-clause
   joins]
  [lib.limit
   current-limit
   limit]
  [lib.metadata.calculation
   column-name
   describe-query
   display-name
   suggested-name]
  [lib.order-by
   order-by
   order-by-clause
   order-bys]
  [lib.query
   native-query
   query
   saved-question-query]
  [lib.temporal-bucket
   temporal-bucket])<|MERGE_RESOLUTION|>--- conflicted
+++ resolved
@@ -103,10 +103,7 @@
    with-join-alias]
   [lib.filter
    filter
-<<<<<<< HEAD
    replace-filter
-=======
->>>>>>> df003b99
    and
    or
    not
