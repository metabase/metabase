(ns metabase.util.schema
  "Various schemas that are useful throughout the app."
  (:refer-clojure :exclude [distinct])
  (:require [cheshire.core :as json]
            [clojure.string :as str]
            [clojure.walk :as walk]
            [medley.core :as m]
            [metabase.types :as types]
            [metabase.util :as u]
            [metabase.util.date-2 :as u.date]
            [metabase.util.i18n :as i18n :refer [deferred-tru]]
            [metabase.util.password :as u.password]
            [schema.core :as s]
            [schema.macros :as s.macros]
            [schema.utils :as s.utils]))

;; So the `:type/` hierarchy is loaded.
(comment types/keep-me)

;; always validate all schemas in s/defn function declarations. See
;; https://github.com/plumatic/schema#schemas-in-practice for details.
(s/set-fn-validation! true)

;; swap out the default impl of `schema.core/validator` with one that does not barf out the entire schema, since it's
;; way too huge with things like our MBQL query schema
(defn- schema-core-validator [schema]
  (let [c (s/checker schema)]
    (fn [value]
      (when-let [error (c value)]
        (s.macros/error! (s.utils/format* "Value does not match schema: %s" (pr-str error))
                         {:value value, :error error}))
      value)))

(alter-var-root #'schema.core/validator (constantly schema-core-validator))


;;; +----------------------------------------------------------------------------------------------------------------+
;;; |                                     API Schema Validation & Error Messages                                     |
;;; +----------------------------------------------------------------------------------------------------------------+

(defn with-api-error-message
  "Return `schema` with an additional `api-error-message` that will be used to explain the error if a parameter fails
  validation."
  {:style/indent [:defn]}
  [schema api-error-message]
  (if-not (record? schema)
    ;; since this only works for record types, if `schema` isn't already one just wrap it in `s/named` to make it one
    (recur (s/named schema api-error-message) api-error-message)
    (assoc schema :api-error-message api-error-message)))

(defn api-param
  "Return `schema` with an additional `api-param-name` key that will be used in the auto-generate documentation and in
  error messages. This is important for situations where you want to bind a parameter coming in to the API to
  something other than the `snake_case` key it normally comes in as:

     ;; BAD -- Documentation/errors will tell you `dimension-type` is wrong
     [:is {{dimension-type :type} :body}]
     {dimension-type DimensionType}

     ;; GOOD - Documentation/errors will mention correct param name, `type`
     [:is {{dimension-type :type} :body}]
     {dimension-type (su/api-param \"type\" DimensionType)}"
  {:style/indent 1}
  [api-param-name schema]
  {:pre [(record? schema)]}
  (assoc schema :api-param-name (name api-param-name)))

(defn- existing-schema->api-error-message
  "Error messages for various schemas already defined in `schema.core`. These are used as a fallback by API param
  validation if no value for `:api-error-message` is present."
  [existing-schema]
  (cond
    (= existing-schema s/Int)                           (deferred-tru "value must be an integer.")
    (= existing-schema s/Str)                           (deferred-tru "value must be a string.")
    (= existing-schema s/Bool)                          (deferred-tru "value must be a boolean.")
    (instance? java.util.regex.Pattern existing-schema) (deferred-tru
                                                          "value must be a string that matches the regex `{0}`."
                                                          existing-schema)))

(declare api-error-message)

(defn- create-cond-schema-message [child-schemas]
  (str (deferred-tru "value must satisfy one of the following requirements: ")
       (str/join " " (for [[i child-schema] (m/indexed child-schemas)]
                       (format "%d) %s" (inc i) (api-error-message child-schema))))))

(defn api-error-message
  "Extract the API error messages attached to a schema, if any. This functionality is fairly sophisticated:

    (api-error-message (s/maybe (non-empty [NonBlankString])))
    ;; -> \"value may be nil, or if non-nil, value must be an array. Each value must be a non-blank string.
            The array cannot be empty.\""

  ([schema] (api-error-message schema 0))
  ([schema indent-depth]
   (or (:api-error-message schema)
       (existing-schema->api-error-message schema)
       ;; for schemas wrapped by an `s/maybe` we can generate a nice error message like
       ;; "value may be nil, or if non-nil, value must be ..."
       (when (instance? schema.core.Maybe schema)
         (when-let [message (api-error-message (:schema schema))]
           (deferred-tru "value may be nil, or if non-nil, {0}" message)))

       ;; we can do something similar for enum schemas which are also likely to be defined inline
       (when (instance? schema.core.EnumSchema schema)
         (deferred-tru "value must be one of: {0}." (str/join ", " (for [v (sort (map str (:vs schema)))]
                                                                     (str "`" v "`")))))
       ;; For cond-pre schemas we'll generate something like
       ;; value must satisfy one of the following requirements:
       ;; 1) value must be a boolean.
       ;; 2) value must be a valid boolean string ('true' or 'false').
       (when (instance? schema.core.CondPre schema)
         (create-cond-schema-message (:schemas schema)))

       ;; For conditional schemas we'll generate a string similar to `cond-pre` above
       (when (instance? schema.core.ConditionalSchema schema)
         (create-cond-schema-message (map second (:preds-and-schemas schema))))

       ;; do the same for sequences of a schema
       (when (vector? schema)
         (str (deferred-tru "value must be an array.")
              (when (= (count schema) 1)
                (when-let [message (api-error-message (first schema))]
                  (str " " (deferred-tru "Each {0}" message))))))

       ;; Optional map keys
       (when (instance? schema.core.OptionalKey schema)
         (deferred-tru "{0} (optional)" (api-error-message (:k schema))))

       ;; schema map keys
       (when (instance? clojure.lang.Keyword schema)
         (name schema))

       ;; for maps of a schema, write out what keys and values
       ;; this keeps track of indentation because the message is very difficult to read without it.
       (when (map? schema)
         (let [spaces (str/join (repeat indent-depth "  "))]
           (str (deferred-tru "value must be a map with schema: (\n{0}{1}{2}{3}{4}{5}"
                  spaces
                  "  "
                  (str/join
                   (str "\n" spaces "  ")
                   (for [k (sort-by pr-str (keys schema))] ;; keep order of keys deterministic
                     (str
                      (api-error-message k (inc indent-depth))
                      " : "
                      (api-error-message (get schema k) (inc indent-depth)))))
                  "\n"
                  spaces
                  ")")))))))

(defn non-empty
  "Add an addditonal constraint to `schema` (presumably an array) that requires it to be non-empty
   (i.e., it must satisfy `seq`)."
  [schema]
  (with-api-error-message (s/constrained schema seq "Non-empty")
    (str (api-error-message schema) " " (deferred-tru "The array cannot be empty."))))

(defn empty-or-distinct?
  "True if `coll` is either empty or distinct."
  [coll]
  (if (seq coll)
    (apply distinct? coll)
    true))

(defn distinct
  "Add an additional constraint to `schema` (presumably an array) that requires all elements to be distinct."
  [schema]
  (with-api-error-message (s/constrained schema empty-or-distinct? "distinct")
    (str (api-error-message schema) " " (deferred-tru "All elements must be distinct."))))

(defn open-schema
  "Allow for extra keys (recursively) in a schema.
  For instance:

  {(s/optional-key :thing) s/Int
   (s/optional-key :sub)   {(s/optional-key :key) s/Int}}

  can validate a map with extra keys:

  {:thing     3
   :extra-key 5
   :sub       {:key 3 :another-extra 5}}

  https://github.com/plumatic/schema/issues/120"
  [m]
  (walk/prewalk (fn [x]
                  (if (and (map? x) (not (record? x)))
                    (assoc (dissoc x (s/find-extra-keys-schema x)) s/Any s/Any)
                    x))
                m))


;;; +----------------------------------------------------------------------------------------------------------------+
;;; |                                                 USEFUL SCHEMAS                                                 |
;;; +----------------------------------------------------------------------------------------------------------------+

(def NonBlankString
  "Schema for a string that cannot be blank."
  (with-api-error-message (s/constrained s/Str (complement str/blank?) "Non-blank string")
    (deferred-tru "value must be a non-blank string.")))

(def IntGreaterThanOrEqualToZero
  "Schema representing an integer than must also be greater than or equal to zero."
  (with-api-error-message
    (s/constrained s/Int (partial <= 0) (deferred-tru "Integer greater than or equal to zero"))
    (deferred-tru "value must be an integer greater than or equal to zero.")))

;; TODO - rename this to `PositiveInt`?
(def IntGreaterThanZero
  "Schema representing an integer than must also be greater than zero."
  (with-api-error-message
    (s/constrained s/Int (partial < 0) (deferred-tru "Integer greater than zero"))
    (deferred-tru "value must be an integer greater than zero.")))

(def NonNegativeInt
  "Schema representing an integer 0 or greater"
  (with-api-error-message
    (s/constrained s/Int (partial <= 0) (deferred-tru "Integer greater than or equal to zero"))
    (deferred-tru "value must be an integer zero or greater.")))

(def PositiveNum
  "Schema representing a numeric value greater than zero. This allows floating point numbers and integers."
  (with-api-error-message
    (s/constrained s/Num (partial < 0) (deferred-tru "Number greater than zero"))
    (deferred-tru "value must be a number greater than zero.")))

(def KeywordOrString
  "Schema for something that can be either a `Keyword` or a `String`."
  (with-api-error-message (s/named (s/cond-pre s/Keyword s/Str) (deferred-tru "Keyword or string"))
    (deferred-tru "value must be a keyword or string.")))

(def FieldType
  "Schema for a valid Field base or effective (data) type (does it derive from `:type/*`)?"
  (with-api-error-message (s/pred #(isa? % :type/*) (deferred-tru "Valid field type"))
    (deferred-tru "value must be a valid field type.")))

(def FieldSemanticType
  "Schema for a valid Field semantic type deriving from `:Semantic/*`."
  (with-api-error-message (s/pred #(isa? % :Semantic/*)
                                  (deferred-tru "Valid field semantic type"))
    (deferred-tru "value must be a valid field semantic type.")))

(def FieldRelationType
  "Schema for a valid Field relation type deriving from `:Relation/*`"
  (with-api-error-message (s/pred #(isa? % :Relation/*)
                                  (deferred-tru "Valid field relation type"))
    (deferred-tru "value must be a valid field relation type.")))

(def FieldSemanticOrRelationType
  "Schema for a valid Field semantic *or* Relation type. This is currently needed because the `semantic_column` is used
  to store either the semantic type or relation type info. When this is changed in the future we can get rid of this
  schema. See #15486."
  (with-api-error-message (s/pred (fn [k]
                                    (or (isa? k :Semantic/*)
                                        (isa? k :Relation/*)))
                                  (deferred-tru "Valid field semantic or relation type"))
    (deferred-tru "value must be a valid field semantic or relation type.")))

(def CoercionStrategy
  "Schema for a valid Field coercion strategy (does it derive from `:Coercion/*`)?"
  (with-api-error-message (s/pred #(isa? % :Coercion/*) (deferred-tru "Valid coercion strategy"))
    (deferred-tru "value must be a valid coercion strategy.")))

(def FieldTypeKeywordOrString
  "Like `FieldType` (e.g. a valid derivative of `:type/*`) but allows either a keyword or a string.
   This is useful especially for validating API input or objects coming out of the DB as it is unlikely
   those values will be encoded as keywords at that point."
  (with-api-error-message (s/pred #(isa? (keyword %) :type/*) (deferred-tru "Valid field data type (keyword or string)"))
    (deferred-tru "value must be a valid field data type (keyword or string).")))

(def FieldSemanticTypeKeywordOrString
  "Like `FieldSemanticType` but accepts either a keyword or string."
  (with-api-error-message (s/pred #(isa? (keyword %) :Semantic/*) (deferred-tru "Valid field semantic type (keyword or string)"))
    (deferred-tru "value must be a valid field semantic type (keyword or string).")))

(def FieldRelationTypeKeywordOrString
  "Like `FieldRelationType` but accepts either a keyword or string."
  (with-api-error-message (s/pred #(isa? (keyword %) :Relation/*) (deferred-tru "Valid field relation type (keyword or string)"))
    (deferred-tru "value must be a valid field relation type (keyword or string).")))

(def FieldSemanticOrRelationTypeKeywordOrString
  "Like `FieldSemanticOrRelationType` but accepts either a keyword or string."
  (with-api-error-message (s/pred (fn [k]
                                    (let [k (keyword k)]
                                      (or (isa? k :Semantic/*)
                                          (isa? k :Relation/*))))
                                  (deferred-tru "Valid field semantic or relation type (keyword or string)"))
    (deferred-tru "value must be a valid field semantic or relation type (keyword or string).")))

(def CoercionStrategyKeywordOrString
  "Like `CoercionStrategy` but accepts either a keyword or string."
  (with-api-error-message (s/pred #(isa? (keyword %) :Coercion/*) (deferred-tru "Valid coercion strategy"))
    (deferred-tru "value must be a valid coercion strategy (keyword or string).")))

(def EntityTypeKeywordOrString
  "Validates entity type derivatives of `:entity/*`. Allows strings or keywords"
  (with-api-error-message (s/pred #(isa? (keyword %) :entity/*) (deferred-tru "Valid entity type (keyword or string)"))
    (deferred-tru "value must be a valid entity type (keyword or string).")))

(def Map
  "Schema for a valid map."
  (with-api-error-message (s/named clojure.lang.IPersistentMap (deferred-tru "Valid map"))
    (deferred-tru "value must be a map.")))

(def Email
  "Schema for a valid email string."
  (with-api-error-message (s/constrained s/Str u/email? (deferred-tru "Valid email address"))
    (deferred-tru "value must be a valid email address.")))

(def ValidPassword
  "Schema for a valid password of sufficient complexity which is not found on a common password list."
  (with-api-error-message (s/constrained s/Str u.password/is-valid?)
    (deferred-tru "password is too common.")))

(def IntString
  "Schema for a string that can be parsed as an integer.
   Something that adheres to this schema is guaranteed to to work with `Integer/parseInt`."
  (with-api-error-message (s/constrained s/Str #(u/ignore-exceptions (Integer/parseInt %)))
    (deferred-tru "value must be a valid integer.")))

(def IntStringGreaterThanZero
  "Schema for a string that can be parsed as an integer, and is greater than zero.
   Something that adheres to this schema is guaranteed to to work with `Integer/parseInt`."
  (with-api-error-message (s/constrained s/Str #(u/ignore-exceptions (< 0 (Integer/parseInt %))))
    (deferred-tru "value must be a valid integer greater than zero.")))

(def IntStringGreaterThanOrEqualToZero
  "Schema for a string that can be parsed as an integer, and is greater than or equal to zero.
   Something that adheres to this schema is guaranteed to to work with `Integer/parseInt`."
  (with-api-error-message (s/constrained s/Str #(u/ignore-exceptions (<= 0 (Integer/parseInt %))))
    (deferred-tru "value must be a valid integer greater than or equal to zero.")))

(defn- boolean-string? ^Boolean [s]
  (boolean (when (string? s)
             (let [s (u/lower-case-en s)]
               (contains? #{"true" "false"} s)))))

(def BooleanString
  "Schema for a string that is a valid representation of a boolean (either `true` or `false`).
   Something that adheres to this schema is guaranteed to to work with `Boolean/parseBoolean`."
  (with-api-error-message (s/constrained s/Str boolean-string?)
    (deferred-tru "value must be a valid boolean string (''true'' or ''false'').")))

(def TemporalString
  "Schema for a string that can be parsed by date2/parse."
  (with-api-error-message (s/constrained s/Str #(u/ignore-exceptions (boolean (u.date/parse %))))
    (deferred-tru "value must be a valid date string")))

(def JSONString
  "Schema for a string that is valid serialized JSON."
  (with-api-error-message (s/constrained s/Str #(try
                                                  (json/parse-string %)
                                                  true
                                                  (catch Throwable _
                                                    false)))
    (deferred-tru "value must be a valid JSON string.")))

(def ^:private keyword-or-non-blank-str
  (s/conditional
    string?  NonBlankString
    keyword? s/Keyword))

<<<<<<< HEAD
=======
(def ParameterSourceOptions
  "Schema for valid source_options within a Parameter"
  ;; TODO: This should be tighter
  {(s/optional-key :values)  [s/Str]
   (s/optional-key :card_id) IntGreaterThanZero})

>>>>>>> 766fe0d6
(def Parameter
  "Schema for a valid Parameter.
  We're not using [metabase.mbql.schema/Parameter] here because this Parameter is meant to be used for
  Parameters we store on dashboard/card, and it has some difference with Parameter in MBQL."
  (with-api-error-message {:id                              NonBlankString
                           :type                            keyword-or-non-blank-str
<<<<<<< HEAD
                           (s/optional-key :source_type)    (s/enum "static-list" "card" nil)
                           (s/optional-key :source_options) Map
=======
                           (s/optional-key :source_type)    (s/enum "static-list" "card")
                           (s/optional-key :source_options) ParameterSourceOptions
>>>>>>> 766fe0d6
                           ;; Allow blank name and slug #15279
                           (s/optional-key :name)           s/Str
                           (s/optional-key :slug)           s/Str
                           (s/optional-key :default)        s/Any
                           (s/optional-key :sectionId)      NonBlankString
                           s/Keyword                        s/Any}
    (deferred-tru "parameter must be a map with :id and :type keys")))

(def ParameterMapping
  "Schema for a valid Parameter Mapping"
  (with-api-error-message {:parameter_id             NonBlankString
                           :target                   s/Any
                           (s/optional-key :card_id) IntGreaterThanZero
                           s/Keyword                 s/Any}
    (deferred-tru "parameter_mapping must be a map with :parameter_id and :target keys")))

(def EmbeddingParams
  "Schema for a valid map of embedding params."
  (with-api-error-message (s/maybe {s/Keyword (s/enum "disabled" "enabled" "locked")})
    (deferred-tru "value must be a valid embedding params map.")))

(def ValidLocale
  "Schema for a valid ISO Locale code e.g. `en` or `en-US`. Case-insensitive and allows dashes or underscores."
  (with-api-error-message (s/constrained NonBlankString i18n/available-locale?)
    (deferred-tru "String must be a valid two-letter ISO language or language-country code e.g. 'en' or 'en_US'.")))

(def NanoIdString
  "Schema for a 21-character NanoID string, like \"FReCLx5hSWTBU7kjCWfuu\"."
  (with-api-error-message #"^[A-Za-z0-9_\-]{21}$"
    (deferred-tru "String must be a valid 21-character NanoID string.")))<|MERGE_RESOLUTION|>--- conflicted
+++ resolved
@@ -361,28 +361,20 @@
     string?  NonBlankString
     keyword? s/Keyword))
 
-<<<<<<< HEAD
-=======
 (def ParameterSourceOptions
   "Schema for valid source_options within a Parameter"
   ;; TODO: This should be tighter
-  {(s/optional-key :values)  [s/Str]
+  {(s/optional-key :values)  (s/cond-pre [s/Str] [s/Any s/Any])
    (s/optional-key :card_id) IntGreaterThanZero})
 
->>>>>>> 766fe0d6
 (def Parameter
   "Schema for a valid Parameter.
   We're not using [metabase.mbql.schema/Parameter] here because this Parameter is meant to be used for
   Parameters we store on dashboard/card, and it has some difference with Parameter in MBQL."
   (with-api-error-message {:id                              NonBlankString
                            :type                            keyword-or-non-blank-str
-<<<<<<< HEAD
                            (s/optional-key :source_type)    (s/enum "static-list" "card" nil)
-                           (s/optional-key :source_options) Map
-=======
-                           (s/optional-key :source_type)    (s/enum "static-list" "card")
                            (s/optional-key :source_options) ParameterSourceOptions
->>>>>>> 766fe0d6
                            ;; Allow blank name and slug #15279
                            (s/optional-key :name)           s/Str
                            (s/optional-key :slug)           s/Str
