---
title: Driver interface changelog
---

# Driver Interface Changelog

<<<<<<< HEAD
## Metabase 0.50.0
=======
## Metabase 0.49.1

- Another driver feature has been added: `describe-fields`. If a driver opts-in to supporting this feature, The
  multimethod `metabase.driver/describe-fields` must be implemented, as a replacement for
  `metabase.driver/describe-table`.

- The multimethod `metabase.driver.sql-jdbc.sync.describe-table/describe-fields-sql` has been added. The method needs
  to be implemented if the driver supports `describe-fields` and you want to use the default JDBC implementation of
  `metabase.driver/describe-fields`.
>>>>>>> 22880c82

## Metabase 0.49.0

- The multimethod `metabase.driver/describe-table-fks` has been deprecated in favor of `metabase.driver/describe-fks`.
  `metabase.driver/describe-table-fks` will be removed in 0.52.0.

- The multimethod `metabase.driver/describe-fks` has been added. The method needs to be implemented if the database
  supports the `:foreign-keys` and `:describe-fks` features. It replaces the `metabase.driver/describe-table-fks`
  method, which is now deprecated.

- The multimethod `metabase.driver.sql-jdbc.sync.describe-table/describe-fks-sql` has been added. The method needs
  to be implemented if you want to use the default JDBC implementation of `metabase.driver/describe-fks`.

- The multimethod `metabase.driver/alter-columns!` has been added. This method is used to alter a table's columns in the
  database. This is currently only required for drivers that support the `:uploads` feature, and has a default
  implementation for JDBC-based drivers.

- The multimethod `metabase.driver.sql-jdbc.sync.interface/alter-columns-sql` has been added. The method
  allows you to customize the query used by the default JDBC implementation of `metabase.driver/alter-columns!`.

- The multimethod `metabase.driver.sql-jdbc.sync.interface/current-user-table-privileges` has been added.
  JDBC-based drivers can implement this to improve the performance of the default SQL JDBC implementation of
  `metabase.driver/describe-database`. It needs to be implemented if the database supports the `:table-privileges`
  feature and the driver is JDBC-based.

- The multimethod `metabase.driver/create-table!` can take an additional optional map with an optional key `primary-key`.
  `metabase.driver/upload-type->database-type` must also be changed, so that if
  `:metabase.upload/auto-incrementing-int-pk` is provided as the `upload-type` argument, the function should return a
  type without the primary-key constraint included. See PR [#22166](https://github.com/metabase/metabase/pull/37505/)
  for more information. These changes only need to be implemented if the database supports the `:uploads` feature.

- The multimethod `metabase.driver/create-auto-pk-with-append-csv?` has been added. The method only needs to be
  implemented if the database supported the `:uploads` feature in 47 or earlier, and should return true if so.

- The multimethod `metabase.driver/add-columns!` has been added. This method is used to add columns to a table in the
  database. It only needs to be implemented if the database supported the `:uploads` feature in 47 or earlier.

- A new driver method has been added `metabase.driver/describe-table-indexes` along with a new feature `:index-info`.
  This method is used to get a set of column names that are indexed or are the first columns in a composite index.

- `metabase.util.honeysql-extensions`, deprecated in 0.46.0, has been removed. SQL-based drivers using Honey SQL 1
  are no longer supported. See 0.46.0 notes for more information.
  `metabase.driver.sql.query-processor/honey-sql-version` is now deprecated and no longer called. All drivers are
  assumed to use Honey SQL 2.

- The method `metabase.driver.sql.parameters.substitution/align-temporal-unit-with-param-type` is now deprecated.
  Use `metabase.driver.sql.parameters.substitution/align-temporal-unit-with-param-type-and-value` instead,
  which has access to `value` and therefore provides more flexibility for choosing the right conversion unit.

## Metabase 0.48.0
- The MBQL schema in `metabase.mbql.schema` now uses [Malli](https://github.com/metosin/malli) instead of
  [Schema](https://github.com/plumatic/schema). If you were using this namespace in combination with Schema, you'll
  want to update your code to use Malli instead.

- Another driver feature has been added: `:table-privileges`. This feature signals whether we can store
  the table-level privileges for the database on database sync.

- The multimethod `metabase.driver/current-user-table-privileges` has been added. This method is used to get
  the set of privileges the database connection's current user has. It needs to be implemented if the database
  supports the `:table-privileges` feature.

- The following functions in `metabase.query-processor.store` (`qp.store`) are now deprecated

  * `qp.store/database`
  * `qp.store/table`
  * `qp.store/field`

  Update usages of the to the corresponding functions in `metabase.lib.metadata` (`lib.metadata`):

  ```clj
  (qp.store/database)       => (lib.metadata/database (qp.store/metadata-provider))
  (qp.store/table table-id) => (lib.metadata/table (qp.store/metadata-provider) table-id)
  (qp.store/field field-id) => (lib.metadata/field (qp.store/metadata-provider) field-id)
  ```

  Note that the new methods return keys as `kebab-case` rather than `snake_case`.

- Similarly, drivers should NOT access the application database directly (via `toucan` functions or otherwise); use
  `lib.metadata` functions instead. This access may be blocked in a future release.

- SQL drivers that implement `metabase.driver.sql.query-processor/->honeysql` for
  `metabase.models.table/Table`/`:model/Table` should be updated to implement it for `:metadata/table` instead. As
  with the changes above, the main difference is that the new metadata maps use `kebab-case` keys rather than
  `snake_case` keys.

* `metabase.driver.sql.query-processor/cast-field-if-needed` now expects a `kebab-case`d field as returned by
  `lib.metadata/field`.

- `metabase.query-processor.store/fetch-and-store-database!`,
  `metabase.query-processor.store/fetch-and-store-tables!`, and
  `metabase.query-processor.store/fetch-and-store-fields!` have been removed. Things are now fetched automatically as
  needed and these calls are no longer necessary.

- `metabase.models.field/json-field?` has been removed, use `metabase.lib.field/json-field?` instead. Note that the
  new function takes a Field as returned by `lib.metadata/field`, i.e. a `kebab-case` map.

- Tests should try to avoid using any of the `with-temp` helpers or application database objects; instead, use the
  metadata functions above and and the helper *metadata providers* in `metabase.lib`, `metabase.lib.test-util`, and
  `metabase.query-processor.test-util` for mocking them, such as `mock-metadata-provider`,
  `metabase-provider-with-cards-for-queries`, `remap-metadata-provider`, and `merged-mock-metadata-provider`.

- `metabase.query-processor.util.add-alias-info/field-reference` is now deprecated. If your driver implemented it,
  implement `metabase.query-processor.util.add-alias-info/field-reference-mlv2` instead. The only difference between
  the two is that the latter is passed Field metadata with `kebab-case` keys while the former is passed legacy
  metadata with `snake_case` keys.

- `metabase.driver/current-db-time`, deprecated in 0.34, and related methods and helper functions, have been removed.
  Implement `metabase.driver/db-default-timezone` instead.

- `metabase.driver.sql-jdbc.sync.interface/db-default-timezone`, a helper for writing
  `metabase.driver/db-default-timezone` implementations for JDBC-based drivers, has been deprecated, and will be
  removed in 0.51.0 or later. You can easily implement `metabase.driver/db-default-timezone` directly, and use
  `metabase.driver.sql-jdbc.execute/do-with-connection-with-options` to get a `java.sql.Connection` for a Database.

- Added a new multimethod `metabase.driver.sql.parameters.substitution/align-temporal-unit-with-param-type`, which returns
  a suitable temporal unit conversion keyword for `field`, `param-type` and the given driver. The resulting keyword
  will be used to call the corresponding `metabase.driver.sql.query-processor/date` implementation to convert the `field`.
  Returns `nil` if the conversion is not necessary for this `field` and `param-type` combination.

- The multimethod `metabase.driver.sql-jdbc.execute/inject-remark` has been added. It allows JDBC-based drivers to
  override the default behavior of how SQL query remarks are added to queries (prepending them as a comment).

- The arity of multimethod `metabase.driver.sql-jdbc.sync.interface/fallback-metadata-query` has been updated from 3 to 4,
  it now takes an additional `db` argument. The new function arguments are: `[driver db-name-or-nil schema table]`.

## Metabase 0.47.0

- A new driver feature has been added: `:schemas`. This feature signals whether the database organizes tables in
  schemas (also known as namespaces) or not. Most databases have schemas so this feature is on by default.
  An implemention of the multimethod `metabase.driver/database-supports?` for `:schemas` is required only if the
  database doesn't store tables in schemas.

- Another driver feature has been added: `:uploads`. The `:uploads` feature signals whether the database supports
  uploading CSV files to tables in the database. To support the uploads feature, implement the following new
  multimethods: `metabase.driver/create-table!` (creates a table), `metabase.driver/drop-table!` (drops
  a table), and `metabase.driver/insert-into!` (inserts values into a table).

- The multimethod `metabase.driver/syncable-schemas` has been added. This method is used to list schemas to upload
  CSVs to, and it should include all schemas that can be synced. Currently it only needs to be implemented
  if the database has schema, and the database supports the `:uploads` feature.

- The multimethod `metabase.driver/supports?` has been deprecated in favor of `metabase.driver/database-supports?`.
  The existing default implementation of `database-supports?` currently calls `supports?`, but it will be removed in
  0.50.0.

- `metabase.driver.sql-jdbc.execute/connection-with-timezone` has been marked deprecated and is scheduled for removal
  in Metabase 0.50.0. The new method `metabase.driver.sql-jdbc.execute/do-with-connection-with-options` replaces it.
  Migration to the new method is straightforward. See PR [#22166](https://github.com/metabase/metabase/pull/22166) for
  more information. You should use `metabase.driver.sql-jdbc.execute/do-with-connection-with-options` instead of
  `clojure.java.jdbc/with-db-connection` or `clojure.java.jdbc/get-connection` going forward.

- The multimethods `set-role!`, `set-role-statement`, and `default-database-role` have been added. These methods are
  used to enable connection impersonation, which is a new feature added in 0.47.0. Connection impersonation allows users
  to be assigned to specific database roles which are set before any queries are executed, so that access to tables can
  be restricted at the database level instead of (or in conjunction with) Metabase's built-in permissions system.

- The multimethod `metabase.driver.sql-jdbc.sync.describe-table/get-table-pks` is changed to return a vector instea
  of a set.

- The function `metabase.query-processor.timezone/report-timezone-id-if-supported` has been updated to take an additional
  `database` argument for the arity which previously had one argument. This function might be used in the implementation
  of a driver's multimethods.

- `metabase.driver/prettify-native-form` was added to enable driver developers use native form formatting
  specific to their driver. For details see the PR [#34991](https://github.com/metabase/metabase/pull/34991).

## Metabase 0.46.0

- The process for building a driver has changed slightly in Metabase 0.46.0. Your build command should now look
  something like this:

  ```sh
  # Example for building the driver with bash or similar

  # switch to the local checkout of the Metabase repo
  cd /path/to/metabase/repo

  # get absolute path to the driver project directory
  DRIVER_PATH=`readlink -f ~/sudoku-driver`

  # Build driver. See explanation in sample Sudoku driver README
  clojure \
    -Sdeps "{:aliases {:sudoku {:extra-deps {com.metabase/sudoku-driver {:local/root \"$DRIVER_PATH\"}}}}}"  \
    -X:build:sudoku \
    build-drivers.build-driver/build-driver! \
    "{:driver :sudoku, :project-dir \"$DRIVER_PATH\", :target-dir \"$DRIVER_PATH/target\"}"
  ```

  Take a look at our [build instructions for the sample Sudoku
  driver](https://github.com/metabase/sudoku-driver#build-it-updated-for-build-script-changes-in-metabase-0460)
  for an explanation of the command.

  Note that while this command itself is quite a lot to type, you no longer need to specify a `:build` alias in your
  driver's `deps.edn` file.

  Please upvote https://ask.clojure.org/index.php/7843/allow-specifying-aliases-coordinates-that-point-projects ,
  which will allow us to simplify the driver build command in the future.

- The multimethod `metabase.driver/table-rows-sample` has been added. This method is used in situations where Metabase
  needs a limited sample from a table, like when fingerprinting. The default implementation defined in the
  `metabase.db.metadata-queries` namespace runs an MBQL query using the regular query processor to produce the sample
  rows. This is good enough in most cases, so this multimethod should not be implemented unless really
  necessary. Currently, the only case when a special implementation is used is for BigQuery, which does not respect
  limit clauses.

- The multimethod `metabase.driver.sql.query-processor/datetime-diff` has been added. This method is used by
  implementations of `->honeysql` for the `:datetime-diff` clause. It is recommended to implement this if you want to
  use the default SQL implementation of `->honeysql` for the `:datetime-diff`, which includes validation of argument
  types across all units.

- The multimethod `metabase.query-processor.util.add-alias-info/field-reference` has been added. This method is used
  to produce a reference to a field by the `add-alias-info` middleware. (Note that this middleware is optional,
  currently it is only used by the SQL and MongoDB drivers.) The default implementation returns the name of the field
  instance. It should be overridden if just the name is not a valid a valid reference. For example, MongoDB supports
  nested documents and references to nested fields should contain the whole path. See the namespace
  `metabase.driver.mongo.query-processor` for an alternative implementation.

- The multimethod `metabase.driver.sql-jdbc.sync.interface/syncable-schemas` (aliased as
  `metabase.driver.sql-jdbc.sync/syncable-schemas`), which was deprecated in 0.43.0, has been removed. Implement
  `metabase.driver.sql-jdbc.sync.interface/filtered-syncable-schemas` instead. See 0.43.0 notes below for more
  details.

- The multimethod `metabase.driver/format-custom-field-name`, which was deprecated in 0.42.0, has been removed.
  Implement `metabase.driver/escape-alias` instead. See 0.42.0 notes below for more information.

- The multimethod `metabase.driver.sql-jdbc.execute/read-column`, which was deprecated in 0.35.0, has been removed.
  Implement `metabase.driver.sql-jdbc.execute/read-column-thunk` instead. See 0.35.0 notes below for more information.

### Honey SQL 2

The following only applies to SQL drivers; you can ignore it for non-SQL drivers.

Prior to Metabase 0.46.0, SQL drivers used Honey SQL 1 as an intermediate target when compiling queries. In 0.46.0 we
have began the process of migrating to Honey SQL 2 as our new intermediate target.

We plan to continue to support use of Honey SQL 1 until Metabase 0.49.0. Please be sure to migrate your drivers before
then.

In Metabase 0.46.x, 0.47.x, and 0.48.x, you can specify which version of Honey SQL you driver should use by
implementing the `metabase.driver.sql.query-processor/honey-sql-version` multimethod:

```clj
(require '[metabase.driver.sql.query-processor :as sql.qp])

;;; use Honey SQL 2 for :my-driver
(defmethod sql.qp/honey-sql-version :my-driver
  [_driver]
  2)
```

This method must return either `1` or `2`. Currently, the default implementation returns `1`. Effectively this means
you currently have to opt-in to Honey SQL 2 compilation. It's a good idea to do this sooner rather than later so your
driver is prepared for 0.49.0 well in advance.

In Metabase 0.47.x or 0.48.x we will likely change the default Honey SQL version to `2` to ensure everyone is aware of
the upcoming breaking changes in 0.49.0 and give them one or two release cycles to update their drivers to target
Honey SQL 2. You will still be able to opt-in to using Honey SQL 1 until 0.49.0 by implementing
`sql.qp/honey-sql-version` and returning `1`.

#### What You Need to Change

Our Honey SQL utility namespace, `metabase.util.honeysql-extensions`, commonly aliased as `hx`, has been updated to
generate forms appropriate for either Honey SQL 1 or Honey SQL 2. This is done automatically based on your driver's
`honey-sql-version`. `metabase.driver.sql.query-processor` itself also supports both targets in the same way.

The actual changes you will need to make to your driver code will probably be fairly small. The most important things
to note when porting your driver:

1. Avoid use of things from Honey SQL 1 namespaces like `honeysql.core` or `honeysql.format`. If you must, use Honey
   SQL `honey.sql` instead; you may not need either.

2. While you can continue to use `metabase.util.honeysql-extensions` in the short term, since it can target either
   version of Honey SQL, we will probably remove this namespace at some point in the future. Update your code to use
   `metabase.util.honey-sql-2` instead. The namespaces implement an almost identical set of helper functions, so all
   you should need to switch is which one you `:require` in your `ns` form.

3. `honeysql.core/call` no longer exists; instead of a form like `(hsql/call :my_function 1 2)`, you simply return a
   plain vector like `[:my_function 1 2]`. `(hsql/raw "x")` is now`[:raw "x"]`. New handlers can be registered with
   Honey SQL 2 with `honey.sql/register-fn!`. There is no equivalent of the Honey SQL 1 `honeysql.format./ToSql`
   protocol, so you should no longer define one-off types to implement custom SQL compilation rules. Use
   `honey.sql/register-fn!` instead.

4. In Honey SQL 1 you were able to register functions to a more limited extent by implementing the multimethod
   `honeysql.format/fn-handler`. Metabase registered the functions `:extract`, `:distinct-count`, and
   `:percentile-cont` in this way. For Honey SQL 2, we've registered these functions as qualified keywords in the
   `metabase.util.honey-sql-2` namespace, to prevent confusion as to where they're defined. Thus you'll need to update
   the keyword if you're using these functions.

   ```clj
   ;;; Honey SQL 1
   (hsql/call :distinct-count expr)
   ```

   becomes

   ```clj
   ;;; Honey SQL 2
   (require '[metabase.util.honey-sql-2 :as h2x])

   [::h2x/distinct-count expr]
   ```

5. Because custom expressions are now just plain vectors like `[:my_function 1]`, you may need to wrap expressions in
   an additional vector if they appear inside `:select`, `:from`, or other places where a vector could be interpreted
   as `[expression alias]`. e.g.

   ```clj
   ;; Honey SQL 1
   (honeysql.core/format {:select [[:my_function 1]]})
   ;; => ["SELECT my_function AS 1"]

   ;; Honey SQL 2
   ;;
   ;; WRONG
   (honey.sql/format {:select [[:my_function 1]]})
   ;; => ["SELECT my_function AS ?" 1]

   ;; CORRECT
   (honey.sql/format {:select [[[:my_function 1]]]})
   ;; => ["SELECT MY_FUNCTION(?)" 1]
   ```

   The SQL query processor does this automatically for forms it generates, so you only need to worry about this if
   you're overriding the way it generates `:select` or other top-level clauses.

6. Numbers are parameterized by default, e.g. `{:select [1]}` becomes `SELECT ?` rather than `SELECT 1`. You can use
   `:inline` to force the SQL to be generated inline instead: `{:select [[[:inline 1]]]}` becomes `SELECT 1`. Numbers
   generated by the SQL query processor code should automatically be inlined, but you may need to make sure any
   numbers you generate are wrapped in `:inline` if they can end up as expressions inside a `GROUP BY` clause. Some
   databases can recognize expressions as being the same thing only when they are *not* parameterized:

   ```sql
   -- This is okay
   SELECT x + 1
   FROM table
   GROUP BY x + 1

   -- Bad: DB doesn't know whether the two x + ? expressions are the same thing
   SELECT x + ?
   FROM table
   GROUP BY x + ?
   ```

  Exercise caution when `:inline`ing things -- take care not to use it on untrusted strings or other avenues for SQL
  injection. Only inlining things that are a `number?` is a safe bet.

Please read [Differences between Honey SQL 1.x and
2.x](https://github.com/seancorfield/honeysql/blob/develop/doc/differences-from-1-x.md) for more information on the
differences between the library versions.

#### Breaking Changes in 0.46.0 related to the Honey SQL 2 transition

**Note: these breaking changes will hopefully be fixed before 0.46.0 ships. This will be updated if they are.**

The classes `metabase.util.honeysql_extensions.Identifer` and `metabase.util.honeysql_extensions.TypedHoneySQLForm`
have been moved to `metabase.util.honey_sql_1.Identifer` and `metabase.util.honey_sql_1.TypedHoneySQLForm`,
respectively. On the off chance that your driver directly referencing these class names, you may need to update things
to use the new class names.

Similarly, `metabase.util.honeysql-extensions/->AtTimeZone` has been removed; use
`metabase.util.honeysql-extensions/at-time-zone` instead.

## Metabase 0.45.0

- `metabase.driver.sql-jdbc.connection/details->connection-spec-for-testing-connection` has been removed in Metabase
  0.45.0, because it leaked SSH tunnels. See [#24445](https://github.com/metabase/metabase/issues/24445). If you are
  using this function, please update your code to use
  `metabase.driver.sql-jdbc.connection/with-connection-spec-for-testing-connection` instead, which properly cleans up
  after itself.

### New methods

- `metabase.driver.sql-jdbc.sync.describe-table-fields` has been added. Implement this method if you want to override
  the default behavior for fetching field metadata (such as types) for a table.

- `metabase.driver.sql-jdbc.sync.describe-table/get-table-pks` has been added. This methods is used to get a set of pks
  given a table.

- `->honeysql [<driver> :convert-timezone]` has been added. Implement this method if you want your driver to support
  the `convertTimezone` expression. This method takes 2 or 3 arguments and returns a `timestamp without time zone` column.

## Metabase 0.43.0

- The `:expressions` map in an MBQL query now uses strings as keys rather than keywords (see
  [#14647](https://github.com/metabase/metabase/issues/14647)). You only need to be concerned with this if you are
  accessing or manipulating this map directly. Drivers deriving from `:sql` implementing `->honeysql` for `[<driver>
  :expression]` may need to be updated. A utility function, `metabase.mbql.util/expression-with-name`, has been
  available since at least Metabase 0.35.0 and handles both types of keys. It is highly recommended that you use this
  function rather than accessing `:expressions` directly, as doing so can make your driver compatible with both 0.42.0
  and with 0.43.0 and newer.

- There is now a `describe-nested-field-columns` method under `sql-jdbc.sync` namespace which returns an instance of
  NestedFCMetadata. This is in order to allow JSON columns in Postgres and eventually other DB's which are usually
  ordinary RDBMS's but then sometimes they have a denormalized column with JSON or some other semantics. Given a table
  with denormalized columns which have nested field semantics (so, typed sub-fields which are still denormalized but
  stable in type between rows), return value should be a NestedFCMetadata, a map of flattened key paths to the
  detected sub-field. Field detection in syncing will then be enriched with those nested types. This is materially
  different from the way we do it for mongo because every kind of JSON column is different, but it's going to run
  every sync so it can't be too slow, even on enormous tables and enormous denormalized columns on those enormous tables.

## Metabase 0.42.0

Changes in Metabase 0.42.0 affect drivers that derive from `:sql` (including `:sql-jdbc`).
Non-SQL drivers likely will require no changes.

0.42.0 introduces several significant changes to the way the SQL query processor compiles and determines aliases for
MBQL `:field` clauses. For more background, see pull request
[#19384](https://github.com/metabase/metabase/pull/19384).

If you were manipulating Field or Table aliases, we consolidated a lot of overlapping vars and methods, which means you may need to delete deprecated method implementations.

### Significant changes

- The `metabase.driver.sql.query-processor/->honeysql` method for Field instances, e.g.

  ```clj
  (defmethod sql.qp/->honeysql [:my-driver (class Field)]
    [driver field]
    ...)
  ```

  is no longer invoked. All compilation is now handled by the MBQL `:field` clause method, e.g.

  ```clj
  (defmethod sql.qp/->honeysql [:my-driver :field]
    [driver field-clause]
    ...)
  ```

  If you were doing something special here, you'll need to move that special login into `[<driver> :field]` instead.
  (You may no longer need this special logic, however -- see below.)

- `:field`, `:expression`, and `:aggregation-options` clauses now contain information about what aliases you should
  use to refer to them on both the left-hand side and right-hand side of SQL `AS` or elsewhere in a query. See PR
  [#19610](https://github.com/metabase/metabase/pull/19610) for a detailed discussion about the new information,
  hereafter referred to as the /[#19610 information](https://github.com/metabase/metabase/pull/19610)/.

- If you have a custom implementation of `->honeysql` for `:field` or `(class Field)`: `->honeysql` methods for `:field` should use or replace the
  [#19610 information](https://github.com/metabase/metabase/pull/19610) rather than attempting to determine or
  override it in some other fashion.

### New methods

- `metabase.driver/escape-alias` (moved from `metabase.driver.sql.query-processor/escape-alias`, which was introduced
  in 0.41.0) is now used to generate the [#19610 information](https://github.com/metabase/metabase/pull/19610) and
  used consistently across the SQL QP code. If you need to transform generated Field aliases for any reason (such as
  escaping disallowed characters), implement this method.

- `metabase.driver.sql-jdbc.sync.interface/filtered-syncable-schemas` has been added, and will eventually replace
  `metabase.driver.sql-jdbc.sync.interface/syncable-schemas`.  It serves a similar purpose, except that it's also
  passed the inclusion and exclusion patterns (ex: `auth*,data*`) to further filter schemas that will be synced.

### Deprecated methods and vars

The following methods and vars are slated for removal in Metabase 0.45.0 unless otherwise noted.

- `metabase.driver/format-custom-field-name` is now unused. Implement `metabase.driver/escape-alias` instead.

- `metabase.driver.sql.query-processor/escape-alias` has been renamed to `metabase.driver/escape-alias`. Everything
  else is the same.

- `metabase.driver.sql.query-processor/field-clause->alias` no longer uses the optional parameter `unique-name-fn`.
  Aliases are now made unique automatically, after escaping them; implement `metabase.driver/escape-alias` if you need
  to do something special before they are made unique. (Unique aliases are also escaped a second time if you need to
  do something /really/ special.)

- `metabase.driver.sql.query-processor/field->alias`, which was deprecated in 0.41.0, is now unused in 0.42.0.
  Implementing this method no longer has any effect. Implement `metabase.driver/escape-alias` instead if you need to
  do something special; use the [#19610 information](https://github.com/metabase/metabase/pull/19610) if you need to escape the alias
  for one reason or another. This method is still slated for removal in Metabase 0.44.0.

- `metabase.driver.sql.query-processor/*field-options*` is now unused and is no longer bound automatically.  If you need field options for some reason, see our SQL Server driver for an example on how to create it.

- `metabase.driver.sql.query-processor/*table-alias*` is now unused and is no longer bound automatically. Use or
  override `:metabase.query-processor.util.add-alias-info/source-table` from the [#19610
  information](https://github.com/metabase/metabase/pull/19610) instead.

- `metabase.driver.sql.query-processor/*source-query*` is now unused and is no longer bound automatically. Use
  `metabase.driver.sql.query-processor/*inner-query*` instead, which is always bound, even if we aren't inside of a
  source query.

- `metabase.driver.sql.query-processor/field->identifier` is now unused. Implementing this method should no longer be
  necessary under any circumstances. Override `->honeysql` for `[<driver> :field]` and manipulate the [#19610
  information](https://github.com/metabase/metabase/pull/19610) if you need to do something special here.

- `metabase.driver.sql.query-processor/prefix-field-alias` is no longer used. Previously, it was made available to
  give drivers a chance to escape automatically generated aliases for joined Fields. This is no longer necessary,
  because `metabase.driver/escape-alias` is called on automatically generates aliases. Implement
  `metabase.driver/escape-alias` if you need to do something special.
- `metabase.driver.sql-jdbc.sync.interface/syncable-schemas` has been deprecated in favor of
  `metabase.driver.sql-jdbc.sync.interface/filtered-syncable-schemas` (see above). The existing default implementation
  of `syncable-schemas` currently calls `filtered-syncable-schemas` (with `nil` filters, i.e. the filtering operation
  is actually a no-op), but it will eventually be removed.

#### Removed Methods and Vars

- `metabase.mbql.schema/DatetimeFieldUnit`, deprecated in 0.39.0, is now removed.

## Older versions

Before 0.42.0, this information was tracked in our Wiki. You can find changes for versions before 0.42.0 in the
table below:

| Version | Wiki page |
|---------|-----------|
| 0.41.0 | [changes](https://github.com/metabase/metabase/wiki/What's-new-in-0.41.0-for-Metabase-driver-authors) |
| 0.40.0 | No changes. |
| 0.39.0 | No changes. |
| 0.38.0 | [changes](https://github.com/metabase/metabase/wiki/What's-new-in-0.38.0-for-Metabase-driver-authors) |
| 0.37.0 | [changes](https://github.com/metabase/metabase/wiki/What's-new-in-0.37.0-for-Metabase-driver-authors) |
| 0.36.0 | [changes](https://github.com/metabase/metabase/wiki/What's-new-in-0.36.0-for-Metabase-driver-authors) |
| 0.35.0 | [changes](https://github.com/metabase/metabase/wiki/What's-new-in-0.35.0-for-Metabase-driver-authors) |<|MERGE_RESOLUTION|>--- conflicted
+++ resolved
@@ -4,9 +4,6 @@
 
 # Driver Interface Changelog
 
-<<<<<<< HEAD
-## Metabase 0.50.0
-=======
 ## Metabase 0.49.1
 
 - Another driver feature has been added: `describe-fields`. If a driver opts-in to supporting this feature, The
@@ -16,7 +13,6 @@
 - The multimethod `metabase.driver.sql-jdbc.sync.describe-table/describe-fields-sql` has been added. The method needs
   to be implemented if the driver supports `describe-fields` and you want to use the default JDBC implementation of
   `metabase.driver/describe-fields`.
->>>>>>> 22880c82
 
 ## Metabase 0.49.0
 
