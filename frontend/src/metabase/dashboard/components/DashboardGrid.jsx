--- conflicted
+++ resolved
@@ -13,9 +13,9 @@
 import MetabaseAnalytics from "metabase/lib/analytics";
 
 import {
-  GRID_WIDTH,
-  GRID_ASPECT_RATIO,
-  GRID_MARGIN,
+    GRID_WIDTH,
+    GRID_ASPECT_RATIO,
+    GRID_MARGIN,
   DEFAULT_CARD_SIZE,
 } from "metabase/lib/dashboard_grid";
 
@@ -26,74 +26,74 @@
 
 @ExplicitSize
 export default class DashboardGrid extends Component {
-  constructor(props, context) {
-    super(props, context);
-
-    this.state = {
-      layout: this.getLayout(props),
-      dashcards: this.getSortedDashcards(props),
-      removeModalDashCard: null,
-      addSeriesModalDashCard: null,
+    constructor(props, context) {
+        super(props, context);
+
+        this.state = {
+            layout: this.getLayout(props),
+            dashcards: this.getSortedDashcards(props),
+            removeModalDashCard: null,
+            addSeriesModalDashCard: null,
       isDragging: false,
+        };
+
+        _.bindAll(this, "onDashCardMouseDown");
+    }
+
+    static propTypes = {
+        isEditing: PropTypes.bool.isRequired,
+        isEditingParameter: PropTypes.bool.isRequired,
+        dashboard: PropTypes.object.isRequired,
+        parameterValues: PropTypes.object.isRequired,
+        cards: PropTypes.array,
+
+        setDashCardAttributes: PropTypes.func.isRequired,
+        removeCardFromDashboard: PropTypes.func.isRequired,
+        markNewCardSeen: PropTypes.func.isRequired,
+        fetchCardData: PropTypes.func.isRequired,
+
+        onUpdateDashCardVisualizationSettings: PropTypes.func.isRequired,
+        onReplaceAllDashCardVisualizationSettings: PropTypes.func.isRequired,
+
+    onChangeLocation: PropTypes.func.isRequired,
     };
 
-    _.bindAll(this, "onDashCardMouseDown");
-  }
-
-  static propTypes = {
-    isEditing: PropTypes.bool.isRequired,
-    isEditingParameter: PropTypes.bool.isRequired,
-    dashboard: PropTypes.object.isRequired,
-    parameterValues: PropTypes.object.isRequired,
-    cards: PropTypes.array,
-
-    setDashCardAttributes: PropTypes.func.isRequired,
-    removeCardFromDashboard: PropTypes.func.isRequired,
-    markNewCardSeen: PropTypes.func.isRequired,
-    fetchCardData: PropTypes.func.isRequired,
-
-    onUpdateDashCardVisualizationSettings: PropTypes.func.isRequired,
-    onReplaceAllDashCardVisualizationSettings: PropTypes.func.isRequired,
-
-    onChangeLocation: PropTypes.func.isRequired,
-  };
-
-  static defaultProps = {
-    width: 0,
-    isEditing: false,
+    static defaultProps = {
+        width: 0,
+        isEditing: false,
     isEditingParameter: false,
-  };
-
-  componentWillReceiveProps(nextProps) {
-    this.setState({
-      dashcards: this.getSortedDashcards(nextProps),
+    };
+
+    componentWillReceiveProps(nextProps) {
+        this.setState({
+            dashcards: this.getSortedDashcards(nextProps),
       layout: this.getLayout(nextProps),
-    });
-  }
-
-  onLayoutChange(layout) {
+        });
+    }
+
+    onLayoutChange(layout) {
     var changes = layout.filter(
       newLayout =>
         !_.isEqual(newLayout, this.getLayoutForDashCard(newLayout.dashcard)),
     );
-    for (var change of changes) {
-      this.props.setDashCardAttributes({
-        id: change.dashcard.id,
+        for (var change of changes) {
+            this.props.setDashCardAttributes({
+                id: change.dashcard.id,
         attributes: {
           col: change.x,
           row: change.y,
           sizeX: change.w,
           sizeY: change.h,
         },
-      });
-    }
-
-    if (changes && changes.length > 0) {
-      MetabaseAnalytics.trackEvent("Dashboard", "Layout Changed");
-    }
-  }
-
-  getSortedDashcards(props) {
+            });
+        }
+
+        if (changes && changes.length > 0) {
+            MetabaseAnalytics.trackEvent("Dashboard", "Layout Changed");
+        }
+    }
+
+    getSortedDashcards(props) {
     return (
       props.dashboard &&
       props.dashboard.ordered_cards.sort((a, b) => {
@@ -109,93 +109,96 @@
         if (a.col > b.col) {
           return 1;
         }
-        return 0;
+            return 0;
       })
     );
-  }
-
-  getLayoutForDashCard(dashcard) {
-    let { CardVisualization } = getVisualizationRaw([{ card: dashcard.card }]);
-    let initialSize = DEFAULT_CARD_SIZE;
-    let minSize = CardVisualization.minSize || DEFAULT_CARD_SIZE;
+    }
+
+    getLayoutForDashCard(dashcard) {
+        let { CardVisualization } = getVisualizationRaw([{ card: dashcard.card }]);
+        let initialSize = DEFAULT_CARD_SIZE;
+        let minSize = CardVisualization.minSize || DEFAULT_CARD_SIZE;
     return {
-      i: String(dashcard.id),
-      x: dashcard.col || 0,
-      y: dashcard.row || 0,
-      w: dashcard.sizeX || initialSize.width,
-      h: dashcard.sizeY || initialSize.height,
-      dashcard: dashcard,
+            i: String(dashcard.id),
+            x: dashcard.col || 0,
+            y: dashcard.row || 0,
+            w: dashcard.sizeX || initialSize.width,
+            h: dashcard.sizeY || initialSize.height,
+            dashcard: dashcard,
       minSize: minSize,
     };
-  }
-
-  getLayout(props) {
-    return props.dashboard.ordered_cards.map(this.getLayoutForDashCard);
-  }
-
-  renderRemoveModal() {
-    // can't use PopoverWithTrigger due to strange interaction with ReactGridLayout
-    let isOpen = this.state.removeModalDashCard != null;
-    return (
-      <Modal isOpen={isOpen}>
+    }
+
+    getLayout(props) {
+        return props.dashboard.ordered_cards.map(this.getLayoutForDashCard);
+    }
+
+    renderRemoveModal() {
+        // can't use PopoverWithTrigger due to strange interaction with ReactGridLayout
+        let isOpen = this.state.removeModalDashCard != null;
+        return (
+            <Modal isOpen={isOpen}>
         {isOpen && (
           <RemoveFromDashboardModal
-            dashcard={this.state.removeModalDashCard}
-            dashboard={this.props.dashboard}
-            removeCardFromDashboard={this.props.removeCardFromDashboard}
-            onClose={() => this.setState({ removeModalDashCard: null })}
+                    dashcard={this.state.removeModalDashCard}
+                    dashboard={this.props.dashboard}
+                    removeCardFromDashboard={this.props.removeCardFromDashboard}
+                    onClose={() => this.setState({ removeModalDashCard: null })}
           />
         )}
-      </Modal>
-    );
-  }
-
-  renderAddSeriesModal() {
-    // can't use PopoverWithTrigger due to strange interaction with ReactGridLayout
-    let isOpen = this.state.addSeriesModalDashCard != null;
-    return (
-      <Modal className="Modal AddSeriesModal" isOpen={isOpen}>
+            </Modal>
+        );
+    }
+
+    renderAddSeriesModal() {
+        // can't use PopoverWithTrigger due to strange interaction with ReactGridLayout
+        let isOpen = this.state.addSeriesModalDashCard != null;
+        return (
+            <Modal className="Modal AddSeriesModal" isOpen={isOpen}>
         {isOpen && (
           <AddSeriesModal
-            dashcard={this.state.addSeriesModalDashCard}
-            dashboard={this.props.dashboard}
-            cards={this.props.cards}
-            dashcardData={this.props.dashcardData}
-            databases={this.props.databases}
-            fetchCards={this.props.fetchCards}
-            fetchCardData={this.props.fetchCardData}
-            fetchDatabaseMetadata={this.props.fetchDatabaseMetadata}
-            removeCardFromDashboard={this.props.removeCardFromDashboard}
-            setDashCardAttributes={this.props.setDashCardAttributes}
-            onClose={() => this.setState({ addSeriesModalDashCard: null })}
+                    dashcard={this.state.addSeriesModalDashCard}
+                    dashboard={this.props.dashboard}
+                    cards={this.props.cards}
+                    dashcardData={this.props.dashcardData}
+                    databases={this.props.databases}
+                    fetchCards={this.props.fetchCards}
+                    fetchCardData={this.props.fetchCardData}
+                    fetchDatabaseMetadata={this.props.fetchDatabaseMetadata}
+                    removeCardFromDashboard={this.props.removeCardFromDashboard}
+                    setDashCardAttributes={this.props.setDashCardAttributes}
+                    onClose={() => this.setState({ addSeriesModalDashCard: null })}
           />
         )}
-      </Modal>
-    );
-  }
-
-  // we need to track whether or not we're dragging so we can disable pointer events on action buttons :-/
-  onDrag() {
-    if (!this.state.isDragging) {
-      this.setState({ isDragging: true });
-    }
-  }
-  onDragStop() {
-    this.setState({ isDragging: false });
-  }
-
-  // we use onMouseDownCapture to prevent dragging due to react-grid-layout bug referenced below
-  onDashCardMouseDown(e) {
-    if (!this.props.isEditing) {
-      e.stopPropagation();
-    }
-  }
-
-  onDashCardRemove(dc) {
-    this.setState({ removeModalDashCard: dc });
-  }
-
-<<<<<<< HEAD
+            </Modal>
+        );
+    }
+
+    // we need to track whether or not we're dragging so we can disable pointer events on action buttons :-/
+    onDrag() {
+        if (!this.state.isDragging) {
+            this.setState({ isDragging: true });
+        }
+    }
+    onDragStop() {
+        this.setState({ isDragging: false });
+    }
+
+    // we use onMouseDownCapture to prevent dragging due to react-grid-layout bug referenced below
+    onDashCardMouseDown(e) {
+        if (!this.props.isEditing) {
+            e.stopPropagation();
+        }
+    }
+
+    onDashCardRemove(dc) {
+        this.setState({ removeModalDashCard: dc });
+    }
+
+    onDashCardAddSeries(dc) {
+        this.setState({ addSeriesModalDashCard: dc });
+    }
+
     renderDashCard(dc, isMobile) {
         return (
             <DashCard
@@ -211,63 +214,35 @@
                 isMobile={isMobile}
                 onRemove={this.onDashCardRemove.bind(this, dc)}
                 onAddSeries={this.onDashCardAddSeries.bind(this, dc)}
-                onUpdateVisualizationSettings={this.props.onUpdateDashCardVisualizationSettings.bind(this, dc.id)}
-                onReplaceAllVisualizationSettings={this.props.onReplaceAllDashCardVisualizationSettings.bind(this, dc.id)}
-                navigateToNewCardFromDashboard={this.props.navigateToNewCardFromDashboard}
+        onUpdateVisualizationSettings={this.props.onUpdateDashCardVisualizationSettings.bind(
+          this,
+          dc.id,
+        )}
+        onReplaceAllVisualizationSettings={this.props.onReplaceAllDashCardVisualizationSettings.bind(
+          this,
+          dc.id,
+        )}
+        navigateToNewCardFromDashboard={
+          this.props.navigateToNewCardFromDashboard
+        }
                 metadata={this.props.metadata}
                 dashboard={this.props.dashboard}
             />
-        )
-    }
-=======
-  onDashCardAddSeries(dc) {
-    this.setState({ addSeriesModalDashCard: dc });
-  }
->>>>>>> 1e06979d
-
-  renderDashCard(dc, isMobile) {
-    return (
-      <DashCard
-        dashcard={dc}
-        dashcardData={this.props.dashcardData}
-        parameterValues={this.props.parameterValues}
-        slowCards={this.props.slowCards}
-        fetchCardData={this.props.fetchCardData}
-        markNewCardSeen={this.props.markNewCardSeen}
-        isEditing={this.props.isEditing}
-        isEditingParameter={this.props.isEditingParameter}
-        isFullscreen={this.props.isFullscreen}
-        isMobile={isMobile}
-        onRemove={this.onDashCardRemove.bind(this, dc)}
-        onAddSeries={this.onDashCardAddSeries.bind(this, dc)}
-        onUpdateVisualizationSettings={this.props.onUpdateDashCardVisualizationSettings.bind(
-          this,
-          dc.id,
-        )}
-        onReplaceAllVisualizationSettings={this.props.onReplaceAllDashCardVisualizationSettings.bind(
-          this,
-          dc.id,
-        )}
-        navigateToNewCardFromDashboard={
-          this.props.navigateToNewCardFromDashboard
-        }
-        metadata={this.props.metadata}
-      />
-    );
-  }
-
-  renderMobile() {
-    const { isEditing, isEditingParameter, width } = this.props;
-    const { dashcards } = this.state;
-    return (
-      <div
+    );
+    }
+
+    renderMobile() {
+        const { isEditing, isEditingParameter, width } = this.props;
+        const { dashcards } = this.state;
+        return (
+            <div
         className={cx("DashboardGrid", {
           "Dash--editing": isEditing,
           "Dash--editingParameter": isEditingParameter,
           "Dash--dragging": this.state.isDragging,
         })}
-        style={{ margin: 0 }}
-      >
+                style={{ margin: 0 }}
+            >
         {dashcards &&
           dashcards.map(dc => (
             <div
@@ -280,32 +255,32 @@
                 height: width / MOBILE_ASPECT_RATIO,
               }}
             >
-              {this.renderDashCard(dc, true)}
+                        {this.renderDashCard(dc, true)}
+                    </div>
+          ))}
             </div>
-          ))}
-      </div>
-    );
-  }
-
-  renderGrid() {
-    const { dashboard, isEditing, isEditingParameter, width } = this.props;
-    const rowHeight = Math.floor(width / GRID_WIDTH / GRID_ASPECT_RATIO);
-    return (
-      <GridLayout
+    );
+    }
+
+    renderGrid() {
+        const { dashboard, isEditing, isEditingParameter, width } = this.props;
+        const rowHeight = Math.floor(width / GRID_WIDTH / GRID_ASPECT_RATIO);
+        return (
+            <GridLayout
         className={cx("DashboardGrid", {
           "Dash--editing": isEditing,
           "Dash--editingParameter": isEditingParameter,
           "Dash--dragging": this.state.isDragging,
         })}
-        layout={this.state.layout}
-        cols={GRID_WIDTH}
-        margin={GRID_MARGIN}
-        rowHeight={rowHeight}
-        onLayoutChange={(...args) => this.onLayoutChange(...args)}
-        onDrag={(...args) => this.onDrag(...args)}
-        onDragStop={(...args) => this.onDragStop(...args)}
-        isEditing={isEditing}
-      >
+                layout={this.state.layout}
+                cols={GRID_WIDTH}
+                margin={GRID_MARGIN}
+                rowHeight={rowHeight}
+                onLayoutChange={(...args) => this.onLayoutChange(...args)}
+                onDrag={(...args) => this.onDrag(...args)}
+                onDragStop={(...args) => this.onDragStop(...args)}
+                isEditing={isEditing}
+            >
         {dashboard &&
           dashboard.ordered_cards.map(dc => (
             <div
@@ -314,27 +289,27 @@
               onMouseDownCapture={this.onDashCardMouseDown}
               onTouchStartCapture={this.onDashCardMouseDown}
             >
-              {this.renderDashCard(dc, false)}
+                        {this.renderDashCard(dc, false)}
+                    </div>
+          ))}
+            </GridLayout>
+    );
+    }
+
+    render() {
+        const { width } = this.props;
+        return (
+            <div className="flex layout-centered">
+        {width === 0 ? (
+                    <div />
+        ) : width <= 752 ? (
+                    this.renderMobile()
+        ) : (
+                    this.renderGrid()
+        )}
+                {this.renderRemoveModal()}
+                {this.renderAddSeriesModal()}
             </div>
-          ))}
-      </GridLayout>
-    );
-  }
-
-  render() {
-    const { width } = this.props;
-    return (
-      <div className="flex layout-centered">
-        {width === 0 ? (
-          <div />
-        ) : width <= 752 ? (
-          this.renderMobile()
-        ) : (
-          this.renderGrid()
-        )}
-        {this.renderRemoveModal()}
-        {this.renderAddSeriesModal()}
-      </div>
-    );
-  }
+        );
+    }
 }