--- conflicted
+++ resolved
@@ -1,7 +1,3 @@
-<<<<<<< HEAD
-import { render, screen } from "@testing-library/react";
-import CompletedStep, { CompletedStepProps } from "./CompletedStep";
-=======
 import {
   createMockSetupState,
   createMockState,
@@ -20,7 +16,6 @@
       step,
     }),
   });
->>>>>>> 1f7e261e
 
   renderWithProviders(<CompletedStep />, { storeInitialState: state });
 };
