(ns metabase.lib.field
  (:require
   [clojure.string :as str]
   [medley.core :as m]
   [metabase.lib.aggregation :as lib.aggregation]
   [metabase.lib.binning :as lib.binning]
   [metabase.lib.dispatch :as lib.dispatch]
   [metabase.lib.equality :as lib.equality]
   [metabase.lib.expression :as lib.expression]
   [metabase.lib.field.util :as lib.field.util]
   [metabase.lib.join :as lib.join]
   [metabase.lib.join.util :as lib.join.util]
   [metabase.lib.metadata :as lib.metadata]
   [metabase.lib.metadata.calculation :as lib.metadata.calculation]
   [metabase.lib.metadata.ident :as lib.metadata.ident]
   [metabase.lib.options :as lib.options]
   [metabase.lib.ref :as lib.ref]
   [metabase.lib.remove-replace :as lib.remove-replace]
   [metabase.lib.schema :as lib.schema]
   [metabase.lib.schema.common :as lib.schema.common]
   [metabase.lib.schema.id :as lib.schema.id]
   [metabase.lib.schema.metadata :as lib.schema.metadata]
   [metabase.lib.schema.temporal-bucketing :as lib.schema.temporal-bucketing]
   [metabase.lib.temporal-bucket :as lib.temporal-bucket]
   [metabase.lib.types.isa :as lib.types.isa]
   [metabase.lib.util :as lib.util]
   [metabase.util :as u]
   [metabase.util.humanization :as u.humanization]
   [metabase.util.i18n :as i18n]
   [metabase.util.log :as log]
   [metabase.util.malli :as mu]
   [metabase.util.malli.registry :as mr]
   [metabase.util.time :as u.time]))

(def ^:private ^:dynamic *recursive-column-resolution-by-name*
  "Whether we're in a recursive call to [[resolve-column-ref]] or not. Prevent infinite recursion (#32063)"
  false)

(mu/defn- resolve-column-ref :- [:maybe ::lib.schema.metadata/column]
  "String column name: get metadata from the previous stage, if it exists, otherwise if this is the first stage and we
  have a native query or a Saved Question source query or whatever get it from our results metadata."
  [query        :- ::lib.schema/query
   stage-number :- :int
   column-ref   :- :mbql.clause/field]
  (when-not *recursive-column-resolution-by-name*
    (binding [*recursive-column-resolution-by-name* true]
      (let [previous-stage-number (lib.util/previous-stage-number query stage-number)
            stage                 (if previous-stage-number
                                    (lib.util/query-stage query previous-stage-number)
                                    (lib.util/query-stage query stage-number))
            ;; TODO -- it seems a little icky that the existence of `:metabase.lib.stage/cached-metadata` is leaking
            ;; here, we should look in to fixing this if we can.
            stage-columns         (or (:metabase.lib.stage/cached-metadata stage)
                                      (get-in stage [:lib/stage-metadata :columns])
                                      (when (or (:source-card  stage)
                                                (:source-table stage)
                                                (:expressions  stage)
                                                (:fields       stage)
                                                (pos-int? previous-stage-number))
                                        (lib.metadata.calculation/visible-columns query stage-number stage))
                                      (log/warnf "Cannot resolve column %s: stage has no metadata"
                                                 (pr-str column-ref)))]
        (when-let [column (and (seq stage-columns)
                               (lib.equality/find-matching-column column-ref stage-columns))]
          (cond-> column
            previous-stage-number (-> (dissoc :table-id
                                              ::binning ::temporal-unit)
                                      (lib.join/with-join-alias nil)
                                      (assoc :name (or (:lib/desired-column-alias column) (:name column)))
                                      (assoc :lib/source :source/previous-stage))))))))

(mu/defn- resolve-field-metadata :- ::lib.schema.metadata/column
  "Resolve metadata for a `:field` ref. This is part of the implementation
  for [[lib.metadata.calculation/metadata-method]] a `:field` clause."
  [query                                                              :- ::lib.schema/query
   stage-number                                                       :- :int
   [_field {:keys [join-alias], :as opts} id-or-name, :as column-ref] :- :mbql.clause/field]
  (let [metadata (merge
                  (when-let [base-type (:base-type opts)]
                    {:base-type base-type})
                  (when-let [effective-type ((some-fn :effective-type :base-type) opts)]
                    {:effective-type effective-type})
                  (when-let [original-effective-type (::original-effective-type opts)]
                    {::original-effective-type original-effective-type})
                  (when-let [original-temporal-unit (::original-temporal-unit opts)]
                    {::original-temporal-unit original-temporal-unit})
                  ;; `:inherited-temporal-unit` is transfered from `:temoral-unit` ref option only when
                  ;; the [[lib.metadata.calculation/*propagate-binning-and-bucketing*]] is thruthy, ie. bound. Intent
                  ;; is to pass it from ref to column only during [[returned-columns]] call. Otherwise eg.
                  ;; [[orderable-columns]] would contain that too. That could be problematic, because original ref that
                  ;; contained `:temporal-unit` contains no `:inherited-temporal-unit`. If the column like this was used
                  ;; to generate ref for eg. order by it would contain the `:inherited-temporal-unit`, while
                  ;; the original column (eg. in breakout) would not.
                  (let [inherited-temporal-unit-keys (cond-> (list :inherited-temporal-unit)
                                                       lib.metadata.calculation/*propagate-binning-and-bucketing*
                                                       (conj :temporal-unit))]
                    (when-some [inherited-temporal-unit (some opts inherited-temporal-unit-keys)]
                      {:inherited-temporal-unit inherited-temporal-unit}))
                  ;; TODO -- some of the other stuff in `opts` probably ought to be merged in here as well. Also, if
                  ;; the Field is temporally bucketed, the base-type/effective-type would probably be affected, right?
                  ;; We should probably be taking that into consideration?
                  (when-let [binning (:binning opts)]
                    {::binning binning})
                  (let [binning-keys (cond-> (list :was-binned)
                                       lib.metadata.calculation/*propagate-binning-and-bucketing*
                                       (conj :binning))]
                    (when-some [was-binned (some opts binning-keys)]
                      {:was-binned (boolean was-binned)}))
                  (when-let [unit (:temporal-unit opts)]
                    {::temporal-unit unit})
                  (if (integer? id-or-name)
                    (or (lib.equality/resolve-field-id query stage-number id-or-name)
                        {:lib/type :metadata/column, :name (str id-or-name) :display-name (i18n/tru "Unknown Field")})
                    (or (resolve-column-ref query stage-number column-ref)
                        {:lib/type :metadata/column, :name (str id-or-name)})))]
    (cond-> metadata
      join-alias (lib.join/with-join-alias join-alias))))

(mu/defn- add-parent-column-metadata
  "If this is a nested column, add metadata about the parent column."
  [query    :- ::lib.schema/query
   metadata :- ::lib.schema.metadata/column]
  (let [parent-metadata
        (lib.metadata/field query (:parent-id metadata))

        {parent-name :name, parent-display-name :display-name}
        (cond->> parent-metadata
          (:parent-id parent-metadata) (add-parent-column-metadata query))]
    (-> metadata
        (assoc :lib/simple-name (:name metadata))
        (update :name (fn [field-name]
                        (str parent-name \. field-name)))
        (assoc ::simple-display-name (:display-name metadata))
        (update :display-name (fn [display-name]
                                (str parent-display-name ": " display-name))))))

(defn- column-metadata-effective-type
  "Effective type of a column when taking the `::temporal-unit` into account. If we have a temporal extraction like
  `:month-of-year`, then this actually returns an integer rather than the 'original` effective type of `:type/Date` or
  whatever."
  [{::keys [temporal-unit], :as column-metadata}]
  (if (and temporal-unit
           (contains? lib.schema.temporal-bucketing/datetime-extraction-units temporal-unit))
    :type/Integer
    ((some-fn :effective-type :base-type) column-metadata)))

(defmethod lib.metadata.calculation/type-of-method :metadata/column
  [_query _stage-number column-metadata]
  (column-metadata-effective-type column-metadata))

(defmethod lib.metadata.calculation/type-of-method :field
  [query stage-number [_tag {:keys [temporal-unit], :as _opts} _id-or-name :as field-ref]]
  (let [metadata (cond-> (resolve-field-metadata query stage-number field-ref)
                   temporal-unit (assoc ::temporal-unit temporal-unit))]
    (lib.metadata.calculation/type-of query stage-number metadata)))

(defmethod lib.metadata.calculation/metadata-method :metadata/column
  [_query _stage-number {field-name :name, :as field-metadata}]
  (assoc field-metadata :name field-name))

(defn extend-column-metadata-from-ref
  "Extend column metadata `metadata` with information specific to `field-ref` in `query` at stage `stage-number`.
  `metadata` should be the metadata of a resolved field or a visible column matching `field-ref`."
  [query
   stage-number
   metadata
   [_tag {source-uuid :lib/uuid
          :keys [base-type binning effective-type ident join-alias source-field source-field-name
                 source-field-join-alias temporal-unit]
          :as opts}
    :as field-ref]]
  (let [metadata (merge
                  {:lib/type        :metadata/column}
                  metadata
                  {:display-name (or (:display-name opts)
                                     (lib.metadata.calculation/display-name query stage-number field-ref))})
        default-type (fn [original default]
                       (if (or (nil? original) (= original :type/*))
                         default
                         original))]
    (cond-> metadata
      source-uuid             (assoc :lib/source-uuid source-uuid)
      base-type               (-> (assoc :base-type base-type)
                                  (update :effective-type default-type base-type))
      effective-type          (assoc :effective-type effective-type)
      temporal-unit           (assoc ::temporal-unit temporal-unit)
      binning                 (assoc ::binning binning)
      source-field            (-> (assoc :fk-field-id source-field)
                                  (update :ident lib.metadata.ident/implicitly-joined-ident
                                          (:ident (lib.metadata/field query source-field))))
      source-field-name       (assoc :fk-field-name source-field-name)
      source-field-join-alias (assoc :fk-join-alias source-field-join-alias)
      join-alias              (-> (lib.join/with-join-alias join-alias)
                                  (update :ident lib.metadata.ident/explicitly-joined-ident
                                          (:ident (lib.join/maybe-resolve-join-across-stages query
                                                                                             stage-number
                                                                                             join-alias))))
      ;; Overwriting the ident with one from the options, eg. for a breakout clause.
      ident                   (assoc :ident ident))))

;;; TODO -- effective type should be affected by `temporal-unit`, right?
(defmethod lib.metadata.calculation/metadata-method :field
  [query stage-number field-ref]
  (let [field-metadata (resolve-field-metadata query stage-number field-ref)
        metadata       (extend-column-metadata-from-ref query stage-number field-metadata field-ref)]
    (cond->> metadata
      (:parent-id metadata) (add-parent-column-metadata query))))

(defn- field-nesting-path
  [metadata-providerable {:keys [display-name parent-id] :as _field-metadata}]
  (loop [field-id parent-id, path (list display-name)]
    (if field-id
      (let [{:keys [display-name parent-id]} (lib.metadata/field metadata-providerable field-id)]
        (recur parent-id (conj path display-name)))
      path)))

(defn- nest-display-name
  [metadata-providerable field-metadata]
  (let [path (field-nesting-path metadata-providerable field-metadata)]
    (when (every? some? path)
      (str/join ": " path))))

;;; this lives here as opposed to [[metabase.lib.metadata]] because that namespace is more of an interface namespace
;;; and moving this there would cause circular references.
(defmethod lib.metadata.calculation/display-name-method :metadata/column
  [query stage-number {field-display-name  :display-name
                       field-name          :name
                       temporal-unit       :unit
                       binning             ::binning
                       join-alias          :source-alias
                       fk-field-id         :fk-field-id
                       table-id            :table-id
                       parent-id           :parent-id
                       simple-display-name ::simple-display-name
                       hide-bin-bucket?    :lib/hide-bin-bucket?
                       source              :lib/source
                       source-uuid         :lib/source-uuid
                       :as                 field-metadata} style]
  (let [humanized-name (u.humanization/name->human-readable-name :simple field-name)
        field-display-name (or simple-display-name
                               (when (and parent-id
                                          ;; check that we haven't nested yet
                                          (or (nil? field-display-name)
                                              (= field-display-name humanized-name)))
                                 (nest-display-name query field-metadata))
                               (when-let [[source-index source-clause]
                                          (and source-uuid
                                               field-display-name
                                               (= style :long)
                                               (= source :source/previous-stage)
                                               (not (or fk-field-id join-alias))
                                               (not (str/includes? field-display-name " → "))
                                               (lib.util/find-stage-index-and-clause-by-uuid
                                                query
                                                (dec stage-number)
                                                source-uuid))]
                                 ;; The :display-name from the field metadata is probably not a :long display name, so
                                 ;; if the caller requested a :long name and we can lookup the original clause by the
                                 ;; source-uuid, use that to get the :long name. This allows display-info to get the
                                 ;; long display-name with join info included for aggregations over a joined field
                                 ;; from the previous stage, like "Max of Products -> ID" rather than "Max of ID".
                                 (lib.metadata.calculation/display-name query source-index source-clause style))
                               field-display-name
                               (if (string? field-name)
                                 humanized-name
                                 (str field-name)))
        join-display-name  (when (and (= style :long)
                                      ;; don't prepend a join display name if `:display-name` already contains one!
                                      ;; Legacy result metadata might include it for joined Fields, don't want to add
                                      ;; it twice. Otherwise we'll end up with display names like
                                      ;;
                                      ;;    Products → Products → Category
                                      (not (str/includes? field-display-name " → ")))
                             (or
                              (when fk-field-id
                                ;; Implicitly joined column pickers don't use the target table's name, they use the FK field's name with
                                ;; "ID" dropped instead.
                                ;; This is very intentional: one table might have several FKs to one foreign table, each with different
                                ;; meaning (eg. ORDERS.customer_id vs. ORDERS.supplier_id both linking to a PEOPLE table).
                                ;; See #30109 for more details.
                                (if-let [field (lib.metadata/field query fk-field-id)]
                                  (-> (lib.metadata.calculation/display-info query stage-number field)
                                      :display-name
                                      lib.util/strip-id)
                                  (let [table (lib.metadata/table-or-card query table-id)]
                                    (lib.metadata.calculation/display-name query stage-number table style))))
                              join-alias
                              (lib.join.util/current-join-alias field-metadata)))
        display-name       (if join-display-name
                             (str join-display-name " → " field-display-name)
                             field-display-name)
        temporal-format    #(lib.temporal-bucket/ensure-ends-with-temporal-unit % temporal-unit)
        bin-format         #(lib.binning/ensure-ends-with-binning % binning (:semantic-type field-metadata))]
    ;; temporal unit and binning formatting are only applied if they haven't been applied yet
    (cond
      (and (not= style :long) hide-bin-bucket?) display-name
      (and temporal-unit (not= display-name (temporal-format humanized-name))) (temporal-format display-name)
      (and binning       (not= display-name (bin-format humanized-name)))      (bin-format display-name)
      :else                                                                    display-name)))

(defmethod lib.metadata.calculation/display-name-method :field
  [query
   stage-number
   [_tag {:keys [binning join-alias temporal-unit source-field], :as _opts} _id-or-name, :as field-clause]
   style]
  (if-let [field-metadata (cond-> (resolve-field-metadata query stage-number field-clause)
                            join-alias    (assoc :source-alias join-alias)
                            temporal-unit (assoc :unit temporal-unit)
                            binning       (assoc ::binning binning)
                            source-field  (assoc :fk-field-id source-field))]
    (lib.metadata.calculation/display-name query stage-number field-metadata style)
    ;; mostly for the benefit of JS, which does not enforce the Malli schemas.
    (i18n/tru "[Unknown Field]")))

(defmethod lib.metadata.calculation/column-name-method :metadata/column
  [_query _stage-number {field-name :name}]
  field-name)

(defmethod lib.metadata.calculation/column-name-method :field
  [query stage-number [_tag _id-or-name, :as field-clause]]
  (if-let [field-metadata (resolve-field-metadata query stage-number field-clause)]
    (lib.metadata.calculation/column-name query stage-number field-metadata)
    ;; mostly for the benefit of JS, which does not enforce the Malli schemas.
    "unknown_field"))

(defmethod lib.metadata.calculation/display-info-method :metadata/column
  [query stage-number field-metadata]
  (merge
   ((get-method lib.metadata.calculation/display-info-method :default) query stage-number field-metadata)
   ;; These have to be calculated even if the metadata has display-name to support nested fields
   ;; because the query processor doesn't produce nested display-names.
   {:display-name (lib.metadata.calculation/display-name query stage-number field-metadata)
    :long-display-name (lib.metadata.calculation/display-name query stage-number field-metadata :long)}
   ;; Include description and fingerprint if they're present on the column. Only proper fields or columns from a model
   ;; have these, not aggregations or expressions.
   (when-let [description (:description field-metadata)]
     {:description description})
   (when-let [fingerprint (:fingerprint field-metadata)]
     {:fingerprint fingerprint})
   ;; if this column comes from a source Card (Saved Question/Model/etc.) use the name of the Card as the 'table' name
   ;; rather than the ACTUAL table name.
   (when (= (:lib/source field-metadata) :source/card)
     (when-let [card-id (:lib/card-id field-metadata)]
       (when-let [card (lib.metadata/card query card-id)]
         {:table {:name (:name card), :display-name (:name card)}})))))

;;; ---------------------------------- Temporal Bucketing ----------------------------------------

;;; TODO -- it's a little silly to make this a multimethod I think since there are exactly two implementations of it,
;;; right? Or can expression and aggregation references potentially be temporally bucketed as well? Think about
;;; whether just making this a plain function like we did for [[metabase.lib.join/with-join-alias]] makes sense or not.

(defmethod lib.temporal-bucket/temporal-bucket-method :field
  [[_tag opts _id-or-name]]
  (:temporal-unit opts))

(defmethod lib.temporal-bucket/temporal-bucket-method :metadata/column
  [metadata]
  (::temporal-unit metadata))

(defmethod lib.temporal-bucket/with-temporal-bucket-method :field
  [field-ref unit]
  (lib.temporal-bucket/add-temporal-bucket-to-ref field-ref unit))

(defmethod lib.temporal-bucket/with-temporal-bucket-method :metadata/column
  [metadata unit]
  (let [original-effective-type ((some-fn ::original-effective-type :effective-type :base-type) metadata)
        original-temporal-unit ((some-fn ::original-temporal-unit ::temporal-unit) metadata)]
    (if unit
      (-> metadata
          (assoc ::temporal-unit unit
                 ::original-effective-type original-effective-type)
          (m/assoc-some ::original-temporal-unit original-temporal-unit))
      (cond-> (dissoc metadata ::temporal-unit ::original-effective-type)
        original-effective-type (assoc :effective-type original-effective-type)
        original-temporal-unit  (assoc ::original-temporal-unit original-temporal-unit)))))

(defmethod lib.temporal-bucket/available-temporal-buckets-method :field
  [query stage-number field-ref]
  (lib.temporal-bucket/available-temporal-buckets query stage-number (resolve-field-metadata query stage-number field-ref)))

(defn- fingerprint-based-default-unit [fingerprint]
  (u/ignore-exceptions
    (when-let [{:keys [earliest latest]} (-> fingerprint :type :type/DateTime)]
      (let [days (u.time/day-diff (u.time/coerce-to-timestamp earliest)
                                  (u.time/coerce-to-timestamp latest))]
        (when-not (NaN? days)
          (condp > days
            1 :minute
            31 :day
            365 :week
            :month))))))

(defmethod lib.temporal-bucket/available-temporal-buckets-method :metadata/column
  [_query _stage-number field-metadata]
  (lib.temporal-bucket/available-temporal-buckets-for-type
   ((some-fn :effective-type :base-type) field-metadata)
   ;; `:ineherited-temporal-unit` being set means field was bucketed on former stage. For this case, make the default nil
   ;; for next bucketing attempt (of already bucketed) field eg. through BreakoutPopover on FE, by setting `:inherited`
   ;; default unit.
   (if (or (nil? (:inherited-temporal-unit field-metadata))
           (= :default (:inherited-temporal-unit field-metadata)))
     (or (some-> field-metadata :fingerprint fingerprint-based-default-unit)
         :month)
     :inherited)
   (::temporal-unit field-metadata)))

;;; ---------------------------------------- Binning ---------------------------------------------

(defmethod lib.binning/binning-method :field
  [field-clause]
  (some-> field-clause
          lib.options/options
          :binning
          (assoc :lib/type    ::lib.binning/binning
                 :metadata-fn (fn [query stage-number]
                                (resolve-field-metadata query stage-number field-clause)))))

(defmethod lib.binning/binning-method :metadata/column
  [metadata]
  (some-> metadata
          ::binning
          (assoc :lib/type    ::lib.binning/binning
                 :metadata-fn (constantly metadata))))

(defmethod lib.binning/with-binning-method :field
  [field-clause binning]
  (lib.options/update-options field-clause u/assoc-dissoc :binning binning))

(defmethod lib.binning/with-binning-method :metadata/column
  [metadata binning]
  (u/assoc-dissoc metadata ::binning binning))

(defmethod lib.binning/available-binning-strategies-method :field
  [query stage-number field-ref]
  (lib.binning/available-binning-strategies query stage-number (resolve-field-metadata query stage-number field-ref)))

(defmethod lib.binning/available-binning-strategies-method :metadata/column
  [query _stage-number {:keys [effective-type fingerprint semantic-type] :as field-metadata}]
  (if (not= (:lib/source field-metadata) :source/expressions)
    (let [binning?    (lib.metadata/database-supports? query :binning)
          fingerprint (get-in fingerprint [:type :type/Number])
          existing    (lib.binning/binning field-metadata)
          strategies  (cond
                        ;; Abort if the database doesn't support binning, or this column does not have a defined range.
                        (not (and binning?
                                  (:min fingerprint)
                                  (:max fingerprint)))               nil
                        (isa? semantic-type :type/Coordinate)        (lib.binning/coordinate-binning-strategies)
                        (and (isa? effective-type :type/Number)
                             (not (isa? semantic-type :Relation/*))) (lib.binning/numeric-binning-strategies))]
      ;; TODO: Include the time and date binning strategies too;
      ;; see [[metabase.warehouse-schema.api.table/assoc-field-dimension-options]].
      (for [strat strategies]
        (cond-> strat
          (or (:was-binned field-metadata) existing) (dissoc :default)
          (lib.binning/strategy= strat existing) (assoc :selected true))))
    []))

(defmethod lib.ref/ref-method :field
  [field-clause]
  field-clause)

(defn- column-metadata->field-ref
  [metadata]
  (let [inherited-column? (lib.field.util/inherited-column? metadata)
        options           (merge {:lib/uuid       (str (random-uuid))
                                  :base-type      (:base-type metadata)
                                  :effective-type (column-metadata-effective-type metadata)}
                                 ;; This one deliberately comes first so it will be overwritten by current-join-alias.
                                 ;; We don't want both :source-field and :join-alias, though.
                                 (when-let [source-alias (and (not inherited-column?)
                                                              (not (:fk-field-id metadata))
                                                              (not= :source/implicitly-joinable
                                                                    (:lib/source metadata))
                                                              (:source-alias metadata))]
                                   {:join-alias source-alias})
                                 (when-let [join-alias (when-not inherited-column?
                                                         (lib.join.util/current-join-alias metadata))]
                                   {:join-alias join-alias})
                                 (when-let [temporal-unit (::temporal-unit metadata)]
                                   {:temporal-unit temporal-unit})
                                 (when-let [original-effective-type (::original-effective-type metadata)]
                                   {::original-effective-type original-effective-type})
                                 (when-let [original-temporal-unit (::original-temporal-unit metadata)]
                                   {::original-temporal-unit original-temporal-unit})
                                 (when-let [inherited-temporal-unit (:inherited-temporal-unit metadata)]
                                   {:inherited-temporal-unit inherited-temporal-unit})
                                 (when-let [binning (::binning metadata)]
                                   {:binning binning})
                                 (when-let [was-binned (:was-binned metadata)]
                                   {:was-binned was-binned})
                                 (when-let [source-field-id (when-not inherited-column?
                                                              (:fk-field-id metadata))]
                                   {:source-field source-field-id})
                                 (when-let [source-field-name (when-not inherited-column?
                                                                (:fk-field-name metadata))]
                                   {:source-field-name source-field-name})
                                 (when-let [source-field-join-alias (when-not inherited-column?
                                                                      (:fk-join-alias metadata))]
                                   {:source-field-join-alias source-field-join-alias}))
<<<<<<< HEAD
        id-or-name        (or (lib.field.util/inherited-or-card-column-name metadata)
=======
        id-or-name        (or (lib.field.util/inherited-column-name metadata)
>>>>>>> 9aa35fff
                              ((some-fn :id :name) metadata))]
    [:field options id-or-name]))

(defmethod lib.ref/ref-method :metadata/column
  [{source :lib/source, :as metadata}]
  (case source
    :source/aggregations (lib.aggregation/column-metadata->aggregation-ref metadata)
    :source/expressions  (lib.expression/column-metadata->expression-ref metadata)
    ;; `:source/fields`/`:source/breakouts` can hide the true origin of the column. Since it's impossible to break out
    ;; by aggregation references at the current stage, we only have to check if we break out by an expression
    ;; reference. `:lib/expression-name` is only set for expression references, so if it's set, we have to generate an
    ;; expression ref, otherwise we generate a normal field ref.
    (:source/fields :source/breakouts)
    (if (:lib/expression-name metadata)
      (lib.expression/column-metadata->expression-ref metadata)
      (column-metadata->field-ref metadata))

    #_else
    (column-metadata->field-ref metadata)))

(defn- expression-columns
  "Return the [[::lib.schema.metadata/column]] for all the expressions in a stage of a query."
  [query stage-number]
  (filter #(= (:lib/source %) :source/expressions)
          (lib.metadata.calculation/visible-columns
           query
           stage-number
           (lib.util/query-stage query stage-number)
           {:include-joined?              false
            :include-expressions?         true
            :include-implicitly-joinable? false})))

(mu/defn with-fields :- ::lib.schema/query
  "Specify the `:fields` for a query. Pass `nil` or an empty sequence to remove `:fields`."
  ([xs]
   (fn [query stage-number]
     (with-fields query stage-number xs)))

  ([query xs]
   (with-fields query -1 xs))

  ([query        :- ::lib.schema/query
    stage-number :- :int
    xs]
   (let [xs        (not-empty (mapv lib.ref/ref xs))
         ;; If any fields are specified, include all expressions not yet included.
         expr-cols (expression-columns query stage-number)
         ;; Set of expr-cols which are *already* included.
         included  (into #{}
                         (keep #(lib.equality/find-matching-column query stage-number % expr-cols))
                         (or xs []))
         ;; Those expr-refs which must still be included.
         to-add    (remove included expr-cols)
         xs        (when xs (into xs (map lib.ref/ref) to-add))]
     (lib.util/update-query-stage query stage-number u/assoc-dissoc :fields xs))))

(mu/defn fields :- [:maybe [:ref ::lib.schema/fields]]
  "Fetches the `:fields` for a query. Returns `nil` if there are no `:fields`. `:fields` should never be empty; this is
  enforced by the Malli schema."
  ([query]
   (fields query -1))

  ([query        :- ::lib.schema/query
    stage-number :- :int]
   (:fields (lib.util/query-stage query stage-number))))

(mu/defn fieldable-columns :- [:sequential ::lib.schema.metadata/column]
  "Return a sequence of column metadatas for columns that you can specify in the `:fields` of a query. This is
  basically just the columns returned by the source Table/Saved Question/Model or previous query stage.

  Includes a `:selected?` key letting you know this column is already in `:fields` or not; if `:fields` is
  unspecified, all these columns are returned by default, so `:selected?` is true for all columns (this is a little
  strange but it matches the behavior of the QB UI)."
  ([query]
   (fieldable-columns query -1))

  ([query :- ::lib.schema/query
    stage-number :- :int]
   (let [visible-columns (lib.metadata.calculation/visible-columns query
                                                                   stage-number
                                                                   (lib.util/query-stage query stage-number)
                                                                   {:include-joined?              false
                                                                    :include-expressions?         false
                                                                    :include-implicitly-joinable? false})
         selected-fields (fields query stage-number)]
     (if (empty? selected-fields)
       (mapv (fn [col]
               (assoc col :selected? true))
             visible-columns)
       (lib.equality/mark-selected-columns query stage-number visible-columns selected-fields)))))

(defn- populate-fields-for-stage
  "Given a query and stage, sets the `:fields` list to be the fields which would be selected by default.
  This is exactly [[lib.metadata.calculation/returned-columns]] filtered by the `:lib/source`.
  Fields from explicit joins are listed on the join itself and should not be listed in `:fields`."
  [query stage-number]
  (let [defaults (lib.metadata.calculation/default-columns-for-stage query stage-number)]
    (lib.util/update-query-stage query stage-number assoc :fields (mapv lib.ref/ref defaults))))

(defn- query-with-fields
  "If the given stage already has a `:fields` clause, do nothing. If it doesn't, populate the `:fields` clause with the
  full set of `returned-columns`. (See [[populate-fields-for-stage]] for the details.)"
  [query stage-number]
  (cond-> query
    (not (:fields (lib.util/query-stage query stage-number))) (populate-fields-for-stage stage-number)))

(defn- include-field [query stage-number column]
  (let [populated  (query-with-fields query stage-number)
        field-refs (fields populated stage-number)
        match-ref  (lib.equality/find-matching-ref column field-refs)
        column-ref (lib.ref/ref column)]
    (if (and match-ref
             (or (string? (last column-ref))
                 (integer? (last match-ref))))
      ;; If the column is already found, do nothing and return the original query.
      query
      (lib.util/update-query-stage populated stage-number update :fields conj column-ref))))

(defn- add-field-to-join [query stage-number column]
  (let [column-ref   (lib.ref/ref column)
        [join field] (first (for [join  (lib.join/joins query stage-number)
                                  :let [joinables (lib.join/joinable-columns query stage-number join)
                                        field     (lib.equality/find-matching-column
                                                   query stage-number column-ref joinables)]
                                  :when field]
                              [join field]))
        join-fields  (lib.join/join-fields join)]

    ;; Nothing to do if it's already selected, or if this join already has :fields :all.
    ;; Otherwise, append it to the list of fields.
    (if (or (= join-fields :all)
            (and field
                 (not= join-fields :none)
                 (lib.equality/find-matching-ref field join-fields)))
      query
      (lib.remove-replace/replace-join query stage-number join
                                       (lib.join/with-join-fields join
                                         (if (= join-fields :none)
                                           [column]
                                           (conj join-fields column)))))))

(defn- native-query-fields-edit-error []
  (i18n/tru "Fields cannot be adjusted on native queries. Either edit the native query, or save this question and edit the fields in a GUI question based on this one."))

(defn- source-clauses-only-fields-edit-error []
  (i18n/tru (str "Only source columns (those from a table, model, or saved question) can be adjusted on a query. "
                 "Aggregations, breakouts and expressions are always returned, and must be removed from the query or "
                 "hidden in the UI.")))

(mu/defn add-field :- ::lib.schema/query
  "Adds a given field (`ColumnMetadata`, as returned from eg. [[visible-columns]]) to the fields returned by the query.
  Exactly what this means depends on the source of the field:
  - Source table/card, previous stage of the query, custom expression, aggregation or breakout:
      - Add it to the `:fields` list
      - If `:fields` is missing, it's implicitly `:all`, so do nothing.
  - Implicit join: add it to the `:fields` list; query processor will do the right thing with it.
  - Explicit join: add it to that join's `:fields` list."
  [query        :- ::lib.schema/query
   stage-number :- :int
   column       :- lib.metadata.calculation/ColumnMetadataWithSource]
  (let [stage  (lib.util/query-stage query stage-number)
        source (:lib/source column)]
    (-> (case source
          (:source/table-defaults
           :source/fields
           :source/card
           :source/previous-stage
           :source/expressions
           :source/aggregations
           :source/breakouts)         (cond-> query
                                        (contains? stage :fields) (include-field stage-number column))
          :source/joins               (add-field-to-join query stage-number column)
          :source/implicitly-joinable (include-field query stage-number column)
          :source/native              (throw (ex-info (native-query-fields-edit-error) {:query query :stage stage-number}))
          ;; Default case - do nothing if we don't know about the incoming value.
          ;; Generates a warning, as we should aim to capture all the :source/* values here.
          (do
            (log/warnf "Cannot add-field with unknown source %s" (pr-str source))
            query))
        ;; Then drop any redundant :fields clauses.
        lib.remove-replace/normalize-fields-clauses)))

(defn- remove-matching-ref [column refs]
  (let [match (lib.equality/find-matching-ref column refs)]
    (remove #(= % match) refs)))

(defn- exclude-field
  "This is called only for fields that plausibly need removing. If the stage has no `:fields`, this will populate it.
  It shouldn't happen that we can't find the target field, but if that does happen, this will return the original query
  unchanged. (In particular, if `:fields` did not exist before it will still be omitted.)"
  [query stage-number column]
  (let [old-fields (-> (query-with-fields query stage-number)
                       (lib.util/query-stage stage-number)
                       :fields)
        new-fields (remove-matching-ref column old-fields)]
    (cond-> query
      ;; If we couldn't find the field, return the original query unchanged.
      (< (count new-fields) (count old-fields)) (lib.util/update-query-stage stage-number assoc :fields new-fields))))

(defn- remove-field-from-join [query stage-number column]
  (let [join        (lib.join/resolve-join query stage-number (::lib.join/join-alias column))
        join-fields (lib.join/join-fields join)]
    (if (or (nil? join-fields)
            (= join-fields :none))
      ;; Nothing to do if there's already no join fields.
      query
      (let [resolved-join-fields (if (= join-fields :all)
                                   (map lib.ref/ref (lib.metadata.calculation/returned-columns query stage-number join))
                                   join-fields)
            removed              (remove-matching-ref column resolved-join-fields)]
        (cond-> query
          ;; If we actually removed a field, replace the join. Otherwise return the query unchanged.
          (< (count removed) (count resolved-join-fields))
          (lib.remove-replace/replace-join stage-number join (lib.join/with-join-fields join removed)))))))

(mu/defn remove-field :- ::lib.schema/query
  "Removes the field (a `ColumnMetadata`, as returned from eg. [[visible-columns]]) from those fields returned by the
  query. Exactly what this means depends on the source of the field:
  - Source table/card, previous stage, custom expression, aggregations or breakouts:
      - If `:fields` is missing, it's implicitly `:all` - populate it with all the columns except the removed one.
      - Remove the target column from the `:fields` list
  - Implicit join: remove it from the `:fields` list; do nothing if it's not there.
      - (An implicit join only exists in the `:fields` clause, so if it's not there then it's not anywhere.)
  - Explicit join: remove it from that join's `:fields` list (handle `:fields :all` like for source tables)."
  [query      :- ::lib.schema/query
   stage-number :- :int
   column       :- lib.metadata.calculation/ColumnMetadataWithSource]
  (let [source (:lib/source column)]
    (-> (case source
          (:source/table-defaults
           :source/fields
           :source/card
           :source/previous-stage
           :source/expressions
           :source/implicitly-joinable) (exclude-field query stage-number column)
          :source/joins                 (remove-field-from-join query stage-number column)
          :source/native                (throw (ex-info (native-query-fields-edit-error)
                                                        {:query query :stage stage-number}))

          (:source/breakouts
           :source/aggregations)        (throw (ex-info (source-clauses-only-fields-edit-error)
                                                        {:query  query
                                                         :stage  stage-number
                                                         :source source}))
          ;; Default case: do nothing and return the query unchaged.
          ;; Generate a warning - we should aim to capture every `:source/*` value above.
          (do
            (log/warnf "Cannot remove-field with unknown source %s" (pr-str source))
            query))
        ;; Then drop any redundant :fields clauses.
        lib.remove-replace/normalize-fields-clauses)))

;; TODO: Refactor this away? The special handling for aggregations is strange.
(mu/defn find-visible-column-for-ref :- [:maybe ::lib.schema.metadata/column]
  "Return the visible column in `query` at `stage-number` referenced by `field-ref`. If `stage-number` is omitted, the
  last stage is used. This is currently only meant for use with `:field` clauses."
  ([query field-ref]
   (find-visible-column-for-ref query -1 field-ref))

  ([query        :- ::lib.schema/query
    stage-number :- :int
    field-ref    :- some?]
   (let [stage   (lib.util/query-stage query stage-number)
         ;; not 100% sure why, but [[lib.metadata.calculation/visible-columns]] doesn't seem to return aggregations,
         ;; so we have to use [[lib.metadata.calculation/returned-columns]] instead.
         columns ((if (= (lib.dispatch/dispatch-value field-ref) :aggregation)
                    lib.metadata.calculation/returned-columns
                    lib.metadata.calculation/visible-columns)
                  query stage-number stage)]
     (lib.equality/find-matching-column query stage-number field-ref columns))))

(defn json-field?
  "Return true if field is a JSON field, false if not."
  [field]
  (some? (:nfc-path field)))

;;; yes, this is intentionally different from the version in `:metabase.lib.schema.metadata/column.has-field-values`.
;;; The FE isn't supposed to need to worry about the distinction between `:auto-list` and `:list` for filter purposes.
;;; See [[infer-has-field-values]] for more info.
(mr/def ::field-values-search-info.has-field-values
  [:enum :list :search :none])

(mr/def ::field-values-search-info
  [:map
   [:field-id         [:maybe [:ref ::lib.schema.id/field]]]
   [:search-field-id  [:maybe [:ref ::lib.schema.id/field]]]
   [:search-field     [:maybe [:ref ::lib.schema.metadata/column]]]
   [:has-field-values [:ref ::field-values-search-info.has-field-values]]])

(mu/defn infer-has-field-values :- ::field-values-search-info.has-field-values
  "Determine the value of `:has-field-values` we should return for column metadata for frontend consumption to power
  filter search widgets, either when returned by the the REST API or in MLv2 with [[field-values-search-info]].

  Note that this value is not necessarily the same as the value of `has_field_values` in the application database.
  `has_field_values` may be unset, in which case we will try to infer it. `:auto-list` is not currently understood by
  the FE filter stuff, so we will instead return `:list`; the distinction is not important to it anyway."
  [{:keys [has-field-values], :as field} :- [:map
                                             ;; this doesn't use `::lib.schema.metadata/column` because it's stricter
                                             ;; than we need and the REST API calls this function with optimized Field
                                             ;; maps that don't include some keys like `:name`
                                             [:base-type        {:optional true} [:maybe ::lib.schema.common/base-type]]
                                             [:effective-type   {:optional true} [:maybe ::lib.schema.common/base-type]]
                                             [:has-field-values {:optional true} [:maybe ::lib.schema.metadata/column.has-field-values]]]]
  (cond
    ;; if `has_field_values` is set in the DB, use that value; but if it's `auto-list`, return the value as `list` to
    ;; avoid confusing FE code, which can remain blissfully unaware that `auto-list` is a thing
    (= has-field-values :auto-list)   :list
    has-field-values                  has-field-values
    ;; otherwise if it does not have value set in DB we will infer it
    (lib.types.isa/searchable? field) :search
    :else                             :none))

(mu/defn- search-field :- [:maybe ::lib.schema.metadata/column]
  [metadata-providerable :- ::lib.schema.metadata/metadata-providerable
   column                :- ::lib.schema.metadata/column]
  (let [col (or (when (lib.types.isa/primary-key? column)
                  (when-let [name-field (:name-field column)]
                    (lib.metadata/field metadata-providerable (u/the-id name-field))))
                (lib.metadata/remapped-field metadata-providerable column)
                column)]
    (when (lib.types.isa/searchable? col)
      col)))

(mu/defn field-values-search-info :- ::field-values-search-info
  "Info about whether the column in question has FieldValues associated with it for purposes of powering a search
  widget in the QB filter modals."
  [metadata-providerable :- ::lib.schema.metadata/metadata-providerable
   column                :- ::lib.schema.metadata/column]
  (when column
    (let [column-field-id (:id column)
          search-column   (search-field metadata-providerable column)
          search-field-id (:id search-column)]
      {:field-id (when (int? column-field-id) column-field-id)
       :search-field-id (when (int? search-field-id) search-field-id)
       :search-field search-column
       :has-field-values (if column
                           (infer-has-field-values column)
                           :none)})))<|MERGE_RESOLUTION|>--- conflicted
+++ resolved
@@ -499,11 +499,7 @@
                                  (when-let [source-field-join-alias (when-not inherited-column?
                                                                       (:fk-join-alias metadata))]
                                    {:source-field-join-alias source-field-join-alias}))
-<<<<<<< HEAD
         id-or-name        (or (lib.field.util/inherited-or-card-column-name metadata)
-=======
-        id-or-name        (or (lib.field.util/inherited-column-name metadata)
->>>>>>> 9aa35fff
                               ((some-fn :id :name) metadata))]
     [:field options id-or-name]))
 
