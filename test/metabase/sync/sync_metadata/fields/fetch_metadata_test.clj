--- conflicted
+++ resolved
@@ -23,11 +23,7 @@
               :semantic-type     :type/PK
               :pk?               true
               :database-required false
-<<<<<<< HEAD
-              :database-is-auto-increment false}
-=======
               :database-is-auto-increment true}
->>>>>>> 3d58c1e2
              {:name              "buyer"
               :database-type     "OBJECT"
               :base-type         :type/Dictionary
