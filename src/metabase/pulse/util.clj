(ns metabase.pulse.util
  "Utils for pulses."
  (:require
   [metabase.models.dashboard-card :as dashboard-card]
   [metabase.query-processor :as qp]
   [metabase.query-processor.middleware.permissions :as qp.perms]
   [metabase.server.middleware.session :as mw.session]
   [metabase.util :as u]
   [metabase.util.i18n :refer [trs]]
   [metabase.util.log :as log]
   [toucan2.core :as t2]))

;; TODO - this should be done async
(defn execute-card
  "Execute the query for a single Card. `options` are passed along to the Query Processor."
  [{pulse-creator-id :creator_id} card-or-id & {:as options}]
  ;; The Card must either be executed in the context of a User
  {:pre [(integer? pulse-creator-id)]}
  (let [card-id (u/the-id card-or-id)]
    (try
<<<<<<< HEAD
      (when-let [{query :dataset_query, :as card} (t2/select-one Card :id card-id, :archived false)]
        (when (seq query)
          (let [process-query (^:once fn* []
                               (binding [qp.perms/*card-id* card-id]
                                 (qp/process-query
                                  (qp/userland-query-with-default-constraints
                                   (assoc query :middleware {:process-viz-settings? true
                                                             :js-int-to-string?     false})
                                   (merge {:executed-by pulse-creator-id
                                           :context     :pulse
                                           :card-id     card-id}
                                          options)))))
                result        (if pulse-creator-id
                                (mw.session/with-current-user pulse-creator-id
                                  (process-query))
                                (process-query))]
            {:card   card
             :result result})))
=======
      (when-let [{query :dataset_query, :as card} (t2/select-one :model/Card :id card-id, :archived false)]
        (let [query         (assoc query :async? false)
              process-query (fn []
                              (binding [qp.perms/*card-id* card-id]
                                (qp/process-query-and-save-with-max-results-constraints!
                                 (assoc query :middleware {:process-viz-settings? true
                                                           :js-int-to-string?     false})
                                 (merge {:executed-by pulse-creator-id
                                         :context     :pulse
                                         :card-id     card-id}
                                        options))))
              result        (if pulse-creator-id
                              (mw.session/with-current-user pulse-creator-id
                                (process-query))
                              (process-query))]
          {:card   card
           :result result}))
>>>>>>> f9d03e2c
      (catch Throwable e
        (log/warn e (trs "Error running query for Card {0}" card-id))))))

(defn execute-multi-card
  "Multi series card is composed of multiple cards, all of which need to be executed.

  This is as opposed to combo cards and cards with visualizations with multiple series,
  which are viz settings."
  [card-or-id dashcard-or-id]
  (let [card-id      (u/the-id card-or-id)
        dashcard-id  (u/the-id dashcard-or-id)
        card         (t2/select-one :model/Card :id card-id, :archived false)
        dashcard     (t2/select-one :model/DashboardCard :id dashcard-id)
        multi-cards  (dashboard-card/dashcard->multi-cards dashcard)]
    (for [multi-card multi-cards]
      (execute-card {:creator_id (:creator_id card)} (:id multi-card)))))<|MERGE_RESOLUTION|>--- conflicted
+++ resolved
@@ -18,8 +18,7 @@
   {:pre [(integer? pulse-creator-id)]}
   (let [card-id (u/the-id card-or-id)]
     (try
-<<<<<<< HEAD
-      (when-let [{query :dataset_query, :as card} (t2/select-one Card :id card-id, :archived false)]
+      (when-let [{query :dataset_query, :as card} (t2/select-one :model/Card :id card-id, :archived false)]
         (when (seq query)
           (let [process-query (^:once fn* []
                                (binding [qp.perms/*card-id* card-id]
@@ -37,25 +36,6 @@
                                 (process-query))]
             {:card   card
              :result result})))
-=======
-      (when-let [{query :dataset_query, :as card} (t2/select-one :model/Card :id card-id, :archived false)]
-        (let [query         (assoc query :async? false)
-              process-query (fn []
-                              (binding [qp.perms/*card-id* card-id]
-                                (qp/process-query-and-save-with-max-results-constraints!
-                                 (assoc query :middleware {:process-viz-settings? true
-                                                           :js-int-to-string?     false})
-                                 (merge {:executed-by pulse-creator-id
-                                         :context     :pulse
-                                         :card-id     card-id}
-                                        options))))
-              result        (if pulse-creator-id
-                              (mw.session/with-current-user pulse-creator-id
-                                (process-query))
-                              (process-query))]
-          {:card   card
-           :result result}))
->>>>>>> f9d03e2c
       (catch Throwable e
         (log/warn e (trs "Error running query for Card {0}" card-id))))))
 
