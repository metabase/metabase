(ns metabase.product-feedback.task.creator-sentiment-emails
  (:require
   [clojurewerkz.quartzite.jobs :as jobs]
   [clojurewerkz.quartzite.schedule.cron :as cron]
   [clojurewerkz.quartzite.triggers :as triggers]
   [java-time.api :as t]
   [metabase.analytics.core :as analytics]
   [metabase.app-db.core :as mdb]
   [metabase.channel.email :as email]
   [metabase.channel.email.messages :as messages]
<<<<<<< HEAD
   [metabase.config.core :as config]
   [metabase.db :as mdb]
=======
   [metabase.config :as config]
>>>>>>> 3ecfbb74
   [metabase.driver.sql.query-processor :as sql.qp]
   [metabase.premium-features.core :as premium-features]
   [metabase.task.core :as task]
   [metabase.util.log :as log]
   [toucan2.core :as t2])
  (:import
   (java.time.temporal WeekFields)
   (java.util Locale)))

(set! *warn-on-reflection* true)

(defn- fetch-creators
  "Fetch the creators who are eligible for a creator sentiment email. Which are users who, in the past 2 months:
    - Created at least 10 questions total
    - Created at least 2 SQL questions
    - Created at least 1 dashboard
    - Only admins if whitelabeling is enabled"
  [has-whitelabelling?]
  (t2/query {:select [[:u.email :email]
                      [:u.date_joined :created_at]
                      [:u.first_name :first_name]
                      [[:count [:distinct [:case [:= :d.archived false] :d.id]]] :num_dashboards]
                      [[:count [:distinct [:case [:and [:= :rc.type "question"] [:= :rc.archived false]] :rc.id]]] :num_questions]
                      [[:count [:distinct [:case [:and [:= :rc.type "model"] [:= :rc.archived false]] :rc.id]]] :num_models]]
             :from [[:core_user :u]]
             :join [[:report_card :rc] [:= :rc.creator_id :u.id]
                    [:report_dashboard :d] [:= :d.creator_id :u.id]]
             :where [:and
                     [:>= :rc.created_at (sql.qp/add-interval-honeysql-form (mdb/db-type) :%now -2 :month)]
                     [:>= :d.created_at (sql.qp/add-interval-honeysql-form (mdb/db-type) :%now -2 :month)]
                     [:= :u.is_active true]
                     [:= :u.type "personal"]
                     (when has-whitelabelling? [:= :u.is_superuser true])]
             :group-by [:u.id]
             :having [:and
                      [:>= [:count [:distinct :rc.id]] 10]
                      [:>= [:count [:distinct [:case [:= :rc.query_type "native"] :rc.id]]] 2]
                      [:>= [:count [:distinct :d.id]] 1]]}))

(defn fetch-plan-info
  "Figure out what plan this Metabase instance is on."
  []
  (cond
    (and config/ee-available? (premium-features/is-hosted?))
    (if (premium-features/has-any-features?)
      "pro-cloud/enterprise-cloud"
      "starter")

    config/ee-available? "pro-self-hosted/enterprise-self-hosted"
    :else                "unknown"))

(defn- fetch-instance-data []
  {:created_at     (analytics/instance-creation)
   :plan           (fetch-plan-info)
   :version        (config/mb-version-info :tag)
   :num_users      (t2/count :model/User :is_active true, :type "personal")
   :num_dashboards (t2/count :model/Dashboard :archived false)
   :num_databases  (t2/count :model/Database :is_audit false)
   :num_questions  (t2/count :model/Card :archived false :type "question")
   :num_models     (t2/count :model/Card :archived false :type "model")})

(defn- user-instance-info
  "Create a blob of instance/user data to be sent to the creator sentiment survey."
  [instance-data {:keys [created_at num_dashboards num_questions num_models]}]
  {:instance instance-data
   :user     {:created_at     created_at
              :num_dashboards num_dashboards
              :num_questions  num_questions
              :num_models     num_models}})

(defn- send-creator-sentiment-emails!
  "Send an email to the instance admin following up on their experience with Metabase thus far."
  [current-week]
  ;; we need access to email AND the instance must have surveys enabled.
  (when (and (email/email-configured?)
             (email/surveys-enabled))
    (let [instance-data (fetch-instance-data)
          all-creators  (fetch-creators (premium-features/enable-whitelabeling?))
          this-week?    (fn [c] (= current-week (-> c :email hash (mod 52))))
          recipients    (filter this-week? all-creators)
          blob          (if (analytics/anon-tracking-enabled)
                          (fn [creator]
                            (user-instance-info instance-data creator))
                          (constantly nil))]
      (log/infof "Sending surveys to %d creators of a total %d"
                 (count all-creators) (count recipients))
      (doseq [creator recipients]
        (try
          (messages/send-creator-sentiment-email! creator (blob creator))
          (catch Throwable e
            (log/error e "Problem sending creator sentiment email:")))))))

(task/defjob ^{:doc "Sends out a monthly survey to a portion of the creators."} CreatorSentimentEmail [_]
  (let [current-week (.get (t/local-date) (.weekOfWeekBasedYear (WeekFields/of (Locale/getDefault))))]
    (send-creator-sentiment-emails! current-week)))

(def ^:private creator-sentiment-emails-job-key     "metabase.task.creator-sentiment-emails.job")
(def ^:private creator-sentiment-emails-trigger-key "metabase.task.creator-sentiment-emails.trigger")

(defmethod task/init! ::SendCreatorSentimentEmails [_]
  (let [job     (jobs/build
                 (jobs/of-type CreatorSentimentEmail)
                 (jobs/with-identity (jobs/key creator-sentiment-emails-job-key)))
        trigger (triggers/build
                 (triggers/with-identity (triggers/key creator-sentiment-emails-trigger-key))
                 (triggers/start-now)
                 (triggers/with-schedule
                   ;; Fire at 2am every saturday
                  (cron/cron-schedule "0 0 2 ? * 7")))]
    (task/schedule-task! job trigger)))<|MERGE_RESOLUTION|>--- conflicted
+++ resolved
@@ -8,12 +8,7 @@
    [metabase.app-db.core :as mdb]
    [metabase.channel.email :as email]
    [metabase.channel.email.messages :as messages]
-<<<<<<< HEAD
    [metabase.config.core :as config]
-   [metabase.db :as mdb]
-=======
-   [metabase.config :as config]
->>>>>>> 3ecfbb74
    [metabase.driver.sql.query-processor :as sql.qp]
    [metabase.premium-features.core :as premium-features]
    [metabase.task.core :as task]
