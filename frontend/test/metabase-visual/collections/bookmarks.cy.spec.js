--- conflicted
+++ resolved
@@ -16,13 +16,8 @@
 
     cy.visit("/collection/1");
 
-<<<<<<< HEAD
     navigationSidebar().within(() => {
-      getSectionTitle("Bookmarks");
-=======
-    sidebar().within(() => {
       getSectionTitle(/Bookmarks/);
->>>>>>> cca7c170
     });
 
     cy.percySnapshot();
