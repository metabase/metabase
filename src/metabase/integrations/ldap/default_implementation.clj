(ns metabase.integrations.ldap.default-implementation
  "Default LDAP integration. This integration is used by OSS or for EE if enterprise features are not enabled."
  (:require
   [clj-ldap.client :as ldap]
   [clojure.string :as str]
   [metabase.integrations.common :as integrations.common]
   [metabase.integrations.ldap.interface :as i]
   [metabase.models.interface :as mi]
   [metabase.models.user :as user :refer [User]]
   [metabase.public-settings.premium-features
    :refer [defenterprise-schema]]
   [metabase.util :as u]
   [metabase.util.schema :as su]
   [schema.core :as s]
   [toucan.db :as db]
   [toucan2.core :as t2])
  (:import
   (com.unboundid.ldap.sdk DN Filter LDAPConnectionPool)))

(set! *warn-on-reflection* true)

;;; --------------------------------------------------- find-user ----------------------------------------------------

(def ^:private filter-placeholder
  "{login}")

(def ^:private group-membership-filter
  "(member={dn})")

(s/defn search :- (s/maybe su/Map)
  "Search for a LDAP user with `username`."
  [ldap-connection                 :- LDAPConnectionPool
   username                        :- su/NonBlankString
   {:keys [user-base user-filter]} :- i/LDAPSettings]
  (some-> (first
           (ldap/search
            ldap-connection
            user-base
            {:scope      :sub
             :filter     (str/replace user-filter filter-placeholder (Filter/encodeValue ^String username))
             :size-limit 1}))
          u/lower-case-map-keys))

(s/defn ^:private process-group-membership-filter :- su/NonBlankString
  "Replace DN and UID placeholders with values returned by the LDAP server."
  [group-membership-filter :- su/NonBlankString
   dn                      :- su/NonBlankString
   uid                     :- (s/maybe su/NonBlankString)]
  (let [uid-string (or uid "")]
    (-> group-membership-filter
        (str/replace "{dn}" (Filter/encodeValue ^String dn))
        (str/replace "{uid}" (Filter/encodeValue ^String uid-string)))))

(s/defn ^:private user-groups :- (s/maybe [su/NonBlankString])
  "Retrieve groups for a supplied DN."
  [ldap-connection         :- LDAPConnectionPool
   dn                      :- su/NonBlankString
   uid                     :- (s/maybe su/NonBlankString)
   {:keys [group-base]}    :- i/LDAPSettings
   group-membership-filter :- su/NonBlankString]
  (when group-base
    (let [results (ldap/search
                   ldap-connection
                   group-base
                   {:scope  :sub
                    :filter (process-group-membership-filter group-membership-filter dn uid)})]
      (map :dn results))))

(s/defn ldap-search-result->user-info :- (s/maybe i/UserInfo)
  "Convert the result "
  [ldap-connection               :- LDAPConnectionPool
   {:keys [dn uid], :as result}  :- su/Map
   {:keys [first-name-attribute
           last-name-attribute
           email-attribute
           sync-groups?]
    :as   settings}              :- i/LDAPSettings
   group-membership-filter       :- su/NonBlankString]
  (let [{first-name (keyword first-name-attribute)
         last-name  (keyword last-name-attribute)
         email      (keyword email-attribute)} result]
    {:dn         dn
     :first-name first-name
     :last-name  last-name
     :email      email
     :groups     (when sync-groups?
                   ;; Active Directory and others (like FreeIPA) will supply a `memberOf` overlay attribute for
                   ;; groups. Otherwise we have to make the inverse query to get them.
                   (or (u/one-or-many (:memberof result))
                       (user-groups ldap-connection dn uid settings group-membership-filter)
                       []))}))

(defenterprise-schema find-user :- (s/maybe i/UserInfo)
  "Get user information for the supplied username."
  metabase-enterprise.enhancements.integrations.ldap
  [ldap-connection :- LDAPConnectionPool
   username        :- su/NonBlankString
   settings        :- i/LDAPSettings]
  (when-let [result (search ldap-connection username settings)]
    (ldap-search-result->user-info ldap-connection result settings group-membership-filter)))


;;; --------------------------------------------- fetch-or-create-user! ----------------------------------------------

(s/defn ldap-groups->mb-group-ids :- #{su/IntGreaterThanZero}
  "Translate a set of a user's group DNs to a set of MB group IDs using the configured mappings."
  [ldap-groups              :- (s/maybe [su/NonBlankString])
   {:keys [group-mappings]} :- (select-keys i/LDAPSettings [:group-mappings s/Keyword])]
  (-> group-mappings
      (select-keys (map #(DN. (str %)) ldap-groups))
      vals
      flatten
      set))

(s/defn all-mapped-group-ids :- #{su/IntGreaterThanZero}
  "Returns the set of all MB group IDs that have configured mappings."
  [{:keys [group-mappings]} :- (select-keys i/LDAPSettings [:group-mappings s/Keyword])]
  (-> group-mappings
      vals
      flatten
      set))

(defenterprise-schema fetch-or-create-user! :- (mi/InstanceOf User)
  "Using the `user-info` (from `find-user`) get the corresponding Metabase user, creating it if necessary."
  metabase-enterprise.enhancements.integrations.ldap
  [{:keys [first-name last-name email groups]} :- i/UserInfo
   {:keys [sync-groups?], :as settings}        :- i/LDAPSettings]
  (let [user     (t2/select-one [User :id :last_login :first_name :last_name :is_active]
                   :%lower.email (u/lower-case-en email))
        new-user (if user
                   (let [old-first-name (:first_name user)
                         old-last-name  (:last_name user)
                         user-changes   (merge
                                          (when (not= first-name old-first-name) {:first_name first-name})
                                          (when (not= last-name old-last-name) {:last_name last-name}))]
                     (if (seq user-changes)
                       (do
<<<<<<< HEAD
                         (t2/update! User (:id user) user-changes)
                         (db/select-one [User :id :last_login :is_active] :id (:id user))) ; Reload updated user
=======
                         (db/update! User (:id user) user-changes)
                         (t2/select-one [User :id :last_login :is_active] :id (:id user))) ; Reload updated user
>>>>>>> 952af410
                       user))
                   (-> (user/create-new-ldap-auth-user! {:first_name first-name
                                                         :last_name  last-name
                                                         :email      email})
                       (assoc :is_active true)))]
    (u/prog1 new-user
      (when sync-groups?
        (let [group-ids            (ldap-groups->mb-group-ids groups settings)
              all-mapped-group-ids (all-mapped-group-ids settings)]
          (integrations.common/sync-group-memberships! new-user group-ids all-mapped-group-ids))))))<|MERGE_RESOLUTION|>--- conflicted
+++ resolved
@@ -135,13 +135,8 @@
                                           (when (not= last-name old-last-name) {:last_name last-name}))]
                      (if (seq user-changes)
                        (do
-<<<<<<< HEAD
                          (t2/update! User (:id user) user-changes)
-                         (db/select-one [User :id :last_login :is_active] :id (:id user))) ; Reload updated user
-=======
-                         (db/update! User (:id user) user-changes)
                          (t2/select-one [User :id :last_login :is_active] :id (:id user))) ; Reload updated user
->>>>>>> 952af410
                        user))
                    (-> (user/create-new-ldap-auth-user! {:first_name first-name
                                                          :last_name  last-name
