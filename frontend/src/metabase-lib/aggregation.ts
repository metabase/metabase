import * as ML from "cljs/metabase.lib.js";

import { displayInfo } from "./metadata";
import type {
  Aggregable,
  AggregationClause,
  AggregationOperator,
  ColumnMetadata,
  Query,
} from "./types";

export function availableAggregationOperators(
  query: Query,
  stageIndex: number,
): AggregationOperator[] {
  return ML.available_aggregation_operators(query, stageIndex);
}

export function aggregationOperatorColumns(
  operator: AggregationOperator,
): ColumnMetadata[] {
  return ML.aggregation_operator_columns(operator);
}

export function selectedAggregationOperators(
  operators: AggregationOperator[],
  clause: AggregationClause,
): AggregationOperator[] {
  return ML.selected_aggregation_operators(operators, clause);
}

export function aggregate(
  query: Query,
  stageIndex: number,
  clause: Aggregable,
): Query {
  return ML.aggregate(query, stageIndex, clause);
}

export function aggregateByCount(query: Query, stageIndex: number): Query {
  const operators = availableAggregationOperators(query, stageIndex);
  const countOperator = operators.find((operator) => {
    const info = displayInfo(query, stageIndex, operator);
    return info.shortName === "count";
  });

  if (!countOperator) {
    return query;
  }

  const aggregation = aggregationClause(countOperator);
  return aggregate(query, stageIndex, aggregation);
}

export function aggregations(
  query: Query,
  stageIndex: number,
): AggregationClause[] {
  return ML.aggregations(query, stageIndex);
}

export function aggregationClause(
  operator: AggregationOperator,
  column?: ColumnMetadata,
): AggregationClause {
  return ML.aggregation_clause(operator, column);
<<<<<<< HEAD
}

export function aggregationColumn(
  query: Query,
  stageIndex: number,
  aggregation: AggregationClause,
): ColumnMetadata | null {
  return ML.aggregation_column(query, stageIndex, aggregation);
}

export function aggregableColumns(
  query: Query,
  stageIndex?: number,
  expressionIndex?: number,
): ColumnMetadata[] {
  return ML.aggregable_columns(query, stageIndex, expressionIndex);
=======
>>>>>>> 5dbb3648
}<|MERGE_RESOLUTION|>--- conflicted
+++ resolved
@@ -64,15 +64,6 @@
   column?: ColumnMetadata,
 ): AggregationClause {
   return ML.aggregation_clause(operator, column);
-<<<<<<< HEAD
-}
-
-export function aggregationColumn(
-  query: Query,
-  stageIndex: number,
-  aggregation: AggregationClause,
-): ColumnMetadata | null {
-  return ML.aggregation_column(query, stageIndex, aggregation);
 }
 
 export function aggregableColumns(
@@ -81,6 +72,4 @@
   expressionIndex?: number,
 ): ColumnMetadata[] {
   return ML.aggregable_columns(query, stageIndex, expressionIndex);
-=======
->>>>>>> 5dbb3648
 }