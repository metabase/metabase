--- conflicted
+++ resolved
@@ -86,11 +86,10 @@
   has_more_values: boolean;
 }
 
-<<<<<<< HEAD
 export interface ParameterOptions {
   "case-sensitive": boolean;
 }
-=======
+
 export type ParameterMappingOptions = {
   name: string;
   sectionId: string;
@@ -102,5 +101,4 @@
   type: string;
   target: ParameterTarget;
   value: ParameterValueOrArray;
-};
->>>>>>> abc97878
+};