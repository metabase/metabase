--- conflicted
+++ resolved
@@ -11,11 +11,7 @@
   cursor: pointer;
 
   background-color: ${({ isSelected }) =>
-<<<<<<< HEAD
-    isSelected ? color("brand") : color("white")};
-=======
     isSelected ? color("brand") : color("bg-white")};
->>>>>>> 50832a07
 
   color: ${({ isSelected }) =>
     isSelected ? color("text-white") : color("text-dark")};
