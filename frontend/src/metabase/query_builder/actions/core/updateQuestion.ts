import _ from "underscore";
import { assocIn } from "icepick";

import { loadMetadataForCard } from "metabase/questions/actions";

import type { Series } from "metabase-types/api";
import type {
  Dispatch,
  GetState,
  QueryBuilderMode,
} from "metabase-types/store";
import * as Lib from "metabase-lib";
import type Question from "metabase-lib/Question";
import type NativeQuery from "metabase-lib/queries/NativeQuery";
import { getTemplateTagParametersFromCard } from "metabase-lib/parameters/utils/template-tags";

import {
  getCard,
  getFirstQueryResult,
  getIsShowingTemplateTagsEditor,
  getQueryBuilderMode,
  getQuestion,
  getRawSeries,
} from "../../selectors";

import { updateUrl } from "../navigation";
import { setIsShowingTemplateTagsEditor } from "../native";
import { runQuestionQuery } from "../querying";
import { onCloseQuestionInfo, setQueryBuilderMode } from "../ui";

import { getQuestionWithDefaultVisualizationSettings } from "./utils";

function checkShouldRerunPivotTableQuestion({
  isPivot,
  wasPivot,
  hasBreakouts,
  currentQuestion,
  newQuestion,
}: {
  isPivot: boolean;
  wasPivot: boolean;
  hasBreakouts: boolean;
  currentQuestion?: Question;
  newQuestion: Question;
}) {
  const isValidPivotTable = isPivot && hasBreakouts;
  const displayChange =
    (!wasPivot && isValidPivotTable) || (wasPivot && !isPivot);

  if (displayChange) {
    return true;
  }

  const currentPivotSettings = currentQuestion?.setting(
    "pivot_table.column_split",
  );
  const newPivotSettings = newQuestion.setting("pivot_table.column_split");
  return (
    isValidPivotTable && !_.isEqual(currentPivotSettings, newPivotSettings)
  );
}

function shouldTemplateTagEditorBeVisible({
  currentQuestion,
  newQuestion,
  isVisible,
  queryBuilderMode,
}: {
  currentQuestion?: Question;
  newQuestion: Question;
  isVisible: boolean;
  queryBuilderMode: QueryBuilderMode;
}): boolean {
  // variable tags are not supported by models, so don't change the visibility
  if (queryBuilderMode === "dataset") {
    return isVisible;
  }
  const isCurrentQuestionNative =
    currentQuestion && Lib.queryDisplayInfo(currentQuestion.query()).isNative;
  const isNewQuestionNative = Lib.queryDisplayInfo(
    newQuestion.query(),
  ).isNative;

  const previousTags = isCurrentQuestionNative
    ? (currentQuestion.legacyQuery() as NativeQuery).variableTemplateTags()
    : [];
  const nextTags = isNewQuestionNative
    ? (newQuestion.legacyQuery() as NativeQuery).variableTemplateTags()
    : [];
  if (nextTags.length > previousTags.length) {
    return true;
  } else if (nextTags.length === 0) {
    return false;
  } else {
    return isVisible;
  }
}

export type UpdateQuestionOpts = {
  run?: boolean;
  shouldUpdateUrl?: boolean;
  shouldStartAdHocQuestion?: boolean;
};

/**
 * Replaces the currently active question with the given Question object.
 */
export const UPDATE_QUESTION = "metabase/qb/UPDATE_QUESTION";
export const updateQuestion = (
  newQuestion: Question,
  {
    run = false,
    shouldStartAdHocQuestion = true,
    shouldUpdateUrl = false,
  }: UpdateQuestionOpts = {},
) => {
  return async (dispatch: Dispatch, getState: GetState) => {
    const currentQuestion = getQuestion(getState());
    const queryBuilderMode = getQueryBuilderMode(getState());
    const { isEditable } = Lib.queryDisplayInfo(newQuestion.query());

    const shouldTurnIntoAdHoc =
      shouldStartAdHocQuestion &&
      newQuestion.isSaved() &&
      isEditable &&
      queryBuilderMode !== "dataset";

    if (shouldTurnIntoAdHoc) {
      newQuestion = newQuestion.withoutNameAndId();

      // When the dataset query changes, we should change the question type,
      // to start building a new ad-hoc question based on a dataset
      if (newQuestion.type() === "model" || newQuestion.type() === "metric") {
        newQuestion = newQuestion.setType("question");
        dispatch(onCloseQuestionInfo());
      }
    }

<<<<<<< HEAD
    // This scenario happens because the DatasetQueryEditor converts a model or a metric into a normal question
    // so that its query is shown properly in the notebook editor. Various child components of the notebook editor have access to
    // this `updateQuestion` action, so they end up triggering the action with the altered question.
    if (
      queryBuilderMode === "dataset" &&
      newQuestion.type() !== "model" &&
      newQuestion.type() !== "metric"
    ) {
      const card = getCard(getState());
      newQuestion = newQuestion.setType(card.type);
    }

=======
>>>>>>> cd36366a
    const queryResult = getFirstQueryResult(getState());
    newQuestion = newQuestion.syncColumnsAndSettings(
      currentQuestion,
      queryResult,
    );

    if (!newQuestion.canAutoRun()) {
      run = false;
    }

    const isPivot = newQuestion.display() === "pivot";
    const wasPivot = currentQuestion?.display() === "pivot";

    const isCurrentQuestionNative =
      currentQuestion && Lib.queryDisplayInfo(currentQuestion.query()).isNative;
    const isNewQuestionNative = Lib.queryDisplayInfo(
      newQuestion.query(),
    ).isNative;

    if (wasPivot || isPivot) {
      const hasBreakouts =
        !isNewQuestionNative &&
        Lib.breakouts(newQuestion.query(), -1).length > 0;

      // compute the pivot setting now so we can query the appropriate data
      if (isPivot && hasBreakouts) {
        const key = "pivot_table.column_split";
        const rawSeries = getRawSeries(getState()) as Series;

        if (rawSeries) {
          const series = assocIn(rawSeries, [0, "card"], newQuestion.card());
          const setting = getQuestionWithDefaultVisualizationSettings(
            newQuestion,
            series,
          ).setting(key);
          newQuestion = newQuestion.updateSettings({ [key]: setting });
        }
      }

      run = checkShouldRerunPivotTableQuestion({
        isPivot,
        wasPivot,
        hasBreakouts,
        currentQuestion,
        newQuestion,
      });
    }

    // Native query should never be in notebook mode (metabase#12651)
    if (queryBuilderMode === "notebook" && isNewQuestionNative) {
      await dispatch(
        setQueryBuilderMode("view", {
          shouldUpdateUrl: false,
        }),
      );
    }

    // Sync card's parameters with the template tags;
    if (isNewQuestionNative) {
      const parameters = getTemplateTagParametersFromCard(newQuestion.card());
      newQuestion = newQuestion.setParameters(parameters);
    }

    await dispatch({
      type: UPDATE_QUESTION,
      payload: { card: newQuestion.card() },
    });

    if (shouldUpdateUrl) {
      dispatch(updateUrl(null, { dirty: true }));
    }

    if (isCurrentQuestionNative || isNewQuestionNative) {
      const isVisible = getIsShowingTemplateTagsEditor(getState());
      const shouldBeVisible = shouldTemplateTagEditorBeVisible({
        currentQuestion,
        newQuestion,
        queryBuilderMode,
        isVisible,
      });
      if (isVisible !== shouldBeVisible) {
        dispatch(setIsShowingTemplateTagsEditor(shouldBeVisible));
      }
    }

    const currentDependencies = currentQuestion
      ? [
          ...currentQuestion.dependentMetadata(),
          ...currentQuestion
            .legacyQuery({ useStructuredQuery: true })
            .dependentMetadata(),
        ]
      : [];
    const nextDependencies = [
      ...newQuestion.dependentMetadata(),
      ...newQuestion
        .legacyQuery({ useStructuredQuery: true })
        .dependentMetadata(),
    ];
    try {
      if (!_.isEqual(currentDependencies, nextDependencies)) {
        await dispatch(loadMetadataForCard(newQuestion.card()));
      }

      // setDefaultQuery requires metadata be loaded, need getQuestion to use new metadata
      const question = getQuestion(getState()) as Question;
      const questionWithDefaultQuery = question.setDefaultQuery();
      if (!questionWithDefaultQuery.isEqual(question)) {
        await dispatch({
          type: UPDATE_QUESTION,
          payload: {
            card: questionWithDefaultQuery.setDefaultDisplay().card(),
          },
        });
      }
    } catch (e) {
      // this will fail if user doesn't have data permissions but thats ok
      console.warn("Couldn't load metadata", e);
    }

    if (run) {
      dispatch(runQuestionQuery());
    }
  };
};<|MERGE_RESOLUTION|>--- conflicted
+++ resolved
@@ -15,7 +15,6 @@
 import { getTemplateTagParametersFromCard } from "metabase-lib/parameters/utils/template-tags";
 
 import {
-  getCard,
   getFirstQueryResult,
   getIsShowingTemplateTagsEditor,
   getQueryBuilderMode,
@@ -136,21 +135,6 @@
       }
     }
 
-<<<<<<< HEAD
-    // This scenario happens because the DatasetQueryEditor converts a model or a metric into a normal question
-    // so that its query is shown properly in the notebook editor. Various child components of the notebook editor have access to
-    // this `updateQuestion` action, so they end up triggering the action with the altered question.
-    if (
-      queryBuilderMode === "dataset" &&
-      newQuestion.type() !== "model" &&
-      newQuestion.type() !== "metric"
-    ) {
-      const card = getCard(getState());
-      newQuestion = newQuestion.setType(card.type);
-    }
-
-=======
->>>>>>> cd36366a
     const queryResult = getFirstQueryResult(getState());
     newQuestion = newQuestion.syncColumnsAndSettings(
       currentQuestion,
