--- conflicted
+++ resolved
@@ -3,6 +3,7 @@
    [clojure.set :as set]
    [clojure.test :refer :all]
    [clojurewerkz.quartzite.scheduler :as qs]
+   [malli.core :as mc]
    [malli.error :as me]
    [metabase.driver.util :as driver.u]
    [metabase.models.model-index :as model-index]
@@ -14,8 +15,8 @@
    [metabase.test :as mt]
    [metabase.test.util :as tu]
    [metabase.util :as u]
-   [metabase.util.malli.registry :as mr]
-   [toucan2.core :as t2]))
+   [toucan2.core :as t2]
+   [toucan2.tools.with-temp :as t2.with-temp]))
 
 (defmacro ^:private with-scheduler-setup! [& body]
   `(let [scheduler# (#'tu/in-memory-scheduler)]
@@ -204,13 +205,8 @@
                                                            &Products.products.id],
                                             :alias        "Products"}]})
                           [(mt/$ids [&Products.products.id &Products.products.title])]])])]
-<<<<<<< HEAD
-        (mt/with-temp [Card model (mt/card-with-source-metadata-for-query
-                                   query)]
-=======
         (t2.with-temp/with-temp [:model/Card model (mt/card-with-source-metadata-for-query
                                                     query)]
->>>>>>> 8d23fd74
           (testing (str "scenario: " scenario)
             (let [[pk-ref value-ref] (or field-refs
                                          (->> model :result_metadata (map :field_ref)))
@@ -220,8 +216,8 @@
               (is (nil? error))
               (is (> (count values) 0))
               ;; oracle returns BigDecimal ids so need `number?` rather than `int?`
-              (is (mr/validate [:sequential [:tuple number? string?]] values)
-                  (-> (mr/explain [:sequential [:tuple number? string?]] values)
+              (is (mc/validate [:sequential [:tuple number? string?]] values)
+                  (-> (mc/explain [:sequential [:tuple number? string?]] values)
                       (me/humanize))))))))))
 
 (defn- test-index!
@@ -229,15 +225,9 @@
   do and ensures that items in the options map are correct."
   [{:keys [query pk-name value-name quantity subset scenario]}]
   (testing scenario
-<<<<<<< HEAD
-    (mt/with-temp [Card model (assoc (mt/card-with-source-metadata-for-query query)
-                                     :type :model
-                                     :name "model index test")]
-=======
     (t2.with-temp/with-temp [:model/Card model (assoc (mt/card-with-source-metadata-for-query query)
                                                       :type :model
                                                       :name "model index test")]
->>>>>>> 8d23fd74
       (let [by-name     (fn [n] (or (some (fn [f]
                                             (when (= (-> f :display_name u/lower-case-en) (u/lower-case-en n))
                                               (:field_ref f)))
@@ -307,17 +297,6 @@
       (let [query             (mt/mbql-query products {:fields [$id $title]})
             pk-ref            (mt/$ids $products.id)
             invalid-value-ref (mt/$ids $products.ean)]
-<<<<<<< HEAD
-        (mt/with-temp [Card model (assoc (mt/card-with-source-metadata-for-query query)
-                                         :type :model
-                                         :name "model index test")
-                       ModelIndex mi {:model_id   (u/the-id model)
-                                      :pk_ref     pk-ref
-                                      :value_ref  invalid-value-ref
-                                      :creator_id (mt/user->id :rasta)
-                                      :schedule   "0 0 23 * * ? *"
-                                      :state      "initial"}]
-=======
         (t2.with-temp/with-temp [:model/Card model (assoc (mt/card-with-source-metadata-for-query query)
                                                           :type :model
                                                           :name "model index test")
@@ -327,7 +306,6 @@
                                                        :creator_id (mt/user->id :rasta)
                                                        :schedule   "0 0 23 * * ? *"
                                                        :state      "initial"}]
->>>>>>> 8d23fd74
           (model-index/add-values! mi)
           (let [bad-attempt (t2/select-one :model/ModelIndex :id (u/the-id mi))]
             (is (=? {:state "error"
