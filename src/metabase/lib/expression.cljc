--- conflicted
+++ resolved
@@ -517,39 +517,6 @@
    expression-mode     :- [:enum :expression :aggregation :filter]
    expr                :- :any
    expression-position :- [:maybe :int]]
-<<<<<<< HEAD
-  (let [[validator explainer] (clojure.core/case expression-mode
-                                :expression [expression-validator expression-explainer]
-                                :aggregation [aggregation-validator aggregation-explainer]
-                                :filter [filter-validator filter-explainer])]
-    (or (when-not (validator expr)
-          (let [error (explainer expr)
-                humanized (str/join ", " (me/humanize error))]
-            {:message (i18n/tru "Type error: {0}" humanized)}))
-        (when-let [dependency-path (and (= expression-mode :expression)
-                                        expression-position
-                                        (let [exprs (expressions query stage-number)
-                                              edited-expr (nth exprs expression-position)
-                                              edited-name (expression->name edited-expr)
-                                              deps (-> (m/index-by expression->name exprs)
-                                                       (assoc edited-name expr)
-                                                       (update-vals referred-expressions))]
-                                          (cyclic-definition deps)))]
-          {:message  (i18n/tru "Cycle detected: {0}" (str/join " → " dependency-path))
-           :friendly true})
-        (when (and (= expression-mode :expression)
-                   (lib.util.match/match-one expr :offset))
-          {:message  (i18n/tru "OFFSET is not supported in custom columns")
-           :friendly true})
-        (when (and (= expression-mode :filter)
-                   (lib.util.match/match-one expr :offset))
-          {:message  (i18n/tru "OFFSET is not supported in custom filters")
-           :friendly true})
-        (when (and (lib.schema.common/is-clause? :value expr)
-                   (not (lib.metadata/database-supports? query :expression-literals)))
-          {:message  (i18n/tru "Standalone constants are not supported.")
-           :friendly true}))))
-=======
   (binding [lib.schema.expression/*suppress-expression-type-check?* false]
     (let [[validator explainer] (clojure.core/case expression-mode
                                   :expression [expression-validator expression-explainer]
@@ -578,7 +545,7 @@
                      (lib.util.match/match-one expr :offset))
             {:message  (i18n/tru "OFFSET is not supported in custom filters")
              :friendly true})
-          (when (= (first expr) :value)
+          (when (and (lib.schema.common/is-clause? :value expr)
+                     (not (lib.metadata/database-supports? query :expression-literals)))
             {:message  (i18n/tru "Standalone constants are not supported.")
-             :friendly true})))))
->>>>>>> 8737a30d
+             :friendly true})))))