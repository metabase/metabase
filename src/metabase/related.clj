(ns metabase.related
  "Related entities recommendations."
  (:require
   [clojure.set :as set]
   [medley.core :as m]
   [metabase.api.common :as api]
   [metabase.mbql.normalize :as mbql.normalize]
   [metabase.models.card :refer [Card]]
   [metabase.models.collection :refer [Collection]]
   [metabase.models.dashboard :refer [Dashboard]]
   [metabase.models.dashboard-card :refer [DashboardCard]]
   [metabase.models.field :refer [Field]]
   [metabase.models.interface :as mi]
   [metabase.models.metric :refer [Metric]]
   [metabase.models.query :refer [Query]]
   [metabase.models.segment :refer [Segment]]
   [metabase.models.table :refer [Table]]
   [metabase.query-processor.util :as qp.util]
   [schema.core :as s]
   [toucan.db :as db]
   [toucan2.core :as t2]))

(def ^:private ^Long max-best-matches        3)
(def ^:private ^Long max-serendipity-matches 2)
(def ^:private ^Long max-matches             (+ max-best-matches
                                                max-serendipity-matches))

(def ^:private ContextBearingForm
  [(s/one (s/constrained (s/cond-pre s/Str s/Keyword)
                         (comp #{:field :metric :segment}
                               qp.util/normalize-token))
          "head")
   s/Any])

(defn- collect-context-bearing-forms
  [form]
  (let [form (mbql.normalize/normalize-fragment [:query :filter] form)]
    (into #{}
          (comp (remove (s/checker ContextBearingForm))
                (map #(update % 0 qp.util/normalize-token)))
          (tree-seq sequential? identity form))))

(defmulti definition
  "Return the relevant parts of a given entity's definition. Relevant parts are those that carry semantic meaning, and
  especially context-bearing forms."
  {:arglists '([instance])}
  mi/model)

(defmethod definition Card
  [card]
  (-> card
      :dataset_query
      :query
      ((juxt :breakout :aggregation :expressions :fields))))

(defmethod definition Metric
  [metric]
  (-> metric :definition ((juxt :aggregation :filter))))

(defmethod definition Segment
  [segment]
  (-> segment :definition :filter))

(defmethod definition Field
  [field]
  [[:field-id (:id field)]])

(defn- similarity
  "How similar are entities `a` and `b` based on a structural comparison of their
   definition (MBQL).
   For the purposes of finding related entites we are only interested in
   context-bearing subforms (field, segment, and metric references). We also
   don't care about generalizations (less context-bearing forms) and refinements
   (more context-bearing forms), so we just check if the less specifc form is a
   subset of the more specific one."
  [a b]
  (let [context-a (-> a definition collect-context-bearing-forms)
        context-b (-> b definition collect-context-bearing-forms)]
    (/ (count (set/intersection context-a context-b))
       (max (min (count context-a) (count context-b)) 1))))

(defn- rank-by-similarity
  [reference entities]
  (->> entities
       (remove #{reference})
       (map #(assoc % :similarity (similarity reference %)))
       (sort-by :similarity >)))

(defn- interesting-mix
  "Create an interesting mix of matches. The idea is to have a balanced mix
   between close (best) matches and more diverse matches to cover a wider field
   of intents."
  [matches]
  (let [[best rest] (split-at max-best-matches matches)]
    (concat best (->> rest shuffle (take max-serendipity-matches)))))

(def ^:private ^{:arglists '([instances])} filter-visible
  (partial filter (fn [{:keys [archived visibility_type active] :as instance}]
                    (and (some? instance)
                         (or (nil? visibility_type)
                             (= (qp.util/normalize-token visibility_type) :normal))
                         (not archived)
                         (not= active false)
                         (mi/can-read? instance)))))

(defn- metrics-for-table
  [table]
  (filter-visible (db/select Metric
                    :table_id (:id table)
                    :archived false)))

(defn- segments-for-table
  [table]
  (filter-visible (db/select Segment
                    :table_id (:id table)
                    :archived false)))

(defn- linking-to
  [table]
  (->> (t2/select-fn-set :fk_target_field_id Field
         :table_id           (:id table)
         :fk_target_field_id [:not= nil]
         :active             true)
       (map (comp (partial t2/select-one Table :id)
                  :table_id
                  (partial t2/select-one Field :id)))
       distinct
       filter-visible
       (take max-matches)))

(defn- linked-from
  [table]
  (if-let [fields (not-empty (t2/select-fn-set :id Field
                                               :table_id (:id table)
                                               :active   true))]
    (->> (t2/select-fn-set :table_id Field
           :fk_target_field_id [:in fields]
           :active             true)
         (map (partial t2/select-one Table :id))
         filter-visible
         (take max-matches))
    []))

(defn- cards-sharing-dashboard
  [card]
<<<<<<< HEAD
  (if-let [dashboards (not-empty (t2/select-fn-set :dashboard_id DashboardCard
                                                   :card_id (:id card)))]
    (->> (t2/select-fn-set :card_id DashboardCard
                           :dashboard_id [:in dashboards]
                           :card_id      [:not= (:id card)])
         (map (partial db/select-one Card :id))
=======
  (if-let [dashboards (not-empty (db/select-field :dashboard_id DashboardCard
                                   :card_id (:id card)))]
    (->> (db/select-field :card_id DashboardCard
           :dashboard_id [:in dashboards]
           :card_id      [:not= (:id card)])
         (map (partial t2/select-one Card :id))
>>>>>>> ea901a03
         filter-visible
         (take max-matches))
    []))

(defn- similar-questions
  [card]
  (->> (db/select Card
         :table_id (:table_id card)
         :archived false)
       filter-visible
       (rank-by-similarity card)
       (filter (comp pos? :similarity))))

(defn- canonical-metric
  [card]
  (->> (db/select Metric
         :table_id (:table_id card)
         :archived false)
       filter-visible
       (m/find-first (comp #{(-> card :dataset_query :query :aggregation)}
                           :aggregation
                           :definition))))

(defn- recently-modified-dashboards
  []
  (when-let [dashboard-ids (not-empty (t2/select-fn-set :model_id 'Revision
                                                        :model     "Dashboard"
                                                        :user_id   api/*current-user-id*
                                                        {:order-by [[:timestamp :desc]]}))]
    (->> (db/select Dashboard :id [:in dashboard-ids])
         filter-visible
         (take max-serendipity-matches))))

(defn- recommended-dashboards
  [cards]
  (let [recent                   (recently-modified-dashboards)
        card-id->dashboard-cards (->> (apply db/select [DashboardCard :card_id :dashboard_id]
                                             (cond-> []
                                               (seq cards)
                                               (concat [:card_id [:in (map :id cards)]])

                                               (seq recent)
                                               (concat [:dashboard_id [:not-in (map :id recent)]])))
                                      (group-by :card_id))
        dashboard-ids (->> (map :id cards)
                           (mapcat card-id->dashboard-cards)
                           (map :dashboard_id)
                           distinct)
        best          (when (seq dashboard-ids)
                        (->> (db/select Dashboard :id [:in dashboard-ids])
                             filter-visible
                             (take max-best-matches)))]
    (concat best recent)))

(defn- recommended-collections
  [cards]
  (->> cards
       (m/distinct-by :collection_id)
       interesting-mix
       (keep (comp (partial t2/select-one Collection :id) :collection_id))
       filter-visible))

(defmulti related
  "Return related entities."
  {:arglists '([entity])}
  mi/model)

(defmethod related Card
  [card]
  (let [table             (t2/select-one Table :id (:table_id card))
        similar-questions (similar-questions card)]
    {:table             table
     :metrics           (->> table
                             metrics-for-table
                             (rank-by-similarity card)
                             interesting-mix)
     :segments          (->> table
                             segments-for-table
                             (rank-by-similarity card)
                             interesting-mix)
     :dashboard-mates   (cards-sharing-dashboard card)
     :similar-questions (interesting-mix similar-questions)
     :canonical-metric  (canonical-metric card)
     :dashboards        (recommended-dashboards similar-questions)
     :collections       (recommended-collections similar-questions)}))

(defmethod related Query
  [query]
  (related (mi/instance Card query)))

(defmethod related Metric
  [metric]
  (let [table (t2/select-one Table :id (:table_id metric))]
    {:table    table
     :metrics  (->> table
                    metrics-for-table
                    (rank-by-similarity metric)
                    interesting-mix)
     :segments (->> table
                    segments-for-table
                    (rank-by-similarity metric)
                    interesting-mix)}))

(defmethod related Segment
  [segment]
  (let [table (t2/select-one Table :id (:table_id segment))]
    {:table       table
     :metrics     (->> table
                       metrics-for-table
                       (rank-by-similarity segment)
                       interesting-mix)
     :segments    (->> table
                       segments-for-table
                       (rank-by-similarity segment)
                       interesting-mix)
     :linked-from (linked-from table)}))

(defmethod related Table
  [table]
  (let [linking-to  (linking-to table)
        linked-from (linked-from table)]
    {:segments    (segments-for-table table)
     :metrics     (metrics-for-table table)
     :linking-to  linking-to
     :linked-from linked-from
     :tables      (->> (db/select Table
                         :db_id           (:db_id table)
                         :schema          (:schema table)
                         :id              [:not= (:id table)]
                         :visibility_type nil
                         :active          true)
                       (remove (set (concat linking-to linked-from)))
                       filter-visible
                       interesting-mix)}))

(defmethod related Field
  [field]
  (let [table (t2/select-one Table :id (:table_id field))]
    {:table    table
     :segments (->> table
                    segments-for-table
                    (rank-by-similarity field)
                    interesting-mix)
     :metrics  (->> table
                    metrics-for-table
                    (rank-by-similarity field)
                    (filter (comp pos? :similarity))
                    interesting-mix)
     :fields   (->> (db/select Field
                      :table_id        (:id table)
                      :id              [:not= (:id field)]
                      :visibility_type "normal"
                      :active          true)
                    filter-visible
                    interesting-mix)}))

(defmethod related Dashboard
  [dashboard]
<<<<<<< HEAD
  (let [cards (map (partial db/select-one Card :id) (t2/select-fn-set :card_id DashboardCard
                                                                      :dashboard_id (:id dashboard)))]
=======
  (let [cards (map (partial t2/select-one Card :id) (db/select-field :card_id DashboardCard
                                                      :dashboard_id (:id dashboard)))]
>>>>>>> ea901a03
    {:cards (->> cards
                 (mapcat (comp similar-questions))
                 (remove (set cards))
                 distinct
                 filter-visible
                 interesting-mix)}))<|MERGE_RESOLUTION|>--- conflicted
+++ resolved
@@ -143,21 +143,12 @@
 
 (defn- cards-sharing-dashboard
   [card]
-<<<<<<< HEAD
   (if-let [dashboards (not-empty (t2/select-fn-set :dashboard_id DashboardCard
                                                    :card_id (:id card)))]
     (->> (t2/select-fn-set :card_id DashboardCard
                            :dashboard_id [:in dashboards]
                            :card_id      [:not= (:id card)])
-         (map (partial db/select-one Card :id))
-=======
-  (if-let [dashboards (not-empty (db/select-field :dashboard_id DashboardCard
-                                   :card_id (:id card)))]
-    (->> (db/select-field :card_id DashboardCard
-           :dashboard_id [:in dashboards]
-           :card_id      [:not= (:id card)])
          (map (partial t2/select-one Card :id))
->>>>>>> ea901a03
          filter-visible
          (take max-matches))
     []))
@@ -316,13 +307,8 @@
 
 (defmethod related Dashboard
   [dashboard]
-<<<<<<< HEAD
-  (let [cards (map (partial db/select-one Card :id) (t2/select-fn-set :card_id DashboardCard
+  (let [cards (map (partial t2/select-one Card :id) (t2/select-fn-set :card_id DashboardCard
                                                                       :dashboard_id (:id dashboard)))]
-=======
-  (let [cards (map (partial t2/select-one Card :id) (db/select-field :card_id DashboardCard
-                                                      :dashboard_id (:id dashboard)))]
->>>>>>> ea901a03
     {:cards (->> cards
                  (mapcat (comp similar-questions))
                  (remove (set cards))
