import _ from "underscore";
<<<<<<< HEAD
=======

import type { Draft } from "@reduxjs/toolkit";
import { t } from "ttag";
import type { DashboardState, StoreDashcard } from "metabase-types/store";
>>>>>>> a1aebe90
import type {
  DashCardId,
  Dashboard,
  DashboardCard,
  DashboardId,
  DashboardTabId,
} from "metabase-types/api";
import type { StoreDashboard, StoreDashcard } from "metabase-types/store";

export function getExistingDashCards(
  dashboards: Record<DashboardId, StoreDashboard>,
  dashcards: Record<DashCardId, StoreDashcard>,
  dashId: DashboardId,
  tabId: DashboardTabId | null = null,
) {
  const dashboard = dashboards[dashId];

  return dashboard.dashcards
    .map(id => dashcards[id])
    .filter(dc => {
      if (dc.isRemoved) {
        return false;
      }
      if (tabId != null) {
        return dc.dashboard_tab_id === tabId;
      }
      return true;
    });
}

export function hasDashboardChanged(
  dashboard: Dashboard,
  dashboardBeforeEditing: Dashboard,
) {
  return !_.isEqual(
    { ...dashboard, dashcards: dashboard.dashcards.length },
    {
      ...dashboardBeforeEditing,
      dashcards: dashboardBeforeEditing.dashcards.length,
    },
  );
}

// sometimes the cards objects change order but all the cards themselves are the same
// this should not trigger a save
export function haveDashboardCardsChanged(
  newCards: DashboardCard[],
  oldCards: DashboardCard[],
) {
  return (
    !newCards.every(newCard =>
      oldCards.some(oldCard => _.isEqual(oldCard, newCard)),
    ) ||
    !oldCards.every(oldCard =>
      newCards.some(newCard => _.isEqual(oldCard, newCard)),
    )
  );
}

export const getDashCardMoveToTabUndoMessage = (dashCard: StoreDashcard) => {
  const virtualCardType =
    dashCard.visualization_settings?.virtual_card?.display;

  if (dashCard.card.name) {
    return t`Card moved: ${dashCard.card.name}`;
  }

  switch (virtualCardType) {
    case "action":
      return t`Action card moved`;
    case "text":
      return t`Text card moved`;
    case "heading":
      return t`Heading card moved`;
    case "link":
      return t`Link card moved`;
    default:
      return t`Card moved`;
  }
};<|MERGE_RESOLUTION|>--- conflicted
+++ resolved
@@ -1,11 +1,4 @@
 import _ from "underscore";
-<<<<<<< HEAD
-=======
-
-import type { Draft } from "@reduxjs/toolkit";
-import { t } from "ttag";
-import type { DashboardState, StoreDashcard } from "metabase-types/store";
->>>>>>> a1aebe90
 import type {
   DashCardId,
   Dashboard,
