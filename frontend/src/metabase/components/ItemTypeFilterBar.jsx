import React from "react";
<<<<<<< HEAD
import { Box } from "grid-styled";
=======
import { Flex } from "grid-styled";
>>>>>>> 7e8097ea
import { t } from "ttag";
import { withRouter } from "react-router";

import Icon from "metabase/components/Icon";
import Link from "metabase/components/Link";

import colors from "metabase/lib/colors";

export const FILTERS = [
  {
    name: t`Everything`,
    filter: null,
    icon: "list",
  },
  {
    name: t`Dashboards`,
    filter: "dashboard",
    icon: "dashboard",
  },
  {
    name: t`Questions`,
    filter: "card",
    icon: "beaker",
  },
  {
    name: t`Pulses`,
    filter: "pulse",
    icon: "pulse",
  },
];

const ItemTypeFilterBar = props => {
  const { location, analyticsContext } = props;
  return (
    <Flex align="center" className="border-bottom mt1">
      {props.filters.map(f => {
        let isActive = location && location.query.type === f.filter;

        if (!location.query.type && !f.filter) {
          isActive = true;
        }

        const color = isActive ? colors.brand : "inherit";

        return (
          <Link
            to={{
              pathname: location.pathname,
              query: { ...location.query, type: f.filter },
            }}
            color={color}
            hover={{ color: colors.brand }}
            className="flex-full flex align-center justify-center sm-block text-brand-hover text-medium"
            mr={[0, 2]}
            key={f.filter}
            py={1}
            data-metabase-event={`${analyticsContext};Item Filter;${f.name}`}
            style={{
              borderBottom: `2px solid ${
                isActive ? colors.brand : "transparent"
              }`,
            }}
          >
            <Icon name={f.icon} className="sm-hide" size={20} />
            <h5
              className="text-uppercase hide sm-show"
              style={{
                color: isActive ? colors.brand : "inherit",
                fontWeight: 900,
              }}
            >
              {f.name}
            </h5>
          </Link>
        );
      })}
    </Flex>
  );
};

ItemTypeFilterBar.defaultProps = {
  filters: FILTERS,
};

export default withRouter(ItemTypeFilterBar);<|MERGE_RESOLUTION|>--- conflicted
+++ resolved
@@ -1,9 +1,5 @@
 import React from "react";
-<<<<<<< HEAD
-import { Box } from "grid-styled";
-=======
 import { Flex } from "grid-styled";
->>>>>>> 7e8097ea
 import { t } from "ttag";
 import { withRouter } from "react-router";
 
