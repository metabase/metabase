(ns metabase.models.dashboard-card
<<<<<<< HEAD
  (:require [clojure.set :as set]
            [metabase.db.util :as mdb.u]
            [metabase.events :as events]
            [metabase.models.card :refer [Card]]
            [metabase.models.dashboard-card-series :refer [DashboardCardSeries]]
            [metabase.models.interface :as mi]
            [metabase.models.pulse-card :refer [PulseCard]]
            [metabase.models.serialization.base :as serdes.base]
            [metabase.models.serialization.hash :as serdes.hash]
            [metabase.models.serialization.util :as serdes.util]
            [metabase.util :as u]
            [metabase.util.date-2 :as u.date]
            [metabase.util.schema :as su]
            [schema.core :as s]
            [toucan.db :as db]
            [toucan.hydrate :refer [hydrate]]
            [toucan.models :as models]))
=======
  (:require
   [clojure.set :as set]
   [metabase.db.util :as mdb.u]
   [metabase.events :as events]
   [metabase.models.card :refer [Card]]
   [metabase.models.dashboard-card-series :refer [DashboardCardSeries]]
   [metabase.models.interface :as mi]
   [metabase.models.pulse-card :refer [PulseCard]]
   [metabase.models.serialization.base :as serdes.base]
   [metabase.models.serialization.hash :as serdes.hash]
   [metabase.models.serialization.util :as serdes.util]
   [metabase.util :as u]
   [metabase.util.date-2 :as u.date]
   [metabase.util.i18n :refer [tru]]
   [metabase.util.schema :as su]
   [schema.core :as s]
   [toucan.db :as db]
   [toucan.hydrate :refer [hydrate]]
   [toucan.models :as models]))
>>>>>>> 1f809593

(models/defmodel DashboardCard :report_dashboardcard)

(doto DashboardCard
  (derive ::mi/read-policy.full-perms-for-perms-set)
  (derive ::mi/write-policy.full-perms-for-perms-set))

(declare series)

;;; Return the set of permissions required to `read-or-write` this DashboardCard. If `:card` and `:series` are already
;;; hydrated this method doesn't need to make any DB calls.
(defmethod mi/perms-objects-set DashboardCard
  [dashcard read-or-write]
  (let [card   (or (:card dashcard)
                   (db/select-one [Card :dataset_query] :id (u/the-id (:card_id dashcard))))
        series (or (:series dashcard)
                   (series dashcard))]
    (apply set/union (mi/perms-objects-set card read-or-write) (for [series-card series]
                                                                 (mi/perms-objects-set series-card read-or-write)))))

(defn- pre-insert [dashcard]
  (let [defaults {:parameter_mappings     []
                  :visualization_settings {}}]
    (merge defaults dashcard)))

(u/strict-extend #_{:clj-kondo/ignore [:metabase/disallow-class-or-type-on-model]} (class DashboardCard)
  models/IModel
  (merge models/IModelDefaults
         {:properties (constantly {:timestamped? true
                                   :entity_id    true})
          :types      (constantly {:parameter_mappings     :parameters-list
                                   :visualization_settings :visualization-settings})
          :pre-insert pre-insert}))

(defmethod serdes.hash/identity-hash-fields DashboardCard
  [_dashboard-card]
  [(serdes.hash/hydrated-hash :card "<none>") ; :card is optional, eg. text cards
   (comp serdes.hash/identity-hash
         #(db/select-one 'Dashboard :id %)
         :dashboard_id)
   :visualization_settings
   :row :col
   :created_at])


;;; --------------------------------------------------- HYDRATION ----------------------------------------------------

(defn dashboard
  "Return the Dashboard associated with the DashboardCard."
  [{:keys [dashboard_id]}]
  {:pre [(integer? dashboard_id)]}
  (db/select-one 'Dashboard, :id dashboard_id))

(defn ^:hydrate series
  "Return the `Cards` associated as additional series on this DashboardCard."
  [{:keys [id]}]
  (db/select [Card :id :name :description :display :dataset_query :visualization_settings :collection_id]
    (mdb.u/join [Card :id] [DashboardCardSeries :card_id])
    (db/qualify DashboardCardSeries :dashboardcard_id) id
    {:order-by [[(db/qualify DashboardCardSeries :position) :asc]]}))


;;; ---------------------------------------------------- CRUD FNS ----------------------------------------------------

(s/defn retrieve-dashboard-card
  "Fetch a single DashboardCard by its ID value."
  [id :- su/IntGreaterThanZero]
  (-> (db/select-one DashboardCard :id id)
      (hydrate :series)))

(defn dashcard->multi-cards
  "Return the cards which are other cards with respect to this dashboard card
  in multiple series display for dashboard

  Dashboard (and dashboard only) has this thing where you're displaying multiple cards entirely.

  This is actually completely different from the combo display,
  which is a visualization type in visualization option.

  This is also actually completely different from having multiple series display
  from the visualization with same type (line bar or whatever),
  which is a separate option in line area or bar visualization"
  [dashcard]
  (db/query {:select [:newcard.*]
             :from [[:report_dashboardcard :dashcard]]
             :left-join [[:dashboardcard_series :dashcardseries]
                         [:= :dashcard.id :dashcardseries.dashboardcard_id]
                         [:report_card :newcard]
                         [:= :dashcardseries.card_id :newcard.id]]
             :where [:and
                     [:= :newcard.archived false]
                     [:= :dashcard.id (:id dashcard)]]}))

(s/defn update-dashboard-card-series!
  "Update the DashboardCardSeries for a given DashboardCard.
   `card-ids` should be a definitive collection of *all* IDs of cards for the dashboard card in the desired order.

   *  If an ID in `card-ids` has no corresponding existing DashboardCardSeries object, one will be created.
   *  If an existing DashboardCardSeries has no corresponding ID in `card-ids`, it will be deleted.
   *  All cards will be updated with a `position` according to their place in the collection of `card-ids`"
  {:arglists '([dashboard-card card-ids])}
  [{:keys [id]} :- {:id su/IntGreaterThanZero, s/Keyword s/Any}
   card-ids     :- [su/IntGreaterThanZero]]
  ;; first off, just delete all series on the dashboard card (we add them again below)
  (db/delete! DashboardCardSeries :dashboardcard_id id)
  ;; now just insert all of the series that were given to us
  (when (seq card-ids)
    (let [cards (map-indexed (fn [i card-id]
                               {:dashboardcard_id id, :card_id card-id, :position i})
                             card-ids)]
      (db/insert-many! DashboardCardSeries cards))))

(def ^:private DashboardCardUpdates
  {:id                                      su/IntGreaterThanZero
   (s/optional-key :action_id)              (s/maybe su/IntGreaterThanZero)
   (s/optional-key :parameter_mappings)     (s/maybe [su/Map])
   (s/optional-key :visualization_settings) (s/maybe su/Map)
   ;; series is a sequence of IDs of additional cards after the first to include as "additional serieses"
   (s/optional-key :series)                 (s/maybe [su/IntGreaterThanZero])
   s/Keyword                                s/Any})

(s/defn update-dashboard-card!
  "Update an existing DashboardCard including all DashboardCardSeries.
   Returns the updated DashboardCard or throws an Exception."
  [{:keys [id card_id action_id parameter_mappings visualization_settings] :as dashboard-card} :- DashboardCardUpdates]
  (let [{:keys [size_x size_y row col series]} (merge {:series []} dashboard-card)]
    (db/transaction
     ;; update the dashcard itself (positional attributes)
     (when (and size_x size_y row col)
       (db/update-non-nil-keys! DashboardCard id
                                (cond->
                                  {:action_id              action_id
                                   :size_x                 size_x
                                   :size_y                 size_y
                                   :row                    row
                                   :col                    col
                                   :parameter_mappings     parameter_mappings
                                   :visualization_settings visualization_settings}
                                  ;; Allow changing card for actions
                                  ;; This is to preserve the existing behavior of questions and card_id
                                  ;; I don't know why card_id couldn't be changed for questions though.
                                  action_id (assoc :card_id card_id))))
     ;; update series (only if they changed)
     (when-not (= series (map :card_id (db/select [DashboardCardSeries :card_id]
                                                  :dashboardcard_id id
                                                  {:order-by [[:position :asc]]})))
       (update-dashboard-card-series! dashboard-card series)))
    (retrieve-dashboard-card id)))

(def ParamMapping
  "Schema for a parameter mapping as it would appear in the DashboardCard `:parameter_mappings` column."
  {:parameter_id su/NonBlankString
   ;; TODO -- validate `:target` as well... breaks a few tests tho so those will have to be fixed
   #_:target       #_s/Any
   s/Keyword     s/Any})

(def ^:private NewDashboardCard
  {:dashboard_id                            su/IntGreaterThanZero
   (s/optional-key :card_id)                (s/maybe su/IntGreaterThanZero)
   (s/optional-key :action_id)              (s/maybe su/IntGreaterThanZero)
   ;; TODO - use ParamMapping. Breaks too many tests right now tho
   (s/optional-key :parameter_mappings)     (s/maybe [#_ParamMapping su/Map])
   (s/optional-key :visualization_settings) (s/maybe su/Map)
   ;; TODO - make the rest of the options explicit instead of just allowing whatever for other keys
   s/Keyword                                s/Any})

(s/defn create-dashboard-card!
  "Create a new DashboardCard by inserting it into the database along with all associated pieces of data such as
   DashboardCardSeries. Returns the newly created DashboardCard or throws an Exception."
  [dashboard-card :- NewDashboardCard]
  (let [{:keys [dashboard_id card_id action_id parameter_mappings visualization_settings size_x size_y row col series]
         :or   {size_x 2, size_y 2, series []}} dashboard-card]
    (db/transaction
     (let [dashboard-card (db/insert! DashboardCard
                                      :dashboard_id           dashboard_id
                                      :card_id                card_id
                                      :action_id              action_id
                                      :size_x                  size_x
                                      :size_y                  size_y
                                      :row                    (or row 0)
                                      :col                    (or col 0)
                                      :parameter_mappings     (or parameter_mappings [])
                                      :visualization_settings (or visualization_settings {}))]
       ;; add series to the DashboardCard
       (update-dashboard-card-series! dashboard-card series)
       ;; return the full DashboardCard
       (retrieve-dashboard-card (:id dashboard-card))))))

(defn delete-dashboard-card!
  "Delete a DashboardCard."
  [dashboard-card user-id]
  {:pre [(map? dashboard-card)
         (integer? user-id)]}
  (let [{:keys [id]} (dashboard dashboard-card)]
    (db/transaction
      (db/delete! PulseCard :dashboard_card_id (:id dashboard-card))
      (db/delete! DashboardCard :id (:id dashboard-card)))
    (events/publish-event! :dashboard-remove-cards {:id id :actor_id user-id :dashcards [dashboard-card]})))

;;; ----------------------------------------------- SERIALIZATION ----------------------------------------------------
;; DashboardCards are not serialized as their own, separate entities. They are inlined onto their parent Dashboards.
;; However, we can reuse some of the serdes machinery (especially load-one!) by implementing a few serdes methods.
(defmethod serdes.base/serdes-generate-path "DashboardCard" [_ dashcard]
  [(serdes.base/infer-self-path "Dashboard" (db/select-one 'Dashboard :id (:dashboard_id dashcard)))
   (serdes.base/infer-self-path "DashboardCard" dashcard)])

(defmethod serdes.base/load-xform "DashboardCard"
  [dashcard]
  (-> dashcard
      (dissoc :serdes/meta)
      (update :card_id                serdes.util/import-fk 'Card)
      (update :dashboard_id           serdes.util/import-fk 'Dashboard)
      (update :created_at             #(if (string? %) (u.date/parse %) %))
      (update :parameter_mappings     serdes.util/import-parameter-mappings)
      (update :visualization_settings serdes.util/import-visualization-settings)))<|MERGE_RESOLUTION|>--- conflicted
+++ resolved
@@ -1,23 +1,4 @@
 (ns metabase.models.dashboard-card
-<<<<<<< HEAD
-  (:require [clojure.set :as set]
-            [metabase.db.util :as mdb.u]
-            [metabase.events :as events]
-            [metabase.models.card :refer [Card]]
-            [metabase.models.dashboard-card-series :refer [DashboardCardSeries]]
-            [metabase.models.interface :as mi]
-            [metabase.models.pulse-card :refer [PulseCard]]
-            [metabase.models.serialization.base :as serdes.base]
-            [metabase.models.serialization.hash :as serdes.hash]
-            [metabase.models.serialization.util :as serdes.util]
-            [metabase.util :as u]
-            [metabase.util.date-2 :as u.date]
-            [metabase.util.schema :as su]
-            [schema.core :as s]
-            [toucan.db :as db]
-            [toucan.hydrate :refer [hydrate]]
-            [toucan.models :as models]))
-=======
   (:require
    [clojure.set :as set]
    [metabase.db.util :as mdb.u]
@@ -31,13 +12,11 @@
    [metabase.models.serialization.util :as serdes.util]
    [metabase.util :as u]
    [metabase.util.date-2 :as u.date]
-   [metabase.util.i18n :refer [tru]]
    [metabase.util.schema :as su]
    [schema.core :as s]
    [toucan.db :as db]
    [toucan.hydrate :refer [hydrate]]
    [toucan.models :as models]))
->>>>>>> 1f809593
 
 (models/defmodel DashboardCard :report_dashboardcard)
 
