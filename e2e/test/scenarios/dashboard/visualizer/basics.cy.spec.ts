--- conflicted
+++ resolved
@@ -676,12 +676,8 @@
 
     H.modal().within(() => {
       H.switchToAddMoreData();
-<<<<<<< HEAD
-      H.addDataset(invalidQuestion.name);
+      H.selectDataset(invalidQuestion.name);
       cy.findByTestId("funnel-chart").should("contain", "Invalid question");
-=======
-      H.selectDataset(invalidQuestion.name);
->>>>>>> d626289c
       cy.button("Save").click();
     });
 
