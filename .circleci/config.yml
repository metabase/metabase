version: 2.1

########################################################################################################################
#                                                      EXECUTORS                                                       #
########################################################################################################################

executors:
  basic:
    working_directory: /home/circleci/metabase/metabase/
    docker:
      - image: alpine/git

  clojure:
    working_directory: /home/circleci/metabase/metabase/
    docker:
      - image: circleci/clojure:lein-2.8.1

  node:
    working_directory: /home/circleci/metabase/metabase/
    docker:
      # - image: circleci/node:7-browsers
      - image: circleci/clojure:lein-2.8.1-node-browsers

  clojure-and-node:
    working_directory: /home/circleci/metabase/metabase/
    docker:
      - image: circleci/clojure:lein-2.8.1-node-browsers

  # This is a special image that is based on clojure-and-node but includes extras like gettext and the Clojure CLI
  # tools. See https://github.com/metabase/metabase-docker-ci for more information. You shouldn't use this image
  # unless you need the extra stuff -- because it's not an official Circle image, the extra layers won't get cached
  # and it might take longer to spin this up.
  metabase-ci:
    working_directory: /home/circleci/metabase/metabase/
    docker:
      - image: metabase/ci:2020-11-30

  # Java 11 tests also test Metabase with the at-rest encryption enabled. See
  # https://metabase.com/docs/latest/operations-guide/encrypting-database-details-at-rest.html for an explanation of
  # what this means.
  java-11:
    working_directory: /home/circleci/metabase/metabase/
    docker:
      - image: circleci/clojure:openjdk-11-lein-2.8.1
        environment:
          MB_ENCRYPTION_SECRET_KEY: Orw0AAyzkO/kPTLJRxiyKoBHXa/d6ZcO+p+gpZO/wSQ=

  postgres-9-6:
    working_directory: /home/circleci/metabase/metabase/
    docker:
      - image: circleci/clojure:lein-2.8.1
        environment:
          MB_DB_TYPE: postgres
          MB_DB_PORT: 5432
          MB_DB_HOST: localhost
          MB_DB_DBNAME: circle_test
          MB_DB_USER: circle_test
          MB_POSTGRESQL_TEST_USER: circle_test
      - image: circleci/postgres:9.6-alpine
        environment:
          POSTGRES_USER: circle_test
          POSTGRES_DB: circle_test

  postgres-latest:
    working_directory: /home/circleci/metabase/metabase/
    docker:
      - image: circleci/clojure:lein-2.8.1
        environment:
          MB_DB_TYPE: postgres
          MB_DB_PORT: 5432
          MB_DB_HOST: localhost
          MB_DB_DBNAME: metabase_test
          MB_DB_USER: metabase_test
          MB_POSTGRESQL_TEST_USER: metabase_test
      - image: postgres:latest
        environment:
          POSTGRES_USER: metabase_test
          POSTGRES_DB: metabase_test
          POSTGRES_HOST_AUTH_METHOD: trust

  mysql-5-7:
    working_directory: /home/circleci/metabase/metabase/
    docker:
      - image: circleci/clojure:lein-2.8.1
        environment:
          MB_DB_TYPE: mysql
          MB_DB_HOST: localhost
          MB_DB_PORT: 3306
          MB_DB_DBNAME: circle_test
          MB_DB_USER: root
          MB_MYSQL_TEST_USER: root
      - image: circleci/mysql:5.7.23

  mysql-latest:
    working_directory: /home/circleci/metabase/metabase/
    docker:
      - image: circleci/clojure:lein-2.8.1
        environment:
          MB_DB_TYPE: mysql
          MB_DB_HOST: localhost
          MB_DB_PORT: 3306
          MB_DB_DBNAME: circle_test
          MB_DB_USER: root
          MB_MYSQL_TEST_USER: root
      - image: circleci/mysql:latest

  mariadb-10-2:
    working_directory: /home/circleci/metabase/metabase/
    docker:
      - image: circleci/clojure:lein-2.8.1
        environment:
          MB_DB_TYPE: mysql
          MB_DB_HOST: localhost
          MB_DB_PORT: 3306
          MB_DB_DBNAME: circle_test
          MB_DB_USER: root
          MB_MYSQL_TEST_USER: root
      - image: circleci/mariadb:10.2.23

  mariadb-latest:
    working_directory: /home/circleci/metabase/metabase/
    docker:
      - image: circleci/clojure:lein-2.8.1
        environment:
          MB_DB_TYPE: mysql
          MB_DB_HOST: localhost
          MB_DB_PORT: 3306
          MB_DB_DBNAME: metabase_test
          MB_DB_USER: root
          MB_MYSQL_TEST_USER: root
      - image: mariadb:latest
        environment:
          MYSQL_DATABASE: metabase_test
          MYSQL_USER: root
          MYSQL_ALLOW_EMPTY_PASSWORD: yes

  mongo:
     working_directory: /home/circleci/metabase/metabase/
     docker:
       - image: circleci/clojure:lein-2.8.1
       - image: circleci/mongo:4.0

  presto:
    working_directory: /home/circleci/metabase/metabase/
    docker:
      - image: circleci/clojure:lein-2.8.1
      - image: metabase/presto-mb-ci
        environment:
          JAVA_TOOL_OPTIONS: "-Xmx2g"

  sparksql:
    working_directory: /home/circleci/metabase/metabase/
    docker:
      - image: circleci/clojure:lein-2.8.1
      - image: metabase/spark:2.1.1

  vertica:
    working_directory: /home/circleci/metabase/metabase/
    docker:
      - image: circleci/clojure:lein-2.8.1
      - image: sumitchawla/vertica

  sqlserver:
    working_directory: /home/circleci/metabase/metabase/
    docker:
      - image: circleci/clojure:lein-2.8.1
        environment:
          MB_SQLSERVER_TEST_HOST: localhost
          MB_SQLSERVER_TEST_PASSWORD: 'P@ssw0rd'
          MB_SQLSERVER_TEST_USER: SA
      - image: mcr.microsoft.com/mssql/server:2017-latest
        environment:
          ACCEPT_EULA: Y
          SA_PASSWORD: 'P@ssw0rd'

  fe-mongo-4:
    working_directory: /home/circleci/metabase/metabase/
    docker:
      - image: circleci/clojure:lein-2.8.1-node-browsers
      - image: metabase/qa-databases:mongo-sample-4.0

  fe-postgres-12:
    working_directory: /home/circleci/metabase/metabase/
    docker:
      - image: circleci/clojure:lein-2.8.1-node-browsers
      - image: metabase/qa-databases:postgres-sample-12

  fe-mysql-8:
    working_directory: /home/circleci/metabase/metabase/
    docker:
      - image: circleci/clojure:lein-2.8.1-node-browsers
      - image: metabase/qa-databases:mysql-sample-8

########################################################################################################################
#                                                       COMMANDS                                                       #
########################################################################################################################

# `default_parameters` isn't a key that CircleCI uses, but this form lets us reuse parameter definitions
default_parameters: &Params
  edition:
    type: string
    default: "oss"

commands:
  attach-workspace:
    steps:
      - attach_workspace:
          at: /home/circleci/

  restore-be-deps-cache:
    steps:
      - restore_cache:
          keys:
            - be-deps-v4-{{ checksum "project.clj" }}
            - be-deps-v4-

  restore-fe-deps-cache:
    steps:
      - restore_cache:
          keys:
            - fe-deps-v4-{{ checksum "yarn.lock" }}
            - fe-deps-v4-

  run-yarn-command:
    parameters:
      command-name:
        type: string
      command:
        type: string
      before-steps:
        type: steps
        default: []
    steps:
      - attach-workspace
      - restore-fe-deps-cache
      - steps: << parameters.before-steps >>
      - run:
          name: << parameters.command-name >>
          command: yarn << parameters.command >>
          no_output_timeout: 10m

  wait-for-port:
    parameters:
      port:
        type: integer
    steps:
      - run:
          name: Wait for port << parameters.port >> to be ready
          command: >
            while ! nc -z localhost << parameters.port >>; do sleep 0.1; done
          no_output_timeout: 5m

  fetch-jdbc-driver:
    parameters:
      source:
        type: string
      dest:
        type: string
      driver:
        type: string
    steps:
      - run:
          name: Make plugins dir
          command: mkdir /home/circleci/metabase/metabase/plugins
      - run:
          name: Download JDBC driver JAR << parameters.dest >>
          command: >
            /home/circleci/metabase/metabase/.circleci/skip-driver-tests.sh << parameters.driver >> ||
            wget --output-document=plugins/<< parameters.dest >> ${<< parameters.source >>}
          no_output_timeout: 5m

jobs:

########################################################################################################################
#                                                    CHECKOUT ETC.                                                     #
########################################################################################################################

  checkout:
    executor: basic
    steps:
      - restore_cache:
          keys:
            - source-{{ .Branch }}-{{ .Revision }}
            - source-{{ .Branch }}
            - source-
      - checkout
      - save_cache:
          key: source-{{ .Branch }}-{{ .Revision }}
          paths:
            - .git
      # The basic idea here is to generate a file with checksums for all the backend source files, and save it as
      # `./backend-checksums.txt`. Then we'll use the checksum of those files for uberjar caching and for determining
      # whether we need to run driver tests again; thus we can reuse the same uberjar for integration tests across any
      # build where the backend files are the same
      - run:
          name: Generate checksums of all backend source files to use as cache key
          command: >
            for file in `find . -type f -name '*.clj' | sort`;
              do echo `md5sum $file` >> backend-checksums.txt;
            done;
            echo `md5sum project.clj` >> backend-checksums.txt
      # Do the same for the frontend
      - run:
          name: Generate checksums of all frontend source files to use as Uberjar cache key
          command: >
            for file in `find ./frontend ./enterpise/frontend -type f | sort`;
              do echo `md5sum $file` >> frontend-checksums.txt;
            done;
            echo `md5sum yarn.lock` >> frontend-checksums.txt
            echo `md5sum webpack.config.js` >> frontend-checksums.txt
      # As well as driver modules (database drivers) -- used only for caching the built drivers
      - run:
          name: Generate checksums of all driver module source files to use as cache key
          command: >
            for file in `find ./modules -type f -name '*.clj' -or -name '*.yaml' | sort`;
              do echo `md5sum $file` >> modules-checksums.txt;
            done;
      - run:
          name: Save last git commit message
          command: git log -1 > commit.txt
      - run:
          name: Remove .git directory (not needed for tests)
          command: rm -rf /home/circleci/metabase/metabase/.git
      - run:
          name: Remove ./OSX directory (not needed for tests)
          command: rm -rf /home/circleci/metabase/metabase/OSX
      - persist_to_workspace:
          root: /home/circleci/
          paths:
            - metabase/metabase

  yaml-linter:
    executor: node
    steps:
      - run-yarn-command:
          command-name: Lint YAML files
          command: lint-yaml `find resources -name '*.yaml'`

  verify-i18n-files:
    executor: metabase-ci
    steps:
      - attach-workspace
      - restore-fe-deps-cache
      - run:
          name: Check i18n tags/make sure template can be built
          # fix OOM when running -- see https://stackoverflow.com/a/59572966/1198455
          # without this option, sometimes this step will fail with an OOM error.
          command: NODE_OPTIONS='--max-old-space-size=2048' ./bin/i18n/update-translation-template
          no_output_timeout: 2m
      - run:
          name: Verify i18n translations (.po files)
          command: ./bin/i18n/build-translation-resources
          no_output_timeout: 2m


########################################################################################################################
#                                                       BACKEND                                                        #
########################################################################################################################

  be-deps:
    executor: clojure
    parameters:
      <<: *Params
    steps:
      - attach-workspace
      - restore-be-deps-cache
      - run: lein with-profile +include-all-drivers,+cloverage,+junit,+<< parameters.edition >> deps
      - save_cache:
          key: be-deps-v4-{{ checksum "project.clj" }}
          paths:
            - /home/circleci/.m2

  lein:
    parameters:
      e:
        type: executor
        default: clojure
      before-steps:
        type: steps
        default: []
      lein-command:
        type: string
      after-steps:
        type: steps
        default: []
      <<: *Params
    executor: << parameters.e >>
    steps:
      - attach-workspace
      - restore-be-deps-cache
      - steps: << parameters.before-steps >>
      - run:
          command: lein with-profile +ci,+<< parameters.edition >> << parameters.lein-command >>
          no_output_timeout: 5m
      - steps: << parameters.after-steps >>
      - store_test_results:
          path: /home/circleci/metabase/metabase/target/junit

  be-linter-reflection-warnings:
    executor: clojure
    steps:
      - attach-workspace
      - restore-be-deps-cache
      - run:
          name: Run reflection warnings checker
          command: ./bin/reflection-linter
          no_output_timeout: 5m

  test-driver:
    parameters:
      e:
        type: executor
        default: clojure
      driver:
        type: string
      timeout:
        type: string
        default: 5m
      before-steps:
        type: steps
        default: []
      description:
        type: string
        default: ""
    executor: << parameters.e >>
    steps:
      - attach-workspace
      - restore-be-deps-cache
      - steps: << parameters.before-steps >>
      # If we run driver tests, and they pass, we'll create a dummy file called DRIVER.success and then cache that
      # with the key driver-tests-DRIVER-BACKEND_CHECKSUM
      #
      # Next time we run driver tests, we'll try to restore the cache with the key; if the dummy success file is
      # present, we'll know that tests passed given the current backend source files and that we can skip tests. If
      # the file isn't present, we'll know we need to run tests
      - restore_cache:
          keys:
            - driver-tests-<< parameters.driver >>-{{ checksum "./backend-checksums.txt" }}
      - run:
          name: Test << parameters.driver >> driver << parameters.description >>
          environment:
            DRIVERS: h2,<< parameters.driver >>
            MB_EDITION: ee
          command: >
            /home/circleci/metabase/metabase/.circleci/skip-driver-tests.sh << parameters.driver >> ||
            ( lein with-profile +ci,+junit,+$MB_EDITION test &&
              touch /home/circleci/metabase/metabase/<< parameters.driver >>.success )
          no_output_timeout: << parameters.timeout >>
      - save_cache:
          key: driver-tests-<< parameters.driver >>-{{ checksum "./backend-checksums.txt" }}
          paths:
            - /home/circleci/metabase/metabase/<< parameters.driver >>.success
      - store_test_results:
          path: /home/circleci/metabase/metabase/target/junit

  test-migrate-from-h2:
    parameters:
      e:
        type: executor
      db-type:
        type: string
      <<: *Params
    executor: << parameters.e >>
    steps:
      - attach-workspace
      - restore-be-deps-cache
      # Similar to what we do with driver tests, if these tests have passed previously with identical backend code
      # there's no point in running them again. When the tests pass, create a dummy file called
      # load-and-dump.DB_TYPE.success and cache it using the backend checksums. If that file exists next time around,
      # we can skip the tests
      - restore_cache:
          keys:
            - load-and-dump-v1-<< parameters.db-type >>-{{ checksum "./backend-checksums.txt" }}-{{ checksum "./bin/test-load-and-dump.sh" }}
      - run:
          name: Test migrating from H2 -> << parameters.db-type >> -> H2
          environment:
            MB_DB_TYPE: << parameters.db-type >>
            MB_DB_HOST: localhost
            MB_EDITION: << parameters.edition >>
          command: >
            if [ ! -f "/home/circleci/metabase/metabase/load-and-dump.<< parameters.db-type >>.success" ]; then
                ./bin/test-load-and-dump.sh &&
                touch /home/circleci/metabase/metabase/load-and-dump.<< parameters.db-type >>.success
            fi
          no_output_timeout: 5m
      - save_cache:
          key: load-and-dump-v1-<< parameters.db-type >>-{{ checksum "./backend-checksums.txt" }}-{{ checksum "./bin/test-load-and-dump.sh" }}
          paths:
            - /home/circleci/metabase/metabase/load-and-dump.<< parameters.db-type >>.success

  test-build-scripts:
    executor: metabase-ci
    steps:
      - attach-workspace
      - restore-be-deps-cache
      - run:
          name: Run metabuild-common build script tests
          command: >
            cd /home/circleci/metabase/metabase/bin/common && clojure -M:test
          no_output_timeout: 5m
      - run:
          name: Run build-drivers build script tests
          command: >
            cd /home/circleci/metabase/metabase/bin/build-drivers && clojure -M:test
          no_output_timeout: 5m
      - run:
          name: Run build-mb build script tests
          command: >
            cd /home/circleci/metabase/metabase/bin/build-mb && clojure -M:test
          no_output_timeout: 5m
      - run:
          name: Run release script tests
          command: >
            cd /home/circleci/metabase/metabase/bin/release && clojure -M:test
          no_output_timeout: 5m


########################################################################################################################
#                                                       FRONTEND                                                       #
########################################################################################################################

  fe-deps:
    executor: node
    steps:
      - attach-workspace
      - restore-fe-deps-cache
      - run:
          name: Run yarn to install deps
          command: >
            SAUCE_CONNECT_DOWNLOAD_ON_INSTALL=true yarn;
          no_output_timeout: 5m
      - save_cache:
          key: fe-deps-v4-{{ checksum "yarn.lock" }}
          paths:
            - /home/circleci/.yarn
            - /home/circleci/.yarn-cache
            - /home/circleci/metabase/metabase/node_modules
            - /home/circleci/.cache/Cypress

  fe-linter-eslint:
    executor: node
    steps:
      - run-yarn-command:
          command-name: Run ESLint linter
          command: lint-eslint

  fe-linter-prettier:
    executor: node
    steps:
      - run-yarn-command:
          command-name: Run Prettier formatting linter
          command: lint-prettier

  fe-linter-flow:
    executor: node
    steps:
      - run-yarn-command:
          command-name: Run Flow type checker
          command: lint-flow

  fe-linter-docs-links:
    executor: node
    steps:
      - run-yarn-command:
          command-name: Run docs links checker
          command: lint-docs-links

  fe-tests-unit:
    executor: node
    steps:
      - run-yarn-command:
          command-name: Run frontend unit tests
          command: run test-unit

  fe-tests-integration:
    executor: node
    steps:
      - run-yarn-command:
          command-name: Run frontend integration tests
          command: run test-integration

  fe-tests-timezones:
    executor: node
    steps:
      - run-yarn-command:
          command-name: Run frontend timezone tests
          command: run test-timezones

  # Unlike the other build-uberjar steps, this step should be run once overall and the results can be shared between
  # OSS and EE uberjars.
  build-uberjar-drivers:
    executor: metabase-ci
    steps:
      - attach-workspace
      - restore-be-deps-cache
      # restore the local maven installation of Metabase which is needed for building drivers
      - restore_cache:
          keys:
            - metabase-core-{{ checksum "./backend-checksums.txt" }}
      # restore already-built drivers
      - restore_cache:
          keys:
            - drivers-v5-{{ checksum "./modules-checksums.txt" }}-{{ checksum "./backend-checksums.txt" }}
            - drivers-v5-{{ checksum "./modules-checksums.txt" }}
            - drivers-v5-
      - run:
          name: Build drivers if needed
          command: ./bin/build-drivers.sh
          no_output_timeout: 5m
      # Cache the maven installation of metabase-core
      - save_cache:
          key: metabase-core-{{ checksum "./backend-checksums.txt" }}
          paths:
            - /home/circleci/.m2/repository/metabase-core
      # Cache the built drivers
      - save_cache:
          key: drivers-v5-{{ checksum "./modules-checksums.txt" }}-{{ checksum "./backend-checksums.txt" }}
          paths:
            - /home/circleci/metabase/metabase/modules/drivers/bigquery/target
            - /home/circleci/metabase/metabase/modules/drivers/druid/target
            - /home/circleci/metabase/metabase/modules/drivers/google/target
            - /home/circleci/metabase/metabase/modules/drivers/googleanalytics/target
            - /home/circleci/metabase/metabase/modules/drivers/mongo/target
            - /home/circleci/metabase/metabase/modules/drivers/oracle/target
            - /home/circleci/metabase/metabase/modules/drivers/presto/target
            - /home/circleci/metabase/metabase/modules/drivers/redshift/target
            - /home/circleci/metabase/metabase/modules/drivers/snowflake/target
            - /home/circleci/metabase/metabase/modules/drivers/sparksql/target
            - /home/circleci/metabase/metabase/modules/drivers/sqlite/target
            - /home/circleci/metabase/metabase/modules/drivers/sqlserver/target
            - /home/circleci/metabase/metabase/modules/drivers/vertica/target

  # Build the frontend client. parameters.edition determines whether we build the OSS or EE version.
  build-uberjar-frontend:
    parameters:
      <<: *Params
    executor: metabase-ci
    steps:
      - attach-workspace
      - restore-fe-deps-cache
      # restore already-built frontend
      - restore_cache:
          keys:
            - frontend-v4-<< parameters.edition >>-{{ checksum "./frontend-checksums.txt" }}
      - run:
          name: Build frontend if needed
          environment:
            MB_EDITION: << parameters.edition >>
          command: >
            if [ ! -f './resources/frontend_client/index.html' ]; then
                ./bin/build version frontend;
            fi
          no_output_timeout: 5m
      # Cache the built frontend
      - save_cache:
          key: frontend-v4-<< parameters.edition >>-{{ checksum "./frontend-checksums.txt" }}
          paths:
            - /home/circleci/metabase/metabase/resources/frontend_client

  # Build the uberjar. parmeters.edition determines whether we build the OSS or EE version.
  build-uberjar:
    parameters:
      <<: *Params
    executor: metabase-ci
    steps:
      - attach-workspace
      - restore-be-deps-cache
      # restore drivers & FE client build in previous steps.
      - restore_cache:
          keys:
            - drivers-v5-{{ checksum "./modules-checksums.txt" }}-{{ checksum "./backend-checksums.txt" }}
      - restore_cache:
          keys:
            - frontend-v4-<< parameters.edition >>-{{ checksum "./frontend-checksums.txt" }}
      # restore already-built uberjar
      - restore_cache:
          keys:
            - uberjar-v5-<< parameters.edition >>-{{ checksum "./backend-checksums.txt" }}-{{ checksum "./frontend-checksums.txt" }}
      - run:
          name: Build uberjar if needed
          environment:
            # INTERACTIVE=false will tell the clojure build scripts not to do interactive retries etc.
            INTERACTIVE: "false"
            MB_EDITION: << parameters.edition >>
          command: >
            if [ ! -f './target/uberjar/metabase.jar' ]; then
              ./bin/build version drivers uberjar
            fi
          no_output_timeout: 10m
      - store_artifacts:
          path: /home/circleci/metabase/metabase/target/uberjar/metabase.jar
      - store_artifacts:
          path: /home/circleci/metabase/metabase/resources/version.properties
      # Cache the built uberjar & version.properties
      - save_cache:
          key: uberjar-v5-<< parameters.edition >>-{{ checksum "./backend-checksums.txt" }}-{{ checksum "./frontend-checksums.txt" }}
          paths:
            - /home/circleci/metabase/metabase/target/uberjar/metabase.jar
            - /home/circleci/metabase/metabase/resources/version.properties

  fe-tests-cypress:
    parameters:
      e:
        type: executor
        default: clojure-and-node
      cypress-group:
        type: string
      only-single-database:
        type: boolean
        default: false
      test-files-location:
        type: string
        default: ""
      driver:
        type: string
        default: ""
      # Not actually used here, but it's used in the workflow so we can use a matrix to define multiple test nodes
      node:
        type: string
        default: ""
      <<: *Params
    executor: << parameters.e >>
    environment:
      MB_EDITION: << parameters.edition >>
      CYPRESS_GROUP:  << parameters.cypress-group >>
      DISPLAY: ""
    steps:
      - run-yarn-command:
          command-name: Run Cypress tests
          command: run test-cypress-no-build <<# parameters.only-single-database >> --testFiles << parameters.test-files-location >> <</ parameters.only-single-database >>
          before-steps:
            - restore_cache:
                keys:
                  - uberjar-v5-<< parameters.edition >>-{{ checksum "./backend-checksums.txt" }}-{{ checksum "./frontend-checksums.txt" }}
      - store_artifacts:
          path: /home/circleci/metabase/metabase/cypress
      - store_test_results:
          path: cypress/results

  fe-tests-cypress-smoketest:
    parameters:
      e:
        type: executor
        default: clojure-and-node
      cypress-group:
        type: string
      <<: *Params
    executor: << parameters.e >>
    environment:
      CYPRESS_GROUP: << parameters.cypress-group >>
      DISPLAY: ""
    steps:
      - run-yarn-command:
          command-name: Run Cypress tests
          command: run test-cypress-smoketest
          before-steps:
            - restore_cache:
                keys:
                  - uberjar-v4-<< parameters.edition >>-{{ checksum "./backend-checksums.txt" }}-{{ checksum "./frontend-checksums.txt" }}-{{ checksum "./modules-checksums.txt" }}
      - store_artifacts:
          path: /home/circleci/metabase/metabase/cypress
      - store_test_results:
          path: cypress/results


########################################################################################################################
#                                                   DEPLOYMENT, ETC.                                                   #
########################################################################################################################

  deploy-master:
    executor: clojure
    steps:
      - attach-workspace
      - run: ./bin/deploy-webhook $DEPLOY_WEBHOOK


  check-licenses:
    executor: node
    steps:
      - attach-workspace
      - restore-be-deps-cache
      - restore-fe-deps-cache
      - run: ./bin/check-licenses

########################################################################################################################
#                                                      WORKFLOWS                                                       #
########################################################################################################################

# `default_matrix` isn't a key that CircleCI uses, but this form lets us reuse the matrix: block
default_matrix: &Matrix
  matrix:
    parameters:
      edition: ["ee", "oss"]

workflows:
  version: 2
  build:
    jobs:
      - checkout

      - yaml-linter:
          requires:
            - fe-deps

      - verify-i18n-files:
          requires:
            - fe-deps

      - be-deps:
          requires:
            - checkout

      - lein:
          name: be-tests-<< matrix.edition >>
          requires:
            - be-deps
          lein-command: with-profile +junit test
          <<: *Matrix

      - lein:
          name: be-tests-java-11-<< matrix.edition >>
          requires:
            - be-deps
          e: java-11
          lein-command: with-profile +junit test
          <<: *Matrix

      - lein:
          name: be-linter-eastwood
          requires:
            - be-deps
          lein-command: eastwood

      - lein:
          name: be-linter-docstring-checker
          requires:
            - be-deps
          lein-command: docstring-checker

      - lein:
          name: be-linter-namespace-decls
          requires:
            - be-deps
          lein-command: check-namespace-decls

      - lein:
          name: be-linter-bikeshed
          requires:
            - be-deps
          lein-command: bikeshed

      - lein:
          name: be-linter-cloverage
          requires:
            - be-deps
          lein-command: cloverage --codecov
          after-steps:
            - run:
                name: Upload code coverage to codecov.io
                command: bash <(curl -s https://codecov.io/bash)

      - be-linter-reflection-warnings:
          requires:
            - be-deps

      - test-driver:
          name: be-tests-bigquery-ee
          requires:
            - be-tests-ee
          driver: bigquery

      - test-driver:
          name: be-tests-druid-ee
          requires:
            - be-tests-ee
          driver: druid

      - test-driver:
          name: be-tests-googleanalytics-ee
          requires:
            - be-tests-ee
          driver: googleanalytics

      - test-driver:
          name: be-tests-mongo-ee
          requires:
            - be-tests-ee
          e: mongo
          driver: mongo

      - test-driver:
          name: be-tests-mysql-ee
          description: "(MySQL 5.7)"
          requires:
            - be-tests-ee
          e:
            name: mysql-5-7
          driver: mysql

      - test-driver:
          name: be-tests-mysql-latest-ee
          description: "(MySQL latest)"
          requires:
            - be-tests-ee
          e:
            name: mysql-latest
          driver: mysql

      - test-driver:
          name: be-tests-mariadb-ee
          description: "(MariaDB 10.2)"
          requires:
            - be-tests-ee
          e:
            name: mariadb-10-2
          driver: mysql

      - test-driver:
          name: be-tests-mariadb-latest-ee
          description: "(MariaDB latest)"
          requires:
            - be-tests-ee
          e:
            name: mariadb-latest
          driver: mysql

      - test-driver:
          name: be-tests-oracle-ee
          requires:
            - be-tests-ee
          before-steps:
            - fetch-jdbc-driver:
                source: ORACLE_JDBC_JAR
                dest: ojdbc8.jar
                driver: oracle
          driver: oracle

      - test-driver:
          name: be-tests-postgres-ee
          description: "(9.6)"
          requires:
            - be-tests-ee
          e: postgres-9-6
          driver: postgres

      - test-driver:
          name: be-tests-postgres-latest-ee
          description: "(Latest)"
          requires:
            - be-tests-ee
          e: postgres-latest
          driver: postgres

      - test-driver:
          name: be-tests-presto-ee
          requires:
            - be-tests-ee
          e: presto
          before-steps:
            - wait-for-port:
                port: 8080
          driver: presto

      - test-driver:
          name: be-tests-redshift-ee
          requires:
            - be-tests-ee
          driver: redshift
          timeout: 10m

      - test-driver:
          name: be-tests-snowflake-ee
          requires:
            - be-tests-ee
          driver: snowflake
          timeout: 15m

      - test-driver:
          name: be-tests-sparksql-ee
          requires:
            - be-tests-ee
          e: sparksql
          before-steps:
            - wait-for-port:
                port: 10000
          driver: sparksql

      - test-driver:
          name: be-tests-sqlite-ee
          requires:
            - be-tests-ee
          driver: sqlite

      - test-driver:
          name: be-tests-sqlserver-ee
          requires:
            - be-tests-ee
          e: sqlserver
          driver: sqlserver

      - test-driver:
          name: be-tests-vertica-ee
          requires:
            - be-tests-ee
          e: vertica
          before-steps:
            - fetch-jdbc-driver:
                source: VERTICA_JDBC_JAR
                dest: vertica-jdbc-7.1.2-0.jar
                driver: vertica
          driver: vertica

      - test-migrate-from-h2:
          name: be-tests-migrate-to-postgres-<< matrix.edition >>
          requires:
            - be-tests-<< matrix.edition >>
          e: postgres-9-6
          db-type: postgres
          <<: *Matrix

      - test-migrate-from-h2:
          name: be-tests-migrate-to-mysql-<< matrix.edition >>
          requires:
            - be-tests-<< matrix.edition >>
          e: mysql-5-7
          db-type: mysql
          <<: *Matrix

      - test-build-scripts:
          requires:
            - be-deps

      - build-uberjar-drivers:
          requires:
            - be-deps

      - build-uberjar-frontend:
          name: build-uberjar-frontend-<< matrix.edition >>
          requires:
            - fe-deps
          <<: *Matrix

      - build-uberjar:
          name: build-uberjar-<< matrix.edition >>
          requires:
            - build-uberjar-drivers
            - build-uberjar-frontend-<< matrix.edition >>
          <<: *Matrix

      - fe-deps:
          requires:
            - checkout
      - fe-linter-eslint:
          requires:
            - fe-deps
      - fe-linter-prettier:
          requires:
            - fe-deps
      - fe-linter-flow:
          requires:
            - fe-deps
      - fe-linter-docs-links:
          requires:
            - fe-deps
      - fe-tests-unit:
          requires:
            - fe-deps
      - fe-tests-integration:
          requires:
            - fe-deps
      - fe-tests-timezones:
          requires:
            - fe-deps
<<<<<<< HEAD
      - build-uberjar:
          name: build-uberjar-<< matrix.edition >>
          requires:
            - be-deps
          <<: *Matrix
      - check-licenses:
          requires:
            - be-deps
            - fe-deps
=======

>>>>>>> a8e8b313
      - fe-tests-cypress:
          matrix:
            parameters:
              node: ["1", "2", "3", "4"]
              edition: ["ee", "oss"]
          name: fe-tests-cypress-<< matrix.node >>-<< matrix.edition >>
          requires:
            - build-uberjar-<< matrix.edition >>
          cypress-group: "default"

      - fe-tests-cypress:
          name: fe-tests-cypress-mongo-4-<< matrix.edition >>
          requires:
            - build-uberjar-<< matrix.edition >>
<<<<<<< HEAD
            - fe-deps
=======
>>>>>>> a8e8b313
          e: fe-mongo-4
          cypress-group: "mongo"
          only-single-database: true
          test-files-location: frontend/test/metabase-db/mongo
          <<: *Matrix

      - fe-tests-cypress:
          name: fe-tests-cypress-postgres-12-<< matrix.edition >>
          requires:
            - build-uberjar-<< matrix.edition >>
          e: fe-postgres-12
          cypress-group: "postgres"
          only-single-database: true
          test-files-location: frontend/test/metabase-db/postgres
          <<: *Matrix

      - fe-tests-cypress:
          name: fe-tests-cypres-mysql-8-<< matrix.edition >>
          requires:
            - build-uberjar-<< matrix.edition >>
<<<<<<< HEAD
            - fe-deps
=======
>>>>>>> a8e8b313
          e: fe-mysql-8
          cypress-group: "mysql"
          only-single-database: true
          test-files-location: frontend/test/metabase-db/mysql
          <<: *Matrix

  nightly:
    triggers:
      - schedule:
          cron: "0 9 * * *"
          filters:
            branches:
              only:
                - master
                - /release-*/
    jobs:
      - checkout

      - be-deps:
          requires:
            - checkout

      - fe-deps:
          requires:
            - checkout

      # Build the OSS version of the uberjar.
      - build-uberjar-drivers:
          requires:
            - be-deps
      - build-uberjar-frontend:
          requires:
            - fe-deps
      - build-uberjar:
          requires:
            - build-uberjar-drivers
            - build-uberjar-frontend

      - fe-tests-cypress-smoketest:
          name: fe-tests-cypress-smoketest
          requires:
            - build-uberjar
          cypress-group: "default"<|MERGE_RESOLUTION|>--- conflicted
+++ resolved
@@ -1071,19 +1071,7 @@
       - fe-tests-timezones:
           requires:
             - fe-deps
-<<<<<<< HEAD
-      - build-uberjar:
-          name: build-uberjar-<< matrix.edition >>
-          requires:
-            - be-deps
-          <<: *Matrix
-      - check-licenses:
-          requires:
-            - be-deps
-            - fe-deps
-=======
-
->>>>>>> a8e8b313
+
       - fe-tests-cypress:
           matrix:
             parameters:
@@ -1098,10 +1086,6 @@
           name: fe-tests-cypress-mongo-4-<< matrix.edition >>
           requires:
             - build-uberjar-<< matrix.edition >>
-<<<<<<< HEAD
-            - fe-deps
-=======
->>>>>>> a8e8b313
           e: fe-mongo-4
           cypress-group: "mongo"
           only-single-database: true
@@ -1122,10 +1106,6 @@
           name: fe-tests-cypres-mysql-8-<< matrix.edition >>
           requires:
             - build-uberjar-<< matrix.edition >>
-<<<<<<< HEAD
-            - fe-deps
-=======
->>>>>>> a8e8b313
           e: fe-mysql-8
           cypress-group: "mysql"
           only-single-database: true
