--- conflicted
+++ resolved
@@ -10,13 +10,9 @@
   type QuestionPickerValueItem,
 } from "metabase/common/components/Pickers/QuestionPicker";
 import { useDispatch } from "metabase/lib/redux";
-<<<<<<< HEAD
 import { Button, Center, Icon, Loader, Menu } from "metabase/ui";
+import { trackTransformCreate } from "metabase-enterprise/transforms/analytics";
 import { doesDatabaseSupportTransforms } from "metabase-enterprise/transforms/utils";
-=======
-import { Button, Icon, Menu } from "metabase/ui";
-import { trackTransformCreate } from "metabase-enterprise/transforms/analytics";
->>>>>>> 68683759
 
 import {
   getNewTransformFromCardUrl,
@@ -56,7 +52,6 @@
           </Button>
         </Menu.Target>
         <Menu.Dropdown>
-<<<<<<< HEAD
           {isLoading ? (
             <Center>
               <Loader size="sm" />
@@ -68,6 +63,12 @@
                 component={ForwardRefLink}
                 to={getNewTransformFromTypeUrl("query")}
                 leftSection={<Icon name="notebook" />}
+                onClick={() => {
+                  trackTransformCreate({
+                    triggeredFrom: "transform-page-create-menu",
+                    creationType: "query",
+                  });
+                }}
               >
                 {t`Query builder`}
               </Menu.Item>
@@ -75,52 +76,23 @@
                 component={ForwardRefLink}
                 to={getNewTransformFromTypeUrl("native")}
                 leftSection={<Icon name="sql" />}
+                onClick={() => {
+                  trackTransformCreate({
+                    triggeredFrom: "transform-page-create-menu",
+                    creationType: "native",
+                  });
+                }}
               >
                 {t`SQL query`}
               </Menu.Item>
               <Menu.Item
                 leftSection={<Icon name="folder" />}
-                onClick={openPicker}
+                onClick={handleSavedQuestionClick}
               >
                 {t`A saved question`}
               </Menu.Item>
             </>
           )}
-=======
-          <Menu.Label>{t`Create your transform with…`}</Menu.Label>
-          <Menu.Item
-            component={ForwardRefLink}
-            to={getNewTransformFromTypeUrl("query")}
-            leftSection={<Icon name="notebook" />}
-            onClick={() => {
-              trackTransformCreate({
-                triggeredFrom: "transform-page-create-menu",
-                creationType: "query",
-              });
-            }}
-          >
-            {t`Query builder`}
-          </Menu.Item>
-          <Menu.Item
-            component={ForwardRefLink}
-            to={getNewTransformFromTypeUrl("native")}
-            leftSection={<Icon name="sql" />}
-            onClick={() => {
-              trackTransformCreate({
-                triggeredFrom: "transform-page-create-menu",
-                creationType: "native",
-              });
-            }}
-          >
-            {t`SQL query`}
-          </Menu.Item>
-          <Menu.Item
-            leftSection={<Icon name="folder" />}
-            onClick={handleSavedQuestionClick}
-          >
-            {t`A saved question`}
-          </Menu.Item>
->>>>>>> 68683759
         </Menu.Dropdown>
       </Menu>
       {isPickerOpened && (
