--- conflicted
+++ resolved
@@ -549,14 +549,8 @@
     :as                                                    col} :- ::column-with-optional-base-type]
   (when (seq values)
     (let [remap-from       (:name col)
-<<<<<<< HEAD
-          ;; TODO (Cam 9/11/25) -- update this to use the `lib.metadata/general-cached-value` or whatever
-          ;; it's called from my other PRs waiting on review.
-          stringified-mask (qp.store/miscellaneous-value [::large-int/column-index-mask])]
-=======
           ;; existing usage -- don't use going forward
           stringified-mask #_{:clj-kondo/ignore [:deprecated-var]} (qp.store/miscellaneous-value [::large-int/column-index-mask])]
->>>>>>> af495f2f
       {:col-index       idx
        :from            remap-from
        :to              remap-to
