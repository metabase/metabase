--- conflicted
+++ resolved
@@ -2,12 +2,9 @@
   (:require
    [java-time.api :as t]
    [metabase.channel.core :as channel]
-<<<<<<< HEAD
    [metabase.config :as config]
    [metabase.events :as events]
    [metabase.models.notification :as models.notification]
-=======
->>>>>>> a7b8f79b
    [metabase.models.setting :as setting]
    [metabase.models.task-history :as task-history]
    [metabase.notification.payload.core :as notification.payload]
@@ -110,26 +107,6 @@
     ;; :notification/dashboard is still on pulse, so we expect it to self-contained. see [[metabase.pulse.send]]
     notification-info))
 
-<<<<<<< HEAD
-;; TODO: should this be a multimethod?
-(defn- do-after-notification-sent
-  [{:keys [payload_type] :as notification-info}]
-  (u/ignore-exceptions
-    (when (and (= :notification/card payload_type)
-               (-> notification-info :payload :send_once))
-      (t2/delete! :model/Pulse (-> notification-info :payload :id)))
-    ;; TODO check how this is used, maybe we need to rework this
-    (when (#{:notification/card :notification/dashboard} payload_type)
-      (let [event-type (if (= :notification/dashboard payload_type)
-                         :event/subscription-send
-                         :event/alert-send)]
-        (events/publish-event! event-type {:id      (:id notification-info)
-                                           :user-id (:creator_id notification-info)
-                                           :object  {:recipients (->> notification-info :handlers (mapcat :recipients) (map #(or (:user %)
-                                                                                                                                 (:email %))))
-                                                     :filters    (when (= :notification/dashboard payload_type)
-                                                                   (-> notification-info :dashboard_subscription :parameters))}})))))
-=======
 (defmulti do-after-notification-sent
   "Performs post-notification actions based on the notification type."
   {:arglists '([notification-info notification-payload])}
@@ -137,7 +114,6 @@
     (:payload_type notification-info)))
 
 (defmethod do-after-notification-sent :default [_notification-info _notification-payload] nil)
->>>>>>> a7b8f79b
 
 (mu/defn send-notification-sync!
   "Send the notification to all handlers synchronously. Do not use this directly, use *send-notification!* instead."
@@ -154,47 +130,27 @@
             (do
               (log/debugf "[Notification %d] Found %d handlers" notification-id (count handlers))
               (doseq [handler handlers]
-<<<<<<< HEAD
                 (try
                   (let [channel-type (:channel_type handler)
                         messages     (channel/render-notification
-                                      channel-type
-                                      notification-payload
-                                      (:template handler)
-                                      (:recipients handler))]
+                                       channel-type
+                                       notification-payload
+                                       (:template handler)
+                                       (:recipients handler))]
                     (log/debugf "[Notification %d] Got %d messages for channel %s with template %d"
-                                notification-id (count messages)
-                                (handler->channel-name handler)
-                                (-> handler :template :id))
+                      (:id notification-info) (count messages)
+                      (handler->channel-name handler)
+                      (-> handler :template :id))
                     (doseq [message messages]
                       (log/infof "[Notification %d] Sending message to channel %s"
-                                 notification-id (:channel_type handler))
-                      (channel-send-retrying! notification-id (:payload_type hydrated-notification) handler message)))
+                        (:id notification-info) (:channel_type handler))
+                      (channel-send-retrying! (:id notification-info) (:payload_type notification-info) handler message)))
                   (catch Exception e
                     (log/warnf e "[Notification %d] Error sending to channel %s"
                                notification-id (handler->channel-name handler)))))
-              (do-after-notification-sent hydrated-notification)
-              (log/infof "[Notification %d] Sent successfully" notification-id))
-            (log/infof "[Notification %d] Skipping" notification-id)))))
-=======
-                (let [channel-type (:channel_type handler)
-                      messages     (channel/render-notification
-                                    channel-type
-                                    notification-payload
-                                    (:template handler)
-                                    (:recipients handler))]
-                  (log/debugf "[Notification %d] Got %d messages for channel %s with template %d"
-                              (:id notification-info) (count messages)
-                              (handler->channel-name handler)
-                              (-> handler :template :id))
-                  (doseq [message messages]
-                    (log/infof "[Notification %d] Sending message to channel %s"
-                               (:id notification-info) (:channel_type handler))
-                    (channel-send-retrying! (:id notification-info) (:payload_type notification-info) handler message))))
               (do-after-notification-sent notification-info notification-payload)
               (log/infof "[Notification %d] Sent successfully" (:id notification-info)))
             (log/infof "[Notification %d] Skipping" (:id notification-info))))))
->>>>>>> a7b8f79b
     (catch Exception e
       (log/errorf e "[Notification %d] Failed to send" notification-id)
       (throw e)))
