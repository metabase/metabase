(ns metabase.models.permissions-group-membership
  (:require
   [metabase.db.query :as mdb.query]
   [metabase.models.permissions-group :as perms-group]
   [metabase.util :as u]
   [metabase.util.i18n :refer [deferred-tru tru]]
   [methodical.core :as methodical]
   [toucan2.core :as t2]))

(def PermissionsGroupMembership
  "Used to be the toucan1 model name defined using [[toucan.models/defmodel]], now it's a reference to the toucan2 model name.
  We'll keep this till we replace all the symbols in our codebase."
  :model/PermissionsGroupMembership)

(methodical/defmethod t2/table-name :model/PermissionsGroupMembership [_model] :permissions_group_membership)

(derive :model/PermissionsGroupMembership :metabase/model)

(def fail-to-remove-last-admin-msg
  "Exception message when try to remove the last admin."
  (deferred-tru "You cannot remove the last member of the ''Admin'' group!"))

(defonce ^:dynamic ^{:doc "Should we allow people to be added to or removed from the All Users permissions group? By
  default, this is `false`, but enable it when adding or deleting users."}
  *allow-changing-all-users-group-members*
  false)

(defn- check-not-all-users-group
  "Throw an Exception if we're trying to add or remove a user to the All Users group."
  [group-id]
  (when (= group-id (:id (perms-group/all-users)))
    (when-not *allow-changing-all-users-group-members*
      (throw (ex-info (tru "You cannot add or remove users to/from the ''All Users'' group.")
               {:status-code 400})))))

(defn- admin-count
  "The current number of non-archived admins (superusers)."
  []
  (:count
   (first
    (mdb.query/query {:select [[:%count.* :count]]
                      :from   [[:permissions_group_membership :pgm]]
                      :join   [[:core_user :user] [:= :user.id :pgm.user_id]]
                      :where  [:and
                               [:= :pgm.group_id (u/the-id (perms-group/admin))]
                               [:= :user.is_active true]]}))))

(defn throw-if-last-admin!
  "Throw an Exception if there is only one admin (superuser) left. The assumption is that the one admin is about to be
  archived or have their admin status removed."
  []
  (when (<= (admin-count) 1)
    (throw (ex-info (str fail-to-remove-last-admin-msg)
                    {:status-code 400}))))

(t2/define-before-delete :model/PermissionsGroupMembership
  [{:keys [group_id user_id]}]
  (check-not-all-users-group group_id)
  ;; Otherwise if this is the Admin group...
  (when (= group_id (:id (perms-group/admin)))
    ;; ...and this is the last membership, throw an exception
    (throw-if-last-admin!)
    ;; ...otherwise we're ok. Unset the `:is_superuser` flag for the user whose membership was revoked
    (t2/update! 'User user_id {:is_superuser false})))

(t2/define-before-insert :model/PermissionsGroupMembership
  [{:keys [group_id], :as membership}]
  (u/prog1 membership
    (check-not-all-users-group group_id)))

(t2/define-after-insert :model/PermissionsGroupMembership
  [{:keys [group_id user_id], :as membership}]
  (u/prog1 membership
    ;; If we're adding a user to the admin group, set the `:is_superuser` flag for the user to whom membership was
    ;; granted
    (when (= group_id (:id (perms-group/admin)))
<<<<<<< HEAD
      (t2/update! :core_user user_id {:is_superuser true}))))

(mi/define-methods
 PermissionsGroupMembership
 {:pre-delete  pre-delete
  :pre-insert  pre-insert
  :post-insert post-insert})
=======
      (t2/update! 'User user_id {:is_superuser true}))))
>>>>>>> 754c7f52
<|MERGE_RESOLUTION|>--- conflicted
+++ resolved
@@ -74,14 +74,4 @@
     ;; If we're adding a user to the admin group, set the `:is_superuser` flag for the user to whom membership was
     ;; granted
     (when (= group_id (:id (perms-group/admin)))
-<<<<<<< HEAD
-      (t2/update! :core_user user_id {:is_superuser true}))))
-
-(mi/define-methods
- PermissionsGroupMembership
- {:pre-delete  pre-delete
-  :pre-insert  pre-insert
-  :post-insert post-insert})
-=======
-      (t2/update! 'User user_id {:is_superuser true}))))
->>>>>>> 754c7f52
+      (t2/update! :core_user user_id {:is_superuser true}))))