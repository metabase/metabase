import * as ML from "cljs/metabase.lib.js";
import type { MetricId } from "metabase-types/api";

import type { MetricMetadata, Query } from "./types";

<<<<<<< HEAD
export function availableLegacyMetrics(query: Query): MetricMetadata[] {
  return ML.available_legacy_metrics(query);
=======
export function availableMetrics(
  query: Query,
  stageIndex: number,
): MetricMetadata[] {
  return ML.available_metrics(query, stageIndex);
>>>>>>> 9d112756
}

export function metricMetadata(
  query: Query,
  metricId: MetricId,
): MetricMetadata | null {
  return ML.metric_metadata(query, metricId);
}<|MERGE_RESOLUTION|>--- conflicted
+++ resolved
@@ -3,16 +3,11 @@
 
 import type { MetricMetadata, Query } from "./types";
 
-<<<<<<< HEAD
-export function availableLegacyMetrics(query: Query): MetricMetadata[] {
-  return ML.available_legacy_metrics(query);
-=======
-export function availableMetrics(
+export function avaialableLegacyMetrics(
   query: Query,
   stageIndex: number,
 ): MetricMetadata[] {
-  return ML.available_metrics(query, stageIndex);
->>>>>>> 9d112756
+  return ML.available_legacy_metrics(query, stageIndex);
 }
 
 export function metricMetadata(
