(ns metabase.server.middleware.auth-test
  (:require
   [clojure.test :refer :all]
   [java-time.api :as t]
   [metabase.models.session :refer [Session]]
   [metabase.request.core :as request]
   [metabase.server.middleware.auth :as mw.auth]
   [metabase.server.middleware.session :as mw.session]
<<<<<<< HEAD
   [metabase.server.request.util :as req.util]
=======
>>>>>>> cfe32222
   [metabase.test :as mt]
   [metabase.test.data.users :as test.users]
   [metabase.test.fixtures :as fixtures]
   [ring.mock.request :as ring.mock]
   [toucan2.core :as t2]))

(set! *warn-on-reflection* true)

(use-fixtures :once (fixtures/initialize :db :test-users :web-server))

;; create a simple example of our middleware wrapped around a handler that simply returns the request
(defn- auth-enforced-handler [request]
  ((-> (fn [request respond _]
         (respond request))
       mw.auth/enforce-authentication
       mw.session/wrap-current-user-info)
   request
   identity
   (fn [e] (throw e))))

(defn- request-with-session-id
  "Creates a mock Ring request with the given session-id applied"
  [session-id]
  (-> (ring.mock/request :get "/anyurl")
      (assoc :metabase-session-id session-id)))

(defn- random-session-id []
  (str (random-uuid)))

(deftest wrap-current-user-info-test
  (testing "Valid requests should add `metabase-user-id` to requests with valid session info"
    (let [session-id (random-session-id)]
      (try
        (t2/insert! Session {:id      session-id
                             :user_id (test.users/user->id :rasta)})
        (is (= (test.users/user->id :rasta)
               (-> (auth-enforced-handler (request-with-session-id session-id))
                   :metabase-user-id)))
        (finally (t2/delete! Session :id session-id)))))

  (testing "Invalid requests should return unauthed response"
    (testing "when no session ID is sent with request"
      (is (= request/response-unauthentic
             (auth-enforced-handler
              (ring.mock/request :get "/anyurl")))))

    (testing "when an expired session ID is sent with request"
      ;; create a new session (specifically created some time in the past so it's EXPIRED) should fail due to session
      ;; expiration
      (let [session-id (random-session-id)]
        (try
          (t2/insert! Session {:id      session-id
                               :user_id (test.users/user->id :rasta)})
          (t2/update! (t2/table-name Session) {:id session-id}
                      {:created_at (t/instant 1000)})
          (is (= request/response-unauthentic
                 (auth-enforced-handler (request-with-session-id session-id))))
          (finally (t2/delete! Session :id session-id)))))

    (testing "when a Session tied to an inactive User is sent with the request"
      ;; create a new session (specifically created some time in the past so it's EXPIRED)
      ;; should fail due to inactive user
      ;; NOTE that :trashbird is our INACTIVE test user
      (let [session-id (random-session-id)]
        (try
          (t2/insert! Session {:id      session-id
                               :user_id (test.users/user->id :trashbird)})
          (is (= request/response-unauthentic
                 (auth-enforced-handler
                  (request-with-session-id session-id))))
          (finally (t2/delete! Session :id session-id)))))))

;;; ------------------------------------------ TEST wrap-static-api-key middleware ------------------------------------------

;; create a simple example of our middleware wrapped around a handler that simply returns the request
;; this works in this case because the only impact our middleware has is on the request
(defn- wrapped-api-key-handler [request]
  ((mw.auth/wrap-static-api-key
    (fn [request respond _] (respond request)))
   request
   identity
   (fn [e] (throw e))))

(deftest wrap-static-api-key-test
  (testing "No API key in the request"
    (is (nil?
         (:metabase-session-id
          (wrapped-api-key-handler
           (ring.mock/request :get "/anyurl"))))))

  (testing "API Key in header"
    (is (= "foobar"
           (:static-metabase-api-key
            (wrapped-api-key-handler
             (ring.mock/header (ring.mock/request :get "/anyurl") @#'mw.auth/static-metabase-api-key-header "foobar")))))))

;;; ---------------------------------------- TEST enforce-static-api-key middleware -----------------------------------------

;; create a simple example of our middleware wrapped around a handler that simply returns the request
(defn- api-key-enforced-handler [request]
  ((mw.auth/enforce-static-api-key (fn [_ respond _] (respond {:success true})))
   request
   identity
   (fn [e] (throw e))))

(defn- request-with-api-key
  "Creates a mock Ring request with the given apikey applied"
  [api-key]
  (-> (ring.mock/request :get "/anyurl")
      (assoc :static-metabase-api-key api-key)))

(deftest enforce-static-api-key-request
  (mt/with-temporary-setting-values [api-key "test-api-key"]
    (testing "no apikey in the request, expect 403"
<<<<<<< HEAD
      (is (= req.util/response-forbidden
=======
      (is (= request/response-forbidden
>>>>>>> cfe32222
             (api-key-enforced-handler
              (ring.mock/request :get "/anyurl")))))

    (testing "valid apikey, expect 200"
      (is (= {:success true}
             (api-key-enforced-handler
              (request-with-api-key "test-api-key")))))

    (testing "invalid apikey, expect 403"
<<<<<<< HEAD
      (is (= req.util/response-forbidden
=======
      (is (= request/response-forbidden
>>>>>>> cfe32222
             (api-key-enforced-handler
              (request-with-api-key "foobar"))))))

  (testing "no apikey is set, expect 403"
    (doseq [api-key-value [nil ""]]
      (testing (str "when key is " ({nil "nil" "" "empty"} api-key-value))
        (mt/with-temporary-setting-values [api-key api-key-value]
          (is (= mw.auth/key-not-set-response
                 (api-key-enforced-handler
                  (ring.mock/request :get "/anyurl")))))))))<|MERGE_RESOLUTION|>--- conflicted
+++ resolved
@@ -6,10 +6,6 @@
    [metabase.request.core :as request]
    [metabase.server.middleware.auth :as mw.auth]
    [metabase.server.middleware.session :as mw.session]
-<<<<<<< HEAD
-   [metabase.server.request.util :as req.util]
-=======
->>>>>>> cfe32222
    [metabase.test :as mt]
    [metabase.test.data.users :as test.users]
    [metabase.test.fixtures :as fixtures]
@@ -124,11 +120,7 @@
 (deftest enforce-static-api-key-request
   (mt/with-temporary-setting-values [api-key "test-api-key"]
     (testing "no apikey in the request, expect 403"
-<<<<<<< HEAD
-      (is (= req.util/response-forbidden
-=======
       (is (= request/response-forbidden
->>>>>>> cfe32222
              (api-key-enforced-handler
               (ring.mock/request :get "/anyurl")))))
 
@@ -138,11 +130,7 @@
               (request-with-api-key "test-api-key")))))
 
     (testing "invalid apikey, expect 403"
-<<<<<<< HEAD
-      (is (= req.util/response-forbidden
-=======
       (is (= request/response-forbidden
->>>>>>> cfe32222
              (api-key-enforced-handler
               (request-with-api-key "foobar"))))))
 
