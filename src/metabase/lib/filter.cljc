--- conflicted
+++ resolved
@@ -6,11 +6,8 @@
    [clojure.string :as str]
    [medley.core :as m]
    [metabase.lib.common :as lib.common]
-<<<<<<< HEAD
+   [metabase.lib.equality :as lib.equality]
    [metabase.lib.filter.operator :as lib.filter.operator]
-=======
-   [metabase.lib.equality :as lib.equality]
->>>>>>> da418669
    [metabase.lib.hierarchy :as lib.hierarchy]
    [metabase.lib.metadata :as lib.metadata]
    [metabase.lib.metadata.calculation :as lib.metadata.calculation]
@@ -177,156 +174,6 @@
     stage-number :- [:maybe :int]]
    (clojure.core/not-empty (:filters (lib.util/query-stage query (clojure.core/or stage-number -1))))))
 
-<<<<<<< HEAD
-=======
-(defmethod lib.metadata.calculation/display-name-method :operator/filter
-  [_query _stage-number {:keys [display-name]} _display-name-style]
-  display-name)
-
-(defmethod lib.metadata.calculation/display-info-method :operator/filter
-  [_query _stage-number {:keys [display-name default] short-name :short}]
-  (cond-> {:short-name   (u/qualified-name short-name)
-           :display-name display-name}
-    default (assoc :default true)))
-
-(defn operator-def
-  "Get a filter operator definition for the MBQL filter with `tag`, e.g. `:=`. In some cases various tags have alternate
-  display names used for different situations e.g. for numbers vs temporal values; pass in the
-  `alternate-display-name-style` to choose a non-default display-name."
-  ([tag]
-   (operator-def tag nil))
-
-  ([tag alternate-display-name-style]
-   {:lib/type :operator/filter
-    :short    tag
-    :display-name
-    (clojure.core/case tag
-      :=                (clojure.core/case alternate-display-name-style
-                          :equal-to (i18n/tru "Equal to")
-                          (i18n/tru "Is"))
-      :!=               (clojure.core/case alternate-display-name-style
-                          :not-equal-to (i18n/tru "Not equal to")
-                          :excludes     (i18n/tru "Excludes")
-                          (i18n/tru "Is not"))
-      :>                (clojure.core/case alternate-display-name-style
-                          :after (i18n/tru "After")
-                          (i18n/tru "Greater than"))
-      :<                (clojure.core/case alternate-display-name-style
-                          :before (i18n/tru "Before")
-                          (i18n/tru "Less than"))
-      :between          (i18n/tru "Between")
-      :>=               (i18n/tru "Greater than or equal to")
-      :<=               (i18n/tru "Less than or equal to")
-      :is-null          (clojure.core/case alternate-display-name-style
-                          :is-empty (i18n/tru "Is empty")
-                          (i18n/tru "Is null"))
-      :not-null         (clojure.core/case alternate-display-name-style
-                          :not-empty (i18n/tru "Not empty")
-                          (i18n/tru "Not null"))
-      :is-empty         (i18n/tru "Is empty")
-      :not-empty        (i18n/tru "Not empty")
-      :contains         (i18n/tru "Contains")
-      :does-not-contain (i18n/tru "Does not contain")
-      :starts-with      (i18n/tru "Starts with")
-      :ends-with        (i18n/tru "Ends with")
-      :inside           (i18n/tru "Inside"))}))
-
-(defn- filter-operators
-  "The list of available filter operators.
-   The order of operators is relevant for the front end.
-   There are slight differences between names and ordering for the different base types."
-  [column]
-  ;; this is a function so we don't evaluate it unless we actually return it
-  (letfn [(key-operators []
-            [(operator-def :=)
-             (operator-def :!=)
-             (operator-def :>)
-             (operator-def :<)
-             (operator-def :between)
-             (operator-def :>=)
-             (operator-def :<=)
-             (operator-def :is-null :is-empty)
-             (operator-def :not-null :not-empty)])]
-    ;; The order of these clauses is important since we want to match the most relevant type
-    (condp lib.types.isa/field-type? column
-      :metabase.lib.types.constants/primary_key
-      (key-operators)
-
-      :metabase.lib.types.constants/foreign_key
-      (key-operators)
-
-      :metabase.lib.types.constants/location
-      [(operator-def :=)
-       (operator-def :!=)
-       (operator-def :is-empty)
-       (operator-def :not-empty)
-       (operator-def :contains)
-       (operator-def :does-not-contain)
-       (operator-def :starts-with)
-       (operator-def :ends-with)]
-
-      :metabase.lib.types.constants/temporal
-      [(operator-def :!= :excludes)
-       (operator-def :=)
-       (operator-def :< :before)
-       (operator-def :> :after)
-       (operator-def :between)
-       (operator-def :is-null :is-empty)
-       (operator-def :not-null :not-empty)]
-
-      :metabase.lib.types.constants/coordinate
-      [(operator-def :=)
-       (operator-def :!=)
-       (operator-def :inside nil)
-       (operator-def :>)
-       (operator-def :<)
-       (operator-def :between)
-       (operator-def :>=)
-       (operator-def :<=)]
-
-      :metabase.lib.types.constants/number
-      [(operator-def := :equal-to)
-       (operator-def :!= :not-equal-to)
-       (operator-def :>)
-       (operator-def :<)
-       (operator-def :between)
-       (operator-def :>=)
-       (operator-def :<=)
-       (operator-def :is-null :is-empty)
-       (operator-def :not-null :not-empty)]
-
-      :metabase.lib.types.constants/string
-      [(operator-def :=)
-       (operator-def :!=)
-       (operator-def :contains)
-       (operator-def :does-not-contain)
-       (operator-def :is-null)
-       (operator-def :not-null)
-       (operator-def :is-empty)
-       (operator-def :not-empty)
-       (operator-def :starts-with)
-       (operator-def :ends-with)]
-
-      :metabase.lib.types.constants/string_like
-      [(operator-def :=)
-       (operator-def :!=)
-       (operator-def :is-null)
-       (operator-def :not-null)
-       (operator-def :is-empty)
-       (operator-def :not-empty)]
-
-      :metabase.lib.types.constants/boolean
-      [(operator-def :=)
-       (operator-def :is-null :is-empty)
-       (operator-def :not-null :not-empty)]
-
-      ;; default
-      [(operator-def :=)
-       (operator-def :!=)
-       (operator-def :is-null)
-       (operator-def :not-null)])))
-
->>>>>>> da418669
 (def ^:private ColumnWithOperators
   [:merge
    lib.metadata/ColumnMetadata
@@ -393,5 +240,5 @@
          ref->col (zipmap (map lib.ref/ref columns) columns)
          col-ref (lib.equality/find-closest-matching-ref first-arg (keys ref->col))]
      (clojure.core/or (m/find-first #(clojure.core/= (:short %) op)
-                                    (filter-operators (ref->col col-ref)))
-                      (operator-def op)))))+                                    (lib.filter.operator/filter-operators (ref->col col-ref)))
+                      (lib.filter.operator/operator-def op)))))