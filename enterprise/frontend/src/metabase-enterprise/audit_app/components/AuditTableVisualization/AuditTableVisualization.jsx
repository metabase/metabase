import cx from "classnames";
import PropTypes from "prop-types";
import { Component } from "react";
import { t } from "ttag";
import _ from "underscore";

import NoResults from "assets/img/no_results.svg";
import EmptyState from "metabase/components/EmptyState";
import CheckBox from "metabase/core/components/CheckBox";
import AdminS from "metabase/css/admin.module.css";
import CS from "metabase/css/core/index.css";
import { formatColumn, formatValue } from "metabase/lib/formatting";
import { Icon } from "metabase/ui";
import { registerVisualization } from "metabase/visualizations/index";
import { isColumnRightAligned } from "metabase/visualizations/lib/table";
import Table from "metabase/visualizations/visualizations/Table";

import { getRowValuesByColumns, getColumnName } from "../../lib/mode";

import {
  HeaderCell,
  RemoveRowButton,
  RowCell,
} from "./AuditTableVisualization.styled";

const propTypes = {
  series: PropTypes.array,
  visualizationIsClickable: PropTypes.func,
  onVisualizationClick: PropTypes.func,
  onSortingChange: PropTypes.func,
  onRemoveRow: PropTypes.func,
  settings: PropTypes.object,
  isSortable: PropTypes.bool,
  sorting: PropTypes.shape({
    column: PropTypes.string.isRequired,
    isAscending: PropTypes.bool.isRequired,
  }),
  isSelectable: PropTypes.bool,
  rowChecked: PropTypes.object,
  onAllSelectClick: PropTypes.func,
  onRowSelectClick: PropTypes.func,
};

const ROW_ID_IDX = 0;

export class AuditTableVisualization extends Component {
  static identifier = "audit-table";
  static noHeader = true;
  static hidden = true;

  // copy Table's settings and columnSettings
  static settings = Table.settings;
  static columnSettings = Table.columnSettings;

  state = {
    rerender: {},
  };

  constructor(props) {
    super(props);
  }

  handleColumnHeaderClick = column => {
    const { isSortable, onSortingChange, sorting } = this.props;

    if (!isSortable || !onSortingChange) {
      return;
    }

    const columnName = getColumnName(column);

    onSortingChange({
      column: columnName,
      isAscending: columnName !== sorting.column || !sorting.isAscending,
    });
  };

  handleAllSelectClick = (e, rows) => {
    const { onAllSelectClick } = this.props;
    this.setState({ rerender: {} });
    onAllSelectClick({ ...e, rows });
  };

  handleRowSelectClick = (e, row, rowIndex) => {
    const { onRowSelectClick } = this.props;
    this.setState({ rerender: {} });
    onRowSelectClick({ ...e, row: row, rowIndex: rowIndex });
  };

  handleRemoveRowClick = (row, cols) => {
    const rowData = getRowValuesByColumns(row, cols);
    this.props.onRemoveRow(rowData);
  };

  render() {
    const {
      series: [
        {
          data: { cols, rows },
        },
      ],
      sorting,
      visualizationIsClickable,
      onVisualizationClick,
      settings,
      isSortable,
      isSelectable,
      rowChecked,
      onRemoveRow,
    } = this.props;

    const canRemoveRows = !!onRemoveRow;
    const columnIndexes = settings["table.columns"]
      .filter(({ enabled }) => enabled)
      .map(({ name }) => _.findIndex(cols, col => col.name === name));

    if (rows.length === 0) {
      return (
        <EmptyState
          title={t`No results`}
          illustrationElement={<img src={NoResults} />}
        />
      );
    }
    return (
      <table className={AdminS.ContentTable}>
        <thead>
          <tr>
            {isSelectable && (
              <th>
                <CheckBox
                  checked={Object.values(rowChecked).some(elem => elem)}
                  onChange={e => this.handleAllSelectClick(e, rows)}
                />
              </th>
            )}
            {columnIndexes.map(colIndex => {
              const column = cols[colIndex];
              const isSortedByColumn =
                sorting && sorting.column === getColumnName(column);

              return (
                <HeaderCell
                  key={colIndex}
                  isSortable={isSortable}
                  isSortedByColumn={isSortedByColumn}
                  isRightAligned={isColumnRightAligned(column)}
                  onClick={() => this.handleColumnHeaderClick(column)}
                >
                  {formatColumn(cols[colIndex])}
                  {isSortedByColumn && (
                    <Icon
                      className="ml1"
                      name={sorting.isAscending ? "chevronup" : "chevrondown"}
                      size={10}
                    />
                  )}
                </HeaderCell>
              );
            })}
          </tr>
        </thead>
        <tbody>
          {rows.map((row, rowIndex) => (
            <tr key={rowIndex}>
              {isSelectable && (
                <td>
                  <CheckBox
                    checked={rowChecked[row[ROW_ID_IDX]] || false}
                    onChange={e =>
                      this.handleRowSelectClick(
                        { ...e, originRow: rowIndex },
                        row,
                        rowIndex,
                      )
                    }
                  />
                </td>
              )}

              {columnIndexes.map(colIndex => {
                const value = row[colIndex];
                const column = cols[colIndex];
                const clicked = { column, value, origin: { row, cols } };
                const clickable = onVisualizationClick != null;
                const columnSettings = {
                  ...settings.column(column),
                  ...settings["table.columns"][colIndex],
                };

                const handleClick = () => {
                  if (
                    onVisualizationClick &&
                    visualizationIsClickable(clicked)
                  ) {
                    onVisualizationClick(clicked);
                  }
                };

                return (
                  <RowCell
                    key={colIndex}
                    isClickable={clickable}
                    isRightAligned={isColumnRightAligned(column)}
                    onClick={handleClick}
                  >
                    <div
<<<<<<< HEAD
                      className={
                        column["code"] &&
                        cx(
                          CS.rounded,
                          CS.p1,
                          CS.textDark,
                          CS.textMonospace,
                          CS.textSmall,
                          CS.bgLight,
                        )
                      }
=======
                      className={cx({
                        [cx(
                          "rounded p1 text-dark",
                          CS.textMonospace,
                          CS.textSmall,
                          "bg-light",
                        )]: column["code"],
                      })}
>>>>>>> 3fbfeddf
                    >
                      {formatValue(value, {
                        ...columnSettings,
                        type: "cell",
                        jsx: true,
                        rich: true,
                        clicked: clicked,
                        // always show timestamps in local time for the audit app
                        local: true,
                      })}
                    </div>
                  </RowCell>
                );
              })}

              {canRemoveRows && (
                <td>
                  <RemoveRowButton
                    onClick={() => this.handleRemoveRowClick(row, cols)}
                  >
                    <Icon name="close" color="text-light" />
                  </RemoveRowButton>
                </td>
              )}
            </tr>
          ))}
        </tbody>
      </table>
    );
  }
}

AuditTableVisualization.propTypes = propTypes;

registerVisualization(AuditTableVisualization);<|MERGE_RESOLUTION|>--- conflicted
+++ resolved
@@ -205,28 +205,16 @@
                     onClick={handleClick}
                   >
                     <div
-<<<<<<< HEAD
-                      className={
-                        column["code"] &&
-                        cx(
+                      className={cx({
+                        [cx(
                           CS.rounded,
                           CS.p1,
                           CS.textDark,
                           CS.textMonospace,
                           CS.textSmall,
                           CS.bgLight,
-                        )
-                      }
-=======
-                      className={cx({
-                        [cx(
-                          "rounded p1 text-dark",
-                          CS.textMonospace,
-                          CS.textSmall,
-                          "bg-light",
                         )]: column["code"],
                       })}
->>>>>>> 3fbfeddf
                     >
                       {formatValue(value, {
                         ...columnSettings,
