import userEvent from "@testing-library/user-event";
import { createMockMetadata } from "__support__/metadata";
import { render, screen } from "__support__/ui";

import type { StructuredDatasetQuery } from "metabase-types/api";
import { createMockSegment } from "metabase-types/api/mocks";
import {
  createAdHocCard,
  createOrdersTable,
  createProductsTable,
  createSampleDatabase,
  ORDERS,
  ORDERS_ID,
} from "metabase-types/api/mocks/presets";

import * as Lib from "metabase-lib";
import * as Lib_ColumnTypes from "metabase-lib/column_types";
import Question from "metabase-lib/Question";
import type StructuredQuery from "metabase-lib/queries/StructuredQuery";
import { createQuery, columnFinder } from "metabase-lib/test-helpers";

import { FilterPicker } from "./FilterPicker";

const SEGMENT_1 = createMockSegment({
  id: 1,
  table_id: ORDERS_ID,
  name: "Discounted",
  description: "Orders with a discount",
  definition: {
    "source-table": ORDERS_ID,
    filter: ["not-null", ["field", ORDERS.DISCOUNT, null]],
  },
});

const SEGMENT_2 = createMockSegment({
  id: 2,
  table_id: ORDERS_ID,
  name: "Many items",
  description: "Orders with more than 5 items",
  definition: {
    "source-table": ORDERS_ID,
    filter: [">", ["field", ORDERS.QUANTITY, null], 20],
  },
});

const metadata = createMockMetadata({
  databases: [
    createSampleDatabase({
      tables: [
        createOrdersTable({ segments: [SEGMENT_1, SEGMENT_2] }),
        createProductsTable(),
      ],
    }),
  ],
  segments: [SEGMENT_1, SEGMENT_2],
});

function createQueryWithFilter() {
  const initialQuery = createQuery({ metadata });
  const columns = Lib.filterableColumns(initialQuery, 0);
  const findColumn = columnFinder(initialQuery, columns);
  const totalColumn = findColumn("ORDERS", "TOTAL");
  const clause = Lib.expressionClause(">", [totalColumn, 20], null);
  const query = Lib.filter(initialQuery, 0, clause);
  const [filter] = Lib.filters(query, 0);
  return { query, filter };
}

function createQueryWithSegmentFilter() {
  const initialQuery = createQuery({ metadata });
  const [segment] = Lib.availableSegments(initialQuery, 0);
  const query = Lib.filter(initialQuery, 0, segment);
  const [filter] = Lib.filters(query, 0);
  return { query, filter };
}

type SetupOpts = {
  query?: Lib.Query;
  filter?: Lib.FilterClause;
};

function setup({ query = createQuery({ metadata }), filter }: SetupOpts = {}) {
  const dataset_query = Lib.toLegacyQuery(query) as StructuredDatasetQuery;
  const question = new Question(createAdHocCard({ dataset_query }), metadata);
  const legacyQuery = question.query() as StructuredQuery;

  const onSelect = jest.fn();
  const onSelectLegacy = jest.fn();

  render(
    <FilterPicker
      query={query}
      stageIndex={0}
      filter={filter}
      filterIndex={0}
      legacyQuery={legacyQuery}
      onSelect={onSelect}
      onSelectLegacy={onSelectLegacy}
    />,
  );
}

describe("FilterPicker", () => {
  describe("without a filter", () => {
    it("should list filterable columns", () => {
      setup();

      expect(screen.getByText("Order")).toBeInTheDocument();
      expect(screen.getByText("Discount")).toBeInTheDocument();

      userEvent.click(screen.getByText("Product"));
      expect(screen.getByText("Category")).toBeInTheDocument();
    });
  });

  describe("with a filter", () => {
    it("should show the filter editor", () => {
      setup(createQueryWithFilter());
      expect(screen.getByText("Update filter")).toBeInTheDocument();
    });

<<<<<<< HEAD
    it("should open the expression editor when column type isn't supported", () => {
      jest.spyOn(Lib_ColumnTypes, "isNumeric").mockReturnValue(false);
      setup(createQueryWithFilter());
      expect(screen.getByText(/Custom expression/i)).toBeInTheDocument();
=======
    it("should highlight the selected column", async () => {
      setup(createQueryWithFilter());

      userEvent.click(screen.getByLabelText("Back"));

      expect(await screen.findByLabelText("Total")).toHaveAttribute(
        "aria-selected",
        "true",
      );
      expect(screen.getByLabelText("Discount")).toHaveAttribute(
        "aria-selected",
        "false",
      );
      expect(screen.getByLabelText(SEGMENT_1.name)).toHaveAttribute(
        "aria-selected",
        "false",
      );
    });

    it("should highlight the selected segment", async () => {
      setup(createQueryWithSegmentFilter());

      expect(await screen.findByLabelText(SEGMENT_1.name)).toHaveAttribute(
        "aria-selected",
        "true",
      );
      expect(screen.getByLabelText(SEGMENT_2.name)).toHaveAttribute(
        "aria-selected",
        "false",
      );
      expect(screen.getByLabelText("Total")).toHaveAttribute(
        "aria-selected",
        "false",
      );
>>>>>>> 2bf2d608
    });
  });
});<|MERGE_RESOLUTION|>--- conflicted
+++ resolved
@@ -119,12 +119,6 @@
       expect(screen.getByText("Update filter")).toBeInTheDocument();
     });
 
-<<<<<<< HEAD
-    it("should open the expression editor when column type isn't supported", () => {
-      jest.spyOn(Lib_ColumnTypes, "isNumeric").mockReturnValue(false);
-      setup(createQueryWithFilter());
-      expect(screen.getByText(/Custom expression/i)).toBeInTheDocument();
-=======
     it("should highlight the selected column", async () => {
       setup(createQueryWithFilter());
 
@@ -159,7 +153,12 @@
         "aria-selected",
         "false",
       );
->>>>>>> 2bf2d608
+    });
+
+    it("should open the expression editor when column type isn't supported", () => {
+      jest.spyOn(Lib_ColumnTypes, "isNumeric").mockReturnValue(false);
+      setup(createQueryWithFilter());
+      expect(screen.getByText(/Custom expression/i)).toBeInTheDocument();
     });
   });
 });