databaseChangeLog:
  # The quoting strategy decides when things like column names should be quoted. This is in place to deal with
  # Liquibase not knowing about all of the new reserved words in MySQL 8+. Using a column name that is a reserved word
  # causes a failure. Quoting all objects breaks H2 support though as it will quote table names but not quote that
  # same table name in a foreign key reference which will cause a failure when trying to initially setup the database.
  - property:
      name: quote_strategy
      value: QUOTE_ALL_OBJECTS
      dbms: mysql,mariadb
  - property:
      name: quote_strategy
      value: LEGACY
      dbms: postgresql,h2
  - property:
      name: timestamp_type
      value: timestamp with time zone
      dbms: postgresql,h2
  - property:
      name: timestamp_type
      value: timestamp(6)
      dbms: mysql,mariadb

  - changeSet:
      id: '1'
      author: agilliland
      objectQuotingStrategy: ${quote_strategy}
      changes:
      - createTable:
          columns:
          - column:
              autoIncrement: true
              constraints:
                nullable: false
                primaryKey: true
              name: id
              type: int
          - column:
              constraints:
                nullable: false
                unique: true
              name: slug
              type: varchar(254)
          - column:
              constraints:
                nullable: false
              name: name
              type: varchar(254)
          - column:
              name: description
              type: text
          - column:
              name: logo_url
              type: varchar(254)
          - column:
              constraints:
                nullable: false
              name: inherits
              type: boolean
          tableName: core_organization
      - createTable:
          columns:
          - column:
              autoIncrement: true
              constraints:
                nullable: false
                primaryKey: true
              name: id
              type: int
          - column:
              constraints:
                nullable: false
                unique: true
              name: email
              type: varchar(254)
          - column:
              constraints:
                nullable: false
              name: first_name
              type: varchar(254)
          - column:
              constraints:
                nullable: false
              name: last_name
              type: varchar(254)
          - column:
              constraints:
                nullable: false
              name: password
              type: varchar(254)
          - column:
              constraints:
                nullable: false
              defaultValue: default
              name: password_salt
              type: varchar(254)
          - column:
              constraints:
                nullable: false
              name: date_joined
              type: DATETIME
          - column:
              constraints:
                nullable: true
              name: last_login
              type: DATETIME
          - column:
              constraints:
                nullable: false
              name: is_staff
              type: boolean
          - column:
              constraints:
                nullable: false
              name: is_superuser
              type: boolean
          - column:
              constraints:
                nullable: false
              name: is_active
              type: boolean
          - column:
              name: reset_token
              type: varchar(254)
          - column:
              name: reset_triggered
              type: BIGINT
          tableName: core_user
      - createTable:
          columns:
          - column:
              autoIncrement: true
              constraints:
                nullable: false
                primaryKey: true
              name: id
              type: int
          - column:
              constraints:
                nullable: false
              name: admin
              type: boolean
          - column:
              constraints:
                deferrable: false
                foreignKeyName: fk_userorgperm_ref_user_id
                initiallyDeferred: false
                nullable: false
                references: core_user(id)
              name: user_id
              type: int
          - column:
              constraints:
                deferrable: false
                foreignKeyName: fk_userorgperm_ref_organization_id
                initiallyDeferred: false
                nullable: false
                references: core_organization(id)
              name: organization_id
              type: int
          tableName: core_userorgperm
      - addUniqueConstraint:
          columnNames: user_id, organization_id
          constraintName: idx_unique_user_id_organization_id
          tableName: core_userorgperm
      - createIndex:
          columns:
          - column:
              name: user_id
              type: int
          indexName: idx_userorgperm_user_id
          tableName: core_userorgperm
      - createIndex:
          columns:
          - column:
              name: organization_id
              type: int
          indexName: idx_userorgperm_organization_id
          tableName: core_userorgperm
      - createTable:
          columns:
          - column:
              autoIncrement: true
              constraints:
                nullable: false
                primaryKey: true
              name: id
              type: int
          - column:
              constraints:
                nullable: false
              name: url
              type: varchar(254)
          - column:
              constraints:
                nullable: false
              name: timestamp
              type: DATETIME
          - column:
              constraints:
                deferrable: false
                foreignKeyName: fk_permissionviolation_ref_user_id
                initiallyDeferred: false
                nullable: false
                references: core_user(id)
              name: user_id
              type: int
          tableName: core_permissionsviolation
      - createIndex:
          columns:
          - column:
              name: user_id
              type: int
          indexName: idx_permissionsviolation_user_id
          tableName: core_permissionsviolation
      - createTable:
          columns:
          - column:
              autoIncrement: true
              constraints:
                nullable: false
                primaryKey: true
              name: id
              type: int
          - column:
              constraints:
                nullable: false
              name: created_at
              type: DATETIME
          - column:
              constraints:
                nullable: false
              name: updated_at
              type: DATETIME
          - column:
              constraints:
                nullable: false
              name: name
              type: varchar(254)
          - column:
              name: description
              type: text
          - column:
              constraints:
                deferrable: false
                foreignKeyName: fk_database_ref_organization_id
                initiallyDeferred: false
                nullable: false
                references: core_organization(id)
              name: organization_id
              type: int
          - column:
              name: details
              type: text
          - column:
              constraints:
                nullable: false
              name: engine
              type: varchar(254)
          tableName: metabase_database
      - createIndex:
          columns:
          - column:
              name: organization_id
          indexName: idx_database_organization_id
          tableName: metabase_database
      - createTable:
          columns:
          - column:
              autoIncrement: true
              constraints:
                nullable: false
                primaryKey: true
              name: id
              type: int
          - column:
              constraints:
                nullable: false
              name: created_at
              type: DATETIME
          - column:
              constraints:
                nullable: false
              name: updated_at
              type: DATETIME
          - column:
              constraints:
                nullable: false
              name: name
              type: varchar(254)
          - column:
              name: rows
              type: int
          - column:
              name: description
              type: text
          - column:
              name: entity_name
              type: varchar(254)
          - column:
              name: entity_type
              type: varchar(254)
          - column:
              constraints:
                nullable: false
              name: active
              type: boolean
          - column:
              constraints:
                deferrable: false
                foreignKeyName: fk_table_ref_database_id
                initiallyDeferred: false
                nullable: false
                references: metabase_database(id)
              name: db_id
              type: int
          tableName: metabase_table
      - createIndex:
          columns:
          - column:
              name: db_id
          indexName: idx_table_db_id
          tableName: metabase_table
      - createTable:
          columns:
          - column:
              autoIncrement: true
              constraints:
                nullable: false
                primaryKey: true
              name: id
              type: int
          - column:
              constraints:
                nullable: false
              name: created_at
              type: DATETIME
          - column:
              constraints:
                nullable: false
              name: updated_at
              type: DATETIME
          - column:
              constraints:
                nullable: false
              name: name
              type: varchar(254)
          - column:
              constraints:
                nullable: false
              name: base_type
              type: varchar(255)
          - column:
              name: special_type
              type: varchar(255)
          - column:
              constraints:
                nullable: false
              name: active
              type: boolean
          - column:
              name: description
              type: text
          - column:
              constraints:
                nullable: false
              name: preview_display
              type: boolean
          - column:
              constraints:
                nullable: false
              name: position
              type: int
          - column:
              constraints:
                deferrable: false
                foreignKeyName: fk_field_ref_table_id
                initiallyDeferred: false
                nullable: false
                references: metabase_table(id)
              name: table_id
              type: int
          - column:
              constraints:
                nullable: false
              name: field_type
              type: varchar(254)
          tableName: metabase_field
      - createIndex:
          columns:
          - column:
              name: table_id
          indexName: idx_field_table_id
          tableName: metabase_field
      - createTable:
          columns:
          - column:
              autoIncrement: true
              constraints:
                nullable: false
                primaryKey: true
              name: id
              type: int
          - column:
              constraints:
                nullable: false
              name: created_at
              type: DATETIME
          - column:
              constraints:
                nullable: false
              name: updated_at
              type: DATETIME
          - column:
              constraints:
                nullable: false
              name: relationship
              type: varchar(254)
          - column:
              constraints:
                deferrable: false
                foreignKeyName: fk_foreignkey_dest_ref_field_id
                initiallyDeferred: false
                nullable: false
                references: metabase_field(id)
              name: destination_id
              type: int
          - column:
              constraints:
                deferrable: false
                foreignKeyName: fk_foreignkey_origin_ref_field_id
                initiallyDeferred: false
                nullable: false
                references: metabase_field(id)
              name: origin_id
              type: int
          tableName: metabase_foreignkey
      - createIndex:
          columns:
          - column:
              name: destination_id
          indexName: idx_foreignkey_destination_id
          tableName: metabase_foreignkey
      - createIndex:
          columns:
          - column:
              name: origin_id
          indexName: idx_foreignkey_origin_id
          tableName: metabase_foreignkey
      - createTable:
          columns:
          - column:
              autoIncrement: true
              constraints:
                nullable: false
                primaryKey: true
              name: id
              type: int
          - column:
              constraints:
                nullable: false
              name: created_at
              type: DATETIME
          - column:
              constraints:
                nullable: false
              name: updated_at
              type: DATETIME
          - column:
              name: values
              type: text
          - column:
              name: human_readable_values
              type: text
          - column:
              constraints:
                deferrable: false
                foreignKeyName: fk_fieldvalues_ref_field_id
                initiallyDeferred: false
                nullable: false
                references: metabase_field(id)
              name: field_id
              type: int
          tableName: metabase_fieldvalues
      - createIndex:
          columns:
          - column:
              name: field_id
          indexName: idx_fieldvalues_field_id
          tableName: metabase_fieldvalues
      - createTable:
          columns:
          - column:
              autoIncrement: true
              constraints:
                nullable: false
                primaryKey: true
              name: id
              type: int
          - column:
              constraints:
                nullable: false
              name: created_at
              type: DATETIME
          - column:
              constraints:
                nullable: false
              name: updated_at
              type: DATETIME
          - column:
              constraints:
                nullable: false
              name: name
              type: varchar(254)
          - column:
              constraints:
                deferrable: false
                foreignKeyName: fk_tablesegment_ref_table_id
                initiallyDeferred: false
                nullable: false
                references: metabase_table(id)
              name: table_id
              type: int
          - column:
              constraints:
                nullable: false
              name: filter_clause
              type: text
          tableName: metabase_tablesegment
      - createIndex:
          columns:
          - column:
              name: table_id
          indexName: idx_tablesegment_table_id
          tableName: metabase_tablesegment
      - createTable:
          columns:
          - column:
              autoIncrement: true
              constraints:
                nullable: false
                primaryKey: true
              name: id
              type: int
          - column:
              constraints:
                nullable: false
              name: created_at
              type: DATETIME
          - column:
              constraints:
                nullable: false
              name: updated_at
              type: DATETIME
          - column:
              constraints:
                nullable: false
              name: name
              type: varchar(254)
          - column:
              constraints:
                nullable: false
              name: type
              type: varchar(254)
          - column:
              constraints:
                nullable: false
              name: details
              type: text
          - column:
              constraints:
                nullable: false
              name: version
              type: int
          - column:
              constraints:
                nullable: false
              name: public_perms
              type: int
          - column:
              constraints:
                deferrable: false
                foreignKeyName: fk_query_ref_user_id
                initiallyDeferred: false
                nullable: false
                references: core_user(id)
              name: creator_id
              type: int
          - column:
              constraints:
                deferrable: false
                foreignKeyName: fk_query_ref_database_id
                initiallyDeferred: false
                nullable: false
                references: metabase_database(id)
              name: database_id
              type: int
          tableName: query_query
      - createIndex:
          columns:
          - column:
              name: creator_id
          indexName: idx_query_creator_id
          tableName: query_query
      - createIndex:
          columns:
          - column:
              name: database_id
          indexName: idx_query_database_id
          tableName: query_query
      - createTable:
          columns:
          - column:
              autoIncrement: true
              constraints:
                nullable: false
                primaryKey: true
              name: id
              type: int
          - column:
              constraints:
                nullable: false
                unique: true
              name: uuid
              type: varchar(254)
          - column:
              constraints:
                nullable: false
              name: version
              type: int
          - column:
              constraints:
                nullable: false
              name: json_query
              type: text
          - column:
              constraints:
                nullable: false
              name: raw_query
              type: text
          - column:
              constraints:
                nullable: false
              name: status
              type: varchar(254)
          - column:
              constraints:
                nullable: false
              name: started_at
              type: DATETIME
          - column:
              name: finished_at
              type: DATETIME
          - column:
              constraints:
                nullable: false
              name: running_time
              type: int
          - column:
              constraints:
                nullable: false
              name: error
              type: text
          - column:
              constraints:
                nullable: false
              name: result_file
              type: varchar(254)
          - column:
              constraints:
                nullable: false
              name: result_rows
              type: int
          - column:
              constraints:
                nullable: false
              name: result_data
              type: text
          - column:
              constraints:
                deferrable: false
                foreignKeyName: fk_queryexecution_ref_query_id
                initiallyDeferred: false
                nullable: true
                references: query_query(id)
              name: query_id
              type: int
          - column:
              constraints:
                nullable: false
              name: additional_info
              type: text
          - column:
              constraints:
                deferrable: false
                foreignKeyName: fk_queryexecution_ref_user_id
                initiallyDeferred: false
                nullable: false
                references: core_user(id)
              name: executor_id
              type: int
          tableName: query_queryexecution
      - createIndex:
          columns:
          - column:
              name: query_id
          indexName: idx_queryexecution_query_id
          tableName: query_queryexecution
      - createIndex:
          columns:
          - column:
              name: executor_id
          indexName: idx_queryexecution_executor_id
          tableName: query_queryexecution
      - createTable:
          columns:
          - column:
              autoIncrement: true
              constraints:
                nullable: false
                primaryKey: true
              name: id
              type: int
          - column:
              constraints:
                nullable: false
              name: created_at
              type: DATETIME
          - column:
              constraints:
                nullable: false
              name: updated_at
              type: DATETIME
          - column:
              constraints:
                nullable: false
              name: name
              type: varchar(254)
          - column:
              name: description
              type: text
          - column:
              constraints:
                nullable: false
              name: display
              type: varchar(254)
          - column:
              constraints:
                nullable: false
              name: public_perms
              type: int
          - column:
              constraints:
                nullable: false
              name: dataset_query
              type: text
          - column:
              constraints:
                nullable: false
              name: visualization_settings
              type: text
          - column:
              constraints:
                deferrable: false
                foreignKeyName: fk_card_ref_user_id
                initiallyDeferred: false
                nullable: false
                references: core_user(id)
              name: creator_id
              type: int
          - column:
              constraints:
                deferrable: false
                foreignKeyName: fk_card_ref_organization_id
                initiallyDeferred: false
                nullable: false
                references: core_organization(id)
              name: organization_id
              type: int
          tableName: report_card
      - createIndex:
          columns:
          - column:
              name: creator_id
          indexName: idx_card_creator_id
          tableName: report_card
      - createIndex:
          columns:
          - column:
              name: organization_id
          indexName: idx_card_organization_id
          tableName: report_card
      - createTable:
          columns:
          - column:
              autoIncrement: true
              constraints:
                nullable: false
                primaryKey: true
              name: id
              type: int
          - column:
              constraints:
                nullable: false
              name: created_at
              type: DATETIME
          - column:
              constraints:
                nullable: false
              name: updated_at
              type: DATETIME
          - column:
              constraints:
                deferrable: false
                foreignKeyName: fk_cardfavorite_ref_card_id
                initiallyDeferred: false
                nullable: false
                references: report_card(id)
              name: card_id
              type: int
          - column:
              constraints:
                deferrable: false
                foreignKeyName: fk_cardfavorite_ref_user_id
                initiallyDeferred: false
                nullable: false
                references: core_user(id)
              name: owner_id
              type: int
          tableName: report_cardfavorite
      - addUniqueConstraint:
          columnNames: card_id, owner_id
          constraintName: idx_unique_cardfavorite_card_id_owner_id
          tableName: report_cardfavorite
      - createIndex:
          columns:
          - column:
              name: card_id
          indexName: idx_cardfavorite_card_id
          tableName: report_cardfavorite
      - createIndex:
          columns:
          - column:
              name: owner_id
          indexName: idx_cardfavorite_owner_id
          tableName: report_cardfavorite
      - createTable:
          columns:
          - column:
              autoIncrement: true
              constraints:
                nullable: false
                primaryKey: true
              name: id
              type: int
          - column:
              constraints:
                nullable: false
              name: created_at
              type: DATETIME
          - column:
              constraints:
                nullable: false
              name: updated_at
              type: DATETIME
          - column:
              constraints:
                nullable: false
              name: name
              type: varchar(254)
          - column:
              name: description
              type: text
          - column:
              constraints:
                nullable: false
              name: public_perms
              type: int
          - column:
              constraints:
                deferrable: false
                foreignKeyName: fk_dashboard_ref_user_id
                initiallyDeferred: false
                nullable: false
                references: core_user(id)
              name: creator_id
              type: int
          - column:
              constraints:
                deferrable: false
                foreignKeyName: fk_dashboard_ref_organization_id
                initiallyDeferred: false
                nullable: false
                references: core_organization(id)
              name: organization_id
              type: int
          tableName: report_dashboard
      - createIndex:
          columns:
          - column:
              name: creator_id
          indexName: idx_dashboard_creator_id
          tableName: report_dashboard
      - createIndex:
          columns:
          - column:
              name: organization_id
          indexName: idx_dashboard_organization_id
          tableName: report_dashboard
      - createTable:
          columns:
          - column:
              autoIncrement: true
              constraints:
                nullable: false
                primaryKey: true
              name: id
              type: int
          - column:
              constraints:
                nullable: false
              name: created_at
              type: DATETIME
          - column:
              constraints:
                nullable: false
              name: updated_at
              type: DATETIME
          - column:
              constraints:
                nullable: false
              name: sizeX
              type: int
          - column:
              constraints:
                nullable: false
              name: sizeY
              type: int
          - column:
              name: row
              type: int
          - column:
              name: col
              type: int
          - column:
              constraints:
                deferrable: false
                foreignKeyName: fk_dashboardcard_ref_card_id
                initiallyDeferred: false
                nullable: false
                references: report_card(id)
              name: card_id
              type: int
          - column:
              constraints:
                deferrable: false
                foreignKeyName: fk_dashboardcard_ref_dashboard_id
                initiallyDeferred: false
                nullable: false
                references: report_dashboard(id)
              name: dashboard_id
              type: int
          tableName: report_dashboardcard
      - createIndex:
          columns:
          - column:
              name: card_id
          indexName: idx_dashboardcard_card_id
          tableName: report_dashboardcard
      - createIndex:
          columns:
          - column:
              name: dashboard_id
          indexName: idx_dashboardcard_dashboard_id
          tableName: report_dashboardcard
      - createTable:
          columns:
          - column:
              autoIncrement: true
              constraints:
                nullable: false
                primaryKey: true
              name: id
              type: int
          - column:
              constraints:
                deferrable: false
                foreignKeyName: fk_dashboardsubscription_ref_dashboard_id
                initiallyDeferred: false
                nullable: false
                references: report_dashboard(id)
              name: dashboard_id
              type: int
          - column:
              constraints:
                deferrable: false
                foreignKeyName: fk_dashboardsubscription_ref_user_id
                initiallyDeferred: false
                nullable: false
                references: core_user(id)
              name: user_id
              type: int
          tableName: report_dashboardsubscription
      - addUniqueConstraint:
          columnNames: dashboard_id, user_id
          constraintName: idx_uniq_dashsubscrip_dashboard_id_user_id
          tableName: report_dashboardsubscription
      - createIndex:
          columns:
          - column:
              name: dashboard_id
          indexName: idx_dashboardsubscription_dashboard_id
          tableName: report_dashboardsubscription
      - createIndex:
          columns:
          - column:
              name: user_id
          indexName: idx_dashboardsubscription_user_id
          tableName: report_dashboardsubscription
      - createTable:
          columns:
          - column:
              autoIncrement: true
              constraints:
                nullable: false
                primaryKey: true
              name: id
              type: int
          - column:
              constraints:
                nullable: false
              name: created_at
              type: DATETIME
          - column:
              constraints:
                nullable: false
              name: updated_at
              type: DATETIME
          - column:
              constraints:
                nullable: false
              name: name
              type: varchar(254)
          - column:
              name: description
              type: text
          - column:
              constraints:
                nullable: false
              name: public_perms
              type: int
          - column:
              constraints:
                nullable: false
              name: mode
              type: int
          - column:
              constraints:
                nullable: false
              name: version
              type: int
          - column:
              constraints:
                nullable: false
              name: dataset_query
              type: text
          - column:
              name: email_addresses
              type: text
          - column:
              constraints:
                deferrable: false
                foreignKeyName: fk_emailreport_ref_user_id
                initiallyDeferred: false
                nullable: false
                references: core_user(id)
              name: creator_id
              type: int
          - column:
              constraints:
                deferrable: false
                foreignKeyName: fk_emailreport_ref_organization_id
                initiallyDeferred: false
                nullable: false
                references: core_organization(id)
              name: organization_id
              type: int
          - column:
              constraints:
                nullable: false
              name: schedule
              type: text
          tableName: report_emailreport
      - createIndex:
          columns:
          - column:
              name: creator_id
          indexName: idx_emailreport_creator_id
          tableName: report_emailreport
      - createIndex:
          columns:
          - column:
              name: organization_id
          indexName: idx_emailreport_organization_id
          tableName: report_emailreport
      - createTable:
          columns:
          - column:
              autoIncrement: true
              constraints:
                nullable: false
                primaryKey: true
              name: id
              type: int
          - column:
              constraints:
                deferrable: false
                foreignKeyName: fk_emailreport_recipients_ref_emailreport_id
                initiallyDeferred: false
                nullable: false
                references: report_emailreport(id)
              name: emailreport_id
              type: int
          - column:
              constraints:
                deferrable: false
                foreignKeyName: fk_emailreport_recipients_ref_user_id
                initiallyDeferred: false
                nullable: false
                references: core_user(id)
              name: user_id
              type: int
          tableName: report_emailreport_recipients
      - addUniqueConstraint:
          columnNames: emailreport_id, user_id
          constraintName: idx_uniq_emailreportrecip_emailreport_id_user_id
          tableName: report_emailreport_recipients
      - createIndex:
          columns:
          - column:
              name: emailreport_id
          indexName: idx_emailreport_recipients_emailreport_id
          tableName: report_emailreport_recipients
      - createIndex:
          columns:
          - column:
              name: user_id
          indexName: idx_emailreport_recipients_user_id
          tableName: report_emailreport_recipients
      - createTable:
          columns:
          - column:
              autoIncrement: true
              constraints:
                nullable: false
                primaryKey: true
              name: id
              type: int
          - column:
              constraints:
                nullable: false
              name: details
              type: text
          - column:
              constraints:
                nullable: false
              name: status
              type: varchar(254)
          - column:
              constraints:
                nullable: false
              name: created_at
              type: DATETIME
          - column:
              name: started_at
              type: DATETIME
          - column:
              name: finished_at
              type: DATETIME
          - column:
              constraints:
                nullable: false
              name: error
              type: text
          - column:
              constraints:
                nullable: false
              name: sent_email
              type: text
          - column:
              constraints:
                deferrable: false
                foreignKeyName: fk_emailreportexecutions_ref_organization_id
                initiallyDeferred: false
                nullable: false
                references: core_organization(id)
              name: organization_id
              type: int
          - column:
              constraints:
                deferrable: false
                foreignKeyName: fk_emailreportexecutions_ref_report_id
                initiallyDeferred: false
                nullable: true
                references: report_emailreport(id)
              name: report_id
              type: int
          tableName: report_emailreportexecutions
      - createIndex:
          columns:
          - column:
              name: organization_id
          indexName: idx_emailreportexecutions_organization_id
          tableName: report_emailreportexecutions
      - createIndex:
          columns:
          - column:
              name: report_id
          indexName: idx_emailreportexecutions_report_id
          tableName: report_emailreportexecutions
      - createTable:
          columns:
          - column:
              autoIncrement: true
              constraints:
                nullable: false
                primaryKey: true
              name: id
              type: int
          - column:
              constraints:
                nullable: false
              name: created_at
              type: DATETIME
          - column:
              constraints:
                nullable: false
              name: updated_at
              type: DATETIME
          - column:
              constraints:
                nullable: false
              name: start
              type: DATETIME
          - column:
              constraints:
                nullable: false
              name: end
              type: DATETIME
          - column:
              name: title
              type: TEXT
          - column:
              constraints:
                nullable: false
              name: body
              type: TEXT
          - column:
              constraints:
                nullable: false
              name: annotation_type
              type: int
          - column:
              constraints:
                nullable: false
              name: edit_count
              type: int
          - column:
              constraints:
                nullable: false
              name: object_type_id
              type: int
          - column:
              constraints:
                nullable: false
              name: object_id
              type: int
          - column:
              constraints:
                deferrable: false
                foreignKeyName: fk_annotation_ref_user_id
                initiallyDeferred: false
                nullable: false
                references: core_user(id)
              name: author_id
              type: int
          - column:
              constraints:
                deferrable: false
                foreignKeyName: fk_annotation_ref_organization_id
                initiallyDeferred: false
                nullable: false
                references: core_organization(id)
              name: organization_id
              type: int
          tableName: annotation_annotation
      - createIndex:
          columns:
          - column:
              name: author_id
          indexName: idx_annotation_author_id
          tableName: annotation_annotation
      - createIndex:
          columns:
          - column:
              name: organization_id
          indexName: idx_annotation_organization_id
          tableName: annotation_annotation
      - createIndex:
          columns:
          - column:
              name: object_type_id
          indexName: idx_annotation_object_type_id
          tableName: annotation_annotation
      - createIndex:
          columns:
          - column:
              name: object_id
          indexName: idx_annotation_object_id
          tableName: annotation_annotation
      - modifySql:
          dbms: postgresql
          replace:
            replace: WITHOUT
            with: WITH
  - changeSet:
      id: '2'
      author: agilliland
      changes:
      - createTable:
          columns:
          - column:
              constraints:
                nullable: false
                primaryKey: true
              name: id
              type: varchar(254)
          - column:
              constraints:
                deferrable: false
                foreignKeyName: fk_session_ref_user_id
                initiallyDeferred: false
                nullable: false
                references: core_user(id)
              name: user_id
              type: int
          - column:
              constraints:
                nullable: false
              name: created_at
              type: DATETIME
          tableName: core_session
      - modifySql:
          dbms: postgresql
          replace:
            replace: WITHOUT
            with: WITH
  - changeSet:
      id: '4'
      author: cammsaul
      changes:
      - createTable:
          columns:
          - column:
              constraints:
                nullable: false
                primaryKey: true
              name: key
              type: varchar(254)
          - column:
              constraints:
                nullable: false
              name: value
              type: varchar(254)
          tableName: setting
  - changeSet:
      id: '5'
      author: agilliland
      changes:
      - addColumn:
          columns:
          - column:
              name: report_timezone
              type: varchar(254)
          tableName: core_organization
  - changeSet:
      id: '6'
      author: agilliland
      changes:
      - dropNotNullConstraint:
          columnDataType: int
          columnName: organization_id
          tableName: metabase_database
      - dropForeignKeyConstraint:
          baseTableName: metabase_database
          constraintName: fk_database_ref_organization_id
      - dropNotNullConstraint:
          columnDataType: int
          columnName: organization_id
          tableName: report_card
      - dropForeignKeyConstraint:
          baseTableName: report_card
          constraintName: fk_card_ref_organization_id
      - dropNotNullConstraint:
          columnDataType: int
          columnName: organization_id
          tableName: report_dashboard
      - dropForeignKeyConstraint:
          baseTableName: report_dashboard
          constraintName: fk_dashboard_ref_organization_id
      - dropNotNullConstraint:
          columnDataType: int
          columnName: organization_id
          tableName: report_emailreport
      - dropForeignKeyConstraint:
          baseTableName: report_emailreport
          constraintName: fk_emailreport_ref_organization_id
      - dropNotNullConstraint:
          columnDataType: int
          columnName: organization_id
          tableName: report_emailreportexecutions
      - dropForeignKeyConstraint:
          baseTableName: report_emailreportexecutions
          constraintName: fk_emailreportexecutions_ref_organization_id
      - dropNotNullConstraint:
          columnDataType: int
          columnName: organization_id
          tableName: annotation_annotation
      - dropForeignKeyConstraint:
          baseTableName: annotation_annotation
          constraintName: fk_annotation_ref_organization_id
  - changeSet:
      id: '7'
      author: cammsaul
      changes:
      - addColumn:
          columns:
          - column:
              constraints:
                foreignKeyName: fk_field_parent_ref_field_id
                nullable: true
                references: metabase_field(id)
              name: parent_id
              type: int
          tableName: metabase_field
  - changeSet:
      id: '8'
      author: tlrobinson
      changes:
      - addColumn:
          columns:
          - column:
              name: display_name
              type: varchar(254)
          tableName: metabase_table
      - addColumn:
          columns:
          - column:
              name: display_name
              type: varchar(254)
          tableName: metabase_field
  - changeSet:
      id: '9'
      author: tlrobinson
      changes:
      - addColumn:
          columns:
          - column:
              name: visibility_type
              type: varchar(254)
          tableName: metabase_table
  - changeSet:
      id: 10
      author: cammsaul
      validCheckSum:
        - 7:3b90e2fe0ac8e617a1f30ef95d39319b
        - 7:97fec69516d0dfe424ea7365f51bb87e
        - 8:2e03a495932b4a9aebb9d58a6ad87ca9
        - 8:431360d062cb82d8b27960b3a0abb98c
        - 8:5297214d1788d964675d8c6336ac9b6d
        - 8:532075ff1717d4a16bb9f27c606db46b
        - 8:96e54d9100db3f9cdcc00eaeccc200a3
        - 8:9f03a236be31f54e8e5c894fe5fc7f00
      changes:
        - createTable:
            tableName: revision
            columns:
              - column:
                  name: id
                  type: int
                  autoIncrement: true
                  constraints:
                    primaryKey: true
                    nullable: false
              - column:
                  name: model
                  type: varchar(16)
                  constraints:
                    nullable: false
              - column:
                  name: model_id
                  type: int
                  constraints:
                    nullable: false
              - column:
                  name: user_id
                  type: int
                  constraints:
                    nullable: false
                    references: core_user(id)
                    foreignKeyName: fk_revision_ref_user_id
                    deferrable: false
                    initiallyDeferred: false
              - column:
                  name: timestamp
                  type: DATETIME
                  constraints:
                    nullable: false
              - column:
                  name: object
                  type: varchar
                  constraints:
                    nullable: false
              - column:
                  name: is_reversion
                  type: boolean
                  defaultValueBoolean: false
                  constraints:
                    nullable: false
        - createIndex:
            tableName: revision
            indexName: idx_revision_model_model_id
            columns:
              - column:
                  name: model
              - column:
                  name: model_id
        - modifySql:
            dbms: postgresql
            replace:
              replace: WITHOUT
              with: WITH
        - modifySql:
            dbms: mysql,mariadb
            replace:
              replace: object VARCHAR
              with: object TEXT
  - changeSet:
      id: 11
      author: agilliland
      changes:
        - sql:
            sql: update report_dashboard set public_perms = 2 where public_perms = 1
  - changeSet:
      id: 12
      author: agilliland
      validCheckSum:
        - 8:bedbea570e5dfc694b4cf5a8f6a4f445
        - 8:e862a199cba5b4ce0cba713110f66cfb
      changes:
        - addColumn:
            tableName: report_card
            columns:
              - column:
                  name: database_id
                  type: int
                  constraints:
                    nullable: true
                    references: metabase_database(id)
                    foreignKeyName: fk_report_card_ref_database_id
                    deferrable: false
                    initiallyDeferred: false
        - addColumn:
            tableName: report_card
            columns:
              - column:
                  name: table_id
                  type: int
                  constraints:
                    nullable: true
                    references: metabase_table(id)
                    foreignKeyName: fk_report_card_ref_table_id
                    deferrable: false
                    initiallyDeferred: false
        - addColumn:
            tableName: report_card
            columns:
              - column:
                  name: query_type
                  type: varchar(16)
                  constraints:
                    nullable: true
  - changeSet:
      id: 13
      author: agilliland
      validCheckSum:
        - 7:f27286894439bef33ff93761f9b32bc4
        - 7:1bc8ccc9b1803cda5651f144029be40c
      changes:
        - createTable:
            tableName: activity
            columns:
              - column:
                  name: id
                  type: int
                  autoIncrement: true
                  constraints:
                    primaryKey: true
                    nullable: false
              - column:
                  name: topic
                  type: varchar(32)
                  constraints:
                    nullable: false
              - column:
                  name: timestamp
                  type: DATETIME
                  constraints:
                    nullable: false
              - column:
                  name: user_id
                  type: int
                  constraints:
                    nullable: true
                    references: core_user(id)
                    foreignKeyName: fk_activity_ref_user_id
                    deferrable: false
                    initiallyDeferred: false
              - column:
                  name: model
                  type: varchar(16)
                  constraints:
                    nullable: true
              - column:
                  name: model_id
                  type: int
                  constraints:
                    nullable: true
              - column:
                  name: database_id
                  type: int
                  constraints:
                    nullable: true
              - column:
                  name: table_id
                  type: int
                  constraints:
                    nullable: true
              - column:
                  name: custom_id
                  type: varchar(48)
                  constraints:
                    nullable: true
              - column:
                  name: details
                  type: varchar
                  constraints:
                    nullable: false
        - createIndex:
            tableName: activity
            indexName: idx_activity_timestamp
            columns:
              column:
                name: timestamp
        - createIndex:
            tableName: activity
            indexName: idx_activity_user_id
            columns:
              column:
                name: user_id
        - createIndex:
            tableName: activity
            indexName: idx_activity_custom_id
            columns:
              column:
                name: custom_id
        - modifySql:
            dbms: postgresql
            replace:
              replace: WITHOUT
              with: WITH
        - modifySql:
            dbms: mysql,mariadb
            replace:
              replace: details VARCHAR
              with: details TEXT
  - changeSet:
      id: 14
      author: agilliland
      changes:
        - createTable:
            tableName: view_log
            columns:
              - column:
                  name: id
                  type: int
                  autoIncrement: true
                  constraints:
                    primaryKey: true
                    nullable: false
              - column:
                  name: user_id
                  type: int
                  constraints:
                    nullable: true
                    references: core_user(id)
                    foreignKeyName: fk_view_log_ref_user_id
                    deferrable: false
                    initiallyDeferred: false
              - column:
                  name: model
                  type: varchar(16)
                  constraints:
                    nullable: false
              - column:
                  name: model_id
                  type: int
                  constraints:
                    nullable: false
              - column:
                  name: timestamp
                  type: DATETIME
                  constraints:
                    nullable: false
        - createIndex:
            tableName: view_log
            indexName: idx_view_log_user_id
            columns:
              column:
                name: user_id
        - createIndex:
            tableName: view_log
            indexName: idx_view_log_timestamp
            columns:
              column:
                name: model_id
        - modifySql:
            dbms: postgresql
            replace:
              replace: WITHOUT
              with: WITH
  - changeSet:
      id: 15
      author: agilliland
      objectQuotingStrategy: ${quote_strategy}
      changes:
        - addColumn:
            tableName: revision
            columns:
              - column:
                  name: is_creation
                  type: boolean
                  defaultValueBoolean: false
                  constraints:
                    nullable: false
  - changeSet:
      id: 16
      author: agilliland
      changes:
        - dropNotNullConstraint:
            tableName: core_user
            columnName: last_login
            columnDataType: DATETIME
        - modifySql:
            dbms: postgresql
            replace:
              replace: WITHOUT
              with: WITH
  - changeSet:
      id: 17
      author: agilliland
      changes:
        - addColumn:
            tableName: metabase_database
            columns:
              - column:
                  name: is_sample
                  type: boolean
                  defaultValueBoolean: false
                  constraints:
                    nullable: false
        - sql:
            sql: update metabase_database set is_sample = true where name = 'Sample Dataset'
  - changeSet:
      id: 18
      author: camsaul
      validCheckSum:
        - 7:07d501a6e52c14691f7f895d137e565f
        - 7:329d897d44ba9893fdafc9ce7e876d73
      changes:
        - createTable:
            tableName: data_migrations
            columns:
              - column:
                  name: id
                  type: VARCHAR(254)
                  constraints:
                    primaryKey: true
                    nullable: false
              - column:
                  name: timestamp
                  type: DATETIME
                  constraints:
                    nullable: false
        - createIndex:
            tableName: data_migrations
            indexName: idx_data_migrations_id
            columns:
              column:
                name: id
  - changeSet:
      id: 19
      author: camsaul
      changes:
        - addColumn:
            tableName: metabase_table
            columns:
              - column:
                  name: schema
                  type: VARCHAR(256)
  - changeSet:
      id: 20
      author: agilliland
      changes:
        - createTable:
            tableName: pulse
            columns:
              - column:
                  name: id
                  type: int
                  autoIncrement: true
                  constraints:
                    primaryKey: true
                    nullable: false
              - column:
                  name: creator_id
                  type: int
                  constraints:
                    nullable: false
                    references: core_user(id)
                    foreignKeyName: fk_pulse_ref_creator_id
                    deferrable: false
                    initiallyDeferred: false
              - column:
                  name: name
                  type: varchar(254)
                  constraints:
                    nullable: false
              - column:
                  name: public_perms
                  type: int
                  constraints:
                    nullable: false
              - column:
                  name: created_at
                  type: DATETIME
                  constraints:
                    nullable: false
              - column:
                  name: updated_at
                  type: DATETIME
                  constraints:
                    nullable: false
        - createIndex:
            tableName: pulse
            indexName: idx_pulse_creator_id
            columns:
              column:
                name: creator_id
        - createTable:
            tableName: pulse_card
            columns:
              - column:
                  name: id
                  type: int
                  autoIncrement: true
                  constraints:
                    primaryKey: true
                    nullable: false
              - column:
                  name: pulse_id
                  type: int
                  constraints:
                    nullable: false
                    references: pulse(id)
                    foreignKeyName: fk_pulse_card_ref_pulse_id
                    deferrable: false
                    initiallyDeferred: false
              - column:
                  name: card_id
                  type: int
                  constraints:
                    nullable: false
                    references: report_card(id)
                    foreignKeyName: fk_pulse_card_ref_card_id
                    deferrable: false
                    initiallyDeferred: false
              - column:
                  name: position
                  type: int
                  constraints:
                    nullable: false
        - createIndex:
            tableName: pulse_card
            indexName: idx_pulse_card_pulse_id
            columns:
              column:
                name: pulse_id
        - createIndex:
            tableName: pulse_card
            indexName: idx_pulse_card_card_id
            columns:
              column:
                name: card_id
        - createTable:
            tableName: pulse_channel
            columns:
              - column:
                  name: id
                  type: int
                  autoIncrement: true
                  constraints:
                    primaryKey: true
                    nullable: false
              - column:
                  name: pulse_id
                  type: int
                  constraints:
                    nullable: false
                    references: pulse(id)
                    foreignKeyName: fk_pulse_channel_ref_pulse_id
                    deferrable: false
                    initiallyDeferred: false
              - column:
                  name: channel_type
                  type: varchar(32)
                  constraints:
                    nullable: false
              - column:
                  name: details
                  type: text
                  constraints:
                    nullable: false
              - column:
                  name: schedule_type
                  type: varchar(32)
                  constraints:
                    nullable: false
              - column:
                  name: schedule_hour
                  type: int
                  constraints:
                    nullable: true
              - column:
                  name: schedule_day
                  type: varchar(64)
                  constraints:
                    nullable: true
              - column:
                  name: created_at
                  type: DATETIME
                  constraints:
                    nullable: false
              - column:
                  name: updated_at
                  type: DATETIME
                  constraints:
                    nullable: false
        - createIndex:
            tableName: pulse_channel
            indexName: idx_pulse_channel_pulse_id
            columns:
              column:
                name: pulse_id
        - createIndex:
            tableName: pulse_channel
            indexName: idx_pulse_channel_schedule_type
            columns:
              column:
                name: schedule_type
        - createTable:
            tableName: pulse_channel_recipient
            columns:
              - column:
                  name: id
                  type: int
                  autoIncrement: true
                  constraints:
                    primaryKey: true
                    nullable: false
              - column:
                  name: pulse_channel_id
                  type: int
                  constraints:
                    nullable: false
                    references: pulse_channel(id)
                    foreignKeyName: fk_pulse_channel_recipient_ref_pulse_channel_id
                    deferrable: false
                    initiallyDeferred: false
              - column:
                  name: user_id
                  type: int
                  constraints:
                    nullable: false
                    references: core_user(id)
                    foreignKeyName: fk_pulse_channel_recipient_ref_user_id
                    deferrable: false
                    initiallyDeferred: false
        - modifySql:
            dbms: postgresql
            replace:
              replace: WITHOUT
              with: WITH
  - changeSet:
      id: 21
      author: agilliland
      changes:
        - createTable:
            tableName: segment
            columns:
              - column:
                  name: id
                  type: int
                  autoIncrement: true
                  constraints:
                    primaryKey: true
                    nullable: false
              - column:
                  name: table_id
                  type: int
                  constraints:
                    nullable: false
                    references: metabase_table(id)
                    foreignKeyName: fk_segment_ref_table_id
                    deferrable: false
                    initiallyDeferred: false
              - column:
                  name: creator_id
                  type: int
                  constraints:
                    nullable: false
                    references: core_user(id)
                    foreignKeyName: fk_segment_ref_creator_id
                    deferrable: false
                    initiallyDeferred: false
              - column:
                  name: name
                  type: varchar(254)
                  constraints:
                    nullable: false
              - column:
                  name: description
                  type: text
                  constraints:
                    nullable: true
              - column:
                  name: is_active
                  type: boolean
                  defaultValueBoolean: true
                  constraints:
                    nullable: false
              - column:
                  name: definition
                  type: text
                  constraints:
                    nullable: false
              - column:
                  name: created_at
                  type: DATETIME
                  constraints:
                    nullable: false
              - column:
                  name: updated_at
                  type: DATETIME
                  constraints:
                    nullable: false
        - createIndex:
            tableName: segment
            indexName: idx_segment_creator_id
            columns:
              column:
                name: creator_id
        - createIndex:
            tableName: segment
            indexName: idx_segment_table_id
            columns:
              column:
                name: table_id
        - modifySql:
            dbms: postgresql
            replace:
              replace: WITHOUT
              with: WITH
  - changeSet:
      id: 22
      author: agilliland
      changes:
        - addColumn:
            tableName: revision
            columns:
              - column:
                  name: message
                  type: text
                  constraints:
                    nullable: true
  - changeSet:
      id: 23
      author: agilliland
      objectQuotingStrategy: ${quote_strategy}
      changes:
        - modifyDataType:
            tableName: metabase_table
            columnName: rows
            newDataType: BIGINT
  - changeSet:
      id: 24
      author: agilliland
      changes:
        - createTable:
            tableName: dependency
            columns:
              - column:
                  name: id
                  type: int
                  autoIncrement: true
                  constraints:
                    primaryKey: true
                    nullable: false
              - column:
                  name: model
                  type: varchar(32)
                  constraints:
                    nullable: false
              - column:
                  name: model_id
                  type: int
                  constraints:
                    nullable: false
              - column:
                  name: dependent_on_model
                  type: varchar(32)
                  constraints:
                    nullable: false
              - column:
                  name: dependent_on_id
                  type: int
                  constraints:
                    nullable: false
              - column:
                  name: created_at
                  type: DATETIME
                  constraints:
                    nullable: false
        - createIndex:
            tableName: dependency
            indexName: idx_dependency_model
            columns:
              column:
                name: model
        - createIndex:
            tableName: dependency
            indexName: idx_dependency_model_id
            columns:
              column:
                name: model_id
        - createIndex:
            tableName: dependency
            indexName: idx_dependency_dependent_on_model
            columns:
              column:
                name: dependent_on_model
        - createIndex:
            tableName: dependency
            indexName: idx_dependency_dependent_on_id
            columns:
              column:
                name: dependent_on_id
        - modifySql:
            dbms: postgresql
            replace:
              replace: WITHOUT
              with: WITH
  - changeSet:
      id: 25
      author: agilliland
      changes:
        - createTable:
            tableName: metric
            columns:
              - column:
                  name: id
                  type: int
                  autoIncrement: true
                  constraints:
                    primaryKey: true
                    nullable: false
              - column:
                  name: table_id
                  type: int
                  constraints:
                    nullable: false
                    references: metabase_table(id)
                    foreignKeyName: fk_metric_ref_table_id
                    deferrable: false
                    initiallyDeferred: false
              - column:
                  name: creator_id
                  type: int
                  constraints:
                    nullable: false
                    references: core_user(id)
                    foreignKeyName: fk_metric_ref_creator_id
                    deferrable: false
                    initiallyDeferred: false
              - column:
                  name: name
                  type: varchar(254)
                  constraints:
                    nullable: false
              - column:
                  name: description
                  type: text
                  constraints:
                    nullable: true
              - column:
                  name: is_active
                  type: boolean
                  defaultValueBoolean: true
                  constraints:
                    nullable: false
              - column:
                  name: definition
                  type: text
                  constraints:
                    nullable: false
              - column:
                  name: created_at
                  type: DATETIME
                  constraints:
                    nullable: false
              - column:
                  name: updated_at
                  type: DATETIME
                  constraints:
                    nullable: false
        - createIndex:
            tableName: metric
            indexName: idx_metric_creator_id
            columns:
              column:
                name: creator_id
        - createIndex:
            tableName: metric
            indexName: idx_metric_table_id
            columns:
              column:
                name: table_id
        - modifySql:
            dbms: postgresql
            replace:
              replace: WITHOUT
              with: WITH
  - changeSet:
      id: 26
      author: agilliland
      changes:
        - addColumn:
            tableName: metabase_database
            columns:
              - column:
                  name: is_full_sync
                  type: boolean
                  defaultValueBoolean: true
                  constraints:
                    nullable: false
        - sql:
            sql: update metabase_database set is_full_sync = true
  - changeSet:
      id: 27
      author: agilliland
      changes:
        - createTable:
            tableName: dashboardcard_series
            columns:
              - column:
                  name: id
                  type: int
                  autoIncrement: true
                  constraints:
                    primaryKey: true
                    nullable: false
              - column:
                  name: dashboardcard_id
                  type: int
                  constraints:
                    nullable: false
                    references: report_dashboardcard(id)
                    foreignKeyName: fk_dashboardcard_series_ref_dashboardcard_id
                    deferrable: false
                    initiallyDeferred: false
              - column:
                  name: card_id
                  type: int
                  constraints:
                    nullable: false
                    references: report_card(id)
                    foreignKeyName: fk_dashboardcard_series_ref_card_id
                    deferrable: false
                    initiallyDeferred: false
              - column:
                  name: position
                  type: int
                  constraints:
                    nullable: false
        - createIndex:
            tableName: dashboardcard_series
            indexName: idx_dashboardcard_series_dashboardcard_id
            columns:
              column:
                name: dashboardcard_id
        - createIndex:
            tableName: dashboardcard_series
            indexName: idx_dashboardcard_series_card_id
            columns:
              column:
                name: card_id
        - modifySql:
            dbms: postgresql
            replace:
              replace: WITHOUT
              with: WITH
  - changeSet:
      id: 28
      author: agilliland
      changes:
        - addColumn:
            tableName: core_user
            columns:
              - column:
                  name: is_qbnewb
                  type: boolean
                  defaultValueBoolean: true
                  constraints:
                    nullable: false
  - changeSet:
      id: 29
      author: agilliland
      changes:
        - addColumn:
            tableName: pulse_channel
            columns:
              - column:
                  name: schedule_frame
                  type: varchar(32)
                  constraints:
                    nullable: true
  - changeSet:
      id: 30
      author: agilliland
      changes:
        - addColumn:
            tableName: metabase_field
            columns:
              - column:
                  name: visibility_type
                  type: varchar(32)
                  constraints:
                    nullable: true
                    deferrable: false
                    initiallyDeferred: false
        - addNotNullConstraint:
            columnDataType: varchar(32)
            columnName: visibility_type
            defaultNullValue: unset
            tableName: metabase_field
  - changeSet:
      id: 31
      author: agilliland
      changes:
        - addColumn:
            tableName: metabase_field
            columns:
              - column:
                  name: fk_target_field_id
                  type: int
                  constraints:
                    nullable: true
                    deferrable: false
                    initiallyDeferred: false
  - changeSet:
      id: 32
      author: camsaul
      changes:
        ######################################## label table ########################################
        - createTable:
            tableName: label
            columns:
              - column:
                  name: id
                  type: int
                  autoIncrement: true
                  constraints:
                    primaryKey: true
                    nullable: false
              - column:
                  name: name
                  type: VARCHAR(254)
                  constraints:
                    nullable: false
              - column:
                  name: slug
                  type: VARCHAR(254)
                  constraints:
                    nullable: false
                    unique: true
              - column:
                  name: icon
                  type: VARCHAR(128)
        - createIndex:
            tableName: label
            indexName: idx_label_slug
            columns:
              column:
                name: slug
        ######################################## card_label table ########################################
        - createTable:
            tableName: card_label
            columns:
              - column:
                  name: id
                  type: int
                  autoIncrement: true
                  constraints:
                    primaryKey: true
                    nullable: false
              - column:
                  name: card_id
                  type: int
                  constraints:
                    nullable: false
                    references: report_card(id)
                    foreignKeyName: fk_card_label_ref_card_id
                    deferrable: false
                    initiallyDeferred: false
              - column:
                  name: label_id
                  type: int
                  constraints:
                    nullable: false
                    references: label(id)
                    foreignKeyName: fk_card_label_ref_label_id
                    deferrable: false
                    initiallyDeferred: false
        - addUniqueConstraint:
            tableName: card_label
            columnNames: card_id, label_id
            constraintName: unique_card_label_card_id_label_id
        - createIndex:
            tableName: card_label
            indexName: idx_card_label_card_id
            columns:
              column:
                name: card_id
        - createIndex:
            tableName: card_label
            indexName: idx_card_label_label_id
            columns:
              column:
                name: label_id
        ######################################## add archived column to report_card ########################################
        - addColumn:
            tableName: report_card
            columns:
              - column:
                  name: archived
                  type: boolean
                  defaultValueBoolean: false
                  constraints:
                    nullable: false
  - changeSet:
      id: 32
      author: agilliland
      changes:
        - createTable:
            tableName: raw_table
            columns:
              - column:
                  name: id
                  type: int
                  autoIncrement: true
                  constraints:
                    primaryKey: true
                    nullable: false
              - column:
                  name: database_id
                  type: int
                  constraints:
                    nullable: false
                    references: metabase_database(id)
                    foreignKeyName: fk_rawtable_ref_database
                    deferrable: false
                    initiallyDeferred: false
              - column:
                  name: active
                  type: boolean
                  constraints:
                    nullable: false
              - column:
                  name: schema
                  type: varchar(255)
                  constraints:
                    nullable: true
              - column:
                  name: name
                  type: varchar(255)
                  constraints:
                    nullable: false
              - column:
                  name: details
                  type: text
                  constraints:
                    nullable: false
              - column:
                  name: created_at
                  type: DATETIME
                  constraints:
                    nullable: false
              - column:
                  name: updated_at
                  type: DATETIME
                  constraints:
                    nullable: false
        - createIndex:
            tableName: raw_table
            indexName: idx_rawtable_database_id
            columns:
              column:
                name: database_id
        - addUniqueConstraint:
            tableName: raw_table
            columnNames: database_id, schema, name
            constraintName: uniq_raw_table_db_schema_name
        - createTable:
            tableName: raw_column
            columns:
              - column:
                  name: id
                  type: int
                  autoIncrement: true
                  constraints:
                    primaryKey: true
                    nullable: false
              - column:
                  name: raw_table_id
                  type: int
                  constraints:
                    nullable: false
                    references: raw_table(id)
                    foreignKeyName: fk_rawcolumn_tableid_ref_rawtable
                    deferrable: false
                    initiallyDeferred: false
              - column:
                  name: active
                  type: boolean
                  constraints:
                    nullable: false
              - column:
                  name: name
                  type: varchar(255)
                  constraints:
                    nullable: false
              - column:
                  name: column_type
                  type: varchar(128)
                  constraints:
                    nullable: true
              - column:
                  name: is_pk
                  type: boolean
                  constraints:
                    nullable: false
              - column:
                  name: fk_target_column_id
                  type: int
                  constraints:
                    nullable: true
                    references: raw_column(id)
                    foreignKeyName: fk_rawcolumn_fktarget_ref_rawcolumn
                    deferrable: false
                    initiallyDeferred: false
              - column:
                  name: details
                  type: text
                  constraints:
                    nullable: false
              - column:
                  name: created_at
                  type: DATETIME
                  constraints:
                    nullable: false
              - column:
                  name: updated_at
                  type: DATETIME
                  constraints:
                    nullable: false
        - createIndex:
            tableName: raw_column
            indexName: idx_rawcolumn_raw_table_id
            columns:
              column:
                name: raw_table_id
        - addUniqueConstraint:
            tableName: raw_column
            columnNames: raw_table_id, name
            constraintName: uniq_raw_column_table_name
        - addColumn:
            tableName: metabase_table
            columns:
              - column:
                  name: raw_table_id
                  type: int
                  constraints:
                    nullable: true
                    deferrable: false
                    initiallyDeferred: false
        - addColumn:
            tableName: metabase_field
            columns:
              - column:
                  name: raw_column_id
                  type: int
                  constraints:
                    nullable: true
                    deferrable: false
                    initiallyDeferred: false
        - addColumn:
            tableName: metabase_field
            columns:
              - column:
                  name: last_analyzed
                  type: DATETIME
                  constraints:
                    nullable: true
                    deferrable: false
                    initiallyDeferred: false
        - modifySql:
            dbms: postgresql
            replace:
              replace: WITHOUT
              with: WITH
  - changeSet:
      id: 34
      author: tlrobinson
      changes:
        ######################################## add enabled column to pulse_channel ########################################
        - addColumn:
            tableName: pulse_channel
            columns:
              - column:
                  name: enabled
                  type: boolean
                  defaultValueBoolean: true
                  constraints:
                    nullable: false
  - changeSet:
      id: 35
      author: agilliland
      changes:
        - modifyDataType:
            tableName: setting
            columnName: value
            newDataType: TEXT
        - addNotNullContstraint:
            tableName: setting
            columnNames: value
  - changeSet:
      id: 36
      author: agilliland
      changes:
        - addColumn:
            tableName: report_dashboard
            columns:
              - column:
                  name: parameters
                  type: text
                  constraints:
                    nullable: true
                    deferrable: false
                    initiallyDeferred: false
        - addNotNullConstraint:
            columnDataType: text
            columnName: parameters
            defaultNullValue: '[]'
            tableName: report_dashboard
        - addColumn:
            tableName: report_dashboardcard
            columns:
              - column:
                  name: parameter_mappings
                  type: text
                  constraints:
                    nullable: true
                    deferrable: false
                    initiallyDeferred: false
        - addNotNullConstraint:
            columnDataType: text
            columnName: parameter_mappings
            defaultNullValue: '[]'
            tableName: report_dashboardcard
  - changeSet:
      id: 37
      author: tlrobinson
      changes:
        - addColumn:
            tableName: query_queryexecution
            columns:
              - column:
                  name: query_hash
                  type: int
                  constraints:
                    nullable: true
        - addNotNullConstraint:
            tableName: query_queryexecution
            columnName: query_hash
            columnDataType: int
            defaultNullValue: 0
        - createIndex:
            tableName: query_queryexecution
            indexName: idx_query_queryexecution_query_hash
            columns:
              column:
                name: query_hash
        - createIndex:
            tableName: query_queryexecution
            indexName: idx_query_queryexecution_started_at
            columns:
              column:
                name: started_at
  - changeSet:
      id: 38
      author: camsaul
      changes:
        ######################################## Add "points_of_interest" metadata column to various models ########################################
        - addColumn:
            tableName: metabase_database
            columns:
              - column:
                  name: points_of_interest
                  type: text
        - addColumn:
            tableName: metabase_table
            columns:
              - column:
                  name: points_of_interest
                  type: text
        - addColumn:
            tableName: metabase_field
            columns:
              - column:
                  name: points_of_interest
                  type: text
        - addColumn:
            tableName: report_dashboard
            columns:
              - column:
                  name: points_of_interest
                  type: text
        - addColumn:
            tableName: metric
            columns:
              - column:
                  name: points_of_interest
                  type: text
        - addColumn:
            tableName: segment
            columns:
              - column:
                  name: points_of_interest
                  type: text
        ######################################## Add "caveats" metadata column to various models ########################################
        - addColumn:
            tableName: metabase_database
            columns:
              - column:
                  name: caveats
                  type: text
        - addColumn:
            tableName: metabase_table
            columns:
              - column:
                  name: caveats
                  type: text
        - addColumn:
            tableName: metabase_field
            columns:
              - column:
                  name: caveats
                  type: text
        - addColumn:
            tableName: report_dashboard
            columns:
              - column:
                  name: caveats
                  type: text
        - addColumn:
            tableName: metric
            columns:
              - column:
                  name: caveats
                  type: text
        - addColumn:
            tableName: segment
            columns:
              - column:
                  name: caveats
                  type: text
        ######################################## Add "how_is_this_calculated" to metric ########################################
        - addColumn:
            tableName: metric
            columns:
              - column:
                  name: how_is_this_calculated
                  type: text
        ######################################## Add "most important dashboard" (0 or 1 dashboards) ########################################
        - addColumn:
            tableName: report_dashboard
            columns:
              - column:
                  name: show_in_getting_started
                  type: boolean
                  defaultValueBoolean: false
                  constraints:
                    nullable: false
        - createIndex:
            tableName: report_dashboard
            indexName: idx_report_dashboard_show_in_getting_started
            columns:
              column:
                name: show_in_getting_started
        ######################################## Add "most important metrics" (0+ metrics) ########################################
        - addColumn:
            tableName: metric
            columns:
              - column:
                  name: show_in_getting_started
                  type: boolean
                  defaultValueBoolean: false
                  constraints:
                    nullable: false
        - createIndex:
            tableName: metric
            indexName: idx_metric_show_in_getting_started
            columns:
              column:
                name: show_in_getting_started
        ######################################## Add "most important tables (0+ tables) ########################################
        - addColumn:
            tableName: metabase_table
            columns:
              - column:
                  name: show_in_getting_started
                  type: boolean
                  defaultValueBoolean: false
                  constraints:
                    nullable: false
        - createIndex:
            tableName: metabase_table
            indexName: idx_metabase_table_show_in_getting_started
            columns:
              column:
                name: show_in_getting_started
        ######################################## Add "most important segments" (0+ segments) ########################################
        - addColumn:
            tableName: segment
            columns:
              - column:
                  name: show_in_getting_started
                  type: boolean
                  defaultValueBoolean: false
                  constraints:
                    nullable: false
        - createIndex:
            tableName: segment
            indexName: idx_segment_show_in_getting_started
            columns:
              column:
                name: show_in_getting_started
        ######################################## Add "metric_important_field" table ########################################
        - createTable:
            tableName: metric_important_field
            columns:
              - column:
                  name: id
                  type: int
                  autoIncrement: true
                  constraints:
                    primaryKey: true
                    nullable: false
              - column:
                  name: metric_id
                  type: int
                  constraints:
                    nullable: false
                    references: metric(id)
                    foreignKeyName: fk_metric_important_field_metric_id
              - column:
                  name: field_id
                  type: int
                  constraints:
                    nullable: false
                    references: metabase_field(id)
                    foreignKeyName: fk_metric_important_field_metabase_field_id
        - addUniqueConstraint:
            tableName: metric_important_field
            columnNames: metric_id, field_id
            constraintName: unique_metric_important_field_metric_id_field_id
        - createIndex:
            tableName: metric_important_field
            indexName: idx_metric_important_field_metric_id
            columns:
              column:
                name: metric_id
        - createIndex:
            tableName: metric_important_field
            indexName: idx_metric_important_field_field_id
            columns:
              column:
                name: field_id
  - changeSet:
      id: 39
      author: camsaul
      changes:
        - addColumn:
            tableName: core_user
            columns:
              - column:
                  name: google_auth
                  type: boolean
                  defaultValueBoolean: false
                  constraints:
                    nullable: false
  - changeSet:
      id: 40
      author: camsaul
      validCheckSum:
        - 8:231d66cf27fc4b4bc066172b435439b5
        - 8:ee7f50a264d6cf8d891bd01241eebd2c
      changes:
        ############################################################ add PermissionsGroup table ############################################################
        - createTable:
            tableName: permissions_group
            columns:
              - column:
                  name: id
                  type: int
                  autoIncrement: true
                  constraints:
                    primaryKey: true
                    nullable: false
              # TODO - it would be nice to make this a case-insensitive unique constraint / index?
              - column:
                  name: name
                  type: varchar(255)
                  constraints:
                    nullable: false
                    unique: true
                    uniqueConstraintName: unique_permissions_group_name
        - createIndex:
            tableName: permissions_group
            indexName: idx_permissions_group_name
            columns:
              column:
                name: name
        ############################################################ add PermissionsGroupMembership table ############################################################
        - createTable:
            tableName: permissions_group_membership
            columns:
              - column:
                  name: id
                  type: int
                  autoIncrement: true
                  constraints:
                    primaryKey: true
                    nullable: false
              - column:
                  name: user_id
                  type: int
                  constraints:
                    nullable: false
                    references: core_user(id)
                    foreignKeyName: fk_permissions_group_membership_user_id
              - column:
                  name: group_id
                  type: int
                  constraints:
                    nullable: false
                    references: permissions_group(id)
                    foreignKeyName: fk_permissions_group_group_id
        - addUniqueConstraint:
            tableName: permissions_group_membership
            columnNames: user_id, group_id
            constraintName: unique_permissions_group_membership_user_id_group_id
        # for things like all users in a given group
        - createIndex:
            tableName: permissions_group_membership
            indexName: idx_permissions_group_membership_group_id
            columns:
              column:
                name: group_id
        # for things like all groups a user belongs to
        - createIndex:
            tableName: permissions_group_membership
            indexName: idx_permissions_group_membership_user_id
            columns:
              column:
                name: user_id
        # for things like is given user a member of a given group (TODO - not sure we need this)
        - createIndex:
            tableName: permissions_group_membership
            indexName: idx_permissions_group_membership_group_id_user_id
            columns:
              - column:
                  name: group_id
              - column:
                  name: user_id
        ############################################################ add Permissions table ############################################################
        - createTable:
            tableName: permissions
            columns:
              - column:
                  name: id
                  type: int
                  autoIncrement: true
                  constraints:
                    primaryKey: true
                    nullable: false
              - column:
                  name: object
                  type: varchar(254)
                  constraints:
                    nullable: false
              - column:
                  name: group_id
                  type: int
                  constraints:
                    nullable: false
                    references: permissions_group(id)
                    foreignKeyName: fk_permissions_group_id
        - createIndex:
            tableName: permissions
            indexName: idx_permissions_group_id
            columns:
              column:
                name: group_id
        - createIndex:
            tableName: permissions
            indexName: idx_permissions_object
            columns:
              column:
                name: object
        - createIndex:
            tableName: permissions
            indexName: idx_permissions_group_id_object
            columns:
              - column:
                  name: group_id
              - column:
                  name: object
        - addUniqueConstraint:
            tableName: permissions
            columnNames: group_id, object
        ############################################################ Tweaks to metabase_table ############################################################
        # Modify the length of metabase_table.schema from 256 -> 254
        # It turns out MySQL InnoDB indices have to be 767 bytes or less (at least for older versions of MySQL)
        # and 'utf8' text columns can use up to 3 bytes per character in MySQL -- see http://stackoverflow.com/a/22515986/1198455
        # So 256 * 3 = 768 bytes (too large to index / add unique constraints)
        # Drop this to 254; 254 * 3 = 762, which should give us room to index it along with a 4-byte integer as well if need be
        # Hoping this doesn't break anyone's existing databases. Hopefully there aren't any schemas that are 255 or 256 bytes long out there; any longer
        # and it would have already broke; any shorter and there's not problem.
        # Anyway, better to break it now than to leave it as-is and have and break permissions where the columns have to be 254 characters wide
        - modifyDataType:
            tableName: metabase_table
            columnName: schema
            newDataType: varchar(254)
        # Add index: this is for doing things like getting all the tables that belong to a given schema
        - createIndex:
            tableName: metabase_table
            indexName: idx_metabase_table_db_id_schema
            columns:
              - column:
                  name: db_id
              - column:
                  name: schema
  - changeSet:
      id: 41
      author: camsaul
      changes:
        - dropColumn:
            tableName: metabase_field
            columnName: field_type
        - addDefaultValue:
            tableName: metabase_field
            columnName: active
            defaultValueBoolean: true
        - addDefaultValue:
            tableName: metabase_field
            columnName: preview_display
            defaultValueBoolean: true
        - addDefaultValue:
            tableName: metabase_field
            columnName: position
            defaultValueNumeric: 0
        - addDefaultValue:
            tableName: metabase_field
            columnName: visibility_type
            defaultValue: "normal"
  - changeSet:
      id: 42
      author: camsaul
      changes:
        - dropForeignKeyConstraint:
            baseTableName: query_queryexecution
            constraintName: fk_queryexecution_ref_query_id
        - dropColumn:
            tableName: query_queryexecution
            columnName: query_id
        - dropColumn:
            tableName: core_user
            columnName: is_staff
        - dropColumn:
            tableName: metabase_database
            columnName: organization_id
        - dropColumn:
            tableName: report_card
            columnName: organization_id
        - dropColumn:
            tableName: report_dashboard
            columnName: organization_id
        - dropTable:
            tableName: annotation_annotation
        - dropTable:
            tableName: core_permissionsviolation
        - dropTable:
            tableName: core_userorgperm
        - dropTable:
            tableName: core_organization
        - dropTable:
            tableName: metabase_foreignkey
        - dropTable:
            tableName: metabase_tablesegment
        - dropTable:
            tableName: query_query
        - dropTable:
            tableName: report_dashboardsubscription
        - dropTable:
            tableName: report_emailreport_recipients
        - dropTable:
            tableName: report_emailreportexecutions
        - dropTable:
            tableName: report_emailreport
  - changeSet:
      id: 43
      author: camsaul
      validCheckSum:
        - 7:b20750a949504e93efced32877a4488f
        - 7:dbc18c8ca697fc335869f0ed0eb5f4cb
      changes:
        - createTable:
            tableName: permissions_revision
            remarks: 'Used to keep track of changes made to permissions.'
            columns:
              - column:
                  name: id
                  type: int
                  autoIncrement: true
                  constraints:
                    primaryKey: true
                    nullable: false
              - column:
                  name: before
                  type: text
                  remarks: 'Serialized JSON of the permissions before the changes.'
                  constraints:
                    nullable: false
              - column:
                  name: after
                  type: text
                  remarks: 'Serialized JSON of the permissions after the changes.'
                  constraints:
                    nullable: false
              - column:
                  name: user_id
                  type: int
                  remarks: 'The ID of the admin who made this set of changes.'
                  constraints:
                    nullable: false
                    references: core_user(id)
                    foreignKeyName: fk_permissions_revision_user_id
              - column:
                  name: created_at
                  type: datetime
                  remarks: 'The timestamp of when these changes were made.'
                  constraints:
                    nullable: false
              - column:
                  name: remark
                  type: text
                  remarks: 'Optional remarks explaining why these changes were made.'
  - changeSet:
      id: 44
      author: camsaul
      changes:
        - dropColumn:
            tableName: report_card
            columnName: public_perms
        - dropColumn:
            tableName: report_dashboard
            columnName: public_perms
        - dropColumn:
            tableName: pulse
            columnName: public_perms
  - changeSet:
      id: 45
      author: tlrobinson
      changes:
        - addColumn:
            tableName: report_dashboardcard
            columns:
              - column:
                  name: visualization_settings
                  type: text
        - addNotNullConstraint:
            tableName: report_dashboardcard
            columnName: visualization_settings
            columnDataType: text
            defaultNullValue: '{}'
  - changeSet:
      id: 46
      author: camsaul
      objectQuotingStrategy: ${quote_strategy}
      changes:
        - addNotNullConstraint:
            tableName: report_dashboardcard
            columnName: row
            columnDataType: integer
            defaultNullValue: 0
        - addNotNullConstraint:
            tableName: report_dashboardcard
            columnName: col
            columnDataType: integer
            defaultNullValue: 0
        - addDefaultValue:
            tableName: report_dashboardcard
            columnName: row
            defaultValueNumeric: 0
        - addDefaultValue:
            tableName: report_dashboardcard
            columnName: col
            defaultValueNumeric: 0
  - changeSet:
      id: 47
      author: camsaul
      changes:
        ######################################## collection table ########################################
        - createTable:
            tableName: collection
            remarks: 'Collections are an optional way to organize Cards and handle permissions for them.'
            columns:
              - column:
                  name: id
                  type: int
                  autoIncrement: true
                  constraints:
                    primaryKey: true
                    nullable: false
              - column:
                  name: name
                  type: text
                  remarks: 'The unique, user-facing name of this Collection.'
                  constraints:
                    nullable: false
              - column:
                  name: slug
                  type: varchar(254)
                  remarks: 'URL-friendly, sluggified, indexed version of name.'
                  constraints:
                    nullable: false
                    unique: true
              - column:
                  name: description
                  type: text
                  remarks: 'Optional description for this Collection.'
              - column:
                  name: color
                  type: char(7)
                  remarks: 'Seven-character hex color for this Collection, including the preceding hash sign.'
                  constraints:
                    nullable: false
              - column:
                  name: archived
                  type: boolean
                  remarks: 'Whether this Collection has been archived and should be hidden from users.'
                  defaultValueBoolean: false
                  constraints:
                    nullable: false
        - createIndex:
            tableName: collection
            indexName: idx_collection_slug
            columns:
              column:
                name: slug
        ######################################## add collection_id to report_card ########################################
        - addColumn:
            tableName: report_card
            columns:
              - column:
                  name: collection_id
                  type: int
                  remarks: 'Optional ID of Collection this Card belongs to.'
                  constraints:
                    references: collection(id)
                    foreignKeyName: fk_card_collection_id
        - createIndex:
            tableName: report_card
            indexName: idx_card_collection_id
            columns:
              column:
                name: collection_id
  - changeSet:
      id: 48
      author: camsaul
      changes:
        - createTable:
            tableName: collection_revision
            remarks: 'Used to keep track of changes made to collections.'
            columns:
              - column:
                  name: id
                  type: int
                  autoIncrement: true
                  constraints:
                    primaryKey: true
                    nullable: false
              - column:
                  name: before
                  type: text
                  remarks: 'Serialized JSON of the collections graph before the changes.'
                  constraints:
                    nullable: false
              - column:
                  name: after
                  type: text
                  remarks: 'Serialized JSON of the collections graph after the changes.'
                  constraints:
                    nullable: false
              - column:
                  name: user_id
                  type: int
                  remarks: 'The ID of the admin who made this set of changes.'
                  constraints:
                    nullable: false
                    references: core_user(id)
                    foreignKeyName: fk_collection_revision_user_id
              - column:
                  name: created_at
                  type: datetime
                  remarks: 'The timestamp of when these changes were made.'
                  constraints:
                    nullable: false
              - column:
                  name: remark
                  type: text
                  remarks: 'Optional remarks explaining why these changes were made.'
  - changeSet:
      id: 49
      author: camsaul
      validCheckSum:
        - 8:56dcab086b21de1df002561efeac8bb6
        - 8:4508e7d5f6d4da3c4a2de3bf5e3c5851
      changes:
        ######################################## Card public_uuid & indices ########################################
        - addColumn:
            tableName: report_card
            columns:
              - column:
                  name: public_uuid
                  type: char(36)
                  remarks: 'Unique UUID used to in publically-accessible links to this Card.'
                  constraints:
                    unique: true
        - addColumn:
            tableName: report_card
            columns:
              - column:
                  name: made_public_by_id
                  type: int
                  remarks: 'The ID of the User who first publically shared this Card.'
                  constraints:
                    references: core_user(id)
                    foreignKeyName: fk_card_made_public_by_id
        - createIndex:
            tableName: report_card
            indexName: idx_card_public_uuid
            columns:
              column:
                name: public_uuid
        ######################################## Dashboard public_uuid & indices ########################################
        - addColumn:
            tableName: report_dashboard
            columns:
              - column:
                  name: public_uuid
                  type: char(36)
                  remarks: 'Unique UUID used to in publically-accessible links to this Dashboard.'
                  constraints:
                    unique: true
        - addColumn:
            tableName: report_dashboard
            columns:
              - column:
                  name: made_public_by_id
                  type: int
                  remarks: 'The ID of the User who first publically shared this Dashboard.'
                  constraints:
                    references: core_user(id)
                    foreignKeyName: fk_dashboard_made_public_by_id
        - createIndex:
            tableName: report_dashboard
            indexName: idx_dashboard_public_uuid
            columns:
              column:
                name: public_uuid
        ######################################## make query_queryexecution.executor_id nullable ########################################
        - dropNotNullConstraint:
            tableName: query_queryexecution
            columnName: executor_id
            columnDataType: int
  - changeSet:
      id: 50
      author: camsaul
      validCheckSum:
        - 8:388da4c48984aad647709514e4ba9204
        - 8:98a6ab6428ea7a589507464e34ade58a
      changes:
        ######################################## new Card columns ########################################
        - addColumn:
            tableName: report_card
            columns:
              - column:
                  name: enable_embedding
                  type: boolean
                  remarks: 'Is this Card allowed to be embedded in different websites (using a signed JWT)?'
                  defaultValueBoolean: false
                  constraints:
                    nullable: false
        - addColumn:
            tableName: report_card
            columns:
              - column:
                  name: embedding_params
                  type: text
                  remarks: 'Serialized JSON containing information about required parameters that must be supplied when embedding this Card.'
          ######################################## new Card columns ########################################
        - addColumn:
            tableName: report_dashboard
            columns:
              - column:
                  name: enable_embedding
                  type: boolean
                  remarks: 'Is this Dashboard allowed to be embedded in different websites (using a signed JWT)?'
                  defaultValueBoolean: false
                  constraints:
                    nullable: false
        - addColumn:
            tableName: report_dashboard
            columns:
              - column:
                  name: embedding_params
                  type: text
                  remarks: 'Serialized JSON containing information about required parameters that must be supplied when embedding this Dashboard.'
  - changeSet:
      id: 51
      author: camsaul
      validCheckSum:
        - 8:8491a72bd30aac2565c97daf8b84e515
        - 8:676d3f95358dcd572ccce47c950e8ed9
      changes:
        - createTable:
            tableName: query_execution
            remarks: 'A log of executed queries, used for calculating historic execution times, auditing, and other purposes.'
            columns:
              - column:
                  name: id
                  type: int
                  autoIncrement: true
                  constraints:
                    primaryKey: true
                    nullable: false
              - column:
                  name: hash
                  type: binary(32)
                  remarks: 'The hash of the query dictionary. This is a 256-bit SHA3 hash of the query.'
                  constraints:
                    nullable: false
              - column:
                  name: started_at
                  type: datetime
                  remarks: 'Timestamp of when this query started running.'
                  constraints:
                    nullable: false
              - column:
                  name: running_time
                  type: integer
                  remarks: 'The time, in milliseconds, this query took to complete.'
                  constraints:
                    nullable: false
              - column:
                  name: result_rows
                  type: integer
                  remarks: 'Number of rows in the query results.'
                  constraints:
                    nullable: false
              - column:
                  name: native
                  type: boolean
                  remarks: 'Whether the query was a native query, as opposed to an MBQL one (e.g., created with the GUI).'
                  constraints:
                    nullable: false
              - column:
                  name: context
                  type: varchar(32)
                  remarks: 'Short string specifying how this query was executed, e.g. in a Dashboard or Pulse.'
              - column:
                  name: error
                  type: text
                  remarks: 'Error message returned by failed query, if any.'
              # The following columns are foreign keys, but we don't keep FK constraints on them for a few reasons:
              # - We don't want to keep indexes on these columns since they wouldn't be generally useful and for size and performance reasons
              # - If a related object (e.g. a Dashboard) is deleted, we don't want to delete the related entries in the QueryExecution log.
              #   We could do something like make the constraint ON DELETE SET NULL, but that would require a full table scan to handle;
              #   If the QueryExecution log became tens of millions of rows large it would take a very long time to scan and update records
              - column:
                  name: executor_id
                  type: integer
                  remarks: 'The ID of the User who triggered this query execution, if any.'
              - column:
                  name: card_id
                  type: integer
                  remarks: 'The ID of the Card (Question) associated with this query execution, if any.'
              - column:
                  name: dashboard_id
                  type: integer
                  remarks: 'The ID of the Dashboard associated with this query execution, if any.'
              - column:
                  name: pulse_id
                  type: integer
                  remarks: 'The ID of the Pulse associated with this query execution, if any.'
        # For things like auditing recently executed queries
        - createIndex:
            tableName: query_execution
            indexName: idx_query_execution_started_at
            columns:
              column:
                name: started_at
        # For things like seeing the 10 most recent executions of a certain query
        - createIndex:
            tableName: query_execution
            indexName: idx_query_execution_query_hash_started_at
            columns:
              - column:
                  name: hash
              - column:
                  name: started_at
  - property:
        name: blob.type
        value: blob
        dbms: mysql,h2,mariadb
  - property:
      name: blob.type
      value: bytea
      dbms: postgresql
  - changeSet:
      id: 52
      author: camsaul
      changes:
        - createTable:
            tableName: query_cache
            remarks: 'Cached results of queries are stored here when using the DB-based query cache.'
            columns:
              - column:
                  name: query_hash
                  type: binary(32)
                  remarks: 'The hash of the query dictionary. (This is a 256-bit SHA3 hash of the query dict).'
                  constraints:
                    primaryKey: true
                    nullable: false
              - column:
                  name: updated_at
                  type: datetime
                  remarks: 'The timestamp of when these query results were last refreshed.'
                  constraints:
                    nullable: false
              - column:
                  name: results
                  type: ${blob.type}
                  remarks: 'Cached, compressed results of running the query with the given hash.'
                  constraints:
                    nullable: false
        - createIndex:
            tableName: query_cache
            indexName: idx_query_cache_updated_at
            columns:
              column:
                name: updated_at
        - addColumn:
            tableName: report_card
            columns:
              - column:
                  name: cache_ttl
                  type: int
                  remarks: 'The maximum time, in seconds, to return cached results for this Card rather than running a new query.'
  - changeSet:
      id: 53
      author: camsaul
      changes:
        - createTable:
            tableName: query
            remarks: 'Information (such as average execution time) for different queries that have been previously ran.'
            columns:
              - column:
                  name: query_hash
                  type: binary(32)
                  remarks: 'The hash of the query dictionary. (This is a 256-bit SHA3 hash of the query dict.)'
                  constraints:
                    primaryKey: true
                    nullable: false
              - column:
                  name: average_execution_time
                  type: int
                  remarks: 'Average execution time for the query, round to nearest number of milliseconds. This is updated as a rolling average.'
                  constraints:
                    nullable: false
  - changeSet:
      id: 54
      author: tlrobinson
      validCheckSum:
        - 7:695b12a78e897c62c21d41bfb04ab44b
        - 7:0857800db71a4757e7202aad4eaed48d
      changes:
        - addColumn:
            tableName: pulse
            columns:
              - column:
                  name: skip_if_empty
                  type: boolean
                  remarks: 'Skip a scheduled Pulse if none of its questions have any results'
                  defaultValueBoolean: false
                  constraints:
                    nullable: false
  - changeSet:
      id: 55
      author: camsaul
      validCheckSum:
        - 8:87c4becde5fe208ba2c356128df86fba
        - 8:11bbd199bfa57b908ea3b1a470197de9
      changes:
        - addColumn:
            tableName: report_dashboard
            columns:
              - column:
                  name: archived
                  type: boolean
                  remarks: 'Is this Dashboard archived (effectively treated as deleted?)'
                  defaultValueBoolean: false
                  constraints:
                    nullable: false
        - addColumn:
            tableName: report_dashboard
            columns:
              - column:
                  name: position
                  type: integer
                  remarks: 'The position this Dashboard should appear in the Dashboards list, lower-numbered positions appearing before higher numbered ones.'
        - createTable:
            tableName: dashboard_favorite
            remarks: 'Presence of a row here indicates a given User has favorited a given Dashboard.'
            columns:
              - column:
                  name: id
                  type: int
                  autoIncrement: true
                  constraints:
                    primaryKey: true
                    nullable: false
              - column:
                  name: user_id
                  type: int
                  remarks: 'ID of the User who favorited the Dashboard.'
                  constraints:
                    nullable: false
                    references: core_user(id)
                    foreignKeyName: fk_dashboard_favorite_user_id
                    deleteCascade: true
              - column:
                  name: dashboard_id
                  type: int
                  remarks: 'ID of the Dashboard favorited by the User.'
                  constraints:
                    nullable: false
                    references: report_dashboard(id)
                    foreignKeyName: fk_dashboard_favorite_dashboard_id
                    deleteCascade: true
        - addUniqueConstraint:
            tableName: dashboard_favorite
            columnNames: user_id, dashboard_id
            constraintName: unique_dashboard_favorite_user_id_dashboard_id
        - createIndex:
            tableName: dashboard_favorite
            indexName: idx_dashboard_favorite_user_id
            columns:
              - column:
                  name: user_id
        - createIndex:
            tableName: dashboard_favorite
            indexName: idx_dashboard_favorite_dashboard_id
            columns:
              - column:
                  name: dashboard_id
  - changeSet:
      id: 56
      author: wwwiiilll
      comment: 'Added 0.25.0'
      changes:
        - addColumn:
            tableName: core_user
            columns:
              - column:
                  name: ldap_auth
                  type: boolean
                  defaultValueBoolean: false
                  constraints:
                    nullable: false
  - changeSet:
      id: 57
      author: camsaul
      comment: 'Added 0.25.0'
      changes:
        - addColumn:
            tableName: report_card
            columns:
              - column:
                  name: result_metadata
                  type: text
                  remarks: 'Serialized JSON containing metadata about the result columns from running the query.'
  - changeSet:
      id: 58
      author: senior
      comment: 'Added 0.25.0'
      changes:
        - createTable:
            tableName: dimension
            remarks: 'Stores references to alternate views of existing fields, such as remapping an integer to a description, like an enum'
            columns:
              - column:
                  name: id
                  type: int
                  autoIncrement: true
                  constraints:
                    primaryKey: true
                    nullable: false
              - column:
                  name: field_id
                  type: int
                  remarks: 'ID of the field this dimension row applies to'
                  constraints:
                    deferrable: false
                    foreignKeyName: fk_dimension_ref_field_id
                    initiallyDeferred: false
                    nullable: false
                    references: metabase_field(id)
                    deleteCascade: true
              - column:
                  name: name
                  type: VARCHAR(254)
                  remarks: 'Short description used as the display name of this new column'
                  constraints:
                    nullable: false
              - column:
                  name: type
                  type: varchar(254)
                  remarks: 'Either internal for a user defined remapping or external for a foreign key based remapping'
                  constraints:
                    nullable: false
              - column:
                  name: human_readable_field_id
                  type: int
                  remarks: 'Only used with external type remappings. Indicates which field on the FK related table to use for display'
                  constraints:
                    deferrable: false
                    foreignKeyName: fk_dimension_displayfk_ref_field_id
                    initiallyDeferred: false
                    nullable: true
                    references: metabase_field(id)
                    deleteCascade: true
              - column:
                  name: created_at
                  type: DATETIME
                  remarks: 'The timestamp of when the dimension was created.'
                  constraints:
                    nullable: false
              - column:
                  name: updated_at
                  type: DATETIME
                  remarks: 'The timestamp of when these dimension was last updated.'
                  constraints:
                    nullable: false
        - addUniqueConstraint:
            tableName: dimension
            columnNames: field_id, name
            constraintName: unique_dimension_field_id_name
        - createIndex:
            tableName: dimension
            indexName: idx_dimension_field_id
            columns:
              - column:
                  name: field_id
  - changeSet:
      id: 59
      author: camsaul
      comment: 'Added 0.26.0'
      changes:
        - addColumn:
            tableName: metabase_field
            columns:
              - column:
                  name: fingerprint
                  type: text
                  remarks: 'Serialized JSON containing non-identifying information about this Field, such as min, max, and percent JSON. Used for classification.'
  - changeSet:
      id: 60
      author: camsaul
      validCheckSum:
        - 8:4f997b2cd3309882e900493892381f38
        - 8:2141162a1c99a5dd95e5a67c5595e6d7
      comment: 'Added 0.26.0'
      changes:
        - addColumn:
            tableName: metabase_database
            columns:
              - column:
                  name: metadata_sync_schedule
                  type: varchar(254)
                  remarks: 'The cron schedule string for when this database should undergo the metadata sync process (and analysis for new fields).'
                  defaultValue: '0 50 * * * ? *' # run at the end of every hour
                  constraints:
                    nullable: false
        - addColumn:
            tableName: metabase_database
            columns:
              - column:
                  name: cache_field_values_schedule
                  type: varchar(254)
                  remarks: 'The cron schedule string for when FieldValues for eligible Fields should be updated.'
                  defaultValue: '0 50 0 * * ? *' # run at 12:50 AM
                  constraints:
                    nullable: false
  - changeSet:
      id: 61
      author: camsaul
      comment: 'Added 0.26.0'
      changes:
        - addColumn:
            tableName: metabase_field
            columns:
              - column:
                  name: fingerprint_version
                  type: int
                  remarks: 'The version of the fingerprint for this Field. Used so we can keep track of which Fields need to be analyzed again when new things are added to fingerprints.'
                  defaultValue: 0
                  constraints:
                    nullable: false
  - changeSet:
      id: 62
      author: senior
      comment: 'Added 0.26.0'
      changes:
        - addColumn:
            tableName: metabase_database
            columns:
              - column:
                  name: timezone
                  type: VARCHAR(254)
                  remarks: 'Timezone identifier for the database, set by the sync process'
  - changeSet:
      id: 63
      author: camsaul
      comment: 'Added 0.26.0'
      changes:
        - addColumn:
            tableName: metabase_database
            columns:
              - column:
                  name: is_on_demand
                  type: boolean
                  remarks: 'Whether we should do On-Demand caching of FieldValues for this DB. This means FieldValues are updated when their Field is used in a Dashboard or Card param.'
                  defaultValue: false
                  constraints:
                    nullable: false
  - changeSet:
      id: 64
      author: senior
      comment: 'Added 0.26.0'
      changes:
      - dropForeignKeyConstraint:
          baseTableName: raw_table
          constraintName: fk_rawtable_ref_database
          remarks: 'This FK prevents deleting databases even though RAW_TABLE is no longer used. The table is still around to support downgrades, but the FK reference is no longer needed.'
# Changeset 65 was accidentally released in 0.26.0.RC2. The changeset has been removed from the migrations list so that
# users that haven't ran the migration (i.e. they didn't run 0.26.0.RC2) won't waste time running it just to have it
# reversed. For 0.26.0.RC2 users, the below changeset will remove those tables if they are present
  - changeSet:
      id: 66
      author: senior
      comment: 'Added 0.26.0'
      validCheckSum:
        - 7:e494c2c90fe5c377526da7a6e5ad63a2
        - 7:76d06b44a544105c2a613603b8bdf25f
      changes:
        - sql:
            sql: drop table if exists computation_job_result cascade
        - sql:
            sql: drop table if exists computation_job cascade
# NOTE Atte Keinänen 9/28/17: This was originally in changeset 65 as explained above
  - changeSet:
      id: 67
      author: attekei
      comment: 'Added 0.27.0'
      changes:
        - createTable:
            tableName: computation_job
            remarks: 'Stores submitted async computation jobs.'
            columns:
              - column:
                  name: id
                  type: int
                  autoIncrement: true
                  constraints:
                    primaryKey: true
                    nullable: false
              - column:
                  constraints:
                    deferrable: false
                    foreignKeyName: fk_computation_job_ref_user_id
                    initiallyDeferred: false
                    references: core_user(id)
                  name: creator_id
                  type: int
              - column:
                  name: created_at
                  type: DATETIME
                  constraints:
                    nullable: false
              - column:
                  name: updated_at
                  type: DATETIME
                  constraints:
                    nullable: false
              - column:
                  name: type
                  type: varchar(254)
                  constraints:
                    nullable: false
              - column:
                  name: status
                  type: varchar(254)
                  constraints:
                    nullable: false
        - createTable:
            tableName: computation_job_result
            remarks: 'Stores results of async computation jobs.'
            columns:
              - column:
                  name: id
                  type: int
                  autoIncrement: true
                  constraints:
                    primaryKey: true
                    nullable: false
              - column:
                  constraints:
                    deferrable: false
                    foreignKeyName: fk_computation_result_ref_job_id
                    initiallyDeferred: false
                    nullable: false
                    references: computation_job(id)
                  name: job_id
                  type: int
              - column:
                  name: created_at
                  type: DATETIME
                  constraints:
                    nullable: false
              - column:
                  name: updated_at
                  type: DATETIME
                  constraints:
                    nullable: false
              - column:
                  name: permanence
                  type: varchar(254)
                  constraints:
                    nullable: false
              - column:
                  name: payload
                  type: text
                  constraints:
                    nullable: false
  - changeSet:
      id: 68
      author: sbelak
      comment: 'Added 0.27.0'
      validCheckSum:
        - 8:ca201aeb20c1719a46c6bcc3fc95c81d
        - 8:b4ac06d133dfbdc6567d992c7e18c6ec
      changes:
        - addColumn:
            tableName: computation_job
            columns:
              - column:
                  name: context
                  type: text
        - addColumn:
            tableName: computation_job
            columns:
              - column:
                  name: ended_at
                  type: DATETIME
  - changeSet:
      id: 69
      author: senior
      validCheckSum:
        - 8:97b7768436b9e8d695bae984020d754c
        - 8:eadbe00e97eb53df4b3df60462f593f6
      comment: 'Added 0.27.0'
      remarks: 'Add columns to the pulse table for alerts'
      changes:
        - addColumn:
            tableName: pulse
            columns:
              - column:
                  name: alert_condition
                  type: varchar(254)
                  remarks: 'Condition (i.e. "rows" or "goal") used as a guard for alerts'
        - addColumn:
            tableName: pulse
            columns:
              - column:
                  name: alert_first_only
                  type: boolean
                  remarks: 'True if the alert should be disabled after the first notification'
        - addColumn:
            tableName: pulse
            columns:
              - column:
                  name: alert_above_goal
                  type: boolean
                  remarks: 'For a goal condition, alert when above the goal'
        # There is no name for an alert, so this column is only required for pulses
        - dropNotNullConstraint:
            tableName: pulse
            columnName: name
            columnDataType: varchar(254)
  - changeSet:
      id: 70
      author: camsaul
      comment: 'Added 0.28.0'
      changes:
        - addColumn:
            tableName: metabase_field
            columns:
              - column:
                  name: database_type
                  type: varchar(255)
                  remarks: 'The actual type of this column in the database. e.g. VARCHAR or TEXT.'
        # We want to enforce NOT NULL right away for all columns going forward so just put some sort of
        # placeholder in place for existing columns.
        - addNotNullConstraint:
            tableName: metabase_field
            columnName: database_type
            columnDataType: varchar(255)
            defaultNullValue: '?'
  - changeSet:
      id: 71
      author: camsaul
      comment: 'Added 0.28.0'
      changes:
        # drop the NOT NULL constraint on DashboardCard.card_id since we're now letting you add things other than Cards
        # to Dashboards, for example static text cards
        - dropNotNullConstraint:
            tableName: report_dashboardcard
            columnName: card_id
            columnDataType: int
  - changeSet:
      id: 72
      author: senior
      validCheckSum:
        - 8:ed16046dfa04c139f48e9068eb4faee4
        - 8:4dc6debdf779ab9273cf2158a84bb154
      comment: 'Added 0.28.0'
      changes:
        - addColumn:
            tableName: pulse_card
            columns:
              - column:
                  name: include_csv
                  type: boolean
                  defaultValueBoolean: false
                  remarks: 'True if a CSV of the data should be included for this pulse card'
                  constraints:
                    nullable: false
        - addColumn:
            tableName: pulse_card
            columns:
              - column:
                  name: include_xls
                  type: boolean
                  defaultValueBoolean: false
                  remarks: 'True if a XLS of the data should be included for this pulse card'
                  constraints:
                    nullable: false
  - changeSet:
      id: 73
      author: camsaul
      comment: 'Added 0.29.0'
      changes:
        # add a new 'options' (serialized JSON) column to Database to store things like whether we should default to
        # making string searches case-insensitive
        - addColumn:
            tableName: metabase_database
            columns:
              - column:
                  name: options
                  type: text
                  remarks: 'Serialized JSON containing various options like QB behavior.'
  - changeSet:
      id: 74
      author: camsaul
      comment: 'Added 0.29.0'
      changes:
        - addColumn:
            tableName: metabase_field
            columns:
              - column:
                  name: has_field_values
                  type: text
                  remarks: 'Whether we have FieldValues ("list"), should ad-hoc search ("search"), disable entirely ("none"), or infer dynamically (null)"'
  - changeSet:
      id: 75
      author: camsaul
      comment: 'Added 0.28.2'
      changes:
        - addColumn:
            tableName: report_card
            columns:
              - column:
                  name: read_permissions
                  type: text
                  remarks: 'Permissions required to view this Card and run its query.'
  - changeSet:
      id: 76
      author: senior
      comment: 'Added 0.30.0'
      changes:
        - addColumn:
            tableName: metabase_table
            columns:
              - column:
                  name: fields_hash
                  type: text
                  remarks: 'Computed hash of all of the fields associated to this table'
  - changeSet:
      id: 77
      author: senior
      comment: 'Added 0.30.0'
      changes:
        - addColumn:
            tableName: core_user
            columns:
              - column:
                  name: login_attributes
                  type: text
                  remarks: 'JSON serialized map with attributes used for row level permissions'
  - changeSet:
      id: 78
      author: camsaul
      comment: 'Added 0.30.0'
      changes:
        - createTable:
            tableName: group_table_access_policy
            remarks: 'Records that a given Card (Question) should automatically replace a given Table as query source for a given a Perms Group.'
            columns:
              - column:
                  name: id
                  type: int
                  autoIncrement: true
                  constraints:
                    primaryKey: true
                    nullable: false
              - column:
                  name: group_id
                  type: int
                  remarks: 'ID of the Permissions Group this policy affects.'
                  constraints:
                    nullable: false
                    references: permissions_group(id)
                    foreignKeyName: fk_gtap_group_id
                    deleteCascade: true
              - column:
                  name: table_id
                  type: int
                  remarks: 'ID of the Table that should get automatically replaced as query source for the Permissions Group.'
                  constraints:
                    nullable: false
                    references: metabase_table(id)
                    foreignKeyName: fk_gtap_table_id
                    deleteCascade: true
              - column:
                  name: card_id
                  type: int
                  remarks: 'ID of the Card (Question) to be used to replace the Table.'
                  constraints:
                    nullable: false
                    references: report_card(id)
                    foreignKeyName: fk_gtap_card_id
              - column:
                  name: attribute_remappings
                  type: text
                  remarks: 'JSON-encoded map of user attribute identifier to the param name used in the Card.'
              # TODO - do we also want to include `created_at` and `updated_at` columns here? We can add them later if needed
        # Add an index on table_id + group_id since that is what the Query Processor is going to be looking up 99% of
        # the time in order to get the corresponding Card ID for query-rewriting purposes
        #
        # TODO - do we want indexes on any of the other FKs? Are we going to be looking up all the GTAPs for a given
        # Table or for a given Group with enough regularity we would want to put indexes on those columns?
        - createIndex:
            indexName: idx_gtap_table_id_group_id
            tableName: group_table_access_policy
            columns:
              - column:
                  name: table_id
              - column:
                  name: group_id
        # There should only ever be one GTAP entry for a give Group + Table combination.
        - addUniqueConstraint:
            tableName: group_table_access_policy
            columnNames: table_id, group_id
            constraintName: unique_gtap_table_id_group_id
  - changeSet:
      id: 79
      author: camsaul
      comment: 'Added 0.30.0'
      changes:
        - addColumn:
            tableName: report_dashboard
            columns:
              - column:
                  name: collection_id
                  type: int
                  remarks: 'Optional ID of Collection this Dashboard belongs to.'
                  constraints:
                    references: collection(id)
                    foreignKeyName: fk_dashboard_collection_id
              # TODO - if someone deletes a collection, what should happen to the Dashboards that are in it? Should they
              # get deleted as well? Or should collection_id be cleared, effectively putting them in the so-called
              # "root" collection?
        - createIndex:
            tableName: report_dashboard
            indexName: idx_dashboard_collection_id
            columns:
              - column:
                  name: collection_id
        - addColumn:
            tableName: pulse
            columns:
              - column:
                  name: collection_id
                  type: int
                  remarks: 'Options ID of Collection this Pulse belongs to.'
                  constraints:
                    references: collection(id)
                    foreignKeyName: fk_pulse_collection_id
        - createIndex:
            tableName: pulse
            indexName: idx_pulse_collection_id
            columns:
              - column:
                  name: collection_id
  - changeSet:
      id: 80
      author: camsaul
      changes:
        - addColumn:
            tableName: collection
            columns:
              - column:
                  name: location
                  type: varchar(254)
                  remarks: 'Directory-structure path of ancestor Collections. e.g. "/1/2/" means our Parent is Collection 2, and their parent is Collection 1.'
                  constraints:
                    nullable: false
                  defaultValue: "/"
        - createIndex:
            tableName: collection
            indexName: idx_collection_location
            columns:
              - column:
                  name: location
  - changeSet:
      id: 81
      author: camsaul
      comment: 'Added 0.30.0'
      changes:
        - addColumn:
            tableName: report_dashboard
            columns:
              - column:
                  name: collection_position
                  type: smallint
                  remarks: 'Optional pinned position for this item in its Collection. NULL means item is not pinned.'
        - addColumn:
            tableName: report_card
            columns:
              - column:
                  name: collection_position
                  type: smallint
                  remarks: 'Optional pinned position for this item in its Collection. NULL means item is not pinned.'
        - addColumn:
            tableName: pulse
            columns:
              - column:
                  name: collection_position
                  type: smallint
                  remarks: 'Optional pinned position for this item in its Collection. NULL means item is not pinned.'
  - changeSet:
      id: 82
      author: senior
      comment: 'Added 0.30.0'
      changes:
        - addColumn:
            tableName: core_user
            columns:
              - column:
                  name: updated_at
                  type: datetime
                  remarks: 'When was this User last updated?'
        - sql:
            sql: update core_user set updated_at=date_joined
# Remove the GTAP card_id constraint. When not included, will default to querying against the GTAP table_id.
  - changeSet:
      id: 83
      author: senior
      comment: 'Added 0.30.0'
      changes:
        - dropNotNullConstraint:
            tableName: group_table_access_policy
            columnName: card_id
            columnDataType: int
# Switch the logic for metric/segment archiving to be more consistent with other entities in the model.
# Similarly, add the archived flag to pulses which doesn't have one.
  - changeSet:
      id: 84
      author: senior
      comment: 'Added 0.30.0'
      changes:
        - renameColumn:
            tableName: metric
            columnDataType: boolean
            newColumnName: archived
            oldColumnName: is_active
        - addDefaultValue:
            tableName: metric
            columnDataType: boolean
            columnName: archived
            defaultValueBoolean: false
        - renameColumn:
            tableName: segment
            columnDataType: boolean
            newColumnName: archived
            oldColumnName: is_active
        - addDefaultValue:
            tableName: segment
            columnDataType: boolean
            columnName: archived
            defaultValueBoolean: false
        - addColumn:
            tableName: pulse
            columns:
              - column:
                  name: archived
                  type: boolean
                  remarks: 'Has this pulse been archived?'
                  defaultValueBoolean: false
        # Before this change, metrics/segments had opposite logic, rather than marking something as archived
        # it was marked as active. Since the column is now an archived column, flip the boolean value
        #
        # As you may have noticed, we're not flipping the value for Metric here. @senior originally intended to do so,
        # but the YAML was off slightly. We have corrected this issue at a later date -- see migration #100
        - sql:
            sql: update segment set archived = not(archived)
  # Personal Collections, and removing Collection's unique constraint and index on slug
  - changeSet:
      id: 85
      author: camsaul
      comment: 'Added 0.30.0'
      changes:
        - addColumn:
            tableName: collection
            columns:
              - column:
                  name: personal_owner_id
                  type: int
                  remarks: 'If set, this Collection is a personal Collection, for exclusive use of the User with this ID.'
                  constraints:
                    references: core_user(id)
                    foreignKeyName: fk_collection_personal_owner_id
                    unique: true
                    uniqueConstraintName: unique_collection_personal_owner_id
                    deleteCascade: true
        # Needed so we can efficiently look up the Collection belonging to a User, and so we can efficiently enforce the
        # unique constraint
        - createIndex:
            tableName: collection
            indexName: idx_collection_personal_owner_id
            columns:
              - column:
                  name: personal_owner_id
        # We're no longer enforcing unique constraints on Collection slugs or using them directly in the URLs, so let's
        # go ahead and remove stuff related to that...
        #
        # It's easier to just copy the value of slug to a new column and drop the old one than to try to deduce what the
        # unique constraint is named locally across all of our different DBMSes
        # (For example see https://stackoverflow.com/questions/10008476/dropping-unique-constraint-for-column-in-h2)
        #
        # Here's the plan: add new column _slug; copy values of slug into _slug; remove slug; rename _slug to slug
        - addColumn:
            tableName: collection
            columns:
              - column:
                  name: _slug
                  type: varchar(254)
                  remarks: 'Sluggified version of the Collection name. Used only for display purposes in URL; not unique or indexed.'
        # I don't know of an easy way to copy existing values of slug to _slug with Liquibase as we create the column so
        # just have to do it this way instead
        - sql:
            sql: UPDATE collection SET _slug = slug
        - addNotNullConstraint:
            tableName: collection
            columnName: _slug
            columnDataType: varchar(254)
        - dropColumn:
            tableName: collection
            columnName: slug
        - renameColumn:
            tableName: collection
            oldColumnName: _slug
            newColumnName: slug
            columnDataType: varchar(254)
        # Let's try to make sure the comments on the name column of Collection actually reflect reality
        - sql:
            dbms: postgresql,h2
            sql: "COMMENT ON COLUMN collection.name IS 'The user-facing name of this Collection.'"
        - sql:
            dbms: mysql,mariadb
            sql: "ALTER TABLE `collection` CHANGE `name` `name` TEXT NOT NULL COMMENT 'The user-facing name of this Collection.'"

# In 0.30.0 we finally removed the long-deprecated native read permissions. Since they're no longer considered valid by
# our permissions code, remove any entries for them so they don't cause problems.
  - changeSet:
      id: 86
      author: camsaul
      comment: 'Added 0.30.0'
      changes:
        - sql:
            sql: DELETE FROM permissions WHERE object LIKE '%/native/read/'

# Time to finally get rid of the RawTable and RawColumn tables. Bye Felicia!
  - changeSet:
      id: 87
      author: camsaul
      comment: 'Added 0.30.0'
      changes:
        - dropTable:
            tableName: raw_column
        - dropTable:
            tableName: raw_table
  - changeSet:
      id: 88
      author: senior
      comment: 'Added 0.30.0'
      changes:
        - addColumn:
            tableName: core_user
            columns:
              - column:
                  name: saml_auth
                  type: boolean
                  defaultValueBoolean: false
                  constraints:
                    nullable: false
                  remarks: 'Boolean to indicate if this user is authenticated via SAML'

# The Quartz Task Scheduler can use a DB to 'cluster' tasks and make sure they are only ran by a single instance where
# using a multi-instance Metabase setup.

  - changeSet:
      id: 89
      author: camsaul
      comment: 'Added 0.30.0'
      changes:
        - createTable:
            tableName: QRTZ_JOB_DETAILS
            remarks: 'Used for Quartz scheduler.'
            columns:
              - column:
                  name: SCHED_NAME
                  type: varchar(120)
                  constraints:
                    nullable: false
              - column:
                  name: JOB_NAME
                  type: varchar(200)
                  constraints:
                    nullable: false
              - column:
                  name: JOB_GROUP
                  type: varchar(200)
                  constraints:
                    nullable: false
              - column:
                  name: DESCRIPTION
                  type: varchar(250)
              - column:
                  name: JOB_CLASS_NAME
                  type: varchar(250)
                  constraints:
                    nullable: false
              - column:
                  name: IS_DURABLE
                  type: bool
                  constraints:
                    nullable: false
              - column:
                  name: IS_NONCONCURRENT
                  type: bool
                  constraints:
                    nullable: false
              - column:
                  name: IS_UPDATE_DATA
                  type: bool
                  constraints:
                    nullable: false
              - column:
                  name: REQUESTS_RECOVERY
                  type: bool
                  constraints:
                    nullable: false
              - column:
                  name: JOB_DATA
                  type: ${blob.type}
        - addPrimaryKey:
            tableName: QRTZ_JOB_DETAILS
            columnNames: SCHED_NAME, JOB_NAME, JOB_GROUP
            constraintName: PK_QRTZ_JOB_DETAILS
        - createTable:
            tableName: QRTZ_TRIGGERS
            remarks: 'Used for Quartz scheduler.'
            columns:
              - column:
                  name: SCHED_NAME
                  type: varchar(120)
                  constraints:
                    nullable: false
              - column:
                  name: TRIGGER_NAME
                  type: varchar(200)
                  constraints:
                    nullable: false
              - column:
                  name: TRIGGER_GROUP
                  type: varchar(200)
                  constraints:
                    nullable: false
              - column:
                  name: JOB_NAME
                  type: varchar(200)
                  constraints:
                    nullable: false
              - column:
                  name: JOB_GROUP
                  type: varchar(200)
                  constraints:
                    nullable: false
              - column:
                  name: DESCRIPTION
                  type: varchar(250)
              - column:
                  name: NEXT_FIRE_TIME
                  type: bigint
              - column:
                  name: PREV_FIRE_TIME
                  type: bigint
              - column:
                  name: PRIORITY
                  type: integer
              - column:
                  name: TRIGGER_STATE
                  type: varchar(16)
                  constraints:
                    nullable: false
              - column:
                  name: TRIGGER_TYPE
                  type: varchar(8)
                  constraints:
                    nullable: false
              - column:
                  name: START_TIME
                  type: bigint
                  constraints:
                    nullable: false
              - column:
                  name: END_TIME
                  type: bigint
              - column:
                  name: CALENDAR_NAME
                  type: varchar(200)
              - column:
                  name: MISFIRE_INSTR
                  type: smallint
              - column:
                  name: JOB_DATA
                  type: ${blob.type}
        - addPrimaryKey:
            tableName: QRTZ_TRIGGERS
            columnNames: SCHED_NAME, TRIGGER_NAME, TRIGGER_GROUP
            constraintName: PK_QRTZ_TRIGGERS
        - addForeignKeyConstraint:
            baseTableName: QRTZ_TRIGGERS
            baseColumnNames: SCHED_NAME, JOB_NAME, JOB_GROUP
            referencedTableName: QRTZ_JOB_DETAILS
            referencedColumnNames: SCHED_NAME, JOB_NAME, JOB_GROUP
            constraintName: FK_QRTZ_TRIGGERS_JOB_DETAILS
        - createTable:
            tableName: QRTZ_SIMPLE_TRIGGERS
            remarks: 'Used for Quartz scheduler.'
            columns:
              - column:
                  name: SCHED_NAME
                  type: varchar(120)
                  constraints:
                    nullable: false
              - column:
                  name: TRIGGER_NAME
                  type: varchar(200)
                  constraints:
                    nullable: false
              - column:
                  name: TRIGGER_GROUP
                  type: varchar(200)
                  constraints:
                    nullable: false
              - column:
                  name: REPEAT_COUNT
                  type: bigint
                  constraints:
                    nullable: false
              - column:
                  name: REPEAT_INTERVAL
                  type: bigint
                  constraints:
                    nullable: false
              - column:
                  name: TIMES_TRIGGERED
                  type: bigint
                  constraints:
                    nullable: false
        - addPrimaryKey:
            tableName: QRTZ_SIMPLE_TRIGGERS
            columnNames: SCHED_NAME, TRIGGER_NAME, TRIGGER_GROUP
            constraintName: PK_QRTZ_SIMPLE_TRIGGERS
        - addForeignKeyConstraint:
            baseTableName: QRTZ_SIMPLE_TRIGGERS
            baseColumnNames: SCHED_NAME, TRIGGER_NAME, TRIGGER_GROUP
            referencedTableName: QRTZ_TRIGGERS
            referencedColumnNames: SCHED_NAME, TRIGGER_NAME, TRIGGER_GROUP
            constraintName: FK_QRTZ_SIMPLE_TRIGGERS_TRIGGERS
        - createTable:
            tableName: QRTZ_CRON_TRIGGERS
            remarks: 'Used for Quartz scheduler.'
            columns:
              - column:
                  name: SCHED_NAME
                  type: varchar(120)
                  constraints:
                    nullable: false
              - column:
                  name: TRIGGER_NAME
                  type: varchar(200)
                  constraints:
                    nullable: false
              - column:
                  name: TRIGGER_GROUP
                  type: varchar(200)
                  constraints:
                    nullable: false
              - column:
                  name: CRON_EXPRESSION
                  type: varchar(120)
                  constraints:
                    nullable: false
              - column:
                  name: TIME_ZONE_ID
                  type: varchar(80)
        - addPrimaryKey:
            tableName: QRTZ_CRON_TRIGGERS
            columnNames: SCHED_NAME, TRIGGER_NAME, TRIGGER_GROUP
            constraintName: PK_QRTZ_CRON_TRIGGERS
        - addForeignKeyConstraint:
            baseTableName: QRTZ_CRON_TRIGGERS
            baseColumnNames: SCHED_NAME, TRIGGER_NAME, TRIGGER_GROUP
            referencedTableName: QRTZ_TRIGGERS
            referencedColumnNames: SCHED_NAME, TRIGGER_NAME, TRIGGER_GROUP
            constraintName: FK_QRTZ_CRON_TRIGGERS_TRIGGERS
        - createTable:
            tableName: QRTZ_SIMPROP_TRIGGERS
            remarks: 'Used for Quartz scheduler.'
            columns:
              - column:
                  name: SCHED_NAME
                  type: varchar(120)
                  constraints:
                    nullable: false
              - column:
                  name: TRIGGER_NAME
                  type: varchar(200)
                  constraints:
                    nullable: false
              - column:
                  name: TRIGGER_GROUP
                  type: varchar(200)
                  constraints:
                    nullable: false
              - column:
                  name: STR_PROP_1
                  type: varchar(512)
              - column:
                  name: STR_PROP_2
                  type: varchar(512)
              - column:
                  name: STR_PROP_3
                  type: varchar(512)
              - column:
                  name: INT_PROP_1
                  type: int
              - column:
                  name: INT_PROP_2
                  type: int
              - column:
                  name: LONG_PROP_1
                  type: bigint
              - column:
                  name: LONG_PROP_2
                  type: bigint
              - column:
                  name: DEC_PROP_1
                  type: numeric(13,4)
              - column:
                  name: DEC_PROP_2
                  type: numeric(13,4)
              - column:
                  name: BOOL_PROP_1
                  type: bool
              - column:
                  name: BOOL_PROP_2
                  type: bool
        - addPrimaryKey:
            tableName: QRTZ_SIMPROP_TRIGGERS
            columnNames: SCHED_NAME, TRIGGER_NAME, TRIGGER_GROUP
            constraintName: PK_QRTZ_SIMPROP_TRIGGERS
        - addForeignKeyConstraint:
            baseTableName: QRTZ_SIMPROP_TRIGGERS
            baseColumnNames: SCHED_NAME, TRIGGER_NAME, TRIGGER_GROUP
            referencedTableName: QRTZ_TRIGGERS
            referencedColumnNames: SCHED_NAME, TRIGGER_NAME, TRIGGER_GROUP
            constraintName: FK_QRTZ_SIMPROP_TRIGGERS_TRIGGERS
        - createTable:
            tableName: QRTZ_BLOB_TRIGGERS
            remarks: 'Used for Quartz scheduler.'
            columns:
              - column:
                  name: SCHED_NAME
                  type: varchar(120)
                  constraints:
                    nullable: false
              - column:
                  name: TRIGGER_NAME
                  type: varchar(200)
                  constraints:
                    nullable: false
              - column:
                  name: TRIGGER_GROUP
                  type: varchar(200)
                  constraints:
                    nullable: false
              - column:
                  name: BLOB_DATA
                  type: ${blob.type}
        - addPrimaryKey:
            tableName: QRTZ_BLOB_TRIGGERS
            columnNames: SCHED_NAME, TRIGGER_NAME, TRIGGER_GROUP
            constraintName: PK_QRTZ_BLOB_TRIGGERS
        - addForeignKeyConstraint:
            baseTableName: QRTZ_BLOB_TRIGGERS
            baseColumnNames: SCHED_NAME, TRIGGER_NAME, TRIGGER_GROUP
            referencedTableName: QRTZ_TRIGGERS
            referencedColumnNames: SCHED_NAME, TRIGGER_NAME, TRIGGER_GROUP
            constraintName: FK_QRTZ_BLOB_TRIGGERS_TRIGGERS
        - createTable:
            tableName: QRTZ_CALENDARS
            remarks: 'Used for Quartz scheduler.'
            columns:
              - column:
                  name: SCHED_NAME
                  type: varchar(120)
                  constraints:
                    nullable: false
              - column:
                  name: CALENDAR_NAME
                  type: varchar(200)
                  constraints:
                    nullable: false
              - column:
                  name: CALENDAR
                  type: ${blob.type}
                  constraints:
                    nullable: false
        - addPrimaryKey:
            tableName: QRTZ_CALENDARS
            columnNames: SCHED_NAME, CALENDAR_NAME
            constraintName: PK_QRTZ_CALENDARS
        - createTable:
            tableName: QRTZ_PAUSED_TRIGGER_GRPS
            remarks: 'Used for Quartz scheduler.'
            columns:
              - column:
                  name: SCHED_NAME
                  type: varchar(120)
                  constraints:
                    nullable: false
              - column:
                  name: TRIGGER_GROUP
                  type: varchar(200)
                  constraints:
                    nullable: false
        - addPrimaryKey:
            tableName: QRTZ_PAUSED_TRIGGER_GRPS
            columnNames: SCHED_NAME, TRIGGER_GROUP
            constraintName: PK_SCHED_NAME
        - createTable:
            tableName: QRTZ_FIRED_TRIGGERS
            remarks: 'Used for Quartz scheduler.'
            columns:
              - column:
                  name: SCHED_NAME
                  type: varchar(120)
                  constraints:
                    nullable: false
              - column:
                  name: ENTRY_ID
                  type: varchar(95)
                  constraints:
                    nullable: false
              - column:
                  name: TRIGGER_NAME
                  type: varchar(200)
                  constraints:
                    nullable: false
              - column:
                  name: TRIGGER_GROUP
                  type: varchar(200)
                  constraints:
                    nullable: false
              - column:
                  name: INSTANCE_NAME
                  type: varchar(200)
                  constraints:
                    nullable: false
              - column:
                  name: FIRED_TIME
                  type: bigint
                  constraints:
                    nullable: false
# Note: this column is not used on Quartz 2.1.x; it is used in 2.2.x, which recommends making it NOT NULL. I've made it
# nullable since at the time of this migration we're still using 2.1.7; including it gives us an easy upgrade path in
# the future.
              - column:
                  name: SCHED_TIME
                  type: bigint
              - column:
                  name: PRIORITY
                  type: integer
                  constraints:
                    nullable: false
              - column:
                  name: STATE
                  type: varchar(16)
                  constraints:
                    nullable: false
              - column:
                  name: JOB_NAME
                  type: varchar(200)
              - column:
                  name: JOB_GROUP
                  type: varchar(200)
              - column:
                  name: IS_NONCONCURRENT
                  type: bool
              - column:
                  name: REQUESTS_RECOVERY
                  type: bool
        - addPrimaryKey:
            tableName: QRTZ_FIRED_TRIGGERS
            columnNames: SCHED_NAME, ENTRY_ID
            constraintName: PK_QRTZ_FIRED_TRIGGERS
        - createTable:
            tableName: QRTZ_SCHEDULER_STATE
            remarks: 'Used for Quartz scheduler.'
            columns:
              - column:
                  name: SCHED_NAME
                  type: varchar(120)
                  constraints:
                    nullable: false
              - column:
                  name: INSTANCE_NAME
                  type: varchar(200)
                  constraints:
                    nullable: false
              - column:
                  name: LAST_CHECKIN_TIME
                  type: bigint
                  constraints:
                    nullable: false
              - column:
                  name: CHECKIN_INTERVAL
                  type: bigint
                  constraints:
                    nullable: false
        - addPrimaryKey:
            tableName: QRTZ_SCHEDULER_STATE
            columnNames: SCHED_NAME, INSTANCE_NAME
            constraintName: PK_QRTZ_SCHEDULER_STATE
        - createTable:
            tableName: QRTZ_LOCKS
            remarks: 'Used for Quartz scheduler.'
            columns:
              - column:
                  name: SCHED_NAME
                  type: varchar(120)
                  constraints:
                    nullable: false
              - column:
                  name: LOCK_NAME
                  type: varchar(40)
                  constraints:
                    nullable: false
        - addPrimaryKey:
            tableName: QRTZ_LOCKS
            columnNames: SCHED_NAME, LOCK_NAME
            constraintName: PK_QRTZ_LOCKS
        - createIndex:
            indexName: IDX_QRTZ_J_REQ_RECOVERY
            tableName: QRTZ_JOB_DETAILS
            columns:
              - column:
                  name: SCHED_NAME
              - column:
                  name: REQUESTS_RECOVERY
        - createIndex:
            indexName: IDX_QRTZ_J_GRP
            tableName: QRTZ_JOB_DETAILS
            columns:
              - column:
                  name: SCHED_NAME
              - column:
                  name: JOB_GROUP
        - createIndex:
            indexName: IDX_QRTZ_T_J
            tableName: QRTZ_TRIGGERS
            columns:
              - column:
                  name: SCHED_NAME
              - column:
                  name: JOB_NAME
              - column:
                  name: JOB_GROUP
        - createIndex:
            indexName: IDX_QRTZ_T_JG
            tableName: QRTZ_TRIGGERS
            columns:
              - column:
                  name: SCHED_NAME
              - column:
                  name: JOB_GROUP
        - createIndex:
            indexName: IDX_QRTZ_T_C
            tableName: QRTZ_TRIGGERS
            columns:
              - column:
                  name: SCHED_NAME
              - column:
                  name: CALENDAR_NAME
        - createIndex:
            indexName: IDX_QRTZ_T_G
            tableName: QRTZ_TRIGGERS
            columns:
              - column:
                  name: SCHED_NAME
              - column:
                  name: TRIGGER_GROUP
        - createIndex:
            indexName: IDX_QRTZ_T_STATE
            tableName: QRTZ_TRIGGERS
            columns:
              - column:
                  name: SCHED_NAME
              - column:
                  name: TRIGGER_STATE
        - createIndex:
            indexName: IDX_QRTZ_T_N_STATE
            tableName: QRTZ_TRIGGERS
            columns:
              - column:
                  name: SCHED_NAME
              - column:
                  name: TRIGGER_NAME
              - column:
                  name: TRIGGER_GROUP
              - column:
                  name: TRIGGER_STATE
        - createIndex:
            indexName: IDX_QRTZ_T_N_G_STATE
            tableName: QRTZ_TRIGGERS
            columns:
              - column:
                  name: SCHED_NAME
              - column:
                  name: TRIGGER_GROUP
              - column:
                  name: TRIGGER_STATE
        - createIndex:
            indexName: IDX_QRTZ_T_NEXT_FIRE_TIME
            tableName: QRTZ_TRIGGERS
            columns:
              - column:
                  name: SCHED_NAME
              - column:
                  name: NEXT_FIRE_TIME
        - createIndex:
            indexName: IDX_QRTZ_T_NFT_ST
            tableName: QRTZ_TRIGGERS
            columns:
              - column:
                  name: SCHED_NAME
              - column:
                  name: TRIGGER_STATE
              - column:
                  name: NEXT_FIRE_TIME
        - createIndex:
            indexName: IDX_QRTZ_T_NFT_MISFIRE
            tableName: QRTZ_TRIGGERS
            columns:
              - column:
                  name: SCHED_NAME
              - column:
                  name: MISFIRE_INSTR
              - column:
                  name: NEXT_FIRE_TIME
        - createIndex:
            indexName: IDX_QRTZ_T_NFT_ST_MISFIRE
            tableName: QRTZ_TRIGGERS
            columns:
              - column:
                  name: SCHED_NAME
              - column:
                  name: MISFIRE_INSTR
              - column:
                  name: NEXT_FIRE_TIME
              - column:
                  name: TRIGGER_STATE
        - createIndex:
            indexName: IDX_QRTZ_T_NFT_ST_MISFIRE_GRP
            tableName: QRTZ_TRIGGERS
            columns:
              - column:
                  name: SCHED_NAME
              - column:
                  name: MISFIRE_INSTR
              - column:
                  name: NEXT_FIRE_TIME
              - column:
                  name: TRIGGER_GROUP
              - column:
                  name: TRIGGER_STATE
        - createIndex:
            indexName: IDX_QRTZ_FT_TRIG_INST_NAME
            tableName: QRTZ_FIRED_TRIGGERS
            columns:
              - column:
                  name: SCHED_NAME
              - column:
                  name: INSTANCE_NAME
        - createIndex:
            indexName: IDX_QRTZ_FT_INST_JOB_REQ_RCVRY
            tableName: QRTZ_FIRED_TRIGGERS
            columns:
              - column:
                  name: SCHED_NAME
              - column:
                  name: INSTANCE_NAME
              - column:
                  name: REQUESTS_RECOVERY
        - createIndex:
            indexName: IDX_QRTZ_FT_J_G
            tableName: QRTZ_FIRED_TRIGGERS
            columns:
              - column:
                  name: SCHED_NAME
              - column:
                  name: JOB_NAME
              - column:
                  name: JOB_GROUP
        - createIndex:
            indexName: IDX_QRTZ_FT_JG
            tableName: QRTZ_FIRED_TRIGGERS
            columns:
              - column:
                  name: SCHED_NAME
              - column:
                  name: JOB_GROUP
        - createIndex:
            indexName: IDX_QRTZ_FT_T_G
            tableName: QRTZ_FIRED_TRIGGERS
            columns:
              - column:
                  name: SCHED_NAME
              - column:
                  name: TRIGGER_NAME
              - column:
                  name: TRIGGER_GROUP
        - createIndex:
            indexName: IDX_QRTZ_FT_TG
            tableName: QRTZ_FIRED_TRIGGERS
            columns:
              - column:
                  name: SCHED_NAME
              - column:
                  name: TRIGGER_GROUP

  - changeSet:
      id: 90
      author: senior
      comment: 'Added 0.30.0'
      changes:
        - addColumn:
            tableName: core_user
            columns:
              - column:
                  name: sso_source
                  type: varchar(254)
                  remarks: 'String to indicate the SSO backend the user is from'
        - sql:
            sql: update core_user set sso_source='saml' where saml_auth=true
        - dropColumn:
            tableName: core_user
            columnName: saml_auth

# Forgot to get rid of the raw_table_id and raw_column_id columns when we dropped the tables they referenced in migration 87.

  - changeSet:
      id: 91
      author: camsaul
      comment: 'Added 0.30.0'
      changes:
        - dropColumn:
            tableName: metabase_table
            columnName: raw_table_id
        - dropColumn:
            tableName: metabase_field
            columnName: raw_column_id

# Add database_id column to query_execution

  - changeSet:
      id: 92
      author: camsaul
      comment: 'Added 0.31.0'
      validCheckSum:
        - 8:a875945f36824a0667c740888c00c37f
        - 8:83ded48e18fe8f70d6ec09add042124d
        - 8:1e5bc2d66778316ea640a561862c23b4
      changes:
        - addColumn:
            tableName: query_execution
            columns:
              - column:
                  name: database_id
                  type: integer
                  remarks: 'ID of the database this query was ran against.'

# Start recording the actual query dictionary that's been executed

  - changeSet:
      id: 93
      author: camsaul
      comment: 'Added 0.31.0'
      changes:
        - addColumn:
            tableName: query
            columns:
              - column:
                  name: query
                  type: text
                  remarks: 'The actual "query dictionary" for this query.'

# Create the TaskHistory table, intended to provide debugging info on our background/quartz processes
  - changeSet:
      id: 94
      author: senior
      comment: 'Added 0.31.0'
      changes:
        - createTable:
            tableName: task_history
            remarks: 'Timing and metadata info about background/quartz processes'
            columns:
              - column:
                  name: id
                  type: int
                  autoIncrement: true
                  constraints:
                    primaryKey: true
                    nullable: false
              - column:
                  name: task
                  type: VARCHAR(254)
                  remarks: 'Name of the task'
                  constraints:
                    nullable: false
              # The sync tasks all have a db_id, but there are others that won't, such as the pulses
              # task or task history cleanup. The way around this is to create a join table between
              # TASK_HISTORY and METABASE_DATABASE, but that doesn't seem worth it right now.
              - column:
                  name: db_id
                  type: integer
              - column:
                  name: started_at
                  type: datetime
                  constraints:
                    nullable: false
              - column:
                  name: ended_at
                  type: datetime
                  constraints:
                    nullable: false
              - column:
                  name: duration
                  type: int
                  constraints:
                    nullable: false
              - column:
                  name: task_details
                  remarks: 'JSON string with additional info on the task'
                  type: text
        - createIndex:
            indexName: idx_task_history_end_time
            tableName: task_history
            columns:
              - column:
                  name: ended_at
        - createIndex:
            indexName: idx_task_history_db_id
            tableName: task_history
            columns:
              - column:
                  name: db_id
# Before this changeset, the databasechangelog table didn't include any uniqueness constraing for the databasechangelog
# table. Not having anything that uniquely identifies a row can cause issues for database replication. In earlier
# versions of Liquibase the uniquenes constraint was (ID, AUTHOR, FILENAME) but that was dropped
# (https://liquibase.jira.com/browse/CORE-1909) as some as the combination of the three columns caused issues on some
# databases. We only support PostgreSQL, MySQL and H2 which doesn't have that issue. This changeset puts back that
# uniqueness constraint since the issue shouldn't affect us and it will allow replication without the user needed to
# add their own constraint.
  - changeSet:
      id: 95
      author: senior
      comment: 'Added 0.31.0'
      # Don't add the constraint if there are already duplicates in the database change log! Migrations will fail!
      # See #8909
      preConditions:
        - onFail: MARK_RAN
        # If we're dumping the migration as a SQL file or trying to force-migrate we can't check the preconditions
        # so just go ahead and skip the entire thing. This is a non-critical migration
        - onUpdateSQL: IGNORE
        - sqlCheck:
            expectedResult: 0
            sql: SELECT count(*) FROM (SELECT count(*) FROM DATABASECHANGELOG GROUP BY ID, AUTHOR, FILENAME HAVING count(*) > 1) t1
      changes:
        - addUniqueConstraint:
            columnNames: id, author, filename
            constraintName: idx_databasechangelog_id_author_filename
            tableName: DATABASECHANGELOG
#
# ADD Field.settings COLUMN
#
  - changeSet:
      id: 96
      author: camsaul
      comment: 'Added 0.31.0'
      changes:
        - addColumn:
            tableName: metabase_field
            columns:
              - column:
                  name: settings
                  type: text
                  remarks: 'Serialized JSON FE-specific settings like formatting, etc. Scope of what is stored here may increase in future.'
#
# Change MySQL/Maria's blob type to LONGBLOB to more closely match what H2 and PostgreSQL support for size limits
#
  - changeSet:
      id: 97
      author: senior
      comment: 'Added 0.32.0'
      preConditions:
        - onFail: MARK_RAN
        - dbms: mysql, mariadb
      changes:
        - modifyDataType:
            tableName: query_cache
            columnName: results
            newDataType: longblob

#
# Add unique constraints for (Field name + table_id + parent_id) and for (Table name + schema + db_id) unless for one
# reason or another those would-be constraints are already violated. This is to fix issue where sometimes the same Field
# or Table is synced more than once (see #669, #8950, #9048)
#
# Note that the SQL standard says unique constraints should not apply to columns with NULL values. Consider the following:
#
# INSERT INTO metabase_table (db_id, schema, name) VALUES (1, 'PUBLIC', 'my_table');
# INSERT INTO metabase_table (db_id, schema, name) VALUES (1, 'PUBLIC', 'my_table'); -- fails: violates UNIQUE constraint
#
# INSERT INTO metabase_table (db_id, schema, name) VALUES (1, NULL, 'my_table');
# INSERT INTO metabase_table (db_id, schema, name) VALUES (1, NULL, 'my_table'); -- succeeds: because schema is NULL constraint does not apply
#
# Thus these constraints won't work if the data warehouse DB in question doesn't use schemas (e.g. MySQL or MongoDB). It
# will work for other data warehouse types.
#
# Luckily Postgres (but not H2 or MySQL) supports constraints that only apply to columns matching conditions, so we can
# add additional constraints to properly handle those cases.
  - changeSet:
      id: 98
      author: camsaul
      comment: 'Added 0.32.0'
      preConditions:
        - onFail: MARK_RAN
        - onUpdateSQL: IGNORE
        - or:
            - and:
                - dbms:
                    type: mysql,mariadb
                - sqlCheck:
                    expectedResult: 0
                    sql: SELECT count(*) FROM (SELECT count(*) FROM `metabase_table` GROUP BY `db_id`, `schema`, `name` HAVING count(*) > 1) t1
            - and:
                - dbms:
                    type: h2,postgresql
                - sqlCheck:
                    expectedResult: 0
                    sql: SELECT count(*) FROM (SELECT count(*) FROM METABASE_TABLE GROUP BY DB_ID, SCHEMA, NAME HAVING count(*) > 1) t1
      changes:
        - addUniqueConstraint:
            tableName: metabase_table
            columnNames: db_id, schema, name
            constraintName: idx_uniq_table_db_id_schema_name
        # For Postgres, add additional constraint to apply if schema is NULL
        - sql:
            dbms: postgresql
            sql: CREATE UNIQUE INDEX idx_uniq_table_db_id_schema_name_2col ON "metabase_table" ("db_id", "name") WHERE "schema" IS NULL

  - changeSet:
      id: 99
      author: camsaul
      comment: 'Added 0.32.0'
      preConditions:
        - onFail: MARK_RAN
        - onUpdateSQL: IGNORE
        - or:
            - and:
                - dbms:
                    type: mysql,mariadb
                - sqlCheck:
                    expectedResult: 0
                    sql: SELECT count(*) FROM (SELECT count(*) FROM `metabase_field` GROUP BY `table_id`, `parent_id`, `name` HAVING count(*) > 1) t1
            - and:
                - dbms:
                    type: h2,postgresql
                - sqlCheck:
                    expectedResult: 0
                    sql: SELECT count(*) FROM (SELECT count(*) FROM METABASE_FIELD GROUP BY TABLE_ID, PARENT_ID, NAME HAVING count(*) > 1) t1
      changes:
        - addUniqueConstraint:
            tableName: metabase_field
            columnNames: table_id, parent_id, name
            constraintName: idx_uniq_field_table_id_parent_id_name
        # For Postgres, add additional constraint to apply if schema is NULL
        - sql:
            dbms: postgresql
            sql: CREATE UNIQUE INDEX idx_uniq_field_table_id_parent_id_name_2col ON "metabase_field" ("table_id", "name") WHERE "parent_id" IS NULL

#
# Migration 84 was written slightly incorrectly and did not correctly migrate the values of is_active -> archived for
# METRICS. If you look at the migration you will notice the raw SQL part is a `sql` map with 2 `sql` keys. The first key
# is ignored, and that statement was never ran.
#
# To fix this we will migrate any metrics that haven't been updated since that migration ran and fix their archived
# status
  - changeSet:
      id: 100
      author: camsaul
      comment: 'Added 0.32.0'
      preConditions:
        - onFail: MARK_RAN
        - onUpdateSQL: RUN
        - tableExists:
            tableName: databasechangelog
      changes:
        - sql:
            sql: >-
              UPDATE metric
              SET archived = NOT archived
              WHERE EXISTS (
                SELECT *
                FROM databasechangelog dbcl
                WHERE dbcl.id = '84'
                  AND metric.updated_at < dbcl.dateexecuted
              )

# Very helpful for performance reasons. See #9519
  - changeSet:
      id: 101
      author: camsaul
      comment: 'Added 0.32.0'
      changes:
        - createIndex:
            indexName: idx_field_parent_id
            tableName: metabase_field
            columns:
              - column:
                  name: parent_id

# A per-Database setting for the new Query Builder 3.0.
  - changeSet:
      id: 103
      author: camsaul
      comment: 'Added 0.32.10'
      changes:
        - addColumn:
            tableName: metabase_database
            columns:
              - column:
                  name: auto_run_queries
                  remarks: 'Whether to automatically run queries when doing simple filtering and summarizing in the Query Builder.'
                  type: boolean
                  constraints:
                    nullable: false
                  defaultValueBoolean: true


  # To fix EE full-app embedding without compromising security. Full-app embed sessions cannot have `SameSite` attributes in their cookies.
  - changeSet:
      id: 104
      author: camsaul
      comment: 'Added EE 1.1.6/CE 0.33.0'
      changes:
        - addColumn:
            tableName: core_session
            columns:
              - column:
                  name: anti_csrf_token
                  type: text
                  remarks: 'Anti-CSRF token for full-app embed sessions.'

#
# Change `metabase_field.database_type` to `text` to accomodate more exotic field types (enums in Clickhouse, rows in Presto, ...)
#
  - changeSet:
      id: 106
      author: sb
      comment: 'Added 0.33.5'
      changes:
        - modifyDataType:
            tableName: metabase_field
            columnName: database_type
            newDataType: text

#
#  Migrations 107-160 are used to convert a MySQL or MariaDB database to utf8mb4 on launch -- see #11753 for a detailed explanation of these migrations
#

  - changeSet:
        id: 107
        author: camsaul
        comment: Added 0.34.2
        # If this migration fails for any reason continue with the next migration; do not fail the entire process if this one fails
        failOnError: false
        preConditions:
          # If preconditions fail (i.e., dbms is not mysql or mariadb) then mark this migration as 'ran'
          - onFail: MARK_RAN
          # If we're generating SQL output for migrations instead of running via liquibase, fail the preconditions which means these migrations will be skipped
          - onSqlOutput: FAIL
          - or:
              - dbms:
                    type: mysql
              - dbms:
                    type: mariadb
        changes:
          - sql:
                sql: ALTER DATABASE CHARACTER SET = utf8mb4 COLLATE = utf8mb4_unicode_ci;
  - changeSet:
        id: 108
        author: camsaul
        comment: Added 0.34.2
        failOnError: false
        preConditions:
          - onFail: MARK_RAN
          - onSqlOutput: FAIL
          - or:
              - dbms:
                    type: mysql
              - dbms:
                    type: mariadb
        changes:
          - sql:
                sql: ALTER TABLE `DATABASECHANGELOG` CONVERT TO CHARACTER SET utf8mb4 COLLATE utf8mb4_unicode_ci;
  - changeSet:
        id: 109
        author: camsaul
        comment: Added 0.34.2
        failOnError: false
        preConditions:
          - onFail: MARK_RAN
          - onSqlOutput: FAIL
          - or:
              - dbms:
                    type: mysql
              - dbms:
                    type: mariadb
        changes:
          - sql:
                sql: ALTER TABLE `DATABASECHANGELOGLOCK` CONVERT TO CHARACTER SET utf8mb4 COLLATE utf8mb4_unicode_ci;
  - changeSet:
        id: 110
        author: camsaul
        comment: Added 0.34.2
        failOnError: false
        preConditions:
          - onFail: MARK_RAN
          - onSqlOutput: FAIL
          - or:
              - dbms:
                    type: mysql
              - dbms:
                    type: mariadb
        changes:
          - sql:
                sql: ALTER TABLE `QRTZ_CALENDARS` CONVERT TO CHARACTER SET utf8mb4 COLLATE utf8mb4_unicode_ci;
  - changeSet:
        id: 111
        author: camsaul
        comment: Added 0.34.2
        failOnError: false
        preConditions:
          - onFail: MARK_RAN
          - onSqlOutput: FAIL
          - or:
              - dbms:
                    type: mysql
              - dbms:
                    type: mariadb
        changes:
          - sql:
                sql: ALTER TABLE `QRTZ_FIRED_TRIGGERS` CONVERT TO CHARACTER SET utf8mb4 COLLATE utf8mb4_unicode_ci;
  - changeSet:
        id: 112
        author: camsaul
        comment: Added 0.34.2
        failOnError: false
        preConditions:
          - onFail: MARK_RAN
          - onSqlOutput: FAIL
          - or:
              - dbms:
                    type: mysql
              - dbms:
                    type: mariadb
        changes:
          - sql:
                sql: ALTER TABLE `QRTZ_JOB_DETAILS` CONVERT TO CHARACTER SET utf8mb4 COLLATE utf8mb4_unicode_ci;
  - changeSet:
        id: 113
        author: camsaul
        comment: Added 0.34.2
        failOnError: false
        preConditions:
          - onFail: MARK_RAN
          - onSqlOutput: FAIL
          - or:
              - dbms:
                    type: mysql
              - dbms:
                    type: mariadb
        changes:
          - sql:
                sql: ALTER TABLE `QRTZ_LOCKS` CONVERT TO CHARACTER SET utf8mb4 COLLATE utf8mb4_unicode_ci;
  - changeSet:
        id: 114
        author: camsaul
        comment: Added 0.34.2
        failOnError: false
        preConditions:
          - onFail: MARK_RAN
          - onSqlOutput: FAIL
          - or:
              - dbms:
                    type: mysql
              - dbms:
                    type: mariadb
        changes:
          - sql:
                sql: ALTER TABLE `QRTZ_PAUSED_TRIGGER_GRPS` CONVERT TO CHARACTER SET utf8mb4 COLLATE utf8mb4_unicode_ci;
  - changeSet:
        id: 115
        author: camsaul
        comment: Added 0.34.2
        failOnError: false
        preConditions:
          - onFail: MARK_RAN
          - onSqlOutput: FAIL
          - or:
              - dbms:
                    type: mysql
              - dbms:
                    type: mariadb
        changes:
          - sql:
                sql: ALTER TABLE `QRTZ_SCHEDULER_STATE` CONVERT TO CHARACTER SET utf8mb4 COLLATE utf8mb4_unicode_ci;
  - changeSet:
        id: 116
        author: camsaul
        comment: Added 0.34.2
        failOnError: false
        preConditions:
          - onFail: MARK_RAN
          - onSqlOutput: FAIL
          - or:
              - dbms:
                    type: mysql
              - dbms:
                    type: mariadb
        changes:
          - sql:
                sql: ALTER TABLE `core_user` CONVERT TO CHARACTER SET utf8mb4 COLLATE utf8mb4_unicode_ci;
  - changeSet:
        id: 117
        author: camsaul
        comment: Added 0.34.2
        failOnError: false
        preConditions:
          - onFail: MARK_RAN
          - onSqlOutput: FAIL
          - or:
              - dbms:
                    type: mysql
              - dbms:
                    type: mariadb
        changes:
          - sql:
                sql: ALTER TABLE `data_migrations` CONVERT TO CHARACTER SET utf8mb4 COLLATE utf8mb4_unicode_ci;
  - changeSet:
        id: 118
        author: camsaul
        comment: Added 0.34.2
        failOnError: false
        preConditions:
          - onFail: MARK_RAN
          - onSqlOutput: FAIL
          - or:
              - dbms:
                    type: mysql
              - dbms:
                    type: mariadb
        changes:
          - sql:
                sql: ALTER TABLE `dependency` CONVERT TO CHARACTER SET utf8mb4 COLLATE utf8mb4_unicode_ci;
  - changeSet:
        id: 119
        author: camsaul
        comment: Added 0.34.2
        failOnError: false
        preConditions:
          - onFail: MARK_RAN
          - onSqlOutput: FAIL
          - or:
              - dbms:
                    type: mysql
              - dbms:
                    type: mariadb
        changes:
          - sql:
                sql: ALTER TABLE `label` CONVERT TO CHARACTER SET utf8mb4 COLLATE utf8mb4_unicode_ci;
  - changeSet:
        id: 120
        author: camsaul
        comment: Added 0.34.2
        failOnError: false
        preConditions:
          - onFail: MARK_RAN
          - onSqlOutput: FAIL
          - or:
              - dbms:
                    type: mysql
              - dbms:
                    type: mariadb
        changes:
          - sql:
                sql: ALTER TABLE `metabase_database` CONVERT TO CHARACTER SET utf8mb4 COLLATE utf8mb4_unicode_ci;
  - changeSet:
        id: 121
        author: camsaul
        comment: Added 0.34.2
        failOnError: false
        preConditions:
          - onFail: MARK_RAN
          - onSqlOutput: FAIL
          - or:
              - dbms:
                    type: mysql
              - dbms:
                    type: mariadb
        changes:
          - sql:
                sql: ALTER TABLE `permissions_group` CONVERT TO CHARACTER SET utf8mb4 COLLATE utf8mb4_unicode_ci;
  - changeSet:
        id: 122
        author: camsaul
        comment: Added 0.34.2
        failOnError: false
        preConditions:
          - onFail: MARK_RAN
          - onSqlOutput: FAIL
          - or:
              - dbms:
                    type: mysql
              - dbms:
                    type: mariadb
        changes:
          - sql:
                sql: ALTER TABLE `query` CONVERT TO CHARACTER SET utf8mb4 COLLATE utf8mb4_unicode_ci;
  - changeSet:
        id: 123
        author: camsaul
        comment: Added 0.34.2
        failOnError: false
        preConditions:
          - onFail: MARK_RAN
          - onSqlOutput: FAIL
          - or:
              - dbms:
                    type: mysql
              - dbms:
                    type: mariadb
        changes:
          - sql:
                sql: ALTER TABLE `query_cache` CONVERT TO CHARACTER SET utf8mb4 COLLATE utf8mb4_unicode_ci;
  - changeSet:
        id: 124
        author: camsaul
        comment: Added 0.34.2
        failOnError: false
        preConditions:
          - onFail: MARK_RAN
          - onSqlOutput: FAIL
          - or:
              - dbms:
                    type: mysql
              - dbms:
                    type: mariadb
        changes:
          - sql:
                sql: ALTER TABLE `query_execution` CONVERT TO CHARACTER SET utf8mb4 COLLATE utf8mb4_unicode_ci;
  - changeSet:
        id: 125
        author: camsaul
        comment: Added 0.34.2
        failOnError: false
        preConditions:
          - onFail: MARK_RAN
          - onSqlOutput: FAIL
          - or:
              - dbms:
                    type: mysql
              - dbms:
                    type: mariadb
        changes:
          - sql:
                sql: ALTER TABLE `setting` CONVERT TO CHARACTER SET utf8mb4 COLLATE utf8mb4_unicode_ci;
  - changeSet:
        id: 126
        author: camsaul
        comment: Added 0.34.2
        failOnError: false
        preConditions:
          - onFail: MARK_RAN
          - onSqlOutput: FAIL
          - or:
              - dbms:
                    type: mysql
              - dbms:
                    type: mariadb
        changes:
          - sql:
                sql: ALTER TABLE `task_history` CONVERT TO CHARACTER SET utf8mb4 COLLATE utf8mb4_unicode_ci;
  - changeSet:
        id: 127
        author: camsaul
        comment: Added 0.34.2
        failOnError: false
        preConditions:
          - onFail: MARK_RAN
          - onSqlOutput: FAIL
          - or:
              - dbms:
                    type: mysql
              - dbms:
                    type: mariadb
        changes:
          - sql:
                sql: ALTER TABLE `QRTZ_TRIGGERS` CONVERT TO CHARACTER SET utf8mb4 COLLATE utf8mb4_unicode_ci;
  - changeSet:
        id: 128
        author: camsaul
        comment: Added 0.34.2
        failOnError: false
        preConditions:
          - onFail: MARK_RAN
          - onSqlOutput: FAIL
          - or:
              - dbms:
                    type: mysql
              - dbms:
                    type: mariadb
        changes:
          - sql:
                sql: ALTER TABLE `activity` CONVERT TO CHARACTER SET utf8mb4 COLLATE utf8mb4_unicode_ci;
  - changeSet:
        id: 129
        author: camsaul
        comment: Added 0.34.2
        failOnError: false
        preConditions:
          - onFail: MARK_RAN
          - onSqlOutput: FAIL
          - or:
              - dbms:
                    type: mysql
              - dbms:
                    type: mariadb
        changes:
          - sql:
                sql: ALTER TABLE `collection` CONVERT TO CHARACTER SET utf8mb4 COLLATE utf8mb4_unicode_ci;
  - changeSet:
        id: 130
        author: camsaul
        comment: Added 0.34.2
        failOnError: false
        preConditions:
          - onFail: MARK_RAN
          - onSqlOutput: FAIL
          - or:
              - dbms:
                    type: mysql
              - dbms:
                    type: mariadb
        changes:
          - sql:
                sql: ALTER TABLE `collection_revision` CONVERT TO CHARACTER SET utf8mb4 COLLATE utf8mb4_unicode_ci;
  - changeSet:
        id: 131
        author: camsaul
        comment: Added 0.34.2
        failOnError: false
        preConditions:
          - onFail: MARK_RAN
          - onSqlOutput: FAIL
          - or:
              - dbms:
                    type: mysql
              - dbms:
                    type: mariadb
        changes:
          - sql:
                sql: ALTER TABLE `computation_job` CONVERT TO CHARACTER SET utf8mb4 COLLATE utf8mb4_unicode_ci;
  - changeSet:
        id: 132
        author: camsaul
        comment: Added 0.34.2
        failOnError: false
        preConditions:
          - onFail: MARK_RAN
          - onSqlOutput: FAIL
          - or:
              - dbms:
                    type: mysql
              - dbms:
                    type: mariadb
        changes:
          - sql:
                sql: ALTER TABLE `core_session` CONVERT TO CHARACTER SET utf8mb4 COLLATE utf8mb4_unicode_ci;
  - changeSet:
        id: 133
        author: camsaul
        comment: Added 0.34.2
        failOnError: false
        preConditions:
          - onFail: MARK_RAN
          - onSqlOutput: FAIL
          - or:
              - dbms:
                    type: mysql
              - dbms:
                    type: mariadb
        changes:
          - sql:
                sql: ALTER TABLE `metabase_table` CONVERT TO CHARACTER SET utf8mb4 COLLATE utf8mb4_unicode_ci;
  - changeSet:
        id: 134
        author: camsaul
        comment: Added 0.34.2
        failOnError: false
        preConditions:
          - onFail: MARK_RAN
          - onSqlOutput: FAIL
          - or:
              - dbms:
                    type: mysql
              - dbms:
                    type: mariadb
        changes:
          - sql:
                sql: ALTER TABLE `permissions` CONVERT TO CHARACTER SET utf8mb4 COLLATE utf8mb4_unicode_ci;
  - changeSet:
        id: 135
        author: camsaul
        comment: Added 0.34.2
        failOnError: false
        preConditions:
          - onFail: MARK_RAN
          - onSqlOutput: FAIL
          - or:
              - dbms:
                    type: mysql
              - dbms:
                    type: mariadb
        changes:
          - sql:
                sql: ALTER TABLE `permissions_revision` CONVERT TO CHARACTER SET utf8mb4 COLLATE utf8mb4_unicode_ci;
  - changeSet:
        id: 136
        author: camsaul
        comment: Added 0.34.2
        failOnError: false
        preConditions:
          - onFail: MARK_RAN
          - onSqlOutput: FAIL
          - or:
              - dbms:
                    type: mysql
              - dbms:
                    type: mariadb
        changes:
          - sql:
                sql: ALTER TABLE `revision` CONVERT TO CHARACTER SET utf8mb4 COLLATE utf8mb4_unicode_ci;
  - changeSet:
        id: 137
        author: camsaul
        comment: Added 0.34.2
        failOnError: false
        preConditions:
          - onFail: MARK_RAN
          - onSqlOutput: FAIL
          - or:
              - dbms:
                    type: mysql
              - dbms:
                    type: mariadb
        changes:
          - sql:
                sql: ALTER TABLE `view_log` CONVERT TO CHARACTER SET utf8mb4 COLLATE utf8mb4_unicode_ci;
  - changeSet:
        id: 138
        author: camsaul
        comment: Added 0.34.2
        failOnError: false
        preConditions:
          - onFail: MARK_RAN
          - onSqlOutput: FAIL
          - or:
              - dbms:
                    type: mysql
              - dbms:
                    type: mariadb
        changes:
          - sql:
                sql: ALTER TABLE `QRTZ_BLOB_TRIGGERS` CONVERT TO CHARACTER SET utf8mb4 COLLATE utf8mb4_unicode_ci;
  - changeSet:
        id: 139
        author: camsaul
        comment: Added 0.34.2
        failOnError: false
        preConditions:
          - onFail: MARK_RAN
          - onSqlOutput: FAIL
          - or:
              - dbms:
                    type: mysql
              - dbms:
                    type: mariadb
        changes:
          - sql:
                sql: ALTER TABLE `QRTZ_CRON_TRIGGERS` CONVERT TO CHARACTER SET utf8mb4 COLLATE utf8mb4_unicode_ci;
  - changeSet:
        id: 140
        author: camsaul
        comment: Added 0.34.2
        failOnError: false
        preConditions:
          - onFail: MARK_RAN
          - onSqlOutput: FAIL
          - or:
              - dbms:
                    type: mysql
              - dbms:
                    type: mariadb
        changes:
          - sql:
                sql: ALTER TABLE `QRTZ_SIMPLE_TRIGGERS` CONVERT TO CHARACTER SET utf8mb4 COLLATE utf8mb4_unicode_ci;
  - changeSet:
        id: 141
        author: camsaul
        comment: Added 0.34.2
        failOnError: false
        preConditions:
          - onFail: MARK_RAN
          - onSqlOutput: FAIL
          - or:
              - dbms:
                    type: mysql
              - dbms:
                    type: mariadb
        changes:
          - sql:
                sql: ALTER TABLE `QRTZ_SIMPROP_TRIGGERS` CONVERT TO CHARACTER SET utf8mb4 COLLATE utf8mb4_unicode_ci;
  - changeSet:
        id: 142
        author: camsaul
        comment: Added 0.34.2
        failOnError: false
        preConditions:
          - onFail: MARK_RAN
          - onSqlOutput: FAIL
          - or:
              - dbms:
                    type: mysql
              - dbms:
                    type: mariadb
        changes:
          - sql:
                sql: ALTER TABLE `computation_job_result` CONVERT TO CHARACTER SET utf8mb4 COLLATE utf8mb4_unicode_ci;
  - changeSet:
        id: 143
        author: camsaul
        comment: Added 0.34.2
        failOnError: false
        preConditions:
          - onFail: MARK_RAN
          - onSqlOutput: FAIL
          - or:
              - dbms:
                    type: mysql
              - dbms:
                    type: mariadb
        changes:
          - sql:
                sql: ALTER TABLE `metabase_field` CONVERT TO CHARACTER SET utf8mb4 COLLATE utf8mb4_unicode_ci;
  - changeSet:
        id: 144
        author: camsaul
        comment: Added 0.34.2
        failOnError: false
        preConditions:
          - onFail: MARK_RAN
          - onSqlOutput: FAIL
          - or:
              - dbms:
                    type: mysql
              - dbms:
                    type: mariadb
        changes:
          - sql:
                sql: ALTER TABLE `permissions_group_membership` CONVERT TO CHARACTER SET utf8mb4 COLLATE utf8mb4_unicode_ci;
  - changeSet:
        id: 145
        author: camsaul
        comment: Added 0.34.2
        failOnError: false
        preConditions:
          - onFail: MARK_RAN
          - onSqlOutput: FAIL
          - or:
              - dbms:
                    type: mysql
              - dbms:
                    type: mariadb
        changes:
          - sql:
                sql: ALTER TABLE `pulse` CONVERT TO CHARACTER SET utf8mb4 COLLATE utf8mb4_unicode_ci;
  - changeSet:
        id: 146
        author: camsaul
        comment: Added 0.34.2
        failOnError: false
        preConditions:
          - onFail: MARK_RAN
          - onSqlOutput: FAIL
          - or:
              - dbms:
                    type: mysql
              - dbms:
                    type: mariadb
        changes:
          - sql:
                sql: ALTER TABLE `report_dashboard` CONVERT TO CHARACTER SET utf8mb4 COLLATE utf8mb4_unicode_ci;
  - changeSet:
        id: 147
        author: camsaul
        comment: Added 0.34.2
        failOnError: false
        preConditions:
          - onFail: MARK_RAN
          - onSqlOutput: FAIL
          - or:
              - dbms:
                    type: mysql
              - dbms:
                    type: mariadb
        changes:
          - sql:
                sql: ALTER TABLE `dashboard_favorite` CONVERT TO CHARACTER SET utf8mb4 COLLATE utf8mb4_unicode_ci;
  - changeSet:
        id: 148
        author: camsaul
        comment: Added 0.34.2
        failOnError: false
        preConditions:
          - onFail: MARK_RAN
          - onSqlOutput: FAIL
          - or:
              - dbms:
                    type: mysql
              - dbms:
                    type: mariadb
        changes:
          - sql:
                sql: ALTER TABLE `dimension` CONVERT TO CHARACTER SET utf8mb4 COLLATE utf8mb4_unicode_ci;
  - changeSet:
        id: 149
        author: camsaul
        comment: Added 0.34.2
        failOnError: false
        preConditions:
          - onFail: MARK_RAN
          - onSqlOutput: FAIL
          - or:
              - dbms:
                    type: mysql
              - dbms:
                    type: mariadb
        changes:
          - sql:
                sql: ALTER TABLE `metabase_fieldvalues` CONVERT TO CHARACTER SET utf8mb4 COLLATE utf8mb4_unicode_ci;
  - changeSet:
        id: 150
        author: camsaul
        comment: Added 0.34.2
        failOnError: false
        preConditions:
          - onFail: MARK_RAN
          - onSqlOutput: FAIL
          - or:
              - dbms:
                    type: mysql
              - dbms:
                    type: mariadb
        changes:
          - sql:
                sql: ALTER TABLE `metric` CONVERT TO CHARACTER SET utf8mb4 COLLATE utf8mb4_unicode_ci;
  - changeSet:
        id: 151
        author: camsaul
        comment: Added 0.34.2
        failOnError: false
        preConditions:
          - onFail: MARK_RAN
          - onSqlOutput: FAIL
          - or:
              - dbms:
                    type: mysql
              - dbms:
                    type: mariadb
        changes:
          - sql:
                sql: ALTER TABLE `pulse_channel` CONVERT TO CHARACTER SET utf8mb4 COLLATE utf8mb4_unicode_ci;
  - changeSet:
        id: 152
        author: camsaul
        comment: Added 0.34.2
        failOnError: false
        preConditions:
          - onFail: MARK_RAN
          - onSqlOutput: FAIL
          - or:
              - dbms:
                    type: mysql
              - dbms:
                    type: mariadb
        changes:
          - sql:
                sql: ALTER TABLE `segment` CONVERT TO CHARACTER SET utf8mb4 COLLATE utf8mb4_unicode_ci;
  - changeSet:
        id: 153
        author: camsaul
        comment: Added 0.34.2
        failOnError: false
        preConditions:
          - onFail: MARK_RAN
          - onSqlOutput: FAIL
          - or:
              - dbms:
                    type: mysql
              - dbms:
                    type: mariadb
        changes:
          - sql:
                sql: ALTER TABLE `pulse_channel_recipient` CONVERT TO CHARACTER SET utf8mb4 COLLATE utf8mb4_unicode_ci;
  - changeSet:
        id: 154
        author: camsaul
        comment: Added 0.34.2
        failOnError: false
        preConditions:
          - onFail: MARK_RAN
          - onSqlOutput: FAIL
          - or:
              - dbms:
                    type: mysql
              - dbms:
                    type: mariadb
        changes:
          - sql:
                sql: ALTER TABLE `report_card` CONVERT TO CHARACTER SET utf8mb4 COLLATE utf8mb4_unicode_ci;
  - changeSet:
        id: 155
        author: camsaul
        comment: Added 0.34.2
        failOnError: false
        preConditions:
          - onFail: MARK_RAN
          - onSqlOutput: FAIL
          - or:
              - dbms:
                    type: mysql
              - dbms:
                    type: mariadb
        changes:
          - sql:
                sql: ALTER TABLE `metric_important_field` CONVERT TO CHARACTER SET utf8mb4 COLLATE utf8mb4_unicode_ci;
  - changeSet:
        id: 156
        author: camsaul
        comment: Added 0.34.2
        failOnError: false
        preConditions:
          - onFail: MARK_RAN
          - onSqlOutput: FAIL
          - or:
              - dbms:
                    type: mysql
              - dbms:
                    type: mariadb
        changes:
          - sql:
                sql: ALTER TABLE `report_cardfavorite` CONVERT TO CHARACTER SET utf8mb4 COLLATE utf8mb4_unicode_ci;
  - changeSet:
        id: 157
        author: camsaul
        comment: Added 0.34.2
        failOnError: false
        preConditions:
          - onFail: MARK_RAN
          - onSqlOutput: FAIL
          - or:
              - dbms:
                    type: mysql
              - dbms:
                    type: mariadb
        changes:
          - sql:
                sql: ALTER TABLE `card_label` CONVERT TO CHARACTER SET utf8mb4 COLLATE utf8mb4_unicode_ci;
  - changeSet:
        id: 158
        author: camsaul
        comment: Added 0.34.2
        failOnError: false
        preConditions:
          - onFail: MARK_RAN
          - onSqlOutput: FAIL
          - or:
              - dbms:
                    type: mysql
              - dbms:
                    type: mariadb
        changes:
          - sql:
                sql: ALTER TABLE `pulse_card` CONVERT TO CHARACTER SET utf8mb4 COLLATE utf8mb4_unicode_ci;
  - changeSet:
        id: 159
        author: camsaul
        comment: Added 0.34.2
        failOnError: false
        preConditions:
          - onFail: MARK_RAN
          - onSqlOutput: FAIL
          - or:
              - dbms:
                    type: mysql
              - dbms:
                    type: mariadb
        changes:
          - sql:
                sql: ALTER TABLE `report_dashboardcard` CONVERT TO CHARACTER SET utf8mb4 COLLATE utf8mb4_unicode_ci;
  - changeSet:
        id: 160
        author: camsaul
        comment: Added 0.34.2
        failOnError: false
        preConditions:
          - onFail: MARK_RAN
          - onSqlOutput: FAIL
          - or:
              - dbms:
                    type: mysql
              - dbms:
                    type: mariadb
        changes:
          - sql:
                sql: ALTER TABLE `dashboardcard_series` CONVERT TO CHARACTER SET utf8mb4 COLLATE utf8mb4_unicode_ci;

# [161 has been removed. Superceded by 166]

# Drop the old query_queryexecution table if present. This was replaced by query_execution in 0.23.0. This was
# formerly a data migration but was converted to a Liquibase migration so people running migrations manually will
# still have the Table dropped.

  - changeSet:
      id: 162
      author: camsaul
      comment: 'Added 0.23.0 as a data migration; converted to Liquibase migration in 0.35.0'
      preConditions:
        - onFail: MARK_RAN
        - tableExists:
            tableName: query_queryexecution
      changes:
        - dropTable:
            tableName: query_queryexecution

# Drop Card.read_permissions. Prior to 0.30.0 Card permissions were always based on the Database/Table(s) being
# queried (i.e., the permissions model we use for ad-hoc queries). These permissions were calculated and stored in
# `read_permissions` for performance reasons. In 0.30.0, we switched to having Card permissions always be inherited
# from their parent Collection, and the column hasn't been used since then. Time to let it go.

  - changeSet:
      id: 163
      author: camsaul
      comment: 'Added 0.35.0'
      changes:
        - dropColumn:
            tableName: report_card
            columnName: read_permissions

# Add User `locale` -- when set, this User will see the Metabase in this Locale rather than the system default Locale
# (the `site-locale` Setting).

  - changeSet:
      id: 164
      author: camsaul
      comment: 'Added 0.35.0'
      changes:
        - addColumn:
            tableName: core_user
            columns:
              - column:
                  name: locale
                  remarks: 'Preferred ISO locale (language/country) code, e.g "en" or "en-US", for this User. Overrides site default.'
                  type: varchar(5)

# Add Field `database_position` to keep the order in which fields are ordered in the DB, `custom_position` for custom
# position; and Table `field_order` setting.

  - changeSet:
      id: 165
      author: sb
      comment: 'Added field_order to Table and database_position to Field'
      validCheckSum:
        - 8:474a357368a665d5e0701b9eb5f313f9
        - 8:8848644da9dd9e40924ae71ac4c7c370
      changes:
        - addColumn:
            tableName: metabase_field
            columns:
              - column:
                  name: database_position
                  type: int
                  defaultValueNumeric: 0
                  constraints:
                    nullable: false
        - addColumn:
            tableName: metabase_field
            columns:
              - column:
                  name: custom_position
                  type: int
                  defaultValueNumeric: 0
                  constraints:
                    nullable: false
        - addColumn:
            tableName: metabase_table
            columns:
              - column:
                  name: field_order
                  type: varchar(254)
                  defaultValue: database
                  constraints:
                    nullable: false
        - sql:
            sql: update metabase_field set database_position = id

# Change field_values.updated_at and query_cache.updated_at from datetime to timestamp [with time zone] to get >
# second resolution on MySQL.
#
# query_cache.updated_at was originally converted to a timestamp in 161, but we used `timestamp` instead of
# `timestamp(6)`. It is converted correctly here.

  - changeSet:
      id: 166
      author: camsaul
      comment: Added 0.36.0/1.35.4
      changes:
        - modifyDataType:
            tableName: metabase_fieldvalues
            columnName: updated_at
            newDataType: ${timestamp_type}
        - modifyDataType:
            tableName: query_cache
            columnName: updated_at
            newDataType: ${timestamp_type}

# Create the native query snippets table, intended to store snippets and their metadata
  - changeSet:
      id: 167
      author: walterl, camsaul
      comment: 'Added 0.36.0'
      changes:
        # If an older version of this Table was created locally (during dev) drop it, we have an updated definition
        - sql:
            sql: drop table if exists native_query_snippet
        - createTable:
            tableName: native_query_snippet
            remarks: 'Query snippets (raw text) to be substituted in native queries'
            columns:
              - column:
                  name: id
                  type: int
                  autoIncrement: true
                  constraints:
                    primaryKey: true
                    nullable: false
              - column:
                  name: name
                  type: VARCHAR(254)
                  remarks: 'Name of the query snippet'
                  constraints:
                    nullable: false
                    unique: true
              - column:
                  name: description
                  type: text
              - column:
                  name: content
                  type: text
                  remarks: 'Raw query snippet'
                  constraints:
                    nullable: false
              - column:
                  name: creator_id
                  type: int
                  constraints:
                    nullable: false
                    references: core_user(id)
                    foreignKeyName: fk_snippet_creator_id
                    # This primarily affects tests because under normal
                    # circumstances we don't delete Users, we just archive them
                    deleteCascade: true
              - column:
                  name: archived
                  type: boolean
                  defaultValueBoolean: false
                  constraints:
                    nullable: false
              - column:
                  name: created_at
                  type: ${timestamp_type}
                  # it seems like defaultValueComputed actaully just ends
                  # getting ignored anyway -- see
                  # https://stackoverflow.com/questions/58816496/force-liquibase-to-current-timestamp-instead-of-now
                  # We set a custom value for MySQL/MariaDB in MetabaseMySqlCreateTableSqlGenerator.java
                  defaultValueComputed: current_timestamp
                  constraints:
                    nullable: false
              - column:
                  name: updated_at
                  type: ${timestamp_type}
                  defaultValueComputed: current_timestamp
                  constraints:
                    nullable: false
        # Needed to efficiently enforce the unique constraint on name and so we can lookup by name as well.
        - createIndex:
            tableName: native_query_snippet
            indexName: idx_snippet_name
            columns:
              - column:
                  name: name

# Convert query execution from DATETIME to TIMESTAMP(6) so have normalize TZ
# offset and so MySQL/MariaDB has better than second precision

  - changeSet:
      id: 168
      author: camsaul
      comment: Added 0.36.0
      changes:
        - modifyDataType:
            tableName: query_execution
            columnName: started_at
            newDataType: ${timestamp_type}

# Remove `Table.rows`, which hasn't been used for years now. Older versions of Metabase used to store the row count in
# this column but we disabled it a long time ago for performance reasons. Now it's time to remove it entirely.

  - changeSet:
      id: 169
      author: camsaul
      comment: Added 0.36.0
      objectQuotingStrategy: ${quote_strategy}
      changes:
        - dropColumn:
            tableName: metabase_table
            columnName: rows

# Remove fields_hash from Table model, as we no longer skip sync steps if metadata
# hash hasn't changed.

  - changeSet:
      id: 170
      author: sb
      comment: Added 0.36.0
      changes:
        - dropColumn:
            tableName: metabase_table
            columnName: fields_hash

# In EE, NativeQuerySnippets have a permissions system based on "snippet folders" which are Collections under the
# hood. However, these Collections live in a separate "namespace" -- a completely separate hierarchy of Collections.

  - changeSet:
      id: 171
      author: camsaul
      comment: Added 0.36.0
      changes:
        - addColumn:
            tableName: native_query_snippet
            columns:
              - column:
                  name: collection_id
                  type: int
                  remarks: 'ID of the Snippet Folder (Collection) this Snippet is in, if any'
                  constraints:
                    nullable: true
                    references: collection(id)
                    foreignKeyName: fk_snippet_collection_id
                    deleteCascade: true
        - createIndex:
            tableName: native_query_snippet
            indexName: idx_snippet_collection_id
            columns:
              - column:
                  name: collection_id

  - changeSet:
      id: 172
      author: camsaul
      comment: Added 0.36.0
      changes:
        - addColumn:
            tableName: collection
            columns:
              - column:
                  name: namespace
                  type: varchar(254)
                  remarks: 'The namespace (hierachy) this Collection belongs to. NULL means the Collection is in the default namespace.'
                  constraints:
                    nullable: true

# These migrations convert various FK constraints in the DB to ones with ON DELETE CASCADE so the DB can handle this
# instead of relying on Toucan pre-delete methods to do it, which are subject to race conditions.

  # activity.user_id -> core_user.id
  - changeSet:
      id: 173
      author: camsaul
      comment: Added 0.36.0
      changes:
        - dropForeignKeyConstraint:
            baseTableName: activity
            constraintName: fk_activity_ref_user_id

  - changeSet:
      id: 174
      author: camsaul
      comment: Added 0.36.0
      changes:
        - addForeignKeyConstraint:
            baseTableName: activity
            baseColumnNames: user_id
            referencedTableName: core_user
            referencedColumnNames: id
            constraintName: fk_activity_ref_user_id
            onDelete: CASCADE

  # card_label.card_id -> report_card.id
  - changeSet:
      id: 175
      author: camsaul
      comment: Added 0.36.0
      changes:
        - dropForeignKeyConstraint:
            baseTableName: card_label
            constraintName: fk_card_label_ref_card_id

  - changeSet:
      id: 176
      author: camsaul
      comment: Added 0.36.0
      changes:
        - addForeignKeyConstraint:
            baseTableName: card_label
            baseColumnNames: card_id
            referencedTableName: report_card
            referencedColumnNames: id
            constraintName: fk_card_label_ref_card_id
            onDelete: CASCADE

  # card_label.label_id -> label.id
  - changeSet:
      id: 177
      author: camsaul
      comment: Added 0.36.0
      changes:
        - dropForeignKeyConstraint:
            baseTableName: card_label
            constraintName: fk_card_label_ref_label_id

  - changeSet:
      id: 178
      author: camsaul
      comment: Added 0.36.0
      changes:
        - addForeignKeyConstraint:
            baseTableName: card_label
            baseColumnNames: label_id
            referencedTableName: label
            referencedColumnNames: id
            constraintName: fk_card_label_ref_label_id
            onDelete: CASCADE

  # collection.personal_owner_id -> core_user.id
  - changeSet:
      id: 179
      author: camsaul
      comment: Added 0.36.0
      changes:
        - dropForeignKeyConstraint:
            baseTableName: collection
            constraintName: fk_collection_personal_owner_id

  - changeSet:
      id: 180
      author: camsaul
      comment: Added 0.36.0
      changes:
        - addForeignKeyConstraint:
            baseTableName: collection
            baseColumnNames: personal_owner_id
            referencedTableName: core_user
            referencedColumnNames: id
            constraintName: fk_collection_personal_owner_id
            onDelete: CASCADE

  # collection_revision.user_id -> core_user.id
  - changeSet:
      id: 181
      author: camsaul
      comment: Added 0.36.0
      changes:
        - dropForeignKeyConstraint:
            baseTableName: collection_revision
            constraintName: fk_collection_revision_user_id

  - changeSet:
      id: 182
      author: camsaul
      comment: Added 0.36.0
      changes:
        - addForeignKeyConstraint:
            baseTableName: collection_revision
            baseColumnNames: user_id
            referencedTableName: core_user
            referencedColumnNames: id
            constraintName: fk_collection_revision_user_id
            onDelete: CASCADE

  # computation_job.creator_id -> core_user.id
  - changeSet:
      id: 183
      author: camsaul
      comment: Added 0.36.0
      changes:
        - dropForeignKeyConstraint:
            baseTableName: computation_job
            constraintName: fk_computation_job_ref_user_id

  - changeSet:
      id: 184
      author: camsaul
      comment: Added 0.36.0
      changes:
        - addForeignKeyConstraint:
            baseTableName: computation_job
            baseColumnNames: creator_id
            referencedTableName: core_user
            referencedColumnNames: id
            constraintName: fk_computation_job_ref_user_id
            onDelete: CASCADE

  # computation_job_result.job_id -> computation_job.id
  - changeSet:
      id: 185
      author: camsaul
      comment: Added 0.36.0
      changes:
        - dropForeignKeyConstraint:
            baseTableName: computation_job_result
            constraintName: fk_computation_result_ref_job_id

  - changeSet:
      id: 186
      author: camsaul
      comment: Added 0.36.0
      changes:
        - addForeignKeyConstraint:
            baseTableName: computation_job_result
            baseColumnNames: job_id
            referencedTableName: computation_job
            referencedColumnNames: id
            constraintName: fk_computation_result_ref_job_id
            onDelete: CASCADE

  # core_session.user_id -> core_user.id
  - changeSet:
      id: 187
      author: camsaul
      comment: Added 0.36.0
      changes:
        - dropForeignKeyConstraint:
            baseTableName: core_session
            constraintName: fk_session_ref_user_id

  - changeSet:
      id: 188
      author: camsaul
      comment: Added 0.36.0
      changes:
        - addForeignKeyConstraint:
            baseTableName: core_session
            baseColumnNames: user_id
            referencedTableName: core_user
            referencedColumnNames: id
            constraintName: fk_session_ref_user_id
            onDelete: CASCADE

  # dashboardcard_series.card_id -> report_card.id
  - changeSet:
      id: 189
      author: camsaul
      comment: Added 0.36.0
      changes:
        - dropForeignKeyConstraint:
            baseTableName: dashboardcard_series
            constraintName: fk_dashboardcard_series_ref_card_id

  - changeSet:
      id: 190
      author: camsaul
      comment: Added 0.36.0
      changes:
        - addForeignKeyConstraint:
            baseTableName: dashboardcard_series
            baseColumnNames: card_id
            referencedTableName: report_card
            referencedColumnNames: id
            constraintName: fk_dashboardcard_series_ref_card_id
            onDelete: CASCADE

  # dashboardcard_series.dashboardcard_id -> report_dashboardcard.id
  - changeSet:
      id: 191
      author: camsaul
      comment: Added 0.36.0
      changes:
        - dropForeignKeyConstraint:
            baseTableName: dashboardcard_series
            constraintName: fk_dashboardcard_series_ref_dashboardcard_id

  - changeSet:
      id: 192
      author: camsaul
      comment: Added 0.36.0
      changes:
        - addForeignKeyConstraint:
            baseTableName: dashboardcard_series
            baseColumnNames: dashboardcard_id
            referencedTableName: report_dashboardcard
            referencedColumnNames: id
            constraintName: fk_dashboardcard_series_ref_dashboardcard_id
            onDelete: CASCADE

  # group_table_access_policy.card_id -> report_card.id
  - changeSet:
      id: 193
      author: camsaul
      comment: Added 0.36.0
      changes:
        - dropForeignKeyConstraint:
            baseTableName: group_table_access_policy
            constraintName: fk_gtap_card_id

  - changeSet:
      id: 194
      author: camsaul
      comment: Added 0.36.0
      changes:
        - addForeignKeyConstraint:
            baseTableName: group_table_access_policy
            baseColumnNames: card_id
            referencedTableName: report_card
            referencedColumnNames: id
            constraintName: fk_gtap_card_id
            onDelete: CASCADE

  # metabase_field.parent_id -> metabase_field.id
  - changeSet:
      id: 195
      author: camsaul
      comment: Added 0.36.0
      changes:
        - dropForeignKeyConstraint:
            baseTableName: metabase_field
            constraintName: fk_field_parent_ref_field_id

  - changeSet:
      id: 196
      author: camsaul
      comment: Added 0.36.0
      changes:
        - addForeignKeyConstraint:
            baseTableName: metabase_field
            baseColumnNames: parent_id
            referencedTableName: metabase_field
            referencedColumnNames: id
            constraintName: fk_field_parent_ref_field_id
            onDelete: CASCADE

  # metabase_field.table_id -> metabase_table.id
  - changeSet:
      id: 197
      author: camsaul
      comment: Added 0.36.0
      changes:
        - dropForeignKeyConstraint:
            baseTableName: metabase_field
            constraintName: fk_field_ref_table_id

  - changeSet:
      id: 198
      author: camsaul
      comment: Added 0.36.0
      changes:
        - addForeignKeyConstraint:
            baseTableName: metabase_field
            baseColumnNames: table_id
            referencedTableName: metabase_table
            referencedColumnNames: id
            constraintName: fk_field_ref_table_id
            onDelete: CASCADE

  # metabase_fieldvalues.field_id -> metabase_field.id
  - changeSet:
      id: 199
      author: camsaul
      comment: Added 0.36.0
      changes:
        - dropForeignKeyConstraint:
            baseTableName: metabase_fieldvalues
            constraintName: fk_fieldvalues_ref_field_id

  - changeSet:
      id: 200
      author: camsaul
      comment: Added 0.36.0
      changes:
        - addForeignKeyConstraint:
            baseTableName: metabase_fieldvalues
            baseColumnNames: field_id
            referencedTableName: metabase_field
            referencedColumnNames: id
            constraintName: fk_fieldvalues_ref_field_id
            onDelete: CASCADE

  # metabase_table.db_id -> metabase_database.id
  - changeSet:
      id: 201
      author: camsaul
      comment: Added 0.36.0
      changes:
        - dropForeignKeyConstraint:
            baseTableName: metabase_table
            constraintName: fk_table_ref_database_id

  - changeSet:
      id: 202
      author: camsaul
      comment: Added 0.36.0
      changes:
        - addForeignKeyConstraint:
            baseTableName: metabase_table
            baseColumnNames: db_id
            referencedTableName: metabase_database
            referencedColumnNames: id
            constraintName: fk_table_ref_database_id
            onDelete: CASCADE

  # metric.creator_id -> core_user.id
  - changeSet:
      id: 203
      author: camsaul
      comment: Added 0.36.0
      changes:
        - dropForeignKeyConstraint:
            baseTableName: metric
            constraintName: fk_metric_ref_creator_id

  - changeSet:
      id: 204
      author: camsaul
      comment: Added 0.36.0
      changes:
        - addForeignKeyConstraint:
            baseTableName: metric
            baseColumnNames: creator_id
            referencedTableName: core_user
            referencedColumnNames: id
            constraintName: fk_metric_ref_creator_id
            onDelete: CASCADE

  # metric.table_id -> metabase_table.id
  - changeSet:
      id: 205
      author: camsaul
      comment: Added 0.36.0
      changes:
        - dropForeignKeyConstraint:
            baseTableName: metric
            constraintName: fk_metric_ref_table_id

  - changeSet:
      id: 206
      author: camsaul
      comment: Added 0.36.0
      changes:
        - addForeignKeyConstraint:
            baseTableName: metric
            baseColumnNames: table_id
            referencedTableName: metabase_table
            referencedColumnNames: id
            constraintName: fk_metric_ref_table_id
            onDelete: CASCADE

  # metric_important_field.field_id -> metabase_field.id
  - changeSet:
      id: 207
      author: camsaul
      comment: Added 0.36.0
      changes:
        - dropForeignKeyConstraint:
            baseTableName: metric_important_field
            constraintName: fk_metric_important_field_metabase_field_id

  - changeSet:
      id: 208
      author: camsaul
      comment: Added 0.36.0
      changes:
        - addForeignKeyConstraint:
            baseTableName: metric_important_field
            baseColumnNames: field_id
            referencedTableName: metabase_field
            referencedColumnNames: id
            constraintName: fk_metric_important_field_metabase_field_id
            onDelete: CASCADE

  # metric_important_field.metric_id -> metric.id
  - changeSet:
      id: 209
      author: camsaul
      comment: Added 0.36.0
      changes:
        - dropForeignKeyConstraint:
            baseTableName: metric_important_field
            constraintName: fk_metric_important_field_metric_id

  - changeSet:
      id: 210
      author: camsaul
      comment: Added 0.36.0
      changes:
        - addForeignKeyConstraint:
            baseTableName: metric_important_field
            baseColumnNames: metric_id
            referencedTableName: metric
            referencedColumnNames: id
            constraintName: fk_metric_important_field_metric_id
            onDelete: CASCADE

  # native_query_snippet.collection_id -> collection.id
  - changeSet:
      id: 211
      author: camsaul
      comment: Added 0.36.0
      changes:
        - dropForeignKeyConstraint:
            baseTableName: native_query_snippet
            constraintName: fk_snippet_collection_id

  - changeSet:
      id: 212
      author: camsaul
      comment: Added 0.36.0
      changes:
        - addForeignKeyConstraint:
            baseTableName: native_query_snippet
            baseColumnNames: collection_id
            referencedTableName: collection
            referencedColumnNames: id
            constraintName: fk_snippet_collection_id
            onDelete: SET NULL

  # permissions.group_id -> permissions_group.id
  - changeSet:
      id: 213
      author: camsaul
      comment: Added 0.36.0
      changes:
        - dropForeignKeyConstraint:
            baseTableName: permissions
            constraintName: fk_permissions_group_id

  - changeSet:
      id: 214
      author: camsaul
      comment: Added 0.36.0
      changes:
        - addForeignKeyConstraint:
            baseTableName: permissions
            baseColumnNames: group_id
            referencedTableName: permissions_group
            referencedColumnNames: id
            constraintName: fk_permissions_group_id
            onDelete: CASCADE

  # permissions_group_membership.group_id -> permissions_group.id
  - changeSet:
      id: 215
      author: camsaul
      comment: Added 0.36.0
      changes:
        - dropForeignKeyConstraint:
            baseTableName: permissions_group_membership
            constraintName: fk_permissions_group_group_id

  - changeSet:
      id: 216
      author: camsaul
      comment: Added 0.36.0
      changes:
        - addForeignKeyConstraint:
            baseTableName: permissions_group_membership
            baseColumnNames: group_id
            referencedTableName: permissions_group
            referencedColumnNames: id
            constraintName: fk_permissions_group_group_id
            onDelete: CASCADE

  # permissions_group_membership.user_id -> core_user.id
  - changeSet:
      id: 217
      author: camsaul
      comment: Added 0.36.0
      changes:
        - dropForeignKeyConstraint:
            baseTableName: permissions_group_membership
            constraintName: fk_permissions_group_membership_user_id

  - changeSet:
      id: 218
      author: camsaul
      comment: Added 0.36.0
      changes:
        - addForeignKeyConstraint:
            baseTableName: permissions_group_membership
            baseColumnNames: user_id
            referencedTableName: core_user
            referencedColumnNames: id
            constraintName: fk_permissions_group_membership_user_id
            onDelete: CASCADE

  # permissions_revision.user_id -> core_user.id
  - changeSet:
      id: 219
      author: camsaul
      comment: Added 0.36.0
      changes:
        - dropForeignKeyConstraint:
            baseTableName: permissions_revision
            constraintName: fk_permissions_revision_user_id

  - changeSet:
      id: 220
      author: camsaul
      comment: Added 0.36.0
      changes:
        - addForeignKeyConstraint:
            baseTableName: permissions_revision
            baseColumnNames: user_id
            referencedTableName: core_user
            referencedColumnNames: id
            constraintName: fk_permissions_revision_user_id
            onDelete: CASCADE

  # pulse.collection_id -> collection.id
  - changeSet:
      id: 221
      author: camsaul
      comment: Added 0.36.0
      changes:
        - dropForeignKeyConstraint:
            baseTableName: pulse
            constraintName: fk_pulse_collection_id

  - changeSet:
      id: 222
      author: camsaul
      comment: Added 0.36.0
      changes:
        - addForeignKeyConstraint:
            baseTableName: pulse
            baseColumnNames: collection_id
            referencedTableName: collection
            referencedColumnNames: id
            constraintName: fk_pulse_collection_id
            onDelete: SET NULL

  # pulse.creator_id -> core_user.id
  - changeSet:
      id: 223
      author: camsaul
      comment: Added 0.36.0
      changes:
        - dropForeignKeyConstraint:
            baseTableName: pulse
            constraintName: fk_pulse_ref_creator_id

  - changeSet:
      id: 224
      author: camsaul
      comment: Added 0.36.0
      changes:
        - addForeignKeyConstraint:
            baseTableName: pulse
            baseColumnNames: creator_id
            referencedTableName: core_user
            referencedColumnNames: id
            constraintName: fk_pulse_ref_creator_id
            onDelete: CASCADE

  # pulse_card.card_id -> report_card.id
  - changeSet:
      id: 225
      author: camsaul
      comment: Added 0.36.0
      changes:
        - dropForeignKeyConstraint:
            baseTableName: pulse_card
            constraintName: fk_pulse_card_ref_card_id

  - changeSet:
      id: 226
      author: camsaul
      comment: Added 0.36.0
      changes:
        - addForeignKeyConstraint:
            baseTableName: pulse_card
            baseColumnNames: card_id
            referencedTableName: report_card
            referencedColumnNames: id
            constraintName: fk_pulse_card_ref_card_id
            onDelete: CASCADE

  # pulse_card.pulse_id -> pulse.id
  - changeSet:
      id: 227
      author: camsaul
      comment: Added 0.36.0
      changes:
        - dropForeignKeyConstraint:
            baseTableName: pulse_card
            constraintName: fk_pulse_card_ref_pulse_id

  - changeSet:
      id: 228
      author: camsaul
      comment: Added 0.36.0
      changes:
        - addForeignKeyConstraint:
            baseTableName: pulse_card
            baseColumnNames: pulse_id
            referencedTableName: pulse
            referencedColumnNames: id
            constraintName: fk_pulse_card_ref_pulse_id
            onDelete: CASCADE

  # pulse_channel.pulse_id -> pulse.id
  - changeSet:
      id: 229
      author: camsaul
      comment: Added 0.36.0
      changes:
        - dropForeignKeyConstraint:
            baseTableName: pulse_channel
            constraintName: fk_pulse_channel_ref_pulse_id

  - changeSet:
      id: 230
      author: camsaul
      comment: Added 0.36.0
      changes:
        - addForeignKeyConstraint:
            baseTableName: pulse_channel
            baseColumnNames: pulse_id
            referencedTableName: pulse
            referencedColumnNames: id
            constraintName: fk_pulse_channel_ref_pulse_id
            onDelete: CASCADE

  # pulse_channel_recipient.pulse_channel_id -> pulse_channel.id
  - changeSet:
      id: 231
      author: camsaul
      comment: Added 0.36.0
      changes:
        - dropForeignKeyConstraint:
            baseTableName: pulse_channel_recipient
            constraintName: fk_pulse_channel_recipient_ref_pulse_channel_id

  - changeSet:
      id: 232
      author: camsaul
      comment: Added 0.36.0
      changes:
        - addForeignKeyConstraint:
            baseTableName: pulse_channel_recipient
            baseColumnNames: pulse_channel_id
            referencedTableName: pulse_channel
            referencedColumnNames: id
            constraintName: fk_pulse_channel_recipient_ref_pulse_channel_id
            onDelete: CASCADE

  # pulse_channel_recipient.user_id -> core_user.id
  - changeSet:
      id: 233
      author: camsaul
      comment: Added 0.36.0
      changes:
        - dropForeignKeyConstraint:
            baseTableName: pulse_channel_recipient
            constraintName: fk_pulse_channel_recipient_ref_user_id

  - changeSet:
      id: 234
      author: camsaul
      comment: Added 0.36.0
      changes:
        - addForeignKeyConstraint:
            baseTableName: pulse_channel_recipient
            baseColumnNames: user_id
            referencedTableName: core_user
            referencedColumnNames: id
            constraintName: fk_pulse_channel_recipient_ref_user_id
            onDelete: CASCADE

  # report_card.collection_id -> collection.id
  - changeSet:
      id: 235
      author: camsaul
      comment: Added 0.36.0
      changes:
        - dropForeignKeyConstraint:
            baseTableName: report_card
            constraintName: fk_card_collection_id

  - changeSet:
      id: 236
      author: camsaul
      comment: Added 0.36.0
      changes:
        - addForeignKeyConstraint:
            baseTableName: report_card
            baseColumnNames: collection_id
            referencedTableName: collection
            referencedColumnNames: id
            constraintName: fk_card_collection_id
            onDelete: SET NULL

  # report_card.made_public_by_id -> core_user.id
  - changeSet:
      id: 237
      author: camsaul
      comment: Added 0.36.0
      changes:
        - dropForeignKeyConstraint:
            baseTableName: report_card
            constraintName: fk_card_made_public_by_id

  - changeSet:
      id: 238
      author: camsaul
      comment: Added 0.36.0
      changes:
        - addForeignKeyConstraint:
            baseTableName: report_card
            baseColumnNames: made_public_by_id
            referencedTableName: core_user
            referencedColumnNames: id
            constraintName: fk_card_made_public_by_id
            onDelete: CASCADE

  # report_card.creator_id -> core_user.id
  - changeSet:
      id: 239
      author: camsaul
      comment: Added 0.36.0
      changes:
        - dropForeignKeyConstraint:
            baseTableName: report_card
            constraintName: fk_card_ref_user_id

  - changeSet:
      id: 240
      author: camsaul
      comment: Added 0.36.0
      changes:
        - addForeignKeyConstraint:
            baseTableName: report_card
            baseColumnNames: creator_id
            referencedTableName: core_user
            referencedColumnNames: id
            constraintName: fk_card_ref_user_id
            onDelete: CASCADE

  # report_card.database_id -> metabase_database.id
  - changeSet:
      id: 241
      author: camsaul
      comment: Added 0.36.0
      changes:
        - dropForeignKeyConstraint:
            baseTableName: report_card
            constraintName: fk_report_card_ref_database_id

  - changeSet:
      id: 242
      author: camsaul
      comment: Added 0.36.0
      changes:
        - addForeignKeyConstraint:
            baseTableName: report_card
            baseColumnNames: database_id
            referencedTableName: metabase_database
            referencedColumnNames: id
            constraintName: fk_report_card_ref_database_id
            onDelete: CASCADE

  # report_card.table_id -> metabase_table.id
  - changeSet:
      id: 243
      author: camsaul
      comment: Added 0.36.0
      changes:
        - dropForeignKeyConstraint:
            baseTableName: report_card
            constraintName: fk_report_card_ref_table_id

  - changeSet:
      id: 244
      author: camsaul
      comment: Added 0.36.0
      changes:
        - addForeignKeyConstraint:
            baseTableName: report_card
            baseColumnNames: table_id
            referencedTableName: metabase_table
            referencedColumnNames: id
            constraintName: fk_report_card_ref_table_id
            onDelete: CASCADE

  # report_cardfavorite.card_id -> report_card.id
  - changeSet:
      id: 245
      author: camsaul
      comment: Added 0.36.0
      changes:
        - dropForeignKeyConstraint:
            baseTableName: report_cardfavorite
            constraintName: fk_cardfavorite_ref_card_id

  - changeSet:
      id: 246
      author: camsaul
      comment: Added 0.36.0
      changes:
        - addForeignKeyConstraint:
            baseTableName: report_cardfavorite
            baseColumnNames: card_id
            referencedTableName: report_card
            referencedColumnNames: id
            constraintName: fk_cardfavorite_ref_card_id
            onDelete: CASCADE

  # report_cardfavorite.owner_id -> core_user.id
  - changeSet:
      id: 247
      author: camsaul
      comment: Added 0.36.0
      changes:
        - dropForeignKeyConstraint:
            baseTableName: report_cardfavorite
            constraintName: fk_cardfavorite_ref_user_id

  - changeSet:
      id: 248
      author: camsaul
      comment: Added 0.36.0
      changes:
        - addForeignKeyConstraint:
            baseTableName: report_cardfavorite
            baseColumnNames: owner_id
            referencedTableName: core_user
            referencedColumnNames: id
            constraintName: fk_cardfavorite_ref_user_id
            onDelete: CASCADE

  # report_dashboard.collection_id -> collection.id
  - changeSet:
      id: 249
      author: camsaul
      comment: Added 0.36.0
      changes:
        - dropForeignKeyConstraint:
            baseTableName: report_dashboard
            constraintName: fk_dashboard_collection_id

  - changeSet:
      id: 250
      author: camsaul
      comment: Added 0.36.0
      changes:
        - addForeignKeyConstraint:
            baseTableName: report_dashboard
            baseColumnNames: collection_id
            referencedTableName: collection
            referencedColumnNames: id
            constraintName: fk_dashboard_collection_id
            onDelete: SET NULL

  # report_dashboard.made_public_by_id -> core_user.id
  - changeSet:
      id: 251
      author: camsaul
      comment: Added 0.36.0
      changes:
        - dropForeignKeyConstraint:
            baseTableName: report_dashboard
            constraintName: fk_dashboard_made_public_by_id

  - changeSet:
      id: 252
      author: camsaul
      comment: Added 0.36.0
      changes:
        - addForeignKeyConstraint:
            baseTableName: report_dashboard
            baseColumnNames: made_public_by_id
            referencedTableName: core_user
            referencedColumnNames: id
            constraintName: fk_dashboard_made_public_by_id
            onDelete: CASCADE

  # report_dashboard.creator_id -> core_user.id
  - changeSet:
      id: 253
      author: camsaul
      comment: Added 0.36.0
      changes:
        - dropForeignKeyConstraint:
            baseTableName: report_dashboard
            constraintName: fk_dashboard_ref_user_id

  - changeSet:
      id: 254
      author: camsaul
      comment: Added 0.36.0
      changes:
        - addForeignKeyConstraint:
            baseTableName: report_dashboard
            baseColumnNames: creator_id
            referencedTableName: core_user
            referencedColumnNames: id
            constraintName: fk_dashboard_ref_user_id
            onDelete: CASCADE

  # report_dashboardcard.card_id -> report_card.id
  - changeSet:
      id: 255
      author: camsaul
      comment: Added 0.36.0
      changes:
        - dropForeignKeyConstraint:
            baseTableName: report_dashboardcard
            constraintName: fk_dashboardcard_ref_card_id

  - changeSet:
      id: 256
      author: camsaul
      comment: Added 0.36.0
      changes:
        - addForeignKeyConstraint:
            baseTableName: report_dashboardcard
            baseColumnNames: card_id
            referencedTableName: report_card
            referencedColumnNames: id
            constraintName: fk_dashboardcard_ref_card_id
            onDelete: CASCADE

  # report_dashboardcard.dashboard_id -> report_dashboard.id
  - changeSet:
      id: 257
      author: camsaul
      comment: Added 0.36.0
      changes:
        - dropForeignKeyConstraint:
            baseTableName: report_dashboardcard
            constraintName: fk_dashboardcard_ref_dashboard_id

  - changeSet:
      id: 258
      author: camsaul
      comment: Added 0.36.0
      changes:
        - addForeignKeyConstraint:
            baseTableName: report_dashboardcard
            baseColumnNames: dashboard_id
            referencedTableName: report_dashboard
            referencedColumnNames: id
            constraintName: fk_dashboardcard_ref_dashboard_id
            onDelete: CASCADE

  # revision.user_id -> core_user.id
  - changeSet:
      id: 259
      author: camsaul
      comment: Added 0.36.0
      changes:
        - dropForeignKeyConstraint:
            baseTableName: revision
            constraintName: fk_revision_ref_user_id

  - changeSet:
      id: 260
      author: camsaul
      comment: Added 0.36.0
      changes:
        - addForeignKeyConstraint:
            baseTableName: revision
            baseColumnNames: user_id
            referencedTableName: core_user
            referencedColumnNames: id
            constraintName: fk_revision_ref_user_id
            onDelete: CASCADE

  # segment.creator_id -> core_user.id
  - changeSet:
      id: 261
      author: camsaul
      comment: Added 0.36.0
      changes:
        - dropForeignKeyConstraint:
            baseTableName: segment
            constraintName: fk_segment_ref_creator_id

  - changeSet:
      id: 262
      author: camsaul
      comment: Added 0.36.0
      changes:
        - addForeignKeyConstraint:
            baseTableName: segment
            baseColumnNames: creator_id
            referencedTableName: core_user
            referencedColumnNames: id
            constraintName: fk_segment_ref_creator_id
            onDelete: CASCADE

  # segment.table_id -> metabase_table.id
  - changeSet:
      id: 263
      author: camsaul
      comment: Added 0.36.0
      changes:
        - dropForeignKeyConstraint:
            baseTableName: segment
            constraintName: fk_segment_ref_table_id

  - changeSet:
      id: 264
      author: camsaul
      comment: Added 0.36.0
      changes:
        - addForeignKeyConstraint:
            baseTableName: segment
            baseColumnNames: table_id
            referencedTableName: metabase_table
            referencedColumnNames: id
            constraintName: fk_segment_ref_table_id
            onDelete: CASCADE

  # view_log.user_id -> core_user.id
  - changeSet:
      id: 265
      author: camsaul
      comment: Added 0.36.0
      changes:
        - dropForeignKeyConstraint:
            baseTableName: view_log
            constraintName: fk_view_log_ref_user_id

  - changeSet:
      id: 266
      author: camsaul
      comment: Added 0.36.0
      changes:
        - addForeignKeyConstraint:
            baseTableName: view_log
            baseColumnNames: user_id
            referencedTableName: core_user
            referencedColumnNames: id
            constraintName: fk_view_log_ref_user_id
            onDelete: CASCADE

# changesets 268-272 allow for handling user account emails in lowercase (GH issue 3047)
  - changeSet:
      id: 268
      author: rlotun
      comment: Added 0.37.0  # create index on lower(email), for performance reasons (not availble on h2 and only on more recent versions of mysql)
      failOnError: false
      preConditions:
        - onFail: MARK_RAN
        - and:
            - dbms:
                type: postgresql,mysql,mariadb
      changes:
        - createIndex:
            columns:
             - column:
                 name: lower(email)
                 type: varchar(254)
            tableName: core_user
            indexName: idx_lower_email
  - changeSet:
      id: 269
      author: rlotun
      comment: Added 0.37.0  # set email values to lower(email) but do so defensively and in a way that works on postgres and mysql - skip over those that would introduce duplicates (e.g. Reza@email.com and reza@email.com)
      changes:
        - sql :
            sql : UPDATE core_user SET email = lower(email) WHERE lower(email) NOT IN (SELECT * FROM (SELECT lower(email) FROM core_user GROUP BY lower(email) HAVING count(email) > 1) as e)
  - changeSet:
      id: 270
      author: rlotun
      comment: Added 0.37.0 # try to install citext extension on posgres (user requires privileges on postgres)
      failOnError: false
      preConditions:
        - onFail: MARK_RAN
        - or:
            - dbms:
                type: postgresql
      changes:
        - sql :
            sql : CREATE EXTENSION IF NOT EXISTS citext
  - changeSet:
      id: 271
      author: rlotun
      comment: Added 0.37.0 # try to convert email column to citext on postgres, if citext extension installed
      failOnError: false
      preConditions:
        - onFail: MARK_RAN
        - and:
            - dbms:
                type: postgresql
            - sqlCheck:
                expectedResult: 1
                sql: SELECT count(*) FROM pg_extension WHERE extname = 'citext'
      changes:
        - modifyDataType:
            tableName: core_user
            columnName: email
            newDataType: citext
  - changeSet:
      id: 272
      author: rlotun
      comment: Added 0.37.0 # for H2 convert column to VARCHAR_IGNORECASE
      failOnError: false
      preConditions:
         - or:
             - dbms:
                   type: h2
      changes:
        - modifyDataType:
            tableName: core_user
            columnName: email
            newDataType: varchar_ignorecase(254)

  - changeSet:
      id: 273
      author: camsaul
      comment: Added 0.37.1
      changes:
        - addDefaultValue:
            tableName: core_user
            columnName: is_superuser
            columnDataType: boolean
            defaultValueBoolean: false

  - changeSet:
      id: 274
      author: camsaul
      comment: Added 0.37.1
      changes:
        - addDefaultValue:
            tableName: core_user
            columnName: is_active
            columnDataType: boolean
            defaultValueBoolean: true

 # Add refingerprint to database to mark if fingerprinting or
 # not. Nullable in first pass so can be opt in and then in a
 # subsequent pass can be globally turned on where null, respecting
 # people who turned it on and then off.

  - changeSet:
      id: 275
      author: dpsutton
      comment: 'Added 0.38.0 refingerprint to Database'
      validCheckSum:
        - 8:b976d49f4eb84664649119f5f63465dd
        - 8:447d9e294f59dd1058940defec7e0f40
      changes:
        - addColumn:
            tableName: metabase_database
            columns:
              - column:
                  name: refingerprint
                  type: boolean
                  remarks: 'Whether or not to enable periodic refingerprinting for this Database.'
                  constraints:
                    nullable: true
  - changeSet:
      id: 276
      author: robroland
      comment: Added 0.38.0 - Dashboard subscriptions
      validCheckSum:
        - 8:dfe9b8333b600c739306caa85d95ad55
        - 8:59dd1fb0732c7a9b78bce896c0cff3c0
      changes:
        - addColumn:
            tableName: pulse_card
            columns:
            - column:
                name: dashboard_card_id
                type: int
                remarks: 'If this Pulse is a Dashboard subscription, the ID of the DashboardCard that corresponds to this PulseCard.'
                constraints:
                  nullable: true
                  references: report_dashboardcard(id)
                  foreignKeyName: fk_pulse_card_ref_pulse_card_id
                  deferrable: false
                  initiallyDeferred: false

  - changeSet:
      id: 277
      author: tsmacdonald
      comment: Added 0.38.0 - Dashboard subscriptions
      changes:
        - dropForeignKeyConstraint:
            baseTableName: pulse_card
            constraintName: fk_pulse_card_ref_pulse_card_id

  - changeSet:
      id: 278
      author: tsmacdonald
      comment: Added 0.38.0 - Dashboard subscrptions
      changes:
        - addForeignKeyConstraint:
            baseTableName: pulse_card
            baseColumnNames: dashboard_card_id
            referencedTableName: report_dashboardcard
            referencedColumnNames: id
            constraintName: fk_pulse_card_ref_pulse_card_id
            onDelete: CASCADE

  - changeSet:
      id: 279
      author: camsaul
      comment: Added 0.38.0 - Dashboard subscriptions
      changes:
        - addColumn:
            tableName: pulse
            columns:
              - column:
                  name: dashboard_id
                  type: int
                  remarks: 'ID of the Dashboard if this Pulse is a Dashboard Subscription.'

  # FK constraint is added separately because deleteCascade doesn't work in addColumn -- see #14321
  - changeSet:
      id: 280
      author: camsaul
      comment: Added 0.38.0 - Dashboard subscriptions
      changes:
        - addForeignKeyConstraint:
            baseTableName: pulse
            baseColumnNames: dashboard_id
            referencedTableName: report_dashboard
            referencedColumnNames: id
            constraintName: fk_pulse_ref_dashboard_id
            onDelete: CASCADE

  - changeSet:
      id: 281
      author: dpsutton
      comment: Added 0.39 - Semantic type system - rename special_type
      changes:
        - renameColumn:
            tableName: metabase_field
            oldColumnName: special_type
            newColumnName: semantic_type
            columnDataType: varchar(255)

  # Change the TaskHistory timestamp columns to higher-resolution columns: on MySQL, they previously only had *second*
  # resolution, which caused annoying test failures and made it hard to correctly sort tasks that happened in quick
  # succession.
  #
  # We have to give these columns default values as well, or MySQL is going to be very fussy about having two
  # NOT NULL timestamp columns without default values at the same time.
  #
  # This is done in raw SQL because AFAIK there's no way in Liquibase to change a column type and give it a default
  # value in a single statement, which we have to do to make MySQL happy.
  - changeSet:
      id: 282
      author: camsaul
      comment: Added 0.39.0
      changes:
        - sql:
            dbms: h2
            sql: |
              ALTER TABLE task_history
              ALTER COLUMN started_at timestamp with time zone DEFAULT current_timestamp NOT NULL;
        - sql:
            dbms: postgresql
            sql: |
              ALTER TABLE task_history
              ALTER COLUMN started_at TYPE timestamp with time zone,
              ALTER COLUMN started_at SET DEFAULT current_timestamp;
        - sql:
            dbms: mysql,mariadb
            sql: |
              ALTER TABLE task_history
              MODIFY started_at timestamp(6) DEFAULT current_timestamp(6) NOT NULL;

  - changeSet:
      id: 283
      author: camsaul
      comment: Added 0.39.0
      changes:
        - sql:
            dbms: h2
            sql: |
              ALTER TABLE task_history
              ALTER COLUMN ended_at timestamp with time zone DEFAULT current_timestamp NOT NULL;
        - sql:
            dbms: postgresql
            sql: |
              ALTER TABLE task_history
              ALTER COLUMN ended_at TYPE timestamp with time zone,
              ALTER COLUMN ended_at SET DEFAULT current_timestamp;
        - sql:
            dbms: mysql,mariadb
            sql: |
              ALTER TABLE task_history
              MODIFY ended_at timestamp(6) DEFAULT current_timestamp(6) NOT NULL;

  - changeSet:
      id: 284
      author: dpsutton
      comment: Added 0.39 - Semantic type system - add effective type
      changes:
        - addColumn:
            tableName: metabase_field
            columns:
              - column:
                  name: effective_type
                  type: varchar(255)
                  remarks: 'The effective type of the field after any coercions.'
  - changeSet:
      id: 285
      author: dpsutton
      comment: Added 0.39 - Semantic type system - add coercion column
      changes:
        - addColumn:
            tableName: metabase_field
            columns:
              - column:
                  name: coercion_strategy
                  type: varchar(255)
                  remarks: 'A strategy to coerce the base_type into the effective_type.'
  - changeSet:
      id: 286
      author: dpsutton
      comment: Added 0.39 - Semantic type system - set effective_type default
      changes:
        - sql:
            sql: UPDATE metabase_field set effective_type = base_type
  - changeSet:
      id: 287
      author: dpsutton
      comment: Added 0.39 - Semantic type system - migrate ISO8601 strings
      validCheckSum:
        - 8:ed47b08ec425a34cf66bd1e96c7b2446
        - 8:0679eedae767a8648383aac2f923e413
      changes:
        - sql:
            sql: >-
              UPDATE metabase_field
              SET effective_type    = (CASE semantic_type
                                         WHEN 'type/ISO8601DateTimeString' THEN 'type/DateTime'
                                         WHEN 'type/ISO8601TimeString'     THEN 'type/Time'
                                         WHEN 'type/ISO8601DateString'     THEN 'type/Date'
                                       END),
                  coercion_strategy = (CASE semantic_type
                                        WHEN 'type/ISO8601DateTimeString' THEN 'Coercion/ISO8601->DateTime'
                                        WHEN 'type/ISO8601TimeString'     THEN 'Coercion/ISO8601->Time'
                                        WHEN 'type/ISO8601DateString'     THEN 'Coercion/ISO8601->Date'
                                       END)
              WHERE semantic_type IN ('type/ISO8601DateTimeString',
                                      'type/ISO8601TimeString',
                                      'type/ISO8601DateString');
  - changeSet:
      id: 288
      author: dpsutton
      comment: Added 0.39 - Semantic type system - migrate unix timestamps
      validCheckSum:
        - 8:4fa37c8edede4a10c39bf5aca13bd1b5
        - 8:96af0fae84744857640d029cf4cd4bb6
      changes:
        - sql:
              sql: >-
                UPDATE metabase_field
                set effective_type    = 'type/DateTime',
                    coercion_strategy = (case semantic_type
                                          WHEN 'type/UNIXTimestampSeconds'      THEN 'Coercion/UNIXSeconds->DateTime'
                                          WHEN 'type/UNIXTimestampMilliSeconds' THEN 'Coercion/UNIXMilliSeconds->DateTime'
                                          WHEN 'type/UNIXTimestampMicroSeconds' THEN 'Coercion/UNIXMicroSeconds->DateTime'
                                         END)
                WHERE semantic_type IN ('type/UNIXTimestampSeconds',
                                        'type/UNIXTimestampMilliSeconds',
<<<<<<< HEAD
                                        'type/UNIXTimestampMicroSeconds')

  - changeSet:
      id: 291
      author: camsaul
      comment: Added 0.39.0
      changes:
        - createTable:
            tableName: login_history
            remarks: "Keeps track of various logins for different users and additional info such as location and device"
            columns:
              - column:
                  name: id
                  type: int
                  autoIncrement: true
                  constraints:
                    primaryKey: true
                    nullable: false
              - column:
                  name: timestamp
                  type: ${timestamp_type}
                  remarks: "When this login occurred."
                  defaultValueComputed: current_timestamp
                  constraints:
                    nullable: false
              - column:
                  name: user_id
                  type: int
                  remarks: "ID of the User that logged in."
                  constraints:
                    foreignKeyName: fk_login_history_user_id
                    references: core_user(id)
                    nullable: false
                    deleteCascade: true
              # FK constraint is created later, because we can't create it inline with ON DELETE SET NULL
              - column:
                  name: session_id
                  type: varchar(254)
                  remarks: "ID of the Session created by this login if one is currently active. NULL if Session is no longer active."
              - column:
                  name: device_id
                  type: char(36)
                  remarks: "Cookie-based unique identifier for the device/browser the user logged in from."
                  constraints:
                    nullable: false
              - column:
                  name: device_description
                  type: text
                  remarks: "Description of the device that login happened from, for example a user-agent string, but this might be something different if we support alternative auth mechanisms in the future."
                  constraints:
                    nullable: false
              - column:
                  name: ip_address
                  type: text
                  remarks: "IP address of the device that login happened from, so we can geocode it and determine approximate location."
                  constraints:
                    nullable: false

  - changeSet:
      id: 292
      author: camsaul
      comment: Added 0.39.0
      changes:
        - createIndex:
            tableName: login_history
            indexName: idx_user_id
            columns:
              - column:
                  name: user_id

  - changeSet:
      id: 293
      author: camsaul
      comment: Added 0.39.0
      changes:
        - addForeignKeyConstraint:
            baseTableName: login_history
            baseColumnNames: session_id
            referencedTableName: core_session
            referencedColumnNames: id
            constraintName: fk_login_history_session_id
            onDelete: SET NULL

  - changeSet:
      id: 294
      author: camsaul
      comment: Added 0.39.0
      changes:
        - createIndex:
            tableName: login_history
            indexName: idx_session_id
            columns:
              - column:
                  name: session_id

  # index on login history timestamp -- so admin can see *all* recent logins, or we can delete login history after a certain age
  - changeSet:
      id: 295
      author: camsaul
      comment: Added 0.39.0
      changes:
        - createIndex:
            tableName: login_history
            indexName: idx_timestamp
            columns:
              - column:
                  name: timestamp

  # index on login history user_id + device_id -- so we can easily see if this is the first time a device is used
  - changeSet:
      id: 296
      author: camsaul
      comment: Added 0.39.0
      changes:
        - createIndex:
            tableName: login_history
            indexName: idx_user_id_device_id
            columns:
              - column:
                  name: session_id
              - column:
                  name: device_id

  # index on login history user_id + timestamp -- so we can easily see recent logins for a user
  - changeSet:
      id: 297
      author: camsaul
      comment: Added 0.39.0
      changes:
        - createIndex:
            tableName: login_history
            indexName: idx_user_id_timestamp
            columns:
              - column:
                  name: user_id
              - column:
                  name: timestamp
=======
                                        'type/UNIXTimestampMicroSeconds');

  - changeSet:
      id: 289
      author: dpsutton
      comment: Added 0.39 - Semantic type system - migrate unix timestamps (corrects typo- seconds was migrated correctly, not millis and micros)
      changes:
        - sql:
              sql: >-
                UPDATE metabase_field
                set effective_type    = 'type/DateTime',
                    coercion_strategy = (case semantic_type
                                          WHEN 'type/UNIXTimestampMilliseconds' THEN 'Coercion/UNIXMilliSeconds->DateTime'
                                          WHEN 'type/UNIXTimestampMicroseconds' THEN 'Coercion/UNIXMicroSeconds->DateTime'
                                         END)
                WHERE semantic_type IN ('type/UNIXTimestampMilliseconds',
                                        'type/UNIXTimestampMicroseconds')

  - changeSet:
      id: 290
      author: dpsutton
      comment: Added 0.39 - Semantic type system - Clobber semantic_type where there was a coercion
      changes:
        - sql:
              sql: UPDATE metabase_field set semantic_type = null where coercion_strategy is not null
>>>>>>> 2b2c388f

# >>>>>>>>>> DO NOT ADD NEW MIGRATIONS BELOW THIS LINE! ADD THEM ABOVE <<<<<<<<<<

########################################################################################################################
#
# ADVICE:
#
# 1) Run ./bin/lint-migrations-file.sh to run core.spec checks against any changes you make here. Liquibase is pretty
#    forgiving and won't complain if you accidentally mix up things like deleteCascade and onDelete: CASCADE. CI runs
#    this check but it's nicer to know now instead of waiting for CI.
#
# 2) Please post a message in the Metabase Slack #migrations channel to let others know you are creating a new
#    migration so someone else doesn't steal your ID number
#
# PLEASE KEEP THIS MESSAGE AT THE BOTTOM OF THIS FILE!!!!! Add new migrations above the message.
#
########################################################################################################################<|MERGE_RESOLUTION|>--- conflicted
+++ resolved
@@ -7983,7 +7983,6 @@
             sql: |
               ALTER TABLE task_history
               MODIFY ended_at timestamp(6) DEFAULT current_timestamp(6) NOT NULL;
-
   - changeSet:
       id: 284
       author: dpsutton
@@ -8058,145 +8057,6 @@
                                          END)
                 WHERE semantic_type IN ('type/UNIXTimestampSeconds',
                                         'type/UNIXTimestampMilliSeconds',
-<<<<<<< HEAD
-                                        'type/UNIXTimestampMicroSeconds')
-
-  - changeSet:
-      id: 291
-      author: camsaul
-      comment: Added 0.39.0
-      changes:
-        - createTable:
-            tableName: login_history
-            remarks: "Keeps track of various logins for different users and additional info such as location and device"
-            columns:
-              - column:
-                  name: id
-                  type: int
-                  autoIncrement: true
-                  constraints:
-                    primaryKey: true
-                    nullable: false
-              - column:
-                  name: timestamp
-                  type: ${timestamp_type}
-                  remarks: "When this login occurred."
-                  defaultValueComputed: current_timestamp
-                  constraints:
-                    nullable: false
-              - column:
-                  name: user_id
-                  type: int
-                  remarks: "ID of the User that logged in."
-                  constraints:
-                    foreignKeyName: fk_login_history_user_id
-                    references: core_user(id)
-                    nullable: false
-                    deleteCascade: true
-              # FK constraint is created later, because we can't create it inline with ON DELETE SET NULL
-              - column:
-                  name: session_id
-                  type: varchar(254)
-                  remarks: "ID of the Session created by this login if one is currently active. NULL if Session is no longer active."
-              - column:
-                  name: device_id
-                  type: char(36)
-                  remarks: "Cookie-based unique identifier for the device/browser the user logged in from."
-                  constraints:
-                    nullable: false
-              - column:
-                  name: device_description
-                  type: text
-                  remarks: "Description of the device that login happened from, for example a user-agent string, but this might be something different if we support alternative auth mechanisms in the future."
-                  constraints:
-                    nullable: false
-              - column:
-                  name: ip_address
-                  type: text
-                  remarks: "IP address of the device that login happened from, so we can geocode it and determine approximate location."
-                  constraints:
-                    nullable: false
-
-  - changeSet:
-      id: 292
-      author: camsaul
-      comment: Added 0.39.0
-      changes:
-        - createIndex:
-            tableName: login_history
-            indexName: idx_user_id
-            columns:
-              - column:
-                  name: user_id
-
-  - changeSet:
-      id: 293
-      author: camsaul
-      comment: Added 0.39.0
-      changes:
-        - addForeignKeyConstraint:
-            baseTableName: login_history
-            baseColumnNames: session_id
-            referencedTableName: core_session
-            referencedColumnNames: id
-            constraintName: fk_login_history_session_id
-            onDelete: SET NULL
-
-  - changeSet:
-      id: 294
-      author: camsaul
-      comment: Added 0.39.0
-      changes:
-        - createIndex:
-            tableName: login_history
-            indexName: idx_session_id
-            columns:
-              - column:
-                  name: session_id
-
-  # index on login history timestamp -- so admin can see *all* recent logins, or we can delete login history after a certain age
-  - changeSet:
-      id: 295
-      author: camsaul
-      comment: Added 0.39.0
-      changes:
-        - createIndex:
-            tableName: login_history
-            indexName: idx_timestamp
-            columns:
-              - column:
-                  name: timestamp
-
-  # index on login history user_id + device_id -- so we can easily see if this is the first time a device is used
-  - changeSet:
-      id: 296
-      author: camsaul
-      comment: Added 0.39.0
-      changes:
-        - createIndex:
-            tableName: login_history
-            indexName: idx_user_id_device_id
-            columns:
-              - column:
-                  name: session_id
-              - column:
-                  name: device_id
-
-  # index on login history user_id + timestamp -- so we can easily see recent logins for a user
-  - changeSet:
-      id: 297
-      author: camsaul
-      comment: Added 0.39.0
-      changes:
-        - createIndex:
-            tableName: login_history
-            indexName: idx_user_id_timestamp
-            columns:
-              - column:
-                  name: user_id
-              - column:
-                  name: timestamp
-=======
                                         'type/UNIXTimestampMicroSeconds');
 
   - changeSet:
@@ -8222,7 +8082,144 @@
       changes:
         - sql:
               sql: UPDATE metabase_field set semantic_type = null where coercion_strategy is not null
->>>>>>> 2b2c388f
+
+# 291-297 create the new login history Table
+
+  - changeSet:
+      id: 291
+      author: camsaul
+      comment: Added 0.39.0
+      changes:
+        - createTable:
+            tableName: login_history
+            remarks: "Keeps track of various logins for different users and additional info such as location and device"
+            columns:
+              - column:
+                  name: id
+                  type: int
+                  autoIncrement: true
+                  constraints:
+                    primaryKey: true
+                    nullable: false
+              - column:
+                  name: timestamp
+                  type: ${timestamp_type}
+                  remarks: "When this login occurred."
+                  defaultValueComputed: current_timestamp
+                  constraints:
+                    nullable: false
+              - column:
+                  name: user_id
+                  type: int
+                  remarks: "ID of the User that logged in."
+                  constraints:
+                    foreignKeyName: fk_login_history_user_id
+                    references: core_user(id)
+                    nullable: false
+                    deleteCascade: true
+              # FK constraint is created later, because we can't create it inline with ON DELETE SET NULL
+              - column:
+                  name: session_id
+                  type: varchar(254)
+                  remarks: "ID of the Session created by this login if one is currently active. NULL if Session is no longer active."
+              - column:
+                  name: device_id
+                  type: char(36)
+                  remarks: "Cookie-based unique identifier for the device/browser the user logged in from."
+                  constraints:
+                    nullable: false
+              - column:
+                  name: device_description
+                  type: text
+                  remarks: "Description of the device that login happened from, for example a user-agent string, but this might be something different if we support alternative auth mechanisms in the future."
+                  constraints:
+                    nullable: false
+              - column:
+                  name: ip_address
+                  type: text
+                  remarks: "IP address of the device that login happened from, so we can geocode it and determine approximate location."
+                  constraints:
+                    nullable: false
+
+  - changeSet:
+      id: 292
+      author: camsaul
+      comment: Added 0.39.0
+      changes:
+        - createIndex:
+            tableName: login_history
+            indexName: idx_user_id
+            columns:
+              - column:
+                  name: user_id
+
+  - changeSet:
+      id: 293
+      author: camsaul
+      comment: Added 0.39.0
+      changes:
+        - addForeignKeyConstraint:
+            baseTableName: login_history
+            baseColumnNames: session_id
+            referencedTableName: core_session
+            referencedColumnNames: id
+            constraintName: fk_login_history_session_id
+            onDelete: SET NULL
+
+  - changeSet:
+      id: 294
+      author: camsaul
+      comment: Added 0.39.0
+      changes:
+        - createIndex:
+            tableName: login_history
+            indexName: idx_session_id
+            columns:
+              - column:
+                  name: session_id
+
+  # index on login history timestamp -- so admin can see *all* recent logins, or we can delete login history after a certain age
+  - changeSet:
+      id: 295
+      author: camsaul
+      comment: Added 0.39.0
+      changes:
+        - createIndex:
+            tableName: login_history
+            indexName: idx_timestamp
+            columns:
+              - column:
+                  name: timestamp
+
+  # index on login history user_id + device_id -- so we can easily see if this is the first time a device is used
+  - changeSet:
+      id: 296
+      author: camsaul
+      comment: Added 0.39.0
+      changes:
+        - createIndex:
+            tableName: login_history
+            indexName: idx_user_id_device_id
+            columns:
+              - column:
+                  name: session_id
+              - column:
+                  name: device_id
+
+  # index on login history user_id + timestamp -- so we can easily see recent logins for a user
+  - changeSet:
+      id: 297
+      author: camsaul
+      comment: Added 0.39.0
+      changes:
+        - createIndex:
+            tableName: login_history
+            indexName: idx_user_id_timestamp
+            columns:
+              - column:
+                  name: user_id
+              - column:
+                  name: timestamp
 
 # >>>>>>>>>> DO NOT ADD NEW MIGRATIONS BELOW THIS LINE! ADD THEM ABOVE <<<<<<<<<<
 
