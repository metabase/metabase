--- conflicted
+++ resolved
@@ -2,17 +2,9 @@
   (:require [cheshire.generate :refer [add-encoder encode-map]]
             [clojure.tools.logging :as log]
             [medley.core :as m]
-<<<<<<< HEAD
-            [metabase
-             [driver :as driver]
-             [util :as u]]
             [metabase.api.common :refer [*current-user*]]
             [metabase.db.util :as mdb.u]
-=======
-            [metabase.api.common :refer [*current-user*]]
-            [metabase.db :as mdb]
             [metabase.driver :as driver]
->>>>>>> db0793ae
             [metabase.driver.util :as driver.u]
             [metabase.models.interface :as i]
             [metabase.models.permissions :as perms]
