(ns metabase.collections-rest.api
  "`/api/collection` endpoints. By default, these endpoints operate on Collections in the 'default' namespace, which is
  the namespace that has things like Dashboards and Cards. Other namespaces of Collections exist as well, such as the
  `:snippet` namespace, ('Snippet folders' in the UI). These namespaces are independent hierarchies. To use these
  endpoints for other Collections namespaces, you can pass the `?namespace=` parameter (e.g., `?namespace=snippet`)."
  (:require
   [clojure.string :as str]
   [honey.sql.helpers :as sql.helpers]
   [malli.core :as mc]
   [malli.transform :as mtx]
   [medley.core :as m]
   [metabase.api.common :as api]
   [metabase.api.macros :as api.macros]
   [metabase.app-db.core :as mdb]
   [metabase.collections.models.collection :as collection]
   [metabase.collections.models.collection.root :as collection.root]
   [metabase.config.core :as config]
   [metabase.eid-translation.core :as eid-translation]
   [metabase.events.core :as events]
   [metabase.lib-be.core :as lib-be]
   [metabase.models.interface :as mi]
   [metabase.notification.core :as notification]
   [metabase.permissions.core :as perms]
   [metabase.premium-features.core :as premium-features :refer [defenterprise]]
   [metabase.queries.core :as queries]
   [metabase.request.core :as request]
   [metabase.revisions.core :as revisions]
   [metabase.upload.core :as upload]
   [metabase.util :as u]
   [metabase.util.honey-sql-2 :as h2x]
   [metabase.util.i18n :refer [tru]]
   [metabase.util.malli :as mu]
   [metabase.util.malli.registry :as mr]
   [metabase.util.malli.schema :as ms]
   [toucan2.core :as t2]))

(set! *warn-on-reflection* true)

;;; when alias defined for namespaced keywords is run through kondo macro, ns should be regarded as used
(comment collection.root/keep-me)

(declare root-collection)

(defn- location-from-collection-id-clause
  "Clause to restrict which collections are being selected based off collection-id. If collection-id is nil,
   then restrict to the children and the grandchildren of the root collection. If collection-id is an an integer,
   then restrict to that collection's parents and children."
  [collection-id]
  (if collection-id
    [:and
     [:like :location (str "%/" collection-id "/%")]
     [:not [:like :location (str "%/" collection-id "/%/%/%")]]]
    [:not [:like :location "/%/%/"]]))

(defn- remove-other-users-personal-subcollections
  [user-id collections]
  (let [personal-ids         (set (t2/select-fn-set :id :model/Collection
                                                    {:where
                                                     [:and [:!= :personal_owner_id nil] [:!= :personal_owner_id user-id]]}))
        personal-descendant? (fn [collection]
                               (let [first-parent-collection-id (-> collection
                                                                    :location
                                                                    collection/location-path->ids
                                                                    first)]
                                 (personal-ids first-parent-collection-id)))]
    (remove personal-descendant? collections)))

(defn- select-collections
  "Select collections based off certain parameters. If `shallow` is true, we select only the requested collection (or
  the root, if `collection-id` is `nil`) and its immediate children, to avoid reading the entire collection tree when it
  is not necessary.

  For archived, we can either include only archived items (when archived is truthy) or exclude archived items (when
  archived is falsey).

  The Trash Collection itself (the container for archived items) is *always* included.

  To select only personal collections, pass in `personal-only` as `true`.
  This will select only collections where `personal_owner_id` is not `nil`.

  To include library collections and their descendants, pass in `include-library?` as `true`.
  By default, library-type collections are excluded."
  [{:keys [archived exclude-other-user-collections namespace shallow collection-id personal-only include-library?]}]
  (cond->>
   (t2/select :model/Collection
              {:where [:and
                       (case archived
                         nil nil
                         false [:and
                                [:not= :id (collection/trash-collection-id)]
                                [:not :archived]]
                         true [:or
                               [:= :id (collection/trash-collection-id)]
                               :archived])
                       (when shallow
                         (location-from-collection-id-clause collection-id))
                       (when personal-only
                         [:!= :personal_owner_id nil])
                       (when exclude-other-user-collections
                         [:or [:= :personal_owner_id nil] [:= :personal_owner_id api/*current-user-id*]])
                       (when-not include-library?
                         [:or [:= nil :type]
                          [:not-in :type [collection/library-collection-type
                                          collection/library-models-collection-type
                                          collection/library-metrics-collection-type]]])
                       (perms/audit-namespace-clause :namespace namespace)
                       (collection/visible-collection-filter-clause
                        :id
                        {:include-archived-items    (if archived
                                                      :only
                                                      :exclude)
                         :include-trash-collection? true
                         :permission-level          :read
                         :archive-operation-id      nil})]
               ;; Order NULL collection types first so that audit collections are last
               :order-by [[[[:case [:= :authority_level "official"] 0 :else 1]] :asc]
                          [[[:case
                             [:= :type nil] 0
                             [:= :type collection/trash-collection-type] 1
                             :else 2]] :asc]
                          [:%lower.name :asc]]})
    exclude-other-user-collections
    (remove-other-users-personal-subcollections api/*current-user-id*)))

;; TODO (Cam 2025-11-25) please add a response schema to this API endpoint, it makes it easier for our customers to
;; use our API + we will need it when we make auto-TypeScript-signature generation happen
;;
#_{:clj-kondo/ignore [:metabase/validate-defendpoint-has-response-schema]}
(api.macros/defendpoint :get "/"
  "Fetch a list of all Collections that the current user has read permissions for (`:can_write` is returned as an
  additional property of each Collection so you can tell which of these you have write permissions for.)

  By default, this returns non-archived Collections, but instead you can show archived ones by passing
  `?archived=true`.

  By default, admin users will see all collections. To hide other user's collections pass in
  `?exclude-other-user-collections=true`.

  If personal-only is `true`, then return only personal collections where `personal_owner_id` is not `nil`."
  [_route-params
   {:keys [archived exclude-other-user-collections namespace personal-only]} :- [:map
                                                                                 [:archived                       {:default false} [:maybe ms/BooleanValue]]
                                                                                 [:exclude-other-user-collections {:default false} [:maybe ms/BooleanValue]]
                                                                                 [:namespace                      {:optional true} [:maybe ms/NonBlankString]]
                                                                                 [:personal-only                  {:default false} [:maybe ms/BooleanValue]]]]
  (as->
   (select-collections {:archived                       (boolean archived)
                        :exclude-other-user-collections exclude-other-user-collections
                        :namespace                      namespace
                        :shallow                        false
                        :personal-only                  personal-only
                        :include-library?               true}) collections
    ;; include Root Collection at beginning or results if archived or personal-only isn't `true`
    (if (or archived personal-only)
      collections
      (let [root (root-collection namespace)]
        (cond->> collections
          (mi/can-read? root)
          (cons root))))
    (t2/hydrate collections :can_write :is_personal :can_delete :is_remote_synced :parent_id)
    ;; remove the :metabase.collection.models.collection.root/is-root? tag since FE doesn't need it
    ;; and for personal collections we translate the name to user's locale
    (collection/personal-collections-with-ui-details  (for [collection collections]
                                                        (dissoc collection ::collection.root/is-root?)))))

(defn- shallow-tree-from-collection-id
  "Returns only a shallow Collection in the provided collection-id, e.g.

  location: /1/
  ```
  [{:name     \"A\"
    :location \"/1/\"
    :children 1}
    ...
    {:name     \"H\"
     :location \"/1/\"}]

  If the collection-id is nil, then we default to the root collection.
  ```"
  [colls]
  (->> colls
       (map collection/personal-collection-with-ui-details)
       (collection/collections->tree nil)
       (map (fn [coll] (update coll :children #(boolean (seq %)))))))

;; TODO (Cam 2025-11-25) please add a response schema to this API endpoint, it makes it easier for our customers to
;; use our API + we will need it when we make auto-TypeScript-signature generation happen
;;
#_{:clj-kondo/ignore [:metabase/validate-defendpoint-has-response-schema]}
(api.macros/defendpoint :get "/tree"
  "Similar to `GET /`, but returns Collections in a tree structure, e.g.

  ```
  [{:name     \"A\"
  :below    #{:card :dataset}
  :children [{:name \"B\"}
             {:name     \"C\"
              :here     #{:dataset :card}
              :below    #{:dataset :card}
              :children [{:name     \"D\"
                          :here     #{:dataset}
                          :children [{:name \"E\"}]}
                         {:name     \"F\"
                          :here     #{:card}
                          :children [{:name \"G\"}]}]}]}
  {:name \"H\"}]
  ```

  The here and below keys indicate the types of items at this particular level of the tree (here) and in its
  subtree (below).

  TODO: for historical reasons this returns Saved Questions AS 'card' AND Models as 'dataset'; we should fix this at
  some point in the future."
  [_route-params
   {:keys [exclude-archived exclude-other-user-collections include-library
           namespace shallow collection-id]} :- [:map
                                                 [:exclude-archived               {:default false} [:maybe :boolean]]
                                                 [:exclude-other-user-collections {:default false} [:maybe :boolean]]
                                                 [:include-library                {:default false} [:maybe :boolean]]
                                                 [:namespace                      {:optional true} [:maybe ms/NonBlankString]]
                                                 [:shallow                        {:default false} [:maybe :boolean]]
                                                 [:collection-id                  {:optional true} [:maybe ms/PositiveInt]]]]
  (let [archived    (if exclude-archived false nil)
        collections (-> (select-collections {:archived                       archived
                                             :exclude-other-user-collections exclude-other-user-collections
                                             :namespace                      namespace
                                             :shallow                        shallow
                                             :collection-id                  collection-id
                                             :include-library?               include-library})
                        (t2/hydrate :can_write))]
    (if shallow
      (shallow-tree-from-collection-id collections)
      (let [collection-type-ids (merge (reduce (fn [acc {collection-id :collection_id, card-type :type, :as _card}]
                                                 (update acc (case (keyword card-type)
                                                               :model :dataset
                                                               :metric :metric
                                                               :card) conj collection-id))
                                               {:dataset #{}
                                                :metric  #{}
                                                :card    #{}}
                                               (t2/reducible-query {:select-distinct [:collection_id :type]
                                                                    :from            [:report_card]
                                                                    :where           [:= :archived false]}))
                                       ;; Tables in collections are an EE feature (data-studio)
                                       (when (premium-features/has-feature? :data-studio)
                                         {:table (->> (t2/query {:select-distinct [:collection_id]
                                                                 :from :metabase_table
                                                                 :where [:and
                                                                         [:= :is_published true]
                                                                         [:= :archived_at nil]]})
                                                      (map :collection_id)
                                                      (into #{}))}))
            collections-with-details (map collection/personal-collection-with-ui-details collections)]
        (collection/collections->tree collection-type-ids collections-with-details)))))

;;; --------------------------------- Fetching a single Collection & its 'children' ----------------------------------

(def ^:private valid-model-param-values
  "Valid values for the `?model=` param accepted by endpoints in this namespace.
  `no_models` is for nilling out the set because a nil model set is actually the total model set"
  #{"card"                              ; SavedQuestion
    "dataset"                           ; Model. TODO : update this
    "document"
    "metric"
    "collection"
    "dashboard"
    "pulse"                             ; I think the only kinds of Pulses we still have are Alerts?
    "snippet"
    "no_models"
    "timeline"
    "table"})

(def ^:private ModelString
  (into [:enum] valid-model-param-values))

(def ^:private Models
  "This is basically a union type. [[api.macros/defendpoint]] splits the string if it only gets one."
  [:vector {:decode/string (fn [x] (cond (vector? x) x x [x]))} ModelString])

(def ^:private valid-pinned-state-values
  "Valid values for the `?pinned_state` param accepted by endpoints in this namespace."
  #{"all" "is_pinned" "is_not_pinned"})

(def ^:private valid-sort-columns #{"name" "last_edited_at" "last_edited_by" "model"})
(def ^:private valid-sort-directions #{"asc" "desc"})
(defn- normalize-sort-choice [w] (when w (keyword (str/replace w #"_" "-"))))

(def ^:private CollectionType
  "Collection types that the root/items endpoint can filter on"
  [:enum "remote-synced"])

(def ^:private CollectionChildrenOptions
  [:map
   [:show-dashboard-questions?     :boolean]
   [:collection-type {:optional true} [:maybe CollectionType]]
   [:archived?                     :boolean]
   [:include-library?               {:optional true} [:maybe :boolean]]
   [:pinned-state {:optional true} [:maybe (into [:enum] (map keyword) valid-pinned-state-values)]]
   ;; when specified, only return results of this type.
   [:models       {:optional true} [:maybe [:set (into [:enum] (map keyword) valid-model-param-values)]]]
   [:sort-info    {:optional true} [:maybe [:map
                                            [:sort-column (into [:enum {:error/message "sort-columns"}]
                                                                (map normalize-sort-choice)
                                                                valid-sort-columns)]
                                            [:sort-direction (into [:enum {:error/message "sort-direction"}]
                                                                   (map normalize-sort-choice)
                                                                   valid-sort-directions)]
                                            [:official-collections-first? {:optional true} :boolean]]]]])

(defmulti ^:private collection-children-query
  "Query that will fetch the 'children' of a `collection`, for different types of objects. Possible options are listed
  in the [[CollectionChildrenOptions]] schema above.

  NOTES:

  *  `collection` will be either a CollectionInstance, or the Root Collection special placeholder object, so do not use
     `u/the-id` on it! Use `:id`, which will return `nil` for the Root Collection, which is exactly what we want.

  * These queries will be combined into a union-all query. You do not need to put all of the columns into the query,
  any you don't select will be added in the correct position so the union will work (see `all-select-columns` for more
  details)."
  {:arglists '([model collection options])}
  (fn [model _ _] (keyword model)))

;;; TODO -- in Postgres and H2 at least I think we could just do `true` or `false` here... not sure about MySQL.

(def ^:private always-true-hsql-expr
  "A Honey SQL expression that is always true.

    1 = 1"
  [:= [:inline 1] [:inline 1]])

(def ^:private always-false-hsql-expr
  "A Honey SQL expression that is never true.

    1 = 2"
  [:= [:inline 1] [:inline 2]])

(defn- pinned-state->clause
  ([pinned-state]
   (pinned-state->clause pinned-state :collection_position))
  ([pinned-state col]
   (case pinned-state
     :all           always-true-hsql-expr
     :is_pinned     [:<> col nil]
     :is_not_pinned [:= col nil]
     always-true-hsql-expr)))

(defn- poison-when-pinned-clause
  "Poison a query to return no results when filtering to pinned items. Use for items that do not have a notion of
  pinning so that no results return when asking for pinned items."
  [pinned-state]
  (if (= pinned-state :is_pinned)
    always-false-hsql-expr
    always-true-hsql-expr))

(defmulti ^:private post-process-collection-children
  {:arglists '([model options collection rows])}
  (fn [model _ _ _]
    (keyword model)))

(defmethod ^:private post-process-collection-children :default
  [_ _ _ rows]
  rows)

(defmethod ^:private post-process-collection-children :document
  [_ _ collection rows]
  (t2/hydrate (for [document rows]
                (-> (t2/instance :model/Document document)
                    (assoc :location (or (when collection
                                           (collection/children-location collection))
                                         "/"))
                    (update :archived api/bit->boolean)
                    (update :archived_directly api/bit->boolean)))
              :can_write :can_restore :can_delete :is_remote_synced))

(defmethod collection-children-query :document
  [_ collection {:keys [archived? pinned-state]}]
  (-> {:select [:document.id
                :document.name
                :document.collection_id
                :document.collection_position
                :document.archived
                :document.archived_directly
                [:u.id :last_edit_user]
                [:u.email :last_edit_email]
                [:u.first_name :last_edit_first_name]
                [:u.last_name :last_edit_last_name]
                [:r.timestamp :last_edit_timestamp]
                [(h2x/literal "document") :model]]
       :from [[:document :document]]
       :left-join [[:revision :r] [:and
                                   [:= :r.model_id :document.id]
                                   [:= :r.most_recent true]
                                   [:= :r.model (h2x/literal "Document")]]
                   [:core_user :u] [:= :u.id :r.user_id]]
       :where [:and
               (if (collection/is-trash? collection)
                 [:= :document.archived_directly true]
                 [:and
                  [:= :document.collection_id (:id collection)]
                  [:= :document.archived_directly false]])
               [:= :document.archived (boolean archived?)]]}
      (sql.helpers/where (pinned-state->clause pinned-state :document.collection_position))))

(defmethod collection-children-query :pulse
  [_ collection {:keys [archived? pinned-state]}]
  (-> {:select-distinct [:p.id
                         :p.name
                         :p.entity_id
                         :p.collection_position
                         :p.collection_id
                         [(h2x/literal "pulse") :model]]
       :from            [[:pulse :p]]
       :left-join       [[:pulse_card :pc] [:= :p.id :pc.pulse_id]]
       :where           [:and
                         [:= :p.collection_id      (:id collection)]
                         [:= :p.archived           (boolean archived?)]
                         ;; exclude alerts
                         [:= :p.alert_condition    nil]
                         ;; exclude dashboard subscriptions
                         [:= :p.dashboard_id nil]]}
      (sql.helpers/where (pinned-state->clause pinned-state :p.collection_position))))

(defmethod post-process-collection-children :pulse
  [_ _ _ rows]
  (for [row rows]
    (dissoc row
            :description :display :authority_level :moderated_status :icon :personal_owner_id
            :collection_preview :dataset_query :table_id :query_type :is_upload)))

(defenterprise snippets-collection-children-query
  "Collection children query for snippets on OSS. Returns all snippets regardless of collection, because snippet
  collections are an EE feature."
  metabase-enterprise.snippet-collections.api.native-query-snippet
  [_collection {:keys [archived?]}]
  {:select [:id :name :entity_id [(h2x/literal "snippet") :model]]
   :from   [[:native_query_snippet :nqs]]
   :where  [:= :archived (boolean archived?)]})

(defmethod collection-children-query :snippet
  [_model collection options]
  (snippets-collection-children-query collection options))

(defmethod collection-children-query :timeline
  [_ collection {:keys [archived? pinned-state]}]
  {:select [:id :collection_id :name [(h2x/literal "timeline") :model] :description :entity_id :icon]
   :from   [[:timeline :timeline]]
   :where  [:and
            (poison-when-pinned-clause pinned-state)
            [:= :collection_id (:id collection)]
            [:= :archived (boolean archived?)]]})

(defmethod post-process-collection-children :timeline
  [_ _options _collection rows]
  (for [row rows]
    (dissoc row
            :description :display :collection_position :authority_level :moderated_status
            :collection_preview :dataset_query :table_id :query_type :is_upload)))

(defmethod post-process-collection-children :snippet
  [_ _options _collection rows]
  (for [row rows]
    (dissoc row
            :description :collection_position :display :authority_level
            :moderated_status :icon :personal_owner_id :collection_preview
            :dataset_query :table_id :query_type :is_upload)))

(defn- card-query [card-type collection {:keys [archived? pinned-state show-dashboard-questions?]}]
  (-> {:select    (cond->
                   [:c.id :c.name :c.description :c.entity_id :c.collection_position :c.display :c.collection_preview
                    :dashboard_id
                    :last_used_at
                    :c.collection_id
                    :c.archived_directly
                    :c.archived
                    :c.dataset_query
                    [(h2x/literal (case card-type
                                    :model "dataset"
                                    :metric  "metric"
                                    "card"))
                     :model]
                    [:u.id :last_edit_user]
                    [:u.email :last_edit_email]
                    [:u.first_name :last_edit_first_name]
                    [:u.last_name :last_edit_last_name]
                    [:r.timestamp :last_edit_timestamp]
                    [:mr.status :moderated_status]]
                    (#{:question :model} card-type)
                    (conj :c.database_id))
       :from      [[:report_card :c]]
       :left-join [[:revision :r] [:and
                                   [:= :r.model_id :c.id]
                                   [:= :r.most_recent true]
                                   [:= :r.model (h2x/literal "Card")]]
                   [:moderation_review :mr] [:and
                                             [:= :mr.moderated_item_id :c.id]
                                             [:= :mr.most_recent true]
                                             [:= :mr.moderated_item_type (h2x/literal "card")]]
                   [:core_user :u] [:= :u.id :r.user_id]]
       :where     [:and
                   (collection/visible-collection-filter-clause :c.collection_id {:cte-name :visible_collection_ids})
                   (if (collection/is-trash? collection)
                     [:= :c.archived_directly true]
                     [:and
                      [:= :c.collection_id (:id collection)]
                      [:= :c.archived_directly false]])
                   (when-not show-dashboard-questions?
                     [:= :c.dashboard_id nil])
                   [:= :c.document_id nil]
                   [:= :archived (boolean archived?)]
                   (case card-type
                     :model
                     [:= :c.type (h2x/literal "model")]

                     :metric
                     [:= :c.type (h2x/literal "metric")]

                     [:= :c.type (h2x/literal "question")])]}
      (cond-> (= :model card-type)
        (-> (sql.helpers/select :c.table_id :t.is_upload :c.query_type)
            (sql.helpers/left-join [:metabase_table :t] [:= :t.id :c.table_id])))
      (sql.helpers/where (pinned-state->clause pinned-state))))

(defmethod collection-children-query :dataset
  [_ collection options]
  (card-query :model collection options))

(defmethod collection-children-query :metric
  [_ collection options]
  (card-query :metric collection options))

(defmethod collection-children-query :card
  [_ collection options]
  (card-query :question collection options))

(defn- post-process-card-row [row]
  (-> (t2/instance :model/Card row)
      (update :dataset_query (:out lib-be/transform-query))
      (update :collection_preview api/bit->boolean)
      (update :archived api/bit->boolean)
      (update :archived_directly api/bit->boolean)))

(defn- post-process-card-row-after-hydrate [row]
  (-> (dissoc row :authority_level :icon :personal_owner_id :dataset_query :table_id :query_type :is_upload)
      (update :dashboard #(when % (select-keys % [:id :name :moderation_status])))
      (assoc :fully_parameterized (queries/fully-parameterized? row))))

(defn- post-process-card-like
  [{:keys [include-can-run-adhoc-query hydrate-based-on-upload]} rows]
  (let [hydration (cond-> [:can_write
                           :can_restore
                           :can_delete
                           :dashboard_count
                           :is_remote_synced
                           [:dashboard :moderation_status]]
                    include-can-run-adhoc-query (conj :can_run_adhoc_query))]
    (as-> (map post-process-card-row rows) $
      (apply t2/hydrate $ hydration)
      (cond-> $
        hydrate-based-on-upload upload/model-hydrate-based-on-upload)
      (map post-process-card-row-after-hydrate $))))

(defmethod post-process-collection-children :card
  [_ options _ rows]
  (post-process-card-like options rows))

(defmethod post-process-collection-children :metric
  [_ options _ rows]
  (post-process-card-like options rows))

(defmethod post-process-collection-children :dataset
  [_ options _ rows]
  (post-process-card-like (assoc options :hydrate-based-on-upload true) rows))

(defn- dashboard-query [collection {:keys [archived? pinned-state]}]
  (-> {:select    [:d.id :d.name :d.description :d.entity_id :d.collection_position
                   [:last_viewed_at :last_used_at]
                   :d.collection_id
                   :d.archived_directly
                   [(h2x/literal "dashboard") :model]
                   [:u.id :last_edit_user]
                   :archived
                   [:u.email :last_edit_email]
                   [:u.first_name :last_edit_first_name]
                   [:u.last_name :last_edit_last_name]
                   [:r.timestamp :last_edit_timestamp]
                   [:mr.status :moderated_status]]
       :from      [[:report_dashboard :d]]
       :left-join [[:moderation_review :mr] [:and
                                             [:= :mr.moderated_item_id :d.id]
                                             [:= :mr.most_recent true]
                                             [:= :mr.moderated_item_type (h2x/literal "dashboard")]]
                   [:revision :r] [:and
                                   [:= :r.model_id :d.id]
                                   [:= :r.most_recent true]
                                   [:= :r.model (h2x/literal "Dashboard")]]
                   [:core_user :u] [:= :u.id :r.user_id]]
       :where     [:and
                   (collection/visible-collection-filter-clause :d.collection_id {:cte-name :visible_collection_ids})
                   (if (collection/is-trash? collection)
                     [:= :d.archived_directly true]
                     [:and
                      [:= :d.collection_id (:id collection)]
                      [:not= :d.archived_directly true]])
                   [:= :archived (boolean archived?)]]}
      (sql.helpers/where (pinned-state->clause pinned-state))))

(defmethod collection-children-query :dashboard
  [_ collection options]
  (dashboard-query collection options))

(defn- post-process-dashboard [parent-collection dashboard]
  (-> (t2/instance :model/Dashboard dashboard)
      (assoc :location (or (when parent-collection
                             (collection/children-location parent-collection))
                           "/"))
      (update :archived api/bit->boolean)
      (update :archived_directly api/bit->boolean)
      (t2/hydrate :can_write :can_restore :can_delete :is_remote_synced)
      (dissoc :display :authority_level :icon :personal_owner_id :collection_preview
              :dataset_query :table_id :query_type :is_upload)))

(defn annotate-dashboards
  "Populates 'here' on dashboards (`below` is impossible since they can't contain collections)"
  [dashboards]
  (let [dashboard-ids (into #{} (map :id dashboards))
        dashboards-containing-cards (->> (when (seq dashboard-ids)
                                           (t2/query {:select-distinct [:dashboard_id]
                                                      :from :report_card
                                                      :where [:and
                                                              [:= :archived false]
                                                              [:in :dashboard_id dashboard-ids]
                                                              [:exists {:select 1
                                                                        :from :report_dashboardcard
                                                                        :where [:and
                                                                                [:= :report_dashboardcard.card_id :report_card.id]
                                                                                [:= :report_dashboardcard.dashboard_id :report_card.dashboard_id]]}]]}))
                                         (map :dashboard_id)
                                         (into #{}))]
    (for [dashboard dashboards]
      (cond-> dashboard
        (contains? dashboards-containing-cards (:id dashboard))
        (assoc :here #{:card})))))

(defmethod post-process-collection-children :dashboard
  [_ _options parent-collection rows]
  (->> rows
       (annotate-dashboards)
       (map (partial post-process-dashboard parent-collection))))

(defenterprise snippets-collection-filter-clause
  "Clause to filter out snippet collections from the collection query on OSS instances, and instances without the
  snippet-collections. EE implementation returns `nil`, so as to not filter out snippet collections."
  metabase-enterprise.snippet-collections.api.native-query-snippet
  []
  [:or
   [:= :namespace nil]
   [:not= :namespace (u/qualified-name "snippets")]])

(defn- collection-query
  [collection {:keys [archived? collection-namespace pinned-state collection-type include-library?]}]
  (-> (assoc
       (collection/effective-children-query
        collection
        {:cte-name :visible_collection_ids}
        (if archived?
          [:or
           [:= :archived true]
           [:= :id (collection/trash-collection-id)]]
          [:and [:= :archived false] [:not= :id (collection/trash-collection-id)]])
        (when collection-type
          (if (= collection-type "remote-synced")
            [:= :is_remote_synced true]
            [:= :type collection-type]))
        (when-not include-library?
          [:or [:= nil :type]
           [:not [:in :type [collection/library-collection-type
                             collection/library-metrics-collection-type
                             collection/library-models-collection-type]]]])
        (perms/audit-namespace-clause :namespace (u/qualified-name collection-namespace))
        (snippets-collection-filter-clause))
       ;; We get from the effective-children-query a normal set of columns selected:
       ;; want to make it fit the others to make UNION ALL work
       :select [:id
                [:id :collection_id]
                :archived
                :name
                :description
                :entity_id
                :personal_owner_id
                :location
                :archived_directly
                :type
                [[:case [:= :is_remote_synced nil] [:inline false] :else :is_remote_synced] :is_remote_synced]
                [(h2x/literal "collection") :model]
                :authority_level])
      ;; the nil indicates that collections are never pinned.
      (sql.helpers/where (pinned-state->clause pinned-state nil))))

(defmethod collection-children-query :collection
  [_ collection options]
  (collection-query collection options))

(defmethod collection-children-query :table
  [_ collection {:keys [archived? pinned-state]}]
  {:select [:t.id
            [:t.id :table_id]
            [:t.display_name :name]
            :t.description
            :t.collection_id
            [:t.db_id :database_id]
            [[:!= :t.archived_at nil] :archived]
            [(h2x/literal "table") :model]]
   :from   [[:metabase_table :t]]
   :where  [:and
            [:= :t.is_published true]
            (poison-when-pinned-clause pinned-state)
            (collection/visible-collection-filter-clause :t.collection_id {:cte-name :visible_collection_ids})
            [:= :t.collection_id (:id collection)]
            (if archived?
              [:!= :t.archived_at nil]
              [:= :t.archived_at nil])]})

(defn- annotate-collections
  [parent-coll colls {:keys [show-dashboard-questions?]}]
  (let [descendant-collections (collection/descendants-flat parent-coll (collection/visible-collection-filter-clause
                                                                         :id
                                                                         {:include-archived-items :all}))

        descendant-collection-ids (mapv u/the-id descendant-collections)

        child-type->coll-id-set
        (reduce (fn [acc {collection-id :collection_id, card-type :type, :as _card}]
                  (update acc (case (keyword card-type)
                                :model :dataset
                                :metric :metric
                                :card) conj collection-id))
                {:dataset #{}
                 :metric  #{}
                 :card    #{}}
                (when (seq descendant-collection-ids)
                  (t2/reducible-query {:select-distinct [:collection_id :type]
                                       :from            [:report_card]
                                       :where           [:and
                                                         (when-not show-dashboard-questions?
                                                           [:= :dashboard_id nil])
                                                         [:= :archived false]
                                                         [:in :collection_id descendant-collection-ids]]})))

        ;; Tables in collections are an EE feature (data-studio)
        collections-containing-tables
        (if (premium-features/has-feature? :data-studio)
          (->> (when (seq descendant-collection-ids)
                 (t2/query {:select-distinct [:collection_id]
                            :from :metabase_table
                            :where [:and
                                    [:= :is_published true]
                                    [:= :archived_at nil]
                                    [:in :collection_id descendant-collection-ids]]}))
               (map :collection_id)
               (into #{}))
          #{})

        collections-containing-dashboards
        (->> (when (seq descendant-collection-ids)
               (t2/query {:select-distinct [:collection_id]
                          :from :report_dashboard
                          :where [:and
                                  [:= :archived false]
                                  [:in :collection_id descendant-collection-ids]]}))
             (map :collection_id)
             (into #{}))

        ;; the set of collections that contain collections (in terms of *effective* location)
        collections-containing-collections
        (->> (t2/hydrate descendant-collections :effective_parent :is_remote_synced)
             (reduce (fn [accu {:keys [effective_parent] :as _coll}]
                       (let [parent-id (:id effective_parent)]
                         (conj accu parent-id)))
                     #{}))

        child-type->coll-id-set
        (merge child-type->coll-id-set
               {:table collections-containing-tables
                :collection collections-containing-collections
                :dashboard collections-containing-dashboards})

        ;; why are we calling `annotate-collections` on all descendants, when we only need the collections in `colls`
        ;; to be annotated? Because `annotate-collections` works by looping through the collections it's passed and
        ;; using them to figure out the ancestors of a given collection. This could use a refactor - probably the
        ;; caller of `annotate-collections` could be generating both `child-type->parent-ids` and
        ;; `child-type->ancestor-ids`.
        coll-id->annotated (m/index-by :id (collection/annotate-collections child-type->coll-id-set descendant-collections))]
    (for [coll colls]
      (merge coll (select-keys (coll-id->annotated (:id coll)) [:here :below])))))

(defmethod post-process-collection-children :collection
  [_ options parent-collection rows]
  (letfn [(update-personal-collection [{:keys [personal_owner_id] :as row}]
            (if personal_owner_id
              ;; when fetching root collection, we might have personal collection
              (assoc row :name (collection/user->personal-collection-name (:personal_owner_id row) :user))
              (dissoc row :personal_owner_id)))]
    (for [row (annotate-collections parent-collection rows options)]
      (let [type-value (:type row)]
        (-> (t2/instance :model/Collection row)
            collection/maybe-localize-system-collection-name
            (update :archived api/bit->boolean)
            (update :is_remote_synced api/bit->boolean)
            (t2/hydrate :can_write :effective_location :can_restore :can_delete)
            (dissoc :collection_position :display :moderated_status :icon
                    :collection_preview :dataset_query :table_id :query_type :is_upload)
            (assoc :type type-value)
            update-personal-collection)))))

(defmethod post-process-collection-children :table
  [_ _ _collection rows]
  (map #(update % :archived api/bit->boolean) rows))

;;; TODO -- consider whether this function belongs here or in [[metabase.revisions.models.revision.last-edit]]
(mu/defn- coalesce-edit-info :- revisions/MaybeAnnotated
  "Hoist all of the last edit information into a map under the key :last-edit-info. Considers this information present
  if `:last_edit_user` is not nil."
  [row]
  (letfn [(select-as [original k->k']
            (reduce (fn [m [k k']] (assoc m k' (get original k)))
                    {}
                    k->k'))]
    (let [mapping {:last_edit_user       :id
                   :last_edit_last_name  :last_name
                   :last_edit_first_name :first_name
                   :last_edit_email      :email
                   :last_edit_timestamp  :timestamp}]
      (cond-> (apply dissoc row (keys mapping))
        ;; don't use contains as they all have the key, we care about a value present
        (:last_edit_user row) (assoc :last-edit-info (select-as row mapping))))))

(defn- remove-unwanted-keys [{:keys [model] :as row}]
  (cond-> (dissoc row :model_ranking :archived_directly :total_count)
    (not= model "collection") (dissoc :type)))

(defn- model-name->toucan-model [model-name]
  (case (keyword model-name)
    :collection :model/Collection
    :card       :model/Card
    :dataset    :model/Card
    :metric     :model/Card
    :dashboard  :model/Dashboard
    :document   :model/Document
    :pulse      :model/Pulse
    :snippet    :model/NativeQuerySnippet
    :table      :model/Table
    :timeline   :model/Timeline))

(defn post-process-rows
  "Post process any data. Have a chance to process all of the same type at once using
  `post-process-collection-children`. Must respect the order passed in."
  [options collection rows]
  (->> (map-indexed (fn [i row] (vary-meta row assoc ::index i)) rows) ;; keep db sort order
       (group-by :model)
       (into []
             (comp (map (fn [[model rows]]
                          (post-process-collection-children (keyword model) options collection rows)))
                   cat
                   (map coalesce-edit-info)))
       (map remove-unwanted-keys)
       ;; the collection these are presented "in" is the ID of the collection we're getting `/items` on.
       (map #(assoc % :collection_id (:id collection)))
       (sort-by (comp ::index meta))))

(defn- select-name
  "Takes a honeysql select column and returns a keyword of which column it is.

  eg:
  (select-name :id) -> :id
  (select-name [(literal \"card\") :model]) -> :model
  (select-name :p.id) -> :id"
  [x]
  (if (vector? x)
    (recur (second x))
    (-> x name (str/split #"\.") peek keyword)))

(def ^:private all-select-columns
  "All columns that need to be present for the union-all. Generated with the comment form below. Non-text columns that
  are optional (not id, but last_edit_user for example) must have a type so that the union-all can unify the nil with
  the correct column type."
  [:id :name :description :entity_id :display [:collection_preview :boolean] :dataset_query
   :collection_id
   [:dashboard_id :integer]
   [:archived_directly :boolean]
   :model :collection_position :authority_level [:personal_owner_id :integer] :location
   :last_edit_email :last_edit_first_name :last_edit_last_name :moderated_status :icon
   [:last_edit_user :integer] [:last_edit_timestamp :timestamp] [:database_id :integer]
   :type [:archived :boolean] [:last_used_at :timestamp] [:is_remote_synced :boolean]
   ;; for determining whether a model is based on a csv-uploaded table
   [:table_id :integer] [:is_upload :boolean] :query_type])

(defn- add-missing-columns
  "Ensures that all necessary columns are in the select-columns collection, adding `[nil :column]` as necessary."
  [select-columns necessary-columns]
  (let [columns (m/index-by select-name select-columns)]
    (map (fn [col]
           (let [[col-name typpe] (u/one-or-many col)]
             (get columns col-name (if (and typpe (= (mdb/db-type) :postgres))
                                     [(h2x/cast typpe nil) col-name]
                                     [nil col-name]))))
         necessary-columns)))

(defn- add-model-ranking
  [select-clause model]
  (let [rankings {:dashboard  1
                  :pulse      2
                  :dataset    3
                  :metric     4
                  :card       5
                  :snippet    6
                  :collection 7
                  :timeline   8}]
    (conj select-clause [[:inline (get rankings model 100)]
                         :model_ranking])))

(comment
  ;; generate the set of columns across all child queries. Remember to add type info if not a text column
  (into []
        (comp cat (map select-name) (distinct))
        (for [model [:card :metric :dataset :dashboard :snippet :pulse :collection :timeline]]
          (:select (collection-children-query model {:id 1 :location "/"} nil)))))

(defn- official-collections-first-sort-clause [{:keys [official-collections-first?]}]
  (when official-collections-first?
    [:authority_level :asc :nulls-last]))

(def ^:private normal-collections-first-sort-clause
  [:type :asc :nulls-first])

(defn children-sort-clause
  "Given the client side sort-info, return sort clause to effect this. `db-type` is necessary due to complications from
  treatment of nulls in the different app db types."
  [sort-info db-type]
  (into []
        (comp cat
              (remove nil?))
        [[(official-collections-first-sort-clause sort-info)]
         [normal-collections-first-sort-clause]
         (case ((juxt :sort-column :sort-direction) sort-info)
           [nil nil]               [[:%lower.name :asc]]
           [:name :asc]            [[:%lower.name :asc]]
           [:name :desc]           [[:%lower.name :desc]]
           [:last-edited-at :asc]  [(if (= db-type :mysql)
                                      [:%isnull.last_edit_timestamp]
                                      [:last_edit_timestamp :nulls-last])
                                    [:last_edit_timestamp :asc]
                                    [:%lower.name :asc]]
           [:last-edited-at :desc] [(case db-type
                                      :mysql    [:%isnull.last_edit_timestamp]
                                      :postgres [:last_edit_timestamp :desc-nulls-last]
                                      :h2       nil)
                                    [:last_edit_timestamp :desc]
                                    [:%lower.name :asc]]
           [:last-edited-by :asc]  [(if (= db-type :mysql)
                                      [:%isnull.last_edit_last_name]
                                      [:last_edit_last_name :nulls-last])
                                    [:last_edit_last_name :asc]
                                    (if (= db-type :mysql)
                                      [:%isnull.last_edit_first_name]
                                      [:last_edit_first_name :nulls-last])
                                    [:last_edit_first_name :asc]
                                    [:%lower.name :asc]]
           [:last-edited-by :desc] [(case db-type
                                      :mysql    [:%isnull.last_edit_last_name]
                                      :postgres [:last_edit_last_name :desc-nulls-last]
                                      :h2       nil)
                                    [:last_edit_last_name :desc]
                                    (case db-type
                                      :mysql    [:%isnull.last_edit_first_name]
                                      :postgres [:last_edit_last_name :desc-nulls-last]
                                      :h2       nil)
                                    [:last_edit_first_name :desc]
                                    [:%lower.name :asc]]
           [:model :asc]           [[:model_ranking :asc]  [:%lower.name :asc]]
           [:model :desc]          [[:model_ranking :desc] [:%lower.name :asc]])
         ;; add a fallback sort order so paging is still deterministic even if collection have the same name or
         ;; whatever
         [[:id :asc]]]))

(defn- collection-children*
  [collection models {:keys [sort-info archived?] :as options}]
  (let [sql-order   (children-sort-clause sort-info (mdb/db-type))
        models      (sort (map keyword models))
        queries     (for [model models
                          :let  [query              (collection-children-query model collection options)
                                 select-clause-type (some
                                                     (fn [k]
                                                       (when (get query k)
                                                         k))
                                                     [:select :select-distinct])]]
                      (-> query
                          (update select-clause-type add-missing-columns all-select-columns)
                          (update select-clause-type add-model-ranking model)))
        viz-config  {:include-archived-items :all
                     :archive-operation-id nil
                     :permission-level (if archived? :write :read)
                     :include-trash-collection? archived?}
        rows-query  {:with     [[:visible_collection_ids (collection/visible-collection-query viz-config)]]
                     :select   [:* [[:over [[:count :*] {} :total_count]]]]
                     :from     [[{:union-all queries} :dummy_alias]]
                     :order-by sql-order}
        limit       (request/limit)
        offset      (request/offset)
        ;; We didn't implement collection pagination for snippets namespace for root/items
        ;; Rip out the limit for now and put it back in when we want it
        limit-query (if (or
                         (nil? limit)
                         (nil? offset)
                         (= (:collection-namespace options) "snippets"))
                      rows-query
                      (assoc rows-query
                             ;; If limit is 0, we still execute the query with a limit of 1 so that we fetch a
                             ;; :total_count
                             :limit  (if (zero? limit) 1 limit)
                             :offset offset))
        rows        (mdb/query limit-query)
        res         {:total  (->> rows first :total_count)
                     :data   (if (= limit 0)
                               []
                               (post-process-rows options collection rows))
                     :models models}
        limit-res   (assoc res
                           :limit  (request/limit)
                           :offset (request/offset))]
    (if (= (:collection-namespace options) "snippets")
      res
      limit-res)))

(mu/defn- collection-children
  "Fetch a sequence of 'child' objects belonging to a Collection, filtered using `options`."
  [{collection-namespace :namespace, :as collection} :- collection/CollectionWithLocationAndIDOrRoot
   {:keys [models], :as options}                     :- CollectionChildrenOptions]
<<<<<<< HEAD
  (let [valid-models (for [model-kw [:collection :dataset :metric :card :dashboard :pulse :snippet :timeline :document]
=======
  (let [valid-models (for [model-kw (cond-> [:collection :dataset :metric :card :dashboard :pulse :snippet :timeline]
                                      ;; Tables in collections are an EE feature (data-studio)
                                      (premium-features/has-feature? :data-studio) (conj :table)
                                      (premium-features/enable-documents?) (conj :document))
>>>>>>> 3f8c3b94
                           ;; only fetch models that are specified by the `model` param; or everything if it's empty
                           :when    (or (empty? models) (contains? models model-kw))
                           :let     [toucan-model       (model-name->toucan-model model-kw)
                                     allowed-namespaces (collection/allowed-namespaces toucan-model)]
                           :when    (or (= model-kw :collection)
                                        (contains? allowed-namespaces (keyword collection-namespace)))]
                       model-kw)]
    (if (seq valid-models)
      (collection-children* collection valid-models (assoc options :collection-namespace collection-namespace))
      {:total  0
       :data   []
       :limit  (request/limit)
       :offset (request/offset)
       :models valid-models})))

(mu/defn- collection-detail
  "Add a standard set of details to `collection`, including things like `effective_location`.
  Works for either a normal Collection or the Root Collection."
  [collection :- collection/CollectionWithLocationAndIDOrRoot]
  (-> collection
      collection/personal-collection-with-ui-details
      (t2/hydrate :parent_id
                  :effective_location
                  [:effective_ancestors :can_write]
                  :can_write
                  :is_personal
                  :can_restore
                  :can_delete)))

;; TODO (Cam 2025-11-25) please add a response schema to this API endpoint, it makes it easier for our customers to
;; use our API + we will need it when we make auto-TypeScript-signature generation happen
;;
#_{:clj-kondo/ignore [:metabase/validate-defendpoint-has-response-schema]}
(api.macros/defendpoint :get "/trash"
  "Fetch the trash collection, as in `/api/collection/:trash-id`"
  []
  (collection-detail (api/read-check (collection/trash-collection))))

(mr/def ::DashboardQuestionCandidate
  [:map
   [:id pos-int?]
   [:name string?]
   [:description [:maybe string?]]
   [:sole_dashboard_info
    [:map
     [:id pos-int?]
     [:name string?]
     [:description [:maybe string?]]]]])

(mr/def ::DashboardQuestionCandidatesResponse
  [:map
   [:data [:sequential ::DashboardQuestionCandidate]]
   [:total integer?]])

(mu/defn- dashboard-question-candidates
  "Implementation for the `dashboard-question-candidates` endpoints."
  [collection-id]
  (api/check-403 api/*is-superuser?*)
  (let [all-cards-in-collection (t2/hydrate (t2/select :model/Card {:where [:and
                                                                            [:= :collection_id collection-id]
                                                                            [:= :dashboard_id nil]]
                                                                    :order-by [[:id :desc]]})
                                            :in_dashboards)]
    (filter
     (fn [card]
       (and
        ;; we're a good candidate if:
        ;; - we're only in one dashboard
        (queries/sole-dashboard-id card)
        ;; - that one dashboard is in the same collection
        (= (:collection_id card)
           (-> card :in_dashboards first :collection_id))))
     all-cards-in-collection)))

(mu/defn- present-dashboard-question-candidate
  [{:keys [in_dashboards] :as card}]
  (-> card
      (select-keys [:id :name :description])
      (assoc :sole_dashboard_info (-> in_dashboards first (select-keys [:id :name :description])))))

(mu/defn- present-dashboard-question-candidates
  [cards]
  ;; we're paginating in Clojure rather than in the query itself because the criteria here is quite complicated to
  ;; express in SQL: we need to join to `report_dashboardcard` AND `dashboardcard_series`, and find cards that have
  ;; exactly one matching dashboard across both of those joins. I'm sure it's doable, but for now we can just do this
  ;; in clojure. We're only working one collection at a time here so hopefully this should be relatively performant.
  {:data (map present-dashboard-question-candidate (cond->> cards
                                                     (request/paged?) (drop (request/offset))
                                                     (request/paged?) (take (request/limit))))
   :total (count cards)})

(api.macros/defendpoint :get "/:id/dashboard-question-candidates" :- ::DashboardQuestionCandidatesResponse
  "Find cards in this collection that can be moved into dashboards in this collection.

  To be eligible, a card must only appear in one dashboard (which is also in this collection), and must not already be a
  dashboard question."
  [{:keys [id]} :- [:map [:id ms/PositiveInt]]]
  (api/read-check :model/Collection id)
  (present-dashboard-question-candidates
   (dashboard-question-candidates id)))

(api.macros/defendpoint :get "/root/dashboard-question-candidates" :- ::DashboardQuestionCandidatesResponse
  "Find cards in the root collection that can be moved into dashboards in the root collection. (Same as the above
  endpoint, but for the root collection)"
  []
  (present-dashboard-question-candidates
   (dashboard-question-candidates nil)))

(mr/def ::MoveDashboardQuestionCandidatesResponse
  [:map
   [:moved [:sequential ms/PositiveInt]]])

(defn- move-dashboard-question-candidates
  "Move dash"
  [id card-ids]
  (let [cards (cond->> (dashboard-question-candidates id)
                (some? card-ids) (filter #(contains? card-ids (:id %))))]
    (t2/with-transaction [_conn]
      (mapv (fn [{:as card :keys [in_dashboards]}]
              (queries/update-card! {:card-before-update card
                                     :card-updates {:dashboard_id (-> in_dashboards first :id)}
                                     :actor @api/*current-user*
                                     :delete-old-dashcards? false})
              (:id card))
            cards))))

(api.macros/defendpoint :post "/:id/move-dashboard-question-candidates" :- ::MoveDashboardQuestionCandidatesResponse
  "Move candidate cards to the dashboards they appear in."
  [{:keys [id]} :- [:map [:id ms/PositiveInt]]
   _query-params
   {:keys [card_ids]} :- [:maybe
                          [:map [:card_ids {:optional true}
                                 [:set ms/PositiveInt]]]]]
  (api/read-check :model/Collection id)
  {:moved (move-dashboard-question-candidates id card_ids)})

(api.macros/defendpoint :post "/root/move-dashboard-question-candidates" :- ::MoveDashboardQuestionCandidatesResponse
  "Move candidate cards to the dashboards they appear in (for the root collection)"
  [_route-params
   _query-params
   {:keys [card_ids]} :- [:maybe
                          [:map [:card_ids {:optional true}
                                 [:set ms/PositiveInt]]]]]
  {:moved (move-dashboard-question-candidates nil card_ids)})

;;; -------------------------------------------- GET /api/collection/root --------------------------------------------

(defn- root-collection [collection-namespace]
  (collection-detail (collection/root-collection-with-ui-details collection-namespace)))

;; TODO (Cam 2025-11-25) please add a response schema to this API endpoint, it makes it easier for our customers to
;; use our API + we will need it when we make auto-TypeScript-signature generation happen
;;
#_{:clj-kondo/ignore [:metabase/validate-defendpoint-has-response-schema]}
(api.macros/defendpoint :get "/root"
  "Return the 'Root' Collection object with standard details added"
  [_route-params
   {:keys [namespace]} :- [:map
                           [:namespace {:optional true} [:maybe ms/NonBlankString]]]]
  (-> (root-collection namespace)
      (api/read-check)
      (dissoc ::collection.root/is-root?)))

(defn- visible-model-kwds
  "If you pass in explicitly keywords that you can't see, you can't see them.
  But there is an exception for the collections,
  because you might not be able to see the top-level collections
  but be able to see, children of those invisible top-level collections."
  [root-collection model-set]
  (if (mi/can-read? root-collection)
    model-set
    (if (or (empty? model-set) (contains? model-set :collection))
      #{:collection}
      #{:no_models})))

;; TODO (Cam 10/28/25) -- fix this endpoint so it uses kebab-case for query parameters for consistency with the rest
;; of the REST API
;;
;; TODO (Cam 2025-11-25) please add a response schema to this API endpoint, it makes it easier for our customers to
;; use our API + we will need it when we make auto-TypeScript-signature generation happen
;;
#_{:clj-kondo/ignore [:metabase/validate-defendpoint-query-params-use-kebab-case
                      :metabase/validate-defendpoint-has-response-schema]}
(api.macros/defendpoint :get "/root/items"
  "Fetch objects that the current user should see at their root level. As mentioned elsewhere, the 'Root' Collection
  doesn't actually exist as a row in the application DB: it's simply a virtual Collection where things with no
  `collection_id` exist. It does, however, have its own set of Permissions.

  This endpoint will actually show objects with no `collection_id` for Users that have Root Collection
  permissions, but for people without Root Collection perms, we'll just show the objects that have an effective
  location of `/`.

  This endpoint is intended to power a 'Root Folder View' for the Current User, so regardless you'll see all the
  top-level objects you're allowed to access.

  By default, this will show the 'normal' Collections namespace; to view a different Collections namespace, such as
  `snippets`, you can pass the `?namespace=` parameter.

  By default, library collections are excluded from the results; to include them, pass `?include_library=true`.

  Note that this endpoint should return results in a similar shape to `/api/dashboard/:id/items`, so if this is
  changed, that should too."
  [_route-params
   {:keys [models archived namespace pinned_state sort_column sort_direction official_collections_first
           include_can_run_adhoc_query include_library collection_type
           show_dashboard_questions]} :- [:map
                                          [:models                      {:optional true} [:maybe Models]]
                                          [:collection_type             {:optional true} CollectionType]
                                          [:include_can_run_adhoc_query {:default false} [:maybe ms/BooleanValue]]
                                          [:archived                    {:default false} [:maybe ms/BooleanValue]]
                                          [:namespace                   {:optional true} [:maybe ms/NonBlankString]]
                                          [:include_library             {:default false} [:maybe ms/BooleanValue]]
                                          [:pinned_state                {:optional true} [:maybe (into [:enum] valid-pinned-state-values)]]
                                          [:sort_column                 {:optional true} [:maybe (into [:enum] valid-sort-columns)]]
                                          [:sort_direction              {:optional true} [:maybe (into [:enum] valid-sort-directions)]]
                                          [:official_collections_first  {:optional true} [:maybe ms/MaybeBooleanValue]]
                                          [:show_dashboard_questions    {:optional true} [:maybe ms/MaybeBooleanValue]]]]
  ;; Return collection contents, including Collections that have an effective location of being in the Root
  ;; Collection for the Current User.
  (let [root-collection (assoc collection/root-collection :namespace namespace)
        model-set       (set (map keyword (u/one-or-many models)))
        model-kwds      (visible-model-kwds root-collection model-set)]
    (collection-children
     root-collection
     {:archived?                   (boolean archived)
      :include-can-run-adhoc-query include_can_run_adhoc_query
      :show-dashboard-questions?   (boolean show_dashboard_questions)
      :collection-type collection_type
      :include-library?             include_library
      :models                      model-kwds
      :pinned-state                (keyword pinned_state)
      :sort-info                   {:sort-column                 (or (some-> sort_column normalize-sort-choice) :name)
                                    :sort-direction              (or (some-> sort_direction normalize-sort-choice) :asc)
                                    ;; default to sorting official collections first, but provide the option not to
                                    :official-collections-first? (or (nil? official_collections_first)
                                                                     (boolean official_collections_first))}})))

;;; ----------------------------------------- Creating/Editing a Collection ------------------------------------------

(defn- write-check-collection-or-root-collection
  "Check that you're allowed to write Collection with `collection-id`; if `collection-id` is `nil`, check that you have
  Root Collection perms."
  [collection-id collection-namespace]
  (api/write-check (if collection-id
                     (t2/select-one :model/Collection :id collection-id)
                     (cond-> collection/root-collection
                       collection-namespace (assoc :namespace collection-namespace)))))

(defn create-collection!
  "Create a new collection."
  [{:keys [name description parent_id namespace authority_level] :as params}]
  ;; To create a new collection, you need write perms for the location you are going to be putting it in...
  (write-check-collection-or-root-collection parent_id namespace)
  (when (some? authority_level)
    ;; make sure only admin and an EE token is present to be able to create an Official token
    (premium-features/assert-has-feature :official-collections (tru "Official Collections"))
    (api/check-superuser))
  ;; Get namespace from parent collection if not provided
  (let [{remote-synced? :is_remote_synced
         :as parent-collection} (when parent_id
                                  (t2/select-one [:model/Collection :location :id :namespace :is_remote_synced] :id parent_id))
        effective-namespace (cond
                              (contains? params :namespace) namespace
                              parent-collection (:namespace parent-collection)
                              :else nil)]
     ;; Now create the new Collection :)
    (u/prog1 (t2/insert-returning-instance!
              :model/Collection
              (merge
               {:name             name
                :description      description
                :is_remote_synced (boolean remote-synced?)
                :authority_level  authority_level
                :namespace        effective-namespace}
               (when parent-collection
                 {:location (collection/children-location parent-collection)})))
      (when config/ee-available?
        (events/publish-event! :event/collection-create {:object <> :user-id api/*current-user-id*}))
      (events/publish-event! :event/collection-touch {:collection-id (:id <>) :user-id api/*current-user-id*}))))

;; TODO (Cam 2025-11-25) please add a response schema to this API endpoint, it makes it easier for our customers to
;; use our API + we will need it when we make auto-TypeScript-signature generation happen
;;
#_{:clj-kondo/ignore [:metabase/validate-defendpoint-has-response-schema]}
(api.macros/defendpoint :post "/"
  "Create a new Collection."
  [_route-params
   _query-params
   body :- [:map
            [:name            ms/NonBlankString]
            [:description     {:optional true} [:maybe ms/NonBlankString]]
            [:parent_id       {:optional true} [:maybe ms/PositiveInt]]
            [:namespace       {:optional true} [:maybe ms/NonBlankString]]
            [:authority_level {:optional true} [:maybe collection/AuthorityLevel]]]]
  (create-collection! body))

(defn- maybe-send-archived-notifications!
  "When a collection is archived, all of it's cards are also marked as archived, but this is down in the model layer
  which will not cause the archive notification code to fire. This will delete the relevant alerts and notify the
  users just as if they had be archived individually via the card API."
  [& {:keys [collection-before-update collection-updates actor]}]
  (when (api/column-will-change? :archived collection-before-update collection-updates)
    (doseq [card (t2/select :model/Card :collection_id (u/the-id collection-before-update))]
      (notification/delete-card-notifications-and-notify! :event/card-update.notification-deleted.card-archived actor card))))

(defn- move-collection!
  "If input the `PUT /api/collection/:id` endpoint (`collection-updates`) specify that we should *move* a Collection, do
  appropriate permissions checks and move it (and its descendants)."
  [collection-before-update collection-updates]
  ;; sanity check: a [new] parent_id update specified in the PUT request?
  (when (contains? collection-updates :parent_id)
    (let [orig-location (:location collection-before-update)
          new-parent-id (:parent_id collection-updates)
          new-parent    (if new-parent-id
                          (t2/select-one [:model/Collection :location :id] :id new-parent-id)
                          collection/root-collection)
          new-location  (collection/children-location new-parent)]
      ;; check and make sure we're actually supposed to be moving something
      (when (not= orig-location new-location)
        ;; Check that we have write perms on the new parent collection
        (api/write-check new-parent)
        ;; ok, make sure we have perms to do this operation
        (api/check-403
         (perms/set-has-full-permissions-for-set? @api/*current-user-permissions-set*
                                                  (collection/perms-for-moving collection-before-update new-parent)))

        ;; ok, we're good to move!
        (collection/move-collection! collection-before-update new-location
                                     (collection/moving-into-remote-synced? (collection/location-path->parent-id orig-location)
                                                                            new-parent-id))))))

(defn- archive-collection!
  "If input to the `PUT /api/collection/:id` endpoint specifies that we should archive a collection, do the appropriate
  permissions checks and then move it to the trash."
  [collection-before-update collection-updates]
  ;; sanity check
  (when (api/column-will-change? :archived collection-before-update collection-updates)
    (collection/archive-or-unarchive-collection!
     collection-before-update
     (select-keys collection-updates [:parent_id :archived]))

    (maybe-send-archived-notifications! {:collection-before-update collection-before-update
                                         :collection-updates       collection-updates
                                         :actor                    @api/*current-user*})))

(defn- move-or-archive-collection-if-needed!
  "If input to the `PUT /api/collection/:id` endpoint (`collection-updates`) specifies that we should either move or
  archive the collection (archiving means 'moving to the trash' so it makes sense to deal with them together), do the
  appropriate permissions checks and changes."
  [collection-before-update collection-updates]
  (condp #(api/column-will-change? %1 collection-before-update %2) collection-updates
    :archived (archive-collection! collection-before-update collection-updates)
    :parent_id (move-collection! collection-before-update collection-updates)
    :no-op))

;;; ------------------------------------------------ GRAPH ENDPOINTS -------------------------------------------------

;; TODO (Cam 2025-11-25) please add a response schema to this API endpoint, it makes it easier for our customers to
;; use our API + we will need it when we make auto-TypeScript-signature generation happen
;;
#_{:clj-kondo/ignore [:metabase/validate-defendpoint-has-response-schema]}
(api.macros/defendpoint :get "/graph"
  "Fetch a graph of all Collection Permissions."
  [_route-params
   {:keys [namespace]} :- [:map
                           [:namespace {:optional true} [:maybe ms/NonBlankString]]]]
  (api/check-superuser)
  (perms/graph namespace))

(def CollectionID "an id for a [[Collection]]."
  [pos-int? {:title "Collection ID"}])

(def GroupID "an id for a [[PermissionsGroup]]."
  [pos-int? {:title "Group ID"}])

(def CollectionPermissions
  "Malli enum for what sort of collection permissions we have. (:write :read or :none)"
  [:and keyword? [:enum :write :read :none]])

(def GroupPermissionsGraph
  "Map describing permissions for a (Group x Collection)"
  [:map-of
   [:or
    ;; We need the [:and keyword ...] piece to make decoding "root" work. There's a merged fix for this, but it hasn't
    ;; been released as of malli 0.9.2. When the malli version gets bumped, we should remove this.
    [:and keyword? [:= :root]]
    CollectionID]
   CollectionPermissions])

(def PermissionsGraph
  "Map describing permissions for 1 or more groups.
  Revision # is used for consistency"
  [:map
   [:revision {:optional true} [:maybe int?]]
   [:groups [:map-of GroupID GroupPermissionsGraph]]])

(def ^:private graph-decoder
  "Building it this way is a lot faster then calling mc/decode <value> <schema> <transformer>"
  (mc/decoder PermissionsGraph (mtx/string-transformer)))

(defn- decode-graph [permission-graph]
  ;; TODO: should use a coercer for this?
  (graph-decoder permission-graph))

(defn- update-graph!
  "Handles updating the graph for a given namespace."
  [namespace graph skip-graph force?]
  (perms/update-graph! namespace graph force?)
  (if skip-graph
    {:revision (perms/latest-collection-permissions-revision-id)}
    (perms/graph namespace)))

;; TODO (Cam 2025-11-25) please add a response schema to this API endpoint, it makes it easier for our customers to
;; use our API + we will need it when we make auto-TypeScript-signature generation happen
;;
#_{:clj-kondo/ignore [:metabase/validate-defendpoint-has-response-schema]}
(api.macros/defendpoint :put "/graph"
  "Do a batch update of Collections Permissions by passing in a modified graph. Will overwrite parts of the graph that
  are present in the request, and leave the rest unchanged.

  If the `force` query parameter is `true`, a `revision` number is not required. The provided graph will be persisted
  as-is, and has the potential to clobber other writes that happened since the last read.

  If the `skip_graph` query parameter is `true`, it will only return the current revision, not the entire permissions
  graph."
  [_route-params
   {:keys [skip-graph force]} :- [:map
                                  [:force      {:default false} [:maybe ms/BooleanValue]]
                                  [:skip-graph {:default false} [:maybe ms/BooleanValue]]]
   {:keys [namespace revision groups]} :- [:map
                                           [:namespace {:optional true} [:maybe ms/NonBlankString]]
                                           [:revision  {:optional true} [:maybe ms/Int]]
                                           [:groups    :map]]]
  (api/check-superuser)
  (update-graph! namespace
                 (decode-graph {:revision revision :groups groups})
                 skip-graph
                 force))

;;; ------------------------------------------ Fetching a single Collection -------------------------------------------

;; TODO (Cam 2025-11-25) please add a response schema to this API endpoint, it makes it easier for our customers to
;; use our API + we will need it when we make auto-TypeScript-signature generation happen
;;
#_{:clj-kondo/ignore [:metabase/validate-defendpoint-has-response-schema]}
(api.macros/defendpoint :get "/:id"
  "Fetch a specific Collection with standard details added"
  [{:keys [id]} :- [:map
                    [:id [:or ms/PositiveInt ms/NanoIdString]]]]
  (let [resolved-id (eid-translation/->id-or-404 :collection id)]
    (collection-detail (api/read-check :model/Collection resolved-id))))

;; TODO (Cam 2025-11-25) please add a response schema to this API endpoint, it makes it easier for our customers to
;; use our API + we will need it when we make auto-TypeScript-signature generation happen
;;
#_{:clj-kondo/ignore [:metabase/validate-defendpoint-has-response-schema]}
(api.macros/defendpoint :put "/:id"
  "Modify an existing Collection, including archiving or unarchiving it, or moving it."
  [{:keys [id]} :- [:map
                    [:id ms/PositiveInt]]
   _query-params
   {authority-level :authority_level, :as collection-updates} :- [:map
                                                                  [:name            {:optional true} [:maybe ms/NonBlankString]]
                                                                  [:description     {:optional true} [:maybe ms/NonBlankString]]
                                                                  [:archived        {:default false} [:maybe ms/BooleanValue]]
                                                                  [:parent_id       {:optional true} [:maybe ms/PositiveInt]]
                                                                  [:type            {:optional true} [:maybe CollectionType]]
                                                                  [:authority_level {:optional true} [:maybe collection/AuthorityLevel]]]]
  ;; do we have perms to edit this Collection?
  (let [collection-before-update (t2/hydrate (api/write-check :model/Collection id) :parent_id)]
    ;; if authority_level is changing, make sure we're allowed to do that
    (when (and (contains? collection-updates :authority_level)
               (not= (keyword authority-level) (:authority_level collection-before-update)))
      (premium-features/assert-has-feature :official-collections (tru "Official Collections"))
      (api/check-403 api/*is-superuser?*))
    ;; ok, go ahead and update it! Only update keys that were specified in the `body`. But not `parent_id` since
    ;; that's not actually a property of Collection, and since we handle moving a Collection separately below.
    (let [updates (u/select-keys-when collection-updates :present [:name :description :authority_level :type])]
      (when (seq updates)
        (t2/update! :model/Collection id updates)))
    ;; if we're trying to move or archive the Collection, go ahead and do that
    (move-or-archive-collection-if-needed! collection-before-update collection-updates)
    (let [updated-collection (t2/select-one :model/Collection :id id)]
      (when config/ee-available?
        (events/publish-event! :event/collection-update {:object updated-collection :user-id api/*current-user-id*}))
      (events/publish-event! :event/collection-touch {:collection-id id :user-id api/*current-user-id*})))
  ;; finally, return the updated object
  (collection-detail (t2/select-one :model/Collection :id id)))

;; TODO (Cam 2025-11-25) please add a response schema to this API endpoint, it makes it easier for our customers to
;; use our API + we will need it when we make auto-TypeScript-signature generation happen
;;
#_{:clj-kondo/ignore [:metabase/validate-defendpoint-has-response-schema]}
(api.macros/defendpoint :delete "/:id"
  "Deletes a collection permanently"
  [{:keys [id]} :- [:map
                    [:id ms/PositiveInt]]]
  (api/check-403 api/*is-superuser?*)
  (let [collection (t2/select-one :model/Collection id)
        old-children-location (collection/children-location collection)
        new-children-location (:location collection)]
    (api/check-400 (:archived collection)
                   "Collection must be trashed before deletion.")
    (api/check-400 (nil? (:namespace collection))
                   "Collections in non-nil namespaces cannot be deleted.")
    ;; Shouldn't happen, because they can't be archived either... but juuuuust in case.
    (api/check-400 (nil? (:personal_owner_id collection))
                   "Personal collections cannot be deleted.")
    (t2/with-transaction [_tx]
      ;; First, move all children (along with their children) that were archived directly OUT of this collection
      (doseq [child (t2/select :model/Collection
                               :location [:like (str old-children-location "%")]
                               :archived_directly true)]
        (collection/move-collection! child new-children-location))
      ;; Now we can safely delete this collection and anything left under it.
      (t2/delete! :model/Collection :id id))))

;; TODO (Cam 10/28/25) -- fix this endpoint so it uses kebab-case for query parameters for consistency with the rest
;; of the REST API
;;
;; TODO (Cam 2025-11-25) please add a response schema to this API endpoint, it makes it easier for our customers to
;; use our API + we will need it when we make auto-TypeScript-signature generation happen
;;
#_{:clj-kondo/ignore [:metabase/validate-defendpoint-query-params-use-kebab-case
                      :metabase/validate-defendpoint-has-response-schema]}
(api.macros/defendpoint :get "/:id/items"
  "Fetch a specific Collection's items with the following options:

  *  `models` - only include objects of a specific set of `models`. If unspecified, returns objects of all models
  *  `archived` - when `true`, return archived objects *instead* of unarchived ones. Defaults to `false`.
  *  `pinned_state` - when `is_pinned`, return pinned objects only.
                   when `is_not_pinned`, return non pinned objects only.
                   when `all`, return everything. By default returns everything.
  *  `include_can_run_adhoc_query` - when this is true hydrates the `can_run_adhoc_query` flag on card models

  Note that this endpoint should return results in a similar shape to `/api/dashboard/:id/items`, so if this is
  changed, that should too."
  [{:keys [id]} :- [:map
                    [:id [:or ms/PositiveInt ms/NanoIdString]]]
   {:keys [models archived pinned_state sort_column sort_direction official_collections_first
           include_can_run_adhoc_query
           show_dashboard_questions]} :- [:map
                                          [:models                      {:optional true} [:maybe Models]]
                                          [:archived                    {:default false} [:maybe ms/BooleanValue]]
                                          [:include_can_run_adhoc_query {:default false} [:maybe ms/BooleanValue]]
                                          [:pinned_state                {:optional true} [:maybe (into [:enum] valid-pinned-state-values)]]
                                          [:sort_column                 {:optional true} [:maybe (into [:enum] valid-sort-columns)]]
                                          [:sort_direction              {:optional true} [:maybe (into [:enum] valid-sort-directions)]]
                                          [:official_collections_first  {:optional true} [:maybe ms/MaybeBooleanValue]]
                                          [:show_dashboard_questions    {:default false} [:maybe ms/BooleanValue]]]]
  (let [resolved-id (eid-translation/->id-or-404 :collection id)
        model-kwds (set (map keyword (u/one-or-many models)))
        collection (api/read-check :model/Collection resolved-id)]
    (u/prog1 (collection-children collection
                                  {:show-dashboard-questions?   show_dashboard_questions
                                   :models                      model-kwds
                                   :include-library?             true
                                   :archived?                   (or archived (:archived collection) (collection/is-trash? collection))
                                   :pinned-state                (keyword pinned_state)
                                   :include-can-run-adhoc-query include_can_run_adhoc_query
                                   :sort-info                   {:sort-column                 (or (some-> sort_column normalize-sort-choice) :name)
                                                                 :sort-direction              (or (some-> sort_direction normalize-sort-choice) :asc)
                                                                 ;; default to sorting official collections first, except for the trash.
                                                                 :official-collections-first? (if (and (nil? official_collections_first)
                                                                                                       (not (collection/is-trash? collection)))
                                                                                                true
                                                                                                (boolean official_collections_first))}})
      (events/publish-event! :event/collection-read {:object collection :user-id api/*current-user-id*}))))<|MERGE_RESOLUTION|>--- conflicted
+++ resolved
@@ -1037,14 +1037,9 @@
   "Fetch a sequence of 'child' objects belonging to a Collection, filtered using `options`."
   [{collection-namespace :namespace, :as collection} :- collection/CollectionWithLocationAndIDOrRoot
    {:keys [models], :as options}                     :- CollectionChildrenOptions]
-<<<<<<< HEAD
   (let [valid-models (for [model-kw [:collection :dataset :metric :card :dashboard :pulse :snippet :timeline :document]
-=======
-  (let [valid-models (for [model-kw (cond-> [:collection :dataset :metric :card :dashboard :pulse :snippet :timeline]
                                       ;; Tables in collections are an EE feature (data-studio)
                                       (premium-features/has-feature? :data-studio) (conj :table)
-                                      (premium-features/enable-documents?) (conj :document))
->>>>>>> 3f8c3b94
                            ;; only fetch models that are specified by the `model` param; or everything if it's empty
                            :when    (or (empty? models) (contains? models model-kw))
                            :let     [toucan-model       (model-name->toucan-model model-kw)
