(ns metabase.query-processor.middleware.add-dimension-projections
  "Middleware for adding remapping and other dimension related projections. This remaps Fields that have a corresponding
  Dimension object (which defines a remapping) in two different ways, depending on the `:type` attribute of the
  Dimension:

  `external` type Dimensions mean the Field's values will be replaced with corresponding values from a column on a
  different table, joined via a foreign key. A common use-case would be to replace FK IDs with the name of whatever it
  references, for example replacing a values of `venue.category_id` with values of `category.name`. Actual replacement
  of values happens on the frontend, so this middleware simply adds the column to be used for replacement (e.g.
  `category.name`) to the `:fields` clause in pre-processing, so the Field will be fetched. Recall that Fields
  referenced via with `:fk->` clauses imply that JOINs will take place, which are automatically handled later in the
  Query Processor pipeline. Additionally, this middleware will swap out `:breakout` and `:order-by` clauses
  referencing the original Field with ones referencing the remapped Field (for example, so we would sort by
  `category.name` instead of `category_id`).

  `internal` type Dimensions mean the Field's values are replaced by a user-defined map of values, stored in the
  `human_readable_values` column of a corresponding `FieldValues` object. A common use-case for this scenario would be
  to replace integer enum values with something more descriptive, for example replacing values of an enum `can_type`
  -- `0` becomes `Toucan`, `1` becomes `Pelican`, and so forth. This is handled exclusively in post-processing by
  adding extra columns and values to the results.

  In both cases, to accomplish values replacement on the frontend, the post-processing part of this middleware adds
  appropriate `:remapped_from` and `:remapped_to` attributes in the result `:cols` in post-processing.
  `:remapped_from` and `:remapped_to` are the names of the columns, e.g. `category_id` is `:remapped_to` `name`, and
  `name` is `:remapped_from` `:category_id`."
  (:require [clojure.data :as data]
            [clojure.tools.logging :as log]
            [clojure.walk :as walk]
            [medley.core :as m]
            [metabase.mbql.schema :as mbql.s]
            [metabase.mbql.util :as mbql.u]
            [metabase.models.dimension :refer [Dimension]]
            [metabase.models.field :refer [Field]]
            [metabase.query-processor.store :as qp.store]
            [metabase.util :as u]
            [metabase.util.schema :as su]
            [schema.core :as s]
            [toucan.db :as db]
            [toucan.hydrate :refer [hydrate]]))

(def ^:private ExternalRemappingDimensionInitialInfo
  "External remapping dimensions when they're first fetched from the app DB. We'll add extra info to this."
  {:id                      su/IntGreaterThanZero   ; unique ID for the remapping
   :name                    su/NonBlankString       ; display name for the remapping
   :field_id                su/IntGreaterThanZero   ; ID of the Field being remapped
   :human_readable_field_id su/IntGreaterThanZero}) ; ID of the FK Field to remap values to

(def ^:private ExternalRemappingDimension
  "Schema for the info we fetch about `external` type Dimensions that will be used for remappings in this Query. Fetched
  by the pre-processing portion of the middleware, and passed along to the post-processing portion."
  (assoc ExternalRemappingDimensionInitialInfo
         :field_name                su/NonBlankString   ; Name of the Field being remapped
         :human_readable_field_name su/NonBlankString)) ; Name of the FK field to remap values to

;;;; Pre-processing

(s/defn ^:private fields->field-id->remapping-dimension :- (s/maybe {su/IntGreaterThanZero ExternalRemappingDimensionInitialInfo})
  "Given a sequence of field clauses (from the `:fields` clause), return a map of `:field-id` clause (other clauses
  are ineligable) to a remapping dimension information for any Fields that have an `external` type dimension remapping."
  [fields :- [mbql.s/Field]]
  (when-let [field-ids (not-empty (set (mbql.u/match fields [:field (id :guard integer?) _] id)))]
    (letfn [(thunk []
              (u/key-by :field_id (db/select [Dimension :id :field_id :name :human_readable_field_id]
                                    :field_id [:in field-ids]
                                    :type     "external")))]
      (if (qp.store/initialized?)
        (qp.store/cached [::fetch-dimensions field-ids]
          (thunk))
        (thunk)))))

(def ^:private RemapColumnInfo
  {:original-field-clause mbql.s/field
   :new-field-clause      mbql.s/field
   :dimension             ExternalRemappingDimension})

(s/defn ^:private remap-column-infos :- [RemapColumnInfo]
  "Return tuples of `:field-id` clauses, the new remapped column `:fk->` clauses that the Field should be remapped to
  and the Dimension that suggested the remapping, which is used later in this middleware for post-processing. Order is
  important here, because the results are added to the `:fields` column in order. (TODO - why is it important, if they
  get hidden when displayed anyway?)"
  [fields :- [mbql.s/Field]]
  (when-let [field-id->remapping-dimension (fields->field-id->remapping-dimension fields)]
    ;; Reconstruct how we uniquify names in [[metabase.query-processor.middleware.annotate]]
    ;;
    ;; Not sure this isn't broken. Probably better to have [[metabase.query-processor.util.add-alias-info]] do the name
    ;; deduplication instead.
    (let [unique-name (comp (mbql.u/unique-name-generator) :name Field)]
      (vec
       (mbql.u/match fields
         ;; don't match Fields that have been joined from another Table
         [:field
          (id :guard (every-pred integer? field-id->remapping-dimension))
          (_ :guard (complement (some-fn :join-alias :source-field)))]
         (let [dimension (field-id->remapping-dimension id)]
           {:original-field-clause &match
            :new-field-clause      [:field
                                    (u/the-id (:human_readable_field_id dimension))
                                    {:source-field            id
                                     ::new-field-dimension-id (u/the-id dimension)}]
            :dimension             (assoc dimension
                                          :field_name                (-> dimension :field_id unique-name)
                                          :human_readable_field_name (-> dimension :human_readable_field_id unique-name))}))))))

(s/defn ^:private add-fk-remaps-rewrite-existing-fields-add-original-field-dimension-id :- [mbql.s/Field]
  "Rewrite existing `:fields` in a query. Add `::original-field-dimension-id` to any Field clauses that are
  remapped-from."
  [infos  :- [RemapColumnInfo]
   fields :- [mbql.s/Field]]
  (let [field->remapped-col (into {} (map (juxt :original-field-clause :new-field-clause)) infos)]
    (mapv
     (fn [field]
       (let [[_ _ {::keys [new-field-dimension-id]}] (get field->remapped-col field)]
         (cond-> field
           new-field-dimension-id (mbql.u/update-field-options assoc ::original-field-dimension-id new-field-dimension-id))))
     fields)))

(s/defn ^:private add-fk-remaps-rewrite-existing-fields-add-new-field-dimension-id :- [mbql.s/Field]
  "Rewrite existing `:fields` in a query. Add `::new-field-dimension-id` to any existing remap-to Fields that *would*
  have been added if they did not already exist."
  [infos  :- [RemapColumnInfo]
   fields :- [mbql.s/Field]]
  (let [normalized-clause->new-options (into {}
                                             (map (juxt (fn [{clause :new-field-clause}]
                                                          (mbql.u/remove-namespaced-options clause))
                                                        (fn [{[_ _ options] :new-field-clause}]
                                                          options)))
                                             infos)]
    (mapv (fn [field]
            (let [options (normalized-clause->new-options (mbql.u/remove-namespaced-options field))]
              (cond-> field
                options (mbql.u/update-field-options merge options))))
          fields)))

(s/defn ^:private add-fk-remaps-rewrite-existing-fields :- [mbql.s/Field]
  "Rewrite existing `:fields` in a query. Add `::original-field-dimension-id` and ::new-field-dimension-id` where
  appropriate."
  [infos  :- [RemapColumnInfo]
   fields :- [mbql.s/Field]]
  (->> fields
       (add-fk-remaps-rewrite-existing-fields-add-original-field-dimension-id infos)
       (add-fk-remaps-rewrite-existing-fields-add-new-field-dimension-id infos)))

(s/defn ^:private add-fk-remaps-rewrite-order-by :- [mbql.s/OrderBy]
  "Order by clauses that include an external remapped column should be replace that original column in the order by with
  the newly remapped column. This should order by the text of the remapped column vs. the id of the source column
  before the remapping"
  [field->remapped-col :- {mbql.s/field mbql.s/field}
   order-by-clauses    :- [mbql.s/OrderBy]]
  (into []
        (comp (map (fn [[direction field, :as order-by-clause]]
                     (if-let [remapped-col (get field->remapped-col field)]
                       [direction remapped-col]
                       order-by-clause)))
              (distinct))
        order-by-clauses))

(defn- add-fk-remaps-rewrite-breakout
  [field->remapped-col breakout-clause]
  (into []
        (comp (mapcat (fn [field]
                        (if-let [[_ _ {::keys [new-field-dimension-id]} :as remapped-col] (get field->remapped-col field)]
                          [remapped-col (mbql.u/update-field-options field assoc ::original-field-dimension-id new-field-dimension-id)]
                          [field])))
              (distinct))
        breakout-clause))

(def ^:private QueryAndRemaps
  {:remaps (s/maybe (su/distinct [ExternalRemappingDimension]))
   :query  mbql.s/Query})

<<<<<<< HEAD
(defn- add-fk-remaps-one-level
  [{:keys [fields order-by breakout], {source-query-remaps ::remaps} :source-query, :as query}]
  (let [query (m/dissoc-in query [:source-query ::remaps])]
=======
(declare add-fk-remaps)

(s/defn ^:private source-query-remaps :- QueryAndRemaps
  [{{:keys [source-query]} :query, :as query}]
  (if (and source-query (not (:native source-query)))
    ;; Only do lifting if source is MBQL query
    (let [{source-query-remaps :remaps, source-query :query} (add-fk-remaps (assoc query :query source-query))]
      {:remaps source-query-remaps
       :query  (assoc-in query [:query :source-query] (:query source-query))})
    {:remaps nil, :query query}))

(s/defn ^:private add-fk-remaps :- QueryAndRemaps
  "Add any Fields needed for `:external` remappings to the `:fields` clause of the query, and update `:order-by` and
  `breakout` clauses as needed. Returns a map with `:query` (the updated query) and `:remaps` (a sequence
  of [[ExternalRemappingDimension]] information maps)."
  [{{:keys [fields order-by breakout]} :query, :as query} :- mbql.s/Query]
  (let [{source-query-remaps :remaps, query :query} (source-query-remaps query)]
>>>>>>> 75a3ce5c
    ;; fetch remapping column pairs if any exist...
    (if-let [infos (not-empty (remap-column-infos (concat fields breakout)))]
      ;; if they do, update `:fields`, `:order-by` and `:breakout` clauses accordingly and add to the query
      (let [ ;; make a map of field-id-clause -> fk-clause from the tuples
            original->remapped             (into {} (map (juxt :original-field-clause :new-field-clause)) infos)
            existing-fields                (add-fk-remaps-rewrite-existing-fields infos fields)
            ;; don't add any new entries for fields that already exist. Use [[mbql.u/remove-namespaced-options]] here so
            ;; we don't add new entries even if the existing Field has some extra info e.g. extra unknown namespaced
            ;; keys.
            existing-normalized-fields-set (into #{} (map mbql.u/remove-namespaced-options) existing-fields)
            new-fields                     (into
                                            existing-fields
                                            (comp (map :new-field-clause)
                                                  (remove (comp existing-normalized-fields-set mbql.u/remove-namespaced-options)))
                                            infos)
            new-breakout                   (add-fk-remaps-rewrite-breakout original->remapped breakout)
            new-order-by                   (add-fk-remaps-rewrite-order-by original->remapped order-by)
            remaps                         (into [] (comp cat (distinct)) [source-query-remaps (map :dimension infos)])]
        ;; return the Dimensions we are using and the query
        (cond-> query
          (seq fields)   (assoc :fields new-fields)
          (seq order-by) (assoc :order-by new-order-by)
          (seq breakout) (assoc :breakout new-breakout)
          (seq remaps)   (assoc ::remaps remaps)))
      ;; otherwise return query as-is
      (cond-> query
        (seq source-query-remaps) (assoc ::remaps source-query-remaps)))))

(s/defn ^:private add-fk-remaps :- QueryAndRemaps
  "Add any Fields needed for `:external` remappings to the `:fields` clau se of the query, and update `:order-by`
  and `breakout` clauses as needed. Returns a pair like `[external-remapping-dimensions updated-query]`."
  [query]
  (let [query (walk/postwalk
               (fn [form]
                 (if (and (map? form)
                          ((some-fn :source-table :source-query) form)
                          (not (:condition form)))
                   (add-fk-remaps-one-level form)
                   form))
               query)]
    {:query (m/dissoc-in query [:query ::remaps]), :remaps (get-in query [:query ::remaps])}))

(defn add-remapped-columns
  "Pre-processing middleware. For columns that have remappings to other columns (FK remaps), rewrite the query to
  include the extra column. Add `::external-remaps` information about which columns were remapped so [[remap-results]]
  can do appropriate results transformations in post-processing."
  [{{:keys [disable-remaps?]} :middleware, query-type :type, :as query}]
  (if (or disable-remaps?
          (= query-type :native))
    query
    (let [{:keys [remaps query]} (add-fk-remaps query)]
      (cond-> query
        ;; convert the remappings to plain maps so we don't have to look at record type nonsense everywhere
        (seq remaps) (assoc ::external-remaps (mapv (partial into {}) remaps))))))


;;;; Post-processing

(def ^:private InternalDimensionInfo
  {;; index of original column
   :col-index       s/Int
   ;; names
   :from            su/NonBlankString
   ;; I'm not convinced this works if there's already a column with the same name in the results.
   :to              su/NonBlankString
   ;; map of original value -> human readable value
   :value->readable su/Map
   ;; Info about the new column we will tack on to end of `:cols`
   :new-column      su/Map})

(def ^:private InternalColumnsInfo
  {:internal-only-dims (s/maybe [InternalDimensionInfo])
   ;; this is just (map :new-column internal-only-dims)
   :internal-only-cols (s/maybe [su/Map])})


;;;; Metadata

(s/defn ^:private merge-metadata-for-internally-remapped-column :- [su/Map]
  "If one of the internal remapped columns says it's remapped from this column, merge in the `:remapped_to` info."
  [columns :- [su/Map] {:keys [col-index to]} :- InternalDimensionInfo]
  (update (vec columns) col-index assoc :remapped_to to))

(s/defn ^:private merge-metadata-for-internal-remaps :- [su/Map]
  [columns :- [su/Map] {:keys [internal-only-dims]} :- (s/maybe InternalColumnsInfo)]
  (reduce
   (fn [columns internal-dimension-info]
     (merge-metadata-for-internally-remapped-column columns internal-dimension-info))
   columns
   internal-only-dims))

;; Example external dimension:
;;
;;    {:name                      "Sender ID"
;;     :id                        1000
;;     :field_id                  %messages.sender_id
;;     :field_name                "SENDER_ID"
;;     :human_readable_field_id   %users.name
;;     :human_readable_field_name "NAME"}
;;
;; Example remap-from column (need to add info about column it is `:remapped_to`):
;;
;;    {:id           %messages.sender_id
;;     :name         "SENDER_ID"
;;     :options      {::original-field-dimension-id 1000}
;;     :display_name "Sender ID"}
;;
;; Example remap-to column (need to add info about column it is `:remapped_from`):
;;
;;    {:fk_field_id   %messages.sender_id
;;     :id            %users.name
;;     :options       {::new-field-dimension-id 1000}
;;     :name          "NAME"
;;     :display_name  "Sender ID"}
(s/defn ^:private merge-metadata-for-externally-remapped-column* :- su/Map
  [columns
   {{::keys [original-field-dimension-id new-field-dimension-id]} :options
    :as                                          column}
   {dimension-id      :id
    from-name         :field_name
    from-display-name :name
    to-name           :human_readable_field_name} :- ExternalRemappingDimension]
  (log/trace "Considering column\n"
             (u/pprint-to-str 'cyan (select-keys column [:id :name :fk_field_id :display_name :options]))
             (u/colorize :magenta "\nAdd :remapped_to metadata?")
             "\n=>" '(= dimension-id original-field-dimension-id)
             "\n=>" (list '= dimension-id original-field-dimension-id)
             "\n=>" (if (= dimension-id original-field-dimension-id)
                      (u/colorize :green true)
                      (u/colorize :red false))
             (u/colorize :magenta "\nAdd :remapped_from metadata?")
             "\n=>" '(= dimension-id new-field-dimension-id)
             "\n=>" (list '= dimension-id new-field-dimension-id)
             "\n=>" (if (= dimension-id new-field-dimension-id)
                      (u/colorize :green true)
                      (u/colorize :red false)))
  (u/prog1 (merge
            column
            ;; if this is a column we're remapping FROM, we need to add information about which column we're remapping
            ;; TO
            (when (= dimension-id original-field-dimension-id)
              {:remapped_to (or (some (fn [{{::keys [new-field-dimension-id]} :options, target-name :name}]
                                        (when (= new-field-dimension-id dimension-id)
                                          target-name))
                                      columns)
                                to-name)})
            ;; if this is a column we're remapping TO, we need to add information about which column we're remapping
            ;; FROM
            (when (= dimension-id new-field-dimension-id)
              {:remapped_from (or (some (fn [{{::keys [original-field-dimension-id]} :options, source-name :name}]
                                          (when (= original-field-dimension-id dimension-id)
                                            source-name))
                                        columns)
                                  from-name)
               :display_name  from-display-name}))
    (when (not= column <>)
      (log/tracef "Added metadata:\n%s" (u/pprint-to-str 'green (second (data/diff column <>)))))))

(s/defn ^:private merge-metadata-for-externally-remapped-column :- [su/Map]
  [columns :- [su/Map] dimension :- ExternalRemappingDimension]
  (log/tracef "Merging metadata for external dimension\n%s" (u/pprint-to-str 'yellow (into {} dimension)))
  (mapv #(merge-metadata-for-externally-remapped-column* columns % dimension)
        columns))

(s/defn ^:private merge-metadata-for-external-remaps :- [su/Map]
  [columns :- [su/Map] remapping-dimensions :- (s/maybe [ExternalRemappingDimension])]
  (reduce
   (fn [columns dimension]
     (merge-metadata-for-externally-remapped-column columns dimension))
   columns
   remapping-dimensions))

(s/defn ^:private add-remapping-info :- [su/Map]
  "Add `:display_name`, `:remapped_to`, and `:remapped_from` keys to columns for the results, needed by the frontend.
  To get this critical information, this uses the `remapping-dimensions` info saved by the pre-processing portion of
  this middleware for external remappings, and the internal-only remapped columns handled by post-processing
  middleware below for internal columns."
  [columns              :- [su/Map]
   remapping-dimensions :- (s/maybe [ExternalRemappingDimension])
  internal-cols-info    :- (s/maybe InternalColumnsInfo)]
  (-> columns
      (merge-metadata-for-internal-remaps internal-cols-info)
      (merge-metadata-for-external-remaps remapping-dimensions)))


;;;; Transform to add additional cols to results


(defn- create-remapped-col [col-name remapped-from base-type]
  {:description   nil
   :id            nil
   :table_id      nil
   :name          col-name
   :display_name  col-name
   :target        nil
   :remapped_from remapped-from
   :remapped_to   nil
   :base_type     base-type
   :semantic_type nil})

(defn- transform-values-for-col
  "Converts `values` to a type compatible with the base_type found for `col`. These values should be directly comparable
  with the values returned from the database for the given `col`."
  [{:keys [base_type]} values]
  (let [transform (condp #(isa? %2 %1) base_type
                    :type/Decimal    bigdec
                    :type/Float      double
                    :type/BigInteger bigint
                    :type/Integer    int
                    :type/Text       str
                    identity)]
    (map #(some-> % transform) values)))

(defn- infer-human-readable-values-type
  [values]
  (let [types (keys (group-by (fn [v]
                                (cond
                                  (string? v) :type/Text
                                  (number? v) :type/Number
                                  :else       :type/*))
                              values))]
    (if (= (count types) 1)
      (first types)
      :type/*)))

(s/defn ^:private col->dim-map :- (s/maybe InternalDimensionInfo)
  "Given a `:col` map from the results, return a map of information about the `internal` dimension used for remapping
  it."
  [idx {{remap-to :name, remap-type :type, field-id :field_id}         :dimensions
        {values :values, human-readable-values :human_readable_values} :values
        :as                                                            col}]
  (when (and field-id
             (= remap-type :internal))
    (let [remap-from (:name col)]
      {:col-index       idx
       :from            remap-from
       :to              remap-to
       :value->readable (zipmap (transform-values-for-col col values)
                                human-readable-values)
       :new-column      (create-remapped-col remap-to
                                             remap-from
                                             (infer-human-readable-values-type human-readable-values))})))

(s/defn ^:private make-row-map-fn :- (s/maybe (s/pred fn? "function"))
  "Return a function that will add internally-remapped values to each row in the results. (If there is no remapping to
  be done, this function returns `nil`.)"
  [dims :- [InternalDimensionInfo]]
  (when (seq dims)
    (let [f (apply juxt (for [{:keys [col-index value->readable]} dims]
                          (fn [row]
                            (value->readable (nth row col-index)))))]
      (fn [row]
        (into (vec row) (f row))))))

(s/defn ^:private internal-columns-info :- InternalColumnsInfo
  "Info about the internal-only columns we add to the query."
  [cols]
  ;; hydrate Dimensions and FieldValues for all of the columns in the results, then make a map of dimension info for
  ;; each one that is `internal` type
  (let [internal-only-dims (->> (hydrate cols :values :dimensions)
                                (keep-indexed col->dim-map)
                                (filter identity))]
    {:internal-only-dims internal-only-dims
     ;; Get the entries we're going to add to `:cols` for each of the remapped values we add
     :internal-only-cols (map :new-column internal-only-dims)}))

(s/defn ^:private add-remapped-to-and-from-metadata
  "Add remapping info `:remapped_from` and `:remapped_to` to each existing column in the results metadata, and add
  entries for each newly added column to the end of `:cols`."
  [metadata
   remapping-dimensions                                 :- (s/maybe [ExternalRemappingDimension])
   {:keys [internal-only-cols], :as internal-cols-info} :- (s/maybe InternalColumnsInfo)]
  (update metadata :cols (fn [cols]
                           (-> cols
                               (add-remapping-info remapping-dimensions internal-cols-info)
                               (concat internal-only-cols)))))

(s/defn ^:private remap-results-xform
  "Munges results for remapping after the query has been executed. For internal remappings, a new column needs to be
  added and each row flowing through needs to include the remapped data for the new column. For external remappings
  the column information needs to be updated with what it's being remapped from and the user specified name for the
  remapped column."
  [{:keys [internal-only-dims]} :- InternalColumnsInfo rf]
  (if-let [remap-fn (make-row-map-fn internal-only-dims)]
    (fn
      ([]
       (rf))

      ([result]
       (rf result))

      ([result row]
       (rf result (remap-fn row))))
    rf))

(defn remap-results
  "Post-processing middleware. Handles `::external-remaps` added by [[add-remapped-columns-middleware]]; transforms
  results and adds additional metadata based on these remaps, as well as internal (human-readable values) remaps."
  [{::keys [external-remaps], {:keys [disable-remaps?]} :middleware} rff]
  (if disable-remaps?
    rff
    (fn remap-results-rff* [metadata]
      (let [internal-cols-info (internal-columns-info (:cols metadata))
            metadata           (add-remapped-to-and-from-metadata metadata external-remaps internal-cols-info)]
        (remap-results-xform internal-cols-info (rff metadata))))))<|MERGE_RESOLUTION|>--- conflicted
+++ resolved
@@ -168,29 +168,9 @@
   {:remaps (s/maybe (su/distinct [ExternalRemappingDimension]))
    :query  mbql.s/Query})
 
-<<<<<<< HEAD
 (defn- add-fk-remaps-one-level
   [{:keys [fields order-by breakout], {source-query-remaps ::remaps} :source-query, :as query}]
   (let [query (m/dissoc-in query [:source-query ::remaps])]
-=======
-(declare add-fk-remaps)
-
-(s/defn ^:private source-query-remaps :- QueryAndRemaps
-  [{{:keys [source-query]} :query, :as query}]
-  (if (and source-query (not (:native source-query)))
-    ;; Only do lifting if source is MBQL query
-    (let [{source-query-remaps :remaps, source-query :query} (add-fk-remaps (assoc query :query source-query))]
-      {:remaps source-query-remaps
-       :query  (assoc-in query [:query :source-query] (:query source-query))})
-    {:remaps nil, :query query}))
-
-(s/defn ^:private add-fk-remaps :- QueryAndRemaps
-  "Add any Fields needed for `:external` remappings to the `:fields` clause of the query, and update `:order-by` and
-  `breakout` clauses as needed. Returns a map with `:query` (the updated query) and `:remaps` (a sequence
-  of [[ExternalRemappingDimension]] information maps)."
-  [{{:keys [fields order-by breakout]} :query, :as query} :- mbql.s/Query]
-  (let [{source-query-remaps :remaps, query :query} (source-query-remaps query)]
->>>>>>> 75a3ce5c
     ;; fetch remapping column pairs if any exist...
     (if-let [infos (not-empty (remap-column-infos (concat fields breakout)))]
       ;; if they do, update `:fields`, `:order-by` and `:breakout` clauses accordingly and add to the query
