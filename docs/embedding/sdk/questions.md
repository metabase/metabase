--- conflicted
+++ resolved
@@ -404,13 +404,7 @@
 
 ## Prevent people from saving changes to an `InteractiveQuestion`
 
-<<<<<<< HEAD
 To prevent people from saving changes to an interactive question, or from saving changes as a new question, you can set `isSaveEnabled={false}`:
-=======
-You can edit an existing question using the query builder by passing in the `questionId` prop of an existing question.
-
-To disallow saving the question, pass `isSaveEnabled={false}` to the component.
->>>>>>> af88536c
 
 ```tsx
 import React from "react";
@@ -421,11 +415,7 @@
 export default function App() {
     return (
         <MetabaseProvider authConfig={authConfig}>
-<<<<<<< HEAD
             <InteractiveQuestion questionId={1} isSaveEnabled={false} />
-=======
-            <InteractiveQuestion questionId={1} />
->>>>>>> af88536c
         </MetabaseProvider>
     );
 }
@@ -433,15 +423,9 @@
 
 ## Embedding the query builder
 
-<<<<<<< HEAD
 ![Query builder](../images/query-builder.png)
 
-With the `CreateQuestion` component, you can embed the query builder without a pre-defined question.
-
-The `CreateQuestion` component is built on top of the `InteractiveQuestion` component with [namespaced components](#interactive-question-components). `CreateQuestion` [shares the same props as `InteractiveQuestion`](#question-props), except it lacks the `questionId` prop and the ability to pass custom children.
-=======
 You can embed the query builder without a pre-defined question by not passing the `questionId` prop, or passing `questionId={undefined}` to the `InteractiveQuestion` component. You can use the [`children` prop](#customizing-interactive-questions) to customize the layout for creating new questions.
->>>>>>> af88536c
 
 ```tsx
 import React from "react";
