databaseChangeLog:
  - objectQuotingStrategy: QUOTE_ALL_OBJECTS
  - changeSet:
      id: v58.2025-10-30T09:03:00
      author: sanex3339
      comment: Add embedding_type column to report_dashboard table
      changes:
        - addColumn:
            tableName: report_dashboard
            columns:
              - column:
                  name: embedding_type
                  type: varchar(50)
                  remarks: The type of embedding for this dashboard
                  constraints:
                    nullable: true
      rollback:
        - dropColumn:
            tableName: report_dashboard
            columnName: embedding_type

  - changeSet:
      id: v58.2025-10-30T09:03:01
      author: sanex3339
      comment: Add embedding_type column to report_card table
      changes:
        - addColumn:
            tableName: report_card
            columns:
              - column:
                  name: embedding_type
                  type: varchar(50)
                  remarks: The type of embedding for this card
                  constraints:
                    nullable: true
      rollback:
        - dropColumn:
            tableName: report_card
            columnName: embedding_type

  - changeSet:
      id: v58.2025-11-04T23:09:49
      author: edpaget
      comment: Create auth_identity table for multi-authentication support
      changes:
        - createTable:
            tableName: auth_identity
            remarks: Stores authentication credentials for users. A user can have multiple auth identities.
            columns:
              - column:
                  name: id
                  type: int
                  remarks: Integer primary key
                  autoIncrement: true
                  constraints:
                    primaryKey: true
                    nullable: false
              - column:
                  name: user_id
                  type: int
                  remarks: Foreign key to core_user
                  constraints:
                    nullable: false
              - column:
                  name: provider
                  type: varchar(50)
                  remarks: Authentication provider type (password, google, ldap, saml, jwt, support)
                  constraints:
                    nullable: false
              - column:
                  name: credentials
                  type: ${text.type}
                  remarks: JSON object containing provider-specific credentials
                  constraints:
                    nullable: true
              - column:
                  name: metadata
                  type: ${text.type}
                  remarks: JSON object containing provider-specific metadata
                  constraints:
                    nullable: true
              - column:
                  name: provider_id
                  type: varchar(255)
                  remarks: Provider-specific identifier (email for password/Google, DN for LDAP, subject for SAML/JWT)
                  constraints:
                    nullable: true
              - column:
                  name: last_used_at
                  type: ${timestamp_type}
                  remarks: Timestamp of last successful authentication
                  constraints:
                    nullable: true
              - column:
                  name: expires_at
                  type: ${timestamp_type}
                  remarks: Timestamp when this authentication method expires (null = never expires)
                  constraints:
                    nullable: true
              - column:
                  name: created_at
                  type: ${timestamp_type}
                  remarks: Timestamp when this identity was created
                  constraints:
                    nullable: false
              - column:
                  name: updated_at
                  type: ${timestamp_type}
                  remarks: Timestamp when this identity was last updated
                  constraints:
                    nullable: false
      rollback:
        - dropTable:
            tableName: auth_identity

  - changeSet:
      id: v58.2025-11-04T23:09:58
      author: edpaget
      comment: Add user_id index to auth_identity table
      changes:
        - createIndex:
            tableName: auth_identity
            indexName: idx_auth_identity_user_id
            columns:
              - column:
                  name: user_id
      rollback:
        - dropIndex:
            tableName: auth_identity
            indexName: idx_auth_identity_user_id

  - changeSet:
      id: v58.2025-11-04T23:10:00
      author: edpaget
      comment: Add provider index to auth_identity table
      changes:
        - createIndex:
            tableName: auth_identity
            indexName: idx_auth_identity_provider
            columns:
              - column:
                  name: provider
      rollback:
        - dropIndex:
            tableName: auth_identity
            indexName: idx_auth_identity_provider

  - changeSet:
      id: v58.2025-11-04T23:10:01
      author: edpaget
      comment: Add unique constraint to auth_identity table
      changes:
        - addUniqueConstraint:
            tableName: auth_identity
            columnNames: user_id, provider
            constraintName: unique_auth_identity_user_provider
      rollback:
        - dropUniqueConstraint:
            tableName: auth_identity
            constraintName: unique_auth_identity_user_provider

  - changeSet:
      id: v58.2025-11-06T15:00:43
      author: edpaget
      comment: Create support_access_grant_log table for tracking support access grants
      changes:
        - createTable:
            tableName: support_access_grant_log
            remarks: Store support access grant requests and their lifecycle for audit purposes
            columns:
              - column:
                  name: id
                  type: int
                  autoIncrement: true
                  remarks: Unique identifier for the grant
                  constraints:
                    primaryKey: true
                    nullable: false
              - column:
                  name: user_id
                  type: int
                  remarks: ID of the admin user who created this grant
                  constraints:
                    nullable: true
              - column:
                  name: ticket_number
                  type: varchar(100)
                  remarks: Support ticket number associated with this grant
                  constraints:
                    nullable: true
              - column:
                  name: notes
                  type: varchar(255)
                  remarks: Additional notes associated with this grant
                  constraints:
                    nullable: true
              - column:
                  name: grant_start_timestamp
                  type: ${timestamp_type}
                  remarks: When the grant becomes active (UTC)
                  constraints:
                    nullable: false
              - column:
                  name: grant_end_timestamp
                  type: ${timestamp_type}
                  remarks: When the grant expires (UTC)
                  constraints:
                    nullable: false
              - column:
                  name: revoked_at
                  type: ${timestamp_type}
                  remarks: When the grant was manually revoked (UTC), null if not revoked
                  constraints:
                    nullable: true
              - column:
                  name: revoked_by_user_id
                  type: int
                  remarks: ID of the admin user who revoked this grant
                  constraints:
                    nullable: true
              - column:
                  name: created_at
                  type: ${timestamp_type}
                  defaultValueComputed: current_timestamp
                  remarks: When this record was created (UTC)
                  constraints:
                    nullable: false
              - column:
                  name: updated_at
                  type: ${timestamp_type}
                  defaultValueComputed: current_timestamp
                  remarks: When this record was last updated (UTC)
                  constraints:
                    nullable: false
      rollback:
        - dropTable:
            tableName: support_access_grant_log

  - changeSet:
      id: v58.2025-11-06T15:01:00
      author: edpaget
      comment: Add index for finding support access grants by user
      changes:
        - createIndex:
            indexName: idx_support_access_grant_log_user_id
            tableName: support_access_grant_log
            columns:
              - column:
                  name: user_id

  - changeSet:
      id: v58.2025-11-06T15:01:01
      author: edpaget
      comment: Add index for finding support access grants by revoked_by_user_id
      changes:
        - createIndex:
            indexName: idx_support_access_grant_log_revoked_by_user_id
            tableName: support_access_grant_log
            columns:
              - column:
                  name: revoked_by_user_id

  - changeSet:
      id: v58.2025-11-06T15:01:02
      author: edpaget
      comment: Add foreign key constraint from support_access_grant_log.user_id to core_user with SET NULL on delete
      changes:
        - addForeignKeyConstraint:
            baseTableName: support_access_grant_log
            baseColumnNames: user_id
            constraintName: fk_support_access_grant_log_user_id
            referencedTableName: core_user
            referencedColumnNames: id
            onDelete: SET NULL
      rollback:
        - dropForeignKeyConstraint:
            baseTableName: support_access_grant_log
            constraintName: fk_support_access_grant_log_user_id

  - changeSet:
      id: v58.2025-11-06T15:01:03
      author: edpaget
      comment: Add foreign key constraint from support_access_grant_log.revoked_by_user_id to core_user with SET NULL on delete
      changes:
        - addForeignKeyConstraint:
            baseTableName: support_access_grant_log
            baseColumnNames: revoked_by_user_id
            constraintName: fk_support_access_grant_log_revoked_by_user_id
            referencedTableName: core_user
            referencedColumnNames: id
            onDelete: SET NULL
      rollback:
        - dropForeignKeyConstraint:
            baseTableName: support_access_grant_log
            constraintName: fk_support_access_grant_log_revoked_by_user_id

  - changeSet:
      id: v58.2025-11-06T15:01:04
      author: edpaget
      comment: Add index for finding active support access grants
      changes:
        - createIndex:
            indexName: idx_support_access_grant_log_active
            tableName: support_access_grant_log
            columns:
              - column:
                  name: grant_end_timestamp
              - column:
                  name: revoked_at
            where: revoked_at IS NULL

  - changeSet:
      id: v58.2025-11-10T14:39:00
      author: wotbrew
      comment: Add published_table_id to report_card
      changes:
        - addColumn:
            tableName: report_card
            columns:
              - column:
                  name: published_table_id
                  type: int
                  remarks: The table id that is 'published' by this model
                  constraints:
                    nullable: true

  - changeSet:
      id: v58.2025-11-10T14:39:01
      author: wotbrew
      comment: Add index for report_card.published_table_id
      changes:
        - createIndex:
            tableName: report_card
            indexName: idx_report_card_published_table_id
            columns:
              - column:
                  name: published_table_id

  - changeSet:
      id: v58.2025-11-10T14:39:02
      author: wotbrew
      comment: Add foreign key report_card(published_table_id) to metabase_table(id)
      changes:
        - addForeignKeyConstraint:
            baseTableName: report_card
            baseColumnNames: published_table_id
            referencedTableName: metabase_table
            referencedColumnNames: id
            constraintName: fk_report_card_published_table
            onDelete: SET NULL

  - changeSet:
      id: v58.2025-11-12T00:00:00
      author: edpaget
      comment: Add index on provider_id for efficient lookups
      changes:
        - createIndex:
            tableName: auth_identity
            indexName: idx_auth_identity_provider_id
            columns:
              - column:
                  name: provider_id
      rollback:
        - dropIndex:
            tableName: auth_identity
            indexName: idx_auth_identity_provider_id

  - changeSet:
      id: v58.2025-11-12T00:00:01
      author: edpaget
      comment: Add composite index on (provider, provider_id) for efficient lookups
      changes:
        - createIndex:
            tableName: auth_identity
            indexName: idx_auth_identity_provider_provider_id
            columns:
              - column:
                  name: provider
              - column:
                  name: provider_id
      rollback:
        - dropIndex:
            tableName: auth_identity
            indexName: idx_auth_identity_provider_provider_id

  - changeSet:
      id: v58.2025-11-12T00:00:02
      author: edpaget
      comment: Add foreign key constraint from auth_identity to core_user
      changes:
        - addForeignKeyConstraint:
            baseTableName: auth_identity
            baseColumnNames: user_id
            constraintName: fk_auth_identity_core_user_id
            referencedTableName: core_user
            referencedColumnNames: id
            onDelete: CASCADE
      rollback:
        - dropForeignKeyConstraint:
            baseTableName: auth_identity
            constraintName: fk_auth_identity_core_user_id

  - changeSet:
      id: v58.2025-11-12T00:00:07
      author: edpaget
      comment: Add auth_identity_id columns to core_session table
      changes:
        - addColumn:
            tableName: core_session
            columns:
              - column:
                  name: auth_identity_id
                  type: int
                  remarks: Foreign key to auth_identity - tracks which auth method was used for login
                  constraints:
                    nullable: true
      rollback:
        - dropColumn:
            tableName: core_session
            columnName: auth_identity_id

  - changeSet:
      id: v58.2025-11-12T00:00:08
      author: edpaget
      comment: Add expires_at columns to core_session table
      changes:
        - addColumn:
            tableName: core_session
            columns:
              - column:
                  name: expires_at
                  type: ${timestamp_type}
                  remarks: Timestamp when this session expires (from auth_identity or calculated)
                  constraints:
                    nullable: true
      rollback:
        - dropColumn:
            tableName: core_session
            columnName: expires_at

  - changeSet:
      id: v58.2025-11-12T00:00:09
      author: edpaget
      comment: Add index on core_session.auth_identity_id
      changes:
        - createIndex:
            tableName: core_session
            indexName: idx_core_session_auth_identity_id
            columns:
              - column:
                  name: auth_identity_id
      rollback:
        - dropIndex:
            tableName: core_session
            indexName: idx_core_session_auth_identity_id

  - changeSet:
      id: v58.2025-11-12T00:00:10
      author: edpaget
      comment: Add foreign key constraint from core_session to auth_identity
      changes:
        - addForeignKeyConstraint:
            baseTableName: core_session
            baseColumnNames: auth_identity_id
            constraintName: fk_session_auth_identity
            referencedTableName: auth_identity
            referencedColumnNames: id
            onDelete: CASCADE
      rollback:
        - dropForeignKeyConstraint:
            baseTableName: core_session
            constraintName: fk_session_auth_identity

  - changeSet:
      id: v58.2025-11-12T00:00:11
      author: edpaget
      comment: Migrate password authentication to auth_identity table
      changes:
        - sql:
            dbms: postgresql
            sql: >-
              INSERT INTO auth_identity (user_id, provider, provider_id, credentials, metadata, created_at, updated_at)
              SELECT
                id,
                'password',
                LEFT(email, 255),
                json_build_object('password_hash', password, 'password_salt', password_salt)::text,
                NULL,
                COALESCE(date_joined, now()),
                now()
              FROM core_user
              WHERE password IS NOT NULL
              ON CONFLICT (user_id, provider) DO NOTHING;
        - sql:
            dbms: mysql,mariadb
            sql: >-
              INSERT IGNORE INTO auth_identity (user_id, provider, provider_id, credentials, metadata, created_at, updated_at)
              SELECT
                id,
                'password',
                LEFT(email, 255),
                json_object('password_hash', password, 'password_salt', password_salt),
                NULL,
                COALESCE(date_joined, now()),
                now()
              FROM core_user
              WHERE password IS NOT NULL;
        - sql:
            dbms: h2
            sql: >-
              INSERT INTO auth_identity (user_id, provider, provider_id, credentials, metadata, created_at, updated_at)
              SELECT
                id,
                'password',
                LEFT(email, 255),
                CONCAT('{"password_hash":"', password, '","password_salt":"', password_salt, '"}'),
                NULL,
                COALESCE(date_joined, now()),
                now()
              FROM core_user
              WHERE password IS NOT NULL
                AND NOT EXISTS (
                  SELECT 1 FROM auth_identity ai
                  WHERE ai.user_id = core_user.id AND ai.provider = 'password'
                );
      rollback:
        - sql: DELETE FROM auth_identity WHERE provider = 'password';

  - changeSet:
      id: v58.2025-11-12T00:00:12
      author: edpaget
      comment: Migrate LDAP authentication to auth_identity table
      changes:
        - sql:
            dbms: postgresql
            sql: >-
              INSERT INTO auth_identity (user_id, provider, provider_id, credentials, metadata, created_at, updated_at)
              SELECT
                id,
                'ldap',
                LEFT(email, 255),
                NULL,
                json_build_object('login_attributes', login_attributes)::text,
                COALESCE(date_joined, now()),
                now()
              FROM core_user
              WHERE sso_source = 'ldap'
              ON CONFLICT (user_id, provider) DO NOTHING;
        - sql:
            dbms: mysql,mariadb
            sql: >-
              INSERT IGNORE INTO auth_identity (user_id, provider, provider_id, credentials, metadata, created_at, updated_at)
              SELECT
                id,
                'ldap',
                LEFT(email, 255),
                NULL,
                json_object('login_attributes', login_attributes),
                COALESCE(date_joined, now()),
                now()
              FROM core_user
              WHERE sso_source = 'ldap';
        - sql:
            dbms: h2
            sql: >-
              INSERT INTO auth_identity (user_id, provider, provider_id, credentials, metadata, created_at, updated_at)
              SELECT
                id,
                'ldap',
                LEFT(email, 255),
                NULL,
                CONCAT('{"login_attributes":', COALESCE(login_attributes, 'null'), '}'),
                COALESCE(date_joined, now()),
                now()
              FROM core_user
              WHERE sso_source = 'ldap'
                AND NOT EXISTS (
                  SELECT 1 FROM auth_identity ai
                  WHERE ai.user_id = core_user.id AND ai.provider = 'ldap'
                );
      rollback:
        - sql: DELETE FROM auth_identity WHERE provider = 'ldap';

  - changeSet:
      id: v58.2025-11-12T00:00:13
      author: edpaget
      comment: Migrate Google SSO authentication to auth_identity table
      changes:
        - sql:
            dbms: postgresql
            sql: >-
              INSERT INTO auth_identity (user_id, provider, provider_id, credentials, metadata, created_at, updated_at)
              SELECT
                id,
                'google',
                LEFT(email, 255),
                NULL,
                json_build_object('sso_source', 'google', 'login_attributes', login_attributes)::text,
                COALESCE(date_joined, now()),
                now()
              FROM core_user
              WHERE sso_source = 'google'
              ON CONFLICT (user_id, provider) DO NOTHING;
        - sql:
            dbms: mysql,mariadb
            sql: >-
              INSERT IGNORE INTO auth_identity (user_id, provider, provider_id, credentials, metadata, created_at, updated_at)
              SELECT
                id,
                'google',
                LEFT(email, 255),
                NULL,
                json_object('sso_source', 'google', 'login_attributes', login_attributes),
                COALESCE(date_joined, now()),
                now()
              FROM core_user
              WHERE sso_source = 'google';
        - sql:
            dbms: h2
            sql: >-
              INSERT INTO auth_identity (user_id, provider, provider_id, credentials, metadata, created_at, updated_at)
              SELECT
                id,
                'google',
                LEFT(email, 255),
                NULL,
                CONCAT('{"sso_source":"google","login_attributes":', COALESCE(login_attributes, 'null'), '}'),
                COALESCE(date_joined, now()),
                now()
              FROM core_user
              WHERE sso_source = 'google'
                AND NOT EXISTS (
                  SELECT 1 FROM auth_identity ai
                  WHERE ai.user_id = core_user.id AND ai.provider = 'google'
                );
      rollback:
        - sql: DELETE FROM auth_identity WHERE provider = 'google';

  - changeSet:
      id: v58.2025-11-12T00:00:14
      author: edpaget
      comment: Migrate SAML and JWT authentication to auth_identity table
      changes:
        - sql:
            dbms: postgresql
            sql: >-
              INSERT INTO auth_identity (user_id, provider, provider_id, credentials, metadata, created_at, updated_at)
              SELECT
                id,
                sso_source,
                LEFT(email, 255),
                NULL,
                json_build_object('sso_source', sso_source, 'login_attributes', login_attributes, 'jwt_attributes', jwt_attributes)::text,
                COALESCE(date_joined, now()),
                now()
              FROM core_user
              WHERE sso_source IN ('saml', 'jwt')
              ON CONFLICT (user_id, provider) DO NOTHING;
        - sql:
            dbms: mysql,mariadb
            sql: >-
              INSERT IGNORE INTO auth_identity (user_id, provider, provider_id, credentials, metadata, created_at, updated_at)
              SELECT
                id,
                sso_source,
                LEFT(email, 255),
                NULL,
                json_object('sso_source', sso_source, 'login_attributes', login_attributes, 'jwt_attributes', jwt_attributes),
                COALESCE(date_joined, now()),
                now()
              FROM core_user
              WHERE sso_source IN ('saml', 'jwt');
        - sql:
            dbms: h2
            sql: >-
              INSERT INTO auth_identity (user_id, provider, provider_id, credentials, metadata, created_at, updated_at)
              SELECT
                id,
                sso_source,
                LEFT(email, 255),
                NULL,
                CONCAT('{"sso_source":"', sso_source, '","login_attributes":', COALESCE(login_attributes, 'null'), ',"jwt_attributes":', COALESCE(jwt_attributes, 'null'), '}'),
                COALESCE(date_joined, now()),
                now()
              FROM core_user
              WHERE sso_source IN ('saml', 'jwt')
                AND NOT EXISTS (
                  SELECT 1 FROM auth_identity ai
                  WHERE ai.user_id = core_user.id AND ai.provider = core_user.sso_source
                );
      rollback:
        - sql: DELETE FROM auth_identity WHERE provider IN ('saml', 'jwt');

  - changeSet:
      id: v58.2025-11-12T11:57:00
      author: wotbrew
      comment: Add data_source column to metabase_table
      changes:
        - addColumn:
            tableName: metabase_table
            columns:
              - column:
                  name: data_source
                  type: varchar(254)
                  remarks: The origin type of the data (e.g. metabase-transform)
                  constraints:
                    nullable: true

  - changeSet:
      id: v58.2025-11-12T11:57:02
      author: wotbrew
      comment: Add data_layer column to metabase_table
      changes:
        - addColumn:
            tableName: metabase_table
            columns:
              - column:
                  name: data_layer
                  type: varchar(254)
                  remarks: The (new) enum for visibility class
                  constraints:
                    nullable: true

  - changeSet:
      id: v58.2025-11-12T11:57:03
      author: wotbrew
      comment: Add owner_email column to metabase_table
      changes:
        - addColumn:
            tableName: metabase_table
            columns:
              - column:
                  name: owner_email
                  type: ${text.type}
                  remarks: An optional email address of the 'owner' of this table, exclusive with owner_user_id.
                  constraints:
                    nullable: true

  - changeSet:
      id: v58.2025-11-12T11:57:04
      author: wotbrew
      comment: Add owner_user_id column to metabase_table
      changes:
        - addColumn:
            tableName: metabase_table
            columns:
              - column:
                  name: owner_user_id
                  type: int
                  remarks: An (metabase) user id of the 'owner' of this table, exclusive with owner_email.
                  constraints:
                    nullable: true

  - changeSet:
      id: v58.2025-11-13T10:00:00
      author: qnkhuat
      comment: Backfill data_layer from visibility_type
      changes:
        - sql: >-
            UPDATE metabase_table
            SET data_layer = CASE
              WHEN visibility_type IN ('hidden', 'retired', 'sensitive', 'technical', 'cruft') THEN 'copper'
              ELSE 'bronze'
            END
      rollback:
        - sql: >-
            UPDATE metabase_table
            SET visibility_type = CASE
              WHEN data_layer = 'copper' THEN 'hidden'
              ELSE NULL
            END
        - sql: >-
            UPDATE metabase_table
            SET data_layer = NULL
  - changeSet:
      id: v58.2025-11-18T12:31:27
      author: johnswanson
      comment: Create `tenant` table
      preConditions: # not needed
      changes:
        - createTable:
            tableName: tenant
            remarks: |
              Tenants (collections of external users). A user can be in exactly zero or one tenants.
            columns:
              - column:
                  name: id
                  type: int
                  autoIncrement: true
                  remarks: the ID of the tenant
                  constraints:
                    primaryKey: true
                    nullable: false
              - column:
                  name: "name"
                  type: varchar(254)
                  remarks: the unique name of the tenant
                  constraints:
                    nullable: false
                    unique: true
              - column:
                  name: "slug"
                  type: varchar(254)
                  remarks: "the slugified version of this tenant's name"
                  constraints:
                    nullable: false
                    unique: true
              - column:
                  name: "is_active"
                  type: ${boolean.type}
                  remarks: Whether the tenant is active or not
                  defaultValueBoolean: true
                  constraints:
                    nullable: false
              - column:
                  name: updated_at
                  type: ${timestamp_type}
                  remarks: The timestamp of when the tenant was updated
                  constraints:
                    nullable: false
              - column:
                  name: created_at
                  type: ${timestamp_type}
                  remarks: The timestamp of when the tenant was created
                  constraints:
                    nullable: false

  - changeSet:
      id: v58.2025-11-18T12:31:44
      author: johnswanson
      comment: add an index for `core_user.tenant_id`
      changes:
        - createIndex:
            tableName: core_user
            indexName: idx_core_user_tenant_id
            columns:
              - column:
                  name: tenant_id

  - changeSet:
      id: v58.2025-11-18T12:31:47
      author: johnswanson
      comment: Add foreign key for `core_user.tenant_id`
      preConditions: # not needed
      changes:
        - addForeignKeyConstraint:
            baseTableName: core_user
            baseColumnNames: tenant_id
            referencedTableName: tenant
            referencedColumnNames: id
            constraintName: fk_core_user_tenant_id
            onDelete: RESTRICT

  - changeSet:
      id: v58.2025-11-18T12:31:49
      author: johnswanson
      comment: Rename any existing `@.+` user attributes to add a preceding underscore
      changes:
        - customChange:
            class: "metabase.app_db.custom_migrations.MoveExistingAtSymbolUserAttributes"

  - changeSet:
      id: v58.2025-11-18T12:31:51
      author: johnswanson
      comment: Mark users with `deactivated_with_tenant`
      changes:
        - addColumn:
            tableName: core_user
            columns:
              - column:
                  name: deactivated_with_tenant
                  remarks: |
                    if this user and its tenant are both deactivated, represents whether the user was deactivated
                    *with* the tenant (in which case it should be reactivated when the tenant is reactivated)
                    or was deactivated independently.
                  type: ${boolean.type}
                  constraints:
                    nullable: true

  - changeSet:
      id: v58.2025-11-18T12:31:53
      author: edpaget
      comment: add column for tenant attributes
      preConditions: # not needed
      changes:
        - addColumn:
            tableName: tenant
            columns:
              - column:
                  name: attributes
                  type: ${text.type}
                  remarks: JSON object containing custom tenant attributes
                  constraints:
                    nullable: true
  - changeSet:
      id: v58.2025-11-18T12:31:54
      author: johnswanson
      comment: External Users groups
      rollback:
        - sql:
            sql: >-
              DELETE FROM permissions_group WHERE magic_group_type IN ('all-external-users', 'read-external-users', 'write-external-users');
      changes:
        - sql:
            sql: >-
              INSERT INTO permissions_group (name, magic_group_type, is_tenant_group)
              VALUES
              ('All tenant users', 'all-external-users', true);

  - changeSet:
      id: v58.2025-11-19T00:00:00
      author: edpaget
      comment: Add is_remote_synced boolean column to collection table
      changes:
        - addColumn:
            tableName: collection
            columns:
              - column:
                  name: is_remote_synced
                  type: ${boolean.type}
                  remarks: Indicates if this collection is synced from a remote source
                  defaultValueBoolean: false
                  constraints:
                    nullable: true
      rollback:
        - dropColumn:
            tableName: collection
            columnName: is_remote_synced

  - changeSet:
      id: v58.2025-11-19T00:00:01
      author: edpaget
      comment: Migrate existing remote-synced collections to use is_remote_synced column
      changes:
        - sql:
            sql: UPDATE collection SET is_remote_synced = true WHERE type = 'remote-synced'
      rollback:
        - sql:
            sql: UPDATE collection SET is_remote_synced = false WHERE type = 'remote-synced'

  - changeSet:
      id: v58.2025-11-19T00:00:02
      author: edpaget
      comment: Clear remote-synced type value (replaced by is_remote_synced column)
      changes:
        - sql:
            sql: UPDATE collection SET type = NULL WHERE type = 'remote-synced'
      rollback:
        - sql:
            sql: UPDATE collection SET type = 'remote-synced' WHERE is_remote_synced = true

  - changeSet:
      id: v58.2025-11-25T00:00:00
      author: edpaget
      comment: Add default read permissions for All Users group on shared-tenant-collection root
      changes:
        - sql:
            sql: >-
              INSERT INTO permissions (group_id, object)
              SELECT pg.id, '/collection/namespace/shared-tenant-collection/root/read/'
              FROM permissions_group pg
              WHERE pg.magic_group_type = 'all-internal-users'
                AND NOT EXISTS (
                  SELECT 1 FROM permissions p
                  WHERE p.group_id = pg.id
                    AND p.object = '/collection/namespace/shared-tenant-collection/root/read/'
                );
      rollback:
        - sql:
            sql: >-
              DELETE FROM permissions
              WHERE object = '/collection/namespace/shared-tenant-collection/root/read/'
                AND group_id IN (SELECT id FROM permissions_group WHERE magic_group_type = 'all-internal-users');

  - changeSet:
      id: v58.2025-11-25T00:00:01
      author: edpaget
      comment: Add default read permissions for All External Users group on shared-tenant-collection root
      changes:
        - sql:
            sql: >-
              INSERT INTO permissions (group_id, object)
              SELECT pg.id, '/collection/namespace/shared-tenant-collection/root/read/'
              FROM permissions_group pg
              WHERE pg.magic_group_type = 'all-external-users'
                AND NOT EXISTS (
                  SELECT 1 FROM permissions p
                  WHERE p.group_id = pg.id
                    AND p.object = '/collection/namespace/shared-tenant-collection/root/read/'
                );
      rollback:
        - sql:
            sql: >-
              DELETE FROM permissions
              WHERE object = '/collection/namespace/shared-tenant-collection/root/read/'
                AND group_id IN (SELECT id FROM permissions_group WHERE magic_group_type = 'all-external-users');

  - changeSet:
      id: v58.2025-11-25T17:04:00
      author: dependencies
      comment: Add dependency_analysis_version to segment table for tracking dependency changes
      preConditions:
        - onFail: MARK_RAN
        - not:
            changeSetExecuted:
              id: v57.2025-11-25T17:04:00
              author: dependencies
              changeLogFile: migrations/057_update_migrations.yaml
      changes:
        - addColumn:
            tableName: segment
            columns:
              - column:
                  name: dependency_analysis_version
                  type: integer
                  defaultValueNumeric: 0
                  remarks: Version number for dependency analysis to track when dependencies need recalculation
                  constraints:
                    nullable: false
      rollback:
        - dropColumn:
            tableName: segment
            columnName: dependency_analysis_version

  - changeSet:
      id: v58.2025-11-25T17:41:50
      author: metamben
      comment: Add collection_id column to metabase_table for publishing tables to collections
      changes:
        - addColumn:
            tableName: metabase_table
            columns:
              - column:
                  name: collection_id
                  type: int
                  remarks: The collection this table is published to (null if not published or published to root)
                  constraints:
                    nullable: true

  - changeSet:
      id: v58.2025-11-25T17:41:51
      author: metamben
      comment: Add index on metabase_table.collection_id
      changes:
        - createIndex:
            tableName: metabase_table
            indexName: idx_metabase_table_collection_id
            columns:
              - column:
                  name: collection_id

  - changeSet:
      id: v58.2025-11-25T17:41:52
      author: metamben
      comment: Add foreign key constraint from metabase_table.collection_id to collection.id
      changes:
        - addForeignKeyConstraint:
            baseTableName: metabase_table
            baseColumnNames: collection_id
            constraintName: fk_metabase_table_collection_id
            referencedTableName: collection
            referencedColumnNames: id

  - changeSet:
      id: v58.2025-11-25T17:41:53
      author: metamben
      comment: Add is_published column to metabase_table
      changes:
        - addColumn:
            tableName: metabase_table
            columns:
              - column:
                  name: is_published
                  type: ${boolean.type}
                  remarks: Whether this table is published
                  defaultValueBoolean: false
                  constraints:
                    nullable: false

  - changeSet:
      id: v58.2025-11-26T12:00:00
      validCheckSum: ANY
      author: piranha
      comment: Create workspace table
      validCheckSum: ANY
      preConditions:
        - onFail: MARK_RAN
        - not:
            - tableExists:
                tableName: workspace
      changes:
        - createTable:
            tableName: workspace
            remarks: Internal Metabase container
            columns:
              - column:
                  name: id
                  type: int
                  autoIncrement: true
                  constraints:
                    primaryKey: true
                    nullable: false
<<<<<<< HEAD
                  remarks: Integer PK
=======

  - changeSet:
      id: v58.2025-12-03T17:08:36
      author: nvoxland
      comment: Add collection_id column to transform table
      changes:
        - addColumn:
            tableName: transform
            columns:
              - column:
                  name: collection_id
                  type: int
                  remarks: The collection the transform is in

  - changeSet:
      id: v58.2025-12-03T17:08:37
      author: nvoxland
      comment: Add index on transform.collection_id
      changes:
        - createIndex:
            tableName: transform
            indexName: idx_transform_collection_id
            columns:
              - column:
                  name: collection_id

  - changeSet:
      id: v58.2025-12-03T17:08:38
      author: nvoxland
      comment: Add fk_transform_collection_id
      changes:
        - addForeignKeyConstraint:
            baseTableName: transform
            baseColumnNames: collection_id
            referencedTableName: collection
            referencedColumnNames: id
            constraintName: fk_transform_collection_id

  - changeSet:
      id: v58.2025-12-05T17:41:51
      author: ranquild
      comment: Drop fk_report_card_published_table
      changes:
        - dropForeignKeyConstraint:
            baseTableName: report_card
            constraintName: fk_report_card_published_table
      rollback:
        - addForeignKeyConstraint:
            baseTableName: report_card
            baseColumnNames: published_table_id
            referencedTableName: metabase_table
            referencedColumnNames: id
            constraintName: fk_report_card_published_table
            onDelete: SET NULL

  - changeSet:
      id: v58.2025-12-05T17:41:52
      author: ranquild
      comment: Drop idx_report_card_published_table_id
      changes:
        - dropIndex:
            tableName: report_card
            indexName: idx_report_card_published_table_id
      rollback:
        - createIndex:
            tableName: report_card
            indexName: idx_report_card_published_table_id
            columns:
>>>>>>> a01df0e0
              - column:
                  name: name
                  type: varchar(254)
                  remarks: Workspace name
              - column:
                  name: collection_id
                  type: int
                  constraints:
                    nullable: true
<<<<<<< HEAD
                  remarks: FK to workspace's collection
=======


  - changeSet:
      id: v58.2025-12-05T17:41:54
      author: ranquild
      comment: Rename collection.type 'library-models' to 'library-data'
      changes:
        - update:
            tableName: collection
            columns:
>>>>>>> a01df0e0
              - column:
                  name: creator_id
                  type: int
                  remarks: FK to owner
              - column:
<<<<<<< HEAD
                  name: api_key_id
                  type: int
                  remarks: FK to api key used by agent
              - column:
                  name: execution_user
                  type: int
                  remarks: FK to api key's user
              - column:
                  name: database_id
                  type: int
                  remarks: FK to db used for this workspace
              - column:
                  name: schema
                  type: varchar(254)
                  remarks: Isolated schema where work happens
                  constraints:
                    nullable: true
              - column:
                  name: graph
                  type: ${text.type}
                  remarks: Graph configuration serialized as JSON
              - column:
                  name: created_at
                  type: ${timestamp_type}
                  remarks: Timestamp when the workspace was created
                  defaultValueComputed: current_timestamp
              - column:
                  name: updated_at
                  type: ${timestamp_type}
                  remarks: Timestamp when the workspace was last updated
                  defaultValueComputed: current_timestamp
              - column:
                  name: archived_at
                  type: ${timestamp_type}
                  remarks: Timestamp when (and if) the workspace was archived
                  constraints:
                    nullable: true
      rollback:
        - dropTable:
            tableName: workspace

  - changeSet:
      id: v58.2025-11-26T12:00:01
      validCheckSum: ANY
      author: piranha
      comment: Add index on workspace.collection_id for quick lookups by collection
      preConditions:
        - onFail: MARK_RAN
        - not:
            - indexExists:
                indexName: idx_workspace_collection_id
      changes:
        - createIndex:
            tableName: workspace
            indexName: idx_workspace_collection_id
            columns:
              - column:
                  name: collection_id
      rollback: # will be removed along the table

  - changeSet:
      id: v58.2025-11-26T12:00:02
      validCheckSum: ANY
      author: piranha
      comment: Add index on workspace.creator_id for quick lookups
      preConditions:
        - onFail: MARK_RAN
        - not:
            - indexExists:
                indexName: idx_workspace_creator_id
      changes:
        - createIndex:
            tableName: workspace
            indexName: idx_workspace_creator_id
            columns:
              - column:
                  name: creator_id
      rollback: # will be removed along the table

  - changeSet:
      id: v58.2025-11-26T12:00:03
      validCheckSum: ANY
      author: piranha
      comment: Add index on workspace.api_key_id for quick lookups
      preConditions:
        - onFail: MARK_RAN
        - not:
            - indexExists:
                indexName: idx_workspace_api_key_id
      changes:
        - createIndex:
            tableName: workspace
            indexName: idx_workspace_api_key_id
            columns:
              - column:
                  name: api_key_id
      rollback: # will be removed along the table

  - changeSet:
      id: v58.2025-11-26T12:00:04
      validCheckSum: ANY
      author: piranha
      comment: Add index on workspace.execution_user for quick lookups
      preConditions:
        - onFail: MARK_RAN
        - not:
            - indexExists:
                indexName: idx_workspace_execution_user_id
      changes:
        - createIndex:
            tableName: workspace
            indexName: idx_workspace_execution_user_id
            columns:
              - column:
                  name: execution_user
      rollback: # will be removed along the table

  - changeSet:
      id: v58.2025-11-26T12:00:07
      validCheckSum: ANY
      author: piranha
      comment: Add workspace_id column to metabase_table table
      preConditions:
        - onFail: MARK_RAN
        - not:
            - columnExists:
                tableName: metabase_table
                columnName: workspace_id
      changes:
        - addColumn:
            tableName: metabase_table
            columns:
              - column:
                  name: workspace_id
                  type: int
                  remarks: Workspace that owns schema with this table
                  constraints:
                    nullable: true
      rollback:
        - dropColumn:
            tableName: metabase_table
            columnName: workspace_id

  - changeSet:
      id: v58.2025-11-26T12:00:08
      validCheckSum: ANY
      author: piranha
      comment: Add foreign key constraint from metabase_table.workspace_id to workspace
      preConditions:
        - onFail: MARK_RAN
        - not:
            - foreignKeyConstraintExists:
                foreignKeyName: fk_metabase_table_workspace_id
      changes:
        - addForeignKeyConstraint:
            baseTableName: metabase_table
            baseColumnNames: workspace_id
            constraintName: fk_metabase_table_workspace_id
            referencedTableName: workspace
            referencedColumnNames: id
      rollback:
        - dropForeignKeyConstraint:
            baseTableName: metabase_table
            constraintName: fk_metabase_table_workspace_id

  - changeSet:
      id: v58.2025-11-26T12:00:09
      validCheckSum: ANY
      author: piranha
      comment: Add workspace_id column to metabase_field table
      preConditions:
        - onFail: MARK_RAN
        - not:
            - columnExists:
                tableName: metabase_field
                columnName: workspace_id
      changes:
        - addColumn:
            tableName: metabase_field
            columns:
              - column:
                  name: workspace_id
                  type: int
                  remarks: Workspace that owns schema with this field
                  constraints:
                    nullable: true
      rollback:
        - dropColumn:
            tableName: metabase_field
            columnName: workspace_id

  - changeSet:
      id: v58.2025-11-26T12:00:10
      validCheckSum: ANY
      author: piranha
      comment: Add foreign key constraint from metabase_field.workspace_id to workspace
      preConditions:
        - onFail: MARK_RAN
        - not:
            - foreignKeyConstraintExists:
                foreignKeyName: fk_metabase_field_workspace_id
      changes:
        - addForeignKeyConstraint:
            baseTableName: metabase_field
            baseColumnNames: workspace_id
            constraintName: fk_metabase_field_workspace_id
            referencedTableName: workspace
            referencedColumnNames: id
      rollback:
        - dropForeignKeyConstraint:
            baseTableName: metabase_field
            constraintName: fk_metabase_field_workspace_id

  - changeSet:
      id: v58.2025-11-26T12:00:11
      validCheckSum: ANY
      author: piranha
      comment: Add workspace_id column to collection table
      preConditions:
        - onFail: MARK_RAN
        - not:
            - columnExists:
                tableName: collection
                columnName: workspace_id
      changes:
        - addColumn:
            tableName: collection
            columns:
              - column:
                  name: workspace_id
                  type: int
                  remarks: Workspace containing this collection
                  constraints:
                    nullable: true
      rollback:
        - dropColumn:
            tableName: collection
            columnName: workspace_id

  - changeSet:
      id: v58.2025-11-26T12:00:12
      validCheckSum: ANY
      author: piranha
      comment: Add foreign key constraint from collection.workspace_id to workspace
      preConditions:
        - onFail: MARK_RAN
        - not:
            - foreignKeyConstraintExists:
                foreignKeyName: fk_collection_workspace_id
      changes:
        - addForeignKeyConstraint:
            baseTableName: collection
            baseColumnNames: workspace_id
            constraintName: fk_collection_workspace_id
            referencedTableName: workspace
            referencedColumnNames: id
      rollback:

  - changeSet:
      id: v58.2025-11-26T12:00:13
      validCheckSum: ANY
      author: piranha
      comment: Add workspace_id column to report_card table
      preConditions:
        - onFail: MARK_RAN
        - not:
            - columnExists:
                tableName: report_card
                columnName: workspace_id
      changes:
        - addColumn:
            tableName: report_card
            columns:
              - column:
                  name: workspace_id
                  type: int
                  remarks: Workspace containing this card
                  constraints:
                    nullable: true
      rollback:
        - dropColumn:
            tableName: report_card
            columnName: workspace_id

  - changeSet:
      id: v58.2025-11-26T12:00:14
      validCheckSum: ANY
      author: piranha
      comment: Add foreign key constraint from report_card.workspace_id to workspace
      preConditions:
        - onFail: MARK_RAN
        - not:
            - foreignKeyConstraintExists:
                foreignKeyName: fk_report_card_workspace_id
      changes:
        - addForeignKeyConstraint:
            baseTableName: report_card
            baseColumnNames: workspace_id
            constraintName: fk_report_card_workspace_id
            referencedTableName: workspace
            referencedColumnNames: id
      rollback:
        - dropForeignKeyConstraint:
            baseTableName: report_card
            constraintName: fk_report_card_workspace_id

  - changeSet:
      id: v58.2025-11-26T12:00:17
      validCheckSum: ANY
      author: piranha
      comment: Add workspace_id column to transform table
      preConditions:
        - onFail: MARK_RAN
        - not:
            - columnExists:
                tableName: transform
                columnName: workspace_id
      changes:
        - addColumn:
            tableName: transform
            columns:
              - column:
                  name: workspace_id
                  type: int
                  remarks: Workspace containing this transform
                  constraints:
                    nullable: true
      rollback:
        - dropColumn:
            tableName: transform
            columnName: workspace_id

  - changeSet:
      id: v58.2025-11-26T12:00:18
      validCheckSum: ANY
      author: piranha
      comment: Add foreign key constraint from transform.workspace_id to workspace
      preConditions:
        - onFail: MARK_RAN
        - not:
            - foreignKeyConstraintExists:
                foreignKeyName: fk_transform_workspace_id
      changes:
        - addForeignKeyConstraint:
            baseTableName: transform
            baseColumnNames: workspace_id
            constraintName: fk_transform_workspace_id
            referencedTableName: workspace
            referencedColumnNames: id
      rollback:
        - dropForeignKeyConstraint:
            baseTableName: transform
            constraintName: fk_transform_workspace_id

  - changeSet:
      id: v58.2025-11-26T13:34:41
      validCheckSum: ANY
      author: christruter
      comment: Create workspace_mapping_table for mirroring tables in workspaces
      preConditions:
        - onFail: MARK_RAN
        - not:
            - tableExists:
                tableName: workspace_mapping_table
      changes:
        - createTable:
            tableName: workspace_mapping_table
            remarks: Maps upstream tables to downstream tables within a workspace
            columns:
              - column:
                  name: upstream_id
                  type: int
                  remarks: ID of the source table outside the workspace
                  constraints:
                    nullable: false
              - column:
                  name: downstream_id
                  type: int
                  remarks: ID of the mirrored table inside the workspace
                  constraints:
                    nullable: false
              - column:
                  name: workspace_id
                  type: int
                  remarks: ID of the workspace containing the mapping
                  constraints:
                    nullable: false
      rollback:
        - dropTable:
            tableName: workspace_mapping_table

  - changeSet:
      id: v58.2025-11-26T13:34:42
      validCheckSum: ANY
      author: christruter
      comment: Add primary key constraint to workspace_mapping_table
      preConditions:
        - onFail: MARK_RAN
        - not:
            - primaryKeyExists:
                tableName: workspace_mapping_table
                primaryKeyName: pk_workspace_mapping_table
      changes:
        - addPrimaryKey:
            tableName: workspace_mapping_table
            columnNames: upstream_id, downstream_id
            constraintName: pk_workspace_mapping_table
      rollback:
        - dropPrimaryKey:
            tableName: workspace_mapping_table
            constraintName: pk_workspace_mapping_table

  - changeSet:
      id: v58.2025-11-26T13:34:44
      validCheckSum: ANY
      author: christruter
      comment: Add index on upstream_id for workspace_mapping_table
      preConditions:
        - onFail: MARK_RAN
        - not:
            - indexExists:
                indexName: idx_workspace_mapping_table_upstream_id
      changes:
        - createIndex:
            tableName: workspace_mapping_table
            indexName: idx_workspace_mapping_table_upstream_id
            columns:
              - column:
                  name: upstream_id
      rollback:
        - dropIndex:
            tableName: workspace_mapping_table
            indexName: idx_workspace_mapping_table_upstream_id

  - changeSet:
      id: v58.2025-11-26T13:34:45
      validCheckSum: ANY
      author: christruter
      comment: Add index on downstream_id for workspace_mapping_table
      preConditions:
        - onFail: MARK_RAN
        - not:
            - indexExists:
                indexName: idx_workspace_mapping_table_downstream_id
      changes:
        - createIndex:
            tableName: workspace_mapping_table
            indexName: idx_workspace_mapping_table_downstream_id
            columns:
              - column:
                  name: downstream_id
      rollback:
        - dropIndex:
            tableName: workspace_mapping_table
            indexName: idx_workspace_mapping_table_downstream_id

  - changeSet:
      id: v58.2025-11-26T13:34:46
      validCheckSum: ANY
      author: christruter
      comment: Add index on workspace_id for workspace_mapping_table
      preConditions:
        - onFail: MARK_RAN
        - not:
            - indexExists:
                indexName: idx_workspace_mapping_table_workspace_id
      changes:
        - createIndex:
            tableName: workspace_mapping_table
            indexName: idx_workspace_mapping_table_workspace_id
            columns:
              - column:
                  name: workspace_id
      rollback:
        - dropIndex:
            tableName: workspace_mapping_table
            indexName: idx_workspace_mapping_table_workspace_id

  - changeSet:
      id: v58.2025-11-26T13:34:47
      validCheckSum: ANY
      author: christruter
      comment: Add foreign key constraint from workspace_mapping_table.upstream_id to metabase_table
      preConditions:
        - onFail: MARK_RAN
        - not:
            - foreignKeyConstraintExists:
                foreignKeyName: fk_workspace_mapping_table_upstream_id
      changes:
        - addForeignKeyConstraint:
            baseTableName: workspace_mapping_table
            baseColumnNames: upstream_id
            constraintName: fk_workspace_mapping_table_upstream_id
            referencedTableName: metabase_table
            referencedColumnNames: id
            onDelete: CASCADE
      rollback:
        - dropForeignKeyConstraint:
            baseTableName: workspace_mapping_table
            constraintName: fk_workspace_mapping_table_upstream_id

  - changeSet:
      id: v58.2025-11-26T13:34:48
      validCheckSum: ANY
      author: christruter
      comment: Add foreign key constraint from workspace_mapping_table.downstream_id to metabase_table
      preConditions:
        - onFail: MARK_RAN
        - not:
            - foreignKeyConstraintExists:
                foreignKeyName: fk_workspace_mapping_table_downstream_id
      changes:
        - addForeignKeyConstraint:
            baseTableName: workspace_mapping_table
            baseColumnNames: downstream_id
            constraintName: fk_workspace_mapping_table_downstream_id
            referencedTableName: metabase_table
            referencedColumnNames: id
            onDelete: CASCADE
      rollback:
        - dropForeignKeyConstraint:
            baseTableName: workspace_mapping_table
            constraintName: fk_workspace_mapping_table_downstream_id

  - changeSet:
      id: v58.2025-11-26T13:34:49
      validCheckSum: ANY
      author: christruter
      comment: Add foreign key constraint from workspace_mapping_table.workspace_id to workspace
      preConditions:
        - onFail: MARK_RAN
        - not:
            - foreignKeyConstraintExists:
                foreignKeyName: fk_workspace_mapping_table_workspace_id
      changes:
        - addForeignKeyConstraint:
            baseTableName: workspace_mapping_table
            baseColumnNames: workspace_id
            constraintName: fk_workspace_mapping_table_workspace_id
            referencedTableName: workspace
            referencedColumnNames: id
            onDelete: CASCADE
      rollback:
        - dropForeignKeyConstraint:
            baseTableName: workspace_mapping_table
            constraintName: fk_workspace_mapping_table_workspace_id

  - changeSet:
      id: v58.2025-11-26T13:34:50
      validCheckSum: ANY
      author: christruter
      comment: Create workspace_mapping_transform for mirroring transforms in workspaces
      preConditions:
        - onFail: MARK_RAN
        - not:
            - tableExists:
                tableName: workspace_mapping_transform
      changes:
        - createTable:
            tableName: workspace_mapping_transform
            remarks: Maps upstream transforms to downstream transforms within a workspace
            columns:
              - column:
                  name: upstream_id
                  type: int
                  remarks: ID of the source transform outside the workspace
                  constraints:
                    nullable: false
              - column:
                  name: downstream_id
                  type: int
                  remarks: ID of the mirrored transform inside the workspace
                  constraints:
                    nullable: false
              - column:
                  name: workspace_id
                  type: int
                  remarks: ID of the workspace containing the mapping
                  constraints:
                    nullable: false
      rollback:
        - dropTable:
            tableName: workspace_mapping_transform

  - changeSet:
      id: v58.2025-11-26T13:34:51
      validCheckSum: ANY
      author: christruter
      comment: Add primary key constraint to workspace_mapping_transform
      preConditions:
        - onFail: MARK_RAN
        - not:
            - primaryKeyExists:
                tableName: workspace_mapping_transform
                primaryKeyName: pk_workspace_mapping_transform
      changes:
        - addPrimaryKey:
            tableName: workspace_mapping_transform
            columnNames: upstream_id, downstream_id
            constraintName: pk_workspace_mapping_transform
      rollback:
        - dropPrimaryKey:
            tableName: workspace_mapping_transform
            constraintName: pk_workspace_mapping_transform

  - changeSet:
      id: v58.2025-11-26T13:34:53
      validCheckSum: ANY
      author: christruter
      comment: Add index on upstream_id for workspace_mapping_transform
      preConditions:
        - onFail: MARK_RAN
        - not:
            - indexExists:
                indexName: idx_workspace_mapping_transform_upstream_id
      changes:
        - createIndex:
            tableName: workspace_mapping_transform
            indexName: idx_workspace_mapping_transform_upstream_id
            columns:
              - column:
                  name: upstream_id
      rollback:
        - dropIndex:
            tableName: workspace_mapping_transform
            indexName: idx_workspace_mapping_transform_upstream_id

  - changeSet:
      id: v58.2025-11-26T13:34:54
      validCheckSum: ANY
      author: christruter
      comment: Add index on downstream_id for workspace_mapping_transform
      preConditions:
        - onFail: MARK_RAN
        - not:
            - indexExists:
                indexName: idx_workspace_mapping_transform_downstream_id
      changes:
        - createIndex:
            tableName: workspace_mapping_transform
            indexName: idx_workspace_mapping_transform_downstream_id
            columns:
              - column:
                  name: downstream_id
      rollback:
        - dropIndex:
            tableName: workspace_mapping_transform
            indexName: idx_workspace_mapping_transform_downstream_id

  - changeSet:
      id: v58.2025-11-26T13:34:55
      validCheckSum: ANY
      author: christruter
      comment: Add index on workspace_id for workspace_mapping_transform
      preConditions:
        - onFail: MARK_RAN
        - not:
            - indexExists:
                indexName: idx_workspace_mapping_transform_workspace_id
      changes:
        - createIndex:
            tableName: workspace_mapping_transform
            indexName: idx_workspace_mapping_transform_workspace_id
            columns:
              - column:
                  name: workspace_id
      rollback:
        - dropIndex:
            tableName: workspace_mapping_transform
            indexName: idx_workspace_mapping_transform_workspace_id

  - changeSet:
      id: v58.2025-11-26T13:34:56
      validCheckSum: ANY
      author: christruter
      comment: Add foreign key constraint from workspace_mapping_transform.upstream_id to transform
      preConditions:
        - onFail: MARK_RAN
        - not:
            - foreignKeyConstraintExists:
                foreignKeyName: fk_workspace_mapping_transform_upstream_id
      changes:
        - addForeignKeyConstraint:
            baseTableName: workspace_mapping_transform
            baseColumnNames: upstream_id
            constraintName: fk_workspace_mapping_transform_upstream_id
            referencedTableName: transform
            referencedColumnNames: id
            onDelete: CASCADE
      rollback:
        - dropForeignKeyConstraint:
            baseTableName: workspace_mapping_transform
            constraintName: fk_workspace_mapping_transform_upstream_id

  - changeSet:
      id: v58.2025-11-26T13:34:57
      validCheckSum: ANY
      author: christruter
      comment: Add foreign key constraint from workspace_mapping_transform.downstream_id to transform
      preConditions:
        - onFail: MARK_RAN
        - not:
            - foreignKeyConstraintExists:
                foreignKeyName: fk_workspace_mapping_transform_downstream_id
      changes:
        - addForeignKeyConstraint:
            baseTableName: workspace_mapping_transform
            baseColumnNames: downstream_id
            constraintName: fk_workspace_mapping_transform_downstream_id
            referencedTableName: transform
            referencedColumnNames: id
            onDelete: CASCADE
      rollback:
        - dropForeignKeyConstraint:
            baseTableName: workspace_mapping_transform
            constraintName: fk_workspace_mapping_transform_downstream_id

  - changeSet:
      id: v58.2025-11-26T13:34:58
      validCheckSum: ANY
      author: christruter
      comment: Add foreign key constraint from workspace_mapping_transform.workspace_id to workspace
      preConditions:
        - onFail: MARK_RAN
        - not:
            - foreignKeyConstraintExists:
                foreignKeyName: fk_workspace_mapping_transform_workspace_id
      changes:
        - addForeignKeyConstraint:
            baseTableName: workspace_mapping_transform
            baseColumnNames: workspace_id
            constraintName: fk_workspace_mapping_transform_workspace_id
            referencedTableName: workspace
            referencedColumnNames: id
            onDelete: CASCADE
      rollback:
        - dropForeignKeyConstraint:
            baseTableName: workspace_mapping_transform
            constraintName: fk_workspace_mapping_transform_workspace_id

  - changeSet:
      id: v58.2025-11-26T13:34:59
      validCheckSum: ANY
      author: christruter
      comment: Add index on collection.workspace_id
      preConditions:
        - onFail: MARK_RAN
        - not:
            - indexExists:
                indexName: idx_collection_workspace_id
      changes:
        - createIndex:
            tableName: collection
            indexName: idx_collection_workspace_id
            columns:
              - column:
                  name: workspace_id
      # MySQL requires FK to be dropped before its underlying index can be dropped
      # Use modifySql to make the FK drop conditional since rollback doesn't support preconditions
      rollback:
        - sql:
            dbms: mysql,mariadb
            failOnError: false
            sql: ALTER TABLE collection DROP FOREIGN KEY fk_collection_workspace_id
        - sql:
            dbms: h2
            sql: ALTER TABLE COLLECTION DROP CONSTRAINT FK_COLLECTION_WORKSPACE_ID
        - dropIndex:
            tableName: collection
            indexName: idx_collection_workspace_id

  - changeSet:
      id: v58.2025-11-26T13:35:02
      validCheckSum: ANY
      author: christruter
      comment: Drop collection.workspace_id FK for cascade update
      validCheckSum: ANY
      preConditions:
        - onFail: MARK_RAN
        - foreignKeyConstraintExists:
            foreignKeyName: fk_collection_workspace_id
      changes:
        - dropForeignKeyConstraint:
            baseTableName: collection
            constraintName: fk_collection_workspace_id
      rollback:
        - addForeignKeyConstraint:
            baseTableName: collection
            baseColumnNames: workspace_id
            constraintName: fk_collection_workspace_id
            referencedTableName: workspace
            referencedColumnNames: id

  - changeSet:
      id: v58.2025-11-26T13:35:03
      validCheckSum: ANY
      author: christruter
      comment: Add collection.workspace_id FK with CASCADE
      validCheckSum: ANY
      preConditions:
        - onFail: MARK_RAN
        - not:
            - foreignKeyConstraintExists:
                foreignKeyName: fk_collection_workspace_id
      changes:
        - addForeignKeyConstraint:
            baseTableName: collection
            baseColumnNames: workspace_id
            constraintName: fk_collection_workspace_id
            referencedTableName: workspace
            referencedColumnNames: id
            onDelete: CASCADE
      rollback:
        - dropForeignKeyConstraint:
            baseTableName: collection
            constraintName: fk_collection_workspace_id

  - changeSet:
      id: v58.2025-11-26T13:35:04
      validCheckSum: ANY
      author: christruter
      comment: Drop transform.workspace_id FK for cascade update
      validCheckSum: ANY
      preConditions:
        - onFail: MARK_RAN
        - foreignKeyConstraintExists:
            foreignKeyName: fk_transform_workspace_id
      changes:
        - dropForeignKeyConstraint:
            baseTableName: transform
            constraintName: fk_transform_workspace_id
      rollback:
        - addForeignKeyConstraint:
            baseTableName: transform
            baseColumnNames: workspace_id
            constraintName: fk_transform_workspace_id
            referencedTableName: workspace
            referencedColumnNames: id

  - changeSet:
      id: v58.2025-11-26T13:35:05
      validCheckSum: ANY
      author: christruter
      comment: Add transform.workspace_id FK with CASCADE
      validCheckSum: ANY
      preConditions:
        - onFail: MARK_RAN
        - not:
            - foreignKeyConstraintExists:
                foreignKeyName: fk_transform_workspace_id
      changes:
        - addForeignKeyConstraint:
            baseTableName: transform
            baseColumnNames: workspace_id
            constraintName: fk_transform_workspace_id
            referencedTableName: workspace
            referencedColumnNames: id
            onDelete: CASCADE
      rollback:
        - dropForeignKeyConstraint:
            baseTableName: transform
            constraintName: fk_transform_workspace_id

  - changeSet:
      id: v58.2025-11-26T13:35:06
      validCheckSum: ANY
      author: christruter
      comment: Drop report_card.workspace_id FK for cascade update
      validCheckSum: ANY
      preConditions:
        - onFail: MARK_RAN
        - foreignKeyConstraintExists:
            foreignKeyName: fk_report_card_workspace_id
      changes:
        - dropForeignKeyConstraint:
            baseTableName: report_card
            constraintName: fk_report_card_workspace_id
      rollback:
        - addForeignKeyConstraint:
            baseTableName: report_card
            baseColumnNames: workspace_id
            constraintName: fk_report_card_workspace_id
            referencedTableName: workspace
            referencedColumnNames: id

  - changeSet:
      id: v58.2025-11-26T13:35:09
      validCheckSum: ANY
      author: christruter
      comment: Add report_card.workspace_id FK with CASCADE
      preConditions:
        - onFail: MARK_RAN
        - not:
            - foreignKeyConstraintExists:
                foreignKeyName: fk_report_card_workspace_id
      changes:
        - addForeignKeyConstraint:
            baseTableName: report_card
            baseColumnNames: workspace_id
            constraintName: fk_report_card_workspace_id
            referencedTableName: workspace
            referencedColumnNames: id
            onDelete: CASCADE
      rollback:
        - dropForeignKeyConstraint:
            baseTableName: report_card
            constraintName: fk_report_card_workspace_id

  - changeSet:
      id: v58.2025-11-26T13:35:10
      validCheckSum: ANY
      author: christruter
      comment: Drop metabase_table.workspace_id FK for cascade update
      preConditions:
        - onFail: MARK_RAN
        - foreignKeyConstraintExists:
            foreignKeyName: fk_metabase_table_workspace_id
      changes:
        - dropForeignKeyConstraint:
            baseTableName: metabase_table
            constraintName: fk_metabase_table_workspace_id
      rollback:
        - addForeignKeyConstraint:
            baseTableName: metabase_table
            baseColumnNames: workspace_id
            constraintName: fk_metabase_table_workspace_id
            referencedTableName: workspace
            referencedColumnNames: id

  - changeSet:
      id: v58.2025-11-26T13:35:11
      validCheckSum: ANY
      author: christruter
      comment: Add metabase_table.workspace_id FK with SET NULL
      preConditions:
        - onFail: MARK_RAN
        - not:
            - foreignKeyConstraintExists:
                foreignKeyName: fk_metabase_table_workspace_id
      changes:
        - addForeignKeyConstraint:
            baseTableName: metabase_table
            baseColumnNames: workspace_id
            constraintName: fk_metabase_table_workspace_id
            referencedTableName: workspace
            referencedColumnNames: id
            onDelete: SET NULL
      rollback:
        - dropForeignKeyConstraint:
            baseTableName: metabase_table
            constraintName: fk_metabase_table_workspace_id

  - changeSet:
      id: v58.2025-11-26T13:35:12
      validCheckSum: ANY
      author: christruter
      comment: Drop metabase_field.workspace_id FK for cascade update
      preConditions:
        - onFail: MARK_RAN
        - foreignKeyConstraintExists:
            foreignKeyName: fk_metabase_field_workspace_id
      changes:
        - dropForeignKeyConstraint:
            baseTableName: metabase_field
            constraintName: fk_metabase_field_workspace_id
      rollback:
        - addForeignKeyConstraint:
            baseTableName: metabase_field
            baseColumnNames: workspace_id
            constraintName: fk_metabase_field_workspace_id
            referencedTableName: workspace
            referencedColumnNames: id

  - changeSet:
      id: v58.2025-11-26T13:35:13
      validCheckSum: ANY
      author: christruter
      comment: Add metabase_field.workspace_id FK with SET NULL
      preConditions:
        - onFail: MARK_RAN
        - not:
            - foreignKeyConstraintExists:
                foreignKeyName: fk_metabase_field_workspace_id
      changes:
        - addForeignKeyConstraint:
            baseTableName: metabase_field
            baseColumnNames: workspace_id
            constraintName: fk_metabase_field_workspace_id
            referencedTableName: workspace
            referencedColumnNames: id
            onDelete: SET NULL
      rollback:
        - dropForeignKeyConstraint:
            baseTableName: metabase_field
            constraintName: fk_metabase_field_workspace_id

  - changeSet:
      id: v58.2025-11-26T13:35:14
      validCheckSum: ANY
      author: christruter
      comment: Add index on metabase_field.workspace_id
      validCheckSum: ANY
      preConditions:
        - onFail: MARK_RAN
        - not:
            - indexExists:
                indexName: idx_metabase_field_workspace_id
      changes:
        - createIndex:
            tableName: metabase_field
            indexName: idx_metabase_field_workspace_id
            columns:
              - column:
                  name: workspace_id
      rollback:
        - dropForeignKeyConstraint:
            baseTableName: metabase_field
            constraintName: fk_metabase_field_workspace_id
        - dropIndex:
            tableName: metabase_field
            indexName: idx_metabase_field_workspace_id
        - addForeignKeyConstraint:
            baseTableName: metabase_field
            baseColumnNames: workspace_id
            constraintName: fk_metabase_field_workspace_id
            referencedTableName: workspace
            referencedColumnNames: id
            onDelete: SET NULL

  - changeSet:
      id: v58.2025-11-26T13:35:15
      validCheckSum: ANY
      author: christruter
      comment: Add index on metabase_table.workspace_id
      validCheckSum: ANY
      preConditions:
        - onFail: MARK_RAN
        - not:
            - indexExists:
                indexName: idx_metabase_table_workspace_id
      changes:
        - createIndex:
            tableName: metabase_table
            indexName: idx_metabase_table_workspace_id
            columns:
              - column:
                  name: workspace_id
      rollback:
        - dropForeignKeyConstraint:
            baseTableName: metabase_table
            constraintName: fk_metabase_table_workspace_id
        - dropIndex:
            tableName: metabase_table
            indexName: idx_metabase_table_workspace_id
        - addForeignKeyConstraint:
            baseTableName: metabase_table
            baseColumnNames: workspace_id
            constraintName: fk_metabase_table_workspace_id
            referencedTableName: workspace
            referencedColumnNames: id

  - changeSet:
      id: v58.2025-11-26T14:50:00
      validCheckSum: ANY
      author: christruter
      comment: Add unique constraint on workspace_mapping_table.downstream_id
      preConditions:
        - onFail: MARK_RAN
        - not:
            - uniqueConstraintExists:
                tableName: workspace_mapping_table
                constraintName: uq_workspace_mapping_table_downstream_id
      changes:
        - addUniqueConstraint:
            tableName: workspace_mapping_table
            columnNames: downstream_id
            constraintName: uq_workspace_mapping_table_downstream_id
      rollback:
        - dropUniqueConstraint:
            tableName: workspace_mapping_table
            constraintName: uq_workspace_mapping_table_downstream_id

  - changeSet:
      id: v58.2025-11-26T14:50:01
      validCheckSum: ANY
      author: christruter
      comment: Add unique constraint on workspace_mapping_transform.downstream_id
      preConditions:
        - onFail: MARK_RAN
        - not:
            - uniqueConstraintExists:
                tableName: workspace_mapping_transform
                constraintName: uq_workspace_mapping_transform_downstream_id
      changes:
        - addUniqueConstraint:
            tableName: workspace_mapping_transform
            columnNames: downstream_id
            constraintName: uq_workspace_mapping_transform_downstream_id
      rollback:
        - dropUniqueConstraint:
            tableName: workspace_mapping_transform
            constraintName: uq_workspace_mapping_transform_downstream_id

  - changeSet:
      id: v58.2025-11-26T14:50:02
      author: qnkhuat
      comment: Add workspace.database_details to keep db specifc details used for isolation
      changes:
        - addColumn:
            tableName: workspace
            columns:
              - column:
                  name: database_details
                  type: ${text.type}
                  remarks: Database details used for isolation of this workspace
                  constraints:
                    nullable: true
      rollback:
        # will be deleted with the table

  - changeSet:
      id: v58.2025-11-27T10:00:00
      author: christruter
      comment: Add collection_id column to transform table
      preConditions:
        - onFail: MARK_RAN
        - not:
            - columnExists:
                tableName: transform
                columnName: collection_id
      changes:
        - addColumn:
            tableName: transform
            columns:
              - column:
                  name: collection_id
                  type: int
                  remarks: Collection containing this transform
                  constraints:
                    nullable: true
      rollback:
        - dropColumn:
            tableName: transform
            columnName: collection_id

  - changeSet:
      id: v58.2025-11-27T10:00:01
      author: christruter
      comment: Add index on transform.collection_id
      preConditions:
        - onFail: MARK_RAN
        - not:
            - indexExists:
                indexName: idx_transform_collection_id
      changes:
        - createIndex:
            tableName: transform
            indexName: idx_transform_collection_id
            columns:
              - column:
                  name: collection_id
      rollback:
        - dropIndex:
            tableName: transform
            indexName: idx_transform_collection_id

  - changeSet:
      id: v58.2025-11-27T10:00:02
      author: christruter
      comment: Add foreign key constraint from transform.collection_id to collection
      preConditions:
        - onFail: MARK_RAN
        - not:
            - foreignKeyConstraintExists:
                foreignKeyName: fk_transform_collection_id
      changes:
        - addForeignKeyConstraint:
            baseTableName: transform
            baseColumnNames: collection_id
            constraintName: fk_transform_collection_id
            referencedTableName: collection
            referencedColumnNames: id
            onDelete: SET NULL
      rollback:
        - dropForeignKeyConstraint:
            baseTableName: transform
            constraintName: fk_transform_collection_id

  - changeSet:
      id: v58.2025-12-01T05:21:37
      author: johnswanson
      comment: Add a tenant_collection_id to tenants
      changes:
        - addColumn:
            tableName: tenant
            columns:
              - column:
                  name: tenant_collection_id
                  type: int
                  remarks: The ID of the collection
                  constraints:
                    nullable: false

  - changeSet:
      id: v58.2025-12-04T10:00:00
      author: piranha
      comment: Add status column to workspace table for async creation tracking
      changes:
        - addColumn:
            tableName: workspace
            columns:
              - column:
                  name: status
                  type: varchar(20)
                  remarks: Status of workspace setup
                  defaultValue: "ready"
                  constraints:
                    nullable: false
      rollback:
        - dropColumn:
            tableName: workspace
            columnName: status

  - changeSet:
      id: v58.2025-12-04T10:00:01
      author: piranha
      comment: Create workspace_log table for tracking async workspace setup progress
      changes:
        - createTable:
            tableName: workspace_log
            remarks: Log entries for async workspace setup progress
            columns:
              - column:
                  name: id
                  type: int
                  autoIncrement: true
                  remarks: Primary key
                  constraints:
                    primaryKey: true
                    nullable: false
              - column:
                  name: workspace_id
                  type: int
                  remarks: FK to workspace being set up
                  constraints:
                    nullable: false
              - column:
                  name: task
                  type: varchar(255)
                  remarks: Name of the setup task
                  constraints:
                    nullable: false
              - column:
                  name: created_at
                  type: ${timestamp_type}
                  remarks: When the task was created
                  constraints:
                    nullable: false
              - column:
                  name: updated_at
                  type: ${timestamp_type}
                  remarks: When the task was updated
                  constraints:
                    nullable: false
              - column:
                  name: started_at
                  type: ${timestamp_type}
                  remarks: When the task started
                  constraints:
                    nullable: false
              - column:
                  name: completed_at
                  type: ${timestamp_type}
                  remarks: When the task completed
              - column:
                  name: status
                  type: varchar(20)
                  remarks: Task status (started, success, failed)
              - column:
                  name: message
                  type: ${text.type}
                  remarks: Details on the task result if any
      rollback:
        - dropTable:
            tableName: workspace_log

  - changeSet:
      id: v58.2025-12-04T10:00:02
      author: piranha
      comment: Add index on workspace_log.workspace_id
      changes:
        - createIndex:
            tableName: workspace_log
            indexName: idx_workspace_log_workspace_id
            columns:
              - column:
                  name: workspace_id
      rollback:
        - dropIndex:
            tableName: workspace_log
            indexName: idx_workspace_log_workspace_id

  - changeSet:
      id: v58.2025-12-04T10:00:03
      author: piranha
      comment: Add foreign key constraint from workspace_log.workspace_id to workspace
      changes:
        - addForeignKeyConstraint:
            baseTableName: workspace_log
            baseColumnNames: workspace_id
            constraintName: fk_workspace_log_workspace_id
            referencedTableName: workspace
            referencedColumnNames: id
            onDelete: CASCADE
      rollback:
        - dropForeignKeyConstraint:
            baseTableName: workspace_log
            constraintName: fk_workspace_log_workspace_id


  - changeSet:
      id: v58.2025-12-05T17:41:51
      author: ranquild
      comment: Drop fk_report_card_published_table
      changes:
        - dropForeignKeyConstraint:
            baseTableName: report_card
            constraintName: fk_report_card_published_table
      rollback:
        - addForeignKeyConstraint:
            baseTableName: report_card
            baseColumnNames: published_table_id
            referencedTableName: metabase_table
            referencedColumnNames: id
            constraintName: fk_report_card_published_table
            onDelete: SET NULL

  - changeSet:
      id: v58.2025-12-05T17:41:52
      author: ranquild
      comment: Drop idx_report_card_published_table_id
      changes:
        - dropIndex:
            tableName: report_card
            indexName: idx_report_card_published_table_id
      rollback:
        - createIndex:
            tableName: report_card
            indexName: idx_report_card_published_table_id
            columns:
              - column:
                  name: published_table_id

  - changeSet:
      id: v58.2025-12-05T17:41:53
      author: ranquild
      comment: Drop report_card.published_table_id
      changes:
        - dropColumn:
            tableName: report_card
            columnName: published_table_id
      rollback:
        - addColumn:
            tableName: report_card
            columns:
              - column:
                  name: published_table_id
                  type: int
                  remarks: The table id that is 'published' by this model
                  constraints:
                    nullable: true

  - changeSet:
      id: v58.2025-12-05T17:41:54
      author: ranquild
      comment: Rename collection.type 'library-models' to 'library-data'
      changes:
        - update:
            tableName: collection
            columns:
              - column:
                  name: type
                  value: 'library-data'
            where: type = 'library-models'
      rollback:
        - update:
            tableName: collection
            columns:
              - column:
=======
>>>>>>> a01df0e0
                  name: type
                  value: 'library-models'
            where: type = 'library-data'

  - changeSet:
      id: v58.2025-12-09T00:00:00
      author: nmezzopera
      comment: Usage analytics; Add entity_type, visibility_type, estimated_row_count, view_count, owner_email, owner_user_id to tables
      changes:
        - sqlFile:
            dbms: postgresql
            path: instance_analytics_views/tables/v3/postgres-tables.sql
            relativeToChangelogFile: true
        - sqlFile:
            dbms: mysql,mariadb
            path: instance_analytics_views/tables/v3/mysql-tables.sql
            relativeToChangelogFile: true
        - sqlFile:
            dbms: h2
            path: instance_analytics_views/tables/v3/h2-tables.sql
            relativeToChangelogFile: true
      rollback:
        - sqlFile:
            dbms: postgresql
            path: instance_analytics_views/tables/v1/postgres-tables.sql
            relativeToChangelogFile: true
        - sqlFile:
            dbms: mysql,mariadb
            path: instance_analytics_views/tables/v2/mysql-tables.sql
            relativeToChangelogFile: true
        - sqlFile:
            dbms: h2
            path: instance_analytics_views/tables/v1/h2-tables.sql
            relativeToChangelogFile: true

<<<<<<< HEAD
  # Workspaces feature is still in early development - clear existing workspace data
  # to prevent migration issues with schema changes
  - changeSet:
      id: v58.2025-12-09T09:59:59
      validCheckSum: ANY
      author: christruter
      comment: Delete workspace table contents before schema changes (feature in early development)
      preConditions:
        - onFail: MARK_RAN
        - tableExists:
            tableName: workspace
      changes:
        - sql:
            sql: DELETE FROM workspace
      rollback:
        # No rollback - data cannot be restored

  - changeSet:
      id: v58.2025-12-09T10:00:00
      author: christruter
      comment: Create workspace_transform table for holding transform changesets in workspaces
      preConditions:
        - onFail: MARK_RAN
        - not:
            - tableExists:
                tableName: workspace_transform
      changes:
        - createTable:
            tableName: workspace_transform
            remarks: Holds the changeset of transforms being created and edited within a workspace
            columns:
              - column:
                  name: ref_id
                  type: char(36)
                  remarks: Unique UUID identifier for the workspace transform
                  constraints:
                    primaryKey: true
                    nullable: false
              - column:
                  name: workspace_id
                  type: int
                  remarks: FK to workspace containing this transform
                  constraints:
                    nullable: false
              - column:
                  name: global_id
                  type: int
                  remarks: FK to transform table if checked out from global
                  constraints:
                    nullable: true
              - column:
                  name: collection_id
                  type: int
                  remarks: FK to collection containing this transform
                  constraints:
                    nullable: true
              - column:
                  name: name
                  type: ${text.type}
                  remarks: Name of the transform
                  constraints:
                    nullable: false
              - column:
                  name: description
                  type: ${text.type}
                  remarks: Description of the transform
                  constraints:
                    nullable: true
              - column:
                  name: source
                  type: ${text.type}
                  remarks: JSON of source configuration
                  constraints:
                    nullable: false
              - column:
                  name: target
                  type: ${text.type}
                  remarks: JSON of target configuration
                  constraints:
                    nullable: false
              - column:
                  name: entity_id
                  type: char(21)
                  remarks: Random NanoID tag for unique identity of this changeset entry only, not used when merging to global
                  constraints:
                    nullable: true
                    unique: true
              - column:
                  name: checked_out_at
                  type: ${timestamp_type}
                  remarks: Timestamp when the transform was checked out
                  constraints:
                    nullable: true
              - column:
                  name: archived_at
                  type: ${timestamp_type}
                  remarks: If set, marks that the global transform should be archived when merging
                  constraints:
                    nullable: true
              - column:
                  name: created_at
                  type: ${timestamp_type}
                  remarks: Timestamp when the workspace transform was created
                  constraints:
                    nullable: false
              - column:
                  name: updated_at
                  type: ${timestamp_type}
                  remarks: Timestamp when the workspace transform was last updated
                  constraints:
                    nullable: false
      rollback:
        - dropTable:
            tableName: workspace_transform

  - changeSet:
      id: v58.2025-12-09T10:00:01
      author: christruter
      comment: Add index on workspace_transform.workspace_id
      preConditions:
        - onFail: MARK_RAN
        - not:
            - indexExists:
                indexName: idx_workspace_transform_workspace_id
      changes:
        - createIndex:
            tableName: workspace_transform
            indexName: idx_workspace_transform_workspace_id
            columns:
              - column:
                  name: workspace_id
      rollback:
        - dropIndex:
            tableName: workspace_transform
            indexName: idx_workspace_transform_workspace_id

  - changeSet:
      id: v58.2025-12-09T10:00:02
      author: christruter
      comment: Add index on workspace_transform.global_id
      preConditions:
        - onFail: MARK_RAN
        - not:
            - indexExists:
                indexName: idx_workspace_transform_global_id
      changes:
        - createIndex:
            tableName: workspace_transform
            indexName: idx_workspace_transform_global_id
            columns:
              - column:
                  name: global_id
      rollback:
        - dropIndex:
            tableName: workspace_transform
            indexName: idx_workspace_transform_global_id

  - changeSet:
      id: v58.2025-12-09T10:00:03
      author: christruter
      comment: Add index on workspace_transform.collection_id
      preConditions:
        - onFail: MARK_RAN
        - not:
            - indexExists:
                indexName: idx_workspace_transform_collection_id
      changes:
        - createIndex:
            tableName: workspace_transform
            indexName: idx_workspace_transform_collection_id
            columns:
              - column:
                  name: collection_id
      rollback:
        - dropIndex:
            tableName: workspace_transform
            indexName: idx_workspace_transform_collection_id

  - changeSet:
      id: v58.2025-12-09T10:00:04
      author: christruter
      comment: Add foreign key constraint from workspace_transform.workspace_id to workspace
      preConditions:
        - onFail: MARK_RAN
        - not:
            - foreignKeyConstraintExists:
                foreignKeyName: fk_workspace_transform_workspace_id
      changes:
        - addForeignKeyConstraint:
            baseTableName: workspace_transform
            baseColumnNames: workspace_id
            constraintName: fk_workspace_transform_workspace_id
            referencedTableName: workspace
            referencedColumnNames: id
            onDelete: CASCADE
      rollback:
        - dropForeignKeyConstraint:
            baseTableName: workspace_transform
            constraintName: fk_workspace_transform_workspace_id

  - changeSet:
      id: v58.2025-12-09T10:00:05
      author: christruter
      comment: Add foreign key constraint from workspace_transform.global_id to transform with SET NULL on delete
      preConditions:
        - onFail: MARK_RAN
        - not:
            - foreignKeyConstraintExists:
                foreignKeyName: fk_workspace_transform_global_id
      changes:
        - addForeignKeyConstraint:
            baseTableName: workspace_transform
            baseColumnNames: global_id
            constraintName: fk_workspace_transform_global_id
            referencedTableName: transform
            referencedColumnNames: id
            onDelete: SET NULL
      rollback:
        - dropForeignKeyConstraint:
            baseTableName: workspace_transform
            constraintName: fk_workspace_transform_global_id

  - changeSet:
      id: v58.2025-12-09T10:00:06
      author: christruter
      comment: Add foreign key constraint from workspace_transform.collection_id to collection with SET NULL on delete
      preConditions:
        - onFail: MARK_RAN
        - not:
            - foreignKeyConstraintExists:
                foreignKeyName: fk_workspace_transform_collection_id
      changes:
        - addForeignKeyConstraint:
            baseTableName: workspace_transform
            baseColumnNames: collection_id
            constraintName: fk_workspace_transform_collection_id
            referencedTableName: collection
            referencedColumnNames: id
            onDelete: SET NULL
      rollback:
        - dropForeignKeyConstraint:
            baseTableName: workspace_transform
            constraintName: fk_workspace_transform_collection_id

  - changeSet:
      id: v58.2025-12-09T10:00:07
      validCheckSum: ANY
      author: christruter
      comment: Add partial unique index on workspace_transform (workspace_id, global_id) where global_id is not null
      preConditions:
        - onFail: MARK_RAN
        - not:
            - indexExists:
                indexName: idx_workspace_transform_workspace_global_unique
      changes:
        # PostgreSQL supports partial indexes for smaller index size
        - sql:
            dbms: postgresql
            sql: CREATE UNIQUE INDEX idx_workspace_transform_workspace_global_unique ON workspace_transform (workspace_id, global_id) WHERE global_id IS NOT NULL
        # H2/MySQL/MariaDB don't support partial indexes, but all databases treat NULLs as distinct
        # in unique indexes, so a regular unique index is functionally equivalent
        - sql:
            dbms: h2,mysql,mariadb
            sql: CREATE UNIQUE INDEX idx_workspace_transform_workspace_global_unique ON workspace_transform (workspace_id, global_id)
      rollback:
        - dropIndex:
            tableName: workspace_transform
            indexName: idx_workspace_transform_workspace_global_unique

  - changeSet:
      id: v58.2025-12-09T10:00:08
      author: christruter
      comment: Add unique constraint on workspace.name
      preConditions:
        - onFail: MARK_RAN
        - not:
            - indexExists:
                indexName: idx_workspace_name_unique
      changes:
        - addUniqueConstraint:
            tableName: workspace
            columnNames: name
            constraintName: idx_workspace_name_unique
      rollback:
        - dropUniqueConstraint:
            tableName: workspace
            constraintName: idx_workspace_name_unique

  - changeSet:
      id: v58.2025-12-10T10:00:00
      author: qnkhuat
      comment: Create workspace_input table for tracking external table dependencies
      preConditions:
        - onFail: MARK_RAN
        - not:
            - tableExists:
                tableName: workspace_input
      changes:
        - createTable:
            tableName: workspace_input
            remarks: External tables that workspace transforms consume from source databases
            columns:
              - column:
                  name: id
                  type: int
                  autoIncrement: true
                  remarks: Primary key
                  constraints:
                    primaryKey: true
                    nullable: false
              - column:
                  name: workspace_id
                  type: int
                  remarks: FK to workspace
                  constraints:
                    nullable: false
              - column:
                  name: db_id
                  type: int
                  remarks: Database containing the source table
                  constraints:
                    nullable: false
              - column:
                  name: schema
                  type: varchar(254)
                  remarks: Schema of the source table (nullable for DBs without schemas)
                  constraints:
                    nullable: true
              - column:
                  name: table
                  type: varchar(254)
                  remarks: Name of the source table
                  constraints:
                    nullable: false
              - column:
                  name: table_id
                  type: int
                  remarks: FK to metabase_table if table exists and is synced
                  constraints:
                    nullable: true
              - column:
                  name: created_at
                  type: ${timestamp_type}
                  remarks: Timestamp when the input was created
                  constraints:
                    nullable: false
              - column:
                  name: updated_at
                  type: ${timestamp_type}
                  remarks: Timestamp when the input was last updated
                  constraints:
                    nullable: false
      rollback:
        - dropTable:
            tableName: workspace_input

  - changeSet:
      id: v58.2025-12-10T10:00:01
      author: qnkhuat
      comment: Add index on workspace_input.workspace_id
      preConditions:
        - onFail: MARK_RAN
        - not:
            - indexExists:
                indexName: idx_workspace_input_workspace_id
      changes:
        - createIndex:
            tableName: workspace_input
            indexName: idx_workspace_input_workspace_id
            columns:
              - column:
                  name: workspace_id
      rollback:
        - dropIndex:
            tableName: workspace_input
            indexName: idx_workspace_input_workspace_id

  - changeSet:
      id: v58.2025-12-10T10:00:02
      author: qnkhuat
      comment: Add foreign key constraint from workspace_input.workspace_id to workspace
      preConditions:
        - onFail: MARK_RAN
        - not:
            - foreignKeyConstraintExists:
                foreignKeyName: fk_workspace_input_workspace_id
      changes:
        - addForeignKeyConstraint:
            baseTableName: workspace_input
            baseColumnNames: workspace_id
            constraintName: fk_workspace_input_workspace_id
            referencedTableName: workspace
            referencedColumnNames: id
            onDelete: CASCADE
      rollback:
        - dropForeignKeyConstraint:
            baseTableName: workspace_input
            constraintName: fk_workspace_input_workspace_id

  - changeSet:
      id: v58.2025-12-10T10:00:03
      author: qnkhuat
      comment: Add foreign key constraint from workspace_input.table_id to metabase_table with SET NULL
      preConditions:
        - onFail: MARK_RAN
        - not:
            - foreignKeyConstraintExists:
                foreignKeyName: fk_workspace_input_table_id
      changes:
        - addForeignKeyConstraint:
            baseTableName: workspace_input
            baseColumnNames: table_id
            constraintName: fk_workspace_input_table_id
            referencedTableName: metabase_table
            referencedColumnNames: id
            onDelete: SET NULL
      rollback:
        - dropForeignKeyConstraint:
            baseTableName: workspace_input
            constraintName: fk_workspace_input_table_id

  - changeSet:
      id: v58.2025-12-10T10:00:04
      author: qnkhuat
      comment: Add unique constraint on workspace_input (workspace_id, db_id, schema, table)
      preConditions:
        - onFail: MARK_RAN
        - not:
            - uniqueConstraintExists:
                tableName: workspace_input
                constraintName: uq_workspace_input_logical_table
      changes:
        - addUniqueConstraint:
            tableName: workspace_input
            columnNames: workspace_id, db_id, schema, table
            constraintName: uq_workspace_input_logical_table
      rollback:
        - dropUniqueConstraint:
            tableName: workspace_input
            constraintName: uq_workspace_input_logical_table

  - changeSet:
      id: v58.2025-12-10T10:00:05
      author: qnkhuat
      comment: Create workspace_output table for tracking tables produced by workspace transforms
      preConditions:
        - onFail: MARK_RAN
        - not:
            - tableExists:
                tableName: workspace_output
      changes:
        - createTable:
            tableName: workspace_output
            remarks: Tables that workspace transforms produce
            columns:
              - column:
                  name: id
                  type: int
                  autoIncrement: true
                  remarks: Primary key
                  constraints:
                    primaryKey: true
                    nullable: false
              - column:
                  name: workspace_id
                  type: int
                  remarks: FK to workspace
                  constraints:
                    nullable: false
              - column:
                  name: ref_id
                  type: char(36)
                  remarks: FK to workspace_transform.ref_id (producer)
                  constraints:
                    nullable: false
              - column:
                  name: db_id
                  type: int
                  remarks: Database where the output table is created
                  constraints:
                    nullable: false
              - column:
                  name: schema
                  type: varchar(254)
                  remarks: Schema of the output table
                  constraints:
                    nullable: true
              - column:
                  name: table
                  type: varchar(254)
                  remarks: Name of the output table
                  constraints:
                    nullable: false
              - column:
                  name: created_at
                  type: ${timestamp_type}
                  remarks: Timestamp when the output was created
                  constraints:
                    nullable: false
              - column:
                  name: updated_at
                  type: ${timestamp_type}
                  remarks: Timestamp when the output was last updated
                  constraints:
                    nullable: false
      rollback:
        - dropTable:
            tableName: workspace_output

  - changeSet:
      id: v58.2025-12-10T10:00:06
      author: qnkhuat
      comment: Add index on workspace_output.workspace_id
      preConditions:
        - onFail: MARK_RAN
        - not:
            - indexExists:
                indexName: idx_workspace_output_workspace_id
      changes:
        - createIndex:
            tableName: workspace_output
            indexName: idx_workspace_output_workspace_id
            columns:
              - column:
                  name: workspace_id
      rollback:
        - dropIndex:
            tableName: workspace_output
            indexName: idx_workspace_output_workspace_id

  - changeSet:
      id: v58.2025-12-10T10:00:07
      author: qnkhuat
      comment: Add index on workspace_output.ref_id
      preConditions:
        - onFail: MARK_RAN
        - not:
            - indexExists:
                indexName: idx_workspace_output_ref_id
      changes:
        - createIndex:
            tableName: workspace_output
            indexName: idx_workspace_output_ref_id
            columns:
              - column:
                  name: ref_id
      rollback:
        - dropIndex:
            tableName: workspace_output
            indexName: idx_workspace_output_ref_id

  - changeSet:
      id: v58.2025-12-10T10:00:08
      author: qnkhuat
      comment: Add foreign key constraint from workspace_output.workspace_id to workspace
      preConditions:
        - onFail: MARK_RAN
        - not:
            - foreignKeyConstraintExists:
                foreignKeyName: fk_workspace_output_workspace_id
      changes:
        - addForeignKeyConstraint:
            baseTableName: workspace_output
            baseColumnNames: workspace_id
            constraintName: fk_workspace_output_workspace_id
            referencedTableName: workspace
            referencedColumnNames: id
            onDelete: CASCADE
      rollback:
        - dropForeignKeyConstraint:
            baseTableName: workspace_output
            constraintName: fk_workspace_output_workspace_id

  - changeSet:
      id: v58.2025-12-10T10:00:09
      author: qnkhuat
      comment: Add foreign key constraint from workspace_output.ref_id to workspace_transform
      preConditions:
        - onFail: MARK_RAN
        - not:
            - foreignKeyConstraintExists:
                foreignKeyName: fk_workspace_output_ref_id
      changes:
        - addForeignKeyConstraint:
            baseTableName: workspace_output
            baseColumnNames: ref_id
            constraintName: fk_workspace_output_ref_id
            referencedTableName: workspace_transform
            referencedColumnNames: ref_id
            onDelete: CASCADE
      rollback:
        - dropForeignKeyConstraint:
            baseTableName: workspace_output
            constraintName: fk_workspace_output_ref_id

  - changeSet:
      id: v58.2025-12-10T10:00:10
      author: qnkhuat
      comment: Add unique constraint on workspace_output (workspace_id, ref_id)
      preConditions:
        - onFail: MARK_RAN
        - not:
            - uniqueConstraintExists:
                tableName: workspace_output
                constraintName: uq_workspace_output_workspace_ref
      changes:
        - addUniqueConstraint:
            tableName: workspace_output
            columnNames: workspace_id, ref_id
            constraintName: uq_workspace_output_workspace_ref
      rollback:
        - dropUniqueConstraint:
            tableName: workspace_output
            constraintName: uq_workspace_output_workspace_ref

  - changeSet:
      id: v58.2025-12-10T10:00:11
      author: qnkhuat
      comment: Create workspace_dependency table for tracking dependency edges
      preConditions:
        - onFail: MARK_RAN
        - not:
            - tableExists:
                tableName: workspace_dependency
      changes:
        - createTable:
            tableName: workspace_dependency
            remarks: Edges between workspace transforms and their dependencies
            columns:
              - column:
                  name: id
                  type: int
                  autoIncrement: true
                  remarks: Primary key
                  constraints:
                    primaryKey: true
                    nullable: false
              - column:
                  name: workspace_id
                  type: int
                  remarks: FK to workspace
                  constraints:
                    nullable: false
              - column:
                  name: from_entity_type
                  type: varchar(20)
                  remarks: Type of the dependent entity (e.g. transform)
                  constraints:
                    nullable: false
              - column:
                  name: from_entity_id
                  type: varchar(36)
                  remarks: ID of the dependent entity (ref_id for transforms)
                  constraints:
                    nullable: false
              - column:
                  name: to_entity_type
                  type: varchar(20)
                  remarks: Type of the dependency (input or output)
                  constraints:
                    nullable: false
              - column:
                  name: to_entity_id
                  type: int
                  remarks: ID of the dependency (workspace_input.id or workspace_output.id)
                  constraints:
                    nullable: false
              - column:
                  name: created_at
                  type: ${timestamp_type}
                  remarks: Timestamp when the dependency was created
                  constraints:
                    nullable: false
      rollback:
        - dropTable:
            tableName: workspace_dependency

  - changeSet:
      id: v58.2025-12-10T10:00:12
      author: qnkhuat
      comment: Add index on workspace_dependency.workspace_id
      preConditions:
        - onFail: MARK_RAN
        - not:
            - indexExists:
                indexName: idx_workspace_dependency_workspace_id
      changes:
        - createIndex:
            tableName: workspace_dependency
            indexName: idx_workspace_dependency_workspace_id
            columns:
              - column:
                  name: workspace_id
      rollback:
        - dropIndex:
            tableName: workspace_dependency
            indexName: idx_workspace_dependency_workspace_id

  - changeSet:
      id: v58.2025-12-10T10:00:13
      author: qnkhuat
      comment: Add foreign key constraint from workspace_dependency.workspace_id to workspace
      preConditions:
        - onFail: MARK_RAN
        - not:
            - foreignKeyConstraintExists:
                foreignKeyName: fk_workspace_dependency_workspace_id
      changes:
        - addForeignKeyConstraint:
            baseTableName: workspace_dependency
            baseColumnNames: workspace_id
            constraintName: fk_workspace_dependency_workspace_id
            referencedTableName: workspace
            referencedColumnNames: id
            onDelete: CASCADE
      rollback:
        - dropForeignKeyConstraint:
            baseTableName: workspace_dependency
            constraintName: fk_workspace_dependency_workspace_id

  - changeSet:
      id: v58.2025-12-10T10:00:14
      author: qnkhuat
      comment: Add unique constraint on workspace_dependency edges
      preConditions:
        - onFail: MARK_RAN
        - not:
            - uniqueConstraintExists:
                tableName: workspace_dependency
                constraintName: uq_workspace_dependency_edge
      changes:
        - addUniqueConstraint:
            tableName: workspace_dependency
            columnNames: workspace_id, from_entity_type, from_entity_id, to_entity_type, to_entity_id
            constraintName: uq_workspace_dependency_edge
      rollback:
        - dropUniqueConstraint:
            tableName: workspace_dependency
            constraintName: uq_workspace_dependency_edge

  - changeSet:
      id: v58.2025-12-10T10:00:15
      author: qnkhuat
      comment: Add index on workspace_dependency from entity
      preConditions:
        - onFail: MARK_RAN
        - not:
            - indexExists:
                indexName: idx_workspace_dependency_from
      changes:
        - createIndex:
            tableName: workspace_dependency
            indexName: idx_workspace_dependency_from
            columns:
              - column:
                  name: from_entity_type
              - column:
                  name: from_entity_id
      rollback:
        - dropIndex:
            tableName: workspace_dependency
            indexName: idx_workspace_dependency_from

  - changeSet:
      id: v58.2025-12-10T10:00:16
      author: qnkhuat
      comment: Add index on workspace_dependency to entity
      preConditions:
        - onFail: MARK_RAN
        - not:
            - indexExists:
                indexName: idx_workspace_dependency_to
      changes:
        - createIndex:
            tableName: workspace_dependency
            indexName: idx_workspace_dependency_to
            columns:
              - column:
                  name: to_entity_type
              - column:
                  name: to_entity_id
      rollback:
        - dropIndex:
            tableName: workspace_dependency
            indexName: idx_workspace_dependency_to

  - changeSet:
      id: v58.2025-12-10T16:00:00
      author: noahmoss
      comment: Create metabot_use_case table
      changes:
        - createTable:
            tableName: metabot_use_case
            remarks: Use cases available for a metabot instance
            columns:
              - column:
                  name: id
                  type: int
                  autoIncrement: true
                  remarks: Unique identifier for the use case
                  constraints:
                    primaryKey: true
                    nullable: false
              - column:
                  name: metabot_id
                  type: int
                  remarks: The metabot this use case belongs to
                  constraints:
                    nullable: false
              - column:
                  name: entity_id
                  type: char(21)
                  remarks: Random NanoID tag for entity
                  constraints:
                    nullable: true
              - column:
                  name: name
                  type: varchar(255)
                  remarks: The name of the use case (e.g., nlq, sql, transforms, omnibot, embedding)
                  constraints:
                    nullable: false
              - column:
                  name: profile
                  type: varchar(255)
                  remarks: The AI service profile to use for this use case
                  constraints:
                    nullable: false
              - column:
                  name: enabled
                  type: ${boolean.type}
                  remarks: Whether this use case is enabled
                  defaultValueBoolean: true
                  constraints:
                    nullable: false
              - column:
                  name: created_at
                  type: ${timestamp_type}
                  remarks: Timestamp when this use case was created
                  defaultValueComputed: current_timestamp
                  constraints:
                    nullable: false
              - column:
                  name: updated_at
                  type: ${timestamp_type}
                  remarks: Timestamp when this use case was last updated
                  defaultValueComputed: current_timestamp
                  constraints:
                    nullable: false
      rollback:
        - dropTable:
            tableName: metabot_use_case

  - changeSet:
      id: v58.2025-12-10T16:01:00
      author: noahmoss
      comment: Add index on metabot_use_case.metabot_id
      changes:
        - createIndex:
            tableName: metabot_use_case
            indexName: idx_metabot_use_case_metabot_id
            columns:
              - column:
                  name: metabot_id
      rollback:
        - dropIndex:
            tableName: metabot_use_case
            indexName: idx_metabot_use_case_metabot_id

  - changeSet:
      id: v58.2025-12-10T16:02:00
      author: noahmoss
      comment: Add unique constraint on metabot_use_case (metabot_id, name)
      changes:
        - addUniqueConstraint:
            tableName: metabot_use_case
            columnNames: metabot_id, name
            constraintName: unique_metabot_use_case_metabot_id_name
      rollback:
        - dropUniqueConstraint:
            tableName: metabot_use_case
            constraintName: unique_metabot_use_case_metabot_id_name

  - changeSet:
      id: v58.2025-12-10T16:03:00
      author: noahmoss
      comment: Add unique constraint on metabot_use_case.entity_id
      changes:
        - addUniqueConstraint:
            tableName: metabot_use_case
            columnNames: entity_id
            constraintName: metabot_use_case_entity_id_key
      rollback:
        - dropUniqueConstraint:
            tableName: metabot_use_case
            constraintName: metabot_use_case_entity_id_key

  - changeSet:
      id: v58.2025-12-10T16:04:00
      author: noahmoss
      comment: Add foreign key constraint on metabot_use_case.metabot_id
      changes:
        - addForeignKeyConstraint:
            baseTableName: metabot_use_case
            baseColumnNames: metabot_id
            constraintName: fk_metabot_use_case_metabot_id
            referencedTableName: metabot
            referencedColumnNames: id
            onDelete: CASCADE
      rollback:
        - dropForeignKeyConstraint:
            baseTableName: metabot_use_case
            constraintName: fk_metabot_use_case_metabot_id

  - changeSet:
      id: v58.2025-12-10T16:05:00
      author: noahmoss
      comment: Create default use cases for internal metabot
      preConditions:
        - onFail: MARK_RAN
        - sqlCheck:
            expectedResult: 0
            sql: >-
              SELECT COUNT(*) FROM metabot_use_case
              WHERE metabot_id = (SELECT id FROM metabot WHERE entity_id = 'metabotmetabotmetabot');
      changes:
        - sql:
            sql: >-
              INSERT INTO metabot_use_case (metabot_id, entity_id, name, profile, enabled, created_at, updated_at)
              VALUES
                  ((SELECT id FROM metabot WHERE entity_id = 'metabotmetabotmetabot'), 'usecasenlqinternal000', 'nlq', 'internal', true, now(), now())
                , ((SELECT id FROM metabot WHERE entity_id = 'metabotmetabotmetabot'), 'usecasesqlinternal000', 'sql', 'internal', true, now(), now())
                , ((SELECT id FROM metabot WHERE entity_id = 'metabotmetabotmetabot'), 'usecasetransforms000', 'transforms', 'transforms_codegen', true, now(), now())
                , ((SELECT id FROM metabot WHERE entity_id = 'metabotmetabotmetabot'), 'usecaseomnibot000000', 'omnibot', 'internal', true, now(), now());
      rollback:
        - sql:
            sql: >-
              DELETE FROM metabot_use_case
              WHERE metabot_id = (SELECT id FROM metabot WHERE entity_id = 'metabotmetabotmetabot');

  - changeSet:
      id: v58.2025-12-10T16:06:00
      author: noahmoss
      comment: Create default use cases for embedded metabot
      preConditions:
        - onFail: MARK_RAN
        - sqlCheck:
            expectedResult: 0
            sql: >-
              SELECT COUNT(*) FROM metabot_use_case
              WHERE metabot_id = (SELECT id FROM metabot WHERE entity_id = 'embeddedmetabotmetabo');
      changes:
        - sql:
            sql: >-
              INSERT INTO metabot_use_case (metabot_id, entity_id, name, profile, enabled, created_at, updated_at)
              VALUES
                  ((SELECT id FROM metabot WHERE entity_id = 'embeddedmetabotmetabo'), 'usecaseembedding0000', 'embedding', 'embedding', true, now(), now());
      rollback:
        - sql:
            sql: >-
              DELETE FROM metabot_use_case
              WHERE metabot_id = (SELECT id FROM metabot WHERE entity_id = 'embeddedmetabotmetabo');

  - changeSet:
      id: v58.2025-12-10T16:07:00
      author: noahmoss
      comment: Add use_case column to metabot_message
      changes:
        - addColumn:
            tableName: metabot_message
            columns:
              - column:
                  name: use_case
                  type: ${text.type}
                  remarks: Name of the use case this message belongs to
                  constraints:
                    nullable: true

  - changeSet:
      id: v58.2025-12-10T16:08:00
      author: noahmoss
      comment: Make profile_id nullable on metabot_message
      changes:
        - dropNotNullConstraint:
            tableName: metabot_message
            columnName: profile_id
            columnDataType: ${text.type}
      rollback:
        - addNotNullConstraint:
            tableName: metabot_message
            columnName: profile_id
            columnDataType: ${text.type}

  - changeSet:
      id: v58.2025-12-11T10:00:00
      author: christruter
      comment: Add stale column to workspace_transform
      preConditions:
        - onFail: MARK_RAN
        - not:
            - columnExists:
                tableName: workspace_transform
                columnName: stale
      changes:
        - addColumn:
            tableName: workspace_transform
            columns:
              - column:
                  name: stale
                  type: ${boolean.type}
                  defaultValueBoolean: true
                  remarks: Indicates if the target configuration needs to be refreshed
                  constraints:
                    nullable: false
      rollback:
        - dropColumn:
            tableName: workspace_transform
            columnName: stale

  - changeSet:
      id: v58.2025-12-12T10:00:00
      author: piranha
      comment: Add last_run_at column to workspace_transform
      preConditions:
        - onFail: MARK_RAN
        - not:
            - columnExists:
                tableName: workspace_transform
                columnName: last_run_at
      changes:
        - addColumn:
            tableName: workspace_transform
            columns:
              - column:
                  name: last_run_at
                  type: ${timestamp_type}
                  remarks: Timestamp when this transform was last run
                  constraints:
                    nullable: true
      rollback:
        - dropColumn:
            tableName: workspace_transform
            columnName: last_run_at

  - changeSet:
      id: v58.2025-12-12T11:00:00
      author: sansolo
      comment: Rename workspace_output.schema to global_schema
      preConditions:
        - onFail: MARK_RAN
        - columnExists:
            tableName: workspace_output
            columnName: schema
      changes:
        - renameColumn:
            tableName: workspace_output
            oldColumnName: schema
            newColumnName: global_schema
            columnDataType: varchar(254)
      rollback:
        - renameColumn:
            tableName: workspace_output
            oldColumnName: global_schema
            newColumnName: schema
            columnDataType: varchar(254)

  - changeSet:
      id: v58.2025-12-12T11:00:01
      author: sansolo
      comment: Rename workspace_output.table to global_table
      preConditions:
        - onFail: MARK_RAN
        - columnExists:
            tableName: workspace_output
            columnName: table
      changes:
        - renameColumn:
            tableName: workspace_output
            oldColumnName: table
            newColumnName: global_table
            columnDataType: varchar(254)
      rollback:
        - renameColumn:
            tableName: workspace_output
            oldColumnName: global_table
            newColumnName: table
            columnDataType: varchar(254)

  - changeSet:
      id: v58.2025-12-12T11:00:02
      author: sansolo
      comment: Add global_table_id column to workspace_output
      preConditions:
        - onFail: MARK_RAN
        - not:
            - columnExists:
                tableName: workspace_output
                columnName: global_table_id
      changes:
        - addColumn:
            tableName: workspace_output
            columns:
              - column:
                  name: global_table_id
                  type: int
                  remarks: FK to metabase table for the global output table
                  constraints:
                    nullable: true
      rollback:
        - dropColumn:
            tableName: workspace_output
            columnName: global_table_id

  - changeSet:
      id: v58.2025-12-12T11:00:03
      author: sansolo
      comment: Add isolated_schema column to workspace_output
      preConditions:
        - onFail: MARK_RAN
        - not:
            - columnExists:
                tableName: workspace_output
                columnName: isolated_schema
      changes:
        - addColumn:
            tableName: workspace_output
            columns:
              - column:
                  name: isolated_schema
                  type: varchar(254)
                  remarks: Schema name in the isolated workspace namespace
                  constraints:
                    nullable: true
      rollback:
        - dropColumn:
            tableName: workspace_output
            columnName: isolated_schema

  - changeSet:
      id: v58.2025-12-12T11:00:04
      author: sansolo
      comment: Add isolated_table column to workspace_output
      preConditions:
        - onFail: MARK_RAN
        - not:
            - columnExists:
                tableName: workspace_output
                columnName: isolated_table
      changes:
        - addColumn:
            tableName: workspace_output
            columns:
              - column:
                  name: isolated_table
                  type: varchar(254)
                  remarks: Table name in the isolated workspace namespace
                  constraints:
                    nullable: true
      rollback:
        - dropColumn:
            tableName: workspace_output
            columnName: isolated_table

  - changeSet:
      id: v58.2025-12-12T11:00:05
      author: sansolo
      comment: Add isolated_table_id column to workspace_output
      preConditions:
        - onFail: MARK_RAN
        - not:
            - columnExists:
                tableName: workspace_output
                columnName: isolated_table_id
      changes:
        - addColumn:
            tableName: workspace_output
            columns:
              - column:
                  name: isolated_table_id
                  type: int
                  remarks: FK to metabase table for the isolated output table
                  constraints:
                    nullable: true
      rollback:
        - dropColumn:
            tableName: workspace_output
            columnName: isolated_table_id

  - changeSet:
      id: v58.2025-12-17T10:00:00
      author: qnkhuat
      comment: Add access_granted column to workspace_input to track permission state
      preConditions:
        - onFail: MARK_RAN
        - not:
            - columnExists:
                tableName: workspace_input
                columnName: access_granted
      changes:
        - addColumn:
            tableName: workspace_input
            columns:
              - column:
                  name: access_granted
                  type: ${boolean.type}
                  defaultValueBoolean: false
                  remarks: Whether read access has been granted to the workspace user for this table
                  constraints:
                    nullable: false
      rollback:
        - dropColumn:
            tableName: workspace_input
            columnName: access_granted

  - changeSet:
      id: v58.2025-12-17T17:54:00
      author: christruter
      comment: Drop foreign key constraint from transform.workspace_id to workspace
      preConditions:
        - onFail: MARK_RAN
        - foreignKeyConstraintExists:
            foreignKeyName: fk_transform_workspace_id
      changes:
        - dropForeignKeyConstraint:
            baseTableName: transform
            constraintName: fk_transform_workspace_id
      rollback:
        - addForeignKeyConstraint:
            baseTableName: transform
            baseColumnNames: workspace_id
            constraintName: fk_transform_workspace_id
            referencedTableName: workspace
            referencedColumnNames: id

  - changeSet:
      id: v58.2025-12-17T17:54:01
      author: christruter
      comment: Drop workspace_id column from transform table
      preConditions:
        - onFail: MARK_RAN
        - columnExists:
            tableName: transform
            columnName: workspace_id
      changes:
        - dropColumn:
            tableName: transform
            columnName: workspace_id
      rollback:
        - addColumn:
            tableName: transform
            columns:
              - column:
                  name: workspace_id
                  type: int
                  remarks: Workspace containing this transform
                  constraints:
                    nullable: true

  - changeSet:
      id: v58.2025-12-17T17:54:02
      author: christruter
      comment: Drop foreign key constraint from metabase_field.workspace_id to workspace
      preConditions:
        - onFail: MARK_RAN
        - foreignKeyConstraintExists:
            foreignKeyName: fk_metabase_field_workspace_id
      changes:
        - dropForeignKeyConstraint:
            baseTableName: metabase_field
            constraintName: fk_metabase_field_workspace_id
      rollback:
        - createIndex:
            tableName: metabase_field
            indexName: idx_metabase_field_workspace_id
            columns:
              - column:
                  name: workspace_id
        - addForeignKeyConstraint:
            baseTableName: metabase_field
            baseColumnNames: workspace_id
            constraintName: fk_metabase_field_workspace_id
            referencedTableName: workspace
            referencedColumnNames: id

  - changeSet:
      id: v58.2025-12-17T17:54:03
      author: christruter
      comment: Drop workspace_id column from metabase_field table
      preConditions:
        - onFail: MARK_RAN
        - columnExists:
            tableName: metabase_field
            columnName: workspace_id
      changes:
        - dropColumn:
            tableName: metabase_field
            columnName: workspace_id
      rollback:
        - addColumn:
            tableName: metabase_field
            columns:
              - column:
                  name: workspace_id
                  type: int
                  remarks: Workspace containing this field
                  constraints:
                    nullable: true

  - changeSet:
      id: v58.2025-12-17T17:54:04
      author: christruter
      comment: Drop foreign key constraint from report_card.workspace_id to workspace
      preConditions:
        - onFail: MARK_RAN
        - foreignKeyConstraintExists:
            foreignKeyName: fk_report_card_workspace_id
      changes:
        - dropForeignKeyConstraint:
            baseTableName: report_card
            constraintName: fk_report_card_workspace_id
      rollback:
        - addForeignKeyConstraint:
            baseTableName: report_card
            baseColumnNames: workspace_id
            constraintName: fk_report_card_workspace_id
            referencedTableName: workspace
            referencedColumnNames: id

  - changeSet:
      id: v58.2025-12-17T17:54:05
      author: christruter
      comment: Drop workspace_id column from report_card table
      preConditions:
        - onFail: MARK_RAN
        - columnExists:
            tableName: report_card
            columnName: workspace_id
      changes:
        - dropColumn:
            tableName: report_card
            columnName: workspace_id
      rollback:
        - addColumn:
            tableName: report_card
            columns:
              - column:
                  name: workspace_id
                  type: int
                  remarks: Workspace containing this card
                  constraints:
                    nullable: true

  - changeSet:
      id: v58.2025-12-17T17:54:06
      author: christruter
      comment: Drop foreign key constraint from metabase_table.workspace_id to workspace
      validCheckSum: ANY
      preConditions:
        - onFail: MARK_RAN
        - foreignKeyConstraintExists:
            foreignKeyName: fk_metabase_table_workspace_id
      changes:
        - dropForeignKeyConstraint:
            baseTableName: metabase_table
            constraintName: fk_metabase_table_workspace_id
      rollback:
        - addForeignKeyConstraint:
            baseTableName: metabase_table
            baseColumnNames: workspace_id
            constraintName: fk_metabase_table_workspace_id
            referencedTableName: workspace
            referencedColumnNames: id

  - changeSet:
      id: v58.2025-12-17T17:54:07
      author: christruter
      comment: Drop index on metabase_table.workspace_id
      validCheckSum: ANY
      preConditions:
        - onFail: MARK_RAN
        - indexExists:
            indexName: idx_metabase_table_workspace_id
      changes:
        - dropIndex:
            tableName: metabase_table
            indexName: idx_metabase_table_workspace_id
      rollback:
        - createIndex:
            tableName: metabase_table
            indexName: idx_metabase_table_workspace_id
            columns:
              - column:
                  name: workspace_id

  - changeSet:
      id: v58.2025-12-17T17:54:08
      author: christruter
      comment: Drop workspace_id column from metabase_table table
      preConditions:
        - onFail: MARK_RAN
        - columnExists:
            tableName: metabase_table
            columnName: workspace_id
      changes:
        - dropColumn:
            tableName: metabase_table
            columnName: workspace_id
      rollback:
        - addColumn:
            tableName: metabase_table
            columns:
              - column:
                  name: workspace_id
                  type: int
                  remarks: Workspace containing this table
                  constraints:
                    nullable: true

=======
>>>>>>> a01df0e0
# >>>>>>>>>> DO NOT ADD NEW MIGRATIONS BELOW THIS LINE! ADD THEM ABOVE <<<<<<<<<<

########################################################################################################################
#
# ADVICE:
#
# 1) Think through some of these points when writing a migration, learn from our past mistakes:
#    - Do you really need a migration? Could the feature work without it? Prefer not to if possible.
#      Data in the wild can be vastly different from what you expect, and it's hard to get right.
#    - Make sure your migration is backward compatible: it might not be possible to add a constraint back
#      if you drop it in a migration.
#    - Postgres, MySQL and H2 have their differences. Make sure your migration works for all.
#    - Database encryption is a major issue:
#      - Fields like `metabase_database.details` or `setting.value` can be encrypted, so you need to decrypt them in
#        your migration. See #42617, #44048.
#      - Database could be partially encrypted, see https://www.notion.so/72575933ef2a446bafd16909e05a7387
#    - Custom migrations:
#      - Prefer SQL migrations when possible.
#      - Never use application code: it can change and *will* break your migration.
#      - Do not use Toucan models - refer table names directly.
#      - If it's a big change, consider using Quartz, see #42279
#      - More in `metabase.app_db.custom_migrations` namespace doc.
#    - Never delete a migration: users won't be able to downgrade. If you really need to, see #44908
#    - Migration id (`vXX.<date>`) must match its earliest released version:
#      - Do not backport `v51....` to version 50, Metabase will try to downgrade it.
#      - Instead, write a migration with an oldest target you plan to backport to in mind.
#
# 2) Migrations should go in the ###_update_migrations.yaml file for the target version.
#
# 3) Run mage lint-migrations to run core.spec checks against any changes you make here. Liquibase is pretty
#    forgiving and won't complain if you accidentally mix up things like deleteCascade and onDelete: CASCADE. CI runs
#    this check but it's nicer to know now instead of waiting for CI.
#
# 3) Migration IDs should follow the format
#
#    vMM.TIMESTAMP
#
#    Where
#
#    M         = major version
#    TIMESTAMP = the current timestamp with format `yyyy-MM-dd'T'HH:mm:ss`
#                To get this timestamp, evaluate this in your REPL: `(dev/migration-timestamp)`
#
#    E.g: You're adding a new migration for version 49, And it's 10:30:00AM on April 1, 2023 (UTC),
#    your migration id should be: `v49.2023-04-01T10:30:00`.
#
# PLEASE KEEP THIS MESSAGE AT THE BOTTOM OF THIS FILE!!!!! Add new migrations above the message.
#
########################################################################################################################<|MERGE_RESOLUTION|>--- conflicted
+++ resolved
@@ -1,5 +1,6 @@
 databaseChangeLog:
   - objectQuotingStrategy: QUOTE_ALL_OBJECTS
+
   - changeSet:
       id: v58.2025-10-30T09:03:00
       author: sanex3339
@@ -772,6 +773,7 @@
         - sql: >-
             UPDATE metabase_table
             SET data_layer = NULL
+
   - changeSet:
       id: v58.2025-11-18T12:31:27
       author: johnswanson
@@ -892,6 +894,7 @@
                   remarks: JSON object containing custom tenant attributes
                   constraints:
                     nullable: true
+
   - changeSet:
       id: v58.2025-11-18T12:31:54
       author: johnswanson
@@ -1100,78 +1103,7 @@
                   constraints:
                     primaryKey: true
                     nullable: false
-<<<<<<< HEAD
                   remarks: Integer PK
-=======
-
-  - changeSet:
-      id: v58.2025-12-03T17:08:36
-      author: nvoxland
-      comment: Add collection_id column to transform table
-      changes:
-        - addColumn:
-            tableName: transform
-            columns:
-              - column:
-                  name: collection_id
-                  type: int
-                  remarks: The collection the transform is in
-
-  - changeSet:
-      id: v58.2025-12-03T17:08:37
-      author: nvoxland
-      comment: Add index on transform.collection_id
-      changes:
-        - createIndex:
-            tableName: transform
-            indexName: idx_transform_collection_id
-            columns:
-              - column:
-                  name: collection_id
-
-  - changeSet:
-      id: v58.2025-12-03T17:08:38
-      author: nvoxland
-      comment: Add fk_transform_collection_id
-      changes:
-        - addForeignKeyConstraint:
-            baseTableName: transform
-            baseColumnNames: collection_id
-            referencedTableName: collection
-            referencedColumnNames: id
-            constraintName: fk_transform_collection_id
-
-  - changeSet:
-      id: v58.2025-12-05T17:41:51
-      author: ranquild
-      comment: Drop fk_report_card_published_table
-      changes:
-        - dropForeignKeyConstraint:
-            baseTableName: report_card
-            constraintName: fk_report_card_published_table
-      rollback:
-        - addForeignKeyConstraint:
-            baseTableName: report_card
-            baseColumnNames: published_table_id
-            referencedTableName: metabase_table
-            referencedColumnNames: id
-            constraintName: fk_report_card_published_table
-            onDelete: SET NULL
-
-  - changeSet:
-      id: v58.2025-12-05T17:41:52
-      author: ranquild
-      comment: Drop idx_report_card_published_table_id
-      changes:
-        - dropIndex:
-            tableName: report_card
-            indexName: idx_report_card_published_table_id
-      rollback:
-        - createIndex:
-            tableName: report_card
-            indexName: idx_report_card_published_table_id
-            columns:
->>>>>>> a01df0e0
               - column:
                   name: name
                   type: varchar(254)
@@ -1181,26 +1113,12 @@
                   type: int
                   constraints:
                     nullable: true
-<<<<<<< HEAD
                   remarks: FK to workspace's collection
-=======
-
-
-  - changeSet:
-      id: v58.2025-12-05T17:41:54
-      author: ranquild
-      comment: Rename collection.type 'library-models' to 'library-data'
-      changes:
-        - update:
-            tableName: collection
-            columns:
->>>>>>> a01df0e0
               - column:
                   name: creator_id
                   type: int
                   remarks: FK to owner
               - column:
-<<<<<<< HEAD
                   name: api_key_id
                   type: int
                   remarks: FK to api key used by agent
@@ -2405,6 +2323,43 @@
                     nullable: false
 
   - changeSet:
+      id: v58.2025-12-03T17:08:36
+      author: nvoxland
+      comment: Add collection_id column to transform table
+      changes:
+        - addColumn:
+            tableName: transform
+            columns:
+              - column:
+                  name: collection_id
+                  type: int
+                  remarks: The collection the transform is in
+
+  - changeSet:
+      id: v58.2025-12-03T17:08:37
+      author: nvoxland
+      comment: Add index on transform.collection_id
+      changes:
+        - createIndex:
+            tableName: transform
+            indexName: idx_transform_collection_id
+            columns:
+              - column:
+                  name: collection_id
+
+  - changeSet:
+      id: v58.2025-12-03T17:08:38
+      author: nvoxland
+      comment: Add fk_transform_collection_id
+      changes:
+        - addForeignKeyConstraint:
+            baseTableName: transform
+            baseColumnNames: collection_id
+            referencedTableName: collection
+            referencedColumnNames: id
+            constraintName: fk_transform_collection_id
+
+  - changeSet:
       id: v58.2025-12-04T10:00:00
       author: piranha
       comment: Add status column to workspace table for async creation tracking
@@ -2520,7 +2475,6 @@
             baseTableName: workspace_log
             constraintName: fk_workspace_log_workspace_id
 
-
   - changeSet:
       id: v58.2025-12-05T17:41:51
       author: ranquild
@@ -2590,8 +2544,6 @@
             tableName: collection
             columns:
               - column:
-=======
->>>>>>> a01df0e0
                   name: type
                   value: 'library-models'
             where: type = 'library-data'
@@ -2627,9 +2579,9 @@
             path: instance_analytics_views/tables/v1/h2-tables.sql
             relativeToChangelogFile: true
 
-<<<<<<< HEAD
   # Workspaces feature is still in early development - clear existing workspace data
   # to prevent migration issues with schema changes
+
   - changeSet:
       id: v58.2025-12-09T09:59:59
       validCheckSum: ANY
@@ -3415,212 +3367,6 @@
             indexName: idx_workspace_dependency_to
 
   - changeSet:
-      id: v58.2025-12-10T16:00:00
-      author: noahmoss
-      comment: Create metabot_use_case table
-      changes:
-        - createTable:
-            tableName: metabot_use_case
-            remarks: Use cases available for a metabot instance
-            columns:
-              - column:
-                  name: id
-                  type: int
-                  autoIncrement: true
-                  remarks: Unique identifier for the use case
-                  constraints:
-                    primaryKey: true
-                    nullable: false
-              - column:
-                  name: metabot_id
-                  type: int
-                  remarks: The metabot this use case belongs to
-                  constraints:
-                    nullable: false
-              - column:
-                  name: entity_id
-                  type: char(21)
-                  remarks: Random NanoID tag for entity
-                  constraints:
-                    nullable: true
-              - column:
-                  name: name
-                  type: varchar(255)
-                  remarks: The name of the use case (e.g., nlq, sql, transforms, omnibot, embedding)
-                  constraints:
-                    nullable: false
-              - column:
-                  name: profile
-                  type: varchar(255)
-                  remarks: The AI service profile to use for this use case
-                  constraints:
-                    nullable: false
-              - column:
-                  name: enabled
-                  type: ${boolean.type}
-                  remarks: Whether this use case is enabled
-                  defaultValueBoolean: true
-                  constraints:
-                    nullable: false
-              - column:
-                  name: created_at
-                  type: ${timestamp_type}
-                  remarks: Timestamp when this use case was created
-                  defaultValueComputed: current_timestamp
-                  constraints:
-                    nullable: false
-              - column:
-                  name: updated_at
-                  type: ${timestamp_type}
-                  remarks: Timestamp when this use case was last updated
-                  defaultValueComputed: current_timestamp
-                  constraints:
-                    nullable: false
-      rollback:
-        - dropTable:
-            tableName: metabot_use_case
-
-  - changeSet:
-      id: v58.2025-12-10T16:01:00
-      author: noahmoss
-      comment: Add index on metabot_use_case.metabot_id
-      changes:
-        - createIndex:
-            tableName: metabot_use_case
-            indexName: idx_metabot_use_case_metabot_id
-            columns:
-              - column:
-                  name: metabot_id
-      rollback:
-        - dropIndex:
-            tableName: metabot_use_case
-            indexName: idx_metabot_use_case_metabot_id
-
-  - changeSet:
-      id: v58.2025-12-10T16:02:00
-      author: noahmoss
-      comment: Add unique constraint on metabot_use_case (metabot_id, name)
-      changes:
-        - addUniqueConstraint:
-            tableName: metabot_use_case
-            columnNames: metabot_id, name
-            constraintName: unique_metabot_use_case_metabot_id_name
-      rollback:
-        - dropUniqueConstraint:
-            tableName: metabot_use_case
-            constraintName: unique_metabot_use_case_metabot_id_name
-
-  - changeSet:
-      id: v58.2025-12-10T16:03:00
-      author: noahmoss
-      comment: Add unique constraint on metabot_use_case.entity_id
-      changes:
-        - addUniqueConstraint:
-            tableName: metabot_use_case
-            columnNames: entity_id
-            constraintName: metabot_use_case_entity_id_key
-      rollback:
-        - dropUniqueConstraint:
-            tableName: metabot_use_case
-            constraintName: metabot_use_case_entity_id_key
-
-  - changeSet:
-      id: v58.2025-12-10T16:04:00
-      author: noahmoss
-      comment: Add foreign key constraint on metabot_use_case.metabot_id
-      changes:
-        - addForeignKeyConstraint:
-            baseTableName: metabot_use_case
-            baseColumnNames: metabot_id
-            constraintName: fk_metabot_use_case_metabot_id
-            referencedTableName: metabot
-            referencedColumnNames: id
-            onDelete: CASCADE
-      rollback:
-        - dropForeignKeyConstraint:
-            baseTableName: metabot_use_case
-            constraintName: fk_metabot_use_case_metabot_id
-
-  - changeSet:
-      id: v58.2025-12-10T16:05:00
-      author: noahmoss
-      comment: Create default use cases for internal metabot
-      preConditions:
-        - onFail: MARK_RAN
-        - sqlCheck:
-            expectedResult: 0
-            sql: >-
-              SELECT COUNT(*) FROM metabot_use_case
-              WHERE metabot_id = (SELECT id FROM metabot WHERE entity_id = 'metabotmetabotmetabot');
-      changes:
-        - sql:
-            sql: >-
-              INSERT INTO metabot_use_case (metabot_id, entity_id, name, profile, enabled, created_at, updated_at)
-              VALUES
-                  ((SELECT id FROM metabot WHERE entity_id = 'metabotmetabotmetabot'), 'usecasenlqinternal000', 'nlq', 'internal', true, now(), now())
-                , ((SELECT id FROM metabot WHERE entity_id = 'metabotmetabotmetabot'), 'usecasesqlinternal000', 'sql', 'internal', true, now(), now())
-                , ((SELECT id FROM metabot WHERE entity_id = 'metabotmetabotmetabot'), 'usecasetransforms000', 'transforms', 'transforms_codegen', true, now(), now())
-                , ((SELECT id FROM metabot WHERE entity_id = 'metabotmetabotmetabot'), 'usecaseomnibot000000', 'omnibot', 'internal', true, now(), now());
-      rollback:
-        - sql:
-            sql: >-
-              DELETE FROM metabot_use_case
-              WHERE metabot_id = (SELECT id FROM metabot WHERE entity_id = 'metabotmetabotmetabot');
-
-  - changeSet:
-      id: v58.2025-12-10T16:06:00
-      author: noahmoss
-      comment: Create default use cases for embedded metabot
-      preConditions:
-        - onFail: MARK_RAN
-        - sqlCheck:
-            expectedResult: 0
-            sql: >-
-              SELECT COUNT(*) FROM metabot_use_case
-              WHERE metabot_id = (SELECT id FROM metabot WHERE entity_id = 'embeddedmetabotmetabo');
-      changes:
-        - sql:
-            sql: >-
-              INSERT INTO metabot_use_case (metabot_id, entity_id, name, profile, enabled, created_at, updated_at)
-              VALUES
-                  ((SELECT id FROM metabot WHERE entity_id = 'embeddedmetabotmetabo'), 'usecaseembedding0000', 'embedding', 'embedding', true, now(), now());
-      rollback:
-        - sql:
-            sql: >-
-              DELETE FROM metabot_use_case
-              WHERE metabot_id = (SELECT id FROM metabot WHERE entity_id = 'embeddedmetabotmetabo');
-
-  - changeSet:
-      id: v58.2025-12-10T16:07:00
-      author: noahmoss
-      comment: Add use_case column to metabot_message
-      changes:
-        - addColumn:
-            tableName: metabot_message
-            columns:
-              - column:
-                  name: use_case
-                  type: ${text.type}
-                  remarks: Name of the use case this message belongs to
-                  constraints:
-                    nullable: true
-
-  - changeSet:
-      id: v58.2025-12-10T16:08:00
-      author: noahmoss
-      comment: Make profile_id nullable on metabot_message
-      changes:
-        - dropNotNullConstraint:
-            tableName: metabot_message
-            columnName: profile_id
-            columnDataType: ${text.type}
-      rollback:
-        - addNotNullConstraint:
-            tableName: metabot_message
-            columnName: profile_id
-            columnDataType: ${text.type}
-
-  - changeSet:
       id: v58.2025-12-11T10:00:00
       author: christruter
       comment: Add stale column to workspace_transform
@@ -4045,8 +3791,6 @@
                   constraints:
                     nullable: true
 
-=======
->>>>>>> a01df0e0
 # >>>>>>>>>> DO NOT ADD NEW MIGRATIONS BELOW THIS LINE! ADD THEM ABOVE <<<<<<<<<<
 
 ########################################################################################################################
