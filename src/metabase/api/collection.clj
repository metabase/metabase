--- conflicted
+++ resolved
@@ -33,11 +33,8 @@
    [metabase.server.middleware.offset-paging :as mw.offset-paging]
    [metabase.util :as u]
    [metabase.util.honey-sql-2 :as h2x]
-<<<<<<< HEAD
    [metabase.util.malli :as mu]
-=======
    [metabase.util.i18n :refer [tru]]
->>>>>>> 4031957e
    [metabase.util.malli.schema :as ms]
    [toucan2.core :as t2]))
 
@@ -844,19 +841,11 @@
   "Create a new Collection."
   [:as {{:keys [name color description parent_id namespace authority_level] :as body} :body}]
   {name            ms/NonBlankString
-<<<<<<< HEAD
-   color           [:re collection/hex-color-regex]
-   description     [:maybe ms/NonBlankString]
-   parent_id       [:maybe ms/PositiveInt]
-   namespace       [:maybe ms/NonBlankString]
-   authority_level collection/AuthorityLevel}
-=======
    color           [:maybe [:re collection/hex-color-regex]]
    description     [:maybe ms/NonBlankString]
    parent_id       [:maybe ms/PositiveInt]
    namespace       [:maybe ms/NonBlankString]
    authority_level [:maybe collection/AuthorityLevel]}
->>>>>>> 4031957e
   (create-collection! body))
 
 ;; TODO - I'm not 100% sure it makes sense that moving a Collection requires a special call to `move-collection!`,
@@ -913,15 +902,9 @@
    name            [:maybe ms/NonBlankString]
    color           [:maybe [:re collection/hex-color-regex]]
    description     [:maybe ms/NonBlankString]
-<<<<<<< HEAD
-   archived        [:maybe :boolean]
-   parent_id       [:maybe ms/PositiveInt]
-   authority_level collection/AuthorityLevel}
-=======
    archived        [:maybe ms/BooleanValue]
    parent_id       [:maybe ms/PositiveInt]
    authority_level [:maybe collection/AuthorityLevel]}
->>>>>>> 4031957e
   ;; do we have perms to edit this Collection?
   (let [collection-before-update (api/write-check Collection id)]
     ;; if we're trying to *archive* the Collection, make sure we're allowed to do that
