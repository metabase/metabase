--- conflicted
+++ resolved
@@ -68,11 +68,7 @@
               selectedTableId={tableId}
             />
           ) : (
-<<<<<<< HEAD
-            <div className={cx("full", CS.textCentered)}>
-=======
             <div className={cx(CS.full, CS.textCentered)}>
->>>>>>> 06c664ae
               <h2 className="text-medium">
                 {hasDatabases
                   ? t`Select any table to see its schema and add or edit metadata.`
