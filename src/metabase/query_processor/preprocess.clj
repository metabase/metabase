--- conflicted
+++ resolved
@@ -75,41 +75,11 @@
   ;; ↓↓↓ PRE-PROCESSING ↓↓↓ happens from TOP TO BOTTOM
   #_{:clj-kondo/ignore [:deprecated-var]}
   [#'normalize/normalize-preprocessing-middleware
-<<<<<<< HEAD
-   #'qp.perms/remove-permissions-key
-   #'qp.constraints/maybe-add-default-userland-constraints
-   #'validate/validate-query
-   #'metrics/expand
-   #'fetch-source-query/resolve-source-cards
-   ;; ↑↑↑ ALL MIDDLEWARE ABOVE THIS POINT WILL SEE MLV2 PMBQL QUERIES ↑↑↑
-   #'qp.convert-to-legacy/convert-to-legacy
-   ;; ↓↓↓ ALL MIDDLEWARE BELOW THIS POINT WILL SEE LEGACY MBQL QUERIES ↓↓↓
-   #'expand-macros/expand-macros
-   #'qp.resolve-referenced/resolve-referenced-card-resources
-   #'parameters/substitute-parameters
-   #'qp.resolve-source-table/resolve-source-tables
-   #'qp.auto-bucket-datetimes/auto-bucket-datetimes
-   #'reconcile-bucketing/reconcile-breakout-and-order-by-bucketing
-   #'qp.add-source-metadata/add-source-metadata-for-source-queries
-   #'upgrade-field-literals/upgrade-field-literals
-   #'qp.middleware.enterprise/apply-sandboxing
-   #'qp.persistence/substitute-persisted-query
-   #'qp.add-implicit-clauses/add-implicit-clauses
-   #'qp.add-dimension-projections/add-remapped-columns
-   #'qp.resolve-fields/resolve-fields
-   #'binning/update-binning-strategy
-   #'desugar/desugar
-   #'qp.add-default-temporal-unit/add-default-temporal-unit
-   #'qp.add-implicit-joins/add-implicit-joins
-   #'resolve-joins/resolve-joins
-   #'resolve-joined-fields/resolve-joined-fields
-   #'fix-bad-refs/fix-bad-references
-   #'escape-join-aliases/escape-join-aliases
-=======
    (ensure-pmbql #'qp.perms/remove-permissions-key)
    (ensure-pmbql #'qp.constraints/maybe-add-default-userland-constraints)
    (ensure-pmbql #'validate/validate-query)
    (ensure-pmbql #'fetch-source-query/resolve-source-cards)
+   (ensure-pmbql #'metrics/expand)
    (ensure-pmbql #'expand-macros/expand-macros)
    (ensure-pmbql #'qp.resolve-referenced/resolve-referenced-card-resources)
    (ensure-legacy #'parameters/substitute-parameters)
@@ -131,7 +101,6 @@
    (ensure-legacy #'resolve-joined-fields/resolve-joined-fields)
    (ensure-legacy #'fix-bad-refs/fix-bad-references)
    (ensure-legacy #'escape-join-aliases/escape-join-aliases)
->>>>>>> 5bbc0aa7
    ;; yes, this is called a second time, because we need to handle any joins that got added
    (ensure-legacy #'qp.middleware.enterprise/apply-sandboxing)
    (ensure-legacy #'qp.cumulative-aggregations/rewrite-cumulative-aggregations)
