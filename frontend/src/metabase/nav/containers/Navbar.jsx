--- conflicted
+++ resolved
@@ -350,11 +350,7 @@
           )}
           <EntityMenu
             tooltip={t`Create`}
-<<<<<<< HEAD
-            className="hide sm-show"
-=======
             className="hide sm-show mr1"
->>>>>>> 94dc7aa2
             triggerIcon="add"
             items={[
               {
