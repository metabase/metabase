(ns metabase-enterprise.metabot-v3.dummy-tools
  (:require
   [medley.core :as m]
   [metabase-enterprise.metabot-v3.envelope :as envelope]
   [metabase-enterprise.metabot-v3.tools.create-dashboard-subscription]
   [metabase-enterprise.metabot-v3.tools.filters]
   [metabase-enterprise.metabot-v3.tools.util :as metabot-v3.tools.u]
   [metabase-enterprise.metabot-v3.tools.who-is-your-favorite]
   [metabase.api.card :as api.card]
   [metabase.api.common :as api]
   [metabase.lib.core :as lib]
   [metabase.lib.metadata :as lib.metadata]
   [metabase.lib.metadata.jvm :as lib.metadata.jvm]
   [metabase.lib.types.isa :as lib.types.isa]
   [metabase.models.interface :as mi]
   [metabase.util :as u]
   [toucan2.core :as t2]))

(defn- get-current-user
  [_tool-id _arguments _e]
  {:output (if-let [{:keys [id email first_name last_name]}
                    (or (some-> api/*current-user* deref)
                        (t2/select-one [:model/User :id :email :first_name :last_name] api/*current-user-id*))]
             {:id id
              :name (str first_name " " last_name)
              :email-address email}
             "current user not found")})

(defn- get-dashboard-details
  [_tool-id {:keys [dashboard-id]} _e]
  {:output (or (t2/select-one [:model/Dashboard :id :description :name] dashboard-id)
               "dashboard not found")})

(defn- convert-metric
  [db-metric]
  (select-keys db-metric [:id :name :description]))

(declare ^:private table-details)

(defn- foreign-key-tables
  [metadata-provider fields]
  (when-let [target-field-ids (->> fields
                                   (into #{} (keep :fk-target-field-id))
                                   not-empty)]
    (let [table-ids (t2/select-fn-set :table_id :model/Field :id [:in target-field-ids])]
      (lib.metadata/bulk-metadata metadata-provider :metadata/table table-ids)
      (->> table-ids
           (into [] (keep #(table-details % {:include-foreign-key-tables? false
                                             :metadata-provider metadata-provider})))
           not-empty))))

(comment
  (mi/can-read? (t2/select-one :model/Table 27))
  (binding [api/*current-user-permissions-set* (delay #{"/"})
            api/*current-user-id* 2
            api/*is-superuser?* true]
    (mi/can-read? (t2/select-one :model/Table 27))
    #_(metabot-v3.tools.u/get-table 27))

  (t2/select :model/User)

  (let [id 27
        mp (lib.metadata.jvm/application-database-metadata-provider 5)
        base (lib.metadata/table mp id)
        table-query (lib/query mp (lib.metadata/table mp id))
        cols (lib/returned-columns table-query)
        field-id-prefix (str "field_[" id "]_")]
    (some-> base
            (dissoc :db_id)
            (assoc :fields (mapv #(metabot-v3.tools.u/->result-column % field-id-prefix) cols)
                   :name (lib/display-name table-query))
            (assoc :metrics (mapv convert-metric (lib/available-metrics table-query)))
            (assoc :queryable-foreign-key-tables (foreign-key-tables mp cols))))
  -)

(defn- table-details
  [id {:keys [include-foreign-key-tables? metadata-provider]}]
  (when-let [base (if metadata-provider
                    (lib.metadata/table metadata-provider id)
                    (metabot-v3.tools.u/get-table id :db_id :description))]
    (let [mp (or metadata-provider
                 (lib.metadata.jvm/application-database-metadata-provider (:db_id base)))
          table-query (lib/query mp (lib.metadata/table mp id))
          cols (lib/returned-columns table-query)
          field-id-prefix (str "field_[" id "]_")]
      (-> {:id id
           :fields (mapv #(metabot-v3.tools.u/->result-column % field-id-prefix) cols)
           :name (lib/display-name table-query)}
          (m/assoc-some :description (:description base)
                        :metrics (not-empty (mapv convert-metric (lib/available-metrics table-query)))
                        :queryable-foreign-key-tables (when include-foreign-key-tables?
                                                        (not-empty (foreign-key-tables mp cols))))))))

(defn- card-details
  [id]
  (when-let [base (api.card/get-card id)]
    (let [mp (lib.metadata.jvm/application-database-metadata-provider (:database_id base))
          card-query (lib/query mp (lib.metadata/card mp id))
          cols (lib/returned-columns card-query)
          external-id (str "card__" id)
          field-id-prefix (str "field_[" external-id "]_")]
      (-> {:id external-id
           :fields (mapv #(metabot-v3.tools.u/->result-column % field-id-prefix) cols)
           :name (lib/display-name card-query)}
          (m/assoc-some :description (:description base)
                        :metrics (not-empty (mapv convert-metric (lib/available-metrics card-query)))
                        :queryable-foreign-key-tables (not-empty (foreign-key-tables mp cols)))))))

(defn- get-table-details
  [_tool-id {:keys [table-id]} _e]
  (let [details (if-let [[_ card-id] (re-matches #"card__(\d+)" table-id)]
                  (card-details (parse-long card-id))
                  (table-details (parse-long table-id) {:include-foreign-key-tables? true}))]
    {:output (or details "table not found")}))

(comment
  (binding [api/*current-user-permissions-set* (delay #{"/"})
            api/*current-user-id* 2
            api/*is-superuser?* true]
    (let [id #_"card__137" #_"card__136" "27"]
      (get-table-details :get-table-details {:table-id id} {})))
  -)

(defn metric-details
  "Get metric details as returned by tools."
  [id]
  (when-let [card (api.card/get-card id)]
    (let [mp (lib.metadata.jvm/application-database-metadata-provider (:database_id card))
          metric-query (lib/query mp (lib.metadata/card mp id))
          breakouts (lib/breakouts metric-query)
          base-query (lib/remove-all-breakouts metric-query)
          filterable-cols (lib/filterable-columns base-query)
          breakoutable-cols (lib/breakoutable-columns base-query)
          default-temporal-breakout (->> breakouts
                                         (map #(lib/find-matching-column % breakoutable-cols))
                                         (m/find-first lib.types.isa/temporal?))
          external-id (str "card__" id)
          field-id-prefix (str "field_[" external-id "]_")]
      {:id external-id
       :name (:name card)
       :description (:description card)
       :default-time-dimension-field-id (some-> default-temporal-breakout
                                                (metabot-v3.tools.u/->result-column field-id-prefix)
                                                :id)
       :queryable-dimensions (mapv #(metabot-v3.tools.u/->result-column % field-id-prefix) filterable-cols)})))

(comment
  (binding [api/*current-user-permissions-set* (delay #{"/"})]
    (metric-details 135))
  -)

(defn- get-metric-details
  [_tool-id {:keys [metric-id]} _e]
  (let [details (if-let [[_ card-id] (when (string? metric-id)
                                       (re-matches #"card__(\d+)" metric-id))]
                  (metric-details (parse-long card-id))
                  "invalid metric_id")]
    {:output (or details "metric not found")}))

(defn- get-report-details
  [_tool-id {:keys [report-id]} _e]
  (let [details (if-let [[_ card-id] (when (string? report-id)
                                       (re-matches #"card__(\d+)" report-id))]
                  (let [details (card-details (parse-long card-id))]
                    (some-> details
                            (select-keys [:id :description :name])
                            (assoc :result-columns (:fields details))))
                  "invalid report_id")]
    {:output (or details "report not found")}))

(comment
  (binding [api/*current-user-permissions-set* (delay #{"/"})]
    (let [id "card__90" #_"card__136" #_"27"]
      (get-table-details :get-table-details {:table-id id} {})))
  -)

(defn- dummy-tool-messages
  [tool-id arguments content]
  (let [call-id (str "call_" (u/generate-nano-id))]
    [{:content    nil
      :role       :assistant
      :tool-calls [{:id        call-id
                    :name      tool-id
                    :arguments arguments}]}

     {:content      content
      :role         :tool
      :tool-call-id call-id}]))

(defn- dummy-get-current-user
  [env]
  (let [content (:output (get-current-user :get-current-user {} env))]
    (reduce envelope/add-dummy-message env (dummy-tool-messages :get-current-user {} content))))

(def ^:private detail-getters
  {:dashboard {:id :get-dashboard-details
               :fn get-dashboard-details
               :arg-fn (fn [ref] {:dashboard-id ref})}
   :table {:id :get-table-details
           :fn get-table-details
           :arg-fn (fn [ref] {:table-id (str ref)})}
   :model {:id :get-table-details
           :fn get-table-details
           :arg-fn (fn [ref] {:table-id (str "card__" ref)})}
   :metric {:id :get-metric-details
            :fn get-metric-details
            :arg-fn (fn [ref] {:metric-id (str "card__" ref)})}
   :report {:id :get-report-details
            :fn get-report-details
            :arg-fn (fn [ref] {:report-id (str "card__" ref)})}})

(defn- dummy-get-item-details
  [{:keys [context] :as env}]
  (reduce (fn [env viewed]
            (if-let [{getter-id :id, getter-fn :fn, :keys [arg-fn]} (-> viewed :type detail-getters)]
              (let [arguments (arg-fn (:ref viewed))
                    content (-> (getter-fn getter-id arguments (envelope/context env))
                                :output)]
                (reduce envelope/add-dummy-message env (dummy-tool-messages getter-id arguments content)))
              env))
          env
          (:user-is-viewing context)))

(defn- execute-query
  [query-id legacy-query]
  (let [field-id-prefix (str "field_[" query-id "]_")
        mp (lib.metadata.jvm/application-database-metadata-provider (:database legacy-query))
        query (lib/query mp legacy-query)]
    {:type :query
     :query-id query-id
     :query legacy-query
     :result-columns (mapv #(metabot-v3.tools.u/->result-column % field-id-prefix) (lib/returned-columns query))}))

(defn- dummy-run-query
  [{:keys [context] :as env}]
  (transduce (filter (comp #{:adhoc} :type))
             (completing (fn [env {:keys [query]}]
                           (let [query-id (u/generate-nano-id)
                                 arguments {:query-id query-id}
                                 content (execute-query query-id query)]
                             (reduce envelope/add-dummy-message env (dummy-tool-messages :run-query arguments content)))))
             env
             (:user-is-viewing context)))

(def ^:private dummy-tool-registry
  [dummy-get-current-user
   dummy-get-item-details
   dummy-run-query])

(defn invoke-dummy-tools
  "Invoke `tool` with `context` if applicable and return the resulting context."
  [env]
<<<<<<< HEAD
  (let [test-query {:database 5
                    :type :query
                    :query
                    {:joins
                     [{:strategy :left-join
                       :alias "Products"
                       :condition
                       [:=
                        [:field "PRODUCT_ID" {:base-type :type/Integer}]
                        [:field 285 {:base-type :type/BigInteger, :join-alias "Products"}]]
                       :source-table 30}]
                     :breakout
                     [[:field 279 {:base-type :type/Float, :join-alias "Products", :binning {:strategy :default}}]
                      [:field "CREATED_AT" {:base-type :type/DateTime, :temporal-unit :month}]]
                     :aggregation
                     [[:min [:field "SUBTOTAL" {:base-type :type/Float}]]
                      [:avg [:field "SUBTOTAL" {:base-type :type/Float}]]
                      [:max [:field "SUBTOTAL" {:base-type :type/Float}]]]
                     :source-table "card__136"
                     :filter [:> [:field "SUBTOTAL" {:base-type :type/Float}] 50]}}
        test-context ;; for testing purposes, pretend the user is viewing a bunch of things at once
        {:user-is-viewing [{:type :dashboard
                            :ref 10
                            :parameters []
                            :is-embedded false}
                           {:type :table
                            :ref 27}
                           {:type :model
                            :ref 137}
                           {:type :metric
                            :ref 135}
                           {:type :report
                            :ref 89}
                           {:type :adhoc
                            :query test-query}]}
        env (update env :context #(if (empty? (dissoc % :current_user_time)) test-context %))]
    (reduce (fn [env tool]
              (tool env))
            env
            dummy-tool-registry)))
=======
  (reduce (fn [env tool]
            (tool env))
          env
          dummy-tool-registry))
>>>>>>> 50c17bac

(comment
  (def test-query {:database 5
                   :type :query
                   :query
                   {:joins
                    [{:strategy :left-join
                      :alias "Products"
                      :condition
                      [:=
                       [:field "PRODUCT_ID" {:base-type :type/Integer}]
                       [:field 285 {:base-type :type/BigInteger, :join-alias "Products"}]]
                      :source-table 30}]
                    :breakout
                    [[:field 279 {:base-type :type/Float, :join-alias "Products", :binning {:strategy :default}}]
                     [:field "CREATED_AT" {:base-type :type/DateTime, :temporal-unit :month}]]
                    :aggregation
                    [[:min [:field "SUBTOTAL" {:base-type :type/Float}]]
                     [:avg [:field "SUBTOTAL" {:base-type :type/Float}]]
                     [:max [:field "SUBTOTAL" {:base-type :type/Float}]]]
                    :source-table "card__136"
                    :filter [:> [:field "SUBTOTAL" {:base-type :type/Float}] 50]}})
  (def test-context
    ;; for testing purposes, pretend the user is viewing a bunch of things at once
    {:user-is-viewing [{:type :dashboard
                        :ref 10
                        :parameters []
                        :is-embedded false}
                       {:type :table
                        :ref 27}
                       {:type :model
                        :ref 137}
                       {:type :metric
                        :ref 135}
                       {:type :report
                        :ref 89}
                       {:type :adhoc
                        :query test-query}]})

  (defn test-envelope []
    {:context test-context
     :dummy-history []
     :history []})

  (binding [api/*current-user-permissions-set* (delay #{"/"})
            api/*current-user-id* 2
            api/*is-superuser?* true]
    (invoke-dummy-tools (test-envelope)))
  -)<|MERGE_RESOLUTION|>--- conflicted
+++ resolved
@@ -250,53 +250,10 @@
 (defn invoke-dummy-tools
   "Invoke `tool` with `context` if applicable and return the resulting context."
   [env]
-<<<<<<< HEAD
-  (let [test-query {:database 5
-                    :type :query
-                    :query
-                    {:joins
-                     [{:strategy :left-join
-                       :alias "Products"
-                       :condition
-                       [:=
-                        [:field "PRODUCT_ID" {:base-type :type/Integer}]
-                        [:field 285 {:base-type :type/BigInteger, :join-alias "Products"}]]
-                       :source-table 30}]
-                     :breakout
-                     [[:field 279 {:base-type :type/Float, :join-alias "Products", :binning {:strategy :default}}]
-                      [:field "CREATED_AT" {:base-type :type/DateTime, :temporal-unit :month}]]
-                     :aggregation
-                     [[:min [:field "SUBTOTAL" {:base-type :type/Float}]]
-                      [:avg [:field "SUBTOTAL" {:base-type :type/Float}]]
-                      [:max [:field "SUBTOTAL" {:base-type :type/Float}]]]
-                     :source-table "card__136"
-                     :filter [:> [:field "SUBTOTAL" {:base-type :type/Float}] 50]}}
-        test-context ;; for testing purposes, pretend the user is viewing a bunch of things at once
-        {:user-is-viewing [{:type :dashboard
-                            :ref 10
-                            :parameters []
-                            :is-embedded false}
-                           {:type :table
-                            :ref 27}
-                           {:type :model
-                            :ref 137}
-                           {:type :metric
-                            :ref 135}
-                           {:type :report
-                            :ref 89}
-                           {:type :adhoc
-                            :query test-query}]}
-        env (update env :context #(if (empty? (dissoc % :current_user_time)) test-context %))]
-    (reduce (fn [env tool]
-              (tool env))
-            env
-            dummy-tool-registry)))
-=======
   (reduce (fn [env tool]
             (tool env))
           env
           dummy-tool-registry))
->>>>>>> 50c17bac
 
 (comment
   (def test-query {:database 5
