(ns metabase.api.user
  "/api/user endpoints"
  (:require
   [compojure.core :refer [DELETE GET POST PUT]]
   [honey.sql.helpers :as sql.helpers]
   [java-time :as t]
   [metabase.analytics.snowplow :as snowplow]
   [metabase.api.common :as api]
   [metabase.api.common.validation :as validation]
   [metabase.api.ldap :as api.ldap]
   [metabase.api.session :as api.session]
   [metabase.config :as config]
   [metabase.email.messages :as messages]
   [metabase.integrations.google :as google]
   [metabase.models.collection :as collection :refer [Collection]]
   [metabase.models.dashboard :refer [Dashboard]]
   [metabase.models.interface :as mi]
   [metabase.models.login-history :refer [LoginHistory]]
   [metabase.models.permissions-group :as perms-group]
   [metabase.models.setting :refer [defsetting]]
   [metabase.models.user :as user :refer [User]]
   [metabase.plugins.classloader :as classloader]
   [metabase.public-settings :as public-settings]
   [metabase.public-settings.premium-features :as premium-features]
   [metabase.server.middleware.offset-paging :as mw.offset-paging]
   [metabase.server.middleware.session :as mw.session]
   [metabase.server.request.util :as request.u]
   [metabase.util :as u]
   [metabase.util.i18n :refer [deferred-tru tru]]
   [metabase.util.malli.schema :as ms]
   [metabase.util.password :as u.password]
<<<<<<< HEAD
   [metabase.util.schema :as su]
   [schema.core :as s]
   [toucan.hydrate :refer [hydrate]]
=======
>>>>>>> 6bcdd301
   [toucan2.core :as t2]))

(defsetting user-visibility
  (deferred-tru "Note: Sandboxed users will never see suggestions.")
  :visibility   :authenticated
  :feature      :email-restrict-recipients
  :type         :keyword
  :default      :all)

(set! *warn-on-reflection* true)

(when config/ee-available?
  (classloader/require 'metabase-enterprise.sandbox.api.util
                       'metabase-enterprise.advanced-permissions.common
                       'metabase-enterprise.advanced-permissions.models.permissions.group-manager))

(defn check-self-or-superuser
  "Check that `user-id` is *current-user-id*` or that `*current-user*` is a superuser, or throw a 403."
  [user-id]
  {:pre [(integer? user-id)]}
  (api/check-403
   (or
    (= user-id api/*current-user-id*)
    api/*is-superuser?*)))

(defn- fetch-user [& query-criteria]
  (apply t2/select-one (vec (cons User user/admin-or-self-visible-columns)) query-criteria))

(defn- maybe-set-user-permissions-groups! [user-or-id new-groups-or-ids]
  (when (and new-groups-or-ids
             (not (= (user/group-ids user-or-id)
                     (set (map u/the-id new-groups-or-ids)))))
    (api/check-superuser)
    (user/set-permissions-groups! user-or-id new-groups-or-ids)))

(defn- maybe-set-user-group-memberships!
  [user-or-id new-user-group-memberships & [is-superuser?]]
  (when new-user-group-memberships
    ;; if someone passed in both `:is_superuser` and `:group_ids`, make sure the whether the admin group is in group_ids
    ;; agrees with is_superuser -- don't want to have ambiguous behavior
    (when (some? is-superuser?)
      (api/checkp (= is-superuser? (contains? (set (map :id new-user-group-memberships)) (u/the-id (perms-group/admin))))
                  "is_superuser" (tru "Value of is_superuser must correspond to presence of Admin group ID in group_ids.")))
    (if-let [f (and (premium-features/enable-advanced-permissions?)
                    (resolve 'metabase-enterprise.advanced-permissions.models.permissions.group-manager/set-user-group-memberships!))]
      (f user-or-id new-user-group-memberships)
      (maybe-set-user-permissions-groups! user-or-id (map :id new-user-group-memberships)))))

(defn- updated-user-name [user-before-update changes]
  (let [[previous current] (map #(select-keys % [:first_name :last_name]) [user-before-update changes])
        updated-names (merge previous current)]
    (when (not= previous updated-names)
      updated-names)))

(defn- maybe-update-user-personal-collection-name! [user-before-update changes]
  ;; If the user name is updated, we shall also update the personal collection name (if such collection exists).
  (when-some [{:keys [first_name last_name]} (updated-user-name user-before-update changes)]
    (when-some [collection (collection/user->existing-personal-collection (u/the-id user-before-update))]
      (let [{email :email} user-before-update
            new-collection-name (collection/format-personal-collection-name first_name last_name email :site)]
        (when-not (= new-collection-name (:name collection))
          (t2/update! Collection (:id collection) {:name new-collection-name}))))))

;;; +----------------------------------------------------------------------------------------------------------------+
;;; |                   Fetching Users -- GET /api/user, GET /api/user/current, GET /api/user/:id                    |
;;; +----------------------------------------------------------------------------------------------------------------+

(defn- status-clause
  "Figure out what `where` clause to add to the user query when
  we get a fiddly status and include_deactivated query.

  This is to keep backwards compatibility with `include_deactivated` while adding `status."
  [status include_deactivated]
  (if include_deactivated
    nil
    (case status
      "all"         nil
      "deactivated" [:= :is_active false]
      "active"      [:= :is_active true]
      [:= :is_active true])))

(defn- wildcard-query [query] (str "%" (u/lower-case-en query) "%"))

(defn- query-clause
  "Honeysql clause to shove into user query if there's a query"
  [query]
  [:or
   [:like :%lower.first_name (wildcard-query query)]
   [:like :%lower.last_name  (wildcard-query query)]
   [:like :%lower.email      (wildcard-query query)]])

(defn- user-visible-columns
  "Columns of user table visible to current caller of API."
  []
  (cond
   api/*is-superuser?*
   user/admin-or-self-visible-columns

   api/*is-group-manager?*
   user/group-manager-visible-columns

   :else
   user/non-admin-or-self-visible-columns))

(defn- user-clauses
  "Honeysql clauses for filtering on users
  - with a status,
  - with a query,
  - with a group_id,
  - with include_deactivated"
  [status query group_ids include_deactivated]
  (cond-> {}
    true                                               (sql.helpers/where (status-clause status include_deactivated))
    (premium-features/sandboxed-or-impersonated-user?) (sql.helpers/where [:= :core_user.id api/*current-user-id*])
    (some? query)                                      (sql.helpers/where (query-clause query))
    (some? group_ids)                                  (sql.helpers/right-join
                                                        :permissions_group_membership
                                                        [:= :core_user.id :permissions_group_membership.user_id])
    (some? group_ids)                                  (sql.helpers/where
                                                        [:in :permissions_group_membership.group_id group_ids])
    (some? mw.offset-paging/*limit*)                   (sql.helpers/limit mw.offset-paging/*limit*)
    (some? mw.offset-paging/*offset*)                  (sql.helpers/offset mw.offset-paging/*offset*)))

(defn- filter-clauses-without-paging
  "Given a where clause, return a clause that can be used to count."
  [clauses]
  (dissoc clauses :order-by :limit :offset))

(defn- group-ids-for-manager
  "Given a `user-id` return a list of group-ids of which the user is a group manager."
  [user-id]
  (t2/select-fn-set
   :group_id
   :model/PermissionsGroupMembership
   {:where [:and [:= :user_id user-id]
            [:= :is_group_manager true]
            [:not= :group_id (:id (perms-group/all-users))]]}))

(api/defendpoint GET "/"
  "Fetch a list of `Users` for admins or group managers.
  By default returns only active users for admins and only active users within groups that the group manager is managing for group managers.

   - If `status` is `deactivated`, include deactivated users only.
   - If `status` is `all`, include all users (active and inactive).
   - Also supports `include_deactivated`, which if true, is equivalent to `status=all`; If is false, is equivalent to `status=active`.
   `status` and `include_deactivated` requires superuser permissions.
   - `include_deactivated` is a legacy alias for `status` and will be removed in a future release, users are advised to use `status` for better support and flexibility.
   If both params are passed, `status` takes precedence.

  For users with segmented permissions, return only themselves.

  Takes `limit`, `offset` for pagination.
  Takes `query` for filtering on first name, last name, email.
  Also takes `group_id`, which filters on group id."
  [status query group_id include_deactivated]
  {status              [:maybe :string]
   query               [:maybe :string]
   group_id            [:maybe ms/PositiveInt]
   include_deactivated [:maybe ms/BooleanString]}
  (or
   api/*is-superuser?*
   (if group_id
     (validation/check-manager-of-group group_id)
     (validation/check-group-manager)))
  (let [include_deactivated (Boolean/parseBoolean include_deactivated)
        manager-group-ids   (set (group-ids-for-manager api/*current-user-id*))
        group-id-clause     (cond
                              ;; We know that the user is either admin or group manager of the given group_id (if it exists)
                              group_id                [group_id]
                              ;; otherwise, if the user is a group manager, only show them users in the groups they manage
                              api/*is-group-manager?* (vec manager-group-ids))
        clauses             (user-clauses status query group-id-clause include_deactivated)]
    {:data (cond-> (t2/select
                    (vec (cons User (user-visible-columns)))
                    (cond-> clauses
                      (and (some? group_id) group-id-clause) (sql.helpers/order-by [:core_user.is_superuser :desc] [:is_group_manager :desc])
                      true             (sql.helpers/order-by [:%lower.first_name :asc] [:%lower.last_name :asc])))
             ;; For admins also include the IDs of Users' Personal Collections
             api/*is-superuser?*
             (t2/hydrate :personal_collection_id)

             (or api/*is-superuser?*
                 api/*is-group-manager?*)
             (t2/hydrate :group_ids)
             ;; if there is a group_id clause, make sure the list is deduped in case the same user is in multiple gropus
             group-id-clause
             distinct)
     :total  (-> (t2/query
                  (merge {:select [[[:count [:distinct :core_user.id]] :count]]
                          :from   :core_user}
                         (filter-clauses-without-paging clauses)))
                 first
                 :count)
     :limit  mw.offset-paging/*limit*
     :offset mw.offset-paging/*offset*}))

(defn- same-groups-user-ids
  "Return a list of all user-ids in the same group with the user with id `user-id`.
  Ignore the All-user groups."
  [user-id]
  (map :user_id
       (t2/query {:select-distinct [:permissions_group_membership.user_id]
                  :from [:permissions_group_membership]
                  :where [:in :permissions_group_membership.group_id
                          ;; get all the groups ids that the current user is in
                          {:select-distinct [:permissions_group_membership.group_id]
                           :from  [:permissions_group_membership]
                           :where [:and [:= :permissions_group_membership.user_id user-id]
                                   [:not= :permissions_group_membership.group_id (:id (perms-group/all-users))]]}]})))

(api/defendpoint GET "/recipients"
  "Fetch a list of `Users`. Returns only active users. Meant for non-admins unlike GET /api/user.

   - If user-visibility is :all or the user is an admin, include all users.
   - If user-visibility is :group, include only users in the same group (excluding the all users group).
   - If user-visibility is :none or the user is sandboxed, include only themselves."
  []
  (cond
    (or (= :all (user-visibility)) api/*is-superuser?*)
    (let [clauses (-> (user-clauses nil nil nil nil)
                      (sql.helpers/order-by [:%lower.last_name :asc] [:%lower.first_name :asc]))]
      {:data   (t2/select (vec (cons User (user-visible-columns))) clauses)
       :total  (t2/count :model/User (filter-clauses-without-paging clauses))
       :limit  mw.offset-paging/*limit*
       :offset mw.offset-paging/*offset*})

    (and (= :group (user-visibility)) (not (premium-features/sandboxed-or-impersonated-user?)))
    (let [user-ids (same-groups-user-ids api/*current-user-id*)
          clauses  (cond-> (user-clauses nil nil nil nil)
                     (seq user-ids) (sql.helpers/where [:in :core_user.id user-ids])
                     true           (sql.helpers/order-by [:%lower.last_name :asc] [:%lower.first_name :asc]))]
      {:data   (t2/select (vec (cons User (user-visible-columns))) clauses)
       :total  (t2/count :model/User (filter-clauses-without-paging clauses))
       :limit  mw.offset-paging/*limit*
       :offset mw.offset-paging/*offset*})

    :else
    {:data   [(fetch-user :id api/*current-user-id*)]
     :total  1
     :limit  mw.offset-paging/*limit*
     :offset mw.offset-paging/*offset*}))

(defn- maybe-add-advanced-permissions
  "If `advanced-permissions` is enabled, add to `user` a permissions map."
  [user]
  (if-let [with-advanced-permissions
           (and (premium-features/enable-advanced-permissions?)
                (resolve 'metabase-enterprise.advanced-permissions.common/with-advanced-permissions))]
    (with-advanced-permissions user)
    user))

(defn- maybe-add-sso-source
  "Adds `sso_source` key to the `User`, so FE could determine if the user is logged in via SSO."
  [{:keys [id] :as user}]
  (if (premium-features/enable-any-sso?)
    (assoc user :sso_source (t2/select-one-fn :sso_source User :id id))
    user))

(defn- add-has-question-and-dashboard
  "True when the user has permissions for at least one un-archived question and one un-archived dashboard."
  [user]
  (let [coll-ids-filter (collection/visible-collection-ids->honeysql-filter-clause
                          :collection_id
                          (collection/permissions-set->visible-collection-ids @api/*current-user-permissions-set*))
        perms-query {:where [:and
                             [:= :archived false]
                             coll-ids-filter]}]
<<<<<<< HEAD
    #_{:clj-kondo/ignore [:discouraged-var]}
    (assoc user :has_question_and_dashboard (and (t2/exists? 'Card (perms-query user))
                                                 (t2/exists? 'Dashboard (perms-query user))))))
=======
    (assoc user :has_question_and_dashboard (and (t2/exists? 'Card perms-query)
                                                 (t2/exists? 'Dashboard perms-query)))))
>>>>>>> 6bcdd301

(defn- add-first-login
  "Adds `first_login` key to the `User` with the oldest timestamp from that user's login history. Otherwise give the current time, as it's the user's first login."
  [{:keys [id] :as user}]
  (let [ts (or
            (:timestamp (t2/select-one [LoginHistory :timestamp] :user_id id
                                       {:order-by [[:timestamp :asc]]}))
            (t/offset-date-time))]
    (assoc user :first_login ts)))

(defn add-custom-homepage-info
  "Adds custom homepage dashboard information to the current user."
  [user]
  (let [enabled? (public-settings/custom-homepage)
        id       (public-settings/custom-homepage-dashboard)
        dash     (t2/select-one Dashboard :id id)
        valid?   (and enabled? id (some? dash) (not (:archived dash)) (mi/can-read? dash))]
    (assoc user
           :custom_homepage (when valid? {:dashboard_id id}))))

(api/defendpoint GET "/current"
  "Fetch the current `User`."
  []
  (-> (api/check-404 @api/*current-user*)
      (t2/hydrate :personal_collection_id :group_ids :is_installer :has_invited_second_user)
      add-has-question-and-dashboard
      add-first-login
      maybe-add-advanced-permissions
      maybe-add-sso-source
      add-custom-homepage-info))

(api/defendpoint GET "/:id"
  "Fetch a `User`. You must be fetching yourself *or* be a superuser *or* a Group Manager."
  [id]
  {id ms/PositiveInt}
  (try
   (check-self-or-superuser id)
   (catch clojure.lang.ExceptionInfo _e
     (validation/check-group-manager)))
  (-> (api/check-404 (fetch-user :id id, :is_active true))
      (t2/hydrate :user_group_memberships)))


;;; +----------------------------------------------------------------------------------------------------------------+
;;; |                                     Creating a new User -- POST /api/user                                      |
;;; +----------------------------------------------------------------------------------------------------------------+

(api/defendpoint POST "/"
  "Create a new `User`, return a 400 if the email address is already taken"
  [:as {{:keys [first_name last_name email user_group_memberships login_attributes] :as body} :body}]
  {first_name             [:maybe ms/NonBlankString]
   last_name              [:maybe ms/NonBlankString]
   email                  ms/Email
   user_group_memberships [:maybe [:sequential user/UserGroupMembership]]
   login_attributes       [:maybe user/LoginAttributes]}
  (api/check-superuser)
  (api/checkp (not (t2/exists? User :%lower.email (u/lower-case-en email)))
    "email" (tru "Email address already in use."))
  (t2/with-transaction [_conn]
    (let [new-user-id (u/the-id (user/create-and-invite-user!
                                 (u/select-keys-when body
                                   :non-nil [:first_name :last_name :email :password :login_attributes])
                                 @api/*current-user*
                                 false))]
      (maybe-set-user-group-memberships! new-user-id user_group_memberships)
      (snowplow/track-event! ::snowplow/invite-sent api/*current-user-id* {:invited-user-id new-user-id
                                                                           :source          "admin"})
      (-> (fetch-user :id new-user-id)
          (t2/hydrate :user_group_memberships)))))


;;; +----------------------------------------------------------------------------------------------------------------+
;;; |                                      Updating a User -- PUT /api/user/:id                                      |
;;; +----------------------------------------------------------------------------------------------------------------+

(defn- valid-email-update?
  "This predicate tests whether or not the user is allowed to update the email address associated with this account."
  [{:keys [sso_source email]} maybe-new-email]
  (or
   ;; Admin users can update
   api/*is-superuser?*
   ;; If the email address didn't change, let it through
   (= email maybe-new-email)
   ;; We should not allow a regular user to change their email address if they are a google/ldap user
   (and
    (not (= :google sso_source))
    (not (= :ldap sso_source)))))

(defn- valid-name-update?
  "This predicate tests whether or not the user is allowed to update the first/last name associated with this account.
  If the user is an SSO user, no name edits are allowed, but we accept if the new names are equal to the existing names."
  [{:keys [sso_source] :as user} name-key new-name]
  (or
   (= (get user name-key) new-name)
   (not sso_source)))

(api/defendpoint PUT "/:id"
  "Update an existing, active `User`.
  Self or superusers can update user info and groups.
  Group Managers can only add/remove users from groups they are manager of."
  [id :as {{:keys [email first_name last_name user_group_memberships
                   is_superuser is_group_manager login_attributes locale] :as body} :body}]
  {id                     ms/PositiveInt
   email                  [:maybe ms/Email]
   first_name             [:maybe ms/NonBlankString]
   last_name              [:maybe ms/NonBlankString]
   user_group_memberships [:maybe [:sequential user/UserGroupMembership]]
   is_superuser           [:maybe :boolean]
   is_group_manager       [:maybe :boolean]
   login_attributes       [:maybe user/LoginAttributes]
   locale                 [:maybe ms/ValidLocale]}
  (try
    (check-self-or-superuser id)
    (catch clojure.lang.ExceptionInfo _e
      (validation/check-group-manager)))

  ;; only allow updates if the specified account is active
  (api/let-404 [user-before-update (fetch-user :id id, :is_active true)]
    ;; Google/LDAP non-admin users can't change their email to prevent account hijacking
    (api/check-403 (valid-email-update? user-before-update email))
    ;; SSO users (JWT, SAML, LDAP, Google) can't change their first/last names
    (when (contains? body :first_name)
      (api/checkp (valid-name-update? user-before-update :first_name first_name)
        "first_name" (tru "Editing first name is not allowed for SSO users.")))
    (when (contains? body :last_name)
      (api/checkp (valid-name-update? user-before-update :last_name last_name)
        "last_name" (tru "Editing last name is not allowed for SSO users.")))
    ;; can't change email if it's already taken BY ANOTHER ACCOUNT
    (api/checkp (not (t2/exists? User, :%lower.email (if email (u/lower-case-en email) email), :id [:not= id]))
      "email" (tru "Email address already associated to another user."))
    (t2/with-transaction [_conn]
      ;; only superuser or self can update user info
      ;; implicitly prevent group manager from updating users' info
      (when (or (= id api/*current-user-id*)
                api/*is-superuser?*)
        (when-let [changes (not-empty
                            (u/select-keys-when body
                              :present (cond-> #{:first_name :last_name :locale}
                                         api/*is-superuser?* (conj :login_attributes))
                              :non-nil (cond-> #{:email}
                                         api/*is-superuser?* (conj :is_superuser))))]
          (t2/update! User id changes))
        (maybe-update-user-personal-collection-name! user-before-update body))
      (maybe-set-user-group-memberships! id user_group_memberships is_superuser)))
  (-> (fetch-user :id id)
      (t2/hydrate :user_group_memberships)))

;;; +----------------------------------------------------------------------------------------------------------------+
;;; |                              Reactivating a User -- PUT /api/user/:id/reactivate                               |
;;; +----------------------------------------------------------------------------------------------------------------+

(defn- reactivate-user! [existing-user]
  (t2/update! User (u/the-id existing-user)
              {:is_active     true
               :is_superuser  false
               ;; if the user orignally logged in via Google Auth/LDAP and it's no longer enabled, convert them into a regular user
               ;; (see metabase#3323)
               :sso_source   (case (:sso_source existing-user)
                               :google (when (google/google-auth-enabled) :google)
                               :ldap   (when (api.ldap/ldap-enabled) :ldap)
                               (:sso_source existing-user))})
  ;; now return the existing user whether they were originally active or not
  (fetch-user :id (u/the-id existing-user)))

(api/defendpoint PUT "/:id/reactivate"
  "Reactivate user at `:id`"
  [id]
  {id ms/PositiveInt}
  (api/check-superuser)
  (let [user (t2/select-one [User :id :is_active :sso_source] :id id)]
    (api/check-404 user)
    ;; Can only reactivate inactive users
    (api/check (not (:is_active user))
      [400 {:message (tru "Not able to reactivate an active user")}])
    (reactivate-user! user)))


;;; +----------------------------------------------------------------------------------------------------------------+
;;; |                               Updating a Password -- PUT /api/user/:id/password                                |
;;; +----------------------------------------------------------------------------------------------------------------+

(api/defendpoint PUT "/:id/password"
  "Update a user's password."
  [id :as {{:keys [password old_password]} :body, :as request}]
  {id       ms/PositiveInt
   password ms/ValidPassword}
  (check-self-or-superuser id)
  (api/let-404 [user (t2/select-one [User :id :last_login :password_salt :password], :id id, :is_active true)]
    ;; admins are allowed to reset anyone's password (in the admin people list) so no need to check the value of
    ;; `old_password` for them regular users have to know their password, however
    (when-not api/*is-superuser?*
      (api/checkp (u.password/bcrypt-verify (str (:password_salt user) old_password) (:password user))
                  "old_password"
                  (tru "Invalid password")))
    (user/set-password! id password)
    ;; after a successful password update go ahead and offer the client a new session that they can use
    (when (= id api/*current-user-id*)
      (let [{session-uuid :id, :as session} (api.session/create-session! :password user (request.u/device-info request))
            response                        {:success    true
                                             :session_id (str session-uuid)}]
        (mw.session/set-session-cookies request response session (t/zoned-date-time (t/zone-id "GMT")))))))

;;; +----------------------------------------------------------------------------------------------------------------+
;;; |                             Deleting (Deactivating) a User -- DELETE /api/user/:id                             |
;;; +----------------------------------------------------------------------------------------------------------------+

(api/defendpoint DELETE "/:id"
  "Disable a `User`.  This does not remove the `User` from the DB, but instead disables their account."
  [id]
  {id ms/PositiveInt}
  (api/check-superuser)
  (api/check-500 (pos? (t2/update! User id {:is_active false})))
  {:success true})

;;; +----------------------------------------------------------------------------------------------------------------+
;;; |                  Other Endpoints -- PUT /api/user/:id/qpnewb, POST /api/user/:id/send_invite                   |
;;; +----------------------------------------------------------------------------------------------------------------+

;; TODO - This could be handled by PUT /api/user/:id, we don't need a separate endpoint
(api/defendpoint PUT "/:id/modal/:modal"
  "Indicate that a user has been informed about the vast intricacies of 'the' Query Builder."
  [id modal]
  {id ms/PositiveInt}
  (check-self-or-superuser id)
  (let [k (or (get {"qbnewb"      :is_qbnewb
                    "datasetnewb" :is_datasetnewb}
                   modal)
              (throw (ex-info (tru "Unrecognized modal: {0}" modal)
                              {:modal modal
                               :allowable-modals #{"qbnewb" "datasetnewb"}})))]
    (api/check-500 (pos? (t2/update! User id {k false}))))
  {:success true})

(api/defendpoint POST "/:id/send_invite"
  "Resend the user invite email for a given user."
  [id]
  {id ms/PositiveInt}
  (api/check-superuser)
  (when-let [user (t2/select-one User :id id, :is_active true)]
    (let [reset-token (user/set-password-reset-token! id)
          ;; NOTE: the new user join url is just a password reset with an indicator that this is a first time user
          join-url    (str (user/form-password-reset-url reset-token) "#new")]
      (messages/send-new-user-email! user @api/*current-user* join-url false)))
  {:success true})

(api/define-routes)<|MERGE_RESOLUTION|>--- conflicted
+++ resolved
@@ -29,12 +29,6 @@
    [metabase.util.i18n :refer [deferred-tru tru]]
    [metabase.util.malli.schema :as ms]
    [metabase.util.password :as u.password]
-<<<<<<< HEAD
-   [metabase.util.schema :as su]
-   [schema.core :as s]
-   [toucan.hydrate :refer [hydrate]]
-=======
->>>>>>> 6bcdd301
    [toucan2.core :as t2]))
 
 (defsetting user-visibility
@@ -302,14 +296,8 @@
         perms-query {:where [:and
                              [:= :archived false]
                              coll-ids-filter]}]
-<<<<<<< HEAD
-    #_{:clj-kondo/ignore [:discouraged-var]}
-    (assoc user :has_question_and_dashboard (and (t2/exists? 'Card (perms-query user))
-                                                 (t2/exists? 'Dashboard (perms-query user))))))
-=======
-    (assoc user :has_question_and_dashboard (and (t2/exists? 'Card perms-query)
-                                                 (t2/exists? 'Dashboard perms-query)))))
->>>>>>> 6bcdd301
+    (assoc user :has_question_and_dashboard (and (t2/exists? :model/Card perms-query)
+                                                 (t2/exists? :model/Dashboard perms-query)))))
 
 (defn- add-first-login
   "Adds `first_login` key to the `User` with the oldest timestamp from that user's login history. Otherwise give the current time, as it's the user's first login."
