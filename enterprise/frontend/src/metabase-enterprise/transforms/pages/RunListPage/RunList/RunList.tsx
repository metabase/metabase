--- conflicted
+++ resolved
@@ -5,12 +5,8 @@
 import { PaginationControls } from "metabase/common/components/PaginationControls";
 import { useSetting } from "metabase/common/hooks";
 import { useDispatch } from "metabase/lib/redux";
-<<<<<<< HEAD
-import { Card, Group, Stack } from "metabase/ui";
-=======
 import { Card, Flex, Group, Stack } from "metabase/ui";
 import { TimezoneIndicator } from "metabase-enterprise/transforms/components/TimezoneIndicator";
->>>>>>> 20577bec
 import type { TransformRun } from "metabase-types/api";
 
 import { ListEmptyState } from "../../../components/ListEmptyState";
@@ -89,21 +85,13 @@
             onClick={() => handleRowClick(run)}
           >
             <td>{run.transform?.name}</td>
-<<<<<<< HEAD
-            <td>
-=======
             <td className={S.nowrap}>
->>>>>>> 20577bec
               {parseTimestampWithTimezone(
                 run.start_time,
                 systemTimezone,
               ).format("lll")}
             </td>
-<<<<<<< HEAD
-            <td>
-=======
             <td className={S.nowrap}>
->>>>>>> 20577bec
               {run.end_time
                 ? parseTimestampWithTimezone(
                     run.end_time,
