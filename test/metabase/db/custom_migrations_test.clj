--- conflicted
+++ resolved
@@ -398,21 +398,12 @@
                 {:row 0  :col 0  :size_x 24 :size_y 2}
                 {:row 36 :col 0  :size_x 23 :size_y 1}
                 {:row 36 :col 23 :size_x 1  :size_y 1}]
-<<<<<<< HEAD
                (-> (t2/select-one (t2/table-name :model/Revision) :id revision-id)
                    :object (json/parse-string true) :cards))))
-     (migrate! :down 46)
-     (testing "downgrade works correctly"
-       (is (= cards
-              (-> (t2/select-one (t2/table-name :model/Revision) :id revision-id)
-                  :object (json/parse-string true) :cards)))))))
-=======
-               (t2/select-one-fn (comp :cards :object) :model/Revision :id revision-id))))
-      (migrate-down! 46)
+      (migrate! :down 46)
       (testing "downgrade works correctly"
         (is (= cards (-> (t2/select-one (t2/table-name :model/Revision) :id revision-id)
                          :object (json/parse-string true) :cards)))))))
->>>>>>> f339a246
 
 (deftest migrate-dashboard-revision-grid-from-18-to-24-handle-faliure-test
   (impl/test-migrations ["v47.00-032" "v47.00-033"] [migrate!]
@@ -795,7 +786,6 @@
                                                                          :size_y       4
                                                                          :col          1
                                                                          :row          1})]
-<<<<<<< HEAD
         (migrate!)
         (testing "After the migration, column_settings field refs are updated to include join-alias"
           (is (= expected
@@ -812,24 +802,6 @@
                                     :where  [:= :id dashcard-id]})
                      :visualization_settings
                      json/parse-string))))))))
-=======
-       (migrate!)
-       (testing "After the migration, column_settings field refs are updated to include join-alias"
-         (is (= expected
-                (-> (t2/query-one {:select [:visualization_settings]
-                                   :from   [:report_dashboardcard]
-                                   :where  [:= :id dashcard-id]})
-                    :visualization_settings
-                    json/parse-string))))
-       (db.setup/migrate! db-type data-source :down 46)
-       (testing "After reversing the migration, column_settings field refs are updated to remove join-alias"
-         (is (= visualization-settings
-                (-> (t2/query-one {:select [:visualization_settings]
-                                   :from   [:report_dashboardcard]
-                                   :where  [:= :id dashcard-id]})
-                    :visualization_settings
-                    json/parse-string))))))))
->>>>>>> f339a246
 
 (deftest revision-migrate-legacy-dashboard-card-column-settings-field-refs-test
   (testing "Migrations v47.00-045: update dashboard cards' visualization_settings.column_settings legacy field refs"
@@ -927,24 +899,24 @@
                                                                           :updated_at :%now
                                                                           :details    "{}"})
             [card-id]          (t2/insert-returning-pks! (t2/table-name :model/Card)
-                                {:name                   "My Saved Question"
-                                 :created_at             :%now
-                                 :updated_at             :%now
-                                 :creator_id             user-id
-                                 :display                "table"
-                                 :dataset_query          (json/generate-string {:database 1
-                                                                                :query    {:joins [{:alias        "Joined table"
-                                                                                                    :condition    [:=
-                                                                                                                   [:field 43 nil]
-                                                                                                                   [:field 46 {:join-alias "Joined table"}]]
-                                                                                                    :fields       :all
-                                                                                                    :source-table 5}]
-                                                                                           :source-table 2}
-                                                                                :type     :query})
-                                 :result_metadata        "{}"
-                                 :visualization_settings "{}"
-                                 :database_id            database-id
-                                 :collection_id          nil})
+                                                         {:name                   "My Saved Question"
+                                                          :created_at             :%now
+                                                          :updated_at             :%now
+                                                          :creator_id             user-id
+                                                          :display                "table"
+                                                          :dataset_query          (json/generate-string {:database 1
+                                                                                                         :query    {:joins [{:alias        "Joined table"
+                                                                                                                             :condition    [:=
+                                                                                                                                            [:field 43 nil]
+                                                                                                                                            [:field 46 {:join-alias "Joined table"}]]
+                                                                                                                             :fields       :all
+                                                                                                                             :source-table 5}]
+                                                                                                                    :source-table 2}
+                                                                                                         :type     :query})
+                                                          :result_metadata        "{}"
+                                                          :visualization_settings "{}"
+                                                          :database_id            database-id
+                                                          :collection_id          nil})
             dashboard   {:cards [{:card_id                card-id
                                   :visualization_settings visualization-settings}]}
             revision-id (t2/insert-returning-pks! (t2/table-name :model/Revision)
@@ -953,27 +925,6 @@
                                                    :user_id   user-id
                                                    :object    (json/generate-string dashboard)
                                                    :timestamp :%now})]
-<<<<<<< HEAD
-        (migrate!)
-        (testing "column_settings field refs are updated"
-          (is (= expected
-                 (-> (t2/query-one {:select [:object]
-                                    :from   [:revision]
-                                    :where  [:= :id revision-id]})
-                     :object
-                     json/parse-string
-                     (get-in ["cards" 0 "visualization_settings"])))))
-        (migrate! :down 46)
-        (testing "down migration restores original visualization_settings, except it's okay if join-alias are missing"
-          (is (= (m/dissoc-in visualization-settings
-                              ["column_settings" (json/generate-string ["ref" ["field" 1 {"join-alias" "Joined table"}]])])
-                 (-> (t2/query-one {:select [:object]
-                                    :from   [:revision]
-                                    :where  [:= :id revision-id]})
-                     :object
-                     json/parse-string
-                     (get-in ["cards" 0 "visualization_settings"])))))))))
-=======
        (migrate!)
        (testing "column_settings field refs are updated"
          (is (= expected
@@ -983,7 +934,7 @@
                     :object
                     json/parse-string
                     (get-in ["cards" 0 "visualization_settings"])))))
-       (db.setup/migrate! db-type data-source :down 46)
+       (migrate! :down 46)
        (testing "down migration restores original visualization_settings, except it's okay if join-alias are missing"
          (is (= (m/dissoc-in visualization-settings
                              ["column_settings" (json/generate-string ["ref" ["field" 1 {"join-alias" "Joined table"}]])])
@@ -993,7 +944,6 @@
                     :object
                     json/parse-string
                     (get-in ["cards" 0 "visualization_settings"])))))))))
->>>>>>> f339a246
 
 (deftest migrate-database-options-to-database-settings-test
   (let [do-test
