(ns metabase-enterprise.transforms.models.transform
  (:require
   [clojure.set :as set]
   [medley.core :as m]
   [metabase-enterprise.transforms.interface :as transforms.i]
   [metabase-enterprise.transforms.models.transform-run :as transform-run]
   [metabase.events.core :as events]
   [metabase.lib-be.core :as lib-be]
   [metabase.lib.core :as lib]
   [metabase.models.interface :as mi]
   [metabase.models.serialization :as serdes]
<<<<<<< HEAD
   [metabase.search.core :as search.core]
   [metabase.search.ingestion :as search]
=======
>>>>>>> aa200bc3
   [metabase.search.spec :as search.spec]
   [metabase.util :as u]
   [methodical.core :as methodical]
   [toucan2.core :as t2]))

(set! *warn-on-reflection* true)

(methodical/defmethod t2/table-name :model/Transform [_model] :transform)

(doseq [trait [:metabase/model :hook/entity-id :hook/timestamped?]]
  (derive :model/Transform trait))

;; Only superusers can access transforms
(doto :model/Transform
  (derive ::mi/read-policy.superuser)
  (derive ::mi/write-policy.superuser))

(defn- transform-source-out [m]
  (-> m
      mi/json-out-without-keywordization
      (update-keys keyword)
      (m/update-existing :query lib-be/normalize-query)
      (m/update-existing :type keyword)))

(defn- transform-source-in [m]
  (-> m
      (m/update-existing :query (comp lib/prepare-for-serialization lib-be/normalize-query))
      mi/json-in))

(t2/deftransforms :model/Transform
  {:source      {:out transform-source-out, :in transform-source-in}
   :target      mi/transform-json
   :run_trigger mi/transform-keyword})

(methodical/defmethod t2/batched-hydrate [:model/TransformRun :transform]
  "Add transform to a TransformRun"
  [_model _k runs]
  (if-not (seq runs)
    runs
    (let [transform-ids (into #{} (map :transform_id) runs)
          id->transform (t2/select-pk->fn identity [:model/Transform :id :name] :id [:in transform-ids])]
      (for [run runs] (assoc run :transform (get id->transform (:transform_id run)))))))

(methodical/defmethod t2/batched-hydrate [:model/Transform :last_run]
  "Add last_run to a transform"
  [_model _k transforms]
  (if-not (seq transforms)
    transforms
    (let [transform-ids (into #{} (map :id) transforms)
          last-runs (m/index-by :transform_id (transform-run/latest-runs transform-ids))]
      (for [transform transforms] (assoc transform :last_run (get last-runs (:id transform)))))))

(methodical/defmethod t2/batched-hydrate [:model/Transform :transform_tag_ids]
  "Add tag_ids to a transform, preserving the order defined by position"
  [_model _k transforms]
  (if-not (seq transforms)
    transforms
    (let [transform-ids (into #{} (map :id) transforms)
          tag-associations (when (seq transform-ids)
                             (t2/select
                              [:model/TransformTransformTag :transform_id :tag_id :position]
                              :transform_id
                              [:in transform-ids]
                              {:order-by [[:position :asc]]}))
          transform-id->tag-ids (reduce
                                 (fn [acc {:keys [transform_id tag_id]}]
                                   (update acc transform_id (fnil conj []) tag_id))
                                 {}
                                 tag-associations)]
      (for [transform transforms] (assoc transform :tag_ids (vec (get transform-id->tag-ids (:id transform) [])))))))

(t2/define-after-insert :model/Transform [transform]
  (events/publish-event! :event/create-transform {:object transform})
  transform)

(t2/define-after-update :model/Transform [transform]
  (events/publish-event! :event/update-transform {:object transform})
  transform)

(t2/define-before-delete :model/Transform [transform]
  (events/publish-event! :event/delete-transform {:id (:id transform)})
  (search.core/delete! :model/Transform [(str (:id transform))])
  transform)

(defn update-transform-tags!
  "Update the tags associated with a transform using smart diff logic. Only modifies what has changed: deletes removed
  tags, updates positions for moved tags, and inserts new tags. Duplicate tag IDs are automatically deduplicated."
  [transform-id tag-ids]
  (when transform-id
    (t2/with-transaction [_conn]
      (let [;; Deduplicate while preserving order of first occurrence
            deduped-tag-ids      (vec (distinct tag-ids))
            ;; Get current associations
            current-associations (t2/select [:model/TransformTransformTag :tag_id :position]
                                            :transform_id transform-id
                                            {:order-by [[:position :asc]]})
            current-tag-ids      (mapv :tag_id current-associations)
            ;; Validate that new tag IDs exist
            valid-tag-ids        (when (seq deduped-tag-ids)
                                   (into #{} (t2/select-fn-set :id :model/TransformTag
                                                               :id [:in deduped-tag-ids])))
            ;; Filter to only valid tags, preserving order
            new-tag-ids          (if valid-tag-ids
                                   (filterv valid-tag-ids deduped-tag-ids)
                                   [])
            ;; Calculate what needs to change
            current-set          (set current-tag-ids)
            new-set              (set new-tag-ids)
            to-delete            (set/difference current-set new-set)
            to-insert            (set/difference new-set current-set)
            ;; Build position map for new ordering
            new-positions        (zipmap new-tag-ids (range))]

        ;; Delete removed associations
        (when (seq to-delete)
          (t2/delete! :model/TransformTransformTag
                      :transform_id transform-id
                      :tag_id [:in to-delete]))

        ;; Update positions for existing tags that moved
        (doseq [tag-id (filter current-set new-tag-ids)]
          (let [new-pos (get new-positions tag-id)]
            (t2/update! :model/TransformTransformTag
                        {:transform_id transform-id :tag_id tag-id}
                        {:position new-pos})))

        ;; Insert new associations with correct positions
        (when (seq to-insert)
          (t2/insert! :model/TransformTransformTag
                      (for [tag-id to-insert]
                        {:transform_id transform-id
                         :tag_id       tag-id
                         :position     (get new-positions tag-id)})))))))

;;; ----------------------------------------------- Search ----------------------------------------------------------

(search.spec/define-spec "transform"
  {:model :model/Transform
   :attrs {:archived      false
           :collection-id false
           :creator-id    false
           :database-id   false
           :view-count    false
           :created-at    true
           :updated-at    true}
   :search-terms [:name]
   :render-terms {:transform-name :name
                  :transform-id :id}})

;;; ------------------------------------------------- Serialization ------------------------------------------------

(mi/define-batched-hydration-method tags
  :tags
  "Fetch tags"
  [transforms]
  (when (seq transforms)
    (let [transform-ids (into #{} (map u/the-id) transforms)
          tag-mappings  (group-by :transform_id
                                  (t2/select :model/TransformTransformTag
                                             :transform_id [:in transform-ids]
                                             {:order-by [[:position :asc]]}))]
      (for [transform transforms]
        (assoc transform :tags (get tag-mappings (u/the-id transform) []))))))

(mi/define-batched-hydration-method table-with-db-and-fields
  :table-with-db-and-fields
  "Fetch tables with their fields. The tables show up under the `:table` property."
  [transforms]
  (let [table-key-fn (fn [{:keys [target] :as transform}]
                       [(transforms.i/target-db-id transform) (:schema target) (:name target)])
        table-keys (into #{} (map table-key-fn) transforms)
        table-keys-with-schema (filter second table-keys)
        table-keys-without-schema (keep (fn [[db-id schema table-name]]
                                          (when-not schema
                                            [db-id table-name]))
                                        table-keys)
        tables (-> (t2/select :model/Table
                              {:where [:or
                                       [:in [:composite :db_id :schema :name] table-keys-with-schema]
                                       [:and
                                        [:= :schema nil]
                                        [:in [:composite :db_id :name] table-keys-without-schema]]]})
                   (t2/hydrate :db :fields))
        table-keys->table (m/index-by (juxt :db_id :schema :name) tables)]
    (for [transform transforms]
      (assoc transform :table (get table-keys->table (table-key-fn transform))))))

(defmethod serdes/hash-fields :model/Transform
  [_transform]
  [:name :created_at])

(defmethod serdes/make-spec "Transform"
  [_model-name opts]
  {:copy [:name :description :entity_id]
   :skip [:dependency_analysis_version]
   :transform {:created_at (serdes/date)
               :updated_at (serdes/date)
               :source {:export #(update % :query serdes/export-mbql)
                        :import #(update % :query serdes/import-mbql)}
               :target {:export serdes/export-mbql :import serdes/import-mbql}
               :tags (serdes/nested :model/TransformTransformTag :transform_id opts)}})

(defmethod serdes/dependencies "Transform"
  [{:keys [source tags]}]
  (set
   (concat
    (for [{tag-id :tag_id} tags]
      [{:model "TransformTag" :id tag-id}])
    (serdes/mbql-deps source))))

(defmethod serdes/storage-path "Transform" [transform _ctx]
  (let [{:keys [id label]} (-> transform serdes/path last)]
    ["transforms" (serdes/storage-leaf-file-name id label)]))

(defn- maybe-extract-transform-query-text
  "Return the query text (truncated to `max-searchable-value-length`) from transform source; else nil.
  Extracts SQL from query-type transforms and Python code from python-type transforms."
  [{:keys [source]}]
  (let [source-data (transform-source-out source)
        query-text (case (:type source-data)
                     :query (lib/raw-native-query (:query source-data))
                     :python (:body source-data)
                     nil)]
    (when query-text
      (subs query-text 0 (min (count query-text) search/max-searchable-value-length)))))

(defn- extract-transform-db-id
  "Return the database ID from transform source; else nil."
  [{:keys [source]}]
  (let [parsed-source ((:out mi/transform-json) source)]
    (case (:type parsed-source)
      "query" (get-in parsed-source [:query :database])
      "python" (parsed-source :source-database)
      nil)))

;;; ------------------------------------------------- Search ---------------------------------------------------

(search.spec/define-spec "transform"
  {:model        :model/Transform
   :attrs        {:archived      false
                  :collection-id false
                  :created-at    true
                  :updated-at    true
                  :native-query  {:fn maybe-extract-transform-query-text
                                  :fields [:source]}
                  :database-id   {:fn extract-transform-db-id
                                  :fields [:source]}}
   :search-terms [:name :description]
   :render-terms {:description true}})<|MERGE_RESOLUTION|>--- conflicted
+++ resolved
@@ -9,11 +9,8 @@
    [metabase.lib.core :as lib]
    [metabase.models.interface :as mi]
    [metabase.models.serialization :as serdes]
-<<<<<<< HEAD
    [metabase.search.core :as search.core]
    [metabase.search.ingestion :as search]
-=======
->>>>>>> aa200bc3
    [metabase.search.spec :as search.spec]
    [metabase.util :as u]
    [methodical.core :as methodical]
