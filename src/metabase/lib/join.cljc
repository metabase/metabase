(ns metabase.lib.join
  "Functions related to manipulating EXPLICIT joins in MBQL."
  (:require
   [clojure.string :as str]
   [inflections.core :as inflections]
   [medley.core :as m]
   [metabase.lib.common :as lib.common]
   [metabase.lib.dispatch :as lib.dispatch]
   [metabase.lib.equality :as lib.equality]
   [metabase.lib.filter :as lib.filter]
   [metabase.lib.filter.operator :as lib.filter.operator]
   [metabase.lib.hierarchy :as lib.hierarchy]
   [metabase.lib.metadata :as lib.metadata]
   [metabase.lib.metadata.calculation :as lib.metadata.calculation]
   [metabase.lib.options :as lib.options]
   [metabase.lib.query :as lib.query]
   [metabase.lib.ref :as lib.ref]
   [metabase.lib.schema :as lib.schema]
   [metabase.lib.schema.common :as lib.schema.common]
   [metabase.lib.schema.expression :as lib.schema.expression]
   [metabase.lib.schema.filter :as lib.schema.filter]
   [metabase.lib.schema.join :as lib.schema.join]
   [metabase.lib.types.isa :as lib.types.isa]
   [metabase.lib.util :as lib.util]
   [metabase.mbql.util.match :as mbql.u.match]
   [metabase.shared.util.i18n :as i18n]
   [metabase.util :as u]
   [metabase.util.malli :as mu]))

(def ^:private JoinWithOptionalAlias
  "A Join that may not yet have an `:alias`, which is normally required; [[join]] accepts this and will add a default
  alias if one is not present."
  [:merge
   [:ref ::lib.schema.join/join]
   [:map
    [:alias {:optional true} [:ref ::lib.schema.join/alias]]]])

(def ^:private PartialJoin
  "A join that may not yet have an `:alias` or `:conditions`."
  [:merge
   JoinWithOptionalAlias
   [:map
    [:conditions {:optional true} [:ref ::lib.schema.join/conditions]]]])

(def ^:private FieldOrPartialJoin
  [:or
   lib.metadata/ColumnMetadata
   [:ref :mbql.clause/field]
   PartialJoin])

(mu/defn current-join-alias :- [:maybe ::lib.schema.common/non-blank-string]
  "Get the current join alias associated with something, if it has one."
  [field-or-join :- FieldOrPartialJoin]
  (case (lib.dispatch/dispatch-value field-or-join)
    :field          (:join-alias (lib.options/options field-or-join))
    :metadata/column (::join-alias field-or-join)
    :mbql/join      (:alias field-or-join)))

(declare with-join-alias)

(defn- with-join-alias-update-join-fields
  "Impl for [[with-join-alias]] for a join: recursively update the `:join-alias` for the `:field` refs inside `:fields`
  as needed."
  [join new-alias]
  (cond-> join
    (:fields join) (update :fields (fn [fields]
                                     (if-not (sequential? fields)
                                       fields
                                       (mapv (fn [field-ref]
                                               (with-join-alias field-ref new-alias))
                                             fields))))))

(defn- with-join-alias-update-join-conditions
  "Impl for [[with-join-alias]] for a join: recursively update the `:join-alias` for inside the `:conditions` of the
  join.

  Only updates things that already had a join alias of `old-alias`; does not add alias to things that did not already
  have one (such as the RHS of a 'typical' join condition). I went back and forth on this behavior, but eventually
  decided NOT to assume that every join condition is the shape

    [<operator> <lhs-column-from-source> <rhs-column-from-join>]

  This is currently true of normal FE usage, but may not be true everywhere in the future; we don't want to make MLv2
  impossible to use if you're doing something different like swapping the order of the columns or some sort of more
  complex condition."
  [join old-alias new-alias]
  (if-not old-alias
    join
    (mbql.u.match/replace-in join [:conditions]
      [:field {:join-alias old-alias} _id-or-name]
      (with-join-alias &match new-alias))))

(defn- with-join-alias-update-join
  "Impl for [[with-join-alias]] for a join."
  [join new-alias]
  (let [old-alias (current-join-alias join)]
    (-> join
        (u/assoc-dissoc :alias new-alias)
        (with-join-alias-update-join-fields new-alias)
        (with-join-alias-update-join-conditions old-alias new-alias))))

(mu/defn with-join-alias :- FieldOrPartialJoin
  "Add OR REMOVE a specific `join-alias` to `field-or-join`, which is either a `:field`/Field metadata, or a join map.
  Does not recursively update other references (yet; we can add this in the future)."
  {:style/indent [:form]}
  [field-or-join :- FieldOrPartialJoin
   join-alias    :- [:maybe ::lib.schema.common/non-blank-string]]
  (case (lib.dispatch/dispatch-value field-or-join)
    :field
    (lib.options/update-options field-or-join u/assoc-dissoc :join-alias join-alias)

    :metadata/column
    (u/assoc-dissoc field-or-join ::join-alias join-alias)

    :mbql/join
<<<<<<< HEAD
    (with-join-alias-update-join field-or-join join-alias)))
=======
    (u/assoc-dissoc field-or-join :alias join-alias)))

(mu/defn current-join-alias :- [:maybe ::lib.schema.common/non-blank-string]
  "Get the current join alias associated with something, if it has one."
  [field-or-join :- [:maybe FieldOrPartialJoin]]
  (case (lib.dispatch/dispatch-value field-or-join)
    :dispatch-type/nil nil
    :field             (:join-alias (lib.options/options field-or-join))
    :metadata/column   (::join-alias field-or-join)
    :mbql/join         (:alias field-or-join)))
>>>>>>> 65e02102

(mu/defn resolve-join :- ::lib.schema.join/join
  "Resolve a join with a specific `join-alias`."
  [query        :- ::lib.schema/query
   stage-number :- :int
   join-alias   :- ::lib.schema.common/non-blank-string]
  (let [{:keys [joins]} (lib.util/query-stage query stage-number)]
    (or (m/find-first #(= (:alias %) join-alias)
                      joins)
        (throw (ex-info (i18n/tru "No join named {0}, found: {1}"
                                  (pr-str join-alias)
                                  (pr-str (mapv :alias joins)))
                        {:join-alias   join-alias
                         :query        query
                         :stage-number stage-number})))))

(defmethod lib.metadata.calculation/display-name-method :mbql/join
  [query _stage-number {[{:keys [source-table source-card], :as _first-stage}] :stages, :as _join} _style]
  (or
   (when source-table
     (:display-name (lib.metadata/table query source-table)))
   (when source-card
     (i18n/tru "Question {0}" source-card))
   (i18n/tru "Native Query")))

(defmethod lib.metadata.calculation/display-info-method :mbql/join
  [query stage-number join]
  (let [display-name (lib.metadata.calculation/display-name query stage-number join)]
    {:name (or (:alias join) display-name), :display-name display-name}))

(defmethod lib.metadata.calculation/metadata-method :mbql/join
  [_query _stage-number _query]
  ;; not i18n'ed because this shouldn't be developer-facing.
  (throw (ex-info "You can't calculate a metadata map for a join! Use lib.metadata.calculation/returned-columns-method instead."
                  {})))

(mu/defn ^:private column-from-join-fields :- lib.metadata.calculation/ColumnMetadataWithSource
  "For a column that comes from a join `:fields` list, add or update metadata as needed, e.g. include join name in the
  display name."
  [query           :- ::lib.schema/query
   stage-number    :- :int
   column-metadata :- lib.metadata/ColumnMetadata
   join-alias      :- ::lib.schema.common/non-blank-string]
  (let [column-metadata (assoc column-metadata :source-alias join-alias)
        col             (-> (assoc column-metadata
                                   :display-name (lib.metadata.calculation/display-name query stage-number column-metadata)
                                   :lib/source   :source/joins)
                            (with-join-alias join-alias))]
    (assert (= (current-join-alias col) join-alias))
    col))

(defmethod lib.metadata.calculation/display-name-method :option/join.strategy
  [_query _stage-number {:keys [strategy]} _style]
  (case strategy
    :left-join  (i18n/tru "Left outer join")
    :right-join (i18n/tru "Right outer join")
    :inner-join (i18n/tru "Inner join")
    :full-join  (i18n/tru "Full outer join")))

(defmethod lib.metadata.calculation/display-info-method :option/join.strategy
  [query stage-number {:keys [strategy default], :as option}]
  (cond-> {:short-name   (u/qualified-name strategy)
           :display-name (lib.metadata.calculation/display-name query stage-number option)}
    default (assoc :default true)))

(mu/defn joined-field-desired-alias :- ::lib.schema.common/non-blank-string
  "Desired alias for a Field that comes from a join, e.g.

    MyJoin__my_field

  You should pass the results thru a unique name function."
  [join-alias :- ::lib.schema.common/non-blank-string
   field-name :- ::lib.schema.common/non-blank-string]
  (lib.util/format "%s__%s" join-alias field-name))

(mu/defn ^:private add-source-and-desired-aliases :- :map
  [join           :- [:map
                      [:alias
                       {:error/message "Join must have an alias to determine column aliases!"}
                       ::lib.schema.common/non-blank-string]]
   unique-name-fn :- fn?
   col            :- :map]
  (assoc col
         :lib/source-column-alias  (:name col)
         :lib/desired-column-alias (unique-name-fn (joined-field-desired-alias (:alias join) (:name col)))))

(defmethod lib.metadata.calculation/returned-columns-method :mbql/join
  [query
   stage-number
   {:keys [fields stages], join-alias :alias, :or {fields :none}, :as join}
   {:keys [unique-name-fn], :as options}]
  (when-not (= fields :none)
    (let [ensure-previous-stages-have-metadata (resolve 'metabase.lib.stage/ensure-previous-stages-have-metadata)
          join-query (cond-> (assoc query :stages stages)
                       ensure-previous-stages-have-metadata
                       (ensure-previous-stages-have-metadata -1))
          field-metadatas (if (= fields :all)
                            (lib.metadata.calculation/returned-columns join-query -1 (peek stages) options)
                            (for [field-ref fields
                                  :let [join-field (lib.options/update-options field-ref dissoc :join-alias)]]
                              (lib.metadata.calculation/metadata join-query -1 join-field)))]
      (mapv (fn [field-metadata]
              (->> (column-from-join-fields query stage-number field-metadata join-alias)
                   (add-source-and-desired-aliases join unique-name-fn)))
            field-metadatas))))

(defmethod lib.metadata.calculation/visible-columns-method :mbql/join
  [query stage-number join options]
  (lib.metadata.calculation/returned-columns query stage-number (assoc join :fields :all) options))

(mu/defn all-joins-visible-columns :- lib.metadata.calculation/ColumnsWithUniqueAliases
  "Convenience for calling [[lib.metadata.calculation/visible-columns]] on all of the joins in a query stage."
  [query          :- ::lib.schema/query
   stage-number   :- :int
   unique-name-fn :- fn?]
  (into []
        (mapcat (fn [join]
                  (lib.metadata.calculation/visible-columns query
                                                            stage-number
                                                            join
                                                            {:unique-name-fn               unique-name-fn
                                                             :include-implicitly-joinable? false})))
        (:joins (lib.util/query-stage query stage-number))))

(mu/defn all-joins-expected-columns :- lib.metadata.calculation/ColumnsWithUniqueAliases
  "Convenience for calling [[lib.metadata.calculation/returned-columns-method]] on all the joins in a query stage."
  [query        :- ::lib.schema/query
   stage-number :- :int
   options      :- lib.metadata.calculation/ReturnedColumnsOptions]
  (into []
        (mapcat (fn [join]
                  (lib.metadata.calculation/returned-columns query stage-number join options)))
        (:joins (lib.util/query-stage query stage-number))))

(defmulti join-clause-method
  "Convert something to a join clause."
  {:arglists '([joinable])}
  lib.dispatch/dispatch-value
  :hierarchy lib.hierarchy/hierarchy)

;; TODO -- should the default implementation call [[metabase.lib.query/query]]? That way if we implement a method to
;; create an MBQL query from a `Table`, then we'd also get [[join]] support for free?

(defmethod join-clause-method :mbql/join
  [a-join-clause]
  a-join-clause)

;;; TODO -- this probably ought to live in [[metabase.lib.query]]
(defmethod join-clause-method :mbql/query
  [another-query]
  (-> {:lib/type :mbql/join
       :stages   (:stages (lib.util/pipeline another-query))}
      lib.options/ensure-uuid))

;;; TODO -- this probably ought to live in [[metabase.lib.stage]]
(defmethod join-clause-method :mbql.stage/mbql
  [mbql-stage]
  (-> {:lib/type :mbql/join
       :stages   [mbql-stage]}
      lib.options/ensure-uuid))

(mu/defn with-join-conditions :- PartialJoin
  "Update the `:conditions` (filters) for a Join clause."
  {:style/indent [:form]}
  [a-join     :- PartialJoin
   conditions :- [:maybe [:sequential [:or ::lib.schema.expression/boolean ::lib.schema.common/external-op]]]]
  (u/assoc-dissoc a-join :conditions (not-empty (mapv lib.common/->op-arg conditions))))

(mu/defn join-clause :- PartialJoin
  "Create an MBQL join map from something that can conceptually be joined against. A `Table`? An MBQL or native query? A
  Saved Question? You should be able to join anything, and this should return a sensible MBQL join map."
  ([joinable]
   (join-clause-method joinable))

  ([joinable conditions]
   (-> (join-clause joinable)
       (u/assoc-default :fields :all)
       (with-join-conditions conditions))))

(mu/defn with-join-fields :- PartialJoin
  "Update a join (or a function that will return a join) to include `:fields`, either `:all`, `:none`, or a sequence of
  references."
  [joinable :- PartialJoin
   fields   :- [:maybe [:or [:enum :all :none] [:sequential some?]]]]
  (let [fields (cond
                 (keyword? fields) fields
                 (= fields [])     :none
                 :else             (not-empty
                                    (into []
                                          (comp (map lib.ref/ref)
                                                (if-let [current-alias (current-join-alias joinable)]
                                                  (map #(with-join-alias % current-alias))
                                                  identity))
                                          fields)))]
    (u/assoc-dissoc joinable :fields fields)))

(defn- select-home-column
  [home-cols cond-fields]
  (let [cond->home (into {}
                         (keep  (fn [home-col]
                                  (when-let [cond-field (lib.equality/find-closest-matching-ref
                                                         (lib.ref/ref home-col)
                                                         cond-fields)]
                                    [cond-field home-col])))
                         home-cols)
        cond-home-cols (map cond->home cond-fields)]
    ;; first choice: the leftmost FK or PK in the condition referring to a home column
    (or (m/find-first (some-fn lib.types.isa/foreign-key? lib.types.isa/primary-key?) cond-home-cols)
        ;; otherwise the leftmost home column in the condition
        (first cond-home-cols)
        ;; otherwise the first FK home column
        (m/find-first lib.types.isa/foreign-key? home-cols)
        ;; otherwise the first PK home column
        (m/find-first lib.types.isa/primary-key? home-cols)
        ;; otherwise the first home column
        (first home-cols))))

(defn- strip-id [s]
  (when (string? s)
    (str/trim (str/replace s #"(?i) id$" ""))))

(defn- similar-names?
  "Checks if `name0` and `name1` are similar.
  Two names are considered similar if they are the same, one is the plural of the other,
  or their plurals are equal.
  This is used to avoid repeating ourselves in situations like when we have a table called
  PRODUCTS and a field (presumably referring to that table) called PRODUCT."
  [name0 name1]
  (and (string? name0) (string? name1)
       (let [plural1 (delay (inflections/plural name1))
             plural0 (delay (inflections/plural name0))]
         (or (= name0 name1)
             (= name0 @plural1)
             (= @plural0 name1)
             (= @plural0 @plural1)))))

(defn- calculate-join-alias [query joined home-col]
  (let [joined-name (lib.metadata.calculation/display-name
                     (if (= (:lib/type joined) :mbql/query) joined query)
                     joined)
        home-name   (when home-col (strip-id (lib.metadata.calculation/display-name query home-col)))
        similar     (similar-names? joined-name home-name)
        join-alias  (or (and joined-name
                             home-name
                             (not (re-matches #"(?i)id" home-name))
                             (not similar)
                             (str joined-name " - " home-name))
                        joined-name
                        home-name
                        "source")]
    join-alias))

(defn- add-alias-to-join-refs [metadata-providerable form join-alias join-refs]
  (mbql.u.match/replace form
    (field :guard (fn [field-clause]
                    (and (lib.util/field-clause? field-clause)
                         (boolean (lib.equality/find-closest-matching-ref
                                   metadata-providerable field-clause join-refs)))))
    (with-join-alias field join-alias)))

(defn- add-alias-to-condition
  [metadata-providerable condition join-alias home-refs join-refs]
  (let [condition (add-alias-to-join-refs metadata-providerable condition join-alias join-refs)]
    ;; Sometimes conditions have field references which cannot be unambigously
    ;; assigned to one of the sides. The following code tries to deal with
    ;; these cases, but only for conditions that look like the ones generated
    ;; generated by the FE. These have the form home-field op join-field,
    ;; so we break ties by looking at the poisition of the field reference.
    (mbql.u.match/replace condition
      [op op-opts (lhs :guard lib.util/field-clause?) (rhs :guard lib.util/field-clause?)]
      (let [lhs-aliased (contains? (lib.options/options lhs) :join-alias)
            rhs-aliased (contains? (lib.options/options rhs) :join-alias)]
        (cond
          ;; no sides obviously belong to joined
          (not (or lhs-aliased rhs-aliased))
          (if (lib.equality/find-closest-matching-ref metadata-providerable rhs home-refs)
            [op op-opts (with-join-alias lhs join-alias) rhs]
            [op op-opts lhs (with-join-alias rhs join-alias)])

          ;; both sides seem to belong to joined assuming this resulted from
          ;; overly fuzzy matching, we remove the join alias from the LHS
          ;; unless the RHS seems to belong to home too while the LHS doen't
          (and lhs-aliased rhs-aliased)
          (let [bare-lhs (lib.options/update-options lhs dissoc :join-alias)
                bare-rhs (lib.options/update-options rhs dissoc :join-alias)]
            (if (and (nil? (lib.equality/find-closest-matching-ref metadata-providerable bare-lhs home-refs))
                     (lib.equality/find-closest-matching-ref metadata-providerable bare-rhs home-refs))
              [op op-opts lhs bare-rhs]
              [op op-opts bare-lhs rhs]))

          ;; we leave alone the condition otherwise
          :else &match)))))

(defn- generate-unique-name [base-name taken-names]
  (let [generator (lib.util/unique-name-generator)]
    (run! generator taken-names)
    (generator base-name)))

(mu/defn ^:private add-default-alias :- ::lib.schema.join/join
  "Add a default generated `:alias` to a join clause that does not already have one."
  [query        :- ::lib.schema/query
   stage-number :- :int
   a-join       :- JoinWithOptionalAlias]
  (let [stage       (lib.util/query-stage query stage-number)
        home-cols   (lib.metadata.calculation/visible-columns query stage-number stage)
        cond-fields (mbql.u.match/match (:conditions a-join) :field)
        home-col    (select-home-column home-cols cond-fields)
        join-alias  (-> (calculate-join-alias query a-join home-col)
                        (generate-unique-name (map :alias (:joins stage))))
        home-refs   (mapv lib.ref/ref home-cols)
        join-refs   (mapv lib.ref/ref
                          (lib.metadata.calculation/returned-columns
                           (lib.query/query-with-stages query (:stages a-join))))]
    (-> a-join
        (update :conditions
                (fn [conditions]
                  (mapv #(add-alias-to-condition query % join-alias home-refs join-refs)
                        conditions)))
        (with-join-alias join-alias))))

(mu/defn join :- ::lib.schema/query
  "Add a join clause to a `query`."
  ([query a-join]
   (join query -1 a-join))

  ([query        :- ::lib.schema/query
    stage-number :- :int
    a-join       :- PartialJoin]
   (let [a-join (if (contains? a-join :alias)
                  ;; if the join clause comes with an alias, keep it and assume that the
                  ;; condition fields have the right join-aliases too
                  a-join
                  (add-default-alias query stage-number a-join))]
     (lib.util/update-query-stage query stage-number update :joins (fn [joins]
                                                                     (conj (vec joins) a-join))))))

(mu/defn joins :- [:maybe ::lib.schema.join/joins]
  "Get all joins in a specific `stage` of a `query`. If `stage` is unspecified, returns joins in the final stage of the
  query."
  ([query]
   (joins query -1))
  ([query        :- ::lib.schema/query
    stage-number :- :int]
   (not-empty (get (lib.util/query-stage query stage-number) :joins))))

(mu/defn implicit-join-name :- ::lib.schema.common/non-blank-string
  "Name for an implicit join against `table-name` via an FK field, e.g.

    CATEGORIES__via__CATEGORY_ID

  You should make sure this gets ran thru a unique-name fn."
  [table-name           :- ::lib.schema.common/non-blank-string
   source-field-id-name :- ::lib.schema.common/non-blank-string]
  (lib.util/format "%s__via__%s" table-name source-field-id-name))

(mu/defn join-conditions :- ::lib.schema.join/conditions
  "Get all join conditions for the given join"
  [j :- ::lib.schema.join/join]
  (:conditions j))

(mu/defn join-fields :- [:maybe ::lib.schema.join/fields]
  "Get all join conditions for the given join"
  [j :- ::lib.schema.join/join]
  (:fields j))

(defn- raw-join-strategy->strategy-option [raw-strategy]
  (merge
   {:lib/type :option/join.strategy
    :strategy raw-strategy}
   (when (= raw-strategy :left-join)
     {:default true})))

(mu/defn raw-join-strategy :- ::lib.schema.join/strategy
  "Get the raw keyword strategy (type) of a given join, e.g. `:left-join` or `:right-join`. This is either the value
  of the optional `:strategy` key or the default, `:left-join`, if `:strategy` is not specified."
  [a-join :- ::lib.schema.join/join]
  (get a-join :strategy :left-join))

(mu/defn join-strategy :- ::lib.schema.join/strategy.option
  "Get the strategy (type) of a given join, as a `:option/join.strategy` map. If `:stategy` is unspecified, returns
  the default, left join."
  [a-join :- ::lib.schema.join/join]
  (raw-join-strategy->strategy-option (raw-join-strategy a-join)))

(mu/defn with-join-strategy :- PartialJoin
  "Return a copy of `a-join` with its `:strategy` set to `strategy`."
  [a-join   :- PartialJoin
   strategy :- [:or ::lib.schema.join/strategy ::lib.schema.join/strategy.option]]
  ;; unwrap the strategy to a raw keyword if needed.
  (assoc a-join :strategy (cond-> strategy
                            (= (lib.dispatch/dispatch-value strategy) :option/join.strategy)
                            :strategy)))

(mu/defn available-join-strategies :- [:sequential ::lib.schema.join/strategy.option]
  "Get available join strategies for the current Database (based on the Database's
  supported [[metabase.driver/driver-features]]) as raw keywords like `:left-join`."
  ([query]
   (available-join-strategies query -1))

  ;; stage number is not currently used, but it is taken as a parameter for consistency with the rest of MLv2
  ([query         :- ::lib.schema/query
    _stage-number :- :int]
   (let [database (lib.metadata/database query)
         features (:features database)]
     (into []
           (comp (filter (partial contains? features))
                 (map raw-join-strategy->strategy-option))
           [:left-join :right-join :inner-join :full-join]))))

;;; Building join conditions:
;;;
;;; The QB GUI needs to build a join condition before the join itself is attached to the query. There are three parts
;;; to a join condition. Suppose we're building a query like
;;;
;;;    SELECT * FROM order JOIN user ON order.user_id = user.id
;;;
;;; The condition is
;;;
;;;    order.user_id  =  user.id
;;;    ^^^^^^^^^^^^^  ^  ^^^^^^^
;;;          1        2     3
;;;
;;; and the three parts are:
;;;
;;; 1. LHS/source column: the column in the left-hand side of the condition, e.g. the `order.user_id` in the example
;;;    above. Either comes from the source Table, or a previous stage of the query, or a previously-joined
;;;    Table/Model/Saved Question. `order.user_id` presumably is an FK to `user.id`, and while this is typical, is not
;;;    required.
;;;
;;; 2. The operator: `=` in the example above. Corresponds to an `:=` MBQL clause. `=` is selected by default.
;;;
;;; 3. RHS/destination/target column: the column in the right-hand side of the condition e.g. `user.id` in the example
;;;    above. `user.id` is a column in the Table/Model/Saved Question we are joining against.
;;;
;;; The Query Builder allows selecting any of these three parts in any order. The functions below return possible
;;; options for each respective part. At the time of this writing, selecting one does not filter out incompatible
;;; options for the other parts, but hopefully we can implement this in the future -- see #31174

(mu/defn ^:private sort-join-condition-columns :- [:sequential lib.metadata/ColumnMetadata]
  "Sort potential join condition columns as returned by [[join-condition-lhs-columns]]
  or [[join-condition-rhs-columns]]. PK columns are returned first, followed by FK columns, followed by other columns.
  Otherwise original order is maintained."
  [columns :- [:sequential lib.metadata/ColumnMetadata]]
  (let [{:keys [pk fk other]} (group-by (fn [column]
                                          (cond
                                            (lib.types.isa/primary-key? column) :pk
                                            (lib.types.isa/foreign-key? column) :fk
                                            :else                               :other))
                                        columns)]
    (concat pk fk other)))

(mu/defn join-condition-lhs-columns :- [:sequential lib.metadata/ColumnMetadata]
  "Get a sequence of columns that can be used as the left-hand-side (source column) in a join condition. This column
  is the one that comes from the source Table/Card/previous stage of the query or a previous join.

  If you are changing the LHS of a condition for an existing join, pass in that existing join as
  `existing-join-or-nil` so we can filter out the columns added by it (it doesn't make sense to present the columns
  added by a join as options for its own LHS) or added by later joins (joins can only depend on things from previous
  joins). Otherwise pass `nil` when building a new join. See #32005 for more info.

  If the right-hand-side column has already been chosen (they can be chosen in any order in the Query Builder UI),
  pass in the chosen RHS column. In the future, this may be used to restrict results to compatible columns. (See #31174)

  Results will be returned in a 'somewhat smart' order with PKs and FKs returned before other columns.

  Unlike most other things that return columns, implicitly-joinable columns ARE NOT returned here."
  ([query existing-join-or-nil rhs-column-or-nil]
   (join-condition-lhs-columns query -1 existing-join-or-nil rhs-column-or-nil))

  ([query                :- ::lib.schema/query
    stage-number         :- :int
    existing-join-or-nil :- [:maybe ::lib.schema.join/join]
    ;; not yet used, hopefully we will use in the future when present for filtering incompatible columns out.
    _rhs-column-or-nil   :- [:maybe lib.metadata/ColumnMetadata]]
   ;; calculate all the visible columns including the existing join; then filter out any columns that come from the
   ;; existing join and any subsequent joins. The reason for doing things this way rather than removing the joins
   ;; before calculating visible columns is that we don't want to either create possibly-invalid queries, or have to
   ;; rely on the logic in [[metabase.lib.remove-replace/remove-join]] which would cause circular references; this is
   ;; simpler as well.
   ;;
   ;; e.g. if we have joins [J1 J2 J3 J4] and current join = J2, then we want to ignore the visible columns from J2,
   ;; J3, and J4.
   (let [existing-join-alias    (current-join-alias existing-join-or-nil)
         join-aliases-to-ignore (into #{}
                                      (comp (map current-join-alias)
                                            (drop-while #(not= % existing-join-alias)))
                                      (joins query stage-number))]
     (->> (lib.metadata.calculation/visible-columns query stage-number
                                                    (lib.util/query-stage query stage-number)
                                                    {:include-implicitly-joinable? false})
          (remove (fn [col]
                    (when-let [col-join-alias (current-join-alias col)]
                      (contains? join-aliases-to-ignore col-join-alias))))
          sort-join-condition-columns))))

(mu/defn join-condition-rhs-columns :- [:sequential lib.metadata/ColumnMetadata]
  "Get a sequence of columns that can be used as the right-hand-side (target column) in a join condition. This column
  is the one that belongs to the thing being joined, `joinable`, which can be something like a
  Table ([[metabase.lib.metadata/TableMetadata]]), Saved Question/Model ([[metabase.lib.metadata/CardMetadata]]),
  another query, etc. -- anything you can pass to [[join-clause]].

  If the lhs-hand-side column has already been chosen (they can be chosen in any order in the Query Builder UI),
  pass in the chosen LHS column. In the future, this may be used to restrict results to compatible columns. (See #31174)

  Results will be returned in a 'somewhat smart' order with PKs and FKs returned before other columns."
  ([query joinable lhs-column-or-nil]
   (join-condition-rhs-columns query -1 joinable lhs-column-or-nil))

  ([query              :- ::lib.schema/query
    stage-number       :- :int
    joinable
    ;; not yet used, hopefully we will use in the future when present for filtering incompatible columns out.
    _lhs-column-or-nil :- [:maybe lib.metadata/ColumnMetadata]]
   ;; I was on the fence about whether these should get `:lib/source :source/joins` or not -- it seems like based on
   ;; the QB UI they shouldn't. See screenshots in #31174
   (sort-join-condition-columns
    (lib.metadata.calculation/visible-columns query stage-number joinable {:include-implicitly-joinable? false}))))

(mu/defn join-condition-operators :- [:sequential ::lib.schema.filter/operator]
  "Return a sequence of valid filter clause operators that can be used to build a join condition. In the Query Builder
  UI, this can be chosen at any point before or after choosing the LHS and RHS. Invalid options are not currently
  filtered out based on values of the LHS or RHS, but in the future we can add this -- see #31174."
  ([query lhs-column-or-nil rhs-column-or-nil]
   (join-condition-operators query -1 lhs-column-or-nil rhs-column-or-nil))

  ([_query             :- ::lib.schema/query
    _stage-number      :- :int
    ;; not yet used, hopefully we will use in the future when present for filtering incompatible options out.
    _lhs-column-or-nil :- [:maybe lib.metadata/ColumnMetadata]
    _rhs-column-or-nil :- [:maybe lib.metadata/ColumnMetadata]]
   ;; currently hardcoded to these six operators regardless of LHS and RHS.
   lib.filter.operator/join-operators))

(mu/defn ^:private pk-column :- [:maybe lib.metadata/ColumnMetadata]
  "Given something `x` (e.g. a Table metadata) find the PK column."
  [query        :- ::lib.schema/query
   stage-number :- :int
   x]
  (m/find-first lib.types.isa/primary-key?
                (lib.metadata.calculation/visible-columns query stage-number x)))

(mu/defn ^:private fk-column-for :- [:maybe lib.metadata/ColumnMetadata]
  "Given a query stage find an FK column that points to the PK `pk-col`."
  [query        :- ::lib.schema/query
   stage-number :- :int
   pk-col       :- [:maybe lib.metadata/ColumnMetadata]]
  (when-let [pk-id (:id pk-col)]
    (m/find-first (fn [{:keys [fk-target-field-id], :as col}]
                    (and (lib.types.isa/foreign-key? col)
                         (= fk-target-field-id pk-id)))
                  (lib.metadata.calculation/visible-columns query stage-number (lib.util/query-stage query stage-number)))))

(mu/defn suggested-join-condition :- [:maybe ::lib.schema.expression/boolean] ; i.e., a filter clause
  "Return a suggested default join condition when constructing a join against `joinable`, e.g. a Table, Saved
  Question, or another query. A suggested condition will be returned if the query stage has a foreign key to the
  primary key of the thing we're joining (see #31175 for more info); otherwise this will return `nil` if no default
  condition is suggested."
  ([query joinable]
   (suggested-join-condition query -1 joinable))

  ([query         :- ::lib.schema/query
    stage-number  :- :int
    joinable]
   (when-let [pk-col (pk-column query stage-number joinable)]
     (when-let [fk-col (fk-column-for query stage-number pk-col)]
       (lib.filter/filter-clause (lib.filter.operator/operator-def :=) fk-col pk-col)))))

(def ^:private Joinable
  [:or lib.metadata/TableMetadata lib.metadata/CardMetadata])

(mu/defn joined-thing :- [:maybe Joinable]
  "Return metadata about the origin of `a-join` using `metadata-providerable` as the source of information."
  [metadata-providerable :- lib.metadata/MetadataProviderable
   a-join                :- ::lib.schema.join/join]
  (let [origin (-> a-join :stages first)]
    (cond
      (:source-card origin)  (lib.metadata/card metadata-providerable (:source-card origin))
      (:source-table origin) (lib.metadata/table metadata-providerable (:source-table origin)))))

(defn- add-join-alias-to-joinable-columns [cols a-join]
  (let [join-alias     (current-join-alias a-join)
        unique-name-fn (lib.util/unique-name-generator)]
    (mapv (fn [col]
            (as-> col col
              (with-join-alias col join-alias)
              (add-source-and-desired-aliases a-join unique-name-fn col)))
          cols)))

(defn- mark-selected-joinable-columns
  "Mark the column metadatas in `cols` as `:selected` if they appear in `a-join`'s `:fields`."
  [cols a-join]
  (let [j-fields (join-fields a-join)]
    (case j-fields
      :all        (mapv #(assoc % :selected? true)
                        cols)
      (:none nil) (mapv #(assoc % :selected? false)
                        cols)
      ;; figure out which columns are in `:fields`, and then match them to the closest match out of `all-source-refs`.
      (let [selected-fields-refs (mapv lib.ref/ref j-fields)
            ;; pre-calculate refs for all the cols so we can match them up to the ones in `:fields`.
            cols                 (mapv (fn [col]
                                         (assoc col ::ref (lib.ref/ref col)))
                                       cols)
            all-source-refs      (mapv ::ref cols)
            selected-source-refs (into #{}
                                       (map #(lib.equality/find-closest-matching-ref % all-source-refs))
                                       selected-fields-refs)]
        (mapv (fn [col]
                (->  col
                     (assoc :selected? (contains? selected-source-refs (::ref col)))
                     (dissoc ::ref)))
              cols)))))

(def ^:private JoinOrJoinable
  [:or
   [:ref ::lib.schema.join/join]
   Joinable])

(defn- join? [x]
  (= (lib.dispatch/dispatch-value x) :mbql/join))

(mu/defn joinable-columns :- [:sequential lib.metadata/ColumnMetadata]
  "Return information about the fields that you can pass to [[with-join-fields]] when constructing a join against
  something [[Joinable]] (i.e., a Table or Card) or manipulating an existing join. When passing in a join, currently
  selected columns (those in the join's `:fields`) will include `:selected true` information."
  [query            :- ::lib.schema/query
   stage-number     :- :int
   join-or-joinable :- JoinOrJoinable]
  (let [a-join   (when (join? join-or-joinable)
                   join-or-joinable)
        source (if a-join
                 (joined-thing query join-or-joinable)
                 join-or-joinable)
        cols   (lib.metadata.calculation/returned-columns query stage-number source)]
    (cond-> cols
      a-join (add-join-alias-to-joinable-columns a-join)
      a-join (mark-selected-joinable-columns a-join))))

(defn- first-join?
  "Whether a `join-or-joinable` is (or will be) the first join in a stage of a query.

  If a join is passed, we need to check whether it's the first join in the first stage of a source-table query or
  not.

  New joins get appended after any existing ones, so it would be safe to assume that if there are any other joins in
  the current stage, this **will not** be the first join in the stage."
  [query stage-number join-or-joinable]
  (let [existing-joins (joins query stage-number)]
    (or
     ;; if there are no existing joins, then this will be the first join regardless of what is passed in.
     (empty? existing-joins)
     ;; otherwise there ARE existing joins, so this is only the first join if it is the same thing as the first join
     ;; in `existing-joins`.
     (when (join? join-or-joinable)
       (= (:alias join-or-joinable)
          (:alias (first existing-joins)))))))

(mu/defn join-lhs-display-name :- ::lib.schema.common/non-blank-string
  "Get the display name for whatever we are joining. See #32015 for screenshot examples.

  The rules, copied from MLv1, are as follows:

  1. If this is the first join in the first stage of a query, and the query uses a `:source-table`, then use the
     display name for the source Table.

  2. Otherwise use `Previous results`.

  These rules do seem a little goofy -- why don't we use the name of a Saved Question or Model? But we can worry about
  that in the future. For now, let's just replicate MLv1 behavior.

  This function needs to be usable while we are in the process of constructing a join in the context of a given stage,
  but also needs to work for rendering existing joins. Pass a join in for existing joins, or something [[Joinable]]
  for ones we are currently building."
  ([query join-or-joinable]
   (join-lhs-display-name query -1 join-or-joinable))

  ([query             :- ::lib.schema/query
    stage-number      :- :int
    join-or-joinable  :- JoinOrJoinable]
   (if (and (zero? (lib.util/canonical-stage-index query stage-number)) ; first stage?
            (first-join? query stage-number join-or-joinable)           ; first join?
            (lib.util/source-table-id query))                           ; query ultimately uses source Table?
     (let [table-id (lib.util/source-table-id query)
           table    (lib.metadata/table query table-id)]
       ;; I think `:default` is okay here, there shouldn't be a difference between `:default` and `:long` for a
       ;; Table anyway
       (lib.metadata.calculation/display-name query stage-number table))
     (i18n/tru "Previous results"))))<|MERGE_RESOLUTION|>--- conflicted
+++ resolved
@@ -113,10 +113,7 @@
     (u/assoc-dissoc field-or-join ::join-alias join-alias)
 
     :mbql/join
-<<<<<<< HEAD
     (with-join-alias-update-join field-or-join join-alias)))
-=======
-    (u/assoc-dissoc field-or-join :alias join-alias)))
 
 (mu/defn current-join-alias :- [:maybe ::lib.schema.common/non-blank-string]
   "Get the current join alias associated with something, if it has one."
@@ -126,7 +123,6 @@
     :field             (:join-alias (lib.options/options field-or-join))
     :metadata/column   (::join-alias field-or-join)
     :mbql/join         (:alias field-or-join)))
->>>>>>> 65e02102
 
 (mu/defn resolve-join :- ::lib.schema.join/join
   "Resolve a join with a specific `join-alias`."
