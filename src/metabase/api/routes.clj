--- conflicted
+++ resolved
@@ -6,11 +6,6 @@
    ^{:clj-kondo/ignore [:deprecated-namespace]}
    [metabase.api.alert]
    [metabase.api.api-key]
-<<<<<<< HEAD
-   [metabase.api.bookmark]
-=======
-   [metabase.api.automagic-dashboards]
->>>>>>> 7fc08ff0
    [metabase.api.cache]
    [metabase.api.card]
    [metabase.api.cards]
@@ -66,11 +61,6 @@
          metabase.activity-feed.api/keep-me
          metabase.api.alert/keep-me
          metabase.api.api-key/keep-me
-<<<<<<< HEAD
-         metabase.api.bookmark/keep-me
-=======
-         metabase.api.automagic-dashboards/keep-me
->>>>>>> 7fc08ff0
          metabase.api.cache/keep-me
          metabase.api.card/keep-me
          metabase.api.cards/keep-me
@@ -147,13 +137,8 @@
    "/activity"             (+auth 'metabase.activity-feed.api)
    "/alert"                (+auth 'metabase.api.alert)
    "/api-key"              (+auth 'metabase.api.api-key)
-<<<<<<< HEAD
    "/automagic-dashboards" (+auth metabase.xrays.api/automagic-dashboards-routes)
-   "/bookmark"             (+auth 'metabase.api.bookmark)
-=======
-   "/automagic-dashboards" (+auth 'metabase.api.automagic-dashboards)
    "/bookmark"             (+auth 'metabase.bookmarks.api)
->>>>>>> 7fc08ff0
    "/cache"                (+auth 'metabase.api.cache)
    "/card"                 (+auth 'metabase.api.card)
    "/cards"                (+auth 'metabase.api.cards)
