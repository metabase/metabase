--- conflicted
+++ resolved
@@ -214,14 +214,9 @@
     log-progress-fn :- LogProgressFn]
    (fingerprint-fields-for-db!* database tables log-progress-fn (constantly true)))
 
-<<<<<<< HEAD
   ;; TODO: Maybe the driver should have a function to tell you if it supports fingerprinting?
   ([database        :- (mi/InstanceOf :model/Database)
     tables          :- [:maybe [:sequential (mi/InstanceOf :model/Table)]]
-=======
-  ([database        :- i/DatabaseInstance
-    tables          :- [:maybe [:sequential i/TableInstance]]
->>>>>>> 3f42b5ac
     log-progress-fn :- LogProgressFn
     continue?       :- [:=> [:cat ::FingerprintStats] :any]]
    (qp.store/with-metadata-provider (u/the-id database)
