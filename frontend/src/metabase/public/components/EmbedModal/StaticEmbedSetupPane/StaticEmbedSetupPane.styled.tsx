import styled from "@emotion/styled";
import type { ReactNode } from "react";

import { Text } from "metabase/ui";

const ContentWrapper = styled.div`
  width: 100%;
  display: flex;
  align-items: stretch;

  min-height: 648px;
`;

const SettingsAsideBlock = styled.div`
  flex-shrink: 0;
  width: 21.6rem;
  padding: 2rem;
<<<<<<< HEAD
  border-right: 1px solid ${({ theme }) => theme.fn.themeColor("border")};
  background-color: var(--mb-color-bg-white);
=======
  border-right: 1px solid var(--mb-color-border);
  background-color: ${({ theme }) => theme.fn.themeColor("white")};
>>>>>>> 2bfaab28

  height: 45.125rem;
  overflow-y: auto;
`;

const PreviewAreaBlock = styled.div`
  width: 100%;
  min-width: 50rem;

  position: relative;
  display: flex;
  flex-direction: column;
  align-items: flex-start;
  justify-content: stretch;

  gap: 1rem;

  padding: 1rem 1.5rem 2rem 1rem;
  background-color: var(--mb-color-bg-light);
`;

export const SettingsTabLayout = ({
  settingsSlot,
  previewSlot,
}: {
  settingsSlot: ReactNode;
  previewSlot: ReactNode;
}): JSX.Element => {
  return (
    <ContentWrapper>
      <SettingsAsideBlock>{settingsSlot}</SettingsAsideBlock>
      <PreviewAreaBlock>{previewSlot}</PreviewAreaBlock>
    </ContentWrapper>
  );
};

export const DisplayOptionSection = ({
  title,
  titleId,
  children,
}: {
  title: string;
  titleId?: string;
  children: ReactNode;
}) => (
  <div>
    <Text fw="bold" mb="0.25rem" lh="1rem" id={titleId}>
      {title}
    </Text>
    {children}
  </div>
);<|MERGE_RESOLUTION|>--- conflicted
+++ resolved
@@ -15,13 +15,8 @@
   flex-shrink: 0;
   width: 21.6rem;
   padding: 2rem;
-<<<<<<< HEAD
-  border-right: 1px solid ${({ theme }) => theme.fn.themeColor("border")};
+  border-right: 1px solid var(--mb-color-border);
   background-color: var(--mb-color-bg-white);
-=======
-  border-right: 1px solid var(--mb-color-border);
-  background-color: ${({ theme }) => theme.fn.themeColor("white")};
->>>>>>> 2bfaab28
 
   height: 45.125rem;
   overflow-y: auto;
