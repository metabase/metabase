(ns ^:mb/driver-tests metabase.driver.redshift-test
  (:require
   [clojure.java.jdbc :as jdbc]
   [clojure.string :as str]
   [clojure.test :refer :all]
   [metabase.driver :as driver]
   [metabase.driver.sql-jdbc.connection :as sql-jdbc.conn]
   [metabase.driver.sql-jdbc.execute :as sql-jdbc.execute]
   [metabase.driver.sql-jdbc.sync.describe-database :as sql-jdbc.describe-database]
   [metabase.driver.sql.query-processor :as sql.qp]
   [metabase.plugins.jdbc-proxy :as jdbc-proxy]
   [metabase.public-settings :as public-settings]
   [metabase.query-processor :as qp]
   [metabase.sync.core :as sync]
   [metabase.sync.util :as sync-util]
   [metabase.test :as mt]
   [metabase.test.data.interface :as tx]
   [metabase.test.data.redshift :as redshift.tx]
   [metabase.test.data.sql :as sql.tx]
   [metabase.test.fixtures :as fixtures]
   [metabase.util :as u]
   [metabase.util.honey-sql-2 :as h2x]
   [metabase.util.log :as log]
   [toucan2.core :as t2])
  (:import
   (metabase.plugins.jdbc_proxy ProxyDriver)))

(set! *warn-on-reflection* true)

(use-fixtures :once (fixtures/initialize :plugins))
(use-fixtures :once (fixtures/initialize :db))

(deftest ^:parallel correct-driver-test
  (mt/test-driver :redshift
    (testing "Make sure we're using the correct driver for Redshift"
      (let [driver (java.sql.DriverManager/getDriver "jdbc:redshift://host:5432/testdb")
            driver (if (instance? ProxyDriver driver)
                     (jdbc-proxy/wrapped-driver driver)
                     driver)]
        ;; although we set this as com.amazon.redshift.jdbc42.Driver, that is apparently an alias for this "real" class
        (is (= "com.amazon.redshift.Driver"
               (.getName (class driver))))))))

(deftest ^:parallel default-select-test
  (is (= ["SELECT \"source\".* FROM (SELECT *) AS \"source\""]
         (->> {:from [[{::sql.qp/sql-source-query ["SELECT *"]}
                       [(h2x/identifier :table-alias "source")]]]}
              (#'sql.qp/add-default-select :redshift)
              (sql.qp/format-honeysql :redshift)))))

(defn- query->native! [query]
  (let [native-query (atom nil)
        check-sql-fn (fn [_ _ sql & _]
                       (reset! native-query sql)
                       (throw (Exception. "done")))]
    (with-redefs [sql-jdbc.execute/prepared-statement check-sql-fn
                  sql-jdbc.execute/execute-statement! check-sql-fn]
      (u/ignore-exceptions
        (qp/process-query query))
      @native-query)))

(defn- sql->lines [sql]
  (str/split-lines (driver/prettify-native-form :redshift sql)))

(deftest remark-test
  (testing "if I run a Redshift query, does it get a remark added to it?"
    (mt/test-driver :redshift
      (let [expected (for [line ["-- /* partner: \"metabase\", {\"dashboard_id\":5678,\"chart_id\":1234,\"optional_user_id\":1000,\"optional_account_id\":\"{{site-uuid}}\",\"filter_values\":{\"id\":[\"1\",\"2\",\"3\"]}} */ Metabase:: userID: 1000 queryType: MBQL queryHash: cb83d4f6eedc250edb0f2c16f8d9a21e5d42f322ccece1494c8ef3d634581fe2"
                                 "SELECT"
                                 "  \"{{schema}}\".\"test_data_users\".\"id\" AS \"id\","
                                 "  \"{{schema}}\".\"test_data_users\".\"name\" AS \"name\","
                                 "  \"{{schema}}\".\"test_data_users\".\"last_login\" AS \"last_login\""
                                 "FROM"
                                 "  \"{{schema}}\".\"test_data_users\""
                                 "WHERE"
                                 "  ("
                                 "    \"{{schema}}\".\"test_data_users\".\"id\" = 1"
                                 "  )"
                                 "  OR ("
                                 "    \"{{schema}}\".\"test_data_users\".\"id\" = 2"
                                 "  )"
                                 "  OR ("
                                 "    \"{{schema}}\".\"test_data_users\".\"id\" = 3"
                                 "  )"
                                 "LIMIT"
                                 "  2000"]]
                       (-> line
                           (str/replace #"\Q{{site-uuid}}\E" (public-settings/site-uuid))
                           (str/replace #"\Q{{schema}}\E" (redshift.tx/unique-session-schema))))]
        (is (= expected
               (sql->lines
                (query->native!
                 (assoc
                  (mt/mbql-query users {:limit 2000})
                  :parameters [{:type   "id"
                                :target [:dimension [:field (mt/id :users :id) nil]]
                                :value  ["1" "2" "3"]}]
                  :info {:executed-by  1000
                         :card-id      1234
                         :dashboard-id 5678
                         :context      :ad-hoc
                         :query-hash   (byte-array [-53 -125 -44 -10 -18 -36 37 14 -37 15 44 22 -8 -39 -94 30
                                                    93 66 -13 34 -52 -20 -31 73 76 -114 -13 -42 52 88 31 -30])})))))))))

;; the extsales table is a Redshift Spectrum linked table, provided by AWS's sample data set for Redshift.
;; See https://docs.aws.amazon.com/redshift/latest/dg/c-getting-started-using-spectrum.html
;;
;; Data is loaded into S3 via:
;;
;; aws s3 cp s3://awssampledbuswest2/tickit/spectrum/sales/ s3://mb-rs-test/tickit/spectrum/sales/ --recursive
;;
;; And the Redshift table and schema is created via:
;;
;; create external schema spectrum
;; from data catalog
;; database 'spectrumdb'
;; iam_role ''
;; create external database if not exists;
;;
;; create external table spectrum.extsales(
;; salesid integer,
;; listid integer,
;; sellerid integer,
;; buyerid integer,
;; eventid integer,
;; dateid smallint,
;; qtysold smallint,
;; pricepaid decimal(8,2),
;; commission decimal(8,2),
;; saletime timestamp)
;; row format delimited
;; fields terminated by '\t'
;; stored as textfile
;; location 's3://mb-rs-test/tickit/spectrum/sales/'
;; table properties ('numRows'='172000');
;;
(deftest ^:parallel test-external-table
  (mt/test-driver :redshift
    (testing "expects spectrum schema to exist"
      (is (=? [{:description     nil
                :table_id        (mt/id :extsales)
                :semantic_type    nil
                :name            "buyerid"
                :settings        nil
                :source          :fields
                :field_ref       [:field (mt/id :extsales :buyerid) nil]
                :nfc_path        nil
                :parent_id       nil
                :id              (mt/id :extsales :buyerid)
                :visibility_type :normal
                :display_name    "Buyerid"
                :base_type       :type/Integer
                :effective_type  :type/Integer
                :coercion_strategy nil}
               {:description     nil
                :table_id        (mt/id :extsales)
                :semantic_type    nil
                :name            "salesid"
                :settings        nil
                :source          :fields
                :field_ref       [:field (mt/id :extsales :salesid) nil]
                :nfc_path        nil
                :parent_id       nil
                :id              (mt/id :extsales :salesid)
                :visibility_type :normal
                :display_name    "Salesid"
                :base_type       :type/Integer
                :effective_type  :type/Integer
                :coercion_strategy nil}]
              ;; in different Redshift instances, the fingerprint on these columns is different.
              (map #(dissoc % :fingerprint)
                   (get-in (qp/process-query (mt/mbql-query extsales
                                               {:limit    1
                                                :fields   [$buyerid $salesid]
                                                :order-by [[:asc $buyerid]
                                                           [:asc $salesid]]
                                                :filter   [:= [:field (mt/id :extsales :buyerid) nil] 11498]}))
                           [:data :cols])))))))

(deftest parameters-test
  (mt/test-driver :redshift
    (testing "Native query parameters should work with filters. (#12984)"
      (is (= [[693 "2015-12-29T00:00:00Z" 10 90]]
             (mt/rows
              (qp/process-query
               {:database   (mt/id)
                :type       :native
                :native     {:query         (str "select * "
                                                 (format "from \"%s\".test_data_checkins " (redshift.tx/unique-session-schema))
                                                 "where {{date}} "
                                                 "order by date desc "
                                                 "limit 1;")
                             :template-tags {"date" {:name         "date"
                                                     :display-name "date"
                                                     :type         :dimension
                                                     :widget-type  :date/all-options
                                                     :dimension    [:field (mt/id :checkins :date) nil]}}}
                :parameters [{:type   :date/all-options
                              :target [:dimension [:template-tag "date"]]
                              :value  "past30years"}]})))))))

(defn- execute! [format-string & args]
  (let [sql  (apply format format-string args)
        spec (sql-jdbc.conn/connection-details->spec :redshift @redshift.tx/db-connection-details)]
    (log/info (u/format-color 'blue "[redshift] %s" sql))
    (try
      (jdbc/execute! spec sql)
      (catch Throwable e
        (throw (ex-info (format "Error executing SQL: %s" (ex-message e))
                        {:sql sql}
                        e)))))
  (log/info (u/format-color 'blue "[ok]")))

(deftest redshift-types-test
  (mt/test-driver
    :redshift
    (testing "Redshift specific types should be synced correctly"
      (let [db-details (tx/dbdef->connection-details :redshift nil nil)]
        (mt/with-temp [:model/Database database {:engine :redshift, :details db-details}]
          (let [tbl-nm       (tx/db-qualified-table-name (:name database) "table")
                qual-tbl-nm  (format "\"%s\".\"%s\"" (redshift.tx/unique-session-schema) tbl-nm)
                view-nm      (tx/db-qualified-table-name (:name database) "view")
                qual-view-nm (format "\"%s\".\"%s\"" (redshift.tx/unique-session-schema) view-nm)]
            ;; create a table with a CHARACTER VARYING and a NUMERIC column, and a late bound view that selects from it
            (execute!
             (str "DROP TABLE IF EXISTS %1$s;%n"
                  "CREATE TABLE %1$s(weird_varchar CHARACTER VARYING(50), numeric_col NUMERIC(10,2));%n"
                  "CREATE OR REPLACE VIEW %2$s AS SELECT * FROM %1$s WITH NO SCHEMA BINDING;")
             qual-tbl-nm
             qual-view-nm)
            ;; sync the schema again to pick up the new view (and table, though we aren't checking that)
            (binding [sync-util/*log-exceptions-and-continue?*                       false
                      redshift.tx/*override-describe-database-to-filter-by-db-name?* false]
              (sync/sync-database! database {:scan :schema}))
            (testing "the new view should have been synced"
              (is (contains?
                   (t2/select-fn-set :name :model/Table :db_id (u/the-id database))
                   view-nm)))
            (let [table-id (t2/select-one-pk :model/Table :db_id (u/the-id database), :name view-nm)]
              (testing "and its columns' :base_type should have been identified correctly"
                (is (= [{:name "numeric_col",   :database_type "numeric",           :base_type :type/Decimal}
                        {:name "weird_varchar", :database_type "character varying", :base_type :type/Text}]
                       (map
                        mt/derecordize
                        (t2/select [:model/Field :name :database_type :base_type] :table_id table-id {:order-by [:name]}))))))))))))

(deftest redshift-lbv-sync-error-test
  (mt/test-driver
    :redshift
    (testing "Late-binding view with with data types that cause a JDBC error can still be synced successfully (#21215)"
      (let [db-details (tx/dbdef->connection-details :redshift nil nil)]
        (mt/with-temp [:model/Database database {:engine :redshift, :details db-details}]
          (let [view-nm      (tx/db-qualified-table-name (:name database) "lbv")
                qual-view-nm (format "\"%s\".\"%s\"" (redshift.tx/unique-session-schema) view-nm)]
            (execute!
             (str "CREATE OR REPLACE VIEW %1$s AS ("
                  "WITH test_data AS (SELECT 'open' AS shop_status UNION ALL SELECT 'closed' AS shop_status) "
                  "SELECT NULL as raw_null, "
                  "'hello' as raw_var, "
                  "CASE WHEN shop_status = 'open' THEN 11387.133 END AS case_when_numeric_inc_nulls "
                  "FROM test_data) WITH NO SCHEMA BINDING;")
             qual-view-nm)
            (binding [sync-util/*log-exceptions-and-continue?*                       false
                      redshift.tx/*override-describe-database-to-filter-by-db-name?* false]
              (sync/sync-database! database {:scan :schema}))
            (testing "the new view should have been synced without errors"
              (is (contains?
                   (t2/select-fn-set :name :model/Table :db_id (u/the-id database))
                   view-nm)))
            (let [table-id (t2/select-one-pk :model/Table :db_id (u/the-id database), :name view-nm)]
              (testing "and its columns' :base_type should have been identified correctly"
                (is (= [{:name "case_when_numeric_inc_nulls", :database_type "numeric",           :base_type :type/Decimal}
                        {:name "raw_null",                    :database_type "character varying", :base_type :type/Text}
                        {:name "raw_var",                     :database_type "character varying", :base_type :type/Text}]
                       (t2/select [:model/Field :name :database_type :base_type] :table_id table-id {:order-by [:name]})))))))))))

(deftest describe-database-privileges-test
  (mt/test-driver :redshift
    (testing "Should filter out schemas for which the user has insufficient select perms"
      (let [user-name    (u/lower-case-en (mt/random-name))
            schema       (sql.tx/session-schema :redshift)
            table-name   (u/lower-case-en (mt/random-name))
            schema+table (format "\"%s\".\"%s\"" schema table-name)
            user-pw      "Password1234"
            details      (assoc (:details (mt/db)) :user user-name, :password user-pw)
            revoke-schema-usage (format "REVOKE USAGE ON SCHEMA \"%s\" FROM %s;%n" schema user-name)]
        (try (execute! (str (format "CREATE USER %s PASSWORD '%s';%n" user-name user-pw)
                            (format "CREATE TABLE %s (i INTEGER);%n" schema+table)))
             (mt/with-temp [:model/Database db {:engine :redshift, :details details}]
               (let [table-is-in-results? (fn []
                                            (binding [redshift.tx/*override-describe-database-to-filter-by-db-name?* false]
                                              (->> (:tables (driver/describe-database :redshift db))
                                                   (map :name)
                                                   (some #{table-name})
                                                   boolean)))
                     grant-schema-usage   (format "GRANT USAGE ON SCHEMA \"%s\" TO %s;%n" schema user-name)
                     revoke-table-select  (format "REVOKE SELECT ON TABLE %s FROM %s;%n" schema+table user-name)
                     grant-table-select   (format "GRANT SELECT ON TABLE %s TO %s;%n" schema+table user-name)]
                 (testing "with schema usage and table select grants, table should be in results"
                   (execute! (str grant-schema-usage grant-table-select))
                   (is (true? (table-is-in-results?))))
                 (testing "with no schema usage and no table select grants, table should not be in results"
                   (execute! (str revoke-schema-usage revoke-table-select))
                   (is (false? (table-is-in-results?))))
                 (testing "with no schema usage but table select grants, table should not be in results"
                   (execute! (str revoke-schema-usage grant-table-select))
                   (is (false? (table-is-in-results?))))
                 (testing "with schema usage but no table select grants, table should not be in results"
                   (execute! (str grant-schema-usage revoke-table-select))
                   (is (false? (table-is-in-results?))))))
             (finally
               (execute! (str revoke-schema-usage
                              (format "DROP USER IF EXISTS %s;%n" user-name)))))))))

(deftest describe-database-exclude-metabase-cache-test
  (mt/test-driver :redshift
    (testing "metabase_cache tables should be excluded from the describe-database results"
      (mt/dataset avian-singles
        (mt/with-persistence-enabled! [persist-models!]
          (let [details (assoc (:details (mt/db))
                               :schema-filters-type "inclusion"
                               :schema-filters-patterns "metabase_cache*,20*,pg_*")] ; 20* matches test session schemas
            (mt/with-temp [:model/Card _      {:name          "model"
                                               :type          :model
                                               :dataset_query (mt/mbql-query users)
                                               :database_id   (mt/id)}
                           :model/Database db {:engine :redshift, :details details}]
              (binding [redshift.tx/*override-describe-database-to-filter-by-db-name?* false]
                (persist-models!)
                (let [synced-schemas (set (map :schema (:tables (driver/describe-database :redshift db))))]
                  (testing "sense check: there are results matching some schemas in the schema-filters-patterns"
                    (is (some #(re-matches #"20(.*)" %) synced-schemas)))
                  (let [all-schemas (map :table_schema (jdbc/query (sql-jdbc.conn/db->pooled-connection-spec (mt/db))
                                                                   "select distinct table_schema from information_schema.tables;"))]
                    (testing "metabase_cache_ tables are excluded from results"
                      (let [match? #(re-matches #"metabase_cache(.*)" %)]
                        (is (some match? all-schemas))
                        (is (not-any? match? synced-schemas))))
                    (testing "system tables are excluded from results"
                      (let [match? #(re-matches #"pg_(.*)" %)]
                        (is (some match? all-schemas))
                        (is (not-any? match? synced-schemas))))))))))))))

(deftest sync-materialized-views-test
  (mt/test-driver :redshift
    (testing "Check that we properly fetch materialized views"
      (let [db-details (tx/dbdef->connection-details :redshift nil nil)]
        (mt/with-temp [:model/Database database {:engine :redshift, :details db-details}]
          (let [table-name    (tx/db-qualified-table-name (:name database) "sync_t")
                qual-tbl-nm   (format "\"%s\".\"%s\"" (redshift.tx/unique-session-schema) table-name)
                mview-nm      (tx/db-qualified-table-name (:name database) "sync_mv")
                qual-mview-nm (format "\"%s\".\"%s\"" (redshift.tx/unique-session-schema) mview-nm)]
            (execute!
             (str "CREATE TABLE IF NOT EXISTS %1$s(weird_varchar CHARACTER VARYING(50), numeric_col NUMERIC(10,2));\n"
                  "CREATE MATERIALIZED VIEW %2$s AS SELECT * FROM %1$s;")
             qual-tbl-nm
             qual-mview-nm)
            (is (some #(= mview-nm (:name %))
                      (:tables (sql-jdbc.describe-database/describe-database :redshift database))))))))))

(mt/defdataset unix-timestamps
  [["timestamps"
    [{:field-name "timestamp", :base-type {:native "numeric"}}]
    [[1642704550656]]]])

(deftest unix-timestamp-test
  (mt/test-driver :redshift
    (testing "NUMERIC columns should work with UNIX timestamp conversion (#7487)"
      (mt/dataset unix-timestamps
        (testing "without coercion strategy"
          (let [query (mt/mbql-query timestamps)]
            (mt/with-native-query-testing-context query
              (is (= [1 1642704550656M]
                     (mt/first-row (qp/process-query query)))))))
        (testing "WITH coercion strategy"
          (mt/with-temp-vals-in-db :model/Field (mt/id :timestamps :timestamp) {:coercion_strategy :Coercion/UNIXMilliSeconds->DateTime
                                                                                :effective_type    :type/Instant}
            (let [query (mt/mbql-query timestamps)]
              (mt/with-native-query-testing-context query
                (is (= [1 "2022-01-20T18:49:10.656Z"]
                       (mt/first-row (qp/process-query query))))))))))))

(deftest interval-test
  (mt/test-drivers #{:postgres :redshift}
    (testing "Redshift Interval values should behave the same as postgres (#19501)"
      (is (= ["0 years 0 mons 5 days 0 hours 0 mins 0.0 secs"]
             (mt/first-row
              (qp/process-query
               (mt/native-query {:query "select interval '5 days'"}))))))))

;; Cal 2024-04-10: Commented this out instead of deleting it. We used to use this for `driver/describe-database` (see metabase#37439)
;; We might use it again in the future for getting privileges for actions.
#_(deftest table-privileges-test
    (mt/test-driver :redshift
      (testing "`table-privileges` should return the correct data for current_user and role privileges"
        (mt/with-temp [Database database {:engine :redshift :details (tx/dbdef->connection-details :redshift nil nil)}]
          (let [schema-name                  (redshift.tx/unique-session-schema)
                username                     (str (sql.tu.unique-prefix/unique-prefix) "privilege_rows_test_role")
                db-name                      (:name database)
                table-name                   (tx/db-qualified-table-name db-name "table")
                qual-tbl-name                (format "\"%s\".\"%s\"" schema-name table-name)
                table-partial-select-name    (tx/db-qualified-table-name db-name "tbl_sel")
                qual-tbl-partial-select-name (format "\"%s\".\"%s\"" schema-name table-partial-select-name)
                table-partial-update-name    (tx/db-qualified-table-name db-name "tbl_upd")
                qual-tbl-partial-update-name (format "\"%s\".\"%s\"" schema-name table-partial-update-name)
                view-nm                      (tx/db-qualified-table-name db-name "view")
                qual-view-name               (format "\"%s\".\"%s\"" schema-name view-nm)
                mview-name                   (tx/db-qualified-table-name db-name "mview")
                qual-mview-name              (format "\"%s\".\"%s\"" schema-name mview-name)
                conn-spec                    (sql-jdbc.conn/db->pooled-connection-spec database)
                get-privileges               (fn []
                                               (sql-jdbc.conn/with-connection-spec-for-testing-connection
                                                [spec [:redshift (assoc (:details database) :user username)]]
                                                 (with-redefs [sql-jdbc.conn/db->pooled-connection-spec (fn [_] spec)]
                                                   (set (sql-jdbc.sync/current-user-table-privileges driver/*driver* spec)))))]
            (try
              (execute! (format
                         (str
                          "CREATE TABLE %1$s (id INTEGER);\n"
                          "CREATE VIEW %2$s AS SELECT * from %1$s;\n"
                          "CREATE MATERIALIZED VIEW %3$s AS SELECT * from %1$s;\n"
                          "CREATE TABLE %4$s (id INTEGER);\n"
                          "CREATE TABLE %5$s (id INTEGER);\n"
                          "CREATE USER \"%6$s\" WITH PASSWORD '%7$s';\n"
                          "GRANT SELECT ON %1$s TO \"%6$s\";\n"
                          "GRANT UPDATE ON %1$s TO \"%6$s\";\n"
                          "GRANT SELECT ON %2$s TO \"%6$s\";\n"
                          "GRANT SELECT ON %3$s TO \"%6$s\";\n"
                          "GRANT SELECT (id) ON %4$s TO \"%6$s\";\n"
                          "GRANT UPDATE (id) ON %5$s TO \"%6$s\";")
                         qual-tbl-name
                         qual-view-name
                         qual-mview-name
                         qual-tbl-partial-select-name
                         qual-tbl-partial-update-name
                         username
                         (get-in database [:details :password])))
              (testing "check that without USAGE privileges on the schema, nothing is returned"
                (is (= #{}
                       (get-privileges))))
              (testing "with USAGE privileges, SELECT and UPDATE privileges are returned"
                (jdbc/execute! conn-spec (format "GRANT USAGE ON SCHEMA \"%s\" TO \"%s\";" schema-name username))
                (is (= (into #{} (map #(merge {:schema schema-name
                                               :role   nil
                                               :select false
                                               :update false
                                               :insert false
                                               :delete false}
                                              %)
                                      [{:table  table-name
                                        :update true
                                        :select true}
                                       {:table  table-partial-select-name
                                        :select true}
                                       {:table  table-partial-update-name
                                        :update true}
                                       {:table  view-nm
                                        :select true}
                                       {:table  mview-name
                                        :select true}]))
                       (get-privileges))))
              (finally
                (execute! (format
                           (str
                            "DROP TABLE IF EXISTS %2$s CASCADE;\n"
                            "DROP VIEW IF EXISTS %3$s CASCADE;\n"
                            "DROP MATERIALIZED VIEW IF EXISTS %4$s CASCADE;\n"
                            "DROP TABLE IF EXISTS %5$s CASCADE;\n"
                            "DROP TABLE IF EXISTS %6$s CASCADE;\n"
                            "REVOKE ALL PRIVILEGES ON ALL TABLES IN SCHEMA \"%1$s\" FROM \"%7$s\";\n"
                            "REVOKE ALL PRIVILEGES ON SCHEMA \"%1$s\" FROM \"%7$s\";\n"
                            "REVOKE USAGE ON SCHEMA \"%1$s\" FROM \"%7$s\";\n"
                            "DROP USER IF EXISTS \"%7$s\";")
                           schema-name
                           qual-tbl-name
                           qual-view-name
                           qual-mview-name
                           qual-tbl-partial-select-name
                           qual-tbl-partial-update-name
                           username)))))))))

(deftest ^:parallel date-plus-integer-test
  (testing "Can we add a {{date}} template tag parameter to an integer in SQL queries? (#40755)"
    (mt/test-driver :redshift
      (is (= [[#t "2024-07-03"]]
             (mt/rows
              (qp/process-query
               {:database   (mt/id)
                :type       :native
                :native     {:query         "SELECT {{date}} + 1 AS t;"
                             :template-tags {"date" {:type         :date
                                                     :name         "date"
                                                     :display-name "Date"}}}
                :parameters [{:type   :date/single
                              :target [:variable [:template-tag "date"]]
                              :value  "2024-07-02"}]
<<<<<<< HEAD
                :middleware {:format-rows? false}})))))))
=======
                :middleware {:format-rows? false}})))))))

;; integer()

(defn- check-integer-query
  ([query db-type uncasted-field]
   (check-integer-query query db-type uncasted-field "\"subquery\".\"INTCAST\""))
  ([query _db-type uncasted-field casted-field]
   (mt/native-query {:query (str "SELECT " casted-field ", "
                                 ;; need to do regex because some strings have 0 in front
                                 casted-field " = REGEXP_SUBSTR(" (name uncasted-field) ", '[+-]?[1-9][0-9]*$')"
                                 ", "
                                 (name uncasted-field) " "
                                 "FROM ( "
                                 (-> query qp.compile/compile :query)
                                 " ) AS subquery "
                                 "LIMIT 100")})))

(deftest ^:parallel integer-cast-table-fields
  (mt/test-driver :redshift
    (mt/dataset test-data
      (let [mp (mt/metadata-provider)]
        (doseq [[table fields] [[:people [{:field :zip :db-type "TEXT"}]]]
                {:keys [field db-type]} fields]
          (testing (str "casting " table "." field "(" db-type ") to integer")
            (let [field-md (lib.metadata/field mp (mt/id table field))
                  query (-> (lib/query mp (lib.metadata/table mp (mt/id table)))
                            (lib/with-fields [field-md])
                            (lib/expression "INTCAST" (lib/integer field-md))
                            (lib/limit 100))
                  result (-> query (check-integer-query db-type field) qp/process-query)
                  cols (mt/cols result)
                  rows (mt/rows result)]
              (is (= :type/BigInteger (-> cols first :base_type)))
              (doseq [[casted-value equals? uncasted-value] rows]
                (is (int? casted-value))
                (is equals? (str "Not equal for: " casted-value " " uncasted-value))))))))))

(deftest ^:parallel integer-cast-custom-expressions
  (mt/test-driver :redshift
    (mt/dataset test-data
      (let [mp (mt/metadata-provider)]
        (doseq [[table expressions] [[:people [{:expression (lib/concat
                                                             (lib.metadata/field mp (mt/id :people :id))
                                                             (lib.metadata/field mp (mt/id :people :zip)))
                                                :db-type "TEXT"}]]]
                {:keys [expression db-type]} expressions]
          (testing (str "Casting " db-type " to integer")
            (let [query (-> (lib/query mp (lib.metadata/table mp (mt/id table)))
                            (lib/with-fields [])
                            (lib/expression "UNCASTED" expression)
                            (as-> q
                                  (lib/expression q "INTCAST" (lib/integer (lib/expression-ref q "UNCASTED"))))
                            (lib/limit 10))
                  result (-> query (check-integer-query db-type "\"subquery\".\"UNCASTED\"") qp/process-query)
                  cols (mt/cols result)
                  rows (mt/rows result)]
              (is (= :type/BigInteger (-> cols first :base_type)))
              (doseq [[casted-value equals? uncasted-value] rows]
                (is (int? casted-value))
                (is equals? (str "Not equal for: " casted-value " " uncasted-value))))))))))

(deftest ^:parallel integer-cast-nested-native-query
  (mt/test-driver :redshift
    (mt/dataset test-data
      (let [mp (mt/metadata-provider)]
        (doseq [[_table expressions] [[:people [{:expression "'123'" :db-type "TEXT"}
                                                {:expression "'-123'" :db-type "TEXT"}]]]
                {:keys [expression db-type]} expressions]
          (testing (str "Casting " db-type " to integer from native query")
            (let [native-query (mt/native-query {:query (str "SELECT " expression " AS UNCASTED")})]
              (mt/with-temp
                [:model/Card
                 {card-id :id}
                 (mt/card-with-source-metadata-for-query native-query)]
                (let [query (-> (lib/query mp (lib.metadata/card mp card-id))
                                (as-> q
                                      (lib/expression q "INTCAST" (lib/integer (->> q lib/visible-columns (filter #(= "uncasted" (:name %))) first)))))
                      result (-> query (check-integer-query db-type "\"uncasted\"") qp/process-query)
                      cols (mt/cols result)
                      rows (mt/rows result)]
                  (is (= :type/BigInteger (-> cols first :base_type)))
                  (doseq [[casted-value equals? uncasted-value] rows]
                    (is (int? casted-value))
                    (is equals? (str "Not equal for: " casted-value " " uncasted-value))))))))))))

(deftest ^:parallel integer-cast-nested-query
  (mt/test-driver :redshift
    (mt/dataset test-data
      (let [mp (mt/metadata-provider)]
        (doseq [[table fields] [[:people [{:field :zip :db-type "TEXT"}]]]
                {:keys [field db-type]} fields]
          (let [nested-query (lib/query mp (lib.metadata/table mp (mt/id table)))]
            (testing (str "Casting " db-type " to integer")
              (mt/with-temp
                [:model/Card
                 {card-id :id}
                 (mt/card-with-source-metadata-for-query nested-query)]
                (let [query (-> (lib/query mp (lib.metadata/card mp card-id))
                                (lib/with-fields [])
                                (as-> q
                                      (lib/expression q "INTCAST" (lib/integer (lib.metadata/field mp (mt/id table field)))))
                                (lib/limit 10))
                      result (-> query (check-integer-query db-type field) qp/process-query)
                      cols (mt/cols result)
                      rows (mt/rows result)]
                  (is (= :type/BigInteger (-> cols first :base_type)))
                  (doseq [[casted-value equals? uncasted-value] rows]
                    (is (int? casted-value))
                    (is equals? (str "Not equal for: " casted-value " " uncasted-value))))))))))))

(deftest ^:parallel integer-cast-nested-query-custom-expressions
  (mt/test-driver :redshift
    (mt/dataset test-data
      (let [mp (mt/metadata-provider)]
        (doseq [[table expressions] [[:people [{:expression (lib/concat
                                                             (lib.metadata/field mp (mt/id :people :id))
                                                             (lib.metadata/field mp (mt/id :people :zip)))
                                                :db-type "TEXT"}]]]
                {:keys [expression db-type]} expressions]
          (let [nested-query (-> (lib/query mp (lib.metadata/table mp (mt/id table)))
                                 (lib/with-fields [])
                                 (lib/expression "UNCASTED" expression)
                                 (lib/limit 10))]
            (testing (str "Casting " db-type " to integer")
              (mt/with-temp
                [:model/Card
                 {card-id :id}
                 (mt/card-with-source-metadata-for-query nested-query)]
                (let [query (-> (lib/query mp (lib.metadata/card mp card-id))
                                (as-> q
                                      (lib/expression q "INTCAST" (lib/integer (->> q lib/visible-columns (filter #(= "UNCASTED" (:name %))) first))))
                                (lib/limit 10))
                      result (-> query (check-integer-query db-type "\"subquery\".\"UNCASTED\"") qp/process-query)
                      cols (mt/cols result)
                      rows (mt/rows result)]
                  (is (= :type/BigInteger (-> cols first :base_type)))
                  (doseq [[casted-value equals? uncasted-value] rows]
                    (is (int? casted-value))
                    (is equals? (str "Not equal for: " casted-value " " uncasted-value))))))))))))

(deftest ^:parallel integer-cast-nested-custom-expressions
  (mt/test-driver :redshift
    (mt/dataset test-data
      (let [mp (mt/metadata-provider)]
        (doseq [[table expressions] [[:people [{:expression [(lib/concat
                                                              (lib.metadata/field mp (mt/id :people :id))
                                                              (lib.metadata/field mp (mt/id :people :zip)))
                                                             (lib/concat
                                                              (lib.metadata/field mp (mt/id :people :id))
                                                              (lib.metadata/field mp (mt/id :people :zip)))]
                                                :db-type "TEXT"}]]]
                {db-type :db-type [e1 e2] :expression} expressions]
          (let [query (-> (lib/query mp (lib.metadata/table mp (mt/id table)))
                          (lib/expression "UNCASTED" e1)
                          (lib/expression "INTCAST" (lib/integer e2))
                          (lib/limit 10))
                result (-> query (check-integer-query db-type "\"subquery\".\"UNCASTED\"") qp/process-query)
                cols (mt/cols result)
                rows (mt/rows result)]
            (is (= :type/BigInteger (-> cols first :base_type)))
            (doseq [[casted-value equals? uncasted-value] rows]
              (is (int? casted-value))
              (is equals? (str "Not equal for: " casted-value " " uncasted-value)))))))))

(deftest ^:parallel integer-cast-aggregations
  (mt/test-driver :redshift
    (mt/dataset test-data
      (let [mp (mt/metadata-provider)]
        (doseq [[table fields] [[:people [{:field :zip :db-type "TEXT"}]]]
                {:keys [field db-type]} fields]
          (testing (str "aggregating " table "." field "(" db-type ") and casting to integer")
            (let [field-md (lib.metadata/field mp (mt/id table field))
                  query (-> (lib/query mp (lib.metadata/table mp (mt/id table)))
                            (lib/aggregate (lib/max field-md))
                            (lib/aggregate (lib/max (lib/integer field-md))))
                  result (-> query (check-integer-query db-type "\"subquery\".\"max\"" "\"subquery\".\"max_2\"") qp/process-query)
                  cols (mt/cols result)
                  rows (mt/rows result)]
              (is (= :type/BigInteger (-> cols first :base_type)))
              (doseq [[casted-value _equals? _uncasted-value] rows]
                (is (int? casted-value))))))))))
>>>>>>> 1bb78814
<|MERGE_RESOLUTION|>--- conflicted
+++ resolved
@@ -494,189 +494,4 @@
                 :parameters [{:type   :date/single
                               :target [:variable [:template-tag "date"]]
                               :value  "2024-07-02"}]
-<<<<<<< HEAD
-                :middleware {:format-rows? false}})))))))
-=======
-                :middleware {:format-rows? false}})))))))
-
-;; integer()
-
-(defn- check-integer-query
-  ([query db-type uncasted-field]
-   (check-integer-query query db-type uncasted-field "\"subquery\".\"INTCAST\""))
-  ([query _db-type uncasted-field casted-field]
-   (mt/native-query {:query (str "SELECT " casted-field ", "
-                                 ;; need to do regex because some strings have 0 in front
-                                 casted-field " = REGEXP_SUBSTR(" (name uncasted-field) ", '[+-]?[1-9][0-9]*$')"
-                                 ", "
-                                 (name uncasted-field) " "
-                                 "FROM ( "
-                                 (-> query qp.compile/compile :query)
-                                 " ) AS subquery "
-                                 "LIMIT 100")})))
-
-(deftest ^:parallel integer-cast-table-fields
-  (mt/test-driver :redshift
-    (mt/dataset test-data
-      (let [mp (mt/metadata-provider)]
-        (doseq [[table fields] [[:people [{:field :zip :db-type "TEXT"}]]]
-                {:keys [field db-type]} fields]
-          (testing (str "casting " table "." field "(" db-type ") to integer")
-            (let [field-md (lib.metadata/field mp (mt/id table field))
-                  query (-> (lib/query mp (lib.metadata/table mp (mt/id table)))
-                            (lib/with-fields [field-md])
-                            (lib/expression "INTCAST" (lib/integer field-md))
-                            (lib/limit 100))
-                  result (-> query (check-integer-query db-type field) qp/process-query)
-                  cols (mt/cols result)
-                  rows (mt/rows result)]
-              (is (= :type/BigInteger (-> cols first :base_type)))
-              (doseq [[casted-value equals? uncasted-value] rows]
-                (is (int? casted-value))
-                (is equals? (str "Not equal for: " casted-value " " uncasted-value))))))))))
-
-(deftest ^:parallel integer-cast-custom-expressions
-  (mt/test-driver :redshift
-    (mt/dataset test-data
-      (let [mp (mt/metadata-provider)]
-        (doseq [[table expressions] [[:people [{:expression (lib/concat
-                                                             (lib.metadata/field mp (mt/id :people :id))
-                                                             (lib.metadata/field mp (mt/id :people :zip)))
-                                                :db-type "TEXT"}]]]
-                {:keys [expression db-type]} expressions]
-          (testing (str "Casting " db-type " to integer")
-            (let [query (-> (lib/query mp (lib.metadata/table mp (mt/id table)))
-                            (lib/with-fields [])
-                            (lib/expression "UNCASTED" expression)
-                            (as-> q
-                                  (lib/expression q "INTCAST" (lib/integer (lib/expression-ref q "UNCASTED"))))
-                            (lib/limit 10))
-                  result (-> query (check-integer-query db-type "\"subquery\".\"UNCASTED\"") qp/process-query)
-                  cols (mt/cols result)
-                  rows (mt/rows result)]
-              (is (= :type/BigInteger (-> cols first :base_type)))
-              (doseq [[casted-value equals? uncasted-value] rows]
-                (is (int? casted-value))
-                (is equals? (str "Not equal for: " casted-value " " uncasted-value))))))))))
-
-(deftest ^:parallel integer-cast-nested-native-query
-  (mt/test-driver :redshift
-    (mt/dataset test-data
-      (let [mp (mt/metadata-provider)]
-        (doseq [[_table expressions] [[:people [{:expression "'123'" :db-type "TEXT"}
-                                                {:expression "'-123'" :db-type "TEXT"}]]]
-                {:keys [expression db-type]} expressions]
-          (testing (str "Casting " db-type " to integer from native query")
-            (let [native-query (mt/native-query {:query (str "SELECT " expression " AS UNCASTED")})]
-              (mt/with-temp
-                [:model/Card
-                 {card-id :id}
-                 (mt/card-with-source-metadata-for-query native-query)]
-                (let [query (-> (lib/query mp (lib.metadata/card mp card-id))
-                                (as-> q
-                                      (lib/expression q "INTCAST" (lib/integer (->> q lib/visible-columns (filter #(= "uncasted" (:name %))) first)))))
-                      result (-> query (check-integer-query db-type "\"uncasted\"") qp/process-query)
-                      cols (mt/cols result)
-                      rows (mt/rows result)]
-                  (is (= :type/BigInteger (-> cols first :base_type)))
-                  (doseq [[casted-value equals? uncasted-value] rows]
-                    (is (int? casted-value))
-                    (is equals? (str "Not equal for: " casted-value " " uncasted-value))))))))))))
-
-(deftest ^:parallel integer-cast-nested-query
-  (mt/test-driver :redshift
-    (mt/dataset test-data
-      (let [mp (mt/metadata-provider)]
-        (doseq [[table fields] [[:people [{:field :zip :db-type "TEXT"}]]]
-                {:keys [field db-type]} fields]
-          (let [nested-query (lib/query mp (lib.metadata/table mp (mt/id table)))]
-            (testing (str "Casting " db-type " to integer")
-              (mt/with-temp
-                [:model/Card
-                 {card-id :id}
-                 (mt/card-with-source-metadata-for-query nested-query)]
-                (let [query (-> (lib/query mp (lib.metadata/card mp card-id))
-                                (lib/with-fields [])
-                                (as-> q
-                                      (lib/expression q "INTCAST" (lib/integer (lib.metadata/field mp (mt/id table field)))))
-                                (lib/limit 10))
-                      result (-> query (check-integer-query db-type field) qp/process-query)
-                      cols (mt/cols result)
-                      rows (mt/rows result)]
-                  (is (= :type/BigInteger (-> cols first :base_type)))
-                  (doseq [[casted-value equals? uncasted-value] rows]
-                    (is (int? casted-value))
-                    (is equals? (str "Not equal for: " casted-value " " uncasted-value))))))))))))
-
-(deftest ^:parallel integer-cast-nested-query-custom-expressions
-  (mt/test-driver :redshift
-    (mt/dataset test-data
-      (let [mp (mt/metadata-provider)]
-        (doseq [[table expressions] [[:people [{:expression (lib/concat
-                                                             (lib.metadata/field mp (mt/id :people :id))
-                                                             (lib.metadata/field mp (mt/id :people :zip)))
-                                                :db-type "TEXT"}]]]
-                {:keys [expression db-type]} expressions]
-          (let [nested-query (-> (lib/query mp (lib.metadata/table mp (mt/id table)))
-                                 (lib/with-fields [])
-                                 (lib/expression "UNCASTED" expression)
-                                 (lib/limit 10))]
-            (testing (str "Casting " db-type " to integer")
-              (mt/with-temp
-                [:model/Card
-                 {card-id :id}
-                 (mt/card-with-source-metadata-for-query nested-query)]
-                (let [query (-> (lib/query mp (lib.metadata/card mp card-id))
-                                (as-> q
-                                      (lib/expression q "INTCAST" (lib/integer (->> q lib/visible-columns (filter #(= "UNCASTED" (:name %))) first))))
-                                (lib/limit 10))
-                      result (-> query (check-integer-query db-type "\"subquery\".\"UNCASTED\"") qp/process-query)
-                      cols (mt/cols result)
-                      rows (mt/rows result)]
-                  (is (= :type/BigInteger (-> cols first :base_type)))
-                  (doseq [[casted-value equals? uncasted-value] rows]
-                    (is (int? casted-value))
-                    (is equals? (str "Not equal for: " casted-value " " uncasted-value))))))))))))
-
-(deftest ^:parallel integer-cast-nested-custom-expressions
-  (mt/test-driver :redshift
-    (mt/dataset test-data
-      (let [mp (mt/metadata-provider)]
-        (doseq [[table expressions] [[:people [{:expression [(lib/concat
-                                                              (lib.metadata/field mp (mt/id :people :id))
-                                                              (lib.metadata/field mp (mt/id :people :zip)))
-                                                             (lib/concat
-                                                              (lib.metadata/field mp (mt/id :people :id))
-                                                              (lib.metadata/field mp (mt/id :people :zip)))]
-                                                :db-type "TEXT"}]]]
-                {db-type :db-type [e1 e2] :expression} expressions]
-          (let [query (-> (lib/query mp (lib.metadata/table mp (mt/id table)))
-                          (lib/expression "UNCASTED" e1)
-                          (lib/expression "INTCAST" (lib/integer e2))
-                          (lib/limit 10))
-                result (-> query (check-integer-query db-type "\"subquery\".\"UNCASTED\"") qp/process-query)
-                cols (mt/cols result)
-                rows (mt/rows result)]
-            (is (= :type/BigInteger (-> cols first :base_type)))
-            (doseq [[casted-value equals? uncasted-value] rows]
-              (is (int? casted-value))
-              (is equals? (str "Not equal for: " casted-value " " uncasted-value)))))))))
-
-(deftest ^:parallel integer-cast-aggregations
-  (mt/test-driver :redshift
-    (mt/dataset test-data
-      (let [mp (mt/metadata-provider)]
-        (doseq [[table fields] [[:people [{:field :zip :db-type "TEXT"}]]]
-                {:keys [field db-type]} fields]
-          (testing (str "aggregating " table "." field "(" db-type ") and casting to integer")
-            (let [field-md (lib.metadata/field mp (mt/id table field))
-                  query (-> (lib/query mp (lib.metadata/table mp (mt/id table)))
-                            (lib/aggregate (lib/max field-md))
-                            (lib/aggregate (lib/max (lib/integer field-md))))
-                  result (-> query (check-integer-query db-type "\"subquery\".\"max\"" "\"subquery\".\"max_2\"") qp/process-query)
-                  cols (mt/cols result)
-                  rows (mt/rows result)]
-              (is (= :type/BigInteger (-> cols first :base_type)))
-              (doseq [[casted-value _equals? _uncasted-value] rows]
-                (is (int? casted-value))))))))))
->>>>>>> 1bb78814
+                :middleware {:format-rows? false}})))))))