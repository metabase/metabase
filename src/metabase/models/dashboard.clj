--- conflicted
+++ resolved
@@ -262,17 +262,12 @@
            (when (not= (f prev-dashboard) (f dashboard))
              (deferred-tru "set auto apply filters to {0}" (str (f dashboard)))))]
         (concat (map-indexed check-series-change (:cards changes)))
-<<<<<<< HEAD
         (->> (filter identity)))))
-=======
-        (->> (filter identity)
-             build-sentence))))
 
 (defn has-tabs?
   "Check if a dashboard has tabs."
   [dashboard-or-id]
   (t2/exists? :model/DashboardTab :dashboard_id (u/the-id dashboard-or-id)))
->>>>>>> 663ca8e5
 
 ;;; +----------------------------------------------------------------------------------------------------------------+
 ;;; |                                                 OTHER CRUD FNS                                                 |
