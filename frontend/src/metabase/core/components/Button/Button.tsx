import styled from "@emotion/styled";
import cx from "classnames";
import type { ButtonHTMLAttributes, ReactNode, Ref, ElementType } from "react";
import { forwardRef } from "react";
import _ from "underscore";

import ButtonsS from "metabase/css/components/buttons.module.css";
<<<<<<< HEAD
import CS from "metabase/css/core/index.css";
=======
import CS from "metabase/css/core/spacing.module.css";
>>>>>>> ac0bb151
import { isNotNull } from "metabase/lib/types";
import type { IconName } from "metabase/ui";
import { Icon } from "metabase/ui";

import {
  ButtonContent,
  ButtonRoot,
  ButtonTextContainer,
} from "./Button.styled";

const BUTTON_VARIANTS = [
  "small",
  "medium",
  "large",
  "round",
  "primary",
  "danger",
  "warning",
  "cancel",
  "success",
  "white",
  "borderless",
  "onlyIcon",
  "fullWidth",
] as const;

const VARIANT_TO_CLASS_MAP: { [key: string]: string } = {
  small: ButtonsS.ButtonSmall,
  medium: ButtonsS.ButtonMedium,
  large: ButtonsS.ButtonLarge,
  round: ButtonsS.ButtonRound,
  primary: ButtonsS.ButtonPrimary,
  danger: ButtonsS.ButtonDanger,
  warning: ButtonsS.ButtonWarning,
  cancel: ButtonsS.ButtonCancel,
  success: ButtonsS.ButtonSuccess,
  white: ButtonsS.ButtonWhite,
  borderless: ButtonsS.ButtonBorderless,
  onlyIcon: ButtonsS.ButtonOnlyIcon,
  fullWidth: ButtonsS.ButtonFullWidth,
};

export interface ButtonProps extends ButtonHTMLAttributes<HTMLButtonElement> {
  as?: ElementType;
  className?: string;
  to?: string;
  tooltip?: string; // available when using as={Link}
  href?: string;

  icon?: IconName | ReactNode;
  iconSize?: number;
  iconColor?: string;
  iconRight?: IconName;
  iconVertical?: boolean;
  labelBreakpoint?: string;
  children?: ReactNode;

  small?: boolean;
  medium?: boolean;
  large?: boolean;

  primary?: boolean;
  success?: boolean;
  danger?: boolean;
  warning?: boolean;
  cancel?: boolean;
  white?: boolean;
  purple?: boolean;

  disabled?: boolean;
  round?: boolean;
  borderless?: boolean;
  onlyIcon?: boolean;
  fullWidth?: boolean;
  onlyText?: boolean;
  light?: boolean;
}

const BaseButton = forwardRef(function BaseButton(
  {
    as,
    className,
    icon,
    iconRight,
    iconSize,
    iconColor,
    iconVertical = false,
    labelBreakpoint,
    children,
    ...props
  }: ButtonProps,
  ref: Ref<HTMLButtonElement>,
) {
  const variantClasses = BUTTON_VARIANTS.filter(variant => props[variant])
    .map(variant => VARIANT_TO_CLASS_MAP[variant])
    .filter(isNotNull);

  return (
    <ButtonRoot
      ref={ref}
      as={as}
      {..._.omit(props, ...BUTTON_VARIANTS)}
      className={cx(ButtonsS.Button, className, variantClasses, {
        [CS.p1]: !children,
      })}
      purple={props.purple}
    >
      <ButtonContent iconVertical={iconVertical}>
        {icon && typeof icon === "string" ? (
          <Icon
            color={iconColor}
            name={icon as unknown as IconName}
            size={iconSize ? iconSize : 16}
          />
        ) : (
          icon
        )}
        {children && (
          <ButtonTextContainer
            hasIcon={!!icon}
            hasRightIcon={!!iconRight}
            iconVertical={iconVertical}
            className={cx({
              [`hide ${labelBreakpoint}-show`]: !!labelBreakpoint,
            })}
          >
            {children}
          </ButtonTextContainer>
        )}
        {iconRight && (
          <Icon
            color={iconColor}
            name={iconRight}
            size={iconSize ? iconSize : 16}
          />
        )}
      </ButtonContent>
    </ButtonRoot>
  );
});

const StyledButton = styled(BaseButton)``;

StyledButton.displayName = "Button";

/**
 * @deprecated: use Button from "metabase/ui"
 */
const Button = Object.assign(StyledButton, {
  Root: ButtonRoot,
  Content: ButtonContent,
  TextContainer: ButtonTextContainer,
});

// eslint-disable-next-line import/no-default-export -- deprecated usage
export default Button;<|MERGE_RESOLUTION|>--- conflicted
+++ resolved
@@ -5,11 +5,7 @@
 import _ from "underscore";
 
 import ButtonsS from "metabase/css/components/buttons.module.css";
-<<<<<<< HEAD
-import CS from "metabase/css/core/index.css";
-=======
 import CS from "metabase/css/core/spacing.module.css";
->>>>>>> ac0bb151
 import { isNotNull } from "metabase/lib/types";
 import type { IconName } from "metabase/ui";
 import { Icon } from "metabase/ui";
