--- conflicted
+++ resolved
@@ -14,11 +14,6 @@
   org.apache.arrow/arrow-format          {:mvn/version "17.0.0"}
   org.apache.arrow/arrow-memory-core     {:mvn/version "18.3.0"}
   org.apache.arrow/arrow-memory-netty    {:mvn/version "17.0.0"}
-<<<<<<< HEAD
   org.apache.arrow/arrow-vector          {:mvn/version "18.3.0"}
-  io.netty/netty-common                  {:mvn/version "4.2.3.Final"}
-=======
-  org.apache.arrow/arrow-vector          {:mvn/version "17.0.0"}
   io.netty/netty-common                  {:mvn/version "4.2.4.Final"}
->>>>>>> 2e184e6c
   io.netty/netty-buffer                  {:mvn/version "4.2.4.Final"}}}