--- conflicted
+++ resolved
@@ -43,12 +43,8 @@
 
     // eslint-disable-next-line no-unscoped-text-selectors -- deprecated usage
     cy.findByText(/Rows \d+-\d+ of 10/).should("be.visible");
-<<<<<<< HEAD
     cy.icon("chevronright").click();
-=======
-    cy.icon("triangle_right").click();
     // eslint-disable-next-line no-unscoped-text-selectors -- deprecated usage
->>>>>>> 125b5e60
     cy.findByText(/Rows \d+-\d+ of 10/).should("be.visible");
   });
 });