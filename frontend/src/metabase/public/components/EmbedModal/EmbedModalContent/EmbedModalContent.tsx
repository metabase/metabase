--- conflicted
+++ resolved
@@ -1,26 +1,13 @@
-<<<<<<< HEAD
-=======
-import { useState } from "react";
-import _ from "underscore";
-import { LegaleseStep } from "metabase/public/components/widgets/LegaleseStep/LegaleseStep";
-import { getSignedPreviewUrl, getSignedToken } from "metabase/public/lib/embed";
-import { getSetting } from "metabase/selectors/settings";
-import { useSelector } from "metabase/lib/redux";
->>>>>>> 2cd8c5fa
 import type { ExportFormatType } from "metabase/dashboard/components/PublicLinkPopover/types";
 import type {
   EmbeddingParameters,
   EmbedResource,
   EmbedResourceParameter,
   EmbedResourceType,
-<<<<<<< HEAD
-  EmbedType,
+  EmbedModalStep,
 } from "metabase/public/lib/types";
+import { LegaleseStep } from "metabase/public/components/widgets/LegaleseStep/LegaleseStep";
 import { StaticEmbedSetupPane } from "../StaticEmbedSetupPane";
-=======
-  EmbedModalStep,
-} from "../types";
->>>>>>> 2cd8c5fa
 import { SelectEmbedTypePane } from "../SelectEmbedTypePane";
 
 export interface EmbedModalContentProps {
@@ -41,21 +28,6 @@
   className?: string;
 }
 
-<<<<<<< HEAD
-export const EmbedModalContent = ({
-  embedType,
-  setEmbedType,
-  resource,
-  resourceType,
-  resourceParameters,
-  onUpdateEnableEmbedding,
-  onUpdateEmbeddingParams,
-  onCreatePublicLink,
-  onDeletePublicLink,
-  getPublicUrl,
-}: EmbedModalContentProps): JSX.Element => {
-  if (!embedType) {
-=======
 export const EmbedModalContent = (
   props: EmbedModalContentProps,
 ): JSX.Element => {
@@ -72,79 +44,7 @@
     getPublicUrl,
   } = props;
 
-  const [pane, setPane] = useState<ActivePreviewPane>("code");
-
-  const siteUrl = useSelector(state => getSetting(state, "site-url"));
-  const secretKey = checkNotNull(
-    useSelector(state => getSetting(state, "embedding-secret-key")),
-  );
-  const [embeddingParams, setEmbeddingParams] = useState<EmbeddingParameters>(
-    getDefaultEmbeddingParams(resource, resourceParameters),
-  );
-  const [parameterValues, setParameterValues] =
-    useState<EmbeddingParametersValues>({});
-  const [displayOptions, setDisplayOptions] = useState<EmbeddingDisplayOptions>(
-    {
-      font: null,
-      theme: null,
-      bordered: true,
-      titled: true,
-    },
-  );
-
-  const handleSave = async () => {
-    try {
-      if (embedType === "application") {
-        if (!resource.enable_embedding) {
-          await onUpdateEnableEmbedding(true);
-        }
-        await onUpdateEmbeddingParams(embeddingParams);
-      } else {
-        if (!resource.public_uuid) {
-          await onCreatePublicLink();
-        }
-      }
-    } catch (e) {
-      console.error(e);
-      throw e;
-    }
-  };
-
-  const handleUnpublish = async () => {
-    try {
-      await onUpdateEnableEmbedding(false);
-    } catch (e) {
-      console.error(e);
-      throw e;
-    }
-  };
-
-  const handleDiscard = () => {
-    setEmbeddingParams(getDefaultEmbeddingParams(resource, resourceParameters));
-  };
-
-  const getPreviewParamsBySlug = () => {
-    const lockedParameters = getLockedPreviewParameters(
-      resourceParameters,
-      embeddingParams,
-    );
-
-    return Object.fromEntries(
-      lockedParameters.map(parameter => [
-        parameter.slug,
-        parameterValues[parameter.id] ?? null,
-      ]),
-    );
-  };
-
-  const previewParametersBySlug = getPreviewParamsBySlug();
-  const lockedParameters = getLockedPreviewParameters(
-    resourceParameters,
-    embeddingParams,
-  );
-
   if (embedType == null) {
->>>>>>> 2cd8c5fa
     return (
       <SelectEmbedTypePane
         resource={resource}
@@ -157,18 +57,10 @@
     );
   }
 
-<<<<<<< HEAD
-=======
   if (embedType === "legalese") {
     return <LegaleseStep goToNextStep={goToNextStep} />;
   }
 
-  const hasSettingsChanges = !_.isEqual(
-    resource.embedding_params,
-    embeddingParams,
-  );
-
->>>>>>> 2cd8c5fa
   return (
     <StaticEmbedSetupPane
       resource={resource}
