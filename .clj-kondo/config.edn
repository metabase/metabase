;; -*- comment-column: 100; -*-
{:config-paths ["macros" "src" "config"]
 :linters
 {;;
  ;; enabled optional linters (these are disabled by default)
  ;;

  :aliased-namespace-symbol     {:level :warning}
  :case-symbol-test             {:level :warning}
  :condition-always-true        {:level :warning}
  :def-fn                       {:level :warning}
  :dynamic-var-not-earmuffed    {:level :warning}
  :equals-expected-position     {:level :warning, :only-in-test-assertion true}
  :equals-true                  {:level :warning}
  :keyword-binding              {:level :warning}
  :main-without-gen-class       {:level :warning}
  :minus-one                    {:level :warning}
  :misplaced-docstring          {:level :warning}
  :missing-body-in-when         {:level :warning}
  :missing-docstring            {:level :warning}
  :missing-else-branch          {:level :warning}
  :namespace-name-mismatch      {:level :warning}
  :non-arg-vec-return-type-hint {:level :warning}
  :plus-one                     {:level :warning}
  :reduce-without-init          {:level :warning}
  :redundant-call               {:level :warning}
  :redundant-fn-wrapper         {:level :warning}
  :self-requiring-namespace     {:level :warning}
  :single-key-in                {:level :warning}
  :unsorted-imports             {:level :warning}
  :unsorted-required-namespaces {:level :warning}
  :unused-alias                 {:level :warning}
  :use                          {:level :warning}
  :warn-on-reflection           {:level :warning}

  ;;
  ;; other disabled-by-default linters it would be nice to enable soon
  ;;

  ;; TODO (cam): most of these either have a ton of things that need to be fixed or cause issues
  ;; with [[metabase.lib.util.match/match]] and friends -- we need to write a custom hook for those macros so Kondo
  ;; can understand them.

  #_:docstring-leading-trailing-whitespace
  #_:equals-false
  #_:used-underscored-binding

  ;;
  ;; disabled linters
  ;;

  :redundant-ignore {:level :off} ; lots of false positives, see https://github.com/clj-kondo/clj-kondo/issues/2414
  :unexpected-recur {:level :off} ; TODO (cam): I think we just need to tell it how to handle MBQL match and we can enable this?

  ;;
  ;; globally-enabled custom linters
  ;;
  :metabase/check-defmulti-arglists                    {:level :warning}
  :metabase/check-me-humanize                          {:level :warning}
  :metabase/defsetting-must-specify-export             {:level :warning}
  :metabase/mbql-query-first-arg                       {:level :warning}
  :metabase/missing-test-expr-requires-in-cljs         {:level :warning}
  :metabase/modules                                    {:level :warning} ; more config in `.clj-kondo/config/modules/config.edn`
  :metabase/require-shape-checker                      {:level :warning}
  :metabase/test-helpers-use-non-thread-safe-functions {:level :warning} ; more config in `.clj-kondo/config/test-helpers/config.edn`
  :metabase/validate-logging                           {:level :warning}
  :metabase/validate-mb-driver-tests                   {:level :warning}
  :metabase/validate-mb-once                           {:level :warning}

  :metabase/validate-deftest
  {:level :warning

   ;; calling these functions will result in an error in tests marked `^:parallel`
   ;;
   ;; TODO -- these should all be made thread safe if possible or renamed so they end in `!`. Then we can remove them
   ;; from this list because by default anything ending in `!` is considered to be thread-unsafe
   :parallel/unsafe
   #{clojure.core/alter-var-root
     clojure.core/with-redefs
     clojure.core/with-redefs-fn
     metabase.actions.test-util/with-actions
     metabase.actions.test-util/with-actions-disabled
     metabase.actions.test-util/with-actions-enabled
     metabase.actions.test-util/with-actions-test-data
     metabase.actions.test-util/with-actions-test-data-and-actions-enabled
     metabase.actions.test-util/with-actions-test-data-tables
     metabase.analytics.snowplow-test/with-fake-snowplow-collector
     metabase.channel.email-test/with-expected-messages
     metabase.channel.email-test/with-fake-inbox
     metabase.test.data.users/with-group
     metabase.test.data.users/with-group-for-user
     metabase.test.data/with-empty-h2-app-db
     metabase.test.util.log/with-log-level
     metabase.test.util/with-all-users-permission
     metabase.test.util/with-discarded-collections-perms-changes
     metabase.test.util/with-env-keys-renamed-by
     metabase.test.util/with-locale
     metabase.test.util/with-model-cleanup
     metabase.test.util/with-non-admin-groups-no-root-collection-for-namespace-perms
     metabase.test.util/with-non-admin-groups-no-root-collection-perms
     metabase.test.util/with-temp-env-var-value
     metabase.test.util/with-temp-vals-in-db
     metabase.test.util/with-temporary-raw-setting-values
     metabase.test.util/with-temporary-setting-values
     metabase.test.util/with-user-in-groups
     metabase.test/with-actions
     metabase.test/with-actions-disabled
     metabase.test/with-actions-enabled
     metabase.test/with-actions-test-data
     metabase.test/with-actions-test-data-and-actions-enabled
     metabase.test/with-actions-test-data-tables
     metabase.test/with-all-users-permission
     metabase.test/with-discarded-collections-perms-changes
     metabase.test/with-empty-h2-app-db
     metabase.test/with-env-keys-renamed-by
     metabase.test/with-expected-messages
     metabase.test/with-fake-inbox
     metabase.test/with-group
     metabase.test/with-group-for-user
     metabase.test/with-locale
     metabase.test/with-log-level
     metabase.test/with-model-cleanup
     metabase.test/with-non-admin-groups-no-root-collection-for-namespace-perms
     metabase.test/with-non-admin-groups-no-root-collection-perms
     metabase.test/with-temp-env-var-value
     metabase.test/with-temp-vals-in-db
     metabase.test/with-temporary-raw-setting-values
     metabase.test/with-temporary-setting-values
     metabase.test/with-user-in-groups}

   ;; these functions are allowed in `^:parallel` tests even tho they end in `!`
   :parallel/safe
   #{clojure.core/assoc!
     clojure.core/compare-and-set!
     clojure.core/conj!
     clojure.core/disj!
     clojure.core/dissoc!
     clojure.core/persistent!
     clojure.core/pop!
     clojure.core/reset!
     clojure.core/reset-vals!
     clojure.core/run!
     clojure.core/swap!
     clojure.core/swap-vals!
     clojure.core/volatile!
     clojure.core/vreset!
     clojure.core/vswap!
     clojure.core.async/<!
     clojure.core.async/<!!
     clojure.core.async/>!
     clojure.core.async/>!!
     clojure.core.async/alt!
     clojure.core.async/alt!!
     clojure.core.async/alts!
     clojure.core.async/alts!!
     clojure.core.async/close!
     clojure.core.async/ioc-alts!
     clojure.core.async/offer!
     clojure.core.async/onto-chan!
     clojure.core.async/onto-chan!!
     clojure.core.async/poll!
     clojure.core.async/put!
     clojure.core.async/take!
     clojure.core.async/to-chan!
     clojure.core.async/to-chan!!
     metabase.channel.core/send!
     metabase.driver.sql-jdbc.execute/execute-prepared-statement!
     metabase.notification.models/create-notification!
     metabase.pulse.send/send-pulse!
     metabase.query-processor.store/store-database!
     ;; Safe in tests, where we typically use a private, temporary index per thread.
     metabase.search.core/reindex!
     metabase.util/run-count!
     next.jdbc/execute!}}

  :metabase/i-like-making-cams-eyes-bleed-with-horrifically-long-tests
  {:level      :warning
   :max-length 150}

  ;; this is not enabled here, it is enabled below only for specific namespaces.
  :metabase/disallow-hardcoded-driver-names-in-tests
  ;; don't include `:h2` since that will probably lead to a mountain of tests where we are specifically testing
  ;; middleware or compilation behavior with just H2 since it's the default.
  {:drivers #{;; core drivers
              #_:h2
              :postgres
              :mysql
              ;; module drivers
              :athena
              :bigquery-cloud-sdk
              :clickhouse
              :databricks
              :druid
              :druid-jdbc
              :googleanalytics
              :hive-like
              :mongo
              :oracle
              :presto-jdbc
              :redshift
              :snowflake
              :sparksql
              :sqlite
              :sqlserver
              :starburst
              :vertica}}

  ;;
  ;; misc config for built-in linters
  ;;

  :invalid-arity       {:skip-args [metabase.lib.util.match/match]} ; TODO (cam): can we fix these?
  :refer-all           {:level :warning, :exclude [clojure.test]}
  :unused-referred-var {:exclude {compojure.core [GET DELETE POST PUT]}}

  ;; TODO -- all of these entries are HACKS and we should fix them by writing real custom Kondo HOOKS for these
  ;; macros. Please don't add anything new to this list! Talk to your best bud Cam if you don't know how to write a
  ;; Kondo hook and he will pair with you on it. Thanks! -- Cam
  :unresolved-symbol
  {:exclude
   [(build.uberjar/with-duration-ms)
    (cljs.test/is [=? malli=])
    (clojure.core.logic/fresh)
    (clojure.core.logic/matcha)
    (clojure.core.logic/run)
    (clojure.test/is [query= =? malli= qv=])
    (clojure.tools.macro/macrolet)
    instaparse.core/transform
    (metabase.server.streaming-response/streaming-response)
    (metabase.driver.druid.query-processor-test/druid-query-returning-rows)
    (metabase.lib.util.match/match)
    (metabase.lib.util.match/match-one)
    (metabase.lib.util.match/replace)
    (metabase.lib.util.match/replace-in)
    (metabase.query-processor.middleware.cache-backend.interface/with-cached-results)
    (metabase.util.regex/rx [opt])
    (metabase.util/prog1 [<>])
    (taoensso.nippy/extend-freeze)
    (taoensso.nippy/extend-thaw)]}

  :deprecated-var
  {:exclude
   {metabase.cmd/dump                                                            {:namespaces ["metabase\\.cmd-test" "metabase-enterprise\\.serialization\\.cmd-test"]}
    metabase.cmd/load                                                            {:namespaces ["metabase\\.cmd-test" "metabase-enterprise\\.serialization\\.cmd-test"]}
    metabase.driver.sql-jdbc.execute.old-impl/set-timezone-sql                   {:namespaces ["metabase\\.driver.*"]}
    metabase.driver.sql-jdbc.execute/set-time-zone-if-supported!                 {:namespaces ["metabase\\.driver.*"]}
    metabase.driver/current-db-time                                              {:namespaces ["metabase.*"]}
    metabase.driver/supports?                                                    {:namespaces ["metabase.*"]}
    metabase.query-processor.middleware.resolve-joins/maybe-resolve-source-table {:namespaces ["metabase.*"]}
    metabase.query-processor.util/normalize-token                                {:namespaces ["metabase.*"]}}}

  :discouraged-var
  {clojure.core/print                                 {:message "Use metabase.util.log instead of clojure.core/print"}
   clojure.core/println                               {:message "Use metabase.util.log instead of clojure.core/println"}
   clojure.core/printf                                {:message "Use metabase.util.log instead of clojure.core/printf"}
   clojure.core/prn                                   {:message "Use metabase.util.log instead of clojure.core/prn"}
   clojure.core/pr                                    {:message "Use metabase.util.log instead of clojure.core/pr"}
   clojure.core/tap>                                  {:message "Don't use tap> is source code"}
   clojure.core/time                                  {:message "Don't use time in source code"}
   clojure.test.check/quick-check                     {:message "You probably meant to use clojure.test.check.clojure-test/defspec instead -- quick check will run the tests when it is evaluated rather than when we run the test suite."}
   clojure.java.jdbc/get-connection                   {:message "Use sql-jdbc.execute/do-with-connection-with-options (for drivers) or t2/with-connection (for the app DB) instead of jdbc/get-connection"}
   clojure.java.jdbc/with-db-connection               {:message "Use sql-jdbc.execute/do-with-connection-with-options (for drivers) or t2/with-connection (for the app DB) instead of jdbc/with-db-connection"}
   clojure.java.jdbc/with-db-metadata                 {:message "Use sql-jdbc.execute/do-with-connection-with-options + .getMetaData instead of jdbc/with-db-metadata"}
   clojure.pprint/pprint                              {:message "Use metabase.util.log instead of clojure.pprint/pprint"}
   clojure.string/lower-case                          {:message "Use metabase.util/lower-case-en instead of clojure.string/lower-case"}
   clojure.string/upper-case                          {:message "Use metabase.util/upper-case-en instead of clojure.string/upper-case"}
   compojure.core/context                             {:message "Use metabase.api.util.handlers/route-map-handler instead of compojure.core/context, it is much faster and supports OpenAPI spec generation"}
   compojure.core/defroutes                           {:message "Use metabase.api.util.handlers/defroutes instead of compojure.core/routes, it supports OpenAPI spec generation."}
   compojure.core/routes                              {:message "Use metabase.api.util.handlers/routes instead of compojure.core/routes, it supports OpenAPI spec generation."}
   clojurewerkz.quartzite.jobs/defjob                 {:message "Use metabase.task/defjob instead of clojurewerkz.quartzite.jobs/defjob"}
   fipp.edn/pprint                                    {:message "Use metabase.util.log instead of fipp.edn/pprint"}
   honeysql.core/call                                 {:message "Use hx/call instead because it is Honey SQL 2 friendly"}
   honeysql.core/raw                                  {:message "Use hx/raw instead because it is Honey SQL 2 friendly"}
   java-time/with-clock                               {:message "Use mt/with-clock"}
   java.util.UUID/randomUUID                          {:message "Use clojure.core/random-uuid instead of java.util.UUID/randomUUID"}
   malli.core/explain                                 {:message "Use metabase.util.malli.registry/explain instead of malli.core/explain because it has built-in caching"}
   malli.core/explainer                               {:message "Use metabase.util.malli.registry/explainer instead of malli.core/explainer because it has built-in caching"}
   malli.core/validate                                {:message "Use metabase.util.malli.registry/validate instead of malli.core/validate because it has built-in caching"}
   malli.core/validator                               {:message "Use metabase.util.malli.registry/validator instead of malli.core/validator because it has built-in caching"}
   me.flowthing.pp/pprint                             {:message "Use metabase.util.log instead of me.flowthing.pp/pprint"}
   medley.core/random-uuid                            {:message "Use clojure.core/random-uuid instead of medley.core/random-uuid"}
   metabase.driver/database-supports?                 {:message "Use metabase.driver.util/supports? instead of metabase.driver/database-supports?"}
   metabase.lib.equality/find-column-indexes-for-refs {:message "Use lib.equality/closest-matches-in-metadata or lib.equality/find-closest-matches-for-refs instead of lib.equality/find-column-indexes-for-refs"}}

  :discouraged-namespace
  {camel-snake-kebab.core {:message "CSK is not Turkish-safe, use the versions in metabase.util instead."}
   cheshire.core          {:message "Use metabase.util.json instead of cheshire.core directly."}
   clojure.tools.logging  {:message "Use metabase.util.log instead of clojure.tools.logging directly"}
   grouper.core           {:message "Use metabase.util.grouper instead of grouper.core"}
   honeysql.core          {:message "Use Honey SQL 2. Honey SQL 1 is removed as a dependency in Metabase 49+."}
   honeysql.format        {:message "Use Honey SQL 2. Honey SQL 1 is removed as a dependency in Metabase 49+."}
   honeysql.helpers       {:message "Use Honey SQL 2. Honey SQL 1 is removed as a dependency in Metabase 49+."}
   honeysql.types         {:message "Use Honey SQL 2. Honey SQL 1 is removed as a dependency in Metabase 49+."}
   honeysql.util          {:message "Use Honey SQL 2. Honey SQL 1 is removed as a dependency in Metabase 49+."}}

  :discouraged-tag {p {:message "You can use it, but don't commit it."}}

  :unresolved-var
  {:exclude
   [colorize.core]}

  :consistent-alias
  {:aliases
   {buddy.core.hash                                               buddy-hash
    cheshire.generate                                             json.generate
    clojure.tools.logging                                         log
    clj-http.client                                               http
    clj-ldap.client                                               ldap
    clj-time.coerce                                               time.coerce
    clj-time.format                                               time.format
    clojure.core.async                                            a
    clojure.core.match                                            clojure.core.match ; Prefer :refer [match]
    clojure.data                                                  data
    clojure.math.combinatorics                                    math.combo
    clojure.pprint                                                pprint
    clojure.spec.alpha                                            s
    clojure.string                                                str
    clojure.test                                                  t
    clojure.tools.build.api                                       b
    clojure.tools.namespace.dependency                            ns.deps
    clojure.tools.namespace.find                                  ns.find
    clojure.tools.namespace.parse                                 ns.parse
    colorize.core                                                 colorize
    environ.core                                                  env
    hiccup.core                                                   hiccup
    hiccup.util                                                   hiccup.util
    honey.sql                                                     sql
    honey.sql.helpers                                             sql.helpers
    java-time.api                                                 t
    macaw.core                                                    macaw
    malli.core                                                    mc
    malli.error                                                   me
    malli.experimental                                            mx
    malli.generator                                               mg
    malli.provider                                                mp
    malli.transform                                               mtx
    malli.util                                                    mut
    medley.core                                                   m
    metabase-enterprise.audit-app.pages.common                    common
    metabase-enterprise.sandbox.api.table                         table
    metabase-enterprise.sandbox.api.util                          sandbox.api.util
    metabase-enterprise.database-routing.core                     database-routing
    metabase-enterprise.test                                      met
    metabase.analytics.sdk                                        sdk
    metabase.analytics.stats                                      stats
    metabase.analysis.native-query-analyzer                       nqa
    metabase.analysis.native-query-analyzer.parameter-substitution nqa.sub
    metabase.analyze.query-results                                qr
    metabase.analyze.classifiers.category                         classifiers.category
    metabase.analyze.classifiers.core                             classifiers
    metabase.analyze.classifiers.name                             classifiers.name
    metabase.analyze.classifiers.no-preview-display               classifiers.no-preview-display
    metabase.analyze.classifiers.text-fingerprint                 classifiers.text-fingerprint
    metabase.analyze.fingerprint.fingerprinters                   fingerprinters
    metabase.analyze.fingerprint.insights                         insights
    metabase.analyze.fingerprint.schema                           fingerprint.schema
    metabase.api.common                                           api
    metabase.channel.core                                         channel
    metabase.channel.render.core                                  channel.render
    metabase.cloud-migration.core                                 cloud-migration
    metabase.cmd.copy.h2                                          copy.h2
    metabase.config                                               config
    metabase.config.file                                          config.file
    metabase.connection-pool                                      connection-pool
    metabase.db.connection                                        mdb.connection
    metabase.db.jdbc-protocols                                    mdb.jdbc-protocols
    metabase.db.metadata-queries                                  metadata-queries
    metabase.db.spec                                              mdb.spec
    metabase.db.query                                             mdb.query
    metabase.driver.common.parameters                             params
    metabase.driver.common.parameters.dates                       params.dates
    metabase.driver.common.parameters.operators                   params.ops
    metabase.driver.common.parameters.parse                       params.parse
    metabase.driver.common.parameters.values                      params.values
    metabase.driver.druid.client                                  druid.client
    metabase.driver.druid.execute                                 druid.execute
    metabase.driver.druid.js                                      druid.js
    metabase.driver.druid.query-processor                         druid.qp
    metabase.driver.druid.sync                                    druid.sync
    metabase.driver.impl                                          driver.impl
    metabase.driver.mongo.execute                                 mongo.execute
    metabase.driver.mongo.parameters                              mongo.params
    metabase.driver.mongo.query-processor                         mongo.qp
    metabase.driver.mongo.util                                    mongo.util
    metabase.driver.sql                                           driver.sql
    metabase.driver.sql-jdbc.common                               sql-jdbc.common
    metabase.driver.sql-jdbc.connection                           sql-jdbc.conn
    metabase.driver.sql-jdbc.execute                              sql-jdbc.execute
    metabase.driver.sql-jdbc.execute.diagnostic                   sql-jdbc.execute.diagnostic
    metabase.driver.sql-jdbc.execute.legacy-impl                  sql-jdbc.legacy
    metabase.driver.sql-jdbc.execute.old-impl                     sql-jdbc.execute.old
    metabase.driver.sql-jdbc.sync                                 sql-jdbc.sync
    metabase.driver.sql-jdbc.sync.common                          sql-jdbc.sync.common
    metabase.driver.sql-jdbc.sync.describe-database               sql-jdbc.describe-database
    metabase.driver.sql-jdbc.sync.describe-table                  sql-jdbc.describe-table
    metabase.driver.sql-jdbc.sync.interface                       sql-jdbc.sync.interface
    metabase.driver.sql-jdbc.test-util                            sql-jdbc.tu
    metabase.driver.sql.parameters.substitute                     sql.params.substitute
    metabase.driver.sql.parameters.substitution                   sql.params.substitution
    metabase.eid-translation.core                                 eid-translation
    metabase.formatter                                            formatter
    metabase.http-client                                          client
    metabase.legacy-mbql.normalize                                mbql.normalize
    metabase.legacy-mbql.schema                                   mbql.s
    metabase.legacy-mbql.util                                     mbql.u
    metabase.lib.util                                             lib.util
    metabase.lib.util.match                                       lib.util.match
    metabase.login-history.core                                   login-history
    metabase.model-persistence.core                               model-persistence
    metabase.models.dependency                                    dependency
    metabase.models.interface                                     mi
    metabase.notification.core                                    notification
    metabase.notification.payload.core                            notification.payload
    metabase.notification.test-util                               notification.tu
    metabase.permissions.core                                     perms
    metabase.plugins.initialize                                   plugins.init
    metabase.public-sharing.core                                  public-sharing
    metabase.premium-features.core                                premium-features
    metabase.pulse.core                                           pulse
    metabase.pulse.render                                         render
    metabase.pulse.render.body                                    body
    metabase.pulse.render.style                                   style
    metabase.pulse.test-util                                      pulse.test-util
    metabase.pulse.parameters                                     pulse-params
    metabase.query-processor-test                                 qp.test
    metabase.query-processor.context                              qp.context
    metabase.query-processor.error-type                           qp.error-type
    metabase.query-processor.interface                            qp.i
    metabase.query-processor.middleware.add-dimension-projections qp.add-dimension-projections
    metabase.query-processor.middleware.add-implicit-clauses      qp.add-implicit-clauses
    metabase.query-processor.middleware.add-implicit-joins        qp.add-implicit-joins
    metabase.query-processor.middleware.auto-bucket-datetimes     qp.auto-bucket-datetimes
    metabase.query-processor.middleware.constraints               qp.constraints
    metabase.query-processor.middleware.cumulative-aggregations   qp.cumulative-aggregations
    metabase.query-processor.middleware.parameters.mbql           qp.mbql
    metabase.query-processor.middleware.parameters.native         qp.native
    metabase.query-processor.middleware.permissions               qp.perms
    metabase.query-processor.middleware.pre-alias-aggregations    qp.pre-alias-aggregations
    metabase.query-processor.middleware.resolve-fields            qp.resolve-fields
    metabase.query-processor.middleware.resolve-referenced        qp.resolve-referenced
    metabase.query-processor.middleware.resolve-source-table      qp.resolve-source-table
    metabase.query-processor.middleware.wrap-value-literals       qp.wrap-value-literals
    metabase.query-processor.pivot                                qp.pivot
    metabase.query-processor.streaming                            qp.streaming
    metabase.query-processor.streaming.interface                  qp.si
    metabase.query-processor.streaming.xlsx                       qp.xlsx
    metabase.query-processor.timezone                             qp.timezone
    metabase.query-processor.util                                 qp.util
    metabase.request.core                                         request
    metabase.revisions.core                                       revisions
    metabase.search.config                                        search.config
    metabase.search.filter                                        search.filter
    metabase.search.in-place.filter                               search.in-place.filter
    metabase.search.in-place.util                                 search.util
    metabase.search.in-place.scoring                              scoring
    metabase.server.core                                          server
    metabase.server.protocols                                     server.protocols
    metabase.sso.core                                             sso
    metabase.settings.core                                        setting
    metabase.sync.analyze.fingerprint                             sync.fingerprint
    metabase.sync.field-values                                    sync.field-values
    metabase.sync.interface                                       i
    metabase.sync.schedules                                       sync.schedules
    metabase.sync.sync-metadata.crufty                            crufty
    metabase.sync.sync-metadata.fields.our-metadata               fields.our-metadata
    metabase.sync.util                                            sync-util
    metabase.sync.util-test                                       sync.util-test
    metabase.test                                                 mt
    metabase.test.data.dataset-definitions                        defs
    metabase.test.data.env.impl                                   tx.env.impl
    metabase.test.data.impl                                       data.impl
    metabase.test.data.users                                      test.users
    metabase.test.domain-entities                                 test.de
    metabase.test.mock.util                                       mock.util
    metabase.test.sync                                            test.sync
    metabase.test.redefs                                          test.redefs
    metabase.test.util.js                                         test.js
    metabase.test.util.timezone                                   test.tz
    metabase.timeline.core                                        timeline
    metabase.timeseries-query-processor-test.util                 tqpt
    metabase.util.cron                                            u.cron
    metabase.util.currency                                        currency
    metabase.util.date-2                                          u.date
    metabase.util.date-2.common                                   u.date.common
    metabase.util.date-2.parse                                    u.date.parse
    metabase.util.embed                                           embed
    metabase.util.encryption                                      encryption
    metabase.util.encryption-test                                 encryption-test
    metabase.util.files                                           u.files
    metabase.util.grouper                                         grouper
    metabase.util.honey-sql-2                                     h2x
    metabase.util.i18n                                            i18n
    metabase.util.i18n.impl                                       i18n.impl
    metabase.util.jvm                                             u.jvm
    metabase.util.log                                             log
    metabase.util.macros                                          u.macros
    metabase.util.malli                                           mu
    metabase.util.malli.schema                                    ms
    metabase.util.markdown                                        markdown
    metabase.util.password                                        u.password
    metabase.util.schema                                          su
    metabase.util.ui-logic                                        ui-logic
    metabase.util.urls                                            urls
    metabase.xrays.core                                           xrays
    metabuild-common.core                                         u
    metabuild-common.output                                       out
    metabuild-common.shell                                        shell
    monger.collection                                             mcoll
    ring.mock.request                                             ring.mock
    ring.util.codec                                               codec
    ring.util.response                                            response
    ring.adapter.jetty9.servlet                                   servlet
    saml20-clj.core                                               saml
    toucan.db                                                     db
    toucan.models                                                 models}}}

 :lint-as
 {cljs.cache/defcache                                                                   clojure.core/deftype
  clojure.core.cache/defcache                                                           clojure.core/deftype
  clojure.core.logic/defne                                                              clj-kondo.lint-as/def-catch-all
  clojure.test.check.clojure-test/defspec                                               clojure.test/deftest
  clojure.test.check.properties/for-all                                                 clojure.core/let
  clojurewerkz.quartzite.jobs/defjob                                                    clojure.core/defn
  metabase-enterprise.serialization.test-util/with-dbs                                  clojure.core/fn
  metabase-enterprise.serialization.test-util/with-random-dump-dir                      clojure.core/let
  metabase.actions.test-util/with-actions                                               clojure.core/let
  metabase.api.common/let-404                                                           clojure.core/let
  metabase.channel.impl.http-test/with-captured-http-requests                           clojure.core/fn
  metabase.channel.impl.http-test/with-server                                           clojure.core/let
  metabase.collections.models.collection-test/with-collection-in-location               clojure.core/let
  metabase.dashboard-subscription-test/with-dashboard-sub-for-card                      clojure.core/let
  metabase.db.custom-migrations.util/with-temp-scheduler!                               clojure.core/fn
  metabase.db.custom-migrations/define-migration                                        clj-kondo.lint-as/def-catch-all
  metabase.db.custom-migrations/define-reversible-migration                             clj-kondo.lint-as/def-catch-all
  metabase.db.liquibase/with-liquibase                                                  clojure.core/let
  metabase.db.schema-migrations-test.impl/with-temp-empty-app-db                        clojure.core/let
  metabase.driver.mongo.connection/with-mongo-client                                    clojure.core/let
  metabase.driver.mongo.connection/with-mongo-database                                  clojure.core/let
  metabase.driver.mongo.query-processor/mongo-let                                       clojure.core/let
  metabase.driver.sql-jdbc.actions/with-jdbc-transaction                                clojure.core/let
  metabase.driver.sql-jdbc.connection/with-connection-spec-for-testing-connection       clojure.core/let
  metabase.driver.sql-jdbc.execute.diagnostic/capturing-diagnostic-info                 clojure.core/fn
  metabase.models.json-migration/def-json-migration                                     clj-kondo.lint-as/def-catch-all
  metabase.models.util.spec-update/define-spec                                          clojure.core/def
  metabase.notification.test-util/with-temp-notification                                clojure.core/let
  metabase.notification.test-util/with-card-notification                                clojure.core/let
  metabase.notification.test-util/with-system-event-notification!                       clojure.core/let
  metabase.premium-features.core/defenterprise-schema                                   clj-kondo.lint-as/def-catch-all
  metabase.premium-features.settings/define-premium-feature                             clojure.core/def
  metabase.premium-features.defenterprise/defenterprise-schema                          clj-kondo.lint-as/def-catch-all
  metabase.pulse.send-test/with-pulse-for-card                                          clojure.core/let
  metabase.query-processor-test.pipeline-queries-test/pmbql-query                       clojure.core/->
  metabase.query-processor-test.pipeline-queries-test/run-pmbql-query                   clojure.core/->
  metabase.query-processor.error-type/deferror                                          clojure.core/def
  metabase.query-processor.middleware.cache.impl/with-reducible-deserialized-results    clojure.core/let
  metabase.query-processor.middleware.process-userland-query-test/with-query-execution! clojure.core/let
  metabase.query-processor.setup/with-qp-setup                                          clojure.core/let
  metabase.search.api-test/do-test-users                                                clojure.core/let
  metabase.settings.core/defsetting                                                     clj-kondo.lint-as/def-catch-all
  metabase.settings.core/define-multi-setting                                           clojure.core/def
  metabase.settings.models.setting/defsetting                                           clj-kondo.lint-as/def-catch-all
  metabase.settings.models.setting.multi-setting/define-multi-setting                   clojure.core/def
  metabase.sso.ldap/with-ldap-connection                                                clojure.core/fn
  metabase.sync.util/sum-for                                                            clojure.core/for
  metabase.sync.util/with-emoji-progress-bar                                            clojure.core/let
  metabase.task.core/defjob                                                             clojure.core/defn
  metabase.task.impl/defjob                                                             clojure.core/defn
  metabase.test.data.interface/defdataset                                               clojure.core/def
  metabase.test.data.interface/defdataset-edn                                           clojure.core/def
  metabase.test/defdataset                                                              clojure.core/def
  metabase.test/let-url                                                                 clojure.core/let
  metabase.test/with-actions                                                            clojure.core/let
  metabase.test/with-grouper-batches!                                                   clojure.core/fn
  metabase.test/with-open-channels                                                      clojure.core/let
  metabase.test/with-single-admin-user!                                                 clojure.core/fn
  metabase.test/with-temp-dir                                                           clojure.core/let
  metabase.test/with-temp-empty-app-db                                                  clojure.core/let
  metabase.test/with-temp-file                                                          clojure.core/let
  metabase.test/with-user-in-groups                                                     clojure.core/let
  metabase.test.gentest/defgentest                                                      clojure.test/deftest
  metabase.upload.impl-test/with-upload-table!                                          clojure.core/let
  metabase.util/with-timer-ms                                                           clojure.core/fn
  metabase.util.files/with-open-path-to-resource                                        clojure.core/let
  metabase.util.malli.defn/defn                                                         schema.core/defn
  metabase.util.malli.defn/defn-                                                        schema.core/defn
  metabase.util.malli.fn/fn                                                             schema.core/fn
  metabase.util.malli/defmethod                                                         schema.core/defmethod
  metabase.util.malli/defn                                                              schema.core/defn
  metabase.util.malli/defn-                                                             schema.core/defn
  metabase.util.malli/fn                                                                schema.core/fn
  metabase.util.namespaces/import-fns                                                   potemkin/import-vars
  metabase.util.ssh/with-ssh-tunnel                                                     clojure.core/let
  metabase.xrays.domain-entities.malli/defn                                             schema.core/defn
  metabuild-common.core/with-open-jar-file-system                                       clojure.core/let
  metabuild-common.files/with-open-jar-file-system                                      clojure.core/let
  monger.operators/defoperator                                                          clojure.core/def
  potemkin.types/defprotocol+                                                           clojure.core/defprotocol
  potemkin.types/defrecord+                                                             clojure.core/defrecord
  potemkin.types/deftype+                                                               clojure.core/deftype
  potemkin/defprotocol+                                                                 clojure.core/defprotocol
  potemkin/defrecord+                                                                   clojure.core/defrecord
  potemkin/deftype+                                                                     clojure.core/deftype
  toucan.db/with-call-counting                                                          clojure.core/fn
  toucan2.core/with-call-count                                                          clojure.core/fn}

 :hooks
 {:analyze-call
  {cljs.test/deftest                                                                                                         hooks.clojure.test/deftest
   cljs.test/is                                                                                                              hooks.clojure.test/is
   cljs.test/use-fixtures                                                                                                    hooks.clojure.test/use-fixtures
   clojure.core/defmulti                                                                                                     hooks.clojure.core.defmulti/lint-defmulti
   clojure.core/ns                                                                                                           hooks.clojure.core.ns/lint-ns
   clojure.core/require                                                                                                      hooks.clojure.core.require/lint-require
   clojure.core/requiring-resolve                                                                                            hooks.clojure.core.require/lint-requiring-resolve
   clojure.test/deftest                                                                                                      hooks.clojure.test/deftest
   clojure.test/is                                                                                                           hooks.clojure.test/is
   clojure.test/use-fixtures                                                                                                 hooks.clojure.test/use-fixtures
   malli.error/humanize                                                                                                      hooks.malli.error/humanize
   metabase-enterprise.advanced-permissions.models.permissions.application-permissions-test/with-new-group-and-current-graph hooks.common/with-two-top-level-bindings
   metabase-enterprise.audit-app.pages-test/with-temp-objects                                                                hooks.common/with-one-binding
   metabase-enterprise.cache.config-test/with-temp-persist-models                                                            hooks.common/with-seven-bindings
   metabase-enterprise.serialization.test-util/with-temp-dpc                                                                 hooks.toucan2.tools.with-temp/with-temp
   metabase.api.card-test/with-card-param-values-fixtures                                                                    hooks.common/let-one-with-optional-value
   metabase.api.card-test/with-temp-native-card!                                                                             hooks.common/with-two-bindings
   metabase.api.card-test/with-temp-native-card-with-params!                                                                 hooks.common/with-two-bindings
   metabase.api.common.internal-test/with-jetty-server                                                                       hooks.common/with-one-binding
   metabase.api.dashboard-test/with-chain-filter-fixtures                                                                    hooks.common/let-one-with-optional-value
   metabase.api.dashboard-test/with-simple-dashboard-with-tabs                                                               hooks.common/with-one-binding
   metabase.api.macros/defendpoint                                                                                           hooks.metabase.api.macros/defendpoint
   metabase.api.user-test/with-temp-user-email!                                                                              hooks.common/with-one-binding
   metabase.channel.render.js.svg/with-static-viz-context                                                                    hooks.common/with-one-top-level-binding
   metabase.channel.template.handlebars-helper/defhelper                                                                     hooks.metabase.channel.template.handlebars-helper/defhelper
   metabase.channel.template.handlebars-test/with-temp-template!                                                             hooks.common/with-vec-first-binding
   metabase.collections.api-test/with-french-user-and-personal-collection!                                                   hooks.common/with-two-top-level-bindings
   metabase.collections.models.collection-test/with-collection-hierarchy!                                                    hooks.common/let-one-with-optional-value
   metabase.collections.models.collection-test/with-personal-and-impersonal-collections                                      hooks.common/with-two-bindings
   metabase.dashboard-subscription-test/with-link-card-fixture-for-dashboard                                                 hooks.common/let-second
   metabase.db.schema-migrations-test.impl/test-migrations                                                                   hooks.metabase.db.schema-migrations-test.impl/test-migrations
   metabase.driver.bigquery-cloud-sdk-test/calculate-bird-scarcity                                                           hooks.metabase.query-processor-test.expressions-test/calculate-bird-scarcity
   metabase.driver.oracle-test/with-temp-user                                                                                hooks.common/let-one-with-optional-value
   metabase.driver/register!                                                                                                 hooks.metabase.driver/register!
   metabase.embedding.api.embed-test/do-response-formats                                                                     hooks.common/with-two-bindings
   metabase.embedding.api.embed-test/with-chain-filter-fixtures!                                                             hooks.common/let-one-with-optional-value
   metabase.embedding.api.embed-test/with-temp-card                                                                          hooks.common/let-one-with-optional-value
   metabase.embedding.api.embed-test/with-temp-dashcard                                                                      hooks.common/let-one-with-optional-value
   metabase.legacy-mbql.schema.macros/defclause                                                                              hooks.metabase.legacy-mbql.schemas.macros/defclause
   metabase.lib.schema.mbql-clause/define-catn-mbql-clause                                                                   hooks.metabase.lib.schema.mbql-clause/define-mbql-clause
   metabase.lib.schema.mbql-clause/define-mbql-clause                                                                        hooks.metabase.lib.schema.mbql-clause/define-mbql-clause
   metabase.lib.schema.mbql-clause/define-tuple-mbql-clause                                                                  hooks.metabase.lib.schema.mbql-clause/define-mbql-clause
   metabase.lib.test-util.macros/$ids                                                                                        hooks.metabase.test.data/$ids
   metabase.lib.test-util.macros/mbql-query                                                                                  hooks.metabase.test.data/mbql-query
   metabase.lib.test-util.macros/with-testing-against-standard-queries                                                       hooks.metabase.lib.test-util.macros/with-testing-against-standard-queries
   metabase.model-persistence.api-test/with-persistence-setup!                                                               hooks.common/with-one-top-level-binding
   metabase.model-persistence.api-test/with-setup!                                                                           hooks.common/with-one-top-level-binding
   metabase.model-persistence.test-util/with-persistence-enabled!                                                            hooks.metabase.model-persistence.test-util/with-persistence-enabled!
<<<<<<< HEAD
   metabase.models.collection-test/with-collection-hierarchy!                                                                hooks.common/let-one-with-optional-value
   metabase.classloader.core/require                                                                                         hooks.clojure.core.require/lint-require
   metabase.classloader.impl/require                                                                                         hooks.clojure.core.require/lint-require
   metabase.models.collection-test/with-personal-and-impersonal-collections                                                  hooks.common/with-two-bindings
=======
>>>>>>> 272a3534
   metabase.models.dashboard-tab-test/with-dashtab-in-personal-collection                                                    hooks.common/with-one-top-level-binding
   metabase.models.dashboard-test/with-dash-in-collection!                                                                   hooks.common/with-three-bindings
   metabase.models.interface/define-batched-hydration-method                                                                 hooks.metabase.models.interface/define-hydration-method
   metabase.models.interface/define-simple-hydration-method                                                                  hooks.metabase.models.interface/define-hydration-method
   metabase.permissions.core/allow-changing-all-users-group-members                                                          hooks.common/do*
   metabase.permissions.core/disable-perms-cache                                                                             hooks.common/do*
   metabase.premium-features.core/defenterprise                                                                              hooks.metabase.premium-features.defenterprise/defenterprise
   metabase.premium-features.defenterprise/defenterprise                                                                     hooks.metabase.premium-features.defenterprise/defenterprise
   metabase.public-sharing.api-test/with-required-param-card!                                                                hooks.common/with-one-binding
   metabase.public-sharing.api-test/with-temp-public-card                                                                    hooks.common/let-one-with-optional-value
   metabase.public-sharing.api-test/with-temp-public-dashboard                                                               hooks.common/let-one-with-optional-value
   metabase.public-sharing.api-test/with-temp-public-dashboard-and-card                                                      hooks.common/with-three-bindings
   metabase.pulse.api.alert-test/with-alert-in-collection!                                                                   hooks.common/with-four-bindings
   metabase.pulse.models.pulse-test/with-dashboard-subscription-in-collection!                                               hooks.common/with-four-bindings
   metabase.pulse.models.pulse-test/with-pulse-in-collection!                                                                hooks.common/with-four-bindings
   metabase.pulse.test-util/checkins-query-card                                                                              hooks.metabase.test.data/$ids
   metabase.query-processor-test.expressions-test/calculate-bird-scarcity                                                    hooks.metabase.query-processor-test.expressions-test/calculate-bird-scarcity
   metabase.query-processor-test.filter-test/count-with-filter-clause                                                        hooks.metabase.test.data/$ids
   metabase.query-processor.middleware.cache-test/with-mock-cache!                                                           hooks.common/with-two-bindings
   metabase.request.core/with-current-request                                                                                hooks.common/with-used-first-arg
   metabase.request.core/with-current-user                                                                                   hooks.common/with-used-first-arg
   metabase.request.core/with-limit-and-offset                                                                               hooks.common/with-used-first-two-args
   metabase.sample-data.impl-test/with-temp-sample-database-db                                                               hooks.common/with-one-binding
   metabase.search.api-test/with-search-items-in-collection                                                                  hooks.metabase.search.api-test/with-search-items-in-collection
   metabase.search.api-test/with-search-items-in-root-collection                                                             hooks.common/do*
   metabase.server.streaming-response-test/with-start-execution-chan                                                         hooks.common/with-one-binding
   metabase.settings.core/define-multi-setting                                                                               hooks.metabase.settings.models.setting/define-multi-setting
   metabase.settings.core/define-multi-setting-impl                                                                          hooks.metabase.settings.models.setting/define-multi-setting-impl
   metabase.settings.core/defsetting                                                                                         hooks.metabase.settings.models.setting/defsetting
   metabase.settings.models.setting.multi-setting/define-multi-setting                                                       hooks.metabase.settings.models.setting/define-multi-setting
   metabase.settings.models.setting.multi-setting/define-multi-setting-impl                                                  hooks.metabase.settings.models.setting/define-multi-setting-impl
   metabase.settings.models.setting/defsetting                                                                               hooks.metabase.settings.models.setting/defsetting
   metabase.stale-test/with-stale-items                                                                                      hooks.toucan2.tools.with-temp/with-temp
   metabase.test.data.datasets/test-driver                                                                                   hooks.metabase.test.data.datasets/test-driver
   metabase.test.data.datasets/test-drivers                                                                                  hooks.metabase.test.data.datasets/test-drivers
   metabase.test.data.users/with-group                                                                                       hooks.common/let-one-with-optional-value
   metabase.test.data/$ids                                                                                                   hooks.metabase.test.data/$ids
   metabase.test.data/dataset                                                                                                hooks.metabase.test.data/dataset
   metabase.test.data/mbql-query                                                                                             hooks.metabase.test.data/mbql-query
   metabase.test.data/run-mbql-query                                                                                         hooks.metabase.test.data/mbql-query
   metabase.test.gentest/iterate                                                                                             hooks.metabase.test.gentest/iterate*
   metabase.test.util/discard-setting-changes                                                                                hooks.common/with-ignored-first-arg
   metabase.test.util/with-column-remappings                                                                                 hooks.common/with-ignored-first-arg
   metabase.test.util/with-non-admin-groups-no-root-collection-perms                                                         hooks.common/do*
   metabase.test.util/with-prometheus-system!                                                                                hooks.common/with-two-bindings
   metabase.test.util/with-temp-file                                                                                         hooks.metabase.test.util/with-temp-file
   metabase.test.util/with-temporary-setting-values                                                                          hooks.metabase.test.util/with-temporary-setting-values
   metabase.test.util.async/with-open-channels                                                                               hooks.common/let-with-optional-value-for-last-binding
   metabase.test.util.generators.jvm/with-random-cards                                                                       hooks.metabase.test.util.generators.jvm/with-random-cards
   metabase.test.util.log/with-log-level                                                                                     hooks.common/with-ignored-first-arg
   metabase.test/$ids                                                                                                        hooks.metabase.test.data/$ids
   metabase.test/dataset                                                                                                     hooks.metabase.test.data/dataset
   metabase.test/discard-setting-changes                                                                                     hooks.common/with-ignored-first-arg
   metabase.test/mbql-query                                                                                                  hooks.metabase.test.data/mbql-query
   metabase.test/query                                                                                                       hooks.metabase.test.data/mbql-query
   metabase.test/run-mbql-query                                                                                              hooks.metabase.test.data/mbql-query
   metabase.test/test-driver                                                                                                 hooks.metabase.test.data.datasets/test-driver
   metabase.test/test-drivers                                                                                                hooks.metabase.test.data.datasets/test-drivers
   metabase.test/with-column-remappings                                                                                      hooks.common/with-ignored-first-arg
   metabase.test/with-group                                                                                                  hooks.common/let-one-with-optional-value
   metabase.test/with-log-level                                                                                              hooks.common/with-ignored-first-arg
   metabase.test/with-log-messages-for-level                                                                                 hooks.metabase.util.log.capture/with-log-messages-for-level
   metabase.test/with-non-admin-groups-no-root-collection-perms                                                              hooks.common/do*
   metabase.test/with-persistence-enabled!                                                                                   hooks.metabase.model-persistence.test-util/with-persistence-enabled!
   metabase.test/with-temp                                                                                                   hooks.toucan2.tools.with-temp/with-temp
   metabase.test/with-temp-file                                                                                              hooks.metabase.test.util/with-temp-file
   metabase.test/with-prometheus-system!                                                                                     hooks.common/with-two-bindings
   metabase.test/with-temporary-setting-values                                                                               hooks.metabase.test.util/with-temporary-setting-values
   metabase.util.i18n/tru                                                                                                    hooks.metabase.util.i18n/tru
   metabase.util.i18n/deferred-tru                                                                                           hooks.metabase.util.i18n/deferred-tru
   metabase.util.i18n/trs                                                                                                    hooks.metabase.util.i18n/trs
   metabase.util.i18n/deferred-trs                                                                                           hooks.metabase.util.i18n/deferred-trs
   metabase.util.log.capture/with-log-messages-for-level                                                                     hooks.metabase.util.log.capture/with-log-messages-for-level
   metabase.util.log/debug                                                                                                   hooks.metabase.util.log/info
   metabase.util.log/debugf                                                                                                  hooks.metabase.util.log/infof
   metabase.util.log/error                                                                                                   hooks.metabase.util.log/info
   metabase.util.log/errorf                                                                                                  hooks.metabase.util.log/infof
   metabase.util.log/fatal                                                                                                   hooks.metabase.util.log/info
   metabase.util.log/fatalf                                                                                                  hooks.metabase.util.log/infof
   metabase.util.log/info                                                                                                    hooks.metabase.util.log/info
   metabase.util.log/infof                                                                                                   hooks.metabase.util.log/infof
   metabase.util.log/trace                                                                                                   hooks.metabase.util.log/info
   metabase.util.log/tracef                                                                                                  hooks.metabase.util.log/infof
   metabase.util.log/warn                                                                                                    hooks.metabase.util.log/info
   metabase.util.log/warnf                                                                                                   hooks.metabase.util.log/infof
   metabase.util.malli.registry/def                                                                                          hooks.metabase.util.malli.registry/def
   metabase.util/case-enum                                                                                                   hooks.metabase.util/case-enum
   metabase.util/format-color                                                                                                hooks.metabase.util/format-color
   metabase.xrays.api.automagic-dashboards-test/with-indexed-model!                                                          hooks.metabase.xrays.api.automagic-dashboards-test/with-indexed-model!}

  :macroexpand
  {clojurewerkz.quartzite.jobs/build                                                       macros.quartz/build-job
   clojurewerkz.quartzite.schedule.cron/schedule                                           macros.quartz/schedule
   clojurewerkz.quartzite.schedule.simple/schedule                                         macros.quartz/simple-schedule
   clojurewerkz.quartzite.triggers/build                                                   macros.quartz/build-trigger
   metabase-enterprise.database-routing.e2e-test/with-temp-dbs!                            macros.metabase-enterprise.database-routing.e2e-test/with-temp-dbs!
   metabase-enterprise.impersonation.util-test/with-impersonations!                        macros.metabase-enterprise.impersonation.util-test/with-impersonations!
   metabase-enterprise.query-reference-validation.api-test/with-test-setup!                macros.metabase-enterprise.query-reference-validation.api-test/with-test-setup!
   metabase-enterprise.sandbox.test-util/with-gtaps!                                       macros.metabase-enterprise.sandbox.test-util/with-gtaps!
   metabase-enterprise.sandbox.test-util/with-gtaps-for-user!                              macros.metabase-enterprise.sandbox.test-util/with-gtaps!
   metabase-enterprise.serialization.test-util/with-world                                  macros.metabase-enterprise.serialization.test-util/with-world
   metabase-enterprise.test/with-gtaps!                                                    macros.metabase-enterprise.sandbox.test-util/with-gtaps!
   metabase-enterprise.test/with-gtaps-for-user!                                           macros.metabase-enterprise.sandbox.test-util/with-gtaps!
   metabase.api.card-test/with-ordered-items                                               macros.metabase.api.card-test/with-ordered-items
   metabase.collections.api-test/with-collection-hierarchy!                                macros.metabase.collections.api-test/with-collection-hierarchy!
   metabase.collections.api-test/with-some-children-of-collection!                         macros.metabase.collections.api-test/with-some-children-of-collection!
   metabase.embedding.api.embed-test/with-embedding-enabled-and-temp-card-referencing!     macros.metabase.embedding.api.embed-test/with-embedding-enabled-and-temp-card-referencing!
   metabase.embedding.api.embed-test/with-embedding-enabled-and-temp-dashcard-referencing! macros.metabase.embedding.api.embed-test/with-embedding-enabled-and-temp-dashcard-referencing!
   metabase.lib.common/defop                                                               macros.metabase.lib.common/defop
   metabase.lib.filter/deffilter                                                           macros.metabase.lib.filter/deffilter
   metabase.models.params.chain-filter-test/chain-filter                                   macros.metabase.models.params.chain-filter-test/chain-filter
   metabase.models.params.chain-filter-test/chain-filter-search                            macros.metabase.models.params.chain-filter-test/chain-filter
   metabase.models.user-test/with-groups!                                                  macros.metabase.models.user-test/with-groups!
   metabase.public-sharing.api-test/with-sharing-enabled-and-temp-card-referencing!        macros.metabase.public-sharing.api-test/with-sharing-enabled-and-temp-card-referencing!
   metabase.public-sharing.api-test/with-sharing-enabled-and-temp-dashcard-referencing!    macros.metabase.public-sharing.api-test/with-sharing-enabled-and-temp-dashcard-referencing!
   metabase.query-analysis.models.query-analysis-test/with-test-setup                      macros.metabase.query-analysis.models.query-analysis-test/with-test-setup
   metabase.query-analysis.task.test-setup/with-test-setup!                                macros.metabase.query-analysis.task.test-setup/with-test-setup!
   metabase.query-processor.streaming/streaming-response                                   macros.metabase.query-processor.streaming/streaming-response
   metabase.server.statistics-handler-test/with-server                                     macros.metabase.server.statistics-handler-test/with-server
   metabase.test.data.users/with-group-for-user                                            macros.metabase.test.data.users/with-group-for-user
   metabase.test.util/with-temp-env-var-value!                                             macros.metabase.test.util/with-temp-env-var-value!
   metabase.test.util/with-temporary-raw-setting-values                                    macros.metabase.test.util/with-temporary-raw-setting-values
   metabase.test/with-group-for-user                                                       macros.metabase.test.data.users/with-group-for-user
   metabase.test/with-temp-env-var-value!                                                  macros.metabase.test.util/with-temp-env-var-value!
   metabase.test/with-temporary-raw-setting-values                                         macros.metabase.test.util/with-temporary-raw-setting-values
   metabase.util.namespaces/import-fn                                                      macros.metabase.util.namespaces/import-fn
   metabase.xrays.domain-entities.malli/define-getters-and-setters                         macros.metabase.xrays.domain-entities.malli/define-getters-and-setters
   metabase.xrays.related-test/with-world                                                  macros.metabase.xrays.related-test/with-world}}

 :config-in-comment
 {:linters {:unresolved-symbol {:level :off}}}

 ;;
 ;; TEST CONFIG
 ;;
 :ns-groups
 ;; the following patterns are considered to be test namespaces:
 ;;
 ;; - Any namespace ending in `-test` or `-test.whatever`
 ;; - Any namespace containing in `test-util`
 ;; - Any namespace that starts with `metabase.test`
 ;;
 ;; this list isn't exhaustive because it misses some stuff like the test runner and HTTP client but it's easier to go
 ;; fix those namespaces than it is to make this regex super hairy.
 [{:pattern "(?:.*-test(?:\\..*)?$)|(?:.*test-util)|(?:^metabase\\.test.*)"
   :name    test-namespaces}
  {:pattern "^(?!.*-test(?:\\..*)?$)(?!.*test-util)(?!^metabase\\.test.*).*$"
   :name    source-namespaces}
  {:pattern "(?:(?:^metabase\\.cmd.*)|(?:^build.*)|(?:^metabuild-common.*)|(?:^release.*)|(?:^i18n.*)|(?:^lint-migrations-file$))|(?:^mage.*)"
   :name    printable-namespaces}
  {:pattern "^metabase\\.(?:(?:lib)|(?:legacy-mbql))\\..*"
   :name    metabase-lib}
  ;;
  ;; QP source namespaces: `metabase.query-processor.*`, `metabase-enterprise.sandbox.query-processor.*`, and
  ;; `metabase.driver.*`, excluding `-test` namespaces.
  ;;
  {:pattern "metabase(?:(?:(?:-enterprise\\.sandbox)?\\.query-processor\\.)|(?:\\.driver\\.)).*(?<!-test)$"
   :name    qp-and-driver-source-namespaces}
  ;;
  ;; driver namespaces
  ;;
  {:pattern "metabase\\.driver.*$"
   :name    driver-namespaces}
  ;;
  ;; general QP tests are ones that run across multiple drivers. Anything `metabase.query-processor*-test`,
  ;; `metabase.driver.sql*-test` (excluding SQLServer and SQLite), or
  ;; `metabase-enterprise.sandbox.query-processor*-test`
  ;;
  {:pattern "^metabase(?:((?:-enterprise\\.sandbox)?\\.query-processor)|(?:\\.driver\\.sql(?!server)(?!ite))).*-test$"
   :name    general-qp-and-driver-test-namespaces}]

 :config-in-ns
 {test-namespaces
  {:linters
   {:inline-def                              {:level :off}
    :missing-docstring                       {:level :off}
    :private-call                            {:level :off}
    :metabase/defsetting-must-specify-export {:level :off}
    :discouraged-var                         {metabase.driver/database-supports? {:level :off}}}

   :hooks
   {:analyze-call
    {clojure.core/defmacro hooks.clojure.core.defn/non-thread-safe-form-should-end-with-exclamation
     clojure.core/defn     hooks.clojure.core.defn/non-thread-safe-form-should-end-with-exclamation
     clojure.core/defn-    hooks.clojure.core.defn/non-thread-safe-form-should-end-with-exclamation}}}

  source-namespaces
  {:linters
   {:metabase/validate-escaped-single-quotes-in-i18n {:level :warning}
    :metabase/validate-string-or-str-args-to-i18n {:level :warning}
    :discouraged-var
    {clojure.core/with-redefs {:message "Don't use with-redefs outside of tests"}
     clojure.core/eval        {:message "Don't use eval outside of tests"}}}}

  printable-namespaces
  {:linters
   {:main-without-gen-class {:level :off}
    :discouraged-var        {clojure.pprint/pprint     {:level :off}
                             clojure.core/print        {:level :off}
                             clojure.core/printf       {:level :off}
                             clojure.core/println      {:level :off}
                             clojure.string/lower-case {:level :off}
                             clojure.string/upper-case {:level :off}}}}

  ;; enable all the extra linters we haven't enabled in the core app yet in MLv2. It's all new code so we can adhere
  ;; to the new stricter rules from day 1
  metabase-lib
  {:linters
   {:docstring-leading-trailing-whitespace                {:level :warning}
    :used-underscored-binding                             {:level :warning}
    :keyword-binding                                      {:level :warning}
    :shadowed-var                                         {:level :warning}
    :metabase/deftest-not-marked-parallel-or-synchronized {:level :warning}

    ;; eventually we should do this for the whole codebase, but the args are in the opposite order so switching them
    ;; all at once isn't trivial, at least we can stop using it in new code.
    :discouraged-var
    {medley.core/map-keys    {:message "Use clojure.core/update-keys"}
     medley.core/map-vals    {:message "Use clojure.core/update-vals"}
     metabase.test/with-temp {:message "Don't use application database inside MLv2 code"}}

    :discouraged-namespace
    {metabase.driver            {:message "MLv2 code should be independent of driver code/methods"}
     metabase.test              {:message "MLv2 tests should only use MLv2 test helpers"}
     metabase.test.data         {:message "MLv2 tests should only use MLv2 test helpers"}
     metabase.util.malli.schema {:message "Prefer metabase.lib.schema schemas in MLv2 code"}
     toucan.db                  {:message "Don't use application database inside MLv2 code"}
     toucan.models              {:message "Don't use application database inside MLv2 code"}
     toucan.util.test           {:message "Don't use application database inside MLv2 code"}
     toucan2.core               {:message "Don't use application database inside MLv2 code"}}}}

  driver-namespaces
  {:linters
   {:discouraged-var
    {metabase.driver/database-supports? {:level :off}}}}

  qp-and-driver-source-namespaces
  {:linters
   {:discouraged-namespace
    {metabase.util.malli.schema {:message "Prefer metabase.lib.schema or metabase.legacy-mbql.schema schemas in QP/driver code"}
     toucan.db                  {:message "Don't use application database directly in QP code; use QP Store/metadata provider"}
     toucan.models              {:message "Don't use application database directly in QP code; use QP Store/metadata provider"}
     toucan.util.test           {:message "Don't use application database directly in QP code; use QP Store/metadata provider"}
     toucan2.core               {:message "Don't use application database directly in QP code; use QP Store/metadata provider"}}

    :discouraged-var
    {medley.core/map-keys              {:message "Use clojure.core/update-keys"}
     medley.core/map-vals              {:message "Use clojure.core/update-vals"}
     metabase.db.query/query           {:message "Don't use application database directly in QP code; use QP Store/metadata provider"}
     metabase.db.query/reducible-query {:message "Don't use application database directly in QP code; use QP Store/metadata provider"}}}}

  general-qp-and-driver-test-namespaces
  {:linters
   {:metabase/disallow-hardcoded-driver-names-in-tests {:level :warning}}}}}<|MERGE_RESOLUTION|>--- conflicted
+++ resolved
@@ -631,6 +631,8 @@
    metabase.channel.render.js.svg/with-static-viz-context                                                                    hooks.common/with-one-top-level-binding
    metabase.channel.template.handlebars-helper/defhelper                                                                     hooks.metabase.channel.template.handlebars-helper/defhelper
    metabase.channel.template.handlebars-test/with-temp-template!                                                             hooks.common/with-vec-first-binding
+   metabase.classloader.core/require                                                                                         hooks.clojure.core.require/lint-require
+   metabase.classloader.impl/require                                                                                         hooks.clojure.core.require/lint-require
    metabase.collections.api-test/with-french-user-and-personal-collection!                                                   hooks.common/with-two-top-level-bindings
    metabase.collections.models.collection-test/with-collection-hierarchy!                                                    hooks.common/let-one-with-optional-value
    metabase.collections.models.collection-test/with-personal-and-impersonal-collections                                      hooks.common/with-two-bindings
@@ -653,13 +655,6 @@
    metabase.model-persistence.api-test/with-persistence-setup!                                                               hooks.common/with-one-top-level-binding
    metabase.model-persistence.api-test/with-setup!                                                                           hooks.common/with-one-top-level-binding
    metabase.model-persistence.test-util/with-persistence-enabled!                                                            hooks.metabase.model-persistence.test-util/with-persistence-enabled!
-<<<<<<< HEAD
-   metabase.models.collection-test/with-collection-hierarchy!                                                                hooks.common/let-one-with-optional-value
-   metabase.classloader.core/require                                                                                         hooks.clojure.core.require/lint-require
-   metabase.classloader.impl/require                                                                                         hooks.clojure.core.require/lint-require
-   metabase.models.collection-test/with-personal-and-impersonal-collections                                                  hooks.common/with-two-bindings
-=======
->>>>>>> 272a3534
    metabase.models.dashboard-tab-test/with-dashtab-in-personal-collection                                                    hooks.common/with-one-top-level-binding
    metabase.models.dashboard-test/with-dash-in-collection!                                                                   hooks.common/with-three-bindings
    metabase.models.interface/define-batched-hydration-method                                                                 hooks.metabase.models.interface/define-hydration-method
