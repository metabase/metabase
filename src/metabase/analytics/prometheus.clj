(ns metabase.analytics.prometheus
  "Namespace for collection metrics with Prometheus. Will set up a registry and a webserver on startup
  if [[prometheus-server-port]] is set to a port number. This can only be set in the environment (by starting with
  `MB_PROMETHEUS_SERVER_PORT` set to a numeric value and not through the web UI due to its sensitivity.

  Api is quite simple: [[setup!]] and [[shutdown!]]. After that you can retrieve metrics from
  http://localhost:<prometheus-server-port>/metrics."
  (:require
   [clojure.java.jmx :as jmx]
   [iapetos.collector :as collector]
   [iapetos.collector.ring :as collector.ring]
   [iapetos.core :as prometheus]
   [metabase.models.setting :as setting :refer [defsetting]]
   [metabase.server :as server]
   [metabase.util.i18n :refer [deferred-trs trs]]
   [metabase.util.log :as log]
   [potemkin :as p]
   [potemkin.types :as p.types]
   [ring.adapter.jetty :as ring-jetty])
  (:import
   (io.prometheus.client Collector GaugeMetricFamily)
   (io.prometheus.client.hotspot GarbageCollectorExports MemoryPoolsExports StandardExports ThreadExports)
   (io.prometheus.client.jetty JettyStatisticsCollector)
   (java.util ArrayList List)
   (javax.management ObjectName)
   (org.eclipse.jetty.server Server)))

(set! *warn-on-reflection* true)

;;; Infra:
;; defsetting enables and [[system]] holds the system (webserver and registry)

(defsetting prometheus-server-port
  (deferred-trs (str "Port to serve prometheus metrics from. If set, prometheus collectors are registered"
                     " and served from `localhost:<port>/metrics`."))
  :type       :integer
  :visibility :internal
  ;; settable only through environmental variable
  :setter     :none
  :getter     (fn reading-prometheus-port-setting []
                (let [parse (fn [raw-value]
                              (if-let [parsed (parse-long raw-value)]
                                parsed
                                (log/warnf "MB_PROMETHEUS_SERVER_PORT value of '%s' is not parseable as an integer." raw-value)))]
                  (setting/get-raw-value :prometheus-server-port integer? parse))))

(p.types/defprotocol+ PrometheusActions
  (stop-web-server [this]))

(p/defrecord+ PrometheusSystem [registry web-server]
  ;; prometheus just runs in the background collecting metrics and serving them from
  ;; localhost:<prometheus-server-port>/metrics. Nothing we need to do but shutdown.
  PrometheusActions
  (stop-web-server [_this]
    (when-let [^Server web-server web-server]
      (.stop web-server))))

(defonce ^:private ^{:doc "Prometheus System for prometheus metrics"} ^PrometheusSystem system nil)

(declare setup-metrics! start-web-server!)

(defn- make-prometheus-system
  "Takes a port (zero for a random port in test) and a registry name and returns a [[PrometheusSystem]] with a registry
  serving metrics from that port."
  [port registry-name]
  (try
    (let [registry   (setup-metrics! registry-name)
          web-server (when port (start-web-server! port registry))]
      (->PrometheusSystem registry web-server))
    (catch Exception e
      (throw (ex-info (trs "Failed to initialize Prometheus on port {0}" port)
                      {:port port}
                      e)))))

;;; Collectors

(defn c3p0-stats
  "Takes `raw-stats` from [[connection-pool-info]] and groups by each property type rather than each database.
  {\"metabase-postgres-app-db\" {:numConnections 15,
                                 :numIdleConnections 15,
                                 :numBusyConnections 0,
                                 :minPoolSize 1,
                                 :maxPoolSize 15},
   \"db-2-postgres-clean\" {:numConnections 2,
                            :numIdleConnections 2,
                            :numBusyConnections 0,
                            :minPoolSize 1,
                            :maxPoolSize 15}}
  Becomes {:numConnections [{:name :numConnections,
                             :value 15.0, ;; values are all doubles
                             :timestamp 1662563931039,
                             :label \"metabase-postgres-app-db\"}
                            {:name :numConnections,
                             :value 2.0,
                             :timestamp 1662563931039,
                             :label \"db-2-postgres-clean\"}]
          ...}"
  [raw-stats]
  (let [now    (.toEpochMilli (java.time.Instant/now))
        sample (fn sample [[db-label k v]]
                 {:name      k
                  :value     (double v)
                  :timestamp now
                  :label     db-label})]
    (->> raw-stats
         (mapcat (fn [[db-label values]]
                   (map (fn [[k v]] [db-label k v]) values)))
         (map sample)
         (group-by :name))))

(def ^:private label-translation
  {:maxPoolSize        {:label       "c3p0_max_pool_size"
                        :description (deferred-trs "C3P0 Max pool size")}
   :minPoolSize        {:label       "c3p0_min_pool_size"
                        :description (deferred-trs "C3P0 Minimum pool size")}
   :numConnections     {:label       "c3p0_num_connections"
                        :description (deferred-trs "C3P0 Number of connections")}
   :numIdleConnections {:label       "c3p0_num_idle_connections"
                        :description (deferred-trs "C3P0 Number of idle connections")}
   :numBusyConnections {:label       "c3p0_num_busy_connections"
                        :description (deferred-trs "C3P0 Number of busy connections")}

   :numThreadsAwaitingCheckoutDefaultUser
   {:label       "c3p0_num_threads_awaiting_checkout_default_user"
    :description (deferred-trs "C3P0 Number of threads awaiting checkout")}})

(defn- stats->prometheus
  "Create an ArrayList of GaugeMetricFamily objects containing measurements from the c3p0 stats. Stats are grouped by
  the property and the database information is attached as a label to multiple measurements of `:numConnections`."
  [stats]
  (let [arr (ArrayList. (count stats))]
    (doseq [[raw-label measurements] stats]
      (if-let [{gauge-label :label desc :description} (label-translation raw-label)]
        (let [gauge (GaugeMetricFamily.
                     ^String gauge-label
                     ^String (str desc) ;; site-localized becomes string
                     (List/of "database"))]
          (doseq [m measurements]
            (.addMetric gauge (List/of (:label m)) (:value m)))
          (.add arr gauge))
        (log/warnf "Unrecognized measurement %s in prometheus stats" raw-label)))
    arr))

(defn- conn-pool-bean-diag-info [acc ^ObjectName jmx-bean]
  (let [bean-id   (.getCanonicalName jmx-bean)
        props     [:numConnections :numIdleConnections :numBusyConnections
                   :minPoolSize :maxPoolSize :numThreadsAwaitingCheckoutDefaultUser]]
    (assoc acc (jmx/read bean-id :dataSourceName) (jmx/read bean-id props))))

(defn connection-pool-info
  "Builds a map of info about the current c3p0 connection pools managed by this Metabase instance."
  []
  (reduce conn-pool-bean-diag-info {} (jmx/mbean-names "com.mchange.v2.c3p0:type=PooledDataSource,*")))

(def c3p0-collector
  "c3p0 collector delay"
  (letfn [(collect-metrics []
            (-> (connection-pool-info)
                c3p0-stats
                stats->prometheus))]
    (delay
      (collector/named
       {:name "c3p0-stats"
        :namespace "metabase_database"}
       (proxy [Collector] []
         (collect
           ([] (collect-metrics))
           ([_sampleNameFilter] (collect-metrics))))))))

(defn- jvm-collectors
  "JVM collectors. Essentially duplicating [[iapetos.collector.jvm]] namespace so we can set our own namespaces rather
  than \"iapetos_internal\""
  []
  [(collector/named {:namespace "metabase_application"
                     :name      "jvm_gc"}
                    (GarbageCollectorExports.))
   (collector/named {:namespace "metabase_application"
                     :name      "jvm_standard"}
                    (StandardExports.))
   (collector/named {:namespace "metabase_application"
                     :name      "jvm_memory_pools"}
                    (MemoryPoolsExports.))
   (collector/named {:namespace "metabase_application"
                     :name      "jvm_threads"}
                    (ThreadExports.))])

(defn- jetty-collectors
  []
  ;; when in dev you might not have a server setup
  (when (server/instance)
    [(collector/named {:namespace "metabase_webserver"
                       :name      "jetty_stats"}
                      (JettyStatisticsCollector. (.getHandler (server/instance))))]))

(defn- product-collectors
  []
  ;; Iapetos will use "default" if we do not provide a namespace, so explicitly set, e.g. `metabase-email`:
  [(prometheus/counter :metabase-email/messages
                       {:description (trs "Number of emails sent.")})
   (prometheus/counter :metabase-email/message-errors
                       {:description (trs "Number of errors when sending emails.")})
   (prometheus/counter :metabase-sdk/response-ok
                       {:description (trs "Number of successful SDK requests.")})
   (prometheus/counter :metabase-sdk/response-error
                       {:description (trs "Number of errors when responding to SDK requests.")})
<<<<<<< HEAD
   (prometheus/counter :metabase-scim/response-ok
                       {:description (trs "Number of successful responses from SCIM endpoints")})
   (prometheus/counter :metabase-scim/response-error
                       {:description (trs "Number of error responses from SCIM endpoints")})])
=======
   (prometheus/counter :metabase-query-processor/metrics
                       {:description (trs "Number of queries consuming metrics processed by the query processor.")})
   (prometheus/counter :metabase-query-processor/metric-errors
                       {:description (trs "Number of errors when processing metrics.")})])
>>>>>>> deac5cbc

(defn- setup-metrics!
  "Instrument the application. Conditionally done when some setting is set. If [[prometheus-server-port]] is not set it
  will throw."
  [registry-name]
  (log/info "Starting prometheus metrics collector")
  (let [registry (prometheus/collector-registry registry-name)]
    (apply prometheus/register registry
           (concat (jvm-collectors)
                   (jetty-collectors)
                   [@c3p0-collector]
                   (product-collectors)))))

(defn- start-web-server!
  "Start the prometheus web-server. If [[prometheus-server-port]] is not set it will throw."
  [port registry]
  (log/infof "Starting prometheus metrics web-server on port %s" (str port))
  (when-not port
    (throw (ex-info (trs "Attempting to set up prometheus metrics web-server with no web-server port provided")
                    {})))
  (ring-jetty/run-jetty (-> (constantly {:status 200})
                            (collector.ring/wrap-metrics registry {:path "/metrics"}))
                        {:join?       false
                         :port        port
                         :max-threads 8}))

;;; API: call [[setup!]] once, call [[shutdown!]] on shutdown

(defn setup!
  "Start the prometheus metric collector and web-server."
  []
  (let [port (prometheus-server-port)]
    (when-not port
      (log/info "Running prometheus metrics without a webserver."))
    (when-not system
      (locking #'system
        (when-not system
          (let [sys (make-prometheus-system port "metabase-registry")]
            (alter-var-root #'system (constantly sys))))))))

(defn shutdown!
  "Stop the prometheus metrics web-server if it is running."
  []
  (when system
    (locking #'system
      (when system
        (try (stop-web-server system)
             (prometheus/clear (.-registry system))
             (alter-var-root #'system (constantly nil))
             (log/info "Prometheus web-server shut down")
             (catch Exception e
               (log/warn e "Error stopping prometheus web-server")))))))

(defn inc!
  "Call iapetos.core/inc on the metric in the global registry,
   if it has already been initialized and the metric is registered."
  [metric]
  (some-> system .-registry metric prometheus/inc))

(comment
  (require 'iapetos.export)
  (spit "metrics" (iapetos.export/text-format (.registry system))))<|MERGE_RESOLUTION|>--- conflicted
+++ resolved
@@ -203,17 +203,14 @@
                        {:description (trs "Number of successful SDK requests.")})
    (prometheus/counter :metabase-sdk/response-error
                        {:description (trs "Number of errors when responding to SDK requests.")})
-<<<<<<< HEAD
    (prometheus/counter :metabase-scim/response-ok
                        {:description (trs "Number of successful responses from SCIM endpoints")})
    (prometheus/counter :metabase-scim/response-error
-                       {:description (trs "Number of error responses from SCIM endpoints")})])
-=======
+                       {:description (trs "Number of error responses from SCIM endpoints")})
    (prometheus/counter :metabase-query-processor/metrics
                        {:description (trs "Number of queries consuming metrics processed by the query processor.")})
    (prometheus/counter :metabase-query-processor/metric-errors
                        {:description (trs "Number of errors when processing metrics.")})])
->>>>>>> deac5cbc
 
 (defn- setup-metrics!
   "Instrument the application. Conditionally done when some setting is set. If [[prometheus-server-port]] is not set it
