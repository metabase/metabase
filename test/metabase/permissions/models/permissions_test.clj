(ns metabase.permissions.models.permissions-test
  (:require
   [clojure.test :refer :all]
<<<<<<< HEAD
   [metabase.audit]
   [metabase.collections.models.collection :as collection]
=======
   [metabase.audit-app.impl :as audit.impl]
   [metabase.models.collection :as collection]
>>>>>>> 3e65e9f1
   [metabase.permissions.models.permissions :as perms]
   [metabase.permissions.models.permissions-group :as perms-group]
   [metabase.permissions.util :as perms.u]
   [metabase.test :as mt]
   [metabase.test.fixtures :as fixtures]
   [metabase.util :as u]
   [toucan2.core :as t2]))

(set! *warn-on-reflection* true)

(use-fixtures :once (fixtures/initialize :test-users-personal-collections))

;;; ---------------------------------- Generating permissions paths for Collections ----------------------------------

(deftest ^:parallel collection-path-test
  (doseq [[perms-type f-symb] {:read      'collection-read-path
                               :readwrite 'collection-readwrite-path}
          :let                [f (ns-resolve 'metabase.permissions.models.permissions f-symb)]]
    (doseq [[input expected]
            {1                                                        {:read      "/collection/1/read/"
                                                                       :readwrite "/collection/1/"}
             {:id 1}                                                  {:read      "/collection/1/read/"
                                                                       :readwrite "/collection/1/"}
             collection/root-collection                               {:read      "/collection/root/read/"
                                                                       :readwrite "/collection/root/"}
             (assoc collection/root-collection :namespace "snippets") {:read      "/collection/namespace/snippets/root/read/"
                                                                       :readwrite "/collection/namespace/snippets/root/"}
             (assoc collection/root-collection :namespace "a/b")      {:read      "/collection/namespace/a\\/b/root/read/"
                                                                       :readwrite "/collection/namespace/a\\/b/root/"}
             (assoc collection/root-collection :namespace :a/b)       {:read      "/collection/namespace/a\\/b/root/read/"
                                                                       :readwrite "/collection/namespace/a\\/b/root/"}}
            :let [expected (get expected perms-type)]]
      (testing (pr-str (list f-symb input))
        (is (= expected
               (f input)))))
    (doseq [input [{} nil "1"]]
      (testing (pr-str (list f-symb input))
        (is (thrown?
             Exception
             (f input)))))))

;;; This originally lived in [[metabase.permissions.models.permissions]] but it is only used in tests these days so I moved it here.
(defn is-permissions-set?
  "Is `permissions-set` a valid set of permissions object paths?"
  ^Boolean [permissions-set]
  (and (set? permissions-set)
       (every? (fn [path]
                 (or (= path "/")
                     (perms.u/valid-path? path)))
               permissions-set)))

(deftest ^:parallel is-permissions-set?-test
  (testing "valid permissions sets"
    (are [perms-set] (is-permissions-set? perms-set)
      #{}
      #{"/"}))
  (testing "invalid permissions sets"
    (testing "things that aren't sets"
      (are [perms-set] (not (is-permissions-set? perms-set))
        nil {} [] true false "" 1234 :wow))
    (testing "things that contain invalid paths"
      (are [perms-set] (not (is-permissions-set? perms-set))
        #{"/" "/toucans/"}
        #{"/db/1/" "/"}
        #{"/db/1/native/schema/"}
        #{"/db/1/schema/public/" "/parroty/"}
        #{"/db/1/schema/public/table/1/" "/ocean/"}))))

(deftest ^:parallel set-has-full-permissions?-test
  (are [perms path] (perms/set-has-full-permissions? perms path)
    #{"/"}                                                     "/db/1/schema/public/table/2/"
    #{"/db/3/" "/db/1/"}                                       "/db/1/schema/public/table/2/"
    #{"/db/3/" "/db/1/"}                                       "/db/1/schema/public/table/2/"
    #{"/db/1/schema/public/" "/db/3/schema//"}                 "/db/1/schema/public/table/2/"
    #{"/db/3/schema//table/4/" "/db/1/schema/public/table/2/"} "/db/1/schema/public/table/2/"
    #{"/db/1/native/"}                                         "/db/1/native/")
  (are [perms path] (not (perms/set-has-full-permissions? perms path))
    #{}                                              "/db/1/schema/public/table/2/"
    #{"/db/1/native/"}                               "/db/1/"
    #{"/db/1/schema/public/"}                        "/db/1/schema/"
    #{"/db/1/schema/public/table/1/"}                "/db/1/schema/public/"
    #{"/db/2/"}                                      "/db/1/schema/public/table/2/"
    #{"/db/3/" "/db/2/"}                             "/db/1/schema/public/table/2/"
    #{"/db/3/schema/public/" "/db/2/schema/public/"} "/db/1/schema/public/table/2/"))

(deftest set-has-partial-permissions?-test
  (doseq [[expected inputs]
          {true
           [[#{"/"}                                                     "/db/1/schema/public/table/2/"]
            [#{"/db/3/" "/db/1/"}                                       "/db/1/schema/public/table/2/"]
            [#{"/db/3/" "/db/1/"}                                       "/db/1/schema/public/table/2/"]
            [#{"/db/1/schema/public/" "/db/3/schema//"}                 "/db/1/schema/public/table/2/"]
            [#{"/db/3/schema//table/4/" "/db/1/schema/public/table/2/"} "/db/1/schema/public/table/2/"]
            [#{"/db/1/schema/public/"}                                  "/db/1/"]
            [#{"/db/1/schema/"}                                         "/db/1/"]
            [#{"/db/1/schema/public/"}                                  "/db/1/"]
            [#{"/db/1/schema/public/table/1/"}                          "/db/1/"]
            [#{"/db/1/schema/public/"}                                  "/db/1/schema/"]
            [#{"/db/1/schema/public/table/1/"}                          "/db/1/schema/"]
            [#{"/db/1/schema/public/table/1/"}                          "/db/1/schema/public/"]
            [#{"/db/3/schema//table/4/" "/db/1/schema/public/table/2/"} "/db/1/"]]

           false
           [[#{}                                              "/db/1/schema/public/table/2/"]
            [#{"/db/1/schema/"}                               "/db/1/native/"]
            [#{"/db/1/native/"}                               "/db/1/schema/"]
            [#{"/db/2/"}                                      "/db/1/schema/public/table/2/"]
            [#{"/db/3/" "/db/2/"}                             "/db/1/schema/public/table/2/"]
            [#{"/db/3/schema/public/" "/db/2/schema/public/"} "/db/1/schema/public/table/2/"]]}

          [perms path] inputs]
    (testing (pr-str (list 'set-has-partial-permissions? perms path))
      (is (= expected
             (perms/set-has-partial-permissions? perms path))))))

(deftest ^:parallel set-has-application-permission-of-type?-test
  (are [perms perms-type] (perms/set-has-application-permission-of-type? perms perms-type)
    #{"/"}                          :subscription
    #{"/"}                          :monitoring
    #{"/"}                          :setting
    #{"/application/subscription/"} :subscription
    #{"/application/monitoring/"}   :monitoring
    #{"/application/setting/"}      :setting)
  (are [perms perms-type] (not (perms/set-has-application-permission-of-type? perms perms-type))
    #{"/application/subscription/"} :monitoring
    #{"/application/subscription/"} :setting
    #{"/application/monitoring/"}   :subscription))

(deftest ^:parallel set-has-full-permissions-for-set?-test
  (are [perms paths] (perms/set-has-full-permissions-for-set? perms paths)
    #{"/"}                                                     #{"/db/3/schema//table/4/" "/db/1/schema/public/table/2/"}
    #{"/db/3/" "/db/1/"}                                       #{"/db/3/schema//table/4/" "/db/1/schema/public/table/2/"}
    #{"/db/3/" "/db/1/"}                                       #{"/db/3/schema//table/4/" "/db/1/schema/public/table/2/"}
    #{"/db/1/schema/public/" "/db/3/schema//"}                 #{"/db/3/schema//table/4/" "/db/1/schema/public/table/2/"}
    #{"/db/3/schema//table/4/" "/db/1/schema/public/table/2/"} #{"/db/3/schema//table/4/" "/db/1/schema/public/table/2/"})
  (are [perms paths] (not (perms/set-has-full-permissions-for-set? perms paths))
    #{}                                                        #{"/db/3/schema//table/4/" "/db/1/schema/public/table/2/"}
    #{"/db/2/"}                                                #{"/db/3/schema//table/4/" "/db/1/schema/public/table/2/"}
    #{"/db/2/" "/db/1/"}                                       #{"/db/3/schema//table/4/" "/db/1/schema/public/table/2/"}
    #{"/db/3/schema/public/" "/db/1/schema/public/"}           #{"/db/3/schema//table/4/" "/db/1/schema/public/table/2/"}
    #{"/db/3/schema//table/5/" "/db/1/schema/public/table/2/"} #{"/db/3/schema//table/4/" "/db/1/schema/public/table/2/"}))

(deftest ^:parallel set-has-partial-permissions-for-set?-test
  (are [perms paths] (perms/set-has-partial-permissions-for-set? perms paths)
    #{"/"}                                                      #{"/db/1/schema/public/table/2/" "/db/2/"}
    #{"/db/1/schema/public/table/2/" "/db/3/schema/public/"}    #{"/db/1/" "/db/3/"}
    #{"/db/1/schema/public/table/2/" "/db/3/"}                  #{"/db/1/"}
    #{"/db/1/schema/public/" "/db/3/schema//"}                  #{"/db/1/" "/db/3/"}
    #{"/db/1/schema/public/table/2/" "/db/3/schema//table/4/"}  #{"/db/1/"}
    #{"/db/1/schema/public/"}                                   #{"/db/1/"}
    #{"/db/1/schema/"}                                          #{"/db/1/"}
    #{"/db/1/schema/public/"}                                   #{"/db/1/"}
    #{"/db/1/schema/public/"}                                   #{"/db/1/" "/db/1/schema/"}
    #{"/db/1/schema/public/"}                                   #{"/db/1/" "/db/1/schema/public/"}
    #{"/db/1/schema/public/table/1/"}                           #{"/db/1/" "/db/1/schema/public/table/1/"}
    #{"/db/1/native/"}                                          #{"/db/1/native/"}
    #{"/db/1/schema/public/"}                                   #{"/db/1/schema/"}
    #{"/db/1/schema/public/table/1/"}                           #{"/db/1/schema/"}
    #{"/db/1/schema/public/table/1/"}                           #{"/db/1/schema/public/"}
    #{"/db/1/schema/public/table/2/" "/db/3/schema//table/4/"}  #{"/db/1/"})
  (are [perms paths] (not (perms/set-has-partial-permissions-for-set? perms paths))
    #{}                                                        #{"/db/1/schema/public/table/2/"}
    #{"/db/1/schema/"}                                         #{"/db/1/native/"}
    #{"/db/1/native/"}                                         #{"/db/1/schema/"}
    #{"/db/2/"}                                                #{"/db/1/schema/public/table/2/"}
    #{"/db/2/" "/db/3/"}                                       #{"/db/1/schema/public/table/2/"}
    #{"/db/2/schema/public/" "/db/3/schema/public/"}           #{"/db/1/schema/public/table/2/"}
    #{"/db/1/schema/public/table/2/" "/db/3/schema/public/"}   #{"/db/1/" "/db/3/" "/db/9/"}
    #{"/db/1/schema/public/table/2/" "/db/3/"}                 #{"/db/1/" "/db/9/"}
    #{"/db/1/schema/public/" "/db/3/schema//"}                 #{"/db/1/" "/db/3/" "/db/9/"}
    #{"/db/1/schema/public/table/2/" "/db/3/schema//table/4/"} #{"/db/1/" "/db/9/"}
    #{"/db/1/schema/public/"}                                  #{"/db/1/" "/db/9/"}
    #{"/db/1/schema/"}                                         #{"/db/1/" "/db/9/"}
    #{"/db/1/schema/public/"}                                  #{"/db/1/" "/db/9/"}
    #{"/db/1/schema/public/"}                                  #{"/db/1/" "/db/1/schema/" "/db/9/"}
    #{"/db/1/schema/public/"}                                  #{"/db/1/" "/db/1/schema/public/" "/db/9/"}
    #{"/db/1/schema/public/table/1/"}                          #{"/db/1/" "/db/1/schema/public/table/1/" "/db/9/"}
    #{"/db/1/native/"}                                         #{"/db/1/native/" "/db/9/"}
    #{"/db/1/schema/public/"}                                  #{"/db/1/schema/" "/db/9/"}
    #{"/db/1/schema/public/table/1/"}                          #{"/db/1/schema/" "/db/9/"}
    #{"/db/1/schema/public/table/1/"}                          #{"/db/1/schema/public/" "/db/9/"}
    #{"/db/1/schema/public/table/2/" "/db/3/schema//table/4/"} #{"/db/1/" "/db/9/"}))

(deftest ^:parallel perms-objects-set-for-parent-collection-test
  (are [input expected] (= expected
                           (apply perms/perms-objects-set-for-parent-collection input))
    [{:collection_id 1337} :read]  #{"/collection/1337/read/"}
    [{:collection_id 1337} :write] #{"/collection/1337/"}
    [{:collection_id nil} :read]   #{"/collection/root/read/"}
    [{:collection_id nil} :write]  #{"/collection/root/"})

  (testing "invalid input"
    (doseq [[reason inputs] {"map must have `:collection_id` key"
                             [[{} :read]]

                             "must be a map"
                             [[100 :read]
                              [nil :read]]

                             "read-or-write must be `:read` or `:write`"
                             [[{:collection_id nil} :readwrite]]}
            input inputs]
      (testing reason
        (testing (pr-str (cons 'perms-objects-set-for-parent-collection input))
          (is (thrown?
               Exception
               (apply perms/perms-objects-set-for-parent-collection input))))))))

;;; +----------------------------------------------------------------------------------------------------------------+
;;; |                                 Granting/Revoking Permissions Helper Functions                                 |
;;; +----------------------------------------------------------------------------------------------------------------+

(deftest revoke-permissions-helper-function-test
  (testing "Make sure if you try to use the helper function to *revoke* perms for a Personal Collection, you get an Exception"
    (is (thrown-with-msg?
         Exception
         #"You cannot edit permissions for a Personal Collection or its descendants."
         (perms/revoke-collection-permissions!
          (perms-group/all-users)
          (u/the-id (t2/select-one :model/Collection :personal_owner_id (mt/user->id :lucky))))))

    (testing "(should apply to descendants as well)"
      (mt/with-temp [:model/Collection collection {:location (collection/children-location
                                                              (collection/user->personal-collection
                                                               (mt/user->id :lucky)))}]
        (is (thrown-with-msg?
             Exception
             #"You cannot edit permissions for a Personal Collection or its descendants."
             (perms/revoke-collection-permissions! (perms-group/all-users) collection)))))))

(deftest revoke-collection-permissions-test
  (testing "Should be able to revoke permissions for non-personal Collections"
    (mt/with-temp [:model/Collection {collection-id :id}]
      (perms/revoke-collection-permissions! (perms-group/all-users) collection-id)
      (testing "Collection should still exist"
        (is (some? (t2/select-one :model/Collection :id collection-id)))))))

(deftest disallow-granting-personal-collection-perms-test
  (mt/with-temp [:model/Collection collection {:location (collection/children-location
                                                          (collection/user->personal-collection
                                                           (mt/user->id :lucky)))}]
    (doseq [[perms-type f] {"read"  perms/grant-collection-read-permissions!
                            "write" perms/grant-collection-readwrite-permissions!}]
      (testing (format "Should throw Exception if you use the helper function to grant %s perms for a Personal Collection"
                       perms-type)
        (is (thrown?
             Exception
             (f (perms-group/all-users)
                (u/the-id (t2/select-one :model/Collection :personal_owner_id (mt/user->id :lucky))))))

        (testing "(should apply to descendants as well)"
          (is (thrown?
               Exception
               (f (perms-group/all-users) collection))))))))

(deftest grant-revoke-root-collection-permissions-test
  (mt/with-temp [:model/PermissionsGroup {group-id :id}]
    (letfn [(perms []
              (t2/select-fn-set :object :model/Permissions {:where [:and
                                                                    [:like :object "/collection/%"]
                                                                    [:= :group_id group-id]]}))]
      (is (= nil
             (perms)))
      (testing "Should be able to grant Root Collection perms"
        (perms/grant-collection-read-permissions! group-id collection/root-collection)
        (is (= #{"/collection/root/read/"}
               (perms))))
      (testing "Should be able to grant non-default namespace Root Collection read perms"
        (perms/grant-collection-read-permissions! group-id (assoc collection/root-collection :namespace "currency"))
        (is (= #{"/collection/root/read/" "/collection/namespace/currency/root/read/"}
               (perms))))
      (testing "Should be able to revoke Root Collection perms (shouldn't affect other namespaces)"
        (perms/revoke-collection-permissions! group-id collection/root-collection)
        (is (= #{"/collection/namespace/currency/root/read/"}
               (perms))))
      (testing "Should be able to grant Root Collection readwrite perms"
        (perms/grant-collection-readwrite-permissions! group-id collection/root-collection)
        (is (= #{"/collection/root/" "/collection/namespace/currency/root/read/"}
               (perms))))
      (testing "Should be able to grant non-default namespace Root Collection readwrite perms"
        (perms/grant-collection-readwrite-permissions! group-id (assoc collection/root-collection :namespace "currency"))
        (is (= #{"/collection/root/" "/collection/namespace/currency/root/read/" "/collection/namespace/currency/root/"}
               (perms))))
      (testing "Should be able to revoke non-default namespace Root Collection perms (shouldn't affect default namespace)"
        (perms/revoke-collection-permissions! group-id (assoc collection/root-collection :namespace "currency"))
        (is (= #{"/collection/root/"}
               (perms)))))))

(deftest grant-revoke-application-permissions-test
  (mt/with-temp [:model/PermissionsGroup {group-id :id}]
    (letfn [(perms []
              (t2/select-fn-set :object :model/Permissions
                                {:where [:and [:= :group_id group-id]
                                         [:like :object "/application/%"]]}))]
      (is (= nil (perms)))
      (doseq [[perm-type perm-path] [[:subscription "/application/subscription/"]
                                     [:monitoring "/application/monitoring/"]
                                     [:setting "/application/setting/"]]]
        (testing (format "Able to grant `%s` permission" (name perm-type))
          (perms/grant-application-permissions! group-id perm-type)
          (is (= (perms)  #{perm-path})))
        (testing (format "Able to revoke `%s` permission" (name perm-type))
          (perms/revoke-application-permissions! group-id perm-type)
          (is (not (= (perms) #{perm-path}))))))))

(deftest maybe-break-out-permission-data-test
  (testing "We can break out a collection permission"
    (are [object m] (= m (select-keys (#'perms/maybe-break-out-permission-data {:object object})
                                      [:collection_id :perm_type :perm_value]))
      "/collection/123/" {:collection_id 123
                          :perm_type :perms/collection-access
                          :perm_value :read-and-write}
      "/collection/123/read/" {:collection_id 123
                               :perm_type :perms/collection-access
                               :perm_value :read}

      ;; We only do this for collection permissions right now.
      "/foo/1234/" {}

      ;; Note that WE DON'T break out the root collection bits at this point. Maybe we will down the road, but we need
      ;; to think about how this works since the collection ID will be `NULL`.
      "/collection/root/" {})))

(deftest cannot-grant-application-permissions-to-tenant-groups
  (mt/with-temp [:model/PermissionsGroup {tenant-group-id :id} {:is_tenant_group true}]
    (is (thrown-with-msg? clojure.lang.ExceptionInfo #"Cannot grant application permission to a tenant group\."
                          (perms/grant-application-permissions! tenant-group-id :subscription)))))

(deftest cannot-grant-write-permissions-to-tenant-group
  (mt/with-temp [:model/PermissionsGroup {tenant-group-id :id} {:is_tenant_group true}
                 :model/Collection {coll-id :id} {:location "/"}]
    ;; just call grant/revoke to show that nothing here throws
    (perms/grant-collection-read-permissions! tenant-group-id coll-id)
    (perms/revoke-collection-permissions! tenant-group-id coll-id)
    (is (thrown-with-msg? clojure.lang.ExceptionInfo #"Tenant Groups cannot have write access to any collections\."
                          (perms/grant-collection-readwrite-permissions! tenant-group-id coll-id)))))

(deftest cannot-grant-read-or-write-permissions-on-analytics-to-tenant-group
  (mt/with-temp [:model/Collection {coll-id :id} {}
                 :model/PermissionsGroup {tenant-group-id :id} {:is_tenant_group true}
                 :model/PermissionsGroup {normal-group-id :id} {:is_tenant_group false}]
    (with-redefs [audit.impl/is-collection-id-audit? (constantly true)]
      (is (thrown-with-msg? clojure.lang.ExceptionInfo #"Tenant Groups cannot receive any access to the audit collection\."
                            (perms/grant-collection-read-permissions! tenant-group-id coll-id)))
      ;; does not throw - it's not a tenant group
      (perms/grant-collection-read-permissions! normal-group-id coll-id))))<|MERGE_RESOLUTION|>--- conflicted
+++ resolved
@@ -1,13 +1,8 @@
 (ns metabase.permissions.models.permissions-test
   (:require
    [clojure.test :refer :all]
-<<<<<<< HEAD
-   [metabase.audit]
+   [metabase.audit-app.impl :as audit.impl]
    [metabase.collections.models.collection :as collection]
-=======
-   [metabase.audit-app.impl :as audit.impl]
-   [metabase.models.collection :as collection]
->>>>>>> 3e65e9f1
    [metabase.permissions.models.permissions :as perms]
    [metabase.permissions.models.permissions-group :as perms-group]
    [metabase.permissions.util :as perms.u]
