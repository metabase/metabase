--- conflicted
+++ resolved
@@ -63,17 +63,13 @@
                       (> (count e) (count a))             "expected is larger than actual"))))
 
 
-<<<<<<< HEAD
 ;; Without this, the AthenaDriver is not loaded. How does it works for the OracleDriver ?
 (plugins/load-plugins!)
 
-;; `test-startup` function won't work for loading the drivers because they need to be available at evaluation time for some of the unit tests work work properly
-=======
 ;;; ------------------------------- Functions That Get Ran On Test Suite Start / Stop --------------------------------
 
 ;; `test-startup` function won't work for loading the drivers because they need to be available at evaluation time for
 ;; some of the unit tests work work properly
->>>>>>> b155205c
 (driver/find-and-load-drivers!)
 
 (defn test-startup
