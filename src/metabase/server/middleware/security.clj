(ns metabase.server.middleware.security
  "Ring middleware for adding security-related headers to API responses."
  (:require
   [clojure.java.io :as io]
   [clojure.string :as str]
   [java-time :as t]
   [metabase.analytics.snowplow :as snowplow]
   [metabase.config :as config]
   [metabase.models.setting :refer [defsetting]]
   [metabase.public-settings :as public-settings]
   [metabase.server.request.util :as request.u]
   [metabase.util.i18n :refer [deferred-tru]]
   [ring.util.codec :refer [base64-encode]])
  (:import
   (java.security MessageDigest SecureRandom)))

(set! *warn-on-reflection* true)

(defn- generate-nonce
  "Generates a random nonce of 10 characters to add to the `Content-Security-Policy` header so that only scripts and
   inline style elements with the same nonce will be allowed to run. The server generates a unique nonce value each
   time it sends a response. For more information see
   https://developer.mozilla.org/en-US/docs/Web/HTTP/Headers/Content-Security-Policy/style-src."
  []
  (let [chars         "abcdefghijklmnopqrstuvwxyzABCDEFGHIJKLMNOPQRSTUVWXYZ0123456789"
        secure-random (SecureRandom.)]
    (apply str (repeatedly 10 #(get chars (.nextInt secure-random (count chars)))))))

(defonce ^:private ^:const inline-js-hashes
  (letfn [(file-hash [resource-filename]
            (base64-encode
             (.digest (doto (MessageDigest/getInstance "SHA-256")
                        (.update (.getBytes (slurp (io/resource resource-filename))))))))]
    (mapv file-hash [ ;; inline script in index.html that sets `MetabaseBootstrap` and the like
                     "frontend_client/inline_js/index_bootstrap.js"
                     ;; inline script in index.html that loads Google Analytics
                     "frontend_client/inline_js/index_ganalytics.js"
                     ;; inline script in init.html
                     "frontend_client/inline_js/init.js"])))

(defn- cache-prevention-headers
  "Headers that tell browsers not to cache a response."
  []
  {"Cache-Control" "max-age=0, no-cache, must-revalidate, proxy-revalidate"
   "Expires"        "Tue, 03 Jul 2001 06:00:00 GMT"
   "Last-Modified"  (t/format :rfc-1123-date-time (t/zoned-date-time))})

(defn- cache-far-future-headers
  "Headers that tell browsers to cache a static resource for a long time."
  []
  {"Cache-Control" "public, max-age=31536000"})

(def ^:private ^:const strict-transport-security-header
  "Tell browsers to only access this resource over HTTPS for the next year (prevent MTM attacks). (This only applies if
  the original request was HTTPS; if sent in response to an HTTP request, this is simply ignored)"
  {"Strict-Transport-Security" "max-age=31536000"})

(defn- content-security-policy-header
  "`Content-Security-Policy` header. See https://content-security-policy.com for more details."
  [nonce]
  {"Content-Security-Policy"
   (str/join
    (for [[k vs] {:default-src  ["'none'"]
                  :script-src   (concat
<<<<<<< HEAD
                                 ["'self'"
                                  "https://maps.google.com"
                                  "https://accounts.google.com"
                                  (when (public-settings/anon-tracking-enabled)
                                    "https://www.google-analytics.com")
=======
                                  ["'self'"
                                   "'unsafe-eval'" ; TODO - we keep working towards removing this entirely
                                   "https://maps.google.com"
                                   "https://accounts.google.com"
                                   (when (public-settings/anon-tracking-enabled)
                                     "https://www.google-analytics.com")
>>>>>>> a13940ac
                                   ;; for webpack hot reloading
                                  (when config/is-dev?
                                    "http://localhost:8080")
                                   ;; for react dev tools to work in Firefox until resolution of
                                   ;; https://github.com/facebook/react/issues/17997
                                  (when config/is-dev?
                                    "'unsafe-inline'")]
                                 (when-not config/is-dev?
                                   (map (partial format "'sha256-%s'") inline-js-hashes)))
                  :child-src    ["'self'"
                                 ;; TODO - double check that we actually need this for Google Auth
                                 "https://accounts.google.com"]
                  :style-src    ["'self'"
                                 ;; See [[generate-nonce]]
                                 (when nonce
                                   (format "'nonce-%s'" nonce))
                                 ;; for webpack hot reloading
                                 (when config/is-dev?
                                   "http://localhost:8080")
                                 "https://accounts.google.com"]
                  :font-src     ["*"]
                  :img-src      ["*"
                                 "'self' data:"]
                  :connect-src  ["'self'"
                                 ;; Google Identity Services
                                 "https://accounts.google.com"
                                 ;; MailChimp. So people can sign up for the Metabase mailing list in the sign up process
                                 "metabase.us10.list-manage.com"
                                 ;; Google analytics
                                 (when (public-settings/anon-tracking-enabled)
                                   "www.google-analytics.com")
                                 ;; Snowplow analytics
                                 (when (public-settings/anon-tracking-enabled)
                                   (snowplow/snowplow-url))
                                 ;; Webpack dev server
                                 (when config/is-dev?
                                   "*:8080 ws://*:8080")]
                  :manifest-src ["'self'"]}]
      (format "%s %s; " (name k) (str/join " " vs))))})

(defn- embedding-app-origin
  []
  (when (and (public-settings/enable-embedding) (public-settings/embedding-app-origin))
    (public-settings/embedding-app-origin)))

(defn- content-security-policy-header-with-frame-ancestors
  [allow-iframes? nonce]
  (update (content-security-policy-header nonce)
          "Content-Security-Policy"
          #(format "%s frame-ancestors %s;" % (if allow-iframes? "*" (or (embedding-app-origin) "'none'")))))

(defsetting ssl-certificate-public-key
  (deferred-tru
    (str "Base-64 encoded public key for this site''s SSL certificate. "
         "Specify this to enable HTTP Public Key Pinning. "
         "See {0} for more information.")
    "http://mzl.la/1EnfqBf"))
;; TODO - it would be nice if we could make this a proper link in the UI; consider enabling markdown parsing

(defn- first-embedding-app-origin
  "Return only the first embedding app origin."
  []
  (some-> (embedding-app-origin)
          (str/split #" ")
          first))

(defn security-headers
  "Fetch a map of security headers that should be added to a response based on the passed options."
  [& {:keys [nonce allow-iframes? allow-cache?]
      :or   {allow-iframes? false, allow-cache? false}}]
  (merge
   (if allow-cache?
     (cache-far-future-headers)
     (cache-prevention-headers))
   strict-transport-security-header
   (content-security-policy-header-with-frame-ancestors allow-iframes? nonce)
   (when-not allow-iframes?
     ;; Tell browsers not to render our site as an iframe (prevent clickjacking)
     {"X-Frame-Options"                 (if (embedding-app-origin)
                                          (format "ALLOW-FROM %s" (first-embedding-app-origin))
                                          "DENY")})
   { ;; Tell browser to block suspected XSS attacks
    "X-XSS-Protection"                  "1; mode=block"
    ;; Prevent Flash / PDF files from including content from site.
    "X-Permitted-Cross-Domain-Policies" "none"
    ;; Tell browser not to use MIME sniffing to guess types of files -- protect against MIME type confusion attacks
    "X-Content-Type-Options"            "nosniff"}))

(defn- add-security-headers* [request response]
  (update response :headers merge (security-headers
                                   :nonce          (:nonce request)
                                   :allow-iframes? ((some-fn request.u/public? request.u/embed?) request)
                                   :allow-cache?   (request.u/cacheable? request))))

(defn add-security-headers
  "Middleware that adds HTTP security and cache-busting headers."
  [handler]
  (fn [request respond raise]
    (let [request (assoc request :nonce (generate-nonce))]
      (handler
       request
       (comp respond (partial add-security-headers* request))
       raise))))<|MERGE_RESOLUTION|>--- conflicted
+++ resolved
@@ -62,20 +62,12 @@
    (str/join
     (for [[k vs] {:default-src  ["'none'"]
                   :script-src   (concat
-<<<<<<< HEAD
                                  ["'self'"
-                                  "https://maps.google.com"
+                                  "'unsafe-eval'" ; TODO - we keep working towards removing this entirely
+                                   "https://maps.google.com"
                                   "https://accounts.google.com"
                                   (when (public-settings/anon-tracking-enabled)
                                     "https://www.google-analytics.com")
-=======
-                                  ["'self'"
-                                   "'unsafe-eval'" ; TODO - we keep working towards removing this entirely
-                                   "https://maps.google.com"
-                                   "https://accounts.google.com"
-                                   (when (public-settings/anon-tracking-enabled)
-                                     "https://www.google-analytics.com")
->>>>>>> a13940ac
                                    ;; for webpack hot reloading
                                   (when config/is-dev?
                                     "http://localhost:8080")
