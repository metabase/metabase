(ns metabase-enterprise.dependencies.events-test
  (:require
   [clojure.test :refer [deftest is testing]]
   [metabase-enterprise.dependencies.calculation :as deps.calculation]
   [metabase-enterprise.dependencies.findings :as deps.findings]
   [metabase-enterprise.dependencies.models.analysis-finding :as models.analysis-finding]
   [metabase-enterprise.dependencies.models.dependency :as models.dependency]
   [metabase.api.common :as api]
   [metabase.events.core :as events]
   [metabase.lib.core :as lib]
   [metabase.lib.metadata :as lib.metadata]
   [metabase.test :as mt]
   [metabase.util.log.capture :as log.capture]
   [toucan2.core :as t2]))

(deftest dashboard-update-sets-correct-dependencies
  (mt/with-test-user :rasta
    (let [mp (mt/metadata-provider)
          products-id (mt/id :products)
          orders-id (mt/id :orders)
          products (lib.metadata/table mp products-id)
          orders (lib.metadata/table mp orders-id)
          category-field (lib.metadata/field mp (mt/id :products :category))]
      (mt/with-premium-features #{:dependencies}
        (mt/with-temp [:model/Card {basic-card-id :id} {:dataset_query (lib/query mp products)}
                       :model/Card {series-card-id :id} {:dataset_query (lib/query mp orders)}
                       :model/Card {param-source-card-id :id} {:dataset_query (-> (lib/query mp products)
                                                                                  (lib/aggregate (lib/count))
                                                                                  (lib/breakout category-field))}
                       :model/Dashboard {dashboard-id :id :as dashboard} {:parameters [{:id "category-param"
                                                                                        :type "category"
                                                                                        :values_source_type "card"
                                                                                        :values_source_config {:card_id param-source-card-id}}]}
                       :model/DashboardCard {basic-dashcard-id :id} {:dashboard_id dashboard-id
                                                                     :card_id basic-card-id}
                       :model/DashboardCardSeries _ {:dashboardcard_id basic-dashcard-id
                                                     :card_id series-card-id
                                                     :position 0}]
          (events/publish-event! :event/dashboard-create {:object dashboard :user-id api/*current-user-id*})
          (is (=? #{{:from_entity_type :dashboard
                     :from_entity_id dashboard-id
                     :to_entity_type :card
                     :to_entity_id basic-card-id}
                    {:from_entity_type :dashboard
                     :from_entity_id dashboard-id
                     :to_entity_type :card
                     :to_entity_id series-card-id}
                    {:from_entity_type :dashboard
                     :from_entity_id dashboard-id
                     :to_entity_type :card
                     :to_entity_id param-source-card-id}}
                  (into #{} (map #(dissoc % :id)
                                 (t2/select :model/Dependency :from_entity_id dashboard-id :from_entity_type :dashboard)))))
          (t2/delete! :model/DashboardCard :id basic-dashcard-id)
          (t2/update! :model/Dashboard dashboard-id {:parameters []})
          (mt/with-temp [:model/Card {scalar-card-id :id} {:dataset_query (-> (lib/query mp products)
                                                                              (lib/aggregate (lib/count)))
                                                           :display :scalar}
                         :model/Card {scalar-click-target-card-id :id} {:dataset_query (lib/query mp products)}
                         :model/DashboardCard _ {:dashboard_id dashboard-id
                                                 :card_id scalar-card-id
                                                 :visualization_settings {:click_behavior {:type "link"
                                                                                           :linkType "question"
                                                                                           :targetId scalar-click-target-card-id}}}
                         :model/Card {scalar-card-2-id :id} {:dataset_query (-> (lib/query mp orders)
                                                                                (lib/aggregate (lib/count)))
                                                             :display :scalar}
                         :model/Dashboard {scalar-click-target-dashboard-id :id} {}
                         :model/DashboardCard _ {:dashboard_id dashboard-id
                                                 :card_id scalar-card-2-id
                                                 :visualization_settings {:click_behavior {:type "link"
                                                                                           :linkType "dashboard"
                                                                                           :targetId scalar-click-target-dashboard-id}}}
                         :model/Card {table-card-id :id} {:dataset_query (-> (lib/query mp products)
                                                                             (lib/breakout category-field)
                                                                             (lib/aggregate (lib/count)))
                                                          :display :table}
                         :model/Card {column-click-target-card-id :id} {:dataset_query (lib/query mp products)}
                         :model/DashboardCard _ {:dashboard_id dashboard-id
                                                 :card_id table-card-id
                                                 :visualization_settings {:column_settings {"[\"name\",\"CATEGORY\"]" {:click_behavior {:type "link"
                                                                                                                                        :linkType "question"
                                                                                                                                        :targetId column-click-target-card-id}}}}}
                         :model/Dashboard {column-click-target-dashboard-id :id} {}
                         :model/Card {table-card-2-id :id} {:dataset_query (-> (lib/query mp orders)
                                                                               (lib/breakout category-field)
                                                                               (lib/aggregate (lib/count)))
                                                            :display :table}
                         :model/DashboardCard _ {:dashboard_id dashboard-id
                                                 :card_id table-card-2-id
                                                 :visualization_settings {:column_settings {"[\"name\",\"CATEGORY\"]" {:click_behavior {:type "link"
                                                                                                                                        :linkType "dashboard"
                                                                                                                                        :targetId column-click-target-dashboard-id}}}}}]
            (let [updated-dashboard (t2/select-one :model/Dashboard :id dashboard-id)]
              (events/publish-event! :event/dashboard-update {:object updated-dashboard :user-id api/*current-user-id*})
              (is (=? #{{:from_entity_type :dashboard
                         :from_entity_id dashboard-id
                         :to_entity_type :card
                         :to_entity_id scalar-card-id}
                        {:from_entity_type :dashboard
                         :from_entity_id dashboard-id
                         :to_entity_type :card
                         :to_entity_id scalar-click-target-card-id}
                        {:from_entity_type :dashboard
                         :from_entity_id dashboard-id
                         :to_entity_type :card
                         :to_entity_id scalar-card-2-id}
                        {:from_entity_type :dashboard
                         :from_entity_id dashboard-id
                         :to_entity_type :dashboard
                         :to_entity_id scalar-click-target-dashboard-id}
                        {:from_entity_type :dashboard
                         :from_entity_id dashboard-id
                         :to_entity_type :card
                         :to_entity_id table-card-id}
                        {:from_entity_type :dashboard
                         :from_entity_id dashboard-id
                         :to_entity_type :card
                         :to_entity_id column-click-target-card-id}
                        {:from_entity_type :dashboard
                         :from_entity_id dashboard-id
                         :to_entity_type :card
                         :to_entity_id table-card-2-id}
                        {:from_entity_type :dashboard
                         :from_entity_id dashboard-id
                         :to_entity_type :dashboard
                         :to_entity_id column-click-target-dashboard-id}}
                      (into #{} (map #(dissoc % :id)
                                     (t2/select :model/Dependency :from_entity_id dashboard-id :from_entity_type :dashboard)))))
              (t2/delete! :model/Dashboard dashboard-id)
              (events/publish-event! :event/dashboard-delete {:object updated-dashboard :user-id api/*current-user-id*})
              (is (empty? (t2/select :model/Dependency :from_entity_id dashboard-id :from_entity_type :dashboard))))))))))

(deftest document-update-sets-correct-dependencies
  (mt/with-test-user :rasta
    (let [mp (mt/metadata-provider)
          products-id (mt/id :products)
          products (lib.metadata/table mp products-id)]
      (mt/with-premium-features #{:dependencies}
        (mt/with-temp [:model/Card {card-id :id} {:dataset_query (lib/query mp products)}
                       :model/Card {embedded-card-id :id} {:dataset_query (lib/query mp products)}
                       :model/Dashboard {dashboard-id :id} {}
                       :model/Document {document-id :id :as document} {:content_type "application/json+vnd.prose-mirror"
                                                                       :document {:type "doc"
                                                                                  :content [{:type "paragraph"
                                                                                             :content [{:type "smartLink"
                                                                                                        :attrs {:entityId card-id
                                                                                                                :model "card"}}]}
                                                                                            {:type "cardEmbed"
                                                                                             :attrs {:id embedded-card-id}}]}}]
          (events/publish-event! :event/document-create {:object document :user-id api/*current-user-id*})
          (is (=? #{{:from_entity_type :document
                     :from_entity_id document-id
                     :to_entity_type :card
                     :to_entity_id card-id}
                    {:from_entity_type :document
                     :from_entity_id document-id
                     :to_entity_type :card
                     :to_entity_id embedded-card-id}}
                  (into #{} (map #(dissoc % :id)
                                 (t2/select :model/Dependency :from_entity_id document-id :from_entity_type :document)))))
          (let [updated-doc (assoc document :document {:type "doc"
                                                       :content [{:type "paragraph"
                                                                  :content [{:type "smartLink"
                                                                             :attrs {:entityId dashboard-id
                                                                                     :model "dashboard"}}
                                                                            {:type "smartLink"
                                                                             :attrs {:entityId products-id
                                                                                     :model "table"}}]}]})]
            (t2/update! :model/Document document-id updated-doc)
            (events/publish-event! :event/document-update {:object updated-doc :user-id api/*current-user-id*})
            (is (=? #{{:from_entity_type :document
                       :from_entity_id document-id
                       :to_entity_type :dashboard
                       :to_entity_id dashboard-id}
                      {:from_entity_type :document
                       :from_entity_id document-id
                       :to_entity_type :table
                       :to_entity_id products-id}}
                    (into #{} (map #(dissoc % :id)
                                   (t2/select :model/Dependency :from_entity_id document-id :from_entity_type :document)))))
            (t2/delete! :model/Document document-id)
            (events/publish-event! :event/document-delete {:object document :user-id api/*current-user-id*})
            (is (empty? (t2/select :model/Dependency :from_entity_id document-id :from_entity_type :document)))))))))

(deftest sandbox-update-sets-correct-dependencies
  (mt/with-premium-features #{:sandboxes}
    (mt/with-test-user :rasta
      (mt/with-premium-features #{:dependencies}
        (mt/with-temp [:model/PermissionsGroup {group-id :id} {:name "sandbox group"}
                       :model/Card {card1-id :id} {}
                       :model/Card {card2-id :id} {}
                       :model/Sandbox {sandbox-id :id :as sandbox} {:group_id group-id
                                                                    :table_id (mt/id :products)
                                                                    :card_id card1-id}]
          (events/publish-event! :event/sandbox-create {:object sandbox :user-id api/*current-user-id*})
          (is (=? #{{:from_entity_type :sandbox
                     :from_entity_id sandbox-id
                     :to_entity_type :card
                     :to_entity_id card1-id}}
                  (into #{} (map #(dissoc % :id)
                                 (t2/select :model/Dependency :from_entity_id sandbox-id :from_entity_type :sandbox)))))
          (t2/update! :model/Sandbox sandbox-id (assoc sandbox :card_id card2-id))
          (let [updated-sandbox (t2/select-one :model/Sandbox :id sandbox-id)]
            (events/publish-event! :event/sandbox-update {:object updated-sandbox :user-id api/*current-user-id*})
            (is (=? #{{:from_entity_type :sandbox
                       :from_entity_id sandbox-id
                       :to_entity_type :card
                       :to_entity_id card2-id}}
                    (into #{} (map #(dissoc % :id)
                                   (t2/select :model/Dependency :from_entity_id sandbox-id :from_entity_type :sandbox)))))
            (t2/delete! :model/Sandbox sandbox-id)
            (events/publish-event! :event/sandbox-delete {:object sandbox :user-id api/*current-user-id*})
            (is (empty? (t2/select :model/Dependency :from_entity_id sandbox-id :from_entity_type :sandbox)))))))))

(deftest card-dependency-calculation-error-handling-test
  (testing "When dependency calculation throws an error, it should be logged and the version should still be updated"
    (mt/with-test-user :rasta
      (let [mp (mt/metadata-provider)
            products-id (mt/id :products)
            products (lib.metadata/table mp products-id)]
        (mt/with-premium-features #{:dependencies}
          (mt/with-temp [:model/Card {card-id :id :as card} {:dataset_query (lib/query mp products)}]
            (log.capture/with-log-messages-for-level [messages ["metabase-enterprise.dependencies.events" :error]]
              (with-redefs [deps.calculation/upstream-deps:card (fn [_]
                                                                  (throw (ex-info "Dependency calculation failed"
                                                                                  {:card-id card-id})))]
                (testing "on create event"
                  (events/publish-event! :event/card-create {:object card :user-id api/*current-user-id*})
                  (is (some #(and (= "Dependency calculation failed" (ex-message (:e %)))
                                  (= :error (:level %)))
                            (messages)))
                  (is (= models.dependency/current-dependency-analysis-version
                         (t2/select-one-fn :dependency_analysis_version :model/Card :id card-id)))
                  (is (empty? (t2/select :model/Dependency :from_entity_id card-id :from_entity_type :card))))
                (testing "on update event"
                  (events/publish-event! :event/card-update {:object card :user-id api/*current-user-id*})
                  (is (some #(and (= "Dependency calculation failed" (ex-message (:e %)))
                                  (= :error (:level %)))
                            (messages)))
                  (is (= models.dependency/current-dependency-analysis-version
                         (t2/select-one-fn :dependency_analysis_version :model/Card :id card-id)))
                  (is (empty? (t2/select :model/Dependency :from_entity_id card-id :from_entity_type :card))))))))))))

(deftest snippet-dependency-calculation-error-handling-test
  (testing "When snippet dependency calculation throws an error, it should be logged and the version should still be updated"
    (mt/with-test-user :rasta
      (mt/with-premium-features #{:dependencies}
        (mt/with-temp [:model/NativeQuerySnippet {snippet-id :id :as snippet} {:name "test snippet"
                                                                               :content "SELECT 1"}]
          (log.capture/with-log-messages-for-level [messages ["metabase-enterprise.dependencies.events" :error]]
            (with-redefs [deps.calculation/upstream-deps:snippet (fn [_]
                                                                   (throw (ex-info "Snippet dependency calculation failed"
                                                                                   {:snippet-id snippet-id})))]
              (testing "on create event"
                (events/publish-event! :event/snippet-create {:object snippet :user-id api/*current-user-id*})
                (is (some #(and (= "Snippet dependency calculation failed" (ex-message (:e %)))
                                (= :error (:level %)))
                          (messages)))
                (is (= models.dependency/current-dependency-analysis-version
                       (t2/select-one-fn :dependency_analysis_version :model/NativeQuerySnippet :id snippet-id)))
                (is (empty? (t2/select :model/Dependency :from_entity_id snippet-id :from_entity_type :snippet))))
              (testing "on update event"
                (events/publish-event! :event/snippet-update {:object snippet :user-id api/*current-user-id*})
                (is (some #(and (= "Snippet dependency calculation failed" (ex-message (:e %)))
                                (= :error (:level %)))
                          (messages)))
                (is (= models.dependency/current-dependency-analysis-version
                       (t2/select-one-fn :dependency_analysis_version :model/NativeQuerySnippet :id snippet-id)))
                (is (empty? (t2/select :model/Dependency :from_entity_id snippet-id :from_entity_type :snippet)))))))))))

(deftest transform-dependency-calculation-error-handling-test
  (testing "When transform dependency calculation throws an error, it should be logged and the version should still be updated"
    (mt/with-test-user :rasta
      (mt/with-premium-features #{:dependencies}
        (mt/with-temp [:model/Transform {transform-id :id :as transform} {}]
          (log.capture/with-log-messages-for-level [messages ["metabase-enterprise.dependencies.events" :error]]
            (with-redefs [deps.calculation/upstream-deps:transform (fn [_]
                                                                     (throw (ex-info "Transform dependency calculation failed"
                                                                                     {:transform-id transform-id})))]
              (testing "on create event"
                (events/publish-event! :event/create-transform {:object transform :user-id api/*current-user-id*})
                (is (some #(and (= "Transform dependency calculation failed" (ex-message (:e %)))
                                (= :error (:level %)))
                          (messages)))
                (is (= models.dependency/current-dependency-analysis-version
                       (t2/select-one-fn :dependency_analysis_version :model/Transform :id transform-id)))
                (is (empty? (t2/select :model/Dependency :from_entity_id transform-id :from_entity_type :transform))))
              (testing "on update event"
                (events/publish-event! :event/update-transform {:object transform :user-id api/*current-user-id*})
                (is (some #(and (= "Transform dependency calculation failed" (ex-message (:e %)))
                                (= :error (:level %)))
                          (messages)))
                (is (= models.dependency/current-dependency-analysis-version
                       (t2/select-one-fn :dependency_analysis_version :model/Transform :id transform-id)))
                (is (empty? (t2/select :model/Dependency :from_entity_id transform-id :from_entity_type :transform)))))))))))

(deftest dashboard-dependency-calculation-error-handling-test
  (testing "When dashboard dependency calculation throws an error, it should be logged and the version should still be updated"
    (mt/with-test-user :rasta
      (mt/with-premium-features #{:dependencies}
        (mt/with-temp [:model/Dashboard {dashboard-id :id :as dashboard} {}]
          (log.capture/with-log-messages-for-level [messages ["metabase-enterprise.dependencies.events" :error]]
            (with-redefs [deps.calculation/upstream-deps:dashboard (fn [_]
                                                                     (throw (ex-info "Dashboard dependency calculation failed"
                                                                                     {:dashboard-id dashboard-id})))]
              (testing "on create event"
                (events/publish-event! :event/dashboard-create {:object dashboard :user-id api/*current-user-id*})
                (is (some #(and (= "Dashboard dependency calculation failed" (ex-message (:e %)))
                                (= :error (:level %)))
                          (messages)))
                (is (= models.dependency/current-dependency-analysis-version
                       (t2/select-one-fn :dependency_analysis_version :model/Dashboard :id dashboard-id)))
                (is (empty? (t2/select :model/Dependency :from_entity_id dashboard-id :from_entity_type :dashboard))))
              (testing "on update event"
                (events/publish-event! :event/dashboard-update {:object dashboard :user-id api/*current-user-id*})
                (is (some #(and (= "Dashboard dependency calculation failed" (ex-message (:e %)))
                                (= :error (:level %)))
                          (messages)))
                (is (= models.dependency/current-dependency-analysis-version
                       (t2/select-one-fn :dependency_analysis_version :model/Dashboard :id dashboard-id)))
                (is (empty? (t2/select :model/Dependency :from_entity_id dashboard-id :from_entity_type :dashboard)))))))))))

(deftest document-dependency-calculation-error-handling-test
  (testing "When document dependency calculation throws an error, it should be logged and the version should still be updated"
    (mt/with-test-user :rasta
      (mt/with-premium-features #{:dependencies}
        (mt/with-temp [:model/Document {document-id :id :as document} {:content_type "application/json+vnd.prose-mirror"
                                                                       :document {:type "doc" :content []}}]
          (log.capture/with-log-messages-for-level [messages ["metabase-enterprise.dependencies.events" :error]]
            (with-redefs [deps.calculation/upstream-deps:document (fn [_]
                                                                    (throw (ex-info "Document dependency calculation failed"
                                                                                    {:document-id document-id})))]
              (testing "on create event"
                (events/publish-event! :event/document-create {:object document :user-id api/*current-user-id*})
                (is (some #(and (= "Document dependency calculation failed" (ex-message (:e %)))
                                (= :error (:level %)))
                          (messages)))
                (is (= models.dependency/current-dependency-analysis-version
                       (t2/select-one-fn :dependency_analysis_version :model/Document :id document-id)))
                (is (empty? (t2/select :model/Dependency :from_entity_id document-id :from_entity_type :document))))
              (testing "on update event"
                (events/publish-event! :event/document-update {:object document :user-id api/*current-user-id*})
                (is (some #(and (= "Document dependency calculation failed" (ex-message (:e %)))
                                (= :error (:level %)))
                          (messages)))
                (is (= models.dependency/current-dependency-analysis-version
                       (t2/select-one-fn :dependency_analysis_version :model/Document :id document-id)))
                (is (empty? (t2/select :model/Dependency :from_entity_id document-id :from_entity_type :document)))))))))))

(deftest sandbox-dependency-calculation-error-handling-test
  (testing "When sandbox dependency calculation throws an error, it should be logged and the version should still be updated"
    (mt/with-premium-features #{:sandboxes}
      (mt/with-test-user :rasta
        (mt/with-premium-features #{:dependencies}
          (mt/with-temp [:model/PermissionsGroup {group-id :id} {:name "test group"}
                         :model/Card {card-id :id} {}
                         :model/Sandbox {sandbox-id :id :as sandbox} {:group_id group-id
                                                                      :table_id (mt/id :products)
                                                                      :card_id card-id}]
            (log.capture/with-log-messages-for-level [messages ["metabase-enterprise.dependencies.events" :error]]
              (with-redefs [deps.calculation/upstream-deps:sandbox (fn [_]
                                                                     (throw (ex-info "Sandbox dependency calculation failed"
                                                                                     {:sandbox-id sandbox-id})))]
                (testing "on create event"
                  (events/publish-event! :event/sandbox-create {:object sandbox :user-id api/*current-user-id*})
                  (is (some #(and (= "Sandbox dependency calculation failed" (ex-message (:e %)))
                                  (= :error (:level %)))
                            (messages)))
                  (is (= models.dependency/current-dependency-analysis-version
                         (t2/select-one-fn :dependency_analysis_version :model/Sandbox :id sandbox-id)))
                  (is (empty? (t2/select :model/Dependency :from_entity_id sandbox-id :from_entity_type :sandbox))))
                (testing "on update event"
                  (events/publish-event! :event/sandbox-update {:object sandbox :user-id api/*current-user-id*})
                  (is (some #(and (= "Sandbox dependency calculation failed" (ex-message (:e %)))
                                  (= :error (:level %)))
                            (messages)))
                  (is (= models.dependency/current-dependency-analysis-version
                         (t2/select-one-fn :dependency_analysis_version :model/Sandbox :id sandbox-id)))
                  (is (empty? (t2/select :model/Dependency :from_entity_id sandbox-id :from_entity_type :sandbox))))))))))))

<<<<<<< HEAD
(deftest segment-update-sets-correct-dependencies
  (mt/with-test-user :rasta
    (let [products-id (mt/id :products)
          price-field-id (mt/id :products :price)
          category-field-id (mt/id :products :category)]
      (mt/with-premium-features #{:dependencies}
        (mt/with-temp [:model/Segment {segment-id :id :as segment} {:table_id products-id
                                                                    :definition {:filter [:> [:field price-field-id nil] 50]}}]
          (testing "creating a segment creates dependency to its table"
            (events/publish-event! :event/segment-create {:object segment :user-id api/*current-user-id*})
            (is (= #{{:from_entity_type :segment
                      :from_entity_id segment-id
                      :to_entity_type :table
                      :to_entity_id products-id}}
                   (into #{} (map #(dissoc % :id)
                                  (t2/select :model/Dependency :from_entity_id segment-id :from_entity_type :segment))))))
          (testing "updating segment definition recalculates dependencies"
            (t2/update! :model/Segment segment-id {:definition {:filter [:= [:field category-field-id nil] "Widget"]}})
            (let [updated-segment (t2/select-one :model/Segment :id segment-id)]
              (events/publish-event! :event/segment-update {:object updated-segment :user-id api/*current-user-id*})
              (is (= #{{:from_entity_type :segment
                        :from_entity_id segment-id
                        :to_entity_type :table
                        :to_entity_id products-id}}
                     (into #{} (map #(dissoc % :id)
                                    (t2/select :model/Dependency :from_entity_id segment-id :from_entity_type :segment)))))))
          (testing "deleting segment removes all dependencies"
            (t2/delete! :model/Segment segment-id)
            (events/publish-event! :event/segment-delete {:object segment :user-id api/*current-user-id*})
            (is (empty? (t2/select :model/Dependency :from_entity_id segment-id :from_entity_type :segment)))))))))

(deftest card-with-segment-dependencies
  (mt/with-test-user :rasta
    (let [products-id (mt/id :products)
          price-field-id (mt/id :products :price)]
      (mt/with-premium-features #{:dependencies}
        (mt/with-temp [:model/Segment {segment-id :id :as segment} {:table_id products-id
                                                                    :definition {:filter [:> [:field price-field-id nil] 50]}}]
          (testing "creating a card using a segment creates dependencies to both segment and table"
            (events/publish-event! :event/segment-create {:object segment :user-id api/*current-user-id*})
            (mt/with-temp [:model/Card {card-id :id :as card} {:dataset_query {:database (mt/id)
                                                                               :type :query
                                                                               :query {:source-table products-id
                                                                                       :filter [:segment segment-id]}}}]
              (events/publish-event! :event/card-create {:object card :user-id api/*current-user-id*})
              (is (= #{{:from_entity_type :card
                        :from_entity_id card-id
                        :to_entity_type :segment
                        :to_entity_id segment-id}
                       {:from_entity_type :card
                        :from_entity_id card-id
                        :to_entity_type :table
                        :to_entity_id products-id}}
                     (into #{} (map #(dissoc % :id)
                                    (t2/select :model/Dependency :from_entity_id card-id :from_entity_type :card))))))))))))

(deftest segment-dependency-calculation-error-handling-test
  (testing "When segment dependency calculation throws an error, it should be logged and the version should still be updated"
    (mt/with-test-user :rasta
      (let [products-id (mt/id :products)
            price-field-id (mt/id :products :price)]
        (mt/with-premium-features #{:dependencies}
          (mt/with-temp [:model/Segment {segment-id :id :as segment} {:table_id products-id
                                                                      :definition {:filter [:> [:field price-field-id nil] 50]}}]
            (log.capture/with-log-messages-for-level [messages ["metabase-enterprise.dependencies.events" :error]]
              (with-redefs [deps.calculation/upstream-deps:segment (fn [_]
                                                                     (throw (ex-info "Segment dependency calculation failed"
                                                                                     {:segment-id segment-id})))]
                (testing "on create event"
                  (events/publish-event! :event/segment-create {:object segment :user-id api/*current-user-id*})
                  (is (some #(and (= "Segment dependency calculation failed" (ex-message (:e %)))
                                  (= :error (:level %)))
                            (messages)))
                  (is (= models.dependency/current-dependency-analysis-version
                         (t2/select-one-fn :dependency_analysis_version :model/Segment :id segment-id)))
                  (is (empty? (t2/select :model/Dependency :from_entity_id segment-id :from_entity_type :segment))))
                (testing "on update event"
                  (events/publish-event! :event/segment-update {:object segment :user-id api/*current-user-id*})
                  (is (some #(and (= "Segment dependency calculation failed" (ex-message (:e %)))
                                  (= :error (:level %)))
                            (messages)))
                  (is (= models.dependency/current-dependency-analysis-version
                         (t2/select-one-fn :dependency_analysis_version :model/Segment :id segment-id)))
                  (is (empty? (t2/select :model/Dependency :from_entity_id segment-id :from_entity_type :segment))))))))))))
=======
(deftest ^:sequential card-update-works-with-no-analyses-test
  (mt/with-test-user :rasta
    (let [mp (mt/metadata-provider)
          products-id (mt/id :products)
          orders-id (mt/id :orders)
          products (lib.metadata/table mp products-id)
          orders (lib.metadata/table mp orders-id)]
      (mt/with-premium-features #{:dependencies}
        (mt/with-temp [:model/Card {parent-card-id :id :as parent-card} {:dataset_query (lib/query mp products)}
                       :model/Card {child-card-id :id} {:dataset_query (lib/query mp (lib.metadata/card mp parent-card-id))}
                       :model/Card {other-card-id :id} {:dataset_query (lib/query mp orders)}
                       :model/Dependency _ {:from_entity_type :card
                                            :from_entity_id child-card-id
                                            :to_entity_type :card
                                            :to_entity_id parent-card-id}]
          (events/publish-event! :event/card-update {:object parent-card :user-id api/*current-user-id*})
          (is (= nil
                 (t2/select-fn-set :analyzed_entity_id [:model/AnalysisFinding :analyzed_entity_id]
                                   :analyzed_entity_type :card
                                   :analyzed_entity_id [:in [parent-card-id child-card-id]]))))))))

(deftest ^:sequential card-update-clears-analyses-test
  (mt/with-test-user :rasta
    (let [mp (mt/metadata-provider)
          products-id (mt/id :products)
          orders-id (mt/id :orders)
          products (lib.metadata/table mp products-id)
          orders (lib.metadata/table mp orders-id)]
      (mt/with-premium-features #{:dependencies}
        (mt/with-temp [:model/Card {parent-card-id :id :as parent-card} {:dataset_query (lib/query mp products)}
                       :model/Card {child-card-id :id :as child-card} {:dataset_query (lib/query mp (lib.metadata/card mp parent-card-id))}
                       :model/Card {other-card-id :id :as other-card} {:dataset_query (lib/query mp orders)}
                       :model/Dependency _ {:from_entity_type :card
                                            :from_entity_id child-card-id
                                            :to_entity_type :card
                                            :to_entity_id parent-card-id}]
          (deps.findings/upsert-analysis! parent-card)
          (deps.findings/upsert-analysis! child-card)
          (deps.findings/upsert-analysis! other-card)
          (is (= #{{:analyzed_entity_id parent-card-id
                    :analysis_version models.analysis-finding/current-analysis-version}
                   {:analyzed_entity_id child-card-id
                    :analysis_version models.analysis-finding/current-analysis-version}
                   {:analyzed_entity_id other-card-id
                    :analysis_version models.analysis-finding/current-analysis-version}}
                 (into #{}
                       (t2/select [:model/AnalysisFinding :analyzed_entity_id :analysis_version]
                                  :analyzed_entity_type :card
                                  :analyzed_entity_id [:in [parent-card-id child-card-id other-card-id]]))))
          (events/publish-event! :event/card-update {:object parent-card :user-id api/*current-user-id*})
          (is (= #{{:analyzed_entity_id parent-card-id
                    :analysis_version -1}
                   {:analyzed_entity_id child-card-id
                    :analysis_version -1}
                   {:analyzed_entity_id other-card-id
                    :analysis_version models.analysis-finding/current-analysis-version}}
                 (into #{}
                       (t2/select [:model/AnalysisFinding :analyzed_entity_id :analysis_version]
                                  :analyzed_entity_type :card
                                  :analyzed_entity_id [:in [parent-card-id child-card-id other-card-id]])))))))))

(deftest ^:sequential transform-update-works-with-no-analyses-test
  (mt/with-test-user :rasta
    (let [mp (mt/metadata-provider)
          products-id (mt/id :products)
          orders-id (mt/id :orders)
          products (lib.metadata/table mp products-id)
          orders (lib.metadata/table mp orders-id)]
      (mt/with-premium-features #{:dependencies}
        (mt/with-temp [:model/Card {card-id :id :as card} {:dataset_query (lib/query mp products)}
                       :model/Transform {transform-id :id :as transform} {:source {:type :query
                                                                                   :query (lib/query mp products)}
                                                                          :name "transform_sample"
                                                                          :target {:schema "public"
                                                                                   :name "sample"
                                                                                   :type :table}}
                       :model/Dependency _ {:from_entity_type :card
                                            :from_entity_id card-id
                                            :to_entity_type :transform
                                            :to_entity_id transform-id}]
          (events/publish-event! :event/transform-update {:object transform :user-id api/*current-user-id*})
          (is (= nil
                 (t2/select-fn-set :analyzed_entity_id [:model/AnalysisFinding :analyzed_entity_id]
                                   :analyzed_entity_type :card
                                   :analyzed_entity_id card-id)))
          (is (= nil
                 (t2/select-fn-set :analyzed_entity_id [:model/AnalysisFinding :analyzed_entity_id]
                                   :analyzed_entity_type :transform
                                   :analyzed_entity_id transform-id))))))))

(deftest ^:sequential transform-update-clears-analyses-test
  (mt/with-test-user :rasta
    (let [mp (mt/metadata-provider)
          products-id (mt/id :products)
          orders-id (mt/id :orders)
          products (lib.metadata/table mp products-id)
          orders (lib.metadata/table mp orders-id)]
      (mt/with-premium-features #{:dependencies}
        (mt/with-temp [:model/Card {card-id :id :as card} {:dataset_query (lib/query mp products)}
                       :model/Transform {transform-id :id :as transform} {:source {:type :query
                                                                                   :query (lib/query mp products)}
                                                                          :name "transform_sample"
                                                                          :target {:schema "public"
                                                                                   :name "sample"
                                                                                   :type :table}}
                       :model/Transform {child-transform-id :id :as child-transform} {:source {:type :query
                                                                                               :query (lib/query mp products)}
                                                                                      :name "transform_child"
                                                                                      :target {:schema "public"
                                                                                               :name "child"
                                                                                               :type :table}}
                       :model/Card {other-card-id :id :as other-card} {:dataset_query (lib/query mp orders)}
                       :model/Dependency _ {:from_entity_type :card
                                            :from_entity_id card-id
                                            :to_entity_type :transform
                                            :to_entity_id transform-id}
                       :model/Dependency _ {:from_entity_type :transform
                                            :from_entity_id child-transform-id
                                            :to_entity_type :transform
                                            :to_entity_id transform-id}]
          (deps.findings/upsert-analysis! card)
          (deps.findings/upsert-analysis! transform)
          (deps.findings/upsert-analysis! child-transform)
          (deps.findings/upsert-analysis! other-card)
          (is (= #{{:analyzed_entity_id card-id
                    :analysis_version models.analysis-finding/current-analysis-version}
                   {:analyzed_entity_id other-card-id
                    :analysis_version models.analysis-finding/current-analysis-version}}
                 (into #{}
                       (t2/select [:model/AnalysisFinding :analyzed_entity_id :analysis_version]
                                  :analyzed_entity_type :card
                                  :analyzed_entity_id [:in [card-id other-card-id]]))))
          (is (= #{{:analyzed_entity_id transform-id
                    :analysis_version models.analysis-finding/current-analysis-version}
                   {:analyzed_entity_id child-transform-id
                    :analysis_version models.analysis-finding/current-analysis-version}}
                 (into #{}
                       (t2/select [:model/AnalysisFinding :analyzed_entity_id :analysis_version]
                                  :analyzed_entity_type :transform
                                  :analyzed_entity_id [:in [transform-id child-transform-id]]))))
          (events/publish-event! :event/update-transform {:object transform :user-id api/*current-user-id*})
          (is (= #{{:analyzed_entity_id card-id
                    :analysis_version -1}
                   {:analyzed_entity_id other-card-id
                    :analysis_version models.analysis-finding/current-analysis-version}}
                 (into #{}
                       (t2/select [:model/AnalysisFinding :analyzed_entity_id :analysis_version]
                                  :analyzed_entity_type :card
                                  :analyzed_entity_id [:in [card-id other-card-id]]))))
          (is (= #{{:analyzed_entity_id transform-id
                    :analysis_version -1}
                   {:analyzed_entity_id child-transform-id
                    :analysis_version -1}}
                 (into #{}
                       (t2/select [:model/AnalysisFinding :analyzed_entity_id :analysis_version]
                                  :analyzed_entity_type :transform
                                  :analyzed_entity_id [:in [transform-id child-transform-id]])))))))))
>>>>>>> 6fdebc1c
<|MERGE_RESOLUTION|>--- conflicted
+++ resolved
@@ -379,7 +379,6 @@
                          (t2/select-one-fn :dependency_analysis_version :model/Sandbox :id sandbox-id)))
                   (is (empty? (t2/select :model/Dependency :from_entity_id sandbox-id :from_entity_type :sandbox))))))))))))
 
-<<<<<<< HEAD
 (deftest segment-update-sets-correct-dependencies
   (mt/with-test-user :rasta
     (let [products-id (mt/id :products)
@@ -464,7 +463,7 @@
                   (is (= models.dependency/current-dependency-analysis-version
                          (t2/select-one-fn :dependency_analysis_version :model/Segment :id segment-id)))
                   (is (empty? (t2/select :model/Dependency :from_entity_id segment-id :from_entity_type :segment))))))))))))
-=======
+
 (deftest ^:sequential card-update-works-with-no-analyses-test
   (mt/with-test-user :rasta
     (let [mp (mt/metadata-provider)
@@ -621,5 +620,4 @@
                  (into #{}
                        (t2/select [:model/AnalysisFinding :analyzed_entity_id :analysis_version]
                                   :analyzed_entity_type :transform
-                                  :analyzed_entity_id [:in [transform-id child-transform-id]])))))))))
->>>>>>> 6fdebc1c
+                                  :analyzed_entity_id [:in [transform-id child-transform-id]])))))))))