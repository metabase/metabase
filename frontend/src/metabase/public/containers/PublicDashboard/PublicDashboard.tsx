--- conflicted
+++ resolved
@@ -269,12 +269,6 @@
                   dashboard={assoc(dashboard, "dashcards", visibleDashcards)}
                   isPublic
                   mode={PublicMode as unknown as Mode}
-<<<<<<< HEAD
-                  metadata={this.props.metadata}
-                  dashcardData={this.props.dashcardData}
-=======
-                  navigateToNewCardFromDashboard={() => {}}
->>>>>>> 92daf0cc
                   selectedTabId={this.props.selectedTabId}
                   slowCards={this.props.slowCards}
                   isEditing={false}
