/* eslint-disable react/prop-types */
import cx from "classnames";
import { Component } from "react";

import CS from "metabase/css/core/index.css";
import SnippetCollections from "metabase/entities/snippet-collections";
import { Icon } from "metabase/ui";

import CollectionOptionsButton from "./CollectionOptionsButton";

const ICON_SIZE = 16;

class CollectionRow extends Component {
  render() {
    const { snippetCollection: collection, setSnippetCollectionId } =
      this.props;
    const onSelectCollection = () => setSnippetCollectionId(collection.id);

    return (
      <div
        className={cx(
<<<<<<< HEAD
          { [cx(CS.bgLightHover, CS.cursorPointer)]: !collection.archived },
=======
          { [`bg-light-hover ${CS.cursorPointer}`]: !collection.archived },
>>>>>>> 9b941d8a
          "hover-parent hover--visibility",
          CS.flex,
          CS.alignCenter,
          CS.py2,
          CS.px3,
          CS.textBrand,
        )}
        {...(collection.archived ? undefined : { onClick: onSelectCollection })}
      >
        <Icon name="folder" size={ICON_SIZE} style={{ opacity: 0.25 }} />
        <span className={cx(CS.flexFull, CS.ml1, CS.textBold)}>
          {collection.name}
        </span>
        <CollectionOptionsButton {...this.props} collection={collection} />
      </div>
    );
  }
}

export default SnippetCollections.load({
  id: (state, props) => props.item.id,
  wrapped: true,
})(CollectionRow);<|MERGE_RESOLUTION|>--- conflicted
+++ resolved
@@ -19,11 +19,7 @@
     return (
       <div
         className={cx(
-<<<<<<< HEAD
           { [cx(CS.bgLightHover, CS.cursorPointer)]: !collection.archived },
-=======
-          { [`bg-light-hover ${CS.cursorPointer}`]: !collection.archived },
->>>>>>> 9b941d8a
           "hover-parent hover--visibility",
           CS.flex,
           CS.alignCenter,
