(ns metabase.notification.send-test
  (:require
   [clojure.test :refer :all]
   [java-time.api :as t]
   [metabase.analytics.prometheus-test :as prometheus-test]
   [metabase.channel.core :as channel]
   [metabase.channel.email :as email]
   [metabase.integrations.slack :as slack]
   [metabase.notification.core :as notification]
   [metabase.notification.models :as models.notification]
   [metabase.notification.payload.core :as notification.payload]
   [metabase.notification.send :as notification.send]
   [metabase.notification.test-util :as notification.tu]
   [metabase.test :as mt]
   [metabase.test.fixtures :as fixtures]
   [metabase.test.util :as tu]
   [metabase.util :as u]
   [metabase.util.log :as log]
   [metabase.util.retry :as retry]
   [toucan2.core :as t2]))

(set! *warn-on-reflection* true)

(use-fixtures :once (fixtures/initialize :web-server))

(deftest send-notification!*-test
  (testing "sending a notification will call render on all of its handlers"
    (notification.tu/with-notification-testing-setup!
      (mt/with-temp [:model/Channel chn-1 notification.tu/default-can-connect-channel
                     :model/Channel chn-2 (assoc notification.tu/default-can-connect-channel :name "Channel 2")]
        (let [n                 (models.notification/create-notification!
                                 {:payload_type :notification/testing}
                                 nil
                                 [{:channel_type notification.tu/test-channel-type
                                   :channel_id   (:id chn-1)
                                   :template     {:name "my template"
                                                  :channel_type notification.tu/test-channel-type}
                                   :recipients   [{:type    :notification-recipient/user
                                                   :user_id (mt/user->id :crowberto)}]}
                                  {:channel_type notification.tu/test-channel-type
                                   :channel_id   (:id chn-2)
                                   :recipients   [{:type    :notification-recipient/user
                                                   :user_id (mt/user->id :rasta)}]}])
              notification-info (assoc n :payload {:event_info  {:test true}
                                                   :event_topic :event/test})
              expected-notification-payload (mt/malli=?
                                             [:map
                                              [:payload_type [:= :notification/testing]]
                                              [:context :map]
                                              [:payload :map]])
              renders           (atom [])]
          (mt/with-dynamic-fn-redefs [channel/render-notification (fn [channel-type notification-payload template recipients]
                                                                    (swap! renders conj {:channel-type channel-type
                                                                                         :notification-payload notification-payload
                                                                                         :template template
                                                                                         :recipients recipients})
                                                                 ;; rendered messages are recipients
                                                                    recipients)]
            (testing "channel/send! are called on rendered messages"
              (is (=? {:channel/metabase-test [{:type :notification-recipient/user :user_id (mt/user->id :crowberto)}
                                               {:type :notification-recipient/user :user_id (mt/user->id :rasta)}]}
                      (notification.tu/with-captured-channel-send!
                        (#'notification.send/send-notification-sync! notification-info)))))

            (testing "render-notification is called on all handlers with the correct channel and template"
              (is (=? [{:channel-type (keyword notification.tu/test-channel-type)
                        :notification-payload expected-notification-payload
                        :template     {:name "my template"}
                        :recipients   [{:type :notification-recipient/user :user_id (mt/user->id :crowberto)}]}
                       {:channel-type (keyword notification.tu/test-channel-type)
                        :notification-payload expected-notification-payload
                        :template     nil
                        :recipients   [{:type :notification-recipient/user :user_id (mt/user->id :rasta)}]}]
                      @renders)))))))))

(defn- latest-task-history-entry
  [task-name]
  (t2/select-one-fn #(dissoc % :id :started_at :ended_at :duration)
                    :model/TaskHistory
                    {:order-by [[:started_at :desc]]
                     :where [:= :task (name task-name)]}))

(deftest send-notification-record-task-history-test
  (mt/with-temp [:model/Channel chn notification.tu/default-can-connect-channel]
    (notification.tu/with-notification-testing-setup!
      (let [n (models.notification/create-notification!
               {:payload_type :notification/testing}
               nil
               [{:channel_type notification.tu/test-channel-type
                 :channel_id   (:id chn)
                 :recipients   [{:type :notification-recipient/user :user_id (mt/user->id :crowberto)}]}])]
        (t2/delete! :model/TaskHistory)
        (#'notification.send/send-notification-sync! n)
        (is (=? [{:task         "notification-send"
                  :task_details {:notification_id (:id n)
                                 :notification_handlers [{:id           (mt/malli=? :int)
                                                          :channel_type "channel/metabase-test"
                                                          :channel_id   (:id chn)
                                                          :template_id  nil}]}}
                 {:task          "channel-send"
                  :task_details {:retry_config    (mt/malli=? :map)
                                 :channel_id      (:id chn)
                                 :channel_type    "channel/metabase-test"
                                 :template_id     nil
                                 :notification_id (:id n)
                                 :recipient_ids   (mt/malli=? [:sequential :int])}}]
                (t2/select [:model/TaskHistory :task :task_details] :task [:in ["channel-send" "notification-send"]]
                           {:order-by [[:started_at :asc]]})))))))

(deftest notification-send-retrying-test
  (notification.tu/with-notification-testing-setup!
    (mt/with-temp [:model/Channel chn notification.tu/default-can-connect-channel]
      (let [n (models.notification/create-notification!
               {:payload_type :notification/testing}
               nil
               [{:channel_type notification.tu/test-channel-type
                 :channel_id   (:id chn)
                 :recipients   [{:type :notification-recipient/user :user_id (mt/user->id :crowberto)}]}])]
        (testing "send-notification! retries on failure"
          (testing "and record exception in task history"
            (let [retry-count (atom 0)
                  send-args   (atom nil)
                  send!       (fn [& args]
                                (swap! retry-count inc)
                                ;; failed once then work on the next try
                                (if (= @retry-count 1)
                                  (throw (Exception. "test-exception"))
                                  (reset! send-args args)))]
              (mt/with-dynamic-fn-redefs [channel/send! send!]
                (#'notification.send/send-notification-sync! n))
              (is (some? @send-args))
              (is (=? {:task "channel-send"
                       :status       :success
                       :task_details {:attempted_retries 1
                                      :retry_config      (mt/malli=? :map)
                                      :retry_errors      (mt/malli=? [:sequential [:map {:closed true}
                                                                                   [:timestamp :string]
                                                                                   [:message :string]]])}}
                      (latest-task-history-entry "channel-send"))))))))))

(deftest notification-send-skip-retry-still-report-failed-task-history-test
  (notification.tu/with-notification-testing-setup!
    (mt/with-temp [:model/Channel chn notification.tu/default-can-connect-channel]
      (let [n (models.notification/create-notification!
               {:payload_type :notification/testing}
               nil
               [{:channel_type notification.tu/test-channel-type
                 :channel_id   (:id chn)
                 :recipients   [{:type :notification-recipient/user :user_id (mt/user->id :crowberto)}]}])]
        (testing (str "if channel/send! throws an exception and should-skip-retry? returns true"
                      "the task history should still be recorded and status is failed")
          (testing "and record exception in task history"
            (let [send!       (fn [& _args]
                                (throw (ex-info "Failed to send" {:metadata 42})))]
              (mt/with-dynamic-fn-redefs [notification.send/should-skip-retry? (constantly true)
                                          channel/send!                        send!]
                (#'notification.send/send-notification-sync! n))
              (is (=? {:task "channel-send"
                       :status       :failed
                       :task_details {:attempted_retries 0
                                      :message           "Failed to send"
                                      :ex-data           {:metadata 42
                                                          :metabase.notification.send/skip-retry? true}

                                      :retry_errors      (mt/malli=? [:sequential [:map {:closed true}
                                                                                   [:timestamp :string]
                                                                                   [:message :string]]])}}
                      (latest-task-history-entry "channel-send"))))))))))

(defn- get-positive-retry-metrics [^io.github.resilience4j.retry.Retry retry]
  (let [metrics (bean (.getMetrics retry))]
    (into {}
          (map (fn [field]
                 (let [n (metrics field)]
                   (when (pos? n)
                     [field n]))))
          [:numberOfFailedCallsWithRetryAttempt
           :numberOfFailedCallsWithoutRetryAttempt
           :numberOfSuccessfulCallsWithRetryAttempt
           :numberOfSuccessfulCallsWithoutRetryAttempt])))

(def ^:private fake-email-notification
  {:subject      "test-message"
   :recipients   ["whoever@example.com"]
   :message-type :text
   :message      "test message body"})

(def ^:private test-retry-configuration
  (assoc @#'notification.send/default-retry-config
         :initial-interval-millis 1
         :max-attempts 2))

(deftest email-notification-retry-test
  (testing "send email succeeds w/o retry"
    (let [test-retry (retry/random-exponential-backoff-retry "test-retry" test-retry-configuration)]
      (with-redefs [email/send-email!                      mt/fake-inbox-email-fn
                    retry/random-exponential-backoff-retry (constantly test-retry)]
        (mt/with-temporary-setting-values [email-smtp-host "fake_smtp_host"
                                           email-smtp-port 587]
          (mt/reset-inbox!)
          (#'notification.send/channel-send-retrying! 1 :notification/card {:channel_type :channel/email} fake-email-notification)
          (is (= {:numberOfSuccessfulCallsWithoutRetryAttempt 1}
                 (get-positive-retry-metrics test-retry)))
          (testing "no retry errors recorded"
            (is (zero? (-> (latest-task-history-entry "channel-send") :task_details :retry_errors count))))
          (is (= 1 (count @mt/inbox)))))))
  (testing "send email succeeds hiding SMTP host not set error"
    (let [test-retry (retry/random-exponential-backoff-retry "test-retry" test-retry-configuration)]
      (with-redefs [email/send-email!                      (fn [& _] (throw (ex-info "Bumm!" {:cause :smtp-host-not-set})))
                    retry/random-exponential-backoff-retry (constantly test-retry)]
        (mt/with-temporary-setting-values [email-smtp-host "fake_smtp_host"
                                           email-smtp-port 587]
          (mt/reset-inbox!)
          (#'notification.send/channel-send-retrying! 1 :notification/card {:channel_type :channel/email} fake-email-notification)
          (is (= {:numberOfSuccessfulCallsWithoutRetryAttempt 1}
                 (get-positive-retry-metrics test-retry)))
          (is (= 0 (count @mt/inbox)))))))
  (testing "send email fails b/c retry limit"
    (let [retry-config (assoc test-retry-configuration :max-attempts 1)
          test-retry (retry/random-exponential-backoff-retry "test-retry" retry-config)]
      (with-redefs [email/send-email!                      (tu/works-after 1 mt/fake-inbox-email-fn)
                    retry/random-exponential-backoff-retry (constantly test-retry)]
        (mt/with-temporary-setting-values [email-smtp-host "fake_smtp_host"
                                           email-smtp-port 587]
          (mt/reset-inbox!)
          (#'notification.send/channel-send-retrying! 1 :notification/card {:channel_type :channel/email} fake-email-notification)
          (is (= {:numberOfFailedCallsWithRetryAttempt 1}
                 (get-positive-retry-metrics test-retry)))
          (is (= 0 (count @mt/inbox)))))))
  (testing "send email succeeds w/ retry"
    (let [retry-config (assoc test-retry-configuration :max-attempts 2)
          test-retry   (retry/random-exponential-backoff-retry "test-retry" retry-config)]
      (with-redefs [email/send-email!                      (tu/works-after 1 mt/fake-inbox-email-fn)
                    retry/random-exponential-backoff-retry (constantly test-retry)]
        (mt/with-temporary-setting-values [email-smtp-host "fake_smtp_host"
                                           email-smtp-port 587]
          (mt/reset-inbox!)
          (#'notification.send/channel-send-retrying! 1 :notification/card {:channel_type :channel/email} fake-email-notification)
          (is (= {:numberOfSuccessfulCallsWithRetryAttempt 1}
                 (get-positive-retry-metrics test-retry)))
          (is (= 1 (count @mt/inbox))))))))

(def ^:private fake-slack-notification
  {:channel-id  "#test-channel"
   :attachments [{:blocks [{:type "section", :text {:type "plain_text", :text ""}}]}]})

(deftest slack-notification-retry-test
  (notification.tu/with-send-notification-sync
    (testing "post slack message succeeds w/o retry"
      (let [test-retry (retry/random-exponential-backoff-retry "test-retry" test-retry-configuration)]
        (with-redefs [retry/random-exponential-backoff-retry (constantly test-retry)
                      slack/post-chat-message!               (constantly nil)]
          (#'notification.send/channel-send-retrying! 1 :notification/card {:channel_type :channel/slack} fake-slack-notification)
          (is (= {:numberOfSuccessfulCallsWithoutRetryAttempt 1}
                 (get-positive-retry-metrics test-retry))))))
    (testing "post slack message succeeds hiding token error"
      (let [test-retry (retry/random-exponential-backoff-retry "test-retry" test-retry-configuration)]
        (with-redefs [retry/random-exponential-backoff-retry (constantly test-retry)
                      slack/post-chat-message!               (fn [& _]
                                                               (throw (ex-info "Slack API error: token_revoked"
                                                                               {:error-type :slack/invalid-token})))]
          (#'notification.send/channel-send-retrying! 1 :notification/card {:channel_type :channel/slack} fake-slack-notification)
          (is (= {:numberOfFailedCallsWithoutRetryAttempt 1}
                 (get-positive-retry-metrics test-retry))))))
    (testing "post slack message fails b/c retry limit"
      (let [retry-config (assoc test-retry-configuration :max-attempts 1)
            test-retry   (retry/random-exponential-backoff-retry "test-retry" retry-config)]
        (with-redefs [slack/post-chat-message!               (tu/works-after 1 (constantly nil))
                      retry/random-exponential-backoff-retry (constantly test-retry)]
          (#'notification.send/channel-send-retrying! 1 :notification/card {:channel_type :channel/slack} fake-slack-notification)
          (is (= {:numberOfFailedCallsWithRetryAttempt 1}
                 (get-positive-retry-metrics test-retry))))))
    (testing "post slack message succeeds with retry"
      (let [retry-config (assoc test-retry-configuration :max-attempts 2)
            test-retry   (retry/random-exponential-backoff-retry "test-retry" retry-config)]
        (with-redefs [slack/post-chat-message!               (tu/works-after 1 (constantly nil))
                      retry/random-exponential-backoff-retry (constantly test-retry)]
          (#'notification.send/channel-send-retrying! 1 :notification/card {:channel_type :channel/slack} fake-slack-notification)
          (is (= {:numberOfSuccessfulCallsWithRetryAttempt 1}
                 (get-positive-retry-metrics test-retry))))))
    (testing "post slack message to missing channel fails without retry"
      (let [test-retry (retry/random-exponential-backoff-retry "test-retry" test-retry-configuration)]
        (with-redefs [slack/post-chat-message!               (fn [& _]
                                                               (throw (ex-info "Channel not found"
                                                                               {:error-type :slack/channel-not-found}))
                                                               nil)
                      retry/random-exponential-backoff-retry (constantly test-retry)]
          (#'notification.send/channel-send-retrying! 1 :notification/card {:channel_type :channel/slack} fake-slack-notification)
          (is (= {:numberOfFailedCallsWithoutRetryAttempt 1}
                 (get-positive-retry-metrics test-retry))))))))

(deftest send-channel-record-task-history-test
  (with-redefs [notification.send/default-retry-config {:max-attempts            4
                                                        :initial-interval-millis 1
                                                        :multiplier              2.0
                                                        :randomization-factor    0.1
                                                        :max-interval-millis     30000}]
    (mt/with-model-cleanup [:model/TaskHistory]
      (let [pulse-id             (rand-int 10000)
            default-task-details {:notification_id pulse-id
                                  :notification_type "notification/card"
                                  :channel_type "channel/slack"
                                  :channel_id   nil
                                  :retry_config {:max-attempts            4
                                                 :initial-interval-millis 1
                                                 :multiplier              2.0
                                                 :randomization-factor    0.1
                                                 :max-interval-millis     30000}}
            send!                #(#'notification.send/channel-send-retrying! pulse-id :notification/card {:channel_type :channel/slack} fake-slack-notification)]
        (testing "channel send task history task details include retry config"
          (with-redefs [channel/send! (constantly true)]
            (send!)
            (is (=? {:task         "channel-send"
                     :db_id        nil
                     :status       :success
                     :task_details default-task-details}
                    (latest-task-history-entry :channel-send)))))

        (testing "retry errors are recorded when the task eventually succeeds"
          (with-redefs [channel/send! (tu/works-after 2 (constantly nil))]
            (send!)
            (is (=? {:task         "channel-send"
                     :db_id        nil
                     :status       :success
                     :task_details (merge default-task-details
                                          {:attempted_retries 2
                                           :retry_errors      (mt/malli=?
                                                               [:sequential {:min 2 :max 2}
                                                                [:map
                                                                 [:message :string]
                                                                 [:timestamp :string]]])})}
                    (latest-task-history-entry :channel-send)))))

        (testing "retry errors are recorded when the task eventually fails"
          (with-redefs [channel/send! (tu/works-after 5 (constantly nil))]
            (send!)
            (is (=? {:task         "channel-send"
                     :db_id        nil
                     :status       :failed
                     :task_details {:original-info     default-task-details
                                    :attempted_retries 4
                                    :retry_errors      (mt/malli=?
                                                        [:sequential {:min 4 :max 4}
                                                         [:map
                                                          [:message :string]
                                                          [:timestamp :string]]])}}
                    (latest-task-history-entry :channel-send)))))))))

(deftest send-notification-record-prometheus-metrics-test
  (mt/with-prometheus-system! [_ system]
    (notification.tu/with-notification-testing-setup!
      (mt/with-temp [:model/Channel ch notification.tu/default-can-connect-channel]
        (let [n (models.notification/create-notification!
                 {:payload_type :notification/testing}
                 nil
                 [{:channel_type notification.tu/test-channel-type
                   :channel_id   (:id ch)
                   :recipients   [{:type :notification-recipient/user :user_id (mt/user->id :crowberto)}]}])
              original-render @#'channel/render-notification]
          (with-redefs [channel/render-notification (fn [& args]
                                                      (testing "during execution of render-notification, concurrent-tasks metric is updated"
                                                        (is (prometheus-test/approx= 1 (mt/metric-value system :metabase-notification/concurrent-tasks {:payload-type "notification/testing"}))))
                                                      (apply original-render args))]
            (notification.tu/with-captured-channel-send!
              (notification/send-notification! n {:notification/sync? true})))
          (testing "once the execution is done, concurrent tasks is decreased"
            (is (prometheus-test/approx= 0 (mt/metric-value system :metabase-notification/concurrent-tasks {:payload-type "notification/testing"}))))
          (is (prometheus-test/approx= 1 (mt/metric-value system :metabase-notification/send-ok {:payload-type "notification/testing"})))
          (is (prometheus-test/approx= 1 (mt/metric-value system :metabase-notification/channel-send-ok {:payload-type "notification/testing"
                                                                                                         :channel-type "channel/metabase-test"})))
          (is (prometheus-test/approx= 1 (mt/metric-value system :metabase-notification/channel-send-ok {:payload-type "notification/testing"
                                                                                                         :channel-type "channel/metabase-test"})))
          (is (prometheus-test/approx= 1 (:count (mt/metric-value system :metabase-notification/send-duration-ms {:payload-type "notification/testing"}))))
          (is (prometheus-test/approx= 1 (:count (mt/metric-value system :metabase-notification/wait-duration-ms {:payload-type "notification/testing"}))))
          (is (prometheus-test/approx= 1 (:count (mt/metric-value system :metabase-notification/total-duration-ms {:payload-type "notification/testing"})))))))))

(deftest send-notification-record-prometheus-error-metrics-test
  (mt/with-prometheus-system! [_ system]
    (notification.tu/with-notification-testing-setup!
      (mt/with-temp [:model/Channel chn notification.tu/default-can-connect-channel]
        (let [n (models.notification/create-notification!
                 {:payload_type :notification/testing}
                 nil
                 [{:channel_type notification.tu/test-channel-type
                   :channel_id   (:id chn)
                   :recipients   [{:type :notification-recipient/user :user_id (mt/user->id :crowberto)}]}])]
          (mt/with-dynamic-fn-redefs [notification.payload/notification-payload (fn [& _]
                                                                                  (throw (Exception. "test-exception")))]
            (is (thrown? Exception (#'notification.send/send-notification-sync! n)))
            (is (prometheus-test/approx= 1 (mt/metric-value system :metabase-notification/send-error
                                                            {:payload-type "notification/testing"})))))))))

(deftest send-notification-record-prometheus-channel-error-metrics-test
  (mt/with-temporary-setting-values [site-url "https://metabase.com/testmb"]
    (mt/with-prometheus-system! [_ system]
      (notification.tu/with-notification-testing-setup!
        (mt/with-temp [:model/Channel chn notification.tu/default-can-connect-channel]
          (let [n (models.notification/create-notification!
                   {:payload_type :notification/testing}
                   nil
                   [{:channel_type notification.tu/test-channel-type
                     :channel_id   (:id chn)
                     :recipients   [{:type :notification-recipient/user :user_id (mt/user->id :crowberto)}]}])]
            (with-redefs [notification.send/default-retry-config (assoc @#'notification.send/default-retry-config :max-attempts 1)
                          channel/send! (fn [& _]
                                          (throw (Exception. "test-channel-exception")))]
              (#'notification.send/send-notification-sync! n)
              (is (prometheus-test/approx= 1 (mt/metric-value system :metabase-notification/channel-send-error
                                                              {:payload-type "notification/testing"
                                                               :channel-type "channel/metabase-test"}))))))))))

(deftest cron->next-execution-times-test
  (t/with-clock (t/mock-clock (t/instant "2023-01-01T10:00:00Z"))
    (let [cron-schedule "0 0 12 * * ? *"] ; noon every day
      (is (= [(t/instant "2023-01-01T12:00:00Z")
              (t/instant "2023-01-02T12:00:00Z")
              (t/instant "2023-01-03T12:00:00Z")]
             (#'notification.send/cron->next-execution-times cron-schedule 3))))
    (testing "handles one-off cron expressions that don't repeat"
      ;; Use a real cron expression that only executes once in the future
      (let [specific-date-cron "0 0 12 2 1 ? 2023"] ; Noon on Jan 2, 2023 only
        (is (= [(t/instant "2023-01-02T12:00:00Z")]
               (#'notification.send/cron->next-execution-times specific-date-cron 5)))))))

(deftest avg-interval-seconds-test
  (testing "avg-interval-seconds calculates correct average"
    (let [hourly-cron "0 0 * * * ? *"
          daily-cron "0 0 12 * * ? *"
          minutely-cron "0 * * * * ? *"]

      (testing "hourly schedule"
        (is (= 3600 (#'notification.send/avg-interval-seconds hourly-cron 5))))

      (testing "daily schedule"
        (is (= 86400 (#'notification.send/avg-interval-seconds daily-cron 5))))

      (testing "minutely schedule"
        (is (= 60 (#'notification.send/avg-interval-seconds minutely-cron 5))))))

  (testing "throws assertion error when n < 1"
    (is (thrown? AssertionError (#'notification.send/avg-interval-seconds "0 0 12 * * ? *" 0))))

  (testing "handles one-off schedules correctly"
    (with-redefs [notification.send/cron->next-execution-times (fn [_ _] [(t/instant)])]
      (is (= 10 (#'notification.send/avg-interval-seconds "0 0 12 * * ? *" 5))))))

(deftest subscription->deadline-test
  (t/with-clock (t/mock-clock (t/instant))
    (let [now (t/local-date-time)]
      (testing "subscription->deadline returns appropriate deadlines based on frequency"
        (let [deadline (#'notification.send/subscription->deadline
                        {:type :notification-subscription/cron
                         :cron_schedule "* * * * * ? *"})]
          (is (t/before? now deadline))
          (is (t/before? deadline (t/plus now (t/seconds 10))))))

      (testing "non-cron subscription types get default deadline"
        (let [deadline (#'notification.send/subscription->deadline {:type :some-other-type})]
          (is (t/before? now deadline))
          (is (t/before? deadline (t/plus now (t/seconds 35)))))))))

(deftest deadline-comparator-test
  (testing "deadline-comparator sorts notifications by deadline"
    (let [now        (t/instant)
          later      (t/plus now (t/minutes 5))
          even-later (t/plus now (t/minutes 10))
          items      (->> [{:id 3 :deadline even-later}
                           {:id 1 :deadline now}
                           {:id 2 :deadline later}]
                          (map #(#'notification.send/->NotificationQueueEntry (:id %) (:deadline %)))
                          (sort @#'notification.send/deadline-comparator))]
      (is (= [1 2 3] (map #(.id %) items))))))

(deftest notification-dispatcher-test
  (testing "notification dispatcher"
    (let [sent-notifications  (atom [])
          wait-for-processing #(u/poll {:thunk       (fn [] (count @sent-notifications))
                                        :done?       (fn [cnt] (= cnt %))
                                        :interval-ms 10
                                        :timeout-ms  1000})]
      (with-redefs [notification.send/send-notification-sync! (fn [notification]
                                                                ;; fake latency
                                                                (Thread/sleep 20)
                                                                (swap! sent-notifications conj notification))]
        (let [queue           (#'notification.send/create-notification-queue)
              test-dispatcher (#'notification.send/create-notification-dispatcher 2 queue)]
          (testing "basic processing"
            (reset! sent-notifications [])
            (let [notification {:id 1 :test-value "A"}]
              (test-dispatcher notification)
              (wait-for-processing 1)
              (is (= [notification] @sent-notifications))))

          (testing "notifications without IDs are all processed"
            (reset! sent-notifications [])
            (test-dispatcher {:test-value "B"})
            (test-dispatcher {:test-value "C"})
            (wait-for-processing 2)
            (is (= 2 (count @sent-notifications)))
            (is (= #{"B" "C"} (into #{} (map :test-value @sent-notifications)))))

          (testing "notifications with same ID are replaced in queue"
            (reset! sent-notifications [])
            ;; make the queue busy
            (test-dispatcher {:id 40 :test-value "D"})
            (test-dispatcher {:id 41 :test-value "D"})
            (test-dispatcher {:id 42 :test-value "D"})
            (test-dispatcher {:id 42 :test-value "E"})
            (u/poll {:thunk       (fn [] (->> @sent-notifications
                                              (filter #(= 42 (:id %)))
                                              first :test-value))
                     :done?       (fn [value] (= "E" value))
                     :interval-ms 10
                     :timeout-ms  1000}))

          (testing "error handling - worker errors don't crash the dispatcher"
            (reset! sent-notifications [])
            (let [error-thrown (atom false)]
              (with-redefs [notification.send/send-notification-sync!
                            (fn [notification]
                              (if (= "F" (:test-value notification))
                                (do
                                  (reset! error-thrown true)
                                  (throw (Exception. "Test exception")))
                                (swap! sent-notifications conj notification)))]
                (test-dispatcher {:id 1 :test-value "F"})
                (test-dispatcher {:id 2 :test-value "G"})
                (wait-for-processing 1)
                (is @error-thrown)
                (is (= 1 (count @sent-notifications)))
                (is (= "G" (:test-value (first @sent-notifications))))))))))))

(deftest notification-priority-test
  (testing "notifications are processed in priority order (by deadline)"
    (let [queue (#'notification.send/create-notification-queue)
          low-priority    {:id "low-priority"
                           :triggering_subscription {:type :notification-subscription/cron
                                                     :cron_schedule "0 0 0 * * ? *"}} ; daily schedule
          middle-priority {:id "middle-priority"
                           :triggering_subscription {:type :notification-subscription/cron
                                                     :cron_schedule "0 0 * * * ? *"}} ; hourly schedule
          high-priority   {:id "high-priority"
                           :triggering_subscription {:type :notification-subscription/cron
                                                     :cron_schedule "0 * * * * ? *"}}] ; minutely schedule
      (#'notification.send/put-notification! queue middle-priority)
      (#'notification.send/put-notification! queue low-priority)
      (#'notification.send/put-notification! queue high-priority)

      (is (= [high-priority middle-priority low-priority]
             (for [_ (range 3)]
               (#'notification.send/take-notification! queue)))))))

(deftest notification-queue-preserves-deadline-on-replacement-test
  (testing "notifications with same ID are replaced in queue while preserving original deadline"
    (let [queue (#'notification.send/create-notification-queue)
          ;; Create a notification with a daily schedule (lower priority)
          notification-v1 {:id "same-id"
                           :version 1
                           :triggering_subscription {:type :notification-subscription/cron
                                                     :cron_schedule "0 0 0 * * ? *"}} ;; daily schedule
          notification-v2 {:id "same-id"
                           :version 2
                           :triggering_subscription {:type :notification-subscription/cron
                                                     :cron_schedule "* * * * * ? *"}} ;; every second
          high-priority   {:id "high-priority"
                           :triggering_subscription {:type :notification-subscription/cron
                                                     :cron_schedule "0 * * * * ? *"}}] ;; every minute

      (#'notification.send/put-notification! queue notification-v1)
      (#'notification.send/put-notification! queue high-priority)
      (#'notification.send/put-notification! queue notification-v2)

      (is (= [high-priority notification-v2]
             ;; If deadline is preserved, high-priority should come first since it was added after notification-v1
             ;; If deadline was recalculated, notification-v2 would come first due to its minutely schedule
             (for [_ (range 2)]
               (#'notification.send/take-notification! queue)))))))

(deftest notification-queue-test
  (let [queue (#'notification.send/create-notification-queue)]

    (testing "put and take operations work correctly"
      (#'notification.send/put-notification! queue {:id 1 :payload_type :notification/testing :test-value "A"})
      (is (= {:id 1 :payload_type :notification/testing :test-value "A"}
             (#'notification.send/take-notification! queue))))

    (testing "notifications with same ID are replaced in queue"
      (let [queue (#'notification.send/create-notification-queue)]
        (#'notification.send/put-notification! queue {:id 1 :payload_type :notification/testing :test-value "A"})
        (#'notification.send/put-notification! queue {:id 1 :payload_type :notification/testing :test-value "B"})
        (is (= {:id 1 :payload_type :notification/testing :test-value "B"}
               (#'notification.send/take-notification! queue)))))

    (testing "multiple notifications are processed in order"
      (let [queue (#'notification.send/create-notification-queue)]
        (#'notification.send/put-notification! queue {:id 1 :payload_type :notification/testing :test-value "A"})
        (#'notification.send/put-notification! queue {:id 2 :payload_type :notification/testing :test-value "B"})
        (#'notification.send/put-notification! queue {:id 3 :payload_type :notification/testing :test-value "C"})

        (is (= {:id 1 :payload_type :notification/testing :test-value "A"}
               (#'notification.send/take-notification! queue)))
        (is (= {:id 2 :payload_type :notification/testing :test-value "B"}
               (#'notification.send/take-notification! queue)))
        (is (= {:id 3 :payload_type :notification/testing :test-value "C"}
               (#'notification.send/take-notification! queue)))))

    (testing "take blocks until notification is available"
      (let [queue (#'notification.send/create-notification-queue)
            result (atom nil)
            latch (java.util.concurrent.CountDownLatch. 1)
            thread (Thread. (fn []
                              (.countDown latch) ; signal thread is ready
                              (reset! result (#'notification.send/take-notification! queue))))]
        (.start thread)
        (.await latch) ; wait for thread to start
        (Thread/sleep 50) ; give thread time to block on take

        ; Put a notification that the thread should receive
        (#'notification.send/put-notification! queue {:id 42 :payload_type :notification/testing :test-value "X"})

        ; Wait for thread to complete
        (.join ^Thread thread 1000)

        (is (= {:id 42 :payload_type :notification/testing :test-value "X"} @result))))))

(deftest blocking-queue-concurrency-test
  (testing "blocking queue handles concurrent operations correctly"
    (let [queue                  (#'notification.send/create-notification-queue)
          num-producers          5
          num-consumers          3
          num-items-per-producer 20
          total-items            (* num-producers num-items-per-producer)
          received-items         (atom #{})
          producer-latch         (java.util.concurrent.CountDownLatch. 1)
          consumer-latch         (java.util.concurrent.CountDownLatch. total-items)
          producer-fn            (fn [producer-id]
                                   (.await producer-latch)
                                   (dotimes [i num-items-per-producer]
                                     (let [item-id (+ (* producer-id 100) i)
                                           item {:id item-id :producer producer-id :item i}]
                                       (#'notification.send/put-notification! queue item))))
          consumer-fn            (fn [consumer-id]
                                   (try
                                     (while (pos? (.getCount consumer-latch))
                                       (let [item (#'notification.send/take-notification! queue)]
                                         (swap! received-items conj [(:id item) item {:consumer consumer-id}])
                                         (.countDown consumer-latch)))
                                     (catch Exception e
                                       (log/errorf e "Consumer %s error:" consumer-id))))
          producers               (mapv #(doto (Thread. (fn [] (producer-fn %))) .start) (range num-producers))
          _consumers              (mapv #(doto (Thread. (fn [] (consumer-fn %))) .start) (range num-consumers))]

      ; Start all producers simultaneously
      (.countDown producer-latch)

      ; Wait for all items to be consumed
      (is (.await consumer-latch 10000 java.util.concurrent.TimeUnit/MILLISECONDS)
          "Timed out waiting for consumers to process all items")

      ; Wait for all producer threads to complete
      (doseq [t producers] (.join ^Thread t 5000))

      (testing "all items were processed"
        (is (= total-items (count @received-items))))

      (testing "each item was processed exactly once"
        (let [item-ids (map first @received-items)]
          (is (= (count item-ids) (count (set item-ids))))))

      (testing "work was distributed among consumers"
        (let [consumer-counts (->> @received-items
                                   (map #(get-in % [2 :consumer]))
                                   frequencies
                                   vals)]
          (is (> (count consumer-counts) 1))
          (is (every? pos? consumer-counts)))))))

(deftest send-notification-condition-properly-skip-test
  (doseq [[condition-passed? condition-creator-id] [[true (mt/user->id :crowberto)]
                                                    [false (mt/user->id :rasta)]]]
    (notification.tu/with-temp-notification
      [notification {:notification {:payload_type :notification/testing
                                    :creator_id   (mt/user->id :crowberto)
                                    :condition    ["=" ["context" "creator" "id"] condition-creator-id]}
                     :handlers     [notification.tu/default-testing-handler]}]
      (let [channel-messages (notification.tu/with-captured-channel-send!
                               (#'notification.send/send-notification-sync! notification))]
        (if condition-passed?
          (testing "received message when condition returns true"
            (is (= {:channel/metabase-test 1} (update-vals channel-messages count))))
          (testing "no messages received when condition returns false"
            (is (empty? channel-messages))))))))

<<<<<<< HEAD
(deftest cutoff-notification-env-test
  (let [sent-went-through? (fn [notification]
                             (let [yes (atom false)]
                               (with-redefs [notification.send/send-notification-sync! (fn [_notification]
                                                                                         (reset! yes true))]
                                 (#'notification.send/send-notification! notification :notification/sync? true))
                               @yes))]
    (testing "if not set, send any notifications"
      (mt/with-temporary-setting-values [notification-cutoff-timestamp nil]
        (doseq [updated-at [(t/zoned-date-time)
                            (t/plus (t/zoned-date-time) (t/days 1))
                            (t/minus (t/zoned-date-time) (t/days 1))
                            nil]]
          (is (true? (sent-went-through? {:updated_at updated-at}))))))
    (testing "if set"
      (let [cutoff (t/offset-date-time)]
        (mt/with-temporary-setting-values [notification-cutoff-timestamp (str cutoff)]
          (doseq [[went-through? updated-at context]
                  [[false (t/minus cutoff (t/seconds 1)) "skip if notifications were updated before cut off"]
                   [true  (t/plus cutoff (t/seconds 1)) "send if notifications were updated after cut off"]
                   ;; for unsaved notifications
                   [true  nil "send if no updated_at"]]]
            (testing context
              (is (= went-through? (sent-went-through? {:updated_at updated-at}))))))))))
=======
(deftest no-pool-exhasution-test
  (testing "if there are failure inside the notification thread pool, it should not exhaust the pool (#56379)"
    (let [noti-count (atom 0)
          queue-size (notification.send/notification-thread-pool-size)]
      (with-redefs [notification.payload/notification-payload (fn [& _]
                                                                (assert false))
                    notification.send/send-notification-sync! (fn [_notification]
                                                                (swap! noti-count inc))]

        (notification.tu/with-card-notification
          [notification {}]
          (doseq [_ (range (+ 2 queue-size))]
            (notification.send/send-notification! notification :notification/sync? false)))
        (u/poll {:thunk       (fn [] @noti-count)
                 :done?       (fn [cnt] (= cnt (+ 2 queue-size)))
                 :interval-ms 10
                 :timeout-ms  1000})))))
>>>>>>> 25e21ed9
<|MERGE_RESOLUTION|>--- conflicted
+++ resolved
@@ -691,7 +691,6 @@
           (testing "no messages received when condition returns false"
             (is (empty? channel-messages))))))))
 
-<<<<<<< HEAD
 (deftest cutoff-notification-env-test
   (let [sent-went-through? (fn [notification]
                              (let [yes (atom false)]
@@ -716,7 +715,7 @@
                    [true  nil "send if no updated_at"]]]
             (testing context
               (is (= went-through? (sent-went-through? {:updated_at updated-at}))))))))))
-=======
+
 (deftest no-pool-exhasution-test
   (testing "if there are failure inside the notification thread pool, it should not exhaust the pool (#56379)"
     (let [noti-count (atom 0)
@@ -733,5 +732,4 @@
         (u/poll {:thunk       (fn [] @noti-count)
                  :done?       (fn [cnt] (= cnt (+ 2 queue-size)))
                  :interval-ms 10
-                 :timeout-ms  1000})))))
->>>>>>> 25e21ed9
+                 :timeout-ms  1000})))))