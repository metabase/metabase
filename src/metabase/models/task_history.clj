--- conflicted
+++ resolved
@@ -3,8 +3,6 @@
    [cheshire.generate :refer [add-encoder encode-map]]
    [java-time :as t]
    [metabase.models.interface :as mi]
-   [metabase.models.permissions :as perms]
-   [metabase.public-settings.premium-features :as premium-features]
    [metabase.util :as u]
    [metabase.util.i18n :refer [trs]]
    [metabase.util.log :as log]
@@ -31,82 +29,6 @@
 
 (t2/deftransforms :model/TaskHistory
   {:task_details mi/transform-json})
-
-<<<<<<< HEAD
-(defn- task-details-for-snowplow
-  "Ensure task_details is less than 2048 characters.
-
-  2048 is the length limit for task_details in our snowplow schema, if exceeds this limit,
-  the event will be considered a bad rows and ignored.
-
-  Most of the times it's < 200 characters, but there are cases task-details contains an exception.
-  In those case, we want to make sure the stacktrace are ignored from the task-details.
-
-  Return nil if After trying to strip out the stacktraces and the stringified task-details
-  still has more than 2048 chars."
-  [task-details]
-  (let [;; task-details is {:throwable e} during sync
-        ;; check [[metabase.sync.util/run-step-with-metadata]]
-        task-details (cond-> task-details
-                       (some? (:throwable task-details))
-                       (update :throwable dissoc :trace :via)
-
-                       ;; if task-history is created via `with-task-history
-                       ;; the exception is manually caught and includes a stacktrace
-                       true
-                       (dissoc :stacktrace)
-
-                       true
-                       (dissoc :trace :via))
-        as-string     (json/generate-string task-details)]
-    (if (>= (count as-string) 2048)
-      nil
-      as-string)))
-
-(defn- task->snowplow-event
-  [task]
-  (let [task-details (:task_details task)]
-    (merge {:task_id      (:id task)
-            :task_name    (:task task)
-            :duration     (:duration task)
-            :task_details (task-details-for-snowplow task-details)
-            :started_at   (u.date/format-rfc3339 (:started_at task))
-            :ended_at     (u.date/format-rfc3339 (:ended_at task))}
-           (when-let [db-id (:db_id task)]
-             {:db_id     db-id
-              :db_engine (t2/select-one-fn :engine Database :id db-id)}))))
-
-(t2/define-after-insert :model/TaskHistory
-  [task]
-  (u/prog1 task
-    (snowplow/track-event! ::snowplow/new-task-history *current-user-id* (task->snowplow-event <>))))
-
-;;; Permissions to read or write Task. If `advanced-permissions` is enabled it requires superusers or non-admins with
-;;; monitoring permissions, Otherwise it requires superusers.
-(defmethod mi/perms-objects-set :model/TaskHistory
-  [_task _read-or-write]
-  #{(if (premium-features/enable-advanced-permissions?)
-      (perms/application-perms-path :monitoring)
-      "/")})
-
-(defn cleanup-task-history!
-  "Deletes older TaskHistory rows. Will order TaskHistory by `ended_at` and delete everything after `num-rows-to-keep`.
-  This is intended for a quick cleanup of old rows. Returns `true` if something was deleted."
-  [num-rows-to-keep]
-  ;; Ideally this would be one query, but MySQL does not allow nested queries with a limit. The query below orders the
-  ;; tasks by the time they finished, newest first. Then finds the first row after skipping `num-rows-to-keep`. Using
-  ;; the date that task finished, it deletes everything after that. As we continue to add TaskHistory entries, this
-  ;; ensures we'll have a good amount of history for debugging/troubleshooting, but not grow too large and fill the
-  ;; disk.
-  (when-let [clean-before-date (t2/select-one-fn :ended_at TaskHistory {:limit    1
-                                                                        :offset   num-rows-to-keep
-                                                                        :order-by [[:ended_at :desc]]})]
-    (t2/delete! (t2/table-name TaskHistory) :ended_at [:<= clean-before-date])))
-=======
-(mi/define-methods
- TaskHistory
- {:types (constantly {:task_details :json})})
->>>>>>> ca8bdae5
 
 (s/defn all
   "Return all TaskHistory entries, applying `limit` and `offset` if not nil"
