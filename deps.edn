--- conflicted
+++ resolved
@@ -162,11 +162,7 @@
   org.clojure/tools.reader                  {:mvn/version "1.5.2"}
   org.clojure/tools.trace                   {:mvn/version "0.8.0"}              ; function tracing
   org.eclipse.jetty/jetty-server            {:mvn/version "12.0.22"}
-<<<<<<< HEAD
   org.eclipse.jetty/jetty-unixdomain-server {:mvn/version "12.0.22"}
-=======
-  org.eclipse.jetty/jetty-unixdomain-server {:mvn/version "12.0.21"}
->>>>>>> 60830ca5
   org.eclipse.jetty.ee9/jetty-ee9-servlet   {:mvn/version "12.0.22"}
   org.eclipse.jetty.ee9.websocket/jetty-ee9-websocket-jetty-server {:mvn/version "12.0.22"}
   org.flatland/ordered                      {:mvn/version "1.15.12"}            ; ordered maps & sets
