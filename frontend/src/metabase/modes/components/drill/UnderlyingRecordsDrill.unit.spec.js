import { assocIn } from "icepick";
import moment from "moment-timezone";
<<<<<<< HEAD
import { ORDERS, PEOPLE } from "__support__/sample_database_fixture";
import { createMockState } from "metabase-types/store/mocks";
import { createMockEntitiesState } from "__support__/store";
import {
  createSampleDatabase,
  ORDERS_ID,
} from "metabase-types/api/mocks/presets";
import { getMetadata } from "metabase/selectors/metadata";
import UnderlyingRecordsDrill from "./UnderlyingRecordsDrill";
=======
import { createMockMetadata } from "__support__/metadata";

import UnderlyingRecordsDrill from "metabase/modes/components/drill/UnderlyingRecordsDrill";

import {
  createSampleDatabase,
  ORDERS,
  ORDERS_ID,
  PEOPLE,
  PEOPLE_ID,
} from "metabase-types/api/mocks/presets";

const metadata = createMockMetadata({
  databases: [createSampleDatabase()],
});

const ordersTable = metadata.table(ORDERS_ID);

function getActionProps(query, value) {
  return {
    question: query.question(),
    clicked: {
      column: query.aggregationDimensions()[0].column(),
      value: 42,
      dimensions: [
        {
          column: query.breakouts()[0].dimension().column(),
          value: value,
        },
      ],
    },
  };
}
>>>>>>> abc97878

describe("UnderlyingRecordsDrill", () => {
  it("should not be valid for top level actions", () => {
    const question = ordersTable.newQuestion();
    const actions = UnderlyingRecordsDrill({ question });
    expect(actions).toHaveLength(0);
  });

  it("should be return correct new card for breakout by month", () => {
    const value = "2018-01-01T00:00:00Z";
    const query = ordersTable
      .query()
      .aggregate(["count"])
      .breakout(["field", ORDERS.CREATED_AT, { "temporal-unit": "month" }]);
    const actions = UnderlyingRecordsDrill(getActionProps(query, value));
    expect(actions).toHaveLength(1);

    const q = actions[0].question();
    expect(q.query().query()).toEqual({
      "source-table": ORDERS_ID,
      filter: [
        "=",
        ["field", ORDERS.CREATED_AT, { "temporal-unit": "month" }],
        value,
      ],
    });
    expect(q.display()).toEqual("table");
  });

  it("should be return correct new card for breakout by day-of-week", () => {
    const value = 4; // corresponds to Wednesday
    const query = ordersTable
      .query()
      .aggregate(["count"])
      .breakout([
        "field",
        ORDERS.CREATED_AT,
        { "temporal-unit": "day-of-week" },
      ]);

    const actions = UnderlyingRecordsDrill(getActionProps(query, value));
    expect(actions).toHaveLength(1);
    const q = actions[0].question();

    // check that the filter value is a Wednesday
    const filterValue = q.query().query().filter[2];
    expect(moment(filterValue).format("dddd")).toEqual("Wednesday");

    // check that the rest of the query is correct
    const queryWithoutFilterValue = assocIn(
      q.query().query(),
      ["filter", 2],
      null,
    );
    expect(queryWithoutFilterValue).toEqual({
      "source-table": ORDERS_ID,
      filter: [
        "=",
        ["field", ORDERS.CREATED_AT, { "temporal-unit": "day-of-week" }],
        null,
      ],
    });
    expect(q.display()).toEqual("table");
  });

  it("should return the correct new card for breakout on a joined column", () => {
    const join = {
      alias: "User",
      "source-table": PEOPLE_ID,
      condition: [
        "=",
        ["field", ORDERS.USER_ID, null],
        ["field", PEOPLE.ID, { "join-alias": "User" }],
      ],
    };
    const query = ordersTable
      .query()
      .join(join)
      .aggregate(["count"])
      .breakout(["field", PEOPLE.STATE, { "join-alias": "User" }]);

    const actions = UnderlyingRecordsDrill(getActionProps(query, "CA"));
    expect(actions).toHaveLength(1);
    const q = actions[0].question();

    expect(q.query().query()).toEqual({
      "source-table": ORDERS_ID,
      joins: [join],
      filter: ["=", ["field", PEOPLE.STATE, { "join-alias": "User" }], "CA"],
    });
    expect(q.display()).toEqual("table");
  });

  it("should return the correct new card for breakout on a nested query", () => {
    const query = ordersTable
      .query()
      .aggregate(["count"])
      .breakout(
        metadata.field(ORDERS.USER_ID).foreign(metadata.field(PEOPLE.STATE)),
      )
      .nest()
      .aggregate(["count"])
      .breakout(["field", "STATE", { "base-type": "type/Text" }]);

    const actions = UnderlyingRecordsDrill(getActionProps(query, "CA"));
    expect(actions).toHaveLength(1);
    const q = actions[0].question();

    expect(q.query().query()).toEqual({
      filter: ["=", ["field", "STATE", { "base-type": "type/Text" }], "CA"],
      "source-query": {
        "source-table": ORDERS_ID,
        aggregation: [["count"]],
        breakout: [["field", PEOPLE.STATE, { "source-field": ORDERS.USER_ID }]],
      },
    });
    expect(q.display()).toEqual("table");
  });

  it("should include the filter that's part of the aggregation (e.x. count-where)", () => {
    const query = ordersTable
      .query()
      .aggregate([
        "count-where",
        [">", metadata.field(ORDERS.TOTAL).dimension().mbql(), 42],
      ])
      .breakout(
        metadata.field(ORDERS.USER_ID).foreign(metadata.field(PEOPLE.STATE)),
      );

    const actions = UnderlyingRecordsDrill(getActionProps(query, "CA"));
    expect(actions).toHaveLength(1);
    const q = actions[0].question();

    expect(q.query().query()).toEqual({
      filter: [
        "and",
        [
          "=",
          ["field", PEOPLE.STATE, { "source-field": ORDERS.USER_ID }],
          "CA",
        ],
        [">", ["field", ORDERS.TOTAL, null], 42],
      ],
      "source-table": ORDERS_ID,
    });
    expect(q.display()).toEqual("table");
  });

  describe("title", () => {
    it('should return "See these records" title for entities with title longer than 20 chars', () => {
      const actions = UnderlyingRecordsDrill(setup("LongLongLongTableTitle"));
      expect(actions).toHaveLength(1);

      const [action] = actions;
      if (!("title" in action)) {
        throw new Error("Received unexpected action type");
      }

      expect(action.title).toEqual("See these records");
    });

    it("should contain entity title for entities shorter than 21 chars", () => {
      const actions = UnderlyingRecordsDrill(setup("SomeTitle"));
      expect(actions).toHaveLength(1);

      const [action] = actions;
      expect(action.title).toEqual("See these SomeTitles");
    });
  });
});

function getActionProps(query, value) {
  return {
    question: query.question(),
    clicked: {
      column: query.aggregationDimensions()[0].column(),
      value: 42,
      dimensions: [
        {
          column: query.breakouts()[0].dimension().column(),
          value: value,
        },
      ],
    },
  };
}

function getMockTable(tableDisplayName) {
  const state = createMockState({
    entities: createMockEntitiesState({
      databases: [createSampleDatabase()],
    }),
  });

  const metadata = getMetadata(state);
  const table = metadata.table(ORDERS_ID);

  table.display_name = tableDisplayName;

  return table;
}

function setup(tableDisplayName) {
  const table = getMockTable(tableDisplayName);

  return {
    question: table.newQuestion(),
    clicked: {
      column: table.fields[0].column(),
      value: 42,
      dimensions: [
        {
          column: table.fields[0].column(),
          value: 42,
        },
      ],
    },
  };
}<|MERGE_RESOLUTION|>--- conflicted
+++ resolved
@@ -1,20 +1,6 @@
 import { assocIn } from "icepick";
 import moment from "moment-timezone";
-<<<<<<< HEAD
-import { ORDERS, PEOPLE } from "__support__/sample_database_fixture";
-import { createMockState } from "metabase-types/store/mocks";
-import { createMockEntitiesState } from "__support__/store";
-import {
-  createSampleDatabase,
-  ORDERS_ID,
-} from "metabase-types/api/mocks/presets";
-import { getMetadata } from "metabase/selectors/metadata";
-import UnderlyingRecordsDrill from "./UnderlyingRecordsDrill";
-=======
 import { createMockMetadata } from "__support__/metadata";
-
-import UnderlyingRecordsDrill from "metabase/modes/components/drill/UnderlyingRecordsDrill";
-
 import {
   createSampleDatabase,
   ORDERS,
@@ -22,12 +8,187 @@
   PEOPLE,
   PEOPLE_ID,
 } from "metabase-types/api/mocks/presets";
+import { createMockState } from "metabase-types/store/mocks";
+import { createMockEntitiesState } from "__support__/store";
+import { getMetadata } from "metabase/selectors/metadata";
+import UnderlyingRecordsDrill from "./UnderlyingRecordsDrill";
 
 const metadata = createMockMetadata({
   databases: [createSampleDatabase()],
 });
 
 const ordersTable = metadata.table(ORDERS_ID);
+
+describe("UnderlyingRecordsDrill", () => {
+  it("should not be valid for top level actions", () => {
+    const question = ordersTable.newQuestion();
+    const actions = UnderlyingRecordsDrill({ question });
+    expect(actions).toHaveLength(0);
+  });
+
+  it("should be return correct new card for breakout by month", () => {
+    const value = "2018-01-01T00:00:00Z";
+    const query = ordersTable
+      .query()
+      .aggregate(["count"])
+      .breakout(["field", ORDERS.CREATED_AT, { "temporal-unit": "month" }]);
+    const actions = UnderlyingRecordsDrill(getActionProps(query, value));
+    expect(actions).toHaveLength(1);
+
+    const q = actions[0].question();
+    expect(q.query().query()).toEqual({
+      "source-table": ORDERS_ID,
+      filter: [
+        "=",
+        ["field", ORDERS.CREATED_AT, { "temporal-unit": "month" }],
+        value,
+      ],
+    });
+    expect(q.display()).toEqual("table");
+  });
+
+  it("should be return correct new card for breakout by day-of-week", () => {
+    const value = 4; // corresponds to Wednesday
+    const query = ordersTable
+      .query()
+      .aggregate(["count"])
+      .breakout([
+        "field",
+        ORDERS.CREATED_AT,
+        { "temporal-unit": "day-of-week" },
+      ]);
+
+    const actions = UnderlyingRecordsDrill(getActionProps(query, value));
+    expect(actions).toHaveLength(1);
+    const q = actions[0].question();
+
+    // check that the filter value is a Wednesday
+    const filterValue = q.query().query().filter[2];
+    expect(moment(filterValue).format("dddd")).toEqual("Wednesday");
+
+    // check that the rest of the query is correct
+    const queryWithoutFilterValue = assocIn(
+      q.query().query(),
+      ["filter", 2],
+      null,
+    );
+    expect(queryWithoutFilterValue).toEqual({
+      "source-table": ORDERS_ID,
+      filter: [
+        "=",
+        ["field", ORDERS.CREATED_AT, { "temporal-unit": "day-of-week" }],
+        null,
+      ],
+    });
+    expect(q.display()).toEqual("table");
+  });
+
+  it("should return the correct new card for breakout on a joined column", () => {
+    const join = {
+      alias: "User",
+      "source-table": PEOPLE_ID,
+      condition: [
+        "=",
+        ["field", ORDERS.USER_ID, null],
+        ["field", PEOPLE.ID, { "join-alias": "User" }],
+      ],
+    };
+    const query = ordersTable
+      .query()
+      .join(join)
+      .aggregate(["count"])
+      .breakout(["field", PEOPLE.STATE, { "join-alias": "User" }]);
+
+    const actions = UnderlyingRecordsDrill(getActionProps(query, "CA"));
+    expect(actions).toHaveLength(1);
+    const q = actions[0].question();
+
+    expect(q.query().query()).toEqual({
+      "source-table": ORDERS_ID,
+      joins: [join],
+      filter: ["=", ["field", PEOPLE.STATE, { "join-alias": "User" }], "CA"],
+    });
+    expect(q.display()).toEqual("table");
+  });
+
+  it("should return the correct new card for breakout on a nested query", () => {
+    const query = ordersTable
+      .query()
+      .aggregate(["count"])
+      .breakout(
+        metadata.field(ORDERS.USER_ID).foreign(metadata.field(PEOPLE.STATE)),
+      )
+      .nest()
+      .aggregate(["count"])
+      .breakout(["field", "STATE", { "base-type": "type/Text" }]);
+
+    const actions = UnderlyingRecordsDrill(getActionProps(query, "CA"));
+    expect(actions).toHaveLength(1);
+    const q = actions[0].question();
+
+    expect(q.query().query()).toEqual({
+      filter: ["=", ["field", "STATE", { "base-type": "type/Text" }], "CA"],
+      "source-query": {
+        "source-table": ORDERS_ID,
+        aggregation: [["count"]],
+        breakout: [["field", PEOPLE.STATE, { "source-field": ORDERS.USER_ID }]],
+      },
+    });
+    expect(q.display()).toEqual("table");
+  });
+
+  it("should include the filter that's part of the aggregation (e.x. count-where)", () => {
+    const query = ordersTable
+      .query()
+      .aggregate([
+        "count-where",
+        [">", metadata.field(ORDERS.TOTAL).dimension().mbql(), 42],
+      ])
+      .breakout(
+        metadata.field(ORDERS.USER_ID).foreign(metadata.field(PEOPLE.STATE)),
+      );
+
+    const actions = UnderlyingRecordsDrill(getActionProps(query, "CA"));
+    expect(actions).toHaveLength(1);
+    const q = actions[0].question();
+
+    expect(q.query().query()).toEqual({
+      filter: [
+        "and",
+        [
+          "=",
+          ["field", PEOPLE.STATE, { "source-field": ORDERS.USER_ID }],
+          "CA",
+        ],
+        [">", ["field", ORDERS.TOTAL, null], 42],
+      ],
+      "source-table": ORDERS_ID,
+    });
+    expect(q.display()).toEqual("table");
+  });
+
+  describe("title", () => {
+    it('should return "See these records" title for entities with title longer than 20 chars', () => {
+      const actions = UnderlyingRecordsDrill(setup("LongLongLongTableTitle"));
+      expect(actions).toHaveLength(1);
+
+      const [action] = actions;
+      if (!("title" in action)) {
+        throw new Error("Received unexpected action type");
+      }
+
+      expect(action.title).toEqual("See these records");
+    });
+
+    it("should contain entity title for entities shorter than 21 chars", () => {
+      const actions = UnderlyingRecordsDrill(setup("SomeTitle"));
+      expect(actions).toHaveLength(1);
+
+      const [action] = actions;
+      expect(action.title).toEqual("See these SomeTitles");
+    });
+  });
+});
 
 function getActionProps(query, value) {
   return {
@@ -44,194 +205,6 @@
     },
   };
 }
->>>>>>> abc97878
-
-describe("UnderlyingRecordsDrill", () => {
-  it("should not be valid for top level actions", () => {
-    const question = ordersTable.newQuestion();
-    const actions = UnderlyingRecordsDrill({ question });
-    expect(actions).toHaveLength(0);
-  });
-
-  it("should be return correct new card for breakout by month", () => {
-    const value = "2018-01-01T00:00:00Z";
-    const query = ordersTable
-      .query()
-      .aggregate(["count"])
-      .breakout(["field", ORDERS.CREATED_AT, { "temporal-unit": "month" }]);
-    const actions = UnderlyingRecordsDrill(getActionProps(query, value));
-    expect(actions).toHaveLength(1);
-
-    const q = actions[0].question();
-    expect(q.query().query()).toEqual({
-      "source-table": ORDERS_ID,
-      filter: [
-        "=",
-        ["field", ORDERS.CREATED_AT, { "temporal-unit": "month" }],
-        value,
-      ],
-    });
-    expect(q.display()).toEqual("table");
-  });
-
-  it("should be return correct new card for breakout by day-of-week", () => {
-    const value = 4; // corresponds to Wednesday
-    const query = ordersTable
-      .query()
-      .aggregate(["count"])
-      .breakout([
-        "field",
-        ORDERS.CREATED_AT,
-        { "temporal-unit": "day-of-week" },
-      ]);
-
-    const actions = UnderlyingRecordsDrill(getActionProps(query, value));
-    expect(actions).toHaveLength(1);
-    const q = actions[0].question();
-
-    // check that the filter value is a Wednesday
-    const filterValue = q.query().query().filter[2];
-    expect(moment(filterValue).format("dddd")).toEqual("Wednesday");
-
-    // check that the rest of the query is correct
-    const queryWithoutFilterValue = assocIn(
-      q.query().query(),
-      ["filter", 2],
-      null,
-    );
-    expect(queryWithoutFilterValue).toEqual({
-      "source-table": ORDERS_ID,
-      filter: [
-        "=",
-        ["field", ORDERS.CREATED_AT, { "temporal-unit": "day-of-week" }],
-        null,
-      ],
-    });
-    expect(q.display()).toEqual("table");
-  });
-
-  it("should return the correct new card for breakout on a joined column", () => {
-    const join = {
-      alias: "User",
-      "source-table": PEOPLE_ID,
-      condition: [
-        "=",
-        ["field", ORDERS.USER_ID, null],
-        ["field", PEOPLE.ID, { "join-alias": "User" }],
-      ],
-    };
-    const query = ordersTable
-      .query()
-      .join(join)
-      .aggregate(["count"])
-      .breakout(["field", PEOPLE.STATE, { "join-alias": "User" }]);
-
-    const actions = UnderlyingRecordsDrill(getActionProps(query, "CA"));
-    expect(actions).toHaveLength(1);
-    const q = actions[0].question();
-
-    expect(q.query().query()).toEqual({
-      "source-table": ORDERS_ID,
-      joins: [join],
-      filter: ["=", ["field", PEOPLE.STATE, { "join-alias": "User" }], "CA"],
-    });
-    expect(q.display()).toEqual("table");
-  });
-
-  it("should return the correct new card for breakout on a nested query", () => {
-    const query = ordersTable
-      .query()
-      .aggregate(["count"])
-      .breakout(
-        metadata.field(ORDERS.USER_ID).foreign(metadata.field(PEOPLE.STATE)),
-      )
-      .nest()
-      .aggregate(["count"])
-      .breakout(["field", "STATE", { "base-type": "type/Text" }]);
-
-    const actions = UnderlyingRecordsDrill(getActionProps(query, "CA"));
-    expect(actions).toHaveLength(1);
-    const q = actions[0].question();
-
-    expect(q.query().query()).toEqual({
-      filter: ["=", ["field", "STATE", { "base-type": "type/Text" }], "CA"],
-      "source-query": {
-        "source-table": ORDERS_ID,
-        aggregation: [["count"]],
-        breakout: [["field", PEOPLE.STATE, { "source-field": ORDERS.USER_ID }]],
-      },
-    });
-    expect(q.display()).toEqual("table");
-  });
-
-  it("should include the filter that's part of the aggregation (e.x. count-where)", () => {
-    const query = ordersTable
-      .query()
-      .aggregate([
-        "count-where",
-        [">", metadata.field(ORDERS.TOTAL).dimension().mbql(), 42],
-      ])
-      .breakout(
-        metadata.field(ORDERS.USER_ID).foreign(metadata.field(PEOPLE.STATE)),
-      );
-
-    const actions = UnderlyingRecordsDrill(getActionProps(query, "CA"));
-    expect(actions).toHaveLength(1);
-    const q = actions[0].question();
-
-    expect(q.query().query()).toEqual({
-      filter: [
-        "and",
-        [
-          "=",
-          ["field", PEOPLE.STATE, { "source-field": ORDERS.USER_ID }],
-          "CA",
-        ],
-        [">", ["field", ORDERS.TOTAL, null], 42],
-      ],
-      "source-table": ORDERS_ID,
-    });
-    expect(q.display()).toEqual("table");
-  });
-
-  describe("title", () => {
-    it('should return "See these records" title for entities with title longer than 20 chars', () => {
-      const actions = UnderlyingRecordsDrill(setup("LongLongLongTableTitle"));
-      expect(actions).toHaveLength(1);
-
-      const [action] = actions;
-      if (!("title" in action)) {
-        throw new Error("Received unexpected action type");
-      }
-
-      expect(action.title).toEqual("See these records");
-    });
-
-    it("should contain entity title for entities shorter than 21 chars", () => {
-      const actions = UnderlyingRecordsDrill(setup("SomeTitle"));
-      expect(actions).toHaveLength(1);
-
-      const [action] = actions;
-      expect(action.title).toEqual("See these SomeTitles");
-    });
-  });
-});
-
-function getActionProps(query, value) {
-  return {
-    question: query.question(),
-    clicked: {
-      column: query.aggregationDimensions()[0].column(),
-      value: 42,
-      dimensions: [
-        {
-          column: query.breakouts()[0].dimension().column(),
-          value: value,
-        },
-      ],
-    },
-  };
-}
 
 function getMockTable(tableDisplayName) {
   const state = createMockState({
