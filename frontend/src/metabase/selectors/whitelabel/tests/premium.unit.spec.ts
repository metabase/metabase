--- conflicted
+++ resolved
@@ -66,7 +66,14 @@
   });
 });
 
-<<<<<<< HEAD
+describe("getCanWhitelabel (EE without token)", () => {
+  it("should return true", () => {
+    const { getState } = setup();
+
+    expect(getCanWhitelabel(getState())).toBe(true);
+  });
+});
+
 describe("getShowMetabaseLinks (EE with token)", () => {
   it("should return true when show-metabase-links is true", () => {
     const { getState } = setup({ showMetabaseLinks: true });
@@ -78,12 +85,5 @@
     const { getState } = setup({ showMetabaseLinks: false });
 
     expect(getShowMetabaseLinks(getState())).toBe(false);
-=======
-describe("getCanWhitelabel (EE without token)", () => {
-  it("should return true", () => {
-    const { getState } = setup();
-
-    expect(getCanWhitelabel(getState())).toBe(true);
->>>>>>> e685acd2
   });
 });