--- conflicted
+++ resolved
@@ -29,11 +29,7 @@
                  :lib/metadata meta/metadata-provider}]
       (is (mr/validate ::lib.schema/query query))
       (is (=? [(merge (m/filter-vals some? (meta/field-metadata :venues :price))
-<<<<<<< HEAD
-                      {:lib/source :source/fields})]
-=======
                       {:lib/source :source/table-defaults})]
->>>>>>> f1c7740a
               (lib/returned-columns query))))))
 
 (deftest ^:parallel deduplicate-expression-names-in-aggregations-test
@@ -566,16 +562,7 @@
         (testing (str "Stage number = " stage-number)
           (is (=? [{:name "Total_number_of_people_from_each_state_separated_by_state_and_then_we_do_a_count"}
                    {:name "coun"}]
-<<<<<<< HEAD
-                  (lib/returned-columns query stage-number (lib.util/query-stage query stage-number) {:unique-name-fn
-                                                                                                      (fn identity-generator
-                                                                                                        ([]
-                                                                                                         identity-generator)
-                                                                                                        ([s]
-                                                                                                         s))}))))))))
-=======
                   (lib/returned-columns query stage-number (lib.util/query-stage query stage-number) {}))))))))
->>>>>>> f1c7740a
 
 (deftest ^:parallel remapped-columns-in-joined-source-queries-test
   (testing "Remapped columns in joined source queries should work (#15578)"
@@ -687,24 +674,6 @@
     (let [query (-> (lib/query meta/metadata-provider (meta/table-metadata :orders))
                     (lib/aggregate (lib/count))
                     (lib/breakout (lib/with-temporal-bucket (meta/field-metadata :orders :created-at) :year))
-<<<<<<< HEAD
-                    (lib/breakout (lib/with-temporal-bucket (meta/field-metadata :orders :created-at) :month))
-                    lib/append-stage
-                    (as-> query (let [cols                 (lib/fieldable-columns query)
-                                      created-at-month-col (lib.tu.notebook/find-col-with-spec query cols {} {:display-name "Created At: Month"})
-                                      count-col            (lib.tu.notebook/find-col-with-spec query cols {} {:display-name "Count"})]
-                                  (lib/with-fields query [created-at-month-col count-col]))))]
-      (testing "lib/returned-columns should use deduplicated names (like the QP does) for `:name`"
-        (is (=? [{:lib/original-name "CREATED_AT"
-                  :name              "CREATED_AT_2"
-                  :display-name      "Created At: Month"}
-                 {:lib/original-name "count"
-                  :name              "count"
-                  :display-name      "Count"}]
-                (lib/returned-columns query))))
-      (testing "display-info should propagate the deduplicated names"
-        (is (=? [{:name         "CREATED_AT_2"
-=======
                     (lib/breakout (lib/with-temporal-bucket (meta/field-metadata :orders :created-at) :month)))]
       (testing "lib/returned-columns should use deduplicated names (like the QP does) for `:name`"
         (is (=? [{:lib/original-name     "CREATED_AT"
@@ -725,7 +694,6 @@
         (is (=? [{:name         "CREATED_AT"
                   :display-name "Created At: Year"}
                  {:name         "CREATED_AT_2"
->>>>>>> f1c7740a
                   :display-name "Created At: Month"}
                  {:name         "count"
                   :display-name "Count"}]
@@ -735,15 +703,8 @@
         (let [query' (lib/append-stage query)]
           (are [stage-number expected] (= expected
                                           (map :name (lib/returned-columns query' stage-number (lib.util/query-stage query' stage-number))))
-<<<<<<< HEAD
-            -1 ["CREATED_AT_2" "count"]
-            -2 ["CREATED_AT" "count"]
-            ;; first stage, before we added :fields`
-            0  ["CREATED_AT" "CREATED_AT" "count"]))))))
-=======
             0  ["CREATED_AT" "CREATED_AT" "count"]
             1  ["CREATED_AT" "CREATED_AT_2" "count"]))))))
->>>>>>> f1c7740a
 
 (deftest ^:parallel do-not-duplicate-columns-with-default-temporal-bucketing-test
   (testing "Do not add a duplicate column from a join if it uses :default temporal bucketing"
@@ -818,9 +779,6 @@
                 ;; the next 2 are from PRODUCTS
                 "Q1 → Category"
                 "Q1 → Count"]
-<<<<<<< HEAD
-               (map :display-name (lib/returned-columns query))))))))
-=======
                (map :display-name (lib/returned-columns query))))))))
 
 (deftest ^:parallel expressions-with-aggregations-and-breakouts-returned-columns-test
@@ -872,5 +830,4 @@
                 :lib/source-column-alias  "count"
                 :lib/desired-column-alias "count"
                 :display-name             "Count"}]
-              (lib/returned-columns query))))))
->>>>>>> f1c7740a
+              (lib/returned-columns query))))))