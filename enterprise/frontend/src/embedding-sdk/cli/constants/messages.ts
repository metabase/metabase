--- conflicted
+++ resolved
@@ -1,8 +1,4 @@
-<<<<<<< HEAD
 import chalk, { green } from "chalk";
-=======
-import chalk from "chalk";
->>>>>>> 41b7f329
 
 import { HARDCODED_USERS } from "../constants/hardcoded-users";
 
@@ -58,13 +54,7 @@
 export const getMetabaseInstanceSetupCompleteMessage = (instanceUrl: string) =>
   // eslint-disable-next-line no-unconditional-metabase-links-render -- link for the CLI message
   `
-<<<<<<< HEAD
   Metabase is running at ${chalk.blue(instanceUrl)}
-=======
-  Metabase instance is ready for embedding.
-  Go to ${chalk.blue(instanceUrl)} to start using Metabase.
-
->>>>>>> 41b7f329
   You can find your login credentials at METABASE_LOGIN.json
 
   Metabase will phone home some data collected via Snowplow.
@@ -79,7 +69,6 @@
 
 export const NOT_ENOUGH_TENANCY_COLUMN_ROWS = `
   At least ${HARDCODED_USERS.length} rows with valid tenancy columns are needed for sandboxing.
-<<<<<<< HEAD
   You can add your tenant's IDs to the "${USER_ATTRIBUTE_CUSTOMER_ID}" user attribute in settings.
 `;
 
@@ -93,20 +82,4 @@
 
 export const SDK_LEARN_MORE_MESSAGE = `All done! 🚀 Learn more about the SDK here: ${green(
   SDK_NPM_LINK,
-)}`;
-=======
-  You can add your tenant's IDs to the "customer_id" user attribute in settings.
-`;
-
-export const getExpressServerGeneratedMessage = (filePath: string) => {
-  const NPM_INSTALL_DEPS_COMMAND = chalk.blue(
-    "npm install express express-session jsonwebtoken cors node-fetch@2",
-  );
-
-  return `
-  Generated an example Express.js server in "${filePath}".
-  Add the dependencies with "${NPM_INSTALL_DEPS_COMMAND}"
-  Start the server with "node ${filePath}".
-`;
-};
->>>>>>> 41b7f329
+)}`;