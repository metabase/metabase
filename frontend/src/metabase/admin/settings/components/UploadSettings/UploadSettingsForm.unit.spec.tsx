import userEvent from "@testing-library/user-event";

import {
<<<<<<< HEAD
=======
  findRequests,
>>>>>>> 1b75ad7c
  setupDatabaseListEndpoint,
  setupPropertiesEndpoints,
  setupSchemaEndpoints,
  setupSettingsEndpoints,
  setupUpdateSettingEndpoint,
} from "__support__/server-mocks";
import { mockSettings } from "__support__/settings";
import { createMockEntitiesState } from "__support__/store";
import {
  renderWithProviders,
  screen,
  waitFor,
  waitForLoaderToBeRemoved,
  within,
} from "__support__/ui";
<<<<<<< HEAD
import { findRequests } from "__support__/utils";
=======
>>>>>>> 1b75ad7c
import { UndoListing } from "metabase/containers/UndoListing";
import type { Database } from "metabase-types/api";
import {
  createMockDatabase,
  createMockSettings,
  createMockTable,
} from "metabase-types/api/mocks";
import type { UploadsSettings } from "metabase-types/api/settings";
import { createMockState } from "metabase-types/store/mocks";

import {
  UploadSettingsForm,
  UploadSettingsFormView,
} from "./UploadSettingsForm";

const TEST_DATABASES = [
  createMockDatabase({
    id: 1,
    name: "Db Uno",
    engine: "postgres",
    tables: [
      // we need to mock these tables so that it mocks the schema endpoint
      createMockTable({ schema: "public" }),
      createMockTable({ schema: "uploads" }),
      createMockTable({ schema: "top_secret" }),
    ],
    features: ["schemas"],
  }),
  createMockDatabase({
    id: 2,
    name: "Db Dos",
    engine: "mysql",
  }),
  createMockDatabase({
    id: 3,
    name: "Db Tres",
    engine: "h2",
    tables: [createMockTable({ schema: "public" })],
    features: ["schemas"],
  }),
  createMockDatabase({
    id: 5,
    name: "Db Cinco",
    engine: "h2",
    tables: [],
    features: ["schemas"],
  }),
] as Database[];

interface SetupOpts {
  databases?: Database[];
  uploadsSettings?: UploadsSettings;
  isHosted?: boolean;
}

function setup({
  databases = TEST_DATABASES,
  uploadsSettings = {
    db_id: null,
    schema_name: null,
    table_prefix: null,
  },
  isHosted = false,
}: SetupOpts = {}) {
  const state = createMockState({
    entities: createMockEntitiesState({ databases }),
    settings: mockSettings({
      "is-hosted?": isHosted,
    }),
  });

  databases.forEach((db) => {
    setupSchemaEndpoints(db);
  });

  const updateSpy = jest.fn(() => Promise.resolve({ error: "" }));

  renderWithProviders(
    <>
      <UploadSettingsFormView
        databases={databases}
        uploadsSettings={uploadsSettings}
        updateSetting={updateSpy}
      />
      <UndoListing />
    </>,
    { storeInitialState: state },
  );
  return { updateSpy };
}

async function setupOuter({
  databases = TEST_DATABASES,
  uploadsSettings = {
    db_id: null,
    schema_name: null,
    table_prefix: null,
  },
  isHosted = false,
}: SetupOpts = {}) {
  const settings = createMockSettings({
    "is-hosted?": isHosted,
    "uploads-settings": uploadsSettings,
  });

  setupPropertiesEndpoints(settings);
  setupSettingsEndpoints([]);
  setupUpdateSettingEndpoint();
  setupDatabaseListEndpoint(databases);

  databases.forEach((db) => {
    setupSchemaEndpoints(db);
  });

  renderWithProviders(
    <>
      <UploadSettingsForm />
      <UndoListing />
    </>,
  );

  await waitForLoaderToBeRemoved();
}

describe("Admin > Settings > UploadSettingsFormView", () => {
  it("should render a description", async () => {
    setup();
    expect(
      screen.getByText("Allow people to upload data to collections"),
    ).toBeInTheDocument();
  });

  it("should show an empty state if there are no databases", async () => {
    setup({ databases: [] });
    expect(
      screen.getByText(
        "None of your databases are compatible with this version of the uploads feature.",
      ),
    ).toBeInTheDocument();
  });

  it("should populate a dropdown of schema for schema-enabled DBs", async () => {
    setup();
    await userEvent.click(
      await screen.findByPlaceholderText("Select a database"),
    );

    const dbItem = await screen.findByText("Db Uno");
    await userEvent.click(dbItem);
    await screen.findByDisplayValue("1");

    const schemaDropdown =
      await screen.findByPlaceholderText("Select a schema");
    await waitFor(() => expect(schemaDropdown).toBeEnabled());
    await userEvent.click(schemaDropdown);

    expect(await screen.findByText("public")).toBeInTheDocument();
    expect(await screen.findByText("uploads")).toBeInTheDocument();
    expect(await screen.findByText("top_secret")).toBeInTheDocument();
  });

  it("should be able to submit a db + schema combination selection", async () => {
    const { updateSpy } = setup();
    await userEvent.click(
      await screen.findByPlaceholderText("Select a database"),
    );

    const dbItem = await screen.findByText("Db Uno");
    await userEvent.click(dbItem);
    await screen.findByDisplayValue("1");

    const schemaDropdown =
      await screen.findByPlaceholderText("Select a schema");
    await waitFor(() => expect(schemaDropdown).toBeEnabled());
    await userEvent.click(schemaDropdown);

    const schemaItem = await screen.findByText("uploads");

    await userEvent.click(schemaItem);

    await userEvent.click(
      await screen.findByRole("button", { name: "Enable uploads" }),
    );

    expect(updateSpy).toHaveBeenCalledWith({
      key: "uploads-settings",
      toast: false,
      value: {
        db_id: 1,
        schema_name: "uploads",
        table_prefix: null,
      },
    });
  });

  it("should be able to submit a table prefix for databases without schema", async () => {
    const { updateSpy } = setup();
    await userEvent.click(
      await screen.findByPlaceholderText("Select a database"),
    );

    const dbItem = await screen.findByText("Db Dos");
    await userEvent.click(dbItem);
    await screen.findByDisplayValue("2");

    const prefixInput = await screen.findByPlaceholderText("upload_");

    await userEvent.clear(prefixInput);
    await userEvent.type(prefixInput, "my_prefix_");

    await userEvent.click(
      await screen.findByRole("button", { name: "Enable uploads" }),
    );

    expect(updateSpy).toHaveBeenCalledWith({
      key: "uploads-settings",
      toast: false,
      value: {
        db_id: 2,
        schema_name: null,
        table_prefix: "my_prefix_",
      },
    });
  });

  it("should be able to submit a table prefix for databases with schema", async () => {
    const { updateSpy } = setup();
    await userEvent.click(
      await screen.findByPlaceholderText("Select a database"),
    );

    const dbItem = await screen.findByText("Db Uno");
    await userEvent.click(dbItem);
    await screen.findByDisplayValue("1");

    const schemaDropdown =
      await screen.findByPlaceholderText("Select a schema");
    await waitFor(() => expect(schemaDropdown).toBeEnabled());
    await userEvent.click(schemaDropdown);

    const schemaItem = await screen.findByText("uploads");
    await userEvent.click(schemaItem);

    const prefixInput = await screen.findByPlaceholderText("upload_");
    await userEvent.clear(prefixInput);
    await userEvent.type(prefixInput, "my_prefix_");

    await userEvent.click(
      await screen.findByRole("button", { name: "Enable uploads" }),
    );

    expect(updateSpy).toHaveBeenCalledWith({
      key: "uploads-settings",
      toast: false,
      value: {
        db_id: 1,
        schema_name: "uploads",
        table_prefix: "my_prefix_",
      },
    });
  });

  it("should show enabled toast", async () => {
    setup();
    await userEvent.click(
      await screen.findByPlaceholderText("Select a database"),
    );

    const dbItem = await screen.findByText("Db Dos");
    await userEvent.click(dbItem);

    const prefixInput = await screen.findByPlaceholderText("upload_");

    await userEvent.clear(prefixInput);
    await userEvent.type(prefixInput, "my_prefix_");

    await userEvent.click(
      await screen.findByRole("button", { name: "Enable uploads" }),
    );

    await expectToast("Uploads enabled");
  });

  it("should show an error if enabling fails", async () => {
    const { updateSpy } = setup();
    updateSpy.mockImplementation(() => Promise.resolve({ error: "oh no!" }));
    await userEvent.click(
      await screen.findByPlaceholderText("Select a database"),
    );

    const dbItem = await screen.findByText("Db Dos");
    await userEvent.click(dbItem);

    await userEvent.click(
      await screen.findByRole("button", { name: "Enable uploads" }),
    );

    expect(updateSpy).toHaveBeenCalledWith({
      key: "uploads-settings",
      toast: false,
      value: {
        db_id: 2,
        schema_name: null,
        table_prefix: null,
      },
    });

    await expectToast(/There was a problem/);
  });

  it("should be able to disable uploads", async () => {
    const { updateSpy } = setup({
      uploadsSettings: {
        db_id: 2,
        schema_name: null,
        table_prefix: null,
      },
    });
    await userEvent.click(
      await screen.findByRole("button", { name: "Disable uploads" }),
    );

    expect(updateSpy).toHaveBeenCalledWith({
      key: "uploads-settings",
      toast: false,
      value: {
        db_id: null,
        schema_name: null,
        table_prefix: null,
      },
    });
  });

  it("should show an error if disabling fails", async () => {
    const { updateSpy } = setup({
      uploadsSettings: {
        db_id: 2,
        schema_name: null,
        table_prefix: null,
      },
    });
    updateSpy.mockImplementation(() => Promise.resolve({ error: "oh no!" }));
    await userEvent.click(
      await screen.findByRole("button", { name: "Disable uploads" }),
    );

    expect(updateSpy).toHaveBeenCalledWith({
      key: "uploads-settings",
      toast: false,
      value: {
        db_id: null,
        schema_name: null,
        table_prefix: null,
      },
    });

    await expectToast(/There was a problem/i);
  });

  it("should populate db and schema from existing settings", async () => {
    setup({
      uploadsSettings: {
        db_id: 1,
        schema_name: "top_secret",
        table_prefix: null,
      },
    });

    // mantine select puts 2 inputs in, 1 is hidden
    expect(await screen.findByDisplayValue("Db Uno")).toBeInTheDocument();
    expect(await screen.findByDisplayValue("1")).toBeInTheDocument();

    await waitFor(() =>
      expect(screen.getAllByDisplayValue("top_secret")).toHaveLength(2),
    );
  });

  it("should populate db and stable prefix from existing settings", async () => {
    setup({
      uploadsSettings: {
        db_id: 2,
        schema_name: null,
        table_prefix: "my_uploads_",
      },
    });

    // mantine select puts 2 inputs in, 1 is hidden
    expect(await screen.findByDisplayValue("Db Dos")).toBeInTheDocument();
    expect(await screen.findByDisplayValue("2")).toBeInTheDocument();
    expect(await screen.findByDisplayValue("my_uploads_")).toBeInTheDocument();
  });

  it("should show a message if there are no schema for the selected db", async () => {
    setup({
      uploadsSettings: {
        db_id: null,
        schema_name: null,
        table_prefix: null,
      },
    });
    const dbItem = await screen.findByPlaceholderText("Select a database");
    await userEvent.click(dbItem);
    await userEvent.click(await screen.findByText("Db Cinco"));

    expect(
      await screen.findByText(/We couldn't find any schema/i),
    ).toBeInTheDocument();
    expect(
      await screen.findByRole("button", { name: "Enable uploads" }),
    ).toBeDisabled();
  });

  it("should be able to update db settings", async () => {
    const { updateSpy } = setup({
      uploadsSettings: {
        db_id: 2,
        schema_name: null,
        table_prefix: null,
      },
    });
    await userEvent.click(
      await screen.findByPlaceholderText("Select a database"),
    );

    const dbItem = await screen.findByText("Db Uno");
    await userEvent.click(dbItem);
    await screen.findByDisplayValue("1");

    expect(
      screen.queryByRole("button", { name: "Enable uploads" }),
    ).not.toBeInTheDocument();
    const updateButton = await screen.findByRole("button", {
      name: "Update settings",
    });
    expect(updateButton).toBeInTheDocument();
    expect(updateButton).toBeDisabled(); // because no schema is selected

    const schemaDropdown =
      await screen.findByPlaceholderText("Select a schema");
    await waitFor(() => expect(schemaDropdown).toBeEnabled());
    await userEvent.click(schemaDropdown);

    const schemaItem = await screen.findByText("uploads");
    await userEvent.click(schemaItem);

    await userEvent.click(
      await screen.findByRole("button", { name: "Update settings" }),
    );

    expect(updateSpy).toHaveBeenCalledWith({
      key: "uploads-settings",
      toast: false,
      value: {
        db_id: 1,
        schema_name: "uploads",
        table_prefix: null,
      },
    });
  });

  describe("button states", () => {
    it("should show disabled enable button when no db is selected", async () => {
      setup();
      expect(
        await screen.findByRole("button", { name: "Enable uploads" }),
      ).toBeDisabled();
    });

    it("should show disabled enable button when no schema is selected", async () => {
      setup();
      await userEvent.click(
        await screen.findByPlaceholderText("Select a database"),
      );

      const dbItem = await screen.findByText("Db Uno");
      await userEvent.click(dbItem);

      expect(
        await screen.findByRole("button", { name: "Enable uploads" }),
      ).toBeDisabled();
    });

    it("should show enabled disable button when a db is populated", async () => {
      setup({
        uploadsSettings: {
          db_id: 2,
          schema_name: null,
          table_prefix: null,
        },
      });
      expect(
        await screen.findByRole("button", { name: "Disable uploads" }),
      ).toBeEnabled();
    });

    it("should enable the enable button when a schemaless db is selected", async () => {
      setup();
      await userEvent.click(
        await screen.findByPlaceholderText("Select a database"),
      );

      const dbItem = await screen.findByText("Db Dos");
      await userEvent.click(dbItem);

      expect(
        await screen.findByRole("button", { name: "Enable uploads" }),
      ).toBeEnabled();
    });

    it("should show the only the update button when a db is changed", async () => {
      setup({
        uploadsSettings: {
          db_id: 2,
          schema_name: null,
          table_prefix: null,
        },
      });
      await userEvent.click(
        await screen.findByPlaceholderText("Select a database"),
      );

      const dbItem = await screen.findByText("Db Uno");
      await userEvent.click(dbItem);
      await screen.findByDisplayValue("1");

      expect(
        screen.queryByRole("button", { name: "Enable uploads" }),
      ).not.toBeInTheDocument();
      expect(
        screen.queryByRole("button", { name: "Disable uploads" }),
      ).not.toBeInTheDocument();
      const updateButton = await screen.findByRole("button", {
        name: "Update settings",
      });
      expect(updateButton).toBeInTheDocument();
      expect(updateButton).toBeDisabled(); // because no schema is selected

      const schemaDropdown =
        await screen.findByPlaceholderText("Select a schema");
      await userEvent.click(schemaDropdown);

      const schemaItem = await screen.findByText("uploads");
      await userEvent.click(schemaItem);

      expect(updateButton).toBeEnabled(); // now that a schema is selected
    });

    it("should show the update button when a table prefix is changed", async () => {
      setup({
        uploadsSettings: {
          db_id: 2,
          schema_name: null,
          table_prefix: "up_",
        },
      });

      const prefixInput = await screen.findByPlaceholderText("upload_");
      await userEvent.clear(prefixInput);
      await userEvent.type(prefixInput, "my_prefix_");

      expect(
        await screen.findByRole("button", { name: "Update settings" }),
      ).toBeEnabled();
    });

    it("should show a loading spinner on submit", async () => {
      const { updateSpy } = setup({
        uploadsSettings: {
          db_id: 2,
          schema_name: null,
          table_prefix: "up_",
        },
      });
      updateSpy.mockImplementation(
        () => new Promise((resolve) => setTimeout(resolve, 500)),
      );

      const prefixInput = await screen.findByPlaceholderText("upload_");
      await userEvent.clear(prefixInput);
      await userEvent.type(prefixInput, "my_prefix_");

      const updateButton = await screen.findByRole("button", {
        name: "Update settings",
      });
      await userEvent.click(updateButton);
      expect(
        await screen.findByTestId("loading-indicator"),
      ).toBeInTheDocument();
      expect(
        screen.queryByRole("button", { name: "Update settings" }),
      ).not.toBeInTheDocument();
    });

    it("should reset button loading state on input change", async () => {
      const { updateSpy } = setup({
        uploadsSettings: {
          db_id: 2,
          schema_name: null,
          table_prefix: "up_",
        },
      });
      updateSpy.mockImplementation(
        () => new Promise((resolve) => setTimeout(resolve, 500)),
      );

      const prefixInput = await screen.findByPlaceholderText("upload_");
      await userEvent.clear(prefixInput);
      await userEvent.type(prefixInput, "my_prefix_");

      const updateButton = await screen.findByRole("button", {
        name: "Update settings",
      });
      await userEvent.click(updateButton);
      expect(
        await screen.findByTestId("loading-indicator"),
      ).toBeInTheDocument();
      expect(
        screen.queryByRole("button", { name: "Update settings" }),
      ).not.toBeInTheDocument();

      await userEvent.clear(prefixInput);
      await userEvent.type(prefixInput, "_2");
      expect(
        screen.getByRole("button", { name: "Update settings" }),
      ).toBeInTheDocument();
    });
  });

  it("should show a warning for h2 databases", async () => {
    setup();
    await userEvent.click(
      await screen.findByPlaceholderText("Select a database"),
    );

    await userEvent.click(await screen.findByText("Db Cinco")); // h2

    expect(
      screen.getByText(/uploads to the Sample Database are for testing only/i),
    ).toBeInTheDocument();

    expect(
      screen.queryByText("Additional terms apply."),
    ).not.toBeInTheDocument();
  });

  it("should show an extended warning for h2 databases on hosted instances", async () => {
    setup({ isHosted: true });
    await userEvent.click(
      await screen.findByPlaceholderText("Select a database"),
    );

    await userEvent.click(await screen.findByText("Db Cinco")); // h2

    expect(
      screen.getByText(/uploads to the Sample Database are for testing only/i),
    ).toBeInTheDocument();

    await userEvent.hover(screen.getByText("Additional terms apply."));
    expect(
      within(await screen.findByRole("tooltip")).getByText(
        /By enabling uploads to the Sample Database, you agree that you will not upload or otherwise transmit any individually identifiable information/,
      ),
    ).toBeInTheDocument();
  });
});

describe("Admin > Settings > UploadSettingsForm", () => {
  it("should re-fetch databases after update", async () => {
    await setupOuter({
      uploadsSettings: {
        db_id: null,
        schema_name: null,
        table_prefix: null,
      },
    });
    await userEvent.click(
      await screen.findByPlaceholderText("Select a database"),
    );

    const dbItem = await screen.findByText("Db Uno");
    await userEvent.click(dbItem);
    await screen.findByDisplayValue("1");

    const schemaDropdown =
      await screen.findByPlaceholderText("Select a schema");
    await waitFor(() => expect(schemaDropdown).toBeEnabled());
    await userEvent.click(schemaDropdown);

    const schemaItem = await screen.findByText("uploads");

    await userEvent.click(schemaItem);

    const gets = await findRequests("GET");
    const databaseGets = gets.filter((req) =>
      req.url.includes("/api/database"),
    );
    expect(databaseGets).toHaveLength(2);

    await userEvent.click(
      await screen.findByRole("button", { name: "Enable uploads" }),
    );

    const puts = await findRequests("PUT");
    expect(puts).toHaveLength(1);

    const gets2 = await findRequests("GET");
    const databaseGets2 = gets2.filter((req) =>
      req.url.includes("/api/database"),
    );
    expect(databaseGets2).toHaveLength(3);
  });
});

const expectToast = async (text: string | RegExp) => {
  return waitFor(() => {
    const undo = screen.getByTestId("undo-list");
    expect(within(undo).getByText(text)).toBeInTheDocument();
  });
};<|MERGE_RESOLUTION|>--- conflicted
+++ resolved
@@ -1,10 +1,7 @@
 import userEvent from "@testing-library/user-event";
 
 import {
-<<<<<<< HEAD
-=======
   findRequests,
->>>>>>> 1b75ad7c
   setupDatabaseListEndpoint,
   setupPropertiesEndpoints,
   setupSchemaEndpoints,
@@ -20,10 +17,6 @@
   waitForLoaderToBeRemoved,
   within,
 } from "__support__/ui";
-<<<<<<< HEAD
-import { findRequests } from "__support__/utils";
-=======
->>>>>>> 1b75ad7c
 import { UndoListing } from "metabase/containers/UndoListing";
 import type { Database } from "metabase-types/api";
 import {
