(ns metabase.api.dataset-test
  "Unit tests for /api/dataset endpoints."
  (:require [cheshire
             [core :as json]
             [generate :as generate]]
            [clojure.data.csv :as csv]
            [dk.ative.docjure.spreadsheet :as spreadsheet]
            [expectations :refer [expect]]
            [medley.core :as m]
            [metabase
             [query-processor-test :as qp.test]
             [util :as u]]
            [metabase.mbql.schema :as mbql.s]
            [metabase.models
             [card :refer [Card]]
             [permissions :as perms]
             [permissions-group :as group]
             [query-execution :refer [QueryExecution]]]
            [metabase.query-processor.middleware.constraints :as constraints]
            [metabase.test
             [data :as data]
             [util :as tu]]
            [metabase.test.data
             [dataset-definitions :as defs]
             [datasets :refer [expect-with-driver]]
             [users :as test-users]]
            [metabase.test.util.log :as tu.log]
            [schema.core :as s]
            [toucan.db :as db]
            [toucan.util.test :as tt])
  (:import com.fasterxml.jackson.core.JsonGenerator))

(defn- format-response [m]
  (into
   {}
   (for [[k v] (-> m
                   (m/dissoc-in [:data :results_metadata])
                   (m/dissoc-in [:data :insights]))]
     (cond
       (contains? #{:id :started_at :running_time :hash} k)
       [k (boolean v)]

       (and (= :data k) (contains? v :native_form))
       [k (update v :native_form boolean)]

       :else
       [k v]))))

(defn- most-recent-query-execution [] (db/select-one QueryExecution {:order-by [[:id :desc]]}))

(def ^:private query-defaults
  {:constraints constraints/default-query-constraints
   :middleware  {:add-default-userland-constraints? true, :userland-query? true}
   :async?      true})

;;; ## POST /api/meta/dataset
;; Just a basic sanity check to make sure Query Processor endpoint is still working correctly.
(expect
  {:api-response
   {:data                   {:rows        [[1000]]
<<<<<<< HEAD
                             :cols        [{:base_type    "type/Integer"
                                            :special_type "type/Number"
                                            :name         "count"
                                            :display_name "Count"
                                            :source       "aggregation"}]
=======
                             :cols        [(tu/obj->json->obj (qp.test/aggregate-col :count))]
>>>>>>> d3ff5fdc
                             :native_form true}
    :row_count              1
    :status                 "completed"
    :context                "ad-hoc"
    :json_query             (-> (data/mbql-query checkins
                                  {:aggregation [[:count]]})
                                (assoc-in [:query :aggregation] [["count"]])
                                (assoc :type "query")
                                (merge query-defaults))
    :started_at             true
    :running_time           true
    :average_execution_time nil
    :database_id            (data/id)}

   :query-execution
   {:hash         true
    :row_count    1
    :result_rows  1
    :context      :ad-hoc
    :executor_id  (test-users/user->id :rasta)
    :native       false
    :pulse_id     nil
    :card_id      nil
    :dashboard_id nil
    :error        nil
    :id           true
    :database_id  (data/id)
    :started_at   true
    :running_time true}}
  (let [result ((test-users/user->client :rasta) :post 200 "dataset" (data/mbql-query checkins
                                                                       {:aggregation [[:count]]}))]
    {:api-response
     (format-response result)

     :query-execution
     (format-response (most-recent-query-execution))}))


;; Even if a query fails we still expect a 200 response from the api
(expect
  {:api-response
   {:data         {:rows    []
                   :cols    []}
    :row_count    0
    :status       "failed"
    :context      "ad-hoc"
    :error        true
    :json_query   (merge
                   query-defaults
                   {:database (data/id)
                    :type     "native"
                    :native   {:query "foobar"}})
    :database_id  (data/id)
    :started_at   true
    :running_time true}

   :query-execution
   {:hash         true
    :id           true
    :result_rows  0
    :row_count    0
    :context      :ad-hoc
    :error        true
    :database_id  (data/id)
    :started_at   true
    :running_time true
    :executor_id  (test-users/user->id :rasta)
    :native       true
    :pulse_id     nil
    :card_id      nil
    :dashboard_id nil}}
  ;; Error message's format can differ a bit depending on DB version and the comment we prepend to it, so check that
  ;; it exists and contains the substring "Syntax error in SQL statement"
  (let [check-error-message (fn [output]
                              (update output :error (fn [error-message]
                                                      (some->>
                                                       error-message
                                                       (re-find #"Syntax error in SQL statement")
                                                       boolean))))
        result              (tu.log/suppress-output
                              ((test-users/user->client :rasta) :post 200 "dataset" {:database (data/id)
                                                                                     :type     "native"
                                                                                     :native   {:query "foobar"}}))]
    {:api-response
     (check-error-message (dissoc (format-response result) :stacktrace))

     :query-execution
     (check-error-message (format-response (most-recent-query-execution)))}))


;;; Make sure that we're piggybacking off of the JSON encoding logic when encoding strange values in XLSX (#5145,
;;; #5220, #5459)
(defrecord ^:private SampleNastyClass [^String v])

(generate/add-encoder
 SampleNastyClass
 (fn [obj, ^JsonGenerator json-generator]
   (.writeString json-generator (:v obj))))

(defrecord ^:private AnotherNastyClass [^String v])

(expect
  [{"Values" "values"}
   {"Values" "Hello XLSX World!"}   ; should use the JSON encoding implementation for object
   {"Values" "{:v \"No Encoder\"}"} ; fall back to the implementation of `str` for an object if no JSON encoder exists rather than barfing
   {"Values" "ABC"}]
  (->> (spreadsheet/create-workbook "Results" [["values"]
                                               [(SampleNastyClass. "Hello XLSX World!")]
                                               [(AnotherNastyClass. "No Encoder")]
                                               ["ABC"]])
       (spreadsheet/select-sheet "Results")
       (spreadsheet/select-columns {:A "Values"})))

(defn- parse-and-sort-csv [response]
  (sort-by
   ;; ID in CSV is a string, parse it and sort it to get the first 5
   (comp #(Integer/parseInt %) first)
   ;; First row is the header
   (rest (csv/read-csv response))))

;; Date columns should be emitted without time
(expect
  [["1" "2014-04-07" "5" "12"]
   ["2" "2014-09-18" "1" "31"]
   ["3" "2014-09-15" "8" "56"]
   ["4" "2014-03-11" "5" "4"]
   ["5" "2013-05-05" "3" "49"]]
  (let [result ((test-users/user->client :rasta) :post 200 "dataset/csv" :query
                (json/generate-string (data/mbql-query checkins)))]
    (take 5 (parse-and-sort-csv result))))

;; Check an empty date column
(expect
  [["1" "2014-04-07" "" "5" "12"]
   ["2" "2014-09-18" "" "1" "31"]
   ["3" "2014-09-15" "" "8" "56"]
   ["4" "2014-03-11" "" "5" "4"]
   ["5" "2013-05-05" "" "3" "49"]]
  (data/dataset defs/test-data-with-null-date-checkins
    (let [result ((test-users/user->client :rasta) :post 200 "dataset/csv" :query
                  (json/generate-string (data/mbql-query checkins)))]
      (take 5 (parse-and-sort-csv result)))))

;; SQLite doesn't return proper date objects but strings, they just pass through the qp untouched
(expect-with-driver :sqlite
  [["1" "2014-04-07" "5" "12"]
   ["2" "2014-09-18" "1" "31"]
   ["3" "2014-09-15" "8" "56"]
   ["4" "2014-03-11" "5" "4"]
   ["5" "2013-05-05" "3" "49"]]
  (let [result ((test-users/user->client :rasta) :post 200 "dataset/csv" :query
                (json/generate-string (data/mbql-query checkins)))]
    (take 5 (parse-and-sort-csv result))))

;; DateTime fields are untouched when exported
(expect
  [["1" "Plato Yeshua"        "2014-04-01T08:30:00.000Z"]
   ["2" "Felipinho Asklepios" "2014-12-05T15:15:00.000Z"]
   ["3" "Kaneonuskatew Eiran" "2014-11-06T16:15:00.000Z"]
   ["4" "Simcha Yan"          "2014-01-01T08:30:00.000Z"]
   ["5" "Quentin Sören"       "2014-10-03T17:30:00.000Z"]]
  (let [result ((test-users/user->client :rasta) :post 200 "dataset/csv" :query
                (json/generate-string (data/mbql-query users)))]
    (take 5 (parse-and-sort-csv result))))

;; Check that we can export the results of a nested query
(expect
  16
  (tt/with-temp Card [card {:dataset_query {:database (data/id)
                                            :type     :native
                                            :native   {:query "SELECT * FROM USERS;"}}}]
    (let [result ((test-users/user->client :rasta) :post 200 "dataset/csv"
                  :query (json/generate-string
                          {:database mbql.s/saved-questions-virtual-database-id
                           :type     :query
                           :query    {:source-table (str "card__" (u/get-id card))}}))]
      (count (csv/read-csv result)))))

;; POST /api/dataset/:format Downloading CSV/JSON/XLSX results shouldn't be subject to the default query constraints
;; -- even if the query comes in with `add-default-userland-constraints` (as will be the case if the query gets saved
;; from one that had it -- see #9831)
(expect
  101
  (with-redefs [constraints/default-query-constraints {:max-results 10, :max-results-bare-rows 10}]
    (let [result ((test-users/user->client :rasta) :post 200 "dataset/csv"
                  :query (json/generate-string
                          {:database   (data/id)
                           :type       :query
                           :query      {:source-table (data/id :venues)}
                           :middleware
                           {:add-default-userland-constraints? true
                            :userland-query?                   true}}))]
      (count (csv/read-csv result)))))

;; non-"download" queries should still get the default constraints
;; (this also is a sanitiy check to make sure the `with-redefs` in the test above actually works)
(expect
  10
  (with-redefs [constraints/default-query-constraints {:max-results 10, :max-results-bare-rows 10}]
    (let [{row-count :row_count, :as result}
          ((test-users/user->client :rasta) :post 200 "dataset"
           {:database (data/id)
            :type     :query
            :query    {:source-table (data/id :venues)}})]
      (or row-count result))))

;; make sure `POST /dataset` calls check user permissions
(tu/expect-schema
 {:status   (s/eq "failed")
  :error    (s/eq "You do not have permissions to run this query.")
  s/Keyword s/Any}
 (data/with-temp-copy-of-db
   ;; give all-users *partial* permissions for the DB, so we know we're checking more than just read permissions for
   ;; the Database
   (perms/revoke-permissions! (group/all-users) (data/id))
   (perms/grant-permissions! (group/all-users) (data/id) "schema_that_does_not_exist")
   ((test-users/user->client :rasta) :post "dataset"
    (data/mbql-query venues {:limit 1}))))

;; Can we fetch a native version of an MBQL query with `POST /api/dataset/native`?
(expect
  {:query (str "SELECT \"PUBLIC\".\"VENUES\".\"ID\" AS \"ID\", \"PUBLIC\".\"VENUES\".\"NAME\" AS \"NAME\" "
               "FROM \"PUBLIC\".\"VENUES\" "
               "LIMIT 1048576")
   :params nil}
  ((test-users/user->client :rasta) :post "dataset/native"
   (data/mbql-query venues
     {:fields [$id $name]})))

;; `POST /api/dataset/native` should require that the user have ad-hoc native perms for the DB
(tu/expect-schema
  {:permissions-error? (s/eq true)
   :message            (s/eq "You do not have permissions to run this query.")
   s/Any               s/Any}
  (tu.log/suppress-output
    (data/with-temp-copy-of-db
      ;; Give All Users permissions to see the `venues` Table, but not ad-hoc native perms
      (perms/revoke-permissions! (group/all-users) (data/id))
      (perms/grant-permissions! (group/all-users) (data/id) "PUBLIC" (data/id :venues))
      ((test-users/user->client :rasta) :post "dataset/native"
       (data/mbql-query venues
         {:fields [$id $name]})))))<|MERGE_RESOLUTION|>--- conflicted
+++ resolved
@@ -58,15 +58,7 @@
 (expect
   {:api-response
    {:data                   {:rows        [[1000]]
-<<<<<<< HEAD
-                             :cols        [{:base_type    "type/Integer"
-                                            :special_type "type/Number"
-                                            :name         "count"
-                                            :display_name "Count"
-                                            :source       "aggregation"}]
-=======
                              :cols        [(tu/obj->json->obj (qp.test/aggregate-col :count))]
->>>>>>> d3ff5fdc
                              :native_form true}
     :row_count              1
     :status                 "completed"
