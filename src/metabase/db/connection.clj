(ns metabase.db.connection
  "Functions for getting the application database connection type and JDBC spec, or temporarily overriding them.
   TODO - consider renaming this namespace `metabase.db.config`."
  (:require [metabase.db.connection-pool-setup :as connection-pool-setup]
            [metabase.db.env :as mdb.env]
            [potemkin :as p]))

<<<<<<< HEAD
(p/defrecord+ ApplicationDB [^clojure.lang.Keyword db-type
                             ^javax.sql.DataSource data-source
                             ^clojure.lang.Atom    cache
                             ^java.util.UUID       uuid]
=======
;; Counter for [[unique-identifier]] -- this is a simple counter rather that [[java.util.UUID/randomUUID]] so we don't
;; waste precious entropy on launch generating something that doesn't need to be random (it just needs to be unique)
(defonce ^:private application-db-counter
  (atom 0))

(p/defrecord+ ApplicationDB [^clojure.lang.Keyword db-type
                             ^javax.sql.DataSource data-source
                             ;; used by [[metabase.db/setup-db!]] and [[metabase.db/db-is-set-up?]] to record whether
                             ;; the usual setup steps have been performed (i.e., running Liquibase and Clojure-land data
                             ;; migrations).
                             ^clojure.lang.Atom    status
                             ;; A unique identifier generated for this specific application DB. Use this as a
                             ;; memoization/cache key. See [[unique-identifier]] for more information.
                             id]
>>>>>>> cc4c3bad
  javax.sql.DataSource
  (getConnection [_]
    (.getConnection data-source))

  (getConnection [_ user password]
    (.getConnection data-source user password)))

(alter-meta! #'->ApplicationDB assoc :private true)
(alter-meta! #'map->ApplicationDB assoc :private true)

<<<<<<< HEAD
(defn application-db [db-type data-source & {:keys [create-pool?], :or {create-pool? false}}]
=======
(defn application-db
  "Create a new Metabase application database (type and [[javax.sql.DataSource]]). For use in combination
  with [[*application-db*]]:

    (binding [mdb.connection/*application-db* (mdb.connection/application-db :h2 my-data-source)]
      ...)

  Options:

  * `:create-pool?` -- whether to create a c3p0 connection pool data source for this application database if
    `data-source` is not already a pooled data source. Default: `false`. You should only do this for application DBs
    that are expected to be long-lived; for test DBs that will be destroyed at the end of the test it's hardly worth it."
  ^ApplicationDB [db-type data-source & {:keys [create-pool?], :or {create-pool? false}}]
  ;; this doesn't use [[schema.core/defn]] because [[schema.core/defn]] doesn't like optional keyword args
  {:pre [(#{:h2 :mysql :postgres} db-type)
         (instance? javax.sql.DataSource data-source)]}
>>>>>>> cc4c3bad
  (map->ApplicationDB
   {:db-type     db-type
    :data-source (if create-pool?
                   (connection-pool-setup/connection-pool-data-source db-type data-source)
                   data-source)
<<<<<<< HEAD
    :cache       (atom {})
    ;; for memoization purposes
    :uuid        (java.util.UUID/randomUUID)}))

(def ^:dynamic ^ApplicationDB *application-db*
=======
    :status      (atom nil)
    ;; for memoization purposes. See [[unique-identifier]] for more information.
    :id          (swap! application-db-counter inc)}))

(def ^:dynamic ^ApplicationDB *application-db*
  "Type info and [[javax.sql.DataSource]] for the current Metabase application database. Create a new instance
  with [[application-db]]."
>>>>>>> cc4c3bad
  (application-db mdb.env/db-type mdb.env/data-source :create-pool? true))

(defn db-type
  "Keyword type name of the application DB. Matches corresponding db-type name e.g. `:h2`, `:mysql`, or `:postgres`."
  []
  (:db-type *application-db*))

(defn quoting-style
  "HoneySQL quoting style to use for application DBs of the given type. Note for H2 application DBs we automatically
  uppercase all identifiers (since this is H2's default behavior) whereas in the SQL QP we stick with the case we got
  when we synced the DB."
  [db-type]
  (case db-type
    :postgres :ansi
    :h2       :h2
    :mysql    :mysql))

<<<<<<< HEAD
(defn ^:deprecated data-source
  "Get a data source for the application DB, derived from environment variables. This is NOT a pooled data source!
  That's created later as part of [[metabase.db/setup-db!]] -- use [[toucan.db/connection]] if you want to get
  a [[clojure.java.jdbc]] spec for the connection pool.

  DEPRECATED: Just use [[*application-db*]] directly."
  ^javax.sql.DataSource []
  *application-db*)

(defn uuid []
  (:uuid *application-db*))

(defn cache ^clojure.lang.Atom []
  (:cache *application-db*))

(defn cached-value
  [k thunk]
  {:pre [(fn? thunk)]}
  (let [cache* (cache)
        v      (get @cache* k ::not-found)]
    (if-not (= v ::not-found)
      v
      (locking cache*
        (let [v (get @cache* k ::not-found)]
          (if-not (= v ::not-found)
            v
            (let [v (thunk)]
              (swap! cache* assoc k v)
              v)))))))
=======
;; TODO -- you can just use [[*application-db*]] directly, we can probably get rid of this and use that directly instead
(defn data-source
  "Get a data source for the application DB, derived from environment variables. This is NOT a pooled data source!
  That's created later as part of [[metabase.db/setup-db!]] -- use [[toucan.db/connection]] if you want to get
  a [[clojure.java.jdbc]] spec for the connection pool."
  ^javax.sql.DataSource []
  *application-db*)

;; I didn't call this `id` so there's no confusing this with a data warehouse [[metabase.models.database]] instance --
;; it's a number that I don't want getting mistaken for an `Database` `id`. Also the fact that it's an Integer is not
;; something callers of this function really need to be concerned about
(defn unique-identifier
  "Unique identifier for the Metabase application DB. This value will stay the same as long as the application DB stays
  the same; if the application DB is dynamically rebound, this will return a new value.

  For normal memoization you can use [[memoize-for-application-db]]; you should only need to use this directly for TTL
  memoization with [[clojure.core.memoize]] or other special cases. See [[metabase.driver.util/database->driver*]] for
  an example of using this for TTL memoization."
  []
  (:id *application-db*))

(defn memoize-for-application-db
  "Like [[clojure.core/memoize]], but only memoizes for the current application database; memoized values will be
  ignored if the app DB is dynamically rebound. For TTL memoization with [[clojure.core.memoize]], set
  `:clojure.core.memoize/args-fn` instead; see [[metabase.driver.util/database->driver*]] for an example of how to do
  this."
  [f]
  (let [f* (memoize (fn [_application-db-id & args]
                      (apply f args)))]
    (fn [& args]
      (apply f* (unique-identifier) args))))
>>>>>>> cc4c3bad
<|MERGE_RESOLUTION|>--- conflicted
+++ resolved
@@ -5,12 +5,6 @@
             [metabase.db.env :as mdb.env]
             [potemkin :as p]))
 
-<<<<<<< HEAD
-(p/defrecord+ ApplicationDB [^clojure.lang.Keyword db-type
-                             ^javax.sql.DataSource data-source
-                             ^clojure.lang.Atom    cache
-                             ^java.util.UUID       uuid]
-=======
 ;; Counter for [[unique-identifier]] -- this is a simple counter rather that [[java.util.UUID/randomUUID]] so we don't
 ;; waste precious entropy on launch generating something that doesn't need to be random (it just needs to be unique)
 (defonce ^:private application-db-counter
@@ -25,7 +19,6 @@
                              ;; A unique identifier generated for this specific application DB. Use this as a
                              ;; memoization/cache key. See [[unique-identifier]] for more information.
                              id]
->>>>>>> cc4c3bad
   javax.sql.DataSource
   (getConnection [_]
     (.getConnection data-source))
@@ -36,9 +29,6 @@
 (alter-meta! #'->ApplicationDB assoc :private true)
 (alter-meta! #'map->ApplicationDB assoc :private true)
 
-<<<<<<< HEAD
-(defn application-db [db-type data-source & {:keys [create-pool?], :or {create-pool? false}}]
-=======
 (defn application-db
   "Create a new Metabase application database (type and [[javax.sql.DataSource]]). For use in combination
   with [[*application-db*]]:
@@ -55,19 +45,11 @@
   ;; this doesn't use [[schema.core/defn]] because [[schema.core/defn]] doesn't like optional keyword args
   {:pre [(#{:h2 :mysql :postgres} db-type)
          (instance? javax.sql.DataSource data-source)]}
->>>>>>> cc4c3bad
   (map->ApplicationDB
    {:db-type     db-type
     :data-source (if create-pool?
                    (connection-pool-setup/connection-pool-data-source db-type data-source)
                    data-source)
-<<<<<<< HEAD
-    :cache       (atom {})
-    ;; for memoization purposes
-    :uuid        (java.util.UUID/randomUUID)}))
-
-(def ^:dynamic ^ApplicationDB *application-db*
-=======
     :status      (atom nil)
     ;; for memoization purposes. See [[unique-identifier]] for more information.
     :id          (swap! application-db-counter inc)}))
@@ -75,7 +57,6 @@
 (def ^:dynamic ^ApplicationDB *application-db*
   "Type info and [[javax.sql.DataSource]] for the current Metabase application database. Create a new instance
   with [[application-db]]."
->>>>>>> cc4c3bad
   (application-db mdb.env/db-type mdb.env/data-source :create-pool? true))
 
 (defn db-type
@@ -93,37 +74,6 @@
     :h2       :h2
     :mysql    :mysql))
 
-<<<<<<< HEAD
-(defn ^:deprecated data-source
-  "Get a data source for the application DB, derived from environment variables. This is NOT a pooled data source!
-  That's created later as part of [[metabase.db/setup-db!]] -- use [[toucan.db/connection]] if you want to get
-  a [[clojure.java.jdbc]] spec for the connection pool.
-
-  DEPRECATED: Just use [[*application-db*]] directly."
-  ^javax.sql.DataSource []
-  *application-db*)
-
-(defn uuid []
-  (:uuid *application-db*))
-
-(defn cache ^clojure.lang.Atom []
-  (:cache *application-db*))
-
-(defn cached-value
-  [k thunk]
-  {:pre [(fn? thunk)]}
-  (let [cache* (cache)
-        v      (get @cache* k ::not-found)]
-    (if-not (= v ::not-found)
-      v
-      (locking cache*
-        (let [v (get @cache* k ::not-found)]
-          (if-not (= v ::not-found)
-            v
-            (let [v (thunk)]
-              (swap! cache* assoc k v)
-              v)))))))
-=======
 ;; TODO -- you can just use [[*application-db*]] directly, we can probably get rid of this and use that directly instead
 (defn data-source
   "Get a data source for the application DB, derived from environment variables. This is NOT a pooled data source!
@@ -154,5 +104,4 @@
   (let [f* (memoize (fn [_application-db-id & args]
                       (apply f args)))]
     (fn [& args]
-      (apply f* (unique-identifier) args))))
->>>>>>> cc4c3bad
+      (apply f* (unique-identifier) args))))