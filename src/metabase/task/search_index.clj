--- conflicted
+++ resolved
@@ -1,26 +1,16 @@
 (ns metabase.task.search-index
-  ;; metabase.search.postgres.ingestion has not been exposed publicly yet, it needs a higher level API
-  #_{:clj-kondo/ignore [:metabase/ns-module-checker]}
   (:require
    [clojurewerkz.quartzite.jobs :as jobs]
    [clojurewerkz.quartzite.schedule.simple :as simple]
    [clojurewerkz.quartzite.triggers :as triggers]
-<<<<<<< HEAD
-   [metabase.search :as search]
-   [metabase.search.postgres.ingestion :as search.ingestion]
-=======
    [metabase.analytics.prometheus :as prometheus]
    [metabase.search.core :as search]
->>>>>>> cfe32222
    [metabase.task :as task]
    [metabase.util :as u]
    [metabase.util.log :as log])
   (:import
-<<<<<<< HEAD
-=======
    (java.time Instant)
    (java.util Date)
->>>>>>> cfe32222
    (org.quartz DisallowConcurrentExecution JobDetail Trigger)))
 
 (set! *warn-on-reflection* true)
@@ -29,14 +19,9 @@
 (def ^:private reindex-stem "metabase.task.search-index.reindex")
 (def ^:private update-stem "metabase.task.search-index.update")
 
-<<<<<<< HEAD
-(def ^:private reindex-stem "metabase.task.search-index.reindex")
-(def ^:private update-stem "metabase.task.search-index.update")
-=======
 (def init-job-key
   "Key used to define and trigger a job that ensures there is an active index."
   (jobs/key (str init-stem ".job")))
->>>>>>> cfe32222
 
 (def reindex-job-key
   "Key used to define and trigger a job that rebuilds the entire index from scratch."
@@ -48,23 +33,6 @@
 
 ;; We define the job bodies outside the defrecord, so that we can redefine them live from the REPL
 
-<<<<<<< HEAD
-(defn- reindex! []
-  (when (search/supports-index?)
-    (if (not @recreated?)
-      (do (log/info "Recreating search index from the latest schema")
-          ;; Each instance in a multi-instance deployment will recreate the table the first time it is selected to run
-          ;; the job, resulting in a momentary lack of search results.
-          ;; One solution to this would be to store metadata about the index in another table, which we can use to
-          ;; determine whether it was built by another version of Metabase and should be rebuilt.
-
-          (search/init-index! {:force-reset? (not @recreated?)})
-          (reset! recreated? true))
-      (do (log/info "Reindexing searchable entities")
-          (search/reindex!)))
-    ;; It would be nice to output how many entries were updated.
-    (log/info "Done indexing.")))
-=======
 (defn- report->prometheus! [duration report]
   (prometheus/inc! :metabase-search/index-ms duration)
   (doseq [[model cnt] report]
@@ -94,23 +62,16 @@
       (report->prometheus! duration report)
       (log/infof "Done reindexing in %.0fms %s" duration (sort-by (comp - val) report))
       report)))
->>>>>>> cfe32222
 
 (defn- update-index! []
   (when (search/supports-index?)
     (while true
-<<<<<<< HEAD
-      (let [updated-entry-count (search.ingestion/process-next-batch Long/MAX_VALUE 100)]
-        (when (pos? updated-entry-count)
-          (log/infof "Updated %d search index entries" updated-entry-count))))))
-=======
       (let [timer    (u/start-timer)
             report   (search/process-next-batch! Long/MAX_VALUE 100)
             duration (u/since-ms timer)]
         (when (seq report)
           (report->prometheus! duration report)
           (log/debugf "Indexed search entries in %.0fms %s" duration (sort-by (comp - val) report)))))))
->>>>>>> cfe32222
 
 (defn- force-scheduled-task! [^JobDetail job ^Trigger trigger]
   ;; For some reason, using the schedule-task! with a non-durable job causes it to only fire on the first trigger.
@@ -119,17 +80,12 @@
   (task/add-job! job)
   (task/add-trigger! trigger))
 
-<<<<<<< HEAD
-(jobs/defjob ^{DisallowConcurrentExecution true
-               :doc                        "Populate Search Index"}
-=======
 (jobs/defjob ^{:doc "Ensure a Search Index exists"}
   SearchIndexInit [_ctx]
   (init!))
 
 (jobs/defjob ^{DisallowConcurrentExecution true
                :doc                        "Populate a new Search Index"}
->>>>>>> cfe32222
   SearchIndexReindex [_ctx]
   (reindex!))
 
@@ -138,8 +94,6 @@
   SearchIndexUpdate [_ctx]
   (update-index!))
 
-<<<<<<< HEAD
-=======
 (defmethod task/init! ::SearchIndexInit [_]
   (let [job (jobs/build
              (jobs/of-type SearchIndexInit)
@@ -148,7 +102,6 @@
     (task/add-job! job)
     (task/trigger-now! init-job-key)))
 
->>>>>>> cfe32222
 (defmethod task/init! ::SearchIndexReindex [_]
   (let [job         (jobs/build
                      (jobs/of-type SearchIndexReindex)
@@ -158,19 +111,12 @@
         trigger     (triggers/build
                      (triggers/with-identity trigger-key)
                      (triggers/for-job reindex-job-key)
-<<<<<<< HEAD
-                     (triggers/start-now)
-                     (triggers/with-schedule
-                      (simple/schedule (simple/with-interval-in-hours 1))))]
-    (force-scheduled-task! job trigger)))
-=======
                      (triggers/start-at (Date/from (.plusSeconds (Instant/now) 3600)))
                      (triggers/with-schedule
                       (simple/schedule
                        (simple/with-interval-in-hours 1)
                        (simple/repeat-forever))))]
     (task/schedule-task! job trigger)))
->>>>>>> cfe32222
 
 (defmethod task/init! ::SearchIndexUpdate [_]
   (let [job         (jobs/build
