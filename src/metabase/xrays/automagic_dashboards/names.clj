--- conflicted
+++ resolved
@@ -2,16 +2,10 @@
   (:require
    [clojure.string :as str]
    [java-time.api :as t]
-<<<<<<< HEAD
    [metabase.lib.core :as lib]
    [metabase.lib.schema.aggregation :as lib.schema.aggregation]
    [metabase.lib.schema.mbql-clause :as lib.schema.mbql-clause]
    [metabase.lib.schema.ref :as lib.schema.ref]
-=======
-   ;; legacy usages, do not use legacy MBQL stuff in new code.
-   ^{:clj-kondo/ignore [:discouraged-namespace]} [metabase.legacy-mbql.normalize :as mbql.normalize]
-   [metabase.lib.util.match :as lib.util.match]
->>>>>>> 837584bd
    [metabase.query-processor.util :as qp.util]
    [metabase.util.date-2 :as u.date]
    [metabase.util.i18n :refer [deferred-tru tru]]
