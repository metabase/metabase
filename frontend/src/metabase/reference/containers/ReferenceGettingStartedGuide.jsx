--- conflicted
+++ resolved
@@ -485,13 +485,11 @@
                                     />
                                 </div>
                             ]}
-                            {
-                               has(metrics) && (
+                            { has(metrics) && (
                                     <div className="my4 pt4">
                                         <SectionHeader trim={guide.important_metrics.length === 0}>
                                             { guide.important_metrics && guide.important_metrics.length > 0 ? 'Numbers that we pay attention to' : 'Metrics' }
                                         </SectionHeader>
-<<<<<<< HEAD
                                         { (guide.important_metrics && guide.important_metrics.length > 0) ? [
                                             <div className="my2">
                                                 { guide.important_metrics.map((metricId) =>
@@ -515,47 +513,6 @@
                                                         }
                                                     />
                                                 )}
-=======
-                                        <GuideDetail
-                                            key={'dashboardDetail'}
-                                            type="dashboard"
-                                            entity={dashboards[guide.most_important_dashboard]}
-                                            tables={tables}
-                                        />
-                                    </div>
-                                ]}
-                                <div className="my4">
-                                    { guide.important_metrics && guide.important_metrics.length > 0 && [
-                                        <div className="my2">
-                                            <SectionHeader key={'metricsTitle'}>
-                                                Numbers that we pay attention to
-                                            </SectionHeader>
-                                            { guide.important_metrics.map((metricId) =>
-                                                <GuideDetail
-                                                    key={metricId}
-                                                    type="metric"
-                                                    entity={metrics[metricId]}
-                                                    tables={tables}
-                                                    exploreLinks={guide.metric_important_fields[metricId] &&
-                                                        guide.metric_important_fields[metricId]
-                                                            .map(fieldId => metadataFields[fieldId])
-                                                            .map(field => ({
-                                                                name: field.display_name || field.name,
-                                                                url: getQuestionUrl({
-                                                                    dbId: tables[field.table_id] && tables[field.table_id].db_id,
-                                                                    tableId: field.table_id,
-                                                                    fieldId: field.id,
-                                                                    metricId
-                                                                })
-                                                            }))
-                                                    }
-                                                />
-                                            )}
-                                            <div>
-                                                <Link className="Button Button--primary" to={'/reference/metrics'}>
-                                                    See all metrics
-                                                </Link>
->>>>>>> c35a1581
                                             </div>
                                         ] :
                                             <GuideText>
