--- conflicted
+++ resolved
@@ -1,7 +1,5 @@
 import { css } from "@emotion/react";
 import styled from "@emotion/styled";
-
-import { color } from "metabase/lib/colors";
 
 export interface QuarterRootProps {
   isSelected: boolean;
@@ -16,24 +14,14 @@
   cursor: pointer;
 
   &:hover {
-<<<<<<< HEAD
     color: var(--mb-color-text-white);
-    background-color: ${color("brand")};
-=======
-    color: ${color("white")};
     background-color: var(--mb-color-brand);
->>>>>>> 2bfaab28
   }
 
   ${({ isSelected }) =>
     isSelected &&
     css`
-<<<<<<< HEAD
       color: var(--mb-color-text-white);
-      background-color: ${color("brand")};
-=======
-      color: ${color("white")};
       background-color: var(--mb-color-brand);
->>>>>>> 2bfaab28
     `}
 `;