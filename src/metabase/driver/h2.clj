--- conflicted
+++ resolved
@@ -2,19 +2,9 @@
   (:require [clojure.string :as str]
             [honeysql.core :as hsql]
             [java-time :as t]
-<<<<<<< HEAD
-            [metabase
-             [driver :as driver]
-             [util :as u]]
-            [metabase.db
-             [jdbc-protocols :as jdbc-protocols]
-             [spec :as dbspec]]
-=======
-            [metabase.db :as mdb]
             [metabase.db.jdbc-protocols :as jdbc-protocols]
             [metabase.db.spec :as dbspec]
             [metabase.driver :as driver]
->>>>>>> db0793ae
             [metabase.driver.common :as driver.common]
             [metabase.driver.sql-jdbc.connection :as sql-jdbc.conn]
             [metabase.driver.sql-jdbc.execute :as sql-jdbc.execute]
