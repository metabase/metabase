import { type ReactNode, useCallback, useEffect } from "react";
import { match } from "ts-pattern";

import { InteractiveAdHocQuestion } from "embedding-sdk/components/private/InteractiveAdHocQuestion";
import {
  DashboardNotFoundError,
  SdkLoader,
} from "embedding-sdk/components/private/PublicComponentWrapper";
import { renderOnlyInSdkProvider } from "embedding-sdk/components/private/SdkContext";
import {
  type SdkDashboardDisplayProps,
  useSdkDashboardParams,
} from "embedding-sdk/hooks/private/use-sdk-dashboard-params";
import { useSdkDispatch, useSdkSelector } from "embedding-sdk/store";
import type { DashboardEventHandlersProps } from "embedding-sdk/types/dashboard";
import type { MetabasePluginsConfig } from "embedding-sdk/types/plugins";
import { Dashboard } from "metabase/dashboard/components/Dashboard/Dashboard";
import {
  DASHBOARD_DISPLAY_ACTIONS,
  DASHBOARD_EDITING_ACTIONS,
  SDK_DASHBOARD_VIEW_ACTIONS,
} from "metabase/dashboard/components/DashboardHeader/DashboardHeaderButtonRow/constants";
import {
  DashboardContextProvider,
  useDashboardContext,
} from "metabase/dashboard/context";
import { useEmbedTheme } from "metabase/dashboard/hooks";
import type { MetabasePluginsConfig as InternalMetabasePluginsConfig } from "metabase/embedding-sdk/types/plugins";
import { useDashboardLoadHandlers } from "metabase/public/containers/PublicOrEmbeddedDashboard/use-dashboard-load-handlers";
import { setErrorPage } from "metabase/redux/app";
import { getErrorPage } from "metabase/selectors/app";
import { getEmbeddingMode } from "metabase/visualizations/click-actions/lib/modes";
import type { ClickActionModeGetter } from "metabase/visualizations/types";

import type { DrillThroughQuestionProps } from "../InteractiveQuestion/InteractiveQuestion";

import { StyledPublicComponentWrapper } from "./SdkDashboard.styled";
import {
  type InteractiveDashboardContextType,
  InteractiveDashboardProvider,
} from "./context";
import { useCommonDashboardParams } from "./use-common-dashboard-params";

/**
 * @interface
 * @expand
 * @category InteractiveDashboard
 */
export type SdkDashboardProps = {
  /**
   * @internal
   * Controls the behavior of the dashboard.
   * - `editable`: Allows editing and drill-throughs
   * - `interactive`: Allows drill-throughs only
   */
<<<<<<< HEAD
  mode?: "editable" | "interactive" | "static";
=======
  mode?: "editable" | "interactive";
>>>>>>> 1a72d000

  // @todo pass the question context to the question view component,
  //       once we have a public-facing question context.
  /**
   * A custom React component to render the question layout.
   * Use namespaced InteractiveQuestion components to build the layout.
   */
  renderDrillThroughQuestion?: () => ReactNode;

  /**
   * Height of a question component when drilled from the dashboard to a question level.
   */
  drillThroughQuestionHeight?: number;

  /**
   * Additional mapper function to override or add drill-down menu. See the implementing custom actions section for more details.
   */
  plugins?: MetabasePluginsConfig;

  /**
   * Props for the drill-through question
   */
  drillThroughQuestionProps?: DrillThroughQuestionProps;
} & SdkDashboardDisplayProps &
  DashboardEventHandlersProps;

const SdkDashboardInner = ({
  drillThroughQuestionProps,
  onEditQuestion,
  mode,
}: Pick<SdkDashboardProps, "mode"> &
  Pick<InteractiveDashboardContextType, "onEditQuestion"> &
  Pick<SdkDashboardProps, "drillThroughQuestionProps">) => {
  const { isEditing } = useDashboardContext();

  const dashboardActions = match({ mode, isEditing })
    .with(
      { mode: "editable", isEditing: false },
      () => SDK_DASHBOARD_VIEW_ACTIONS,
    )
    .with(
      { mode: "editable", isEditing: true },
      () => DASHBOARD_EDITING_ACTIONS,
    )
    .otherwise(() => DASHBOARD_DISPLAY_ACTIONS);

  return (
    <InteractiveDashboardProvider
      plugins={drillThroughQuestionProps?.plugins}
      onEditQuestion={onEditQuestion}
      dashboardActions={dashboardActions}
    >
      <Dashboard />
    </InteractiveDashboardProvider>
  );
};

/**
 * A dashboard component with the features available in the `InteractiveDashboard` component, as well as the ability to add and update questions, layout, and content within your dashboard.
 *
 * @function
 * @category InteractiveDashboard
 * @param props
 */
export const SdkDashboard = ({
  dashboardId: initialDashboardId,
  initialParameters = {},
  withTitle = true,
  withCardTitle = true,
  withDownloads = false,
  withFooter = true,
  hiddenParameters = [],
  drillThroughQuestionHeight,
  plugins,
  onLoad,
  onLoadWithoutCards,
  className,
  style,
  drillThroughQuestionProps = {
    title: withTitle,
    height: drillThroughQuestionHeight,
    plugins: plugins,
  },
  renderDrillThroughQuestion: AdHocQuestionView,
}: SdkDashboardProps) => {
  const { handleLoad, handleLoadWithoutCards } = useDashboardLoadHandlers({
    onLoad,
    onLoadWithoutCards,
  });

  const {
    displayOptions,
    ref,
    isFullscreen,
    onFullscreenChange,
    refreshPeriod,
    onRefreshPeriodChange,
    setRefreshElapsedHook,
    isLoading,
    dashboardId,
  } = useSdkDashboardParams({
    dashboardId: initialDashboardId,
    withDownloads,
    withTitle,
    withFooter,
    hiddenParameters,
    initialParameters,
  });

  const {
    adhocQuestionUrl,
    onNavigateBackToDashboard,
    onEditQuestion,
    onNavigateToNewCardFromDashboard,
  } = useCommonDashboardParams({
    dashboardId,
  });

  const { theme } = useEmbedTheme();

  const getClickActionMode: ClickActionModeGetter = useCallback(
    ({ question }) =>
      getEmbeddingMode({
        question,
        plugins: plugins as InternalMetabasePluginsConfig,
      }),
    [plugins],
  );

  const errorPage = useSdkSelector(getErrorPage);
  const dispatch = useSdkDispatch();
  useEffect(() => {
    if (dashboardId) {
      dispatch(setErrorPage(null));
    }
  }, [dispatch, dashboardId]);

  if (isLoading) {
    return (
      <StyledPublicComponentWrapper className={className} style={style}>
        <SdkLoader />
      </StyledPublicComponentWrapper>
    );
  }

  if (!dashboardId || errorPage?.status === 404) {
    return (
      <StyledPublicComponentWrapper className={className} style={style}>
        <DashboardNotFoundError id={initialDashboardId} />
      </StyledPublicComponentWrapper>
    );
  }

  return (
    <StyledPublicComponentWrapper className={className} style={style} ref={ref}>
      <DashboardContextProvider
        dashboardId={dashboardId}
        parameterQueryParams={initialParameters}
        refreshPeriod={refreshPeriod}
        onRefreshPeriodChange={onRefreshPeriodChange}
        setRefreshElapsedHook={setRefreshElapsedHook}
        isFullscreen={isFullscreen}
        onFullscreenChange={onFullscreenChange}
        navigateToNewCardFromDashboard={onNavigateToNewCardFromDashboard}
        downloadsEnabled={displayOptions.downloadsEnabled}
        background={displayOptions.background}
        bordered={displayOptions.bordered}
        hideParameters={displayOptions.hideParameters}
        titled={displayOptions.titled}
        cardTitled={withCardTitle}
        theme={theme}
        onLoad={handleLoad}
        onLoadWithoutCards={handleLoadWithoutCards}
        onError={(error) => dispatch(setErrorPage(error))}
        getClickActionMode={getClickActionMode}
        withFooter={withFooter}
      >
        {adhocQuestionUrl ? (
          <InteractiveAdHocQuestion
            questionPath={adhocQuestionUrl}
            onNavigateBack={onNavigateBackToDashboard}
            {...drillThroughQuestionProps}
          >
            {AdHocQuestionView && <AdHocQuestionView />}
          </InteractiveAdHocQuestion>
        ) : (
          <SdkDashboardInner
            drillThroughQuestionProps={drillThroughQuestionProps}
            onEditQuestion={onEditQuestion}
          />
        )}
      </DashboardContextProvider>
    </StyledPublicComponentWrapper>
  );
};

/**
 * @interface
 * @expand
 * @category InteractiveDashboard
 */
export type EditableDashboardProps = Omit<SdkDashboardProps, "mode">;
/**
 * @interface
 * @expand
 * @category InteractiveDashboard
 */
export type EditableDashboardProps = Omit<SdkDashboardProps, "mode">;

/**
 * A dashboard component with the features available in the `InteractiveDashboard` component, as well as the ability to add and update questions, layout, and content within your dashboard.
 *
 * @function
 * @category InteractiveDashboard
 * @param props
 */
export const EditableDashboard = (props: EditableDashboardProps) => {
  return <SdkDashboard mode="editable" {...props} />;
};

/**
 * @interface
 * @expand
 * @category InteractiveDashboard
 */
export type InteractiveDashboardProps = Omit<SdkDashboardProps, "mode">;

/**
 * A dashboard component with drill downs, click behaviors, and the ability to view and click into questions.
 *
 * @function
 * @category InteractiveDashboard
 */
export const InteractiveDashboard = renderOnlyInSdkProvider(
  (props: InteractiveDashboardProps) => (
    <SdkDashboard {...props} mode="interactive" />
  ),
<<<<<<< HEAD
);

/**
 * @interface
 * @expand
 * @category StaticDashboard
 */
export type StaticDashboardProps = Omit<
  SdkDashboardProps,
  | "mode"
  | "drillThroughQuestionProps"
  | "drillThroughQuestionHeight"
  | "plugins"
>;

/**
 * A lightweight dashboard component.
 *
 * @function
 * @category StaticDashboard
 */
export const StaticDashboard = (props: StaticDashboardProps) => (
  <SdkDashboard mode="static" {...props} />
=======
>>>>>>> 1a72d000
);<|MERGE_RESOLUTION|>--- conflicted
+++ resolved
@@ -53,11 +53,7 @@
    * - `editable`: Allows editing and drill-throughs
    * - `interactive`: Allows drill-throughs only
    */
-<<<<<<< HEAD
   mode?: "editable" | "interactive" | "static";
-=======
-  mode?: "editable" | "interactive";
->>>>>>> 1a72d000
 
   // @todo pass the question context to the question view component,
   //       once we have a public-facing question context.
@@ -260,12 +256,6 @@
  * @category InteractiveDashboard
  */
 export type EditableDashboardProps = Omit<SdkDashboardProps, "mode">;
-/**
- * @interface
- * @expand
- * @category InteractiveDashboard
- */
-export type EditableDashboardProps = Omit<SdkDashboardProps, "mode">;
 
 /**
  * A dashboard component with the features available in the `InteractiveDashboard` component, as well as the ability to add and update questions, layout, and content within your dashboard.
@@ -295,7 +285,6 @@
   (props: InteractiveDashboardProps) => (
     <SdkDashboard {...props} mode="interactive" />
   ),
-<<<<<<< HEAD
 );
 
 /**
@@ -319,6 +308,4 @@
  */
 export const StaticDashboard = (props: StaticDashboardProps) => (
   <SdkDashboard mode="static" {...props} />
-=======
->>>>>>> 1a72d000
 );