--- conflicted
+++ resolved
@@ -210,9 +210,7 @@
   > **Code health:** Legacy. This has many legitimate uses (as of March 2024), but we should aim to reduce the places
   where a legacy query is still needed. Consider if it's practical to port the consumer of this legacy query to MLv2."
   [query-map]
-  (-> (if (lib.util/source-metric-id query-map)
-        (dissoc query-map :lib/metadata)
-        (lib.query/->legacy-MBQL query-map))
+  (-> (lib.query/->legacy-MBQL query-map)
       fix-namespaced-values (clj->js :keyword-fn u/qualified-name)))
 
 (defn ^:export append-stage
@@ -644,7 +642,6 @@
    (lib.core/normalize (js->clj source-clause :keywordize-keys true))
    (lib.core/normalize (js->clj target-clause :keywordize-keys true))))
 
-<<<<<<< HEAD
 (defn- unwrap [a-query]
   (let [a-query (mbql.js/unwrap a-query)]
     (cond-> a-query
@@ -665,9 +662,6 @@
   [a-query]
   (-> a-query normalize-to-clj (clj->js :keyword-fn u/qualified-name)))
 
-(defn- prep-query-for-equals-legacy [a-query field-ids]
-=======
-
 ;; # Comparing queries
 ;; There are a few places in the FE where we need to compare two queries, typically to check whether the current
 ;; question has been changed and needs to be saved.
@@ -675,8 +669,7 @@
 ;; **This currently only works for legacy queries in JSON form.** At some point MLv2 queries will become the source of
 ;; truth, and the format used on the wire. At that point, we'll want a similar comparison for MLv2 queries.
 
-(defn- prep-query-for-equals [a-query field-ids]
->>>>>>> 093308d2
+(defn- prep-query-for-equals-legacy [a-query field-ids]
   (-> a-query
       ;; If `:native` exists, but it doesn't have `:template-tags`, add it.
       (m/update-existing :native #(merge {:template-tags {}} %))
@@ -755,18 +748,10 @@
   wire, rather than legacy."
   ([query1 query2] (query= query1 query2 nil))
   ([query1 query2 field-ids]
-<<<<<<< HEAD
-   (and (= (some-> query1 (gobject/get "mbql/query"))
-           (some-> query2 (gobject/get "mbql/query")))
-        (let [n1 (prep-query-for-equals query1 field-ids)
-              n2 (prep-query-for-equals query2 field-ids)]
-          (query=* n1 n2)))))
-=======
    (let [ids (mapv js->clj field-ids)
          n1 (prep-query-for-equals query1 ids)
          n2 (prep-query-for-equals query2 ids)]
      (query=* n1 n2))))
->>>>>>> 093308d2
 
 ;; # Column Groups
 ;; In many places in the FE we show a list of columns which might be used to filter, aggregate, etc. These are shown in
@@ -1275,8 +1260,7 @@
   ;; [[with-different-table]] should be included in that refactor.
   [a-query]
   (or (lib.util/source-table-id a-query)
-      (some->> (lib.util/source-card-id a-query) (str "card__"))
-      (some->> (lib.util/source-metric-id a-query) (str "card__"))))
+      (some->> (lib.util/source-card-id a-query) (str "card__"))))
 
 ;; # Joins
 ;; Joins are a relatively complex component of a query. They specify a table (or model, in theory), 1 or more conditions
@@ -2203,28 +2187,19 @@
       (lib.core/can-run a-query))))
 
 (defn ^:export can-save
-<<<<<<< HEAD
-  "Returns true if `query` for a card of `card-type` can be saved.
-  `card-type` is optional and defaults to \"question\"."
+  "Returns true if the query can be saved.
+  `card-type` is optional and defaults to \"question\".
+
+  A query can be saved when:
+
+  - It is runnable, according to [[can-run]], and:
+  - For a native query, all its template tags either have a value provided, or a default.
+
+  > **Code health:** Healthy"
   ([a-query]
    (can-save a-query "question"))
   ([a-query card-type]
    (lib.cache/side-channel-cache
     (keyword "can-save" card-type) a-query
     (fn [_]
-      (lib.core/can-save a-query (keyword card-type))))))
-=======
-  "Returns true if the query can be saved.
-
-  A query can be saved when:
-
-  - It is runnable, according to [[can-run]], and:
-  - For a native query, all its template tags either have a value provided, or a default.
-
-  > **Code health:** Healthy"
-  [a-query]
-  (lib.cache/side-channel-cache
-   :can-save a-query
-   (fn [_]
-     (lib.core/can-save a-query))))
->>>>>>> 093308d2
+      (lib.core/can-save a-query (keyword card-type))))))