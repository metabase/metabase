--- conflicted
+++ resolved
@@ -436,18 +436,16 @@
     ;; Does the driver support percentile calculations (including median)
     :percentile-aggregations
 
-<<<<<<< HEAD
     ;; Does the driver support date, time, and timezone manipulation functions?
     ;; DEFAULTS TO TRUE
-    :date-functions})
-=======
+    :date-functions
+
     ;; Does the driver support experimental "writeback" actions like "delete this row" or "insert a new row" from 44+?
     :actions
 
     ;; Does the driver support custom writeback actions using `is_write` Saved Questions. Drivers that support this must
     ;; implement [[execute-write-query!]]
     :actions/custom})
->>>>>>> d5cfd8ea
 
 (defmulti supports?
   "Does this driver support a certain `feature`? (A feature is a keyword, and can be any of the ones listed above in
