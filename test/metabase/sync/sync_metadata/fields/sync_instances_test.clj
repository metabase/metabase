(ns ^:mb/once metabase.sync.sync-metadata.fields.sync-instances-test
  (:require
   [clojure.test :refer :all]
   [metabase.models.database :refer [Database]]
   [metabase.models.field :refer [Field]]
   [metabase.models.table :refer [Table]]
   [metabase.sync.sync-metadata :as sync-metadata]
   [metabase.sync.sync-metadata.fields :as sync-fields]
   [metabase.test.mock.toucanery :as toucanery]
   [metabase.util :as u]
   [toucan.db :as db]
   [toucan.util.test :as tt]
   [toucan2.core :as t2]))

(def ^:private toucannery-transactions-expected-fields-hierarchy
  {"ts"     nil
   "id"     nil
   "buyer"  {"cc"   nil
             "name" nil}
   "toucan" {"details" {"age"    nil
                        "weight" nil}
             "name"    nil}})

(defn- actual-fields-hierarchy [table-or-id]
  (let [parent-id->children (group-by :parent_id (db/select [Field :id :parent_id :name] :table_id (u/the-id table-or-id)))
        format-fields       (fn format-fields [fields]
                              (into {} (for [field fields]
                                         [(:name field) (when-let [nested-fields (seq (parent-id->children (:id field)))]
                                                          (format-fields nested-fields))])))]
    (format-fields (get parent-id->children nil))))

(deftest sync-fields-test
  (tt/with-temp* [Database [db {:engine ::toucanery/toucanery}]
                  Table    [table {:name "transactions", :db_id (u/the-id db)}]]
    ;; do the initial sync
    (sync-fields/sync-fields-for-table! table)
    (let [transactions-table-id (u/the-id (t2/select-one-pk Table :db_id (u/the-id db), :name "transactions"))]
      (is (= toucannery-transactions-expected-fields-hierarchy
             (actual-fields-hierarchy transactions-table-id))))))

(deftest delete-nested-field-test
  (testing (str "If you delete a nested Field, and re-sync a Table, it should recreate the Field as it was before! It "
                "should not create any duplicate Fields (#8950)")
    (tt/with-temp* [Database [db {:engine ::toucanery/toucanery}]
                    Table    [table {:name "transactions", :db_id (u/the-id db)}]]
      ;; do the initial sync
      (sync-fields/sync-fields-for-table! table)
      (let [transactions-table-id (u/the-id (t2/select-one-pk Table :db_id (u/the-id db), :name "transactions"))]
        (db/delete! Field :table_id transactions-table-id, :name "age")
        ;; ok, resync the Table. `toucan.details.age` should be recreated, but only one. We should *not* have a
        ;; `toucan.age` Field as well, which was happening before the bugfix in this PR
        (sync-fields/sync-fields-for-table! table)
        ;; Fetch all the Fields in the `transactions` Table (name & parent name) after the sync, format them in a
        ;; hierarchy for easy comparison
        (is (= toucannery-transactions-expected-fields-hierarchy
               (actual-fields-hierarchy transactions-table-id)))))))

(deftest sync-db-metadata-test
  ;; TODO: this uses the higher level `sync-metadata/sync-db-metadata!` entry but serves as a test for
  ;; `sync-instances` and perhaps can be moved to use this entry. This is a bit more mecahnical for code org so I
  ;; don't want to get into that in this change.
  (testing "Make sure nested fields get resynced correctly if their parent field didnt' change"
    (tt/with-temp* [Database [db {:engine ::toucanery/toucanery}]]
      ;; do the initial sync
      (sync-metadata/sync-db-metadata! db)
      ;; delete our entry for the `transactions.toucan.details.age` field
      (let [transactions-table-id (u/the-id (t2/select-one-pk Table :db_id (u/the-id db), :name "transactions"))
            toucan-field-id       (u/the-id (t2/select-one-pk Field :table_id transactions-table-id, :name "toucan"))
            details-field-id      (u/the-id (t2/select-one-pk Field :table_id transactions-table-id, :name "details", :parent_id toucan-field-id))
            age-field-id          (u/the-id (t2/select-one-pk Field :table_id transactions-table-id, :name "age", :parent_id details-field-id))]
        (db/delete! Field :id age-field-id)
        ;; now sync again.
        (sync-metadata/sync-db-metadata! db)
        ;; field should be added back
        (is (= #{"weight" "age"}
               (t2/select-fn-set :name Field :table_id transactions-table-id, :parent_id details-field-id, :active true))))))

  (testing "Syncing can reactivate a field"
    (tt/with-temp* [Database [db {:engine ::toucanery/toucanery}]]
      ;; do the initial sync
      (sync-metadata/sync-db-metadata! db)
      ;; delete our entry for the `transactions.toucan.details.age` field
<<<<<<< HEAD
      (let [transactions-table-id (u/the-id (db/select-one-id Table :db_id (u/the-id db), :name "transactions"))
            toucan-field-id       (u/the-id (db/select-one-id Field :table_id transactions-table-id, :name "toucan"))
            details-field-id      (u/the-id (db/select-one-id Field :table_id transactions-table-id, :name "details", :parent_id toucan-field-id))
            age-field-id          (u/the-id (db/select-one-id Field :table_id transactions-table-id, :name "age", :parent_id details-field-id))]
        (t2/update! Field age-field-id {:active false})
=======
      (let [transactions-table-id (u/the-id (t2/select-one-pk Table :db_id (u/the-id db), :name "transactions"))
            toucan-field-id       (u/the-id (t2/select-one-pk Field :table_id transactions-table-id, :name "toucan"))
            details-field-id      (u/the-id (t2/select-one-pk Field :table_id transactions-table-id, :name "details", :parent_id toucan-field-id))
            age-field-id          (u/the-id (t2/select-one-pk Field :table_id transactions-table-id, :name "age", :parent_id details-field-id))]
        (db/update! Field age-field-id :active false)
>>>>>>> 952af410
        ;; now sync again.
        (sync-metadata/sync-db-metadata! db)
        ;; field should be reactivated
        (is (t2/select-fn-set :active Field :id age-field-id)))))

  (testing "Nested fields get reactivated if the parent field gets reactivated"
    (tt/with-temp* [Database [db {:engine ::toucanery/toucanery}]]
      ;; do the initial sync
      (sync-metadata/sync-db-metadata! db)
      ;; delete our entry for the `transactions.toucan.details.age` field
<<<<<<< HEAD
      (let [transactions-table-id (u/the-id (db/select-one-id Table :db_id (u/the-id db), :name "transactions"))
            toucan-field-id       (u/the-id (db/select-one-id Field :table_id transactions-table-id, :name "toucan"))
            details-field-id      (u/the-id (db/select-one-id Field :table_id transactions-table-id, :name "details", :parent_id toucan-field-id))
            age-field-id          (u/the-id (db/select-one-id Field :table_id transactions-table-id, :name "age", :parent_id details-field-id))]
        (t2/update! Field details-field-id {:active false})
=======
      (let [transactions-table-id (u/the-id (t2/select-one-pk Table :db_id (u/the-id db), :name "transactions"))
            toucan-field-id       (u/the-id (t2/select-one-pk Field :table_id transactions-table-id, :name "toucan"))
            details-field-id      (u/the-id (t2/select-one-pk Field :table_id transactions-table-id, :name "details", :parent_id toucan-field-id))
            age-field-id          (u/the-id (t2/select-one-pk Field :table_id transactions-table-id, :name "age", :parent_id details-field-id))]
        (db/update! Field details-field-id :active false)
>>>>>>> 952af410
        ;; now sync again.
        (sync-metadata/sync-db-metadata! db)
        ;; field should be reactivated
        (is (t2/select-fn-set :active Field :id age-field-id)))))

  (testing "Nested fields can be marked inactive"
    (tt/with-temp* [Database [db {:engine ::toucanery/toucanery}]]
      ;; do the initial sync
      (sync-metadata/sync-db-metadata! db)
      ;; Add an entry for a `transactions.toucan.details.gender` field
      (let [transactions-table-id (u/the-id (t2/select-one-pk Table :db_id (u/the-id db), :name "transactions"))
            toucan-field-id       (u/the-id (t2/select-one-pk Field :table_id transactions-table-id, :name "toucan"))
            details-field-id      (u/the-id (t2/select-one-pk Field :table_id transactions-table-id, :name "details", :parent_id toucan-field-id))
            gender-field-id       (u/the-id (db/insert! Field
                                              :name          "gender"
                                              :database_type "VARCHAR"
                                              :base_type     "type/Text"
                                              :table_id      transactions-table-id
                                              :parent_id     details-field-id
                                              :active        true))]

        ;; now sync again.
        (sync-metadata/sync-db-metadata! db)
        ;; field should become inactive
        (is (false? (t2/select-one-fn :active Field :id gender-field-id))))))

  (testing "When a nested field is marked inactive so are its children"
    (tt/with-temp* [Database [db {:engine ::toucanery/toucanery}]]
      ;; do the initial sync
      (sync-metadata/sync-db-metadata! db)
      ;; Add an entry for a `transactions.toucan.details.gender` field
      (let [transactions-table-id (u/the-id (t2/select-one-pk Table :db_id (u/the-id db), :name "transactions"))
            toucan-field-id       (u/the-id (t2/select-one-pk Field :table_id transactions-table-id, :name "toucan"))
            details-field-id      (u/the-id (t2/select-one-pk Field :table_id transactions-table-id, :name "details", :parent_id toucan-field-id))
            food-likes-field-id   (u/the-id (db/insert! Field
                                              :name          "food-likes"
                                              :database_type "OBJECT"
                                              :base_type     "type/Dictionary"
                                              :table_id      transactions-table-id
                                              :parent_id     details-field-id
                                              :active        true))
            blueberries-field-id  (u/the-id (db/insert! Field
                                              :name          "blueberries"
                                              :database_type "BOOLEAN"
                                              :base_type     "type/Boolean"
                                              :table_id      transactions-table-id
                                              :parent_id     food-likes-field-id
                                              :active        true))]

        ;; now sync again.
        (sync-metadata/sync-db-metadata! db)
        ;; field should become inactive
        (is (false? (t2/select-one-fn :active Field :id blueberries-field-id)))))))<|MERGE_RESOLUTION|>--- conflicted
+++ resolved
@@ -80,19 +80,11 @@
       ;; do the initial sync
       (sync-metadata/sync-db-metadata! db)
       ;; delete our entry for the `transactions.toucan.details.age` field
-<<<<<<< HEAD
-      (let [transactions-table-id (u/the-id (db/select-one-id Table :db_id (u/the-id db), :name "transactions"))
-            toucan-field-id       (u/the-id (db/select-one-id Field :table_id transactions-table-id, :name "toucan"))
-            details-field-id      (u/the-id (db/select-one-id Field :table_id transactions-table-id, :name "details", :parent_id toucan-field-id))
-            age-field-id          (u/the-id (db/select-one-id Field :table_id transactions-table-id, :name "age", :parent_id details-field-id))]
-        (t2/update! Field age-field-id {:active false})
-=======
       (let [transactions-table-id (u/the-id (t2/select-one-pk Table :db_id (u/the-id db), :name "transactions"))
             toucan-field-id       (u/the-id (t2/select-one-pk Field :table_id transactions-table-id, :name "toucan"))
             details-field-id      (u/the-id (t2/select-one-pk Field :table_id transactions-table-id, :name "details", :parent_id toucan-field-id))
             age-field-id          (u/the-id (t2/select-one-pk Field :table_id transactions-table-id, :name "age", :parent_id details-field-id))]
-        (db/update! Field age-field-id :active false)
->>>>>>> 952af410
+        (t2/update! Field age-field-id {:active false})
         ;; now sync again.
         (sync-metadata/sync-db-metadata! db)
         ;; field should be reactivated
@@ -103,19 +95,11 @@
       ;; do the initial sync
       (sync-metadata/sync-db-metadata! db)
       ;; delete our entry for the `transactions.toucan.details.age` field
-<<<<<<< HEAD
-      (let [transactions-table-id (u/the-id (db/select-one-id Table :db_id (u/the-id db), :name "transactions"))
-            toucan-field-id       (u/the-id (db/select-one-id Field :table_id transactions-table-id, :name "toucan"))
-            details-field-id      (u/the-id (db/select-one-id Field :table_id transactions-table-id, :name "details", :parent_id toucan-field-id))
-            age-field-id          (u/the-id (db/select-one-id Field :table_id transactions-table-id, :name "age", :parent_id details-field-id))]
-        (t2/update! Field details-field-id {:active false})
-=======
       (let [transactions-table-id (u/the-id (t2/select-one-pk Table :db_id (u/the-id db), :name "transactions"))
             toucan-field-id       (u/the-id (t2/select-one-pk Field :table_id transactions-table-id, :name "toucan"))
             details-field-id      (u/the-id (t2/select-one-pk Field :table_id transactions-table-id, :name "details", :parent_id toucan-field-id))
             age-field-id          (u/the-id (t2/select-one-pk Field :table_id transactions-table-id, :name "age", :parent_id details-field-id))]
-        (db/update! Field details-field-id :active false)
->>>>>>> 952af410
+        (t2/update! Field details-field-id {:active false})
         ;; now sync again.
         (sync-metadata/sync-db-metadata! db)
         ;; field should be reactivated
