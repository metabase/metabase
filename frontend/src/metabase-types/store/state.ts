--- conflicted
+++ resolved
@@ -10,11 +10,8 @@
 import type { EntitiesState } from "./entities";
 import type { MetabotState } from "./metabot";
 import type { ParametersState } from "./parameters";
-<<<<<<< HEAD
 import type { QueryBuilderState } from "./qb";
-=======
 import type { RequestsState } from "./requests";
->>>>>>> ebb5500c
 import type { SettingsState } from "./settings";
 import type { SetupState } from "./setup";
 import type { FileUploadState } from "./upload";
