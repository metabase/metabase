--- conflicted
+++ resolved
@@ -10,7 +10,8 @@
    [metabase.pulse.render.test-util :as render.tu]
    [metabase.query-processor :as qp]
    [metabase.test :as mt]
-   [metabase.util :as u]))
+   [metabase.util :as u]
+   [toucan2.tools.with-temp :as t2.with-temp]))
 
 (set! *warn-on-reflection* true)
 
@@ -35,17 +36,10 @@
     (let [query (mt/mbql-query orders
                   {:aggregation  [[:count]]
                    :breakout     [!month.created_at]})]
-<<<<<<< HEAD
-      (mt/with-temp [Card card {:dataset_query          query
-                                :display                :line
-                                :visualization_settings {:graph.dimensions ["CREATED_AT"]
-                                                         :graph.metrics    ["count"]}}]
-=======
       (t2.with-temp/with-temp [:model/Card card {:dataset_query          query
                                                  :display                :line
                                                  :visualization_settings {:graph.dimensions ["CREATED_AT"]
                                                                           :graph.metrics    ["count"]}}]
->>>>>>> 8d23fd74
         (is (some? (lib.util.match/match-one
                      (render-pulse-card card)
                      [:img _])))))))
