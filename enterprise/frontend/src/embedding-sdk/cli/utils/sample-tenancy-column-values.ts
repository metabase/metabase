import type { Dataset, FieldReference, Table } from "metabase-types/api";

import { HARDCODED_USERS } from "../constants/hardcoded-users";

import { propagateErrorResponse } from "./propagate-error-response";

interface Options {
  table: Table;
  columnName: string;
  databaseId: number;
  limit: number;

  cookie: string;
  instanceUrl: string;
}

interface SampleFromTableOptions {
  databaseId: number;
  chosenTables: Table[];
  tenancyColumnNames: Record<string, string>;

  cookie: string;
  instanceUrl: string;
}

type TenantId = string | number;

/**
 * Sample tenant IDs from multiple chosen tables.
 * If a table doesn't have enough rows, we look up from the next one.
 */
export async function sampleTenantIdsFromTables(
  options: SampleFromTableOptions,
<<<<<<< HEAD
): Promise<(string | number)[] | null> {
=======
): Promise<TenantId[] | null> {
>>>>>>> d7d93633
  const { chosenTables, databaseId, cookie, instanceUrl, tenancyColumnNames } =
    options;

  // Get sample values for the tenancy column.
  for (const table of chosenTables) {
    const values = await sampleTenantIds({
      table,
      limit: 15,
      databaseId,
      columnName: tenancyColumnNames[table.id],

      cookie,
      instanceUrl,
    });

    // Skip this column if it has fewer rows than our mock user.
    if (values !== null && values.length >= HARDCODED_USERS.length) {
      return values;
    }
  }

  return null;
}

/**
 * Sample a random tenancy column.
 * This is used to assign the user attribute of `customer_id`
 */
export async function sampleTenantIds(
  options: Options,
): Promise<TenantId[] | null> {
  const { limit, table, columnName, databaseId, instanceUrl, cookie } = options;

  const field = table.fields?.find(f => f.name === columnName);

  if (!table || !field) {
    return null;
  }

  const fieldRef: FieldReference = [
    "field",
    Number(field.id),
    { "base-type": field.base_type },
  ];

  // Sample a couple of values from the table
  const res = await fetch(`${instanceUrl}/api/dataset`, {
    method: "POST",
    headers: { "content-type": "application/json", cookie },
    body: JSON.stringify({
      type: "query",
      database: databaseId,
      query: {
        limit,
        "source-table": table.id,

        // list the tenant ids (e.g. [[1], [2], [3]])
        breakout: fieldRef,
      },
      parameters: [],
    }),
  });

  await propagateErrorResponse(res);

  const dataset = (await res.json()) as Dataset;

  return dataset.data.rows.flat().filter(value => value !== null) as TenantId[];
}<|MERGE_RESOLUTION|>--- conflicted
+++ resolved
@@ -31,11 +31,7 @@
  */
 export async function sampleTenantIdsFromTables(
   options: SampleFromTableOptions,
-<<<<<<< HEAD
-): Promise<(string | number)[] | null> {
-=======
 ): Promise<TenantId[] | null> {
->>>>>>> d7d93633
   const { chosenTables, databaseId, cookie, instanceUrl, tenancyColumnNames } =
     options;
 
