--- conflicted
+++ resolved
@@ -26,13 +26,10 @@
 
 import { PublicComponentWrapper } from "../private/PublicComponentWrapper";
 import { SdkFontsGlobalStyles } from "../private/SdkGlobalFontsStyles";
+import "metabase/css/index.module.css";
+import { SdkUsageProblemDisplay } from "../private/SdkUsageProblem";
 
-import "metabase/css/index.module.css";
-<<<<<<< HEAD
-import { SdkUsageProblemDisplay } from "../private/SdkUsageProblem";
-=======
 import "metabase/css/vendor.css";
->>>>>>> e07e28ee
 
 export interface MetabaseProviderProps {
   children: ReactNode;
@@ -86,29 +83,16 @@
   }, [store, config.metabaseInstanceUrl]);
 
   return (
-<<<<<<< HEAD
-    <Provider store={store}>
-      <EmotionCacheProvider>
-        <SdkThemeProvider theme={theme}>
-          <AppInitializeController className={className} config={config}>
-            {children}
-          </AppInitializeController>
-
-          <SdkUsageProblemDisplay config={config} />
-        </SdkThemeProvider>
-      </EmotionCacheProvider>
-    </Provider>
-=======
     <EmotionCacheProvider>
       <SdkThemeProvider theme={theme}>
         <SdkFontsGlobalStyles baseUrl={config.metabaseInstanceUrl} />
         <div className={className} id={EMBEDDING_SDK_ROOT_ELEMENT_ID}>
           <PortalContainer />
           {children}
+          <SdkUsageProblemDisplay config={config} />
         </div>
       </SdkThemeProvider>
     </EmotionCacheProvider>
->>>>>>> e07e28ee
   );
 };
 
