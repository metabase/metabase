(ns metabase.api.card
  "/api/card endpoints."
  (:require
   [cheshire.core :as json]
   [clj-bom.core :as bom]
   [clojure.core.async :as a]
   [clojure.data.csv :as csv]
   [clojure.string :as str]
   [compojure.core :refer [DELETE GET POST PUT]]
   [medley.core :as m]
   [metabase.analytics.snowplow :as snowplow]
   [metabase.api.common :as api]
   [metabase.api.common.validation :as validation]
   [metabase.api.dataset :as api.dataset]
   [metabase.api.field :as api.field]
   [metabase.driver :as driver]
   [metabase.driver.sync :as driver.s]
   [metabase.driver.util :as driver.u]
   [metabase.events :as events]
   [metabase.lib.types.isa :as lib.types.isa]
   [metabase.mbql.normalize :as mbql.normalize]
   [metabase.mbql.util :as mbql.u]
   [metabase.models
    :refer [Card CardBookmark Collection Database PersistedInfo Table]]
   [metabase.models.card :as card]
   [metabase.models.collection :as collection]
   [metabase.models.collection.root :as collection.root]
   [metabase.models.humanization :as humanization]
   [metabase.models.interface :as mi]
   [metabase.models.params :as params]
   [metabase.models.params.custom-values :as custom-values]
   [metabase.models.permissions :as perms]
   [metabase.models.persisted-info :as persisted-info]
   [metabase.models.query :as query]
   [metabase.models.query.permissions :as query-perms]
   [metabase.models.revision.last-edit :as last-edit]
   [metabase.models.timeline :as timeline]
   [metabase.public-settings :as public-settings]
   [metabase.public-settings.premium-features :as premium-features]
   [metabase.query-processor.card :as qp.card]
   [metabase.query-processor.pivot :as qp.pivot]
   [metabase.related :as related]
   [metabase.server.middleware.offset-paging :as mw.offset-paging]
   [metabase.sync :as sync]
   [metabase.sync.analyze.query-results :as qr]
   [metabase.sync.sync-metadata.fields :as sync-fields]
   [metabase.sync.sync-metadata.tables :as sync-tables]
   [metabase.task.persist-refresh :as task.persist-refresh]
   [metabase.upload :as upload]
   [metabase.util :as u]
   [metabase.util.date-2 :as u.date]
   [metabase.util.i18n :refer [deferred-tru trs tru]]
   [metabase.util.log :as log]
   [metabase.util.malli :as mu]
   [metabase.util.malli.schema :as ms]
   [steffan-westcott.clj-otel.api.trace.span :as span]
   [toucan2.core :as t2])
  (:import
   (java.io File)))

(set! *warn-on-reflection* true)

;;; ----------------------------------------------- Filtered Fetch Fns -----------------------------------------------

(defmulti ^:private cards-for-filter-option*
  {:arglists '([filter-option & args])}
  (fn [filter-option & _]
    (keyword filter-option)))

;; return all Cards. This is the default filter option.
(defmethod cards-for-filter-option* :all
  [_]
  (t2/select Card, :archived false, {:order-by [[:%lower.name :asc]]}))

;; return Cards created by the current user
(defmethod cards-for-filter-option* :mine
  [_]
  (t2/select Card, :creator_id api/*current-user-id*, :archived false, {:order-by [[:%lower.name :asc]]}))

;; return all Cards bookmarked by the current user.
(defmethod cards-for-filter-option* :bookmarked
  [_]
  (let [cards (for [{{:keys [archived], :as card} :card} (t2/hydrate (t2/select [CardBookmark :card_id]
                                                                      :user_id api/*current-user-id*)
                                                                  :card)
                    :when                                 (not archived)]
                card)]
    (sort-by :name cards)))

;; Return all Cards belonging to Database with `database-id`.
(defmethod cards-for-filter-option* :database
  [_ database-id]
  (t2/select Card, :database_id database-id, :archived false, {:order-by [[:%lower.name :asc]]}))

;; Return all Cards belonging to `Table` with `table-id`.
(defmethod cards-for-filter-option* :table
  [_ table-id]
  (t2/select Card, :table_id table-id, :archived false, {:order-by [[:%lower.name :asc]]}))

;; Cards that have been archived.
(defmethod cards-for-filter-option* :archived
  [_]
  (t2/select Card, :archived true, {:order-by [[:%lower.name :asc]]}))

;; Cards that are using a given model.
(defmethod cards-for-filter-option* :using_model
  [_filter-option model-id]
  (->> (t2/select Card {:select [:c.*]
                        :from [[:report_card :m]]
                        :join [[:report_card :c] [:and
                                                  [:= :c.database_id :m.database_id]
                                                  [:or
                                                   [:like :c.dataset_query (format "%%card__%s%%" model-id)]
                                                   [:like :c.dataset_query (format "%%#%s%%" model-id)]]]]
                        :where [:and [:= :m.id model-id] [:not :c.archived]]})
       ;; now check if model-id really occurs as a card ID
       (filter (fn [card] (some #{model-id} (-> card :dataset_query query/collect-card-ids))))))

(defn- cards-for-filter-option [filter-option model-id-or-nil]
  (-> (apply cards-for-filter-option* filter-option (when model-id-or-nil [model-id-or-nil]))
      (t2/hydrate :creator :collection)))

;;; -------------------------------------------- Fetching a Card or Cards --------------------------------------------
(def ^:private card-filter-options
  "a valid card filter option."
  (map name (keys (methods cards-for-filter-option*))))

(api/defendpoint GET "/"
  "Get all the Cards. Option filter param `f` can be used to change the set of Cards that are returned; default is
  `all`, but other options include `mine`, `bookmarked`, `database`, `table`, `using_model` and `archived`. See
  corresponding implementation functions above for the specific behavior of each filterp option. :card_index:"
  [f model_id]
  {f        [:maybe (into [:enum] card-filter-options)]
   model_id [:maybe ms/PositiveInt]}
  (let [f (or (keyword f) :all)]
    (when (contains? #{:database :table :using_model} f)
      (api/checkp (integer? model_id) "model_id" (format "model_id is a required parameter when filter mode is '%s'"
                                                         (name f)))
      (case f
        :database    (api/read-check Database model_id)
        :table       (api/read-check Database (t2/select-one-fn :db_id Table, :id model_id))
        :using_model (api/read-check Card model_id)))
    (let [cards          (filter mi/can-read? (cards-for-filter-option f model_id))
          last-edit-info (:card (last-edit/fetch-last-edited-info {:card-ids (map :id cards)}))]
      (into []
            (map (fn [{:keys [id] :as card}]
                   (if-let [edit-info (get last-edit-info id)]
                     (assoc card :last-edit-info edit-info)
                     card)))
            cards))))

(defn hydrate-card-details
  "Adds additional information to a `Card` selected with toucan that is needed by the frontend. This should be the same information
  returned by all API endpoints where the card entity is cached (i.e. GET, PUT, POST) since the frontend replaces the Card
  it currently has with returned one -- See #4283"
  [{card-id :id :as card}]
  (span/with-span!
    {:name       "hydrate-card-details"
     :attributes {:card/id card-id}}
    (-> card
        (t2/hydrate :creator
                    :dashboard_count
                    :can_write
                    :average_query_time
                    :last_query_start
                    :parameter_usage_count
                    [:collection :is_personal]
                    [:moderation_reviews :moderator_details])
        (cond->                                             ; card
          (:dataset card) (t2/hydrate :persisted)))))

(api/defendpoint GET "/:id"
  "Get `Card` with ID."
  [id ignore_view]
  {id ms/PositiveInt
   ignore_view [:maybe :boolean]}
  (let [raw-card (t2/select-one Card :id id)
        card (-> raw-card
                 api/read-check
                 hydrate-card-details
                 ;; Cal 2023-11-27: why is last-edit-info hydrated differently for GET vs PUT and POST
                 (last-edit/with-last-edit-info :card)
                 collection.root/hydrate-root-collection)]
    (u/prog1 card
      (when-not ignore_view
        (events/publish-event! :event/card-read {:object <> :user-id api/*current-user-id*})))))

(defn- card-columns-from-names
  [card names]
  (when-let [names (set names)]
    (filter #(names (:name %)) (:result_metadata card))))

(defn- cols->kebab-case
  [cols]
  (map #(update-keys % u/->kebab-case-en) cols))

(defn- area-bar-line-series-are-compatible?
  [first-card second-card]
  (and (#{:area :line :bar} (:display second-card))
       (let [initial-dimensions (cols->kebab-case
                                  (card-columns-from-names
                                    first-card
                                    (get-in first-card [:visualization_settings :graph.dimensions])))
             new-dimensions     (cols->kebab-case
                                  (card-columns-from-names
                                    second-card
                                    (get-in second-card [:visualization_settings :graph.dimensions])))
             new-metrics        (cols->kebab-case
                                  (card-columns-from-names
                                    second-card
                                    (get-in second-card [:visualization_settings :graph.metrics])))]
         (cond
           ;; must have at least one dimension and one metric
           (or (zero? (count new-dimensions))
               (zero? (count new-metrics)))
           false

           ;; all metrics must be numeric
           (not (every? lib.types.isa/numeric? new-metrics))
           false

           ;; both or neither primary dimension must be dates
           (not= (lib.types.isa/temporal? (first initial-dimensions))
                 (lib.types.isa/temporal? (first new-dimensions)))
           false

           ;; both or neither primary dimension must be numeric
           ;; a timestamp field is both date and number so don't enforce the condition if both fields are dates; see #2811
           (and (not= (lib.types.isa/numeric? (first initial-dimensions))
                      (lib.types.isa/numeric? (first new-dimensions)))
                (not (and
                      (lib.types.isa/temporal? (first initial-dimensions))
                      (lib.types.isa/temporal? (first new-dimensions)))))
           false

           :else true))))

(defmulti series-are-compatible?
  "Check if the `second-card` is compatible to be used as series of `card`."
  (fn [card _second-card]
   (:display card)))

(defmethod series-are-compatible? :area
  [first-card second-card]
  (area-bar-line-series-are-compatible? first-card second-card))

(defmethod series-are-compatible? :line
  [first-card second-card]
  (area-bar-line-series-are-compatible? first-card second-card))

(defmethod series-are-compatible? :bar
  [first-card second-card]
  (area-bar-line-series-are-compatible? first-card second-card))

(defmethod series-are-compatible? :scalar
  [first-card second-card]
  (and (= :scalar (:display second-card))
       (= 1
          (count (:result_metadata first-card))
          (count (:result_metadata second-card)))))

(def ^:private supported-series-display-type (set (keys (methods series-are-compatible?))))

(defn- fetch-compatible-series*
  "Implementaiton of `fetch-compatible-series`.

  Provide `page-size` to limit the number of cards returned, it does not guaranteed to return exactly `page-size` cards.
  Use `fetch-compatible-series` for that."
  [card {:keys [query last-cursor page-size exclude-ids] :as _options}]
  (let [matching-cards  (t2/select Card
                                   :archived false
                                   :display [:in supported-series-display-type]
                                   :id [:not= (:id card)]
                                   (cond-> {:order-by [[:id :desc]]
                                            :where    [:and]}
                                     last-cursor
                                     (update :where conj [:< :id last-cursor])

                                     (seq exclude-ids)
                                     (update :where conj [:not [:in :id exclude-ids]])

                                     query
                                     (update :where conj [:like :%lower.name (str "%" (u/lower-case-en query) "%")])

                                     ;; add a little buffer to the page to account for cards that are not
                                     ;; compatible + do not have permissions to read
                                     ;; this is just a heuristic, but it should be good enough
                                     page-size
                                     (assoc :limit (+ 10 page-size))))

        compatible-cards (->> matching-cards
                              (filter mi/can-read?)
                              (filter #(or
                                         ;; columns name on native query are not match with the column name in viz-settings. why??
                                         ;; so we can't use series-are-compatible? to filter out incompatible native cards.
                                         ;; => we assume all native queries are compatible and FE will figure it out later
                                         (= (:query_type %) :native)
                                         (series-are-compatible? card %))))]
    (if page-size
      (take page-size compatible-cards)
      compatible-cards)))

(defn- fetch-compatible-series
  "Fetch a list of compatible series for `card`.

  options:
  - exclude-ids: filter out these card ids
  - query:       filter cards by name
  - last-cursor: the id of the last card from the previous page
  - page-size:   is nullable, it'll try to fetches exactly `page-size` cards if there are enough cards."
  ([card options]
   (fetch-compatible-series card options []))

  ([card {:keys [page-size] :as options} current-cards]
   (let [cards     (fetch-compatible-series* card options)
         new-cards (concat current-cards cards)]
     ;; if the total card fetches is less than page-size and there are still more, continue fetching
     (if (and (some? page-size)
              (seq cards)
              (< (count cards) page-size))
       (fetch-compatible-series card
                                (merge options
                                       {:page-size   (- page-size (count cards))
                                        :last-cursor (:id (last cards))})
                                new-cards)
       new-cards))))

(api/defendpoint GET "/:id/series"
  "Fetches a list of comptatible series with the card with id `card_id`.

  - `last_cursor` with value is the id of the last card from the previous page to fetch the next page.
  - `query` to search card by name.
  - `exclude_ids` to filter out a list of card ids"
  [id last_cursor query exclude_ids]
  {id          int?
   last_cursor [:maybe ms/PositiveInt]
   query       [:maybe ms/NonBlankString]
   exclude_ids [:maybe [:fn
                        {:error/fn (fn [_ _] (deferred-tru "value must be a sequence of positive integers"))}
                        (fn [ids]
                          (every? pos-int? (api/parse-multi-values-param ids parse-long)))]]}
  (let [exclude_ids  (when exclude_ids (api/parse-multi-values-param exclude_ids parse-long))
        card         (-> (t2/select-one :model/Card :id id) api/check-404 api/read-check)
        card-display (:display card)]
   (when-not (supported-series-display-type card-display)
             (throw (ex-info (tru "Card with type {0} is not compatible to have series" (name card-display))
                             {:display         card-display
                              :allowed-display (map name supported-series-display-type)
                              :status-code     400})))
   (fetch-compatible-series
     card
     {:exclude-ids exclude_ids
      :query       query
      :last-cursor last_cursor
      :page-size   mw.offset-paging/*limit*})))

(api/defendpoint GET "/:id/timelines"
  "Get the timelines for card with ID. Looks up the collection the card is in and uses that."
  [id include start end]
  {id      ms/PositiveInt
   include [:maybe [:= "events"]]
   start   [:maybe ms/TemporalString]
   end     [:maybe ms/TemporalString]}
  (let [{:keys [collection_id] :as _card} (api/read-check Card id)]
    ;; subtlety here. timeline access is based on the collection at the moment so this check should be identical. If
    ;; we allow adding more timelines to a card in the future, we will need to filter on read-check and i don't think
    ;; the read-checks are particularly fast on multiple items
    (timeline/timelines-for-collection collection_id
                                       {:timeline/events? (= include "events")
                                        :events/start     (when start (u.date/parse start))
                                        :events/end       (when end (u.date/parse end))})))


;;; -------------------------------------------------- Saving Cards --------------------------------------------------

(defn check-data-permissions-for-query
  "Make sure the Current User has the appropriate *data* permissions to run `query`. We don't want Users saving Cards
  with queries they wouldn't be allowed to run!"
  [query]
  {:pre [(map? query)]}
  (when-not (query-perms/can-run-query? query)
    (let [required-perms (try
                           (query-perms/perms-set query :throw-exceptions? true)
                           (catch Throwable e
                             e))]
      (throw (ex-info (tru "You cannot save this Question because you do not have permissions to run its query.")
                      {:status-code    403
                       :query          query
                       :required-perms (if (instance? Throwable required-perms)
                                         :error
                                         required-perms)
                       :actual-perms   @api/*current-user-permissions-set*}
                      (when (instance? Throwable required-perms)
                        required-perms))))))

;;; ------------------------------------------------- Creating Cards -------------------------------------------------

(api/defendpoint POST "/"
  "Create a new `Card`."
  [:as {{:keys [collection_id collection_position dataset dataset_query description display name
                parameters parameter_mappings result_metadata visualization_settings cache_ttl], :as body} :body}]
  {name                   ms/NonBlankString
   dataset                [:maybe :boolean]
   dataset_query          ms/Map
   parameters             [:maybe [:sequential ms/Parameter]]
   parameter_mappings     [:maybe [:sequential ms/ParameterMapping]]
   description            [:maybe ms/NonBlankString]
   display                ms/NonBlankString
   visualization_settings ms/Map
   collection_id          [:maybe ms/PositiveInt]
   collection_position    [:maybe ms/PositiveInt]
   result_metadata        [:maybe qr/ResultsMetadata]
   cache_ttl              [:maybe ms/PositiveInt]}
  ;; check that we have permissions to run the query that we're trying to save
  (check-data-permissions-for-query dataset_query)
  ;; check that we have permissions for the collection we're trying to save this card to, if applicable
  (collection/check-write-perms-for-collection collection_id)
  (-> (card/create-card! body @api/*current-user*)
      hydrate-card-details
      (assoc :last-edit-info (last-edit/edit-information-for-user @api/*current-user*))))

(api/defendpoint POST "/:id/copy"
  "Copy a `Card`, with the new name 'Copy of _name_'"
  [id]
  {id [:maybe ms/PositiveInt]}
  (let [orig-card (api/read-check Card id)
        new-name  (str (trs "Copy of ") (:name orig-card))
        new-card  (assoc orig-card :name new-name)]
    (-> (card/create-card! new-card @api/*current-user*)
        hydrate-card-details
        (assoc :last-edit-info (last-edit/edit-information-for-user @api/*current-user*)))))

;;; ------------------------------------------------- Updating Cards -------------------------------------------------

(defn- check-allowed-to-modify-query
  "If the query is being modified, check that we have data permissions to run the query."
  [card-before-updates card-updates]
  (let [card-updates (m/update-existing card-updates :dataset_query mbql.normalize/normalize)]
    (when (api/column-will-change? :dataset_query card-before-updates card-updates)
      (check-data-permissions-for-query (:dataset_query card-updates)))))

(defn- check-allowed-to-change-embedding
  "You must be a superuser to change the value of `enable_embedding` or `embedding_params`. Embedding must be
  enabled."
  [card-before-updates card-updates]
  (when (or (api/column-will-change? :enable_embedding card-before-updates card-updates)
            (api/column-will-change? :embedding_params card-before-updates card-updates))
    (validation/check-embedding-enabled)
    (api/check-superuser)))

<<<<<<< HEAD
(defn- card-archived? [old-card new-card]
  (and (not (:archived old-card))
       (:archived new-card)))

(defn- line-area-bar? [display]
  (contains? #{:line :area :bar} display))

(defn- progress? [display]
  (= :progress display))

(defn- allows-rows-alert? [display]
  (not (contains? #{:line :bar :area :progress} display)))

(defn- display-change-broke-alert?
  "Alerts no longer make sense when the kind of question being alerted on significantly changes. Setting up an alert
  when a time series query reaches 10 is no longer valid if the question switches from a line graph to a table. This
  function goes through various scenarios that render an alert no longer valid"
  [{old-display :display} {new-display :display}]
  (when-not (= old-display new-display)
    (or
     ;; Did the alert switch from a table type to a line/bar/area/progress graph type?
     (and (allows-rows-alert? old-display)
          (or (line-area-bar? new-display)
              (progress? new-display)))
     ;; Switching from a line/bar/area to another type that is not those three invalidates the alert
     (and (line-area-bar? old-display)
          (not (line-area-bar? new-display)))
     ;; Switching from a progress graph to anything else invalidates the alert
     (and (progress? old-display)
          (not (progress? new-display))))))

(defn- goal-missing?
  "If we had a goal before, and now it's gone, the alert is no longer valid"
  [old-card new-card]
  (and
   (get-in old-card [:visualization_settings :graph.goal_value])
   (not (get-in new-card [:visualization_settings :graph.goal_value]))))

(defn- multiple-breakouts?
  "If there are multiple breakouts and a goal, we don't know which breakout to compare to the goal, so it invalidates
  the alert"
  [{:keys [display] :as new-card}]
  (and (get-in new-card [:visualization_settings :graph.goal_value])
       (or (line-area-bar? display)
           (progress? display))
       (< 1 (count (get-in new-card [:dataset_query :query :breakout])))))

(defn- delete-alert-and-notify!
  "Removes all of the alerts and notifies all of the email recipients of the alerts change via `NOTIFY-FN!`"
  [notify-fn! alerts]
  (t2/delete! Pulse :id [:in (map :id alerts)])
  (doseq [{:keys [channels] :as alert} alerts
          :let [email-channel (m/find-first #(= :email (:channel_type %)) channels)]]
    (doseq [recipient (:recipients email-channel)]
      (notify-fn! alert recipient @api/*current-user*))))

(defn delete-alert-and-notify-archived!
  "Removes all alerts and will email each recipient letting them know"
  [alerts]
  (delete-alert-and-notify! messages/send-alert-stopped-because-archived-email! alerts))

(defn- delete-alert-and-notify-changed! [alerts]
  (delete-alert-and-notify! messages/send-alert-stopped-because-changed-email! alerts))

(defn- delete-alerts-if-needed! [old-card {card-id :id :as new-card}]
  ;; If there are alerts, we need to check to ensure the card change doesn't invalidate the alert
  (when-let [alerts (binding [pulse/*allow-hydrate-archived-cards* true]
                      (seq (pulse/retrieve-alerts-for-cards {:card-ids [card-id]})))]
    (cond
     (card-archived? old-card new-card)
     (delete-alert-and-notify-archived! alerts)

     (or (display-change-broke-alert? old-card new-card)
         (goal-missing? old-card new-card)
         (multiple-breakouts? new-card))
     (delete-alert-and-notify-changed! alerts)

     ;; The change doesn't invalidate the alert, do nothing
     :else
     nil)))

(defn- card-is-verified?
  "Return true if card is verified, false otherwise. Assumes that moderation reviews are ordered so that the most recent
  is the first. This is the case from the hydration function for moderation_reviews."
  [card]
  (-> card :moderation_reviews first :status #{"verified"} boolean))

(defn- changed?
  "Return whether there were any changes in the objects at the keys for `consider`.

  returns false because changes to collection_id are ignored:
  (changed? #{:description}
            {:collection_id 1 :description \"foo\"}
            {:collection_id 2 :description \"foo\"})

  returns true:
  (changed? #{:description}
            {:collection_id 1 :description \"foo\"}
            {:collection_id 2 :description \"diff\"})"
  [consider card-before updates]
  ;; have to ignore keyword vs strings over api. `{:type :query}` vs `{:type "query"}`
  (let [prepare              (fn prepare [card] (walk/prewalk (fn [x] (if (keyword? x)
                                                                        (name x)
                                                                        x))
                                                              card))
        before               (prepare (select-keys card-before consider))
        after                (prepare (select-keys updates consider))
        [_ changes-in-after] (data/diff before after)]
    (boolean (seq changes-in-after))))



(def card-compare-keys
  "When comparing a card to possibly unverify, only consider these keys as changing something 'important' about the
  query."
  #{:table_id
    :database_id
    :query_type ;; these first three may not even be changeable
    :dataset_query})

(defn- update-card!
  "Update a Card. Metadata is fetched asynchronously. If it is ready before [[metadata-sync-wait-ms]] elapses it will be
  included, otherwise the metadata will be saved to the database asynchronously."
  [{:keys [id] :as card-before-update} card-updates]
  (t2/with-transaction [_conn]
   (api/maybe-reconcile-collection-position! card-before-update card-updates)

   (when (and (card-is-verified? card-before-update)
              (changed? card-compare-keys card-before-update card-updates))
     ;; this is an enterprise feature but we don't care if enterprise is enabled here. If there is a review we need
     ;; to remove it regardless if enterprise edition is present at the moment.
     (moderation-review/create-review! {:moderated_item_id   id
                                        :moderated_item_type "card"
                                        :moderator_id        api/*current-user-id*
                                        :status              nil
                                        :text                (tru "Unverified due to edit")}))
   ;; ok, now save the Card
   (t2/update! Card id
     ;; `collection_id` and `description` can be `nil` (in order to unset them). Other values should only be
     ;; modified if they're passed in as non-nil
     (u/select-keys-when card-updates
       :present #{:collection_id :collection_position :description :cache_ttl :dataset}
       :non-nil #{:dataset_query :display :name :visualization_settings :archived :enable_embedding
                  :parameters :parameter_mappings :embedding_params :result_metadata :collection_preview})))
    ;; Fetch the updated Card from the DB

  (let [card (t2/select-one Card :id id)]
    (delete-alerts-if-needed! card-before-update card)
    ;; skip publishing the event if it's just a change in its collection position
    (when-not (= #{:collection_position}
                 (set (keys card-updates)))
      (events/publish-event! :event/card-update {:object card :user-id api/*current-user-id*}))
    ;; include same information returned by GET /api/card/:id since frontend replaces the Card it currently
    ;; has with returned one -- See #4142
    (-> card
        (t2/hydrate :creator
                    :dashboard_count
                    :can_write
                    :average_query_time
                    :last_query_start
                    [:collection :is_personal]
                    [:moderation_reviews :moderator_details])
        (cond-> ;; card
          (:dataset card) (t2/hydrate :persisted))
        (assoc :last-edit-info (last-edit/edit-information-for-user @api/*current-user*)))))

=======
>>>>>>> 41a2247d
(api/defendpoint PUT "/:id"
  "Update a `Card`."
  [id :as {{:keys [dataset_query description display name visualization_settings archived collection_id
                   collection_position enable_embedding embedding_params result_metadata parameters
                   cache_ttl dataset collection_preview]
            :as   card-updates} :body}]
  {id                     ms/PositiveInt
   name                   [:maybe ms/NonBlankString]
   parameters             [:maybe [:sequential ms/Parameter]]
   dataset_query          [:maybe ms/Map]
   dataset                [:maybe :boolean]
   display                [:maybe ms/NonBlankString]
   description            [:maybe :string]
   visualization_settings [:maybe ms/Map]
   archived               [:maybe :boolean]
   enable_embedding       [:maybe :boolean]
   embedding_params       [:maybe ms/EmbeddingParams]
   collection_id          [:maybe ms/PositiveInt]
   collection_position    [:maybe ms/PositiveInt]
   result_metadata        [:maybe qr/ResultsMetadata]
   cache_ttl              [:maybe ms/PositiveInt]
   collection_preview     [:maybe :boolean]}
  (let [card-before-update (t2/hydrate (api/write-check Card id)
                                       [:moderation_reviews :moderator_details])]
    ;; Do various permissions checks
    (doseq [f [collection/check-allowed-to-change-collection
               check-allowed-to-modify-query
               check-allowed-to-change-embedding]]
      (f card-before-update card-updates))
    ;; make sure we have the correct `result_metadata`
    (let [result-metadata-chan  (card/result-metadata-async {:original-query    (:dataset_query card-before-update)
                                                             :query             dataset_query
                                                             :metadata          result_metadata
                                                             :original-metadata (:result_metadata card-before-update)
                                                             :dataset?          (if (some? dataset)
                                                                                  dataset
                                                                                  (:dataset card-before-update))})
          card-updates          (merge card-updates
                                       (when dataset
                                         {:display :table}))
          metadata-timeout      (a/timeout card/metadata-sync-wait-ms)
          [fresh-metadata port] (a/alts!! [result-metadata-chan metadata-timeout])
          timed-out?            (= port metadata-timeout)
          card-updates          (cond-> card-updates
                                  (not timed-out?)
                                  (assoc :result_metadata fresh-metadata))]
      (u/prog1 (-> (card/update-card! {:card-before-update card-before-update
                                       :card-updates       card-updates
                                       :actor              @api/*current-user*})
                   hydrate-card-details
                   (assoc :last-edit-info (last-edit/edit-information-for-user @api/*current-user*)))
        (when timed-out?
          (log/info (trs "Metadata not available soon enough. Saving card {0} and asynchronously updating metadata" id))
          (card/schedule-metadata-saving result-metadata-chan <>))))))


;;; ------------------------------------------------- Deleting Cards -------------------------------------------------

;; TODO - Pretty sure this endpoint is not actually used any more, since Cards are supposed to get archived (via PUT
;;        /api/card/:id) instead of deleted.  Should we remove this?
(api/defendpoint DELETE "/:id"
  "Delete a Card. (DEPRECATED -- don't delete a Card anymore -- archive it instead.)"
  [id]
  {id ms/PositiveInt}
  (log/warn (tru "DELETE /api/card/:id is deprecated. Instead, change its `archived` value via PUT /api/card/:id."))
  (let [card (api/write-check Card id)]
    (t2/delete! Card :id id)
    (events/publish-event! :event/card-delete {:object card :user-id api/*current-user-id*}))
  api/generic-204-no-content)

;;; -------------------------------------------- Bulk Collections Update ---------------------------------------------

(defn- update-collection-positions!
  "For cards that have a position in the previous collection, add them to the end of the new collection, trying to
  preseve the order from the original collections. Note it's possible for there to be multiple collections
  (and thus duplicate collection positions) merged into this new collection. No special tie breaker logic for when
  that's the case, just use the order the DB returned it in"
  [new-collection-id-or-nil cards]
  ;; Sorting by `:collection_position` to ensure lower position cards are appended first
  (let [sorted-cards        (sort-by :collection_position cards)
        max-position-result (t2/select-one [Card [:%max.collection_position :max_position]]
                              :collection_id new-collection-id-or-nil)
        ;; collection_position for the next card in the collection
        starting-position   (inc (get max-position-result :max_position 0))]

    ;; This is using `map` but more like a `doseq` with multiple seqs. Wrapping this in a `doall` as we don't want it
    ;; to be lazy and we're just going to discard the results
    (doall
     (map (fn [idx {:keys [collection_id collection_position] :as card}]
            ;; We are removing this card from `collection_id` so we need to reconcile any
            ;; `collection_position` entries left behind by this move
            (api/reconcile-position-for-collection! collection_id collection_position nil)
            ;; Now we can update the card with the new collection and a new calculated position
            ;; that appended to the end
            (t2/update! Card
                        (u/the-id card)
                        {:collection_position idx
                         :collection_id       new-collection-id-or-nil}))
          ;; These are reversed because of the classic issue when removing an item from array. If we remove an
          ;; item at index 1, everthing above index 1 will get decremented. By reversing our processing order we
          ;; can avoid changing the index of cards we haven't yet updated
          (reverse (range starting-position (+ (count sorted-cards) starting-position)))
          (reverse sorted-cards)))))

(defn- move-cards-to-collection! [new-collection-id-or-nil card-ids]
  ;; if moving to a collection, make sure we have write perms for it
  (when new-collection-id-or-nil
    (api/write-check Collection new-collection-id-or-nil))
  ;; for each affected card...
  (when (seq card-ids)
    (let [cards (t2/select [Card :id :collection_id :collection_position :dataset_query]
                  {:where [:and [:in :id (set card-ids)]
                                [:or [:not= :collection_id new-collection-id-or-nil]
                                  (when new-collection-id-or-nil
                                    [:= :collection_id nil])]]})] ; poisioned NULLs = ick
      ;; ...check that we have write permissions for it...
      (doseq [card cards]
        (api/write-check card))
      ;; ...and check that we have write permissions for the old collections if applicable
      (doseq [old-collection-id (set (filter identity (map :collection_id cards)))]
        (api/write-check Collection old-collection-id))

      ;; Ensure all of the card updates occur in a transaction. Read commited (the default) really isn't what we want
      ;; here. We are querying for the max card position for a given collection, then using that to base our position
      ;; changes if the cards are moving to a different collection. Without repeatable read here, it's possible we'll
      ;; get duplicates
      (t2/with-transaction [_conn]
        ;; If any of the cards have a `:collection_position`, we'll need to fixup the old collection now that the cards
        ;; are gone and update the position in the new collection
        (when-let [cards-with-position (seq (filter :collection_position cards))]
          (update-collection-positions! new-collection-id-or-nil cards-with-position))

        ;; ok, everything checks out. Set the new `collection_id` for all the Cards that haven't been updated already
        (when-let [cards-without-position (seq (for [card cards
                                                     :when (not (:collection_position card))]
                                                 (u/the-id card)))]
          (t2/update! (t2/table-name Card)
                      {:id [:in (set cards-without-position)]}
                      {:collection_id new-collection-id-or-nil}))))))

(api/defendpoint POST "/collections"
  "Bulk update endpoint for Card Collections. Move a set of `Cards` with `card_ids` into a `Collection` with
  `collection_id`, or remove them from any Collections by passing a `null` `collection_id`."
  [:as {{:keys [card_ids collection_id]} :body}]
  {card_ids      [:sequential ms/PositiveInt]
   collection_id [:maybe ms/PositiveInt]}
  (move-cards-to-collection! collection_id card_ids)
  {:status :ok})


;;; ------------------------------------------------ Running a Query -------------------------------------------------


(api/defendpoint POST "/:card-id/query"
  "Run the query associated with a Card."
  [card-id :as {{:keys [parameters ignore_cache dashboard_id collection_preview], :or {ignore_cache false dashboard_id nil}} :body}]
  {card-id            ms/PositiveInt
   ignore_cache       [:maybe :boolean]
   collection_preview [:maybe :boolean]
   dashboard_id       [:maybe ms/PositiveInt]}
  ;; TODO -- we should probably warn if you pass `dashboard_id`, and tell you to use the new
  ;;
  ;;    POST /api/dashboard/:dashboard-id/card/:card-id/query
  ;;
  ;; endpoint instead. Or error in that situtation? We're not even validating that you have access to this Dashboard.
  (qp.card/run-query-for-card-async
   card-id :api
   :parameters   parameters
   :ignore_cache ignore_cache
   :dashboard-id dashboard_id
   :context      (if collection_preview :collection :question)
   :middleware   {:process-viz-settings? false}))

(api/defendpoint POST "/:card-id/query/:export-format"
  "Run the query associated with a Card, and return its results as a file in the specified format.

  `parameters` should be passed as query parameter encoded as a serialized JSON string (this is because this endpoint
  is normally used to power 'Download Results' buttons that use HTML `form` actions)."
  [card-id export-format :as {{:keys [parameters]} :params}]
  {card-id       ms/PositiveInt
   parameters    [:maybe ms/JSONString]
   export-format (into [:enum] api.dataset/export-formats)}
  (qp.card/run-query-for-card-async
   card-id export-format
   :parameters  (json/parse-string parameters keyword)
   :constraints nil
   :context     (api.dataset/export-format->context export-format)
   :middleware  {:process-viz-settings?  true
                 :skip-results-metadata? true
                 :ignore-cached-results? true
                 :format-rows?           false
                 :js-int-to-string?      false}))

;;; ----------------------------------------------- Sharing is Caring ------------------------------------------------

(api/defendpoint POST "/:card-id/public_link"
  "Generate publicly-accessible links for this Card. Returns UUID to be used in public links. (If this Card has
  already been shared, it will return the existing public link rather than creating a new one.)  Public sharing must
  be enabled."
  [card-id]
  {card-id ms/PositiveInt}
  (validation/check-has-application-permission :setting)
  (validation/check-public-sharing-enabled)
  (api/check-not-archived (api/read-check Card card-id))
  (let [{existing-public-uuid :public_uuid} (t2/select-one [Card :public_uuid] :id card-id)]
    {:uuid (or existing-public-uuid
               (u/prog1 (str (random-uuid))
                 (t2/update! Card card-id
                             {:public_uuid       <>
                              :made_public_by_id api/*current-user-id*})))}))

(api/defendpoint DELETE "/:card-id/public_link"
  "Delete the publicly-accessible link to this Card."
  [card-id]
  {card-id ms/PositiveInt}
  (validation/check-has-application-permission :setting)
  (validation/check-public-sharing-enabled)
  (api/check-exists? Card :id card-id, :public_uuid [:not= nil])
  (t2/update! Card card-id
              {:public_uuid       nil
               :made_public_by_id nil})
  {:status 204, :body nil})

(api/defendpoint GET "/public"
  "Fetch a list of Cards with public UUIDs. These cards are publicly-accessible *if* public sharing is enabled."
  []
  (validation/check-has-application-permission :setting)
  (validation/check-public-sharing-enabled)
  (t2/select [Card :name :id :public_uuid], :public_uuid [:not= nil], :archived false))

(api/defendpoint GET "/embeddable"
  "Fetch a list of Cards where `enable_embedding` is `true`. The cards can be embedded using the embedding endpoints
  and a signed JWT."
  []
  (validation/check-has-application-permission :setting)
  (validation/check-embedding-enabled)
  (t2/select [Card :name :id], :enable_embedding true, :archived false))

(api/defendpoint GET "/:id/related"
  "Return related entities."
  [id]
  {id ms/PositiveInt}
  (-> (t2/select-one Card :id id) api/read-check related/related))

(api/defendpoint POST "/related"
  "Return related entities for an ad-hoc query."
  [:as {query :body}]
  (related/related (query/adhoc-query query)))

(api/defendpoint POST "/pivot/:card-id/query"
  "Run the query associated with a Card."
  [card-id :as {{:keys [parameters ignore_cache]
                 :or   {ignore_cache false}} :body}]
  {card-id      ms/PositiveInt
   ignore_cache [:maybe :boolean]}
  (qp.card/run-query-for-card-async card-id :api
                            :parameters parameters,
                            :qp-runner qp.pivot/run-pivot-query
                            :ignore_cache ignore_cache))

(api/defendpoint POST "/:card-id/persist"
  "Mark the model (card) as persisted. Runs the query and saves it to the database backing the card and hot swaps this
  query in place of the model's query."
  [card-id]
  {card-id ms/PositiveInt}
  (premium-features/assert-has-feature :cache-granular-controls (tru "Granular cache controls"))
  (api/let-404 [{:keys [dataset database_id] :as card} (t2/select-one Card :id card-id)]
    (let [database (t2/select-one Database :id database_id)]
      (api/write-check database)
      (when-not (driver/database-supports? (:engine database)
                                           :persist-models database)
        (throw (ex-info (tru "Database does not support persisting")
                        {:status-code 400
                         :database    (:name database)})))
      (when-not (driver/database-supports? (:engine database)
                                           :persist-models-enabled database)
        (throw (ex-info (tru "Persisting models not enabled for database")
                        {:status-code 400
                         :database    (:name database)})))
      (when-not dataset
        (throw (ex-info (tru "Card is not a model") {:status-code 400})))
      (when-let [persisted-info (persisted-info/turn-on-model! api/*current-user-id* card)]
        (task.persist-refresh/schedule-refresh-for-individual! persisted-info))
      api/generic-204-no-content)))

(api/defendpoint POST "/:card-id/refresh"
  "Refresh the persisted model caching `card-id`."
  [card-id]
  {card-id ms/PositiveInt}
  (api/let-404 [card           (t2/select-one Card :id card-id)
                persisted-info (t2/select-one PersistedInfo :card_id card-id)]
    (when (not (:dataset card))
      (throw (ex-info (trs "Cannot refresh a non-model question") {:status-code 400})))
    (when (:archived card)
      (throw (ex-info (trs "Cannot refresh an archived model") {:status-code 400})))
    (api/write-check (t2/select-one Database :id (:database_id persisted-info)))
    (task.persist-refresh/schedule-refresh-for-individual! persisted-info)
    api/generic-204-no-content))

(api/defendpoint POST "/:card-id/unpersist"
  "Unpersist this model. Deletes the persisted table backing the model and all queries after this will use the card's
  query rather than the saved version of the query."
  [card-id]
  {card-id ms/PositiveInt}
  (premium-features/assert-has-feature :cache-granular-controls (tru "Granular cache controls"))
  (api/let-404 [_card (t2/select-one Card :id card-id)]
    (api/let-404 [persisted-info (t2/select-one PersistedInfo :card_id card-id)]
      (api/write-check (t2/select-one Database :id (:database_id persisted-info)))
      (persisted-info/mark-for-pruning! {:id (:id persisted-info)} "off")
      api/generic-204-no-content)))

(defn mapping->field-values
  "Get param values for the \"old style\" parameters. This mimic's the api/dashboard version except we don't have
  chain-filter issues or dashcards to worry about."
  [card param query]
  (when-let [field-clause (params/param-target->field-clause (:target param) card)]
    (when-let [field-id (mbql.u/match-one field-clause [:field (id :guard integer?) _] id)]
      (api.field/search-values-from-field-id field-id query))))

(mu/defn param-values
  "Fetch values for a parameter that contain `query`. If `query` is nil or not provided, return all values.

  The source of values could be:
  - static-list: user defined values list
  - card: values is result of running a card"
  ([card param-key]
   (param-values card param-key nil))

  ([card      :- ms/Map
    param-key :- ms/NonBlankString
    query     :- [:maybe ms/NonBlankString]]
   (let [param (get (m/index-by :id (or (seq (:parameters card))
                                        ;; some older cards or cards in e2e just use the template tags on native queries
                                        (card/template-tag-parameters card)))
                    param-key)]
     (when-not param
       (throw (ex-info (tru "Card does not have a parameter with the ID {0}" (pr-str param-key))
                       {:status-code 400})))
     (custom-values/parameter->values param query (fn [] (mapping->field-values card param query))))))

(api/defendpoint GET "/:card-id/params/:param-key/values"
  "Fetch possible values of the parameter whose ID is `:param-key`.

    ;; fetch values for Card 1 parameter 'abc' that are possible
    GET /api/card/1/params/abc/values"
  [card-id param-key]
  {card-id   ms/PositiveInt
   param-key ms/NonBlankString}
  (param-values (api/read-check Card card-id) param-key))

(api/defendpoint GET "/:card-id/params/:param-key/search/:query"
  "Fetch possible values of the parameter whose ID is `:param-key` that contain `:query`.

    ;; fetch values for Card 1 parameter 'abc' that contain 'Orange';
     GET /api/card/1/params/abc/search/Orange

  Currently limited to first 1000 results."
  [card-id param-key query]
  {card-id   ms/PositiveInt
   param-key ms/NonBlankString
   query     ms/NonBlankString}
  (param-values (api/read-check Card card-id) param-key query))

(defn- scan-and-sync-table!
  [database table]
  (sync-fields/sync-fields-for-table! database table)
  (future
    (sync/sync-table! table)))

(defn- csv-stats [^File csv-file]
  (with-open [reader (bom/bom-reader csv-file)]
    (let [rows (csv/read-csv reader)]
      {:size-mb     (/ (.length csv-file) 1048576.0)
       :num-columns (count (first rows))
       :num-rows    (count (rest rows))})))

(defn- can-upload-error
  "Returns an ExceptionInfo object if the user cannot upload to the given database and schema. Returns nil otherwise."
  [db schema-name]
  (let [driver (driver.u/database->driver db)]
    (cond
      (not (public-settings/uploads-enabled))
      (ex-info (tru "Uploads are not enabled.")
               {:status-code 422})
      (premium-features/sandboxed-user?)
      (ex-info (tru "Uploads are not permitted for sandboxed users.")
               {:status-code 403})
      (not (driver/database-supports? driver :uploads nil))
      (ex-info (tru "Uploads are not supported on {0} databases." (str/capitalize (name driver)))
               {:status-code 422})
      (and (str/blank? schema-name)
           (driver/database-supports? driver :schemas db))
      (ex-info (tru "A schema has not been set.")
               {:status-code 422})
      (not (perms/set-has-full-permissions? @api/*current-user-permissions-set*
                                            (perms/data-perms-path (u/the-id db) schema-name)))
      (ex-info (tru "You don''t have permissions to do that.")
               {:status-code 403})
      (and (some? schema-name)
           (not (driver.s/include-schema? db schema-name)))
      (ex-info (tru "The schema {0} is not syncable." schema-name)
               {:status-code 422}))))

(defn- check-can-upload
  "Throws an error if the user cannot upload to the given database and schema."
  [db schema-name]
  (when-let [error (can-upload-error db schema-name)]
    (throw error)))

(defn can-upload?
  "Returns true if the user can upload to the given database and schema, and false otherwise."
  [db schema-name]
  (nil? (can-upload-error db schema-name)))

(defn upload-csv!
  "Main entry point for CSV uploading. Coordinates detecting the schema, inserting it into an appropriate database,
  syncing and scanning the new data, and creating an appropriate model which is then returned. May throw validation or
  DB errors."
  [collection-id filename ^File csv-file]
  {collection-id ms/PositiveInt}
  (collection/check-write-perms-for-collection collection-id)
  (try
    (let [start-time        (System/currentTimeMillis)
          db-id             (public-settings/uploads-database-id)
          database          (or (t2/select-one Database :id db-id)
                                (throw (Exception. (tru "The uploads database does not exist."))))
          driver            (driver.u/database->driver database)
          schema-name       (public-settings/uploads-schema-name)
          _                 (check-can-upload database schema-name)
          filename-prefix   (or (second (re-matches #"(.*)\.csv$" filename))
                                filename)
          table-name        (->> (str (public-settings/uploads-table-prefix) filename-prefix)
                                 (upload/unique-table-name driver)
                                 (u/lower-case-en))
          schema+table-name (if (str/blank? schema-name)
                              table-name
                              (str schema-name "." table-name))
          stats             (upload/load-from-csv! driver db-id schema+table-name csv-file)
          ;; Sync immediately to create the Table and its Fields; the scan is settings-dependent and can be async
          table             (sync-tables/create-or-reactivate-table! database {:name table-name :schema (not-empty schema-name)})
          _set_is_upload    (t2/update! Table (u/the-id table) {:is_upload true})
          _sync             (scan-and-sync-table! database table)
          card              (card/create-card!
                             {:collection_id          collection-id,
                              :dataset                true
                              :database_id            db-id
                              :dataset_query          {:database db-id
                                                       :query    {:source-table (u/the-id table)}
                                                       :type     :query}
                              :display                :table
                              :name                   (humanization/name->human-readable-name filename-prefix)
                              :visualization_settings {}}
                             @api/*current-user*)
          upload-seconds    (/ (- (System/currentTimeMillis) start-time)
                               1000.0)]
      (snowplow/track-event! ::snowplow/csv-upload-successful
                             api/*current-user-id*
                             (merge
                              {:model-id (:id card)
                               :upload-seconds upload-seconds}
                              stats))
      (.delete csv-file)
      (hydrate-card-details card))
    (catch Throwable e
      (snowplow/track-event! ::snowplow/csv-upload-failed
                             api/*current-user-id*
                             (csv-stats csv-file))
      (.delete csv-file)
      (throw e))))

(api/defendpoint ^:multipart POST "/from-csv"
  "Create a table and model populated with the values from the attached CSV. Returns the model ID if successful."
  [:as {raw-params :params}]
  ;; parse-long returns nil with "root" as the collection ID, which is what we want anyway
  (try
    (let [model-id (:id (upload-csv! (parse-long (get raw-params "collection_id"))
                                     (get-in raw-params ["file" :filename])
                                     (get-in raw-params ["file" :tempfile])))]
      {:status 200
       :body   model-id})
    (catch Throwable e
      {:status (or (-> e ex-data :status-code)
                   500)
       :body   {:message (or (ex-message e)
                             (tru "There was an error uploading the file"))}})))

(api/define-routes)<|MERGE_RESOLUTION|>--- conflicted
+++ resolved
@@ -448,175 +448,6 @@
     (validation/check-embedding-enabled)
     (api/check-superuser)))
 
-<<<<<<< HEAD
-(defn- card-archived? [old-card new-card]
-  (and (not (:archived old-card))
-       (:archived new-card)))
-
-(defn- line-area-bar? [display]
-  (contains? #{:line :area :bar} display))
-
-(defn- progress? [display]
-  (= :progress display))
-
-(defn- allows-rows-alert? [display]
-  (not (contains? #{:line :bar :area :progress} display)))
-
-(defn- display-change-broke-alert?
-  "Alerts no longer make sense when the kind of question being alerted on significantly changes. Setting up an alert
-  when a time series query reaches 10 is no longer valid if the question switches from a line graph to a table. This
-  function goes through various scenarios that render an alert no longer valid"
-  [{old-display :display} {new-display :display}]
-  (when-not (= old-display new-display)
-    (or
-     ;; Did the alert switch from a table type to a line/bar/area/progress graph type?
-     (and (allows-rows-alert? old-display)
-          (or (line-area-bar? new-display)
-              (progress? new-display)))
-     ;; Switching from a line/bar/area to another type that is not those three invalidates the alert
-     (and (line-area-bar? old-display)
-          (not (line-area-bar? new-display)))
-     ;; Switching from a progress graph to anything else invalidates the alert
-     (and (progress? old-display)
-          (not (progress? new-display))))))
-
-(defn- goal-missing?
-  "If we had a goal before, and now it's gone, the alert is no longer valid"
-  [old-card new-card]
-  (and
-   (get-in old-card [:visualization_settings :graph.goal_value])
-   (not (get-in new-card [:visualization_settings :graph.goal_value]))))
-
-(defn- multiple-breakouts?
-  "If there are multiple breakouts and a goal, we don't know which breakout to compare to the goal, so it invalidates
-  the alert"
-  [{:keys [display] :as new-card}]
-  (and (get-in new-card [:visualization_settings :graph.goal_value])
-       (or (line-area-bar? display)
-           (progress? display))
-       (< 1 (count (get-in new-card [:dataset_query :query :breakout])))))
-
-(defn- delete-alert-and-notify!
-  "Removes all of the alerts and notifies all of the email recipients of the alerts change via `NOTIFY-FN!`"
-  [notify-fn! alerts]
-  (t2/delete! Pulse :id [:in (map :id alerts)])
-  (doseq [{:keys [channels] :as alert} alerts
-          :let [email-channel (m/find-first #(= :email (:channel_type %)) channels)]]
-    (doseq [recipient (:recipients email-channel)]
-      (notify-fn! alert recipient @api/*current-user*))))
-
-(defn delete-alert-and-notify-archived!
-  "Removes all alerts and will email each recipient letting them know"
-  [alerts]
-  (delete-alert-and-notify! messages/send-alert-stopped-because-archived-email! alerts))
-
-(defn- delete-alert-and-notify-changed! [alerts]
-  (delete-alert-and-notify! messages/send-alert-stopped-because-changed-email! alerts))
-
-(defn- delete-alerts-if-needed! [old-card {card-id :id :as new-card}]
-  ;; If there are alerts, we need to check to ensure the card change doesn't invalidate the alert
-  (when-let [alerts (binding [pulse/*allow-hydrate-archived-cards* true]
-                      (seq (pulse/retrieve-alerts-for-cards {:card-ids [card-id]})))]
-    (cond
-     (card-archived? old-card new-card)
-     (delete-alert-and-notify-archived! alerts)
-
-     (or (display-change-broke-alert? old-card new-card)
-         (goal-missing? old-card new-card)
-         (multiple-breakouts? new-card))
-     (delete-alert-and-notify-changed! alerts)
-
-     ;; The change doesn't invalidate the alert, do nothing
-     :else
-     nil)))
-
-(defn- card-is-verified?
-  "Return true if card is verified, false otherwise. Assumes that moderation reviews are ordered so that the most recent
-  is the first. This is the case from the hydration function for moderation_reviews."
-  [card]
-  (-> card :moderation_reviews first :status #{"verified"} boolean))
-
-(defn- changed?
-  "Return whether there were any changes in the objects at the keys for `consider`.
-
-  returns false because changes to collection_id are ignored:
-  (changed? #{:description}
-            {:collection_id 1 :description \"foo\"}
-            {:collection_id 2 :description \"foo\"})
-
-  returns true:
-  (changed? #{:description}
-            {:collection_id 1 :description \"foo\"}
-            {:collection_id 2 :description \"diff\"})"
-  [consider card-before updates]
-  ;; have to ignore keyword vs strings over api. `{:type :query}` vs `{:type "query"}`
-  (let [prepare              (fn prepare [card] (walk/prewalk (fn [x] (if (keyword? x)
-                                                                        (name x)
-                                                                        x))
-                                                              card))
-        before               (prepare (select-keys card-before consider))
-        after                (prepare (select-keys updates consider))
-        [_ changes-in-after] (data/diff before after)]
-    (boolean (seq changes-in-after))))
-
-
-
-(def card-compare-keys
-  "When comparing a card to possibly unverify, only consider these keys as changing something 'important' about the
-  query."
-  #{:table_id
-    :database_id
-    :query_type ;; these first three may not even be changeable
-    :dataset_query})
-
-(defn- update-card!
-  "Update a Card. Metadata is fetched asynchronously. If it is ready before [[metadata-sync-wait-ms]] elapses it will be
-  included, otherwise the metadata will be saved to the database asynchronously."
-  [{:keys [id] :as card-before-update} card-updates]
-  (t2/with-transaction [_conn]
-   (api/maybe-reconcile-collection-position! card-before-update card-updates)
-
-   (when (and (card-is-verified? card-before-update)
-              (changed? card-compare-keys card-before-update card-updates))
-     ;; this is an enterprise feature but we don't care if enterprise is enabled here. If there is a review we need
-     ;; to remove it regardless if enterprise edition is present at the moment.
-     (moderation-review/create-review! {:moderated_item_id   id
-                                        :moderated_item_type "card"
-                                        :moderator_id        api/*current-user-id*
-                                        :status              nil
-                                        :text                (tru "Unverified due to edit")}))
-   ;; ok, now save the Card
-   (t2/update! Card id
-     ;; `collection_id` and `description` can be `nil` (in order to unset them). Other values should only be
-     ;; modified if they're passed in as non-nil
-     (u/select-keys-when card-updates
-       :present #{:collection_id :collection_position :description :cache_ttl :dataset}
-       :non-nil #{:dataset_query :display :name :visualization_settings :archived :enable_embedding
-                  :parameters :parameter_mappings :embedding_params :result_metadata :collection_preview})))
-    ;; Fetch the updated Card from the DB
-
-  (let [card (t2/select-one Card :id id)]
-    (delete-alerts-if-needed! card-before-update card)
-    ;; skip publishing the event if it's just a change in its collection position
-    (when-not (= #{:collection_position}
-                 (set (keys card-updates)))
-      (events/publish-event! :event/card-update {:object card :user-id api/*current-user-id*}))
-    ;; include same information returned by GET /api/card/:id since frontend replaces the Card it currently
-    ;; has with returned one -- See #4142
-    (-> card
-        (t2/hydrate :creator
-                    :dashboard_count
-                    :can_write
-                    :average_query_time
-                    :last_query_start
-                    [:collection :is_personal]
-                    [:moderation_reviews :moderator_details])
-        (cond-> ;; card
-          (:dataset card) (t2/hydrate :persisted))
-        (assoc :last-edit-info (last-edit/edit-information-for-user @api/*current-user*)))))
-
-=======
->>>>>>> 41a2247d
 (api/defendpoint PUT "/:id"
   "Update a `Card`."
   [id :as {{:keys [dataset_query description display name visualization_settings archived collection_id
