(ns metabase.lib.test-util
  "Misc test utils for Metabase lib."
  (:require
   [clojure.core.protocols]
   [clojure.test :refer [deftest is]]
   [malli.core :as mc]
   [medley.core :as m]
   [metabase.lib.convert :as lib.convert]
   [metabase.lib.core :as lib]
   [metabase.lib.metadata :as lib.metadata]
<<<<<<< HEAD
   [metabase.lib.metadata.calculation :as lib.metadata.calculation]
   [metabase.lib.metadata.composed-provider
    :as lib.metadata.composed-provider]
=======
   [metabase.lib.metadata.composed-provider :as lib.metadata.composed-provider]
>>>>>>> e2e3c10e
   [metabase.lib.metadata.protocols :as metadata.protocols]
   [metabase.lib.query :as lib.query]
   [metabase.lib.schema :as lib.schema]
   [metabase.lib.schema.common :as lib.schema.common]
   [metabase.lib.schema.ref :as lib.schema.ref]
   [metabase.lib.test-metadata :as meta]
   [metabase.lib.util :as lib.util]
   [metabase.util.malli :as mu]
   #?@(:cljs ([metabase.test-runner.assert-exprs.approximately-equal]))))

#?(:cljs
   (comment metabase.test-runner.assert-exprs.approximately-equal/keep-me))

(def venues-query
  "A mock query against the `VENUES` test data table."
  (lib/query meta/metadata-provider (meta/table-metadata :venues)))

(defn venues-query-with-last-stage [m]
  (let [query (update-in venues-query [:stages 0] merge m)]
    (is (mc/validate ::lib.schema/query query))
    query))

(defn field-clause
  ([table field]
   (field-clause table field nil))
  ([table field options]
   [:field
    (merge {:base-type (:base-type (meta/field-metadata table field))
            :lib/uuid  (str (random-uuid))}
           options)
    (meta/id table field)]))

(defn- with-optional-lib-type
  "Create a version of `schema` where `:lib/type` is optional rather than required."
  [schema lib-type]
  [:merge
   schema
   [:map
    [:lib/type {:optional true} [:= lib-type]]]])

(def ^:private MockMetadata
  [:map
   [:database {:optional true} [:maybe (with-optional-lib-type lib.metadata/DatabaseMetadata :metadata/database)]]
   [:tables   {:optional true} [:maybe [:sequential (with-optional-lib-type lib.metadata/TableMetadata   :metadata/table)]]]
   [:fields   {:optional true} [:maybe [:sequential (with-optional-lib-type lib.metadata/ColumnMetadata  :metadata/column)]]]
   [:cards    {:optional true} [:maybe [:sequential (with-optional-lib-type lib.metadata/CardMetadata    :metadata/card)]]]
   [:metrics  {:optional true} [:maybe [:sequential (with-optional-lib-type lib.metadata/MetricMetadata  :metadata/metric)]]]
   [:segments {:optional true} [:maybe [:sequential (with-optional-lib-type lib.metadata/SegmentMetadata :metadata/segment)]]]])

(mu/defn mock-metadata-provider :- lib.metadata/MetadataProvider
  "Create a mock metadata provider to facilitate writing tests. All keys except `:database` should be a sequence of maps
  e.g.

    {:database <some-database>, :tables [<table-1> <table-2>], ...}

  Normally you can probably get away with using [[metabase.lib.test-metadata/metadata-provider]] instead of using
  this; but this is available for situations when you need to test something not covered by the default test metadata,
  e.g. nested Fields."
  [{:keys [database tables fields cards metrics segments] :as m} :- MockMetadata]
  (reify
    metadata.protocols/MetadataProvider
    (database [_this]            (some-> database
                                         (assoc :lib/type :metadata/database)
                                         (dissoc :tables)))
    (table    [_this table-id]   (some-> (m/find-first #(= (:id %) table-id) tables)
                                         (assoc :lib/type :metadata/table)
                                         (dissoc :fields)))
    (field    [_this field-id]   (some-> (m/find-first #(= (:id %) field-id) fields)
                                         (assoc :lib/type :metadata/column)))
    (card     [_this card-id]    (some-> (m/find-first #(= (:id %) card-id) cards)
                                         (assoc :lib/type :metadata/card)))
    (metric   [_this metric-id]  (some-> (m/find-first #(= (:id %) metric-id) metrics)
                                         (assoc :lib/type :metadata/metric)))
    (segment  [_this segment-id] (some-> (m/find-first #(= (:id %) segment-id) segments)
                                         (assoc :lib/type :metadata/segment)))
    (tables   [_this]            (for [table tables]
                                   (-> (assoc table :lib/type :metadata/table)
                                       (dissoc :fields))))
    (fields   [_this table-id]   (for [field fields
                                       :when (= (:table-id field) table-id)]
                                   (assoc field :lib/type :metadata/column)))
    (metrics  [_this table-id]   (for [metric metrics
                                       :when (= (:table-id metric) table-id)]
                                   (assoc metric :lib/type :metadata/metric)))
    (segments [_this table-id]   (for [segment segments
                                       :when (= (:table-id segment) table-id)]
                                   (assoc segment :lib/type :metadata/segment)))

    clojure.core.protocols/Datafiable
    (datafy [_this]
      (list `mock-metadata-provider m))))

(def metadata-provider-with-card
  "[[meta/metadata-provider]], but with a Card with ID 1."
  (lib.metadata.composed-provider/composed-metadata-provider
   meta/metadata-provider
   (mock-metadata-provider
    {:cards [{:name          "My Card"
              :id            1
              :dataset-query {:database (meta/id)
                              :type     :query
                              :query    {:source-table (meta/id :checkins)
                                         :aggregation  [[:count]]
                                         :breakout     [[:field (meta/id :checkins :user-id) nil]]}}
              :database-id   (meta/id)}]})))

(def query-with-source-card
  "A query against `:source-card 1`, with a metadata provider that has that Card. Card's name is `My Card`. Card
  'exports' two columns, `USER_ID` and `count`."
  {:lib/type     :mbql/query
   :lib/metadata metadata-provider-with-card
   :database     (meta/id)
   :stages       [{:lib/type    :mbql.stage/mbql
                   :source-card 1}]})

(def metadata-provider-with-card-with-result-metadata
  "[[meta/metadata-provider]], but with a Card with results metadata as ID 1."
  (lib.metadata.composed-provider/composed-metadata-provider
   meta/metadata-provider
   (mock-metadata-provider
    {:cards [{:name            "My Card"
              :id              1
              ;; THIS IS A LEGACY STYLE QUERY!
              :dataset-query   {:database (meta/id)
                                :type     :query
                                :query    {:source-table (meta/id :checkins)
                                           :aggregation  [[:count]]
                                           :breakout     [[:field (meta/id :checkins :user-id) nil]]}}
              ;; this is copied directly from a QP response. NOT CONVERTED TO KEBAB-CASE YET, BECAUSE THIS IS HOW IT
              ;; LOOKS IN LEGACY QUERIES!
              :result-metadata [{:description       nil
                                 :semantic_type     :type/FK
                                 :table_id          (meta/id :checkins)
                                 :coercion_strategy nil
                                 :name              "USER_ID"
                                 :settings          nil
                                 :source            :breakout
                                 :field_ref         [:field (meta/id :checkins :user-id) nil]
                                 :effective_type    :type/Integer
                                 :nfc_path          nil
                                 :parent_id         nil
                                 :id                (meta/id :checkins :user-id)
                                 :visibility_type   :normal
                                 :display_name      "User ID"
                                 :fingerprint       {:global {:distinct-count 15, :nil% 0.0}}
                                 :base_type         :type/Integer}
                                {:base_type      :type/Integer
                                 :semantic_type  :type/Quantity
                                 :name           "count"
                                 :display_name   "Count"
                                 :source         :aggregation
                                 :field_ref      [:aggregation 0]
                                 :effective_type :type/BigInteger}]}]})))

(def query-with-source-card-with-result-metadata
  "A query with a `card__<id>` source Table and a metadata provider that has a Card with `:result_metadata`."
  {:lib/type     :mbql/query
   :lib/metadata metadata-provider-with-card-with-result-metadata
   :type         :pipeline
   :database     (meta/id)
   :stages       [{:lib/type    :mbql.stage/mbql
                   :source-card 1}]})

(defn- add-join
  [query join-alias]
  (-> query
      (lib/join (-> (lib/join-clause (meta/table-metadata :categories))
                    (lib/with-join-alias join-alias)
                    (lib/with-join-conditions
                     [(lib/= (meta/field-metadata :venues :category-id)
                             (lib/with-join-alias (meta/field-metadata :categories :id) join-alias))])
                    (lib/with-join-fields :all)))))

(defn add-joins
  "Add joins with `join-aliases` against `CATEGORIES`. Assumes source table is `VENUES`, but that really shouldn't matter
  for most tests."
  [query & join-aliases]
  (reduce add-join query join-aliases))

(def query-with-join
  "A query against `VENUES` with an explicit join against `CATEGORIES`."
  (add-joins venues-query "Cat"))

(def query-with-join-with-explicit-fields
  "A query against `VENUES` with an explicit join against `CATEGORIES`, that includes explicit `:fields` including just
  `CATEGORIES.NAME`."
  (-> venues-query
      (lib/join (-> (lib/join-clause (meta/table-metadata :categories))
                    (lib/with-join-conditions [(lib/= (meta/field-metadata :venues :category-id)
                                                      (-> (meta/field-metadata :categories :id)
                                                          (lib/with-join-alias "Cat")))])
                    (lib/with-join-alias "Cat")
                    (lib/with-join-fields [(-> (meta/field-metadata :categories :name)
                                               (lib/with-join-alias "Cat"))])))))

(def query-with-expression
  "A query with an expression."
  (-> venues-query
      (lib/expression "expr" (lib/absolute-datetime "2020" :month))))

(def native-query
  "A sample native query."
  {:lib/type     :mbql/query
   :lib/metadata meta/metadata-provider
   :database     (meta/id)
   :stages       [{:lib/type           :mbql.stage/native
                   :lib/stage-metadata {:lib/type :metadata/results
                                        :columns  [{:lib/type      :metadata/column
                                                    :name          "abc"
                                                    :display-name  "another Field"
                                                    :base-type     :type/Integer
                                                    :semantic-type :type/FK}
                                                   {:lib/type      :metadata/column
                                                    :name          "sum"
                                                    :display-name  "sum of User ID"
                                                    :base-type     :type/Integer
                                                    :semantic-type :type/FK}]}
                   :native             "SELECT whatever"}]})

(def mock-cards
<<<<<<< HEAD
  "Map of mock MBQL query Card against the test tables. There are two versions of the Card for each table:
=======
  "Map of mock MBQL query Card against the test tables. There are three versions of the Card for each table:
>>>>>>> e2e3c10e

  * `:venues`, a Card WITH `:result-metadata`
  * `:venues/no-metadata`, a Card WITHOUT `:result-metadata`
  * `:venues/native`, a Card with `:result-metadata` and a NATIVE query."
  (into {}
        (comp (mapcat (fn [table]
                        [{:table table, :metadata? true,  :native? false, :card-name table}
                         {:table table, :metadata? true,  :native? true,  :card-name (keyword (name table) "native")}
                         {:table table, :metadata? false, :native? false, :card-name (keyword (name table) "no-metadata")}]))
              (map-indexed (fn [idx {:keys [table metadata? native? card-name]}]
                             [card-name
                              (merge
                               {:lib/type      :metadata/card
                                :id            (inc idx)
                                :name          (str "Mock " (name table) " card")
                                :dataset-query (if native?
                                                 {:database (meta/id)
                                                  :type     :native
                                                  :native   {:query (str "SELECT * FROM " (name table))}}
                                                 {:database (meta/id)
                                                  :type     :query
                                                  :query    {:source-table (meta/id table)}})}
                               (when metadata?
                                 {:result-metadata
                                  (->> (meta/fields table)
                                       (map (partial meta/field-metadata table))
                                       (sort-by :id)
                                       (mapv #(dissoc % :id :table-id)))}))])))
        (meta/tables)))

(def metadata-provider-with-mock-cards
  "A metadata provider with all of the [[mock-cards]]. Composed with the normal [[meta/metadata-provider]]."
  (lib.metadata.composed-provider/composed-metadata-provider
    meta/metadata-provider
    (mock-metadata-provider
<<<<<<< HEAD
      {:cards (vals mock-cards)})))

(mu/defn field-literal-ref :- ::lib.schema.ref/field.literal
  "Get a `:field` 'literal' ref (a `:field` ref that uses a string column name rather than an integer ID) for a column
  with `column-name` returned by a `query`. This only makes sense for queries with multiple stages, or ones with a
  source Card."
  [query       :- ::lib.schema/query
   column-name :- ::lib.schema.common/non-blank-string]
  (let [cols     (lib.metadata.calculation/visible-columns query)
        metadata (or (m/find-first #(= (:name %) column-name)
                                   cols)
                     (let [col-names (vec (sort (map :name cols)))]
                       (throw (ex-info (str "No column named " (pr-str column-name) "; found: " (pr-str col-names))
                                       {:column column-name
                                        :found  col-names}))))]
    (lib/ref metadata)))
=======
     {:cards (vals mock-cards)})))

(mu/defn query-with-mock-card-as-source-card :- [:and
                                                 ::lib.schema/query
                                                 [:map
                                                  [:stages [:tuple
                                                            [:map
                                                             [:source-card integer?]]]]]]
  "Create a query with one of the [[mock-cards]] as its `:source-card`."
  [table-name :- (into [:enum] (sort (keys mock-cards)))]
  (lib/query metadata-provider-with-mock-cards (mock-cards table-name)))

(mu/defn query-with-stage-metadata-from-card :- ::lib.schema/query
  "Convenience for creating a query that has `:lib/metadata` stage metadata attached to it from a Card. Note that this
  does not create a query with a `:source-card`.

  This is mostly around for historic reasons; consider using either [[metabase.lib.core/query]]
  or [[query-with-mock-card-as-source-card]] instead, which are closer to real-life usage."
  [metadata-providerable :- lib.metadata/MetadataProviderable
   {mbql-query :dataset-query, metadata :result-metadata} :- [:map
                                                              [:dataset-query :map]
                                                              [:result-metadata [:sequential {:min 1} :map]]]]
  (let [mbql-query (cond-> (assoc (lib.convert/->pMBQL mbql-query)
                                  :lib/metadata (lib.metadata/->metadata-provider metadata-providerable))
                     metadata
                     (lib.util/update-query-stage -1 assoc :lib/stage-metadata (lib.util/->stage-metadata metadata)))]
    (lib.query/query metadata-providerable mbql-query)))

(deftest ^:parallel card-source-query-test
  (is (=? {:lib/type :mbql/query
           :database (meta/id)
           :stages   [{:lib/type :mbql.stage/native
                       :native   "SELECT * FROM VENUES;"}]}
          (query-with-stage-metadata-from-card meta/metadata-provider
                                               {:dataset-query   {:database (meta/id)
                                                                  :type     :native
                                                                  :native   {:query "SELECT * FROM VENUES;"}}
                                                :result-metadata (get-in mock-cards [:venues :result-metadata])}))))
>>>>>>> e2e3c10e
<|MERGE_RESOLUTION|>--- conflicted
+++ resolved
@@ -8,13 +8,8 @@
    [metabase.lib.convert :as lib.convert]
    [metabase.lib.core :as lib]
    [metabase.lib.metadata :as lib.metadata]
-<<<<<<< HEAD
    [metabase.lib.metadata.calculation :as lib.metadata.calculation]
-   [metabase.lib.metadata.composed-provider
-    :as lib.metadata.composed-provider]
-=======
    [metabase.lib.metadata.composed-provider :as lib.metadata.composed-provider]
->>>>>>> e2e3c10e
    [metabase.lib.metadata.protocols :as metadata.protocols]
    [metabase.lib.query :as lib.query]
    [metabase.lib.schema :as lib.schema]
@@ -235,11 +230,7 @@
                    :native             "SELECT whatever"}]})
 
 (def mock-cards
-<<<<<<< HEAD
-  "Map of mock MBQL query Card against the test tables. There are two versions of the Card for each table:
-=======
   "Map of mock MBQL query Card against the test tables. There are three versions of the Card for each table:
->>>>>>> e2e3c10e
 
   * `:venues`, a Card WITH `:result-metadata`
   * `:venues/no-metadata`, a Card WITHOUT `:result-metadata`
@@ -275,7 +266,6 @@
   (lib.metadata.composed-provider/composed-metadata-provider
     meta/metadata-provider
     (mock-metadata-provider
-<<<<<<< HEAD
       {:cards (vals mock-cards)})))
 
 (mu/defn field-literal-ref :- ::lib.schema.ref/field.literal
@@ -292,8 +282,6 @@
                                        {:column column-name
                                         :found  col-names}))))]
     (lib/ref metadata)))
-=======
-     {:cards (vals mock-cards)})))
 
 (mu/defn query-with-mock-card-as-source-card :- [:and
                                                  ::lib.schema/query
@@ -330,5 +318,4 @@
                                                {:dataset-query   {:database (meta/id)
                                                                   :type     :native
                                                                   :native   {:query "SELECT * FROM VENUES;"}}
-                                                :result-metadata (get-in mock-cards [:venues :result-metadata])}))))
->>>>>>> e2e3c10e
+                                                :result-metadata (get-in mock-cards [:venues :result-metadata])}))))