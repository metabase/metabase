--- conflicted
+++ resolved
@@ -669,18 +669,8 @@
  ;;
  ;; this list isn't exhaustive because it misses some stuff like the test runner and HTTP client but it's easier to go
  ;; fix those namespaces than it is to make this regex super hairy.
- [{:name    test-namespaces
-   :pattern "(?:.*-test(?:\\..*)?$)|(?:.*test-util$)|(?:^metabase\\.test.*)"}
-  ;; drivers that should by using `hx/` and support BOTH Honey SQL 1 and Honey SQL 2 for the time being, but that
-  ;; should move towards Honey SQL 2. These are drivers that are also used by app DB code
-  {:name    cross-compatible-drivers
-   :pattern "^metabase\\.(?:(?:driver)|(?:test\\.data))\\.(?:(?:postgres)|(?:sql(?!server)(?!ite))).*"}
-  ;; drivers that should be using Honey SQL 2 *ONLY*
-  ;;
-  ;; Currently just Redshift, more will be added in the future.
-  {:pattern "^metabase\\.(?:(?:driver)|(?:test\\.data))\\.redshift.*"
-   :name    honey-sql-2-only-drivers}
-  ;; namespaces allowed to use `println`
+ [{:pattern "(?:.*-test(?:\\..*)?$)|(?:.*test-util$)|(?:^metabase\\.test.*)"
+   :name    test-namespaces}
   {:pattern "metabase\\.cmd.*"
    :name    printable-namespaces}
   {:pattern "^metabase(?:-enterprise(?!\\.sandbox))\\.(?!driver)(?!test\\.data)(?!query-processor)(?!util\\.(?:(?:honeysql-extensions)|(?:honey-sql-1-extensions))).*"
@@ -695,41 +685,17 @@
 
     ;; custom linters
     :hooks.metabase.test.data/mbql-query-first-arg {:level :error}}}
-
   printable-namespaces
   {:linters
    {:discouraged-var {:level :off}}}
 
-<<<<<<< HEAD
-  honey-sql-2-only-drivers
-=======
   honey-sql-2-namespaces
->>>>>>> 46711eff
   {:linters
    {:discouraged-namespace
     {honeysql.core                        {:message "Use Honey SQL 2"}
      honeysql.format                      {:message "Use Honey SQL 2"}
      honeysql.helpers                     {:message "Use Honey SQL 2"}
      honeysql.types                       {:message "Use Honey SQL 2"}
-<<<<<<< HEAD
-     metabase.util.honey-sql-extensions   {:message "Use metabase.util.honey-sql-2-extensions"}
-     metabase.util.honey-sql-1-extensions {:message "Use metabase.util.honey-sql-2-extensions"}}}}
-
-  cross-compatible-drivers
-  {:linters
-   {:discouraged-namespace
-    {honeysql.core                        {:message "Do not use Honey SQL 1 directly in cross-compatible drivers"}
-     honeysql.format                      {:message "Do not use Honey SQL 1 directly in cross-compatible drivers"}
-     honeysql.helpers                     {:message "Use honey.sql.helpers"}
-     honeysql.types                       {:message "Do not use Honey SQL 1 directly in cross-compatible drivers"}
-     metabase.util.honey-sql-1-extensions {:message "Use metabase.util.honey-sql-extensions"}
-     metabase.util.honey-sql-2-extensions {:message "Use metabase.util.honey-sql-extensions"}}
-
-    :discouraged-var
-    {honey.sql/call   {:message "Use hx/call"}
-     honey.sql/format {:message "Use sql.qp/format-honeysql"} }}}}}
-=======
      honeysql.util                        {:message "Use Honey SQL 2"}
      metabase.util.honeysql-extensions    {:message "Use h2x"}
-     metabase.util.honey-sql-1-extensions {:message "Use h2x"}}}}}}
->>>>>>> 46711eff
+     metabase.util.honey-sql-1-extensions {:message "Use h2x"}}}}}}