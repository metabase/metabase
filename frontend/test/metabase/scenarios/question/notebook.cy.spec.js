import {
  createNativeQuestion,
  restore,
  signInAsAdmin,
  openOrdersTable,
  popover,
  modal,
<<<<<<< HEAD
  typeAndBlurUsingLabel,
=======
>>>>>>> c607ce23
  withSampleDataset,
} from "__support__/cypress";

describe("scenarios > question > notebook", () => {
  beforeEach(() => {
    restore();
    signInAsAdmin();
  });

  it.skip("shouldn't offer to save the question when there were no changes (metabase#13470)", () => {
    openOrdersTable();
    // save question initially
    cy.findByText("Save").click();
    cy.get(".ModalBody")
      .contains("Save")
      .click();
    cy.findByText("Not now").click();
    // enter "notebook" and visualize without changing anything
    cy.get(".Icon-notebook").click();
    cy.findByText("Visualize").click();

    // there were no changes to the question, so we shouldn't have the option to "Save"
    cy.findByText("Save").should("not.exist");
  });

  it("should allow post-aggregation filters", () => {
    // start a custom question with orders
    cy.visit("/question/new");
    cy.contains("Custom question").click();
    cy.contains("Sample Dataset").click();
    cy.contains("Orders").click();

    // count orders by user id, filter to the one user with 46 orders
    cy.contains("Pick the metric").click();
    popover().within(() => {
      cy.findByText("Count of rows").click();
    });
    cy.contains("Pick a column to group by").click();
    popover().within(() => {
      cy.contains("User ID").click();
    });
    cy.get(".Icon-filter").click();
    popover().within(() => {
      cy.get(".Icon-int").click();
      cy.get("input").type("46");
      cy.contains("Add filter").click();
    });
    cy.contains("Visualize").click();
    cy.contains("2372"); // user's id in the table
    cy.contains("Showing 1 row"); // ensure only one user was returned
  });

  describe("joins", () => {
    it("should allow joins", () => {
      // start a custom question with orders
      cy.visit("/question/new");
      cy.contains("Custom question").click();
      cy.contains("Sample Dataset").click();
      cy.contains("Orders").click();

      // join to Reviews on orders.product_id = reviews.product_id
      cy.get(".Icon-join_left_outer").click();
      popover()
        .contains("Reviews")
        .click();
      popover()
        .contains("Product ID")
        .click();
      popover()
        .contains("Product ID")
        .click();

      // get the average rating across all rows (not a useful metric)
      cy.contains("Pick the metric you want to see").click();
      popover()
        .contains("Average of")
        .click();
      popover()
        .find(".Icon-join_left_outer")
        .click();
      popover()
        .contains("Rating")
        .click();
      cy.contains("Visualize").click();
      cy.contains("Orders + Reviews");
      cy.contains("3");
    });

    it("should allow post-join filters (metabase#12221)", () => {
      cy.log("start a custom question with Orders");
      cy.visit("/question/new");
      cy.contains("Custom question").click();
      cy.contains("Sample Dataset").click();
      cy.contains("Orders").click();

      cy.log("join to People table using default settings");
      cy.get(".Icon-join_left_outer ").click();
      cy.contains("People").click();
      cy.contains("Orders + People");
      cy.contains("Visualize").click();
      cy.contains("Showing first 2,000");

      cy.log("attempt to filter on the joined table");
      cy.contains("Filter").click();
      cy.contains("Email").click();
      cy.contains("People – Email");
      cy.get('[placeholder="Search by Email"]').type("wolf.");
      cy.contains("wolf.dina@yahoo.com").click();
      cy.contains("Add filter").click();
      cy.contains("Showing 1 row");
    });

    it("should join on field literals", () => {
      // create two native questions
      createNativeQuestion("question a", "select 'foo' as a_column");
      createNativeQuestion("question b", "select 'foo' as b_column");

      // start a custom question with question a
      cy.visit("/question/new");
      cy.findByText("Custom question").click();
      cy.findByText("Saved Questions").click();
      cy.findByText("question a").click();

      // join to question b
      cy.get(".Icon-join_left_outer").click();
      popover().within(() => {
        cy.findByText("Sample Dataset").click();
        cy.findByText("Saved Questions").click();
        cy.findByText("question b").click();
      });

      // select the join columns
      popover().within(() => cy.findByText("A_COLUMN").click());
      popover().within(() => cy.findByText("B_COLUMN").click());

      cy.findByText("Visualize").click();
      cy.queryByText("Visualize").then($el => cy.wrap($el).should("not.exist")); // wait for that screen to disappear to avoid "multiple elements" errors

      // check that query worked
      cy.findByText("question a + question b");
      cy.findByText("A_COLUMN");
      cy.findByText("Question 5 → B Column");
      cy.findByText("Showing 1 row");
    });

    it("should allow joins based on saved questions (metabase#13000)", () => {
      // pass down a joined question alias
      joinTwoSavedQuestions("13000");
    });

    // NOTE: - This repro is really tightly coupled to the `joinTwoSavedQuestions()` function.
    //       - Be extremely careful when changing any of the steps within that function.
    //       - The alternative approach would have been to write one longer repro instead of two separate ones.
    it.skip("joined questions should create custom column (metabase#13649)", () => {
      // pass down a joined question alias
      joinTwoSavedQuestions("13649");

      // add a custom column on top of the steps from the #13000 repro which was simply asserting
      // that a question could be made by joining two previously saved questions
      cy.findByText("Custom column").click();
      popover().within(() => {
        cy.get("[contenteditable='true']").type(
          // reference joined question by previously set alias
          "[13649 → Sum of Rating] / [Sum of Rating]",
        );
        cy.findByPlaceholderText("Something nice and descriptive")
          .click()
          .type("Sum Divide");

        cy.findAllByRole("button")
          .contains("Done")
          .should("not.be.disabled")
          .click();
      });
      cy.route("POST", "/api/dataset").as("visualization");
      cy.findByText("Visualize").click();

      cy.wait("@visualization").then(xhr => {
        expect(xhr.response.body.error).not.to.exist;
      });
      cy.findByText("Sum Divide");
    });

    it("should show correct column title with foreign keys (metabase#11452)", () => {
      // (Orders join Reviews on Product ID)
      openOrdersTable();
      cy.get(".Icon-notebook").click();
      cy.findByText("Join data").click();
      cy.findByText("Reviews").click();
      cy.findByText("Product ID").click();
      popover().within(() => {
        cy.findByText("Product ID").click();
      });

      cy.log("**It shouldn't use FK for a column title**");
      cy.findByText("Summarize").click();
      cy.findByText("Pick a column to group by").click();

      // NOTE: Since there is no better way to "get" the element we need, below is a representation of the current DOM structure.
      //       This can also be useful because some future DOM changes could easily introduce a flake.
      //  the common parent
      //    wrapper for the icon
      //      the actual svg icon with the class `.Icon-join_left_outer`
      //    h3.List-section-title with the text content we're actually testing
      popover().within(() => {
        cy.get(".Icon-join_left_outer")
          .parent()
          .next()
          // NOTE from Flamber's warning:
          // this name COULD be "normalized" to "Review - Product" instead of "Reviews - Products" - that's why we use Regex match here
          .invoke("text")
          .should("match", /reviews? - products?/i);
      });
    });

    it.skip("should join saved questions that themselves contain joins (metabase#12928)", () => {
      withSampleDataset(({ ORDERS, PRODUCTS, PEOPLE, REVIEWS }) => {
        // Save Question 1
        cy.request("POST", "/api/card", {
          name: "12928_Q1",
          dataset_query: {
            database: 1,
            query: {
              "source-table": 2,
              aggregation: [["count"]],
              breakout: [
                ["joined-field", "Products", ["field-id", PRODUCTS.CATEGORY]],
                ["joined-field", "People - User", ["field-id", PEOPLE.SOURCE]],
              ],
              joins: [
                {
                  alias: "Products",
                  condition: [
                    "=",
                    ["field-id", ORDERS.PRODUCT_ID],
                    ["joined-field", "Products", ["field-id", PRODUCTS.ID]],
                  ],
                  fields: "all",
                  "source-table": 1,
                },
                {
                  alias: "People - User",
                  condition: [
                    "=",
                    ["field-id", ORDERS.USER_ID],
                    ["joined-field", "People - User", ["field-id", PEOPLE.ID]],
                  ],
                  fields: "all",
                  "source-table": 3,
                },
              ],
            },
            type: "query",
          },
          display: "table",
          visualization_settings: {},
        });

        // Save Question 2
        cy.request("POST", "/api/card", {
          name: "12928_Q2",
          dataset_query: {
            database: 1,
            query: {
              "source-table": 4,
              aggregation: [["avg", ["field-id", REVIEWS.RATING]]],
              breakout: [
                ["joined-field", "Products", ["field-id", PRODUCTS.CATEGORY]],
              ],
              joins: [
                {
                  alias: "Products",
                  condition: [
                    "=",
                    ["field-id", REVIEWS.PRODUCT_ID],
                    ["joined-field", "Products", ["field-id", PRODUCTS.ID]],
                  ],
                  fields: "all",
                  "source-table": 1,
                },
              ],
            },
            type: "query",
          },
          display: "table",
          visualization_settings: {},
        });

        // Join two previously saved questions
        cy.visit("/");
        cy.findByText("Ask a question").click();
        cy.findByText("Custom question").click();
        cy.findByText("Saved Questions").click();
        cy.findByText("12928_Q1").click();
        cy.get(".Icon-join_left_outer").click();
        popover().within(() => {
          cy.findByText("Sample Dataset").click();
          cy.findByText("Saved Questions").click();
        });
        cy.findByText("12928_Q2").click();
        cy.contains(/Products? → Category/).click();
        popover()
          .contains(/Products? → Category/)
          .click();
        cy.findByText("Visualize").click();

        cy.log(
          "**Reported failing in v1.35.4.1 and `master` on July, 16 2020**",
        );
        cy.findByText("12928_Q1 + 12928_Q2");
        // TODO: Add a positive assertion once this issue is fixed
        cy.findByText("There was a problem with your question").should(
          "not.exist",
        );
      });
    });

    it.skip("should join saved question with sorted metric (metabase#13744)", () => {
      cy.server();
      // create first question based on repro steps in #13744
      withSampleDataset(({ PRODUCTS }) => {
        cy.request("POST", "/api/card", {
          name: "13744",
          dataset_query: {
            database: 1,
            query: {
              "source-table": 1,
              aggregation: [["count"]],
              breakout: [["field-id", PRODUCTS.CATEGORY]],
              "order-by": [["asc", ["aggregation", 0]]],
            },
            type: "query",
          },
          display: "table",
          visualization_settings: {},
        }).then(({ body: { id: questionId } }) => {
          const ALIAS = `Question ${questionId}`;

          // create new question and join it with a previous one
          cy.request("POST", "/api/card", {
            name: "13744_joined",
            dataset_query: {
              database: 1,
              query: {
                joins: [
                  {
                    alias: ALIAS,
                    fields: "all",
                    condition: [
                      "=",
                      ["field-id", PRODUCTS.CATEGORY],
                      [
                        "joined-field",
                        ALIAS,
                        ["field-literal", "CATEGORY", "type/Text"],
                      ],
                    ],
                    "source-table": `card__${questionId}`,
                  },
                ],
                "source-table": 1,
              },
              type: "query",
            },
            display: "table",
            visualization_settings: {},
          }).then(({ body: { id: joinedQuestionId } }) => {
            // listen on the final card query which means the data for this question loaded
            cy.route("POST", `/api/card/${joinedQuestionId}/query`).as(
              "cardQuery",
            );

            // Assert phase begins here
            cy.visit(`/question/${joinedQuestionId}`);
            cy.findByText("13744_joined");

            cy.log("**Reported failing on v0.34.3 - v0.37.0.2**");
            cy.log("**Reported error log: 'No aggregation at index: 0'**");
            // assert directly on XHR instead of relying on UI
            cy.wait("@cardQuery").then(xhr => {
              expect(xhr.response.body.error).not.to.exist;
            });
            cy.findAllByText("Gizmo");
          });
        });
      });
    });
  });

  describe("nested", () => {
    it("should create a nested question with post-aggregation filter", () => {
      // start a custom question with orders
      cy.visit("/question/new?database=1&table=1&mode=notebook");

      cy.findByText("Summarize").click();
      popover().within(() => {
        cy.findByText("Count of rows").click();
      });

      cy.findByText("Pick a column to group by").click();
      popover().within(() => {
        cy.findByText("Category").click();
      });

      cy.findByText("Filter").click();
      popover().within(() => {
        cy.findByText("Category").click();
        cy.findByText("Gadget").click();
        cy.findByText("Add filter").click();
      });

      cy.findByText("Visualize").click();
      cy.findByText("Gadget").should("exist");
      cy.findByText("Gizmo").should("not.exist");

      cy.findByText("Save").click();

      modal().within(() => {
        cy.findByLabelText("Name").type("post aggregation");
        cy.findByText("Save").click();
      });

      cy.findByText("Not now").click();

      cy.get(".Icon-notebook").click();

      cy.reload();

      cy.findByText("Category").should("exist");
      cy.findByText("Category is Gadget").should("exist");
    });
  });

  // TODO: add positive assertions to all 4 tests when we figure out implementation details
  describe.skip("arithmetic (metabase#13175)", () => {
    beforeEach(() => {
      cy.visit("/question/new?database=1&table=2&mode=notebook");
    });

    it("should work on custom column with `case`", () => {
      cy.get(".Icon-add_data").click();
      cy.get("[contenteditable='true']")
        .click()
        .clear()
        .type("case([Subtotal] + Tax > 100, 'Big', 'Small')", { delay: 50 });
      cy.findByPlaceholderText("Something nice and descriptive")
        .click()
        .type("Example", { delay: 100 });

      cy.findAllByRole("button")
        .contains("Done")
        .should("not.be.disabled");
    });

    it("should work on custom filter", () => {
      cy.findByText("Filter").click();
      cy.findByText("Custom Expression").click();

      cy.get("[contenteditable='true']")
        .click()
        .clear()
        .type("[Subtotal] - Tax > 20", { delay: 50 });

      cy.findAllByRole("button")
        .contains("Done")
        .should("not.be.disabled")
        .click();

      cy.contains(/^redundant input/i).should("not.exist");
    });

    const CASES = {
      CountIf: "CountIf(([Subtotal] + [Tax]) > 10)",
      SumIf: "SumIf([Subtotal], ([Subtotal] + [Tax] > 20))",
    };

    Object.entries(CASES).forEach(([filter, formula]) => {
      it(`should work on custom aggregation with ${filter}`, () => {
        cy.findByText("Summarize").click();
        cy.findByText("Custom Expression").click();

        cy.get("[contenteditable='true']")
          .click()
          .clear()
          .type(formula, { delay: 50 });

        cy.findByPlaceholderText("Name (required)")
          .click()
          .type("Ex", { delay: 100 });

        cy.contains(/^expected closing parenthesis/i).should("not.exist");
        cy.contains(/^redundant input/i).should("not.exist");
      });
    });
  });
});

// Extracted repro steps for #13000
function joinTwoSavedQuestions(ALIAS = "Joined Question") {
  cy.server();

  withSampleDataset(({ ORDERS, PRODUCTS }) => {
    cy.log("**-- Prepare Question 1 --**");
    cy.request("POST", "/api/card", {
      name: "Q1",
      dataset_query: {
        database: 1,
        query: {
          aggregation: ["sum", ["field-id", ORDERS.TOTAL]],
          breakout: [["field-id", ORDERS.PRODUCT_ID]],
          "source-table": 2,
        },
        type: "query",
      },
      display: "table",
      visualization_settings: {},
    }).then(({ body: { id: Q1_ID } }) => {
      cy.log("**-- Prepare Question 2 --**");
      cy.request("POST", "/api/card", {
        name: "Q2",
        dataset_query: {
          database: 1,
          query: {
            aggregation: ["sum", ["field-id", PRODUCTS.RATING]],
            breakout: [["field-id", PRODUCTS.ID]],
            "source-table": 1,
          },
          type: "query",
        },
        display: "table",
        visualization_settings: {},
      }).then(({ body: { id: Q2_ID } }) => {
        cy.log(
          "**-- Create Question 3 based on 2 previously saved questions --**",
        );
        cy.request("POST", "/api/card", {
          name: "Q3",
          dataset_query: {
            database: 1,
            query: {
              joins: [
                {
                  alias: ALIAS,
                  condition: [
                    "=",
                    ["field-literal", "PRODUCT_ID", "type/Integer"],
                    [
                      "joined-field",
                      ALIAS,
                      ["field-literal", "ID", "type/BigInteger"],
                    ],
                  ],
                  fields: "all",
                  "source-table": `card__${Q2_ID}`,
                },
              ],
              "source-table": `card__${Q1_ID}`,
            },
            type: "query",
          },
          display: "table",
          visualization_settings: {},
        }).then(({ body: { id: Q3_ID } }) => {
          cy.route("POST", `/api/card/${Q3_ID}/query`).as("cardQuery");
          cy.visit(`/question/${Q3_ID}`);

          cy.wait("@cardQuery");

          cy.log("**Reported in v0.36.0**");
          cy.get(".Icon-notebook").click();
          cy.url().should("contain", "/notebook");
          cy.findByText("Visualize").should("exist");
        });
      });
    });
  });
}<|MERGE_RESOLUTION|>--- conflicted
+++ resolved
@@ -5,10 +5,6 @@
   openOrdersTable,
   popover,
   modal,
-<<<<<<< HEAD
-  typeAndBlurUsingLabel,
-=======
->>>>>>> c607ce23
   withSampleDataset,
 } from "__support__/cypress";
 
