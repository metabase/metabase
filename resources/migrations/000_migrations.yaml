--- conflicted
+++ resolved
@@ -13934,7 +13934,6 @@
             indexName: idx_query_execution_context
 
   - changeSet:
-<<<<<<< HEAD
       id: v46.00-045
       author: calherries
       comment: Added 0.46.0 -- add public_uuid to action.
@@ -13987,7 +13986,6 @@
             constraintName: fk_action_made_public_by_id
             onDelete: CASCADE
 
-=======
       id: v46.00-057
       author: dpsutton
       comment: Added 0.46.0 -- parameter_card.parameter_id long enough to hold a uuid
@@ -13997,7 +13995,7 @@
             columnName: parameter_id
             newDataType: varchar(36)
       rollback: #nothing to do, char(32) or char(36) are equivalent
->>>>>>> d3837c21
+
 
 # >>>>>>>>>> DO NOT ADD NEW MIGRATIONS BELOW THIS LINE! ADD THEM ABOVE <<<<<<<<<<
 
