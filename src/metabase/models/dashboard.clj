--- conflicted
+++ resolved
@@ -214,15 +214,9 @@
 
   serialized-dashboard)
 
-<<<<<<< HEAD
-(defmethod revision/diff-strs Dashboard
+(defmethod revision/diff-strs :model/Dashboard
   [_model prev-dashboard dashboard]
   (let [[removals changes]  (diff prev-dashboard dashboard)
-=======
-(defmethod revision/diff-str :model/Dashboard
-  [_model dashboard1 dashboard2]
-  (let [[removals changes]  (diff dashboard1 dashboard2)
->>>>>>> d8dfb289
         check-series-change (fn [idx card-changes]
                               (when (and (:series card-changes)
                                          (get-in prev-dashboard [:cards idx :card_id]))
