(ns ^:mb/once metabase.api.search-test
  "There are more tests around search in [[metabase.search.impl-test]]. TODO: we should move more of the tests
  below into that namespace."
  (:require
   [clojure.set :as set]
   [clojure.string :as str]
   [clojure.test :refer :all]
   [metabase.analytics.prometheus :as prometheus]
   [metabase.legacy-mbql.normalize :as mbql.normalize]
   [metabase.models.collection :as collection]
   [metabase.models.data-permissions :as data-perms]
   [metabase.models.database :as database]
   [metabase.models.interface :as mi]
   [metabase.models.model-index :as model-index]
   [metabase.models.moderation-review :as moderation-review]
   [metabase.models.permissions :as perms]
   [metabase.models.permissions-group :as perms-group]
   [metabase.models.revision :as revision]
   [metabase.public-settings :as public-settings]
   [metabase.public-settings.premium-features :as premium-features]
   [metabase.search.appdb.core :as search.engines.appdb]
   [metabase.search.appdb.index :as search.index]
   [metabase.search.config :as search.config]
   [metabase.search.core :as search]
   [metabase.search.in-place.scoring :as scoring]
   [metabase.search.test-util :as search.tu]
   [metabase.test :as mt]
   [metabase.util :as u]
   [toucan2.core :as t2]))

(comment
  ;; We need this to ensure the engine hierarchy is registered
  search.engines.appdb/keep-me)

(set! *warn-on-reflection* true)

(def ^:private default-collection {:id false :name nil :authority_level nil :type nil})

(def ^:private default-search-row
  {:archived                   false
   :dashboard_id               false
   :dashboard                  nil
   :effective_location         nil
   :location                   nil
   :bookmark                   nil
   :collection                 default-collection
   :collection_authority_level nil
   :collection_position        nil
   :context                    nil
   :created_at                 true
   :creator_common_name        nil
   :creator_id                 false
   :dashboardcard_count        nil
   :database_id                false
   :database_name              nil
   :dataset_query              nil
   :description                nil
   :display                    nil
   :id                         true
   :initial_sync_status        nil
   :model_id                   false
   :model_name                 nil
   :moderated_status           nil
   :last_editor_common_name    nil
   :last_editor_id             false
   :last_edited_at             false
   :pk_ref                     nil
   :model_index_id             false ;; columns ending in _id get booleaned
   :table_description          nil
   :table_id                   false
   :table_name                 nil
   :table_schema               nil
   :updated_at                 true})

(defn- table-search-results
  "Segments come back with information about their Tables as of 0.33.0. The `model-defaults` for Segment
  put them in the `:checkins` Table."
  []
  (merge
   {:table_id true, :database_id true}
   (t2/select-one [:model/Table [:name :table_name] [:schema :table_schema] [:description :table_description]]
                  :id (mt/id :checkins))))

(defn- sorted-results [results]
  (->> results
       (sort-by (juxt (comp (var-get #'scoring/model->sort-position) :model)))
       reverse))

(defn- make-result
  [name & kvs]
  (apply assoc default-search-row :name name kvs))

(defn- query-action
  [action-id]
  {:action_id     action-id
   :database_id   (u/the-id (mt/db))
   :dataset_query (mt/query venues)})

(def ^:private test-collection (make-result "collection test collection"
                                            :bookmark false
                                            :model "collection"
                                            ;; TODO the default-collection data for this doesn't make sense:
                                            :collection (assoc default-collection :id true :name true)
                                            :effective_location "/"
                                            :location "/"
                                            :updated_at false
                                            :type nil
                                            :can_write true))

(def ^:private action-model-params {:name "ActionModel", :type :model})

(defn- default-search-results []
  (sorted-results
   [(make-result "dashboard test dashboard", :model "dashboard", :bookmark false :creator_id true :creator_common_name "Rasta Toucan" :can_write true)
    test-collection
    (make-result "card test card", :model "card", :bookmark false, :dashboardcard_count 0 :creator_id true :creator_common_name "Rasta Toucan" :dataset_query nil :display "table" :can_write true)
    (make-result "dataset test dataset", :model "dataset", :bookmark false, :dashboardcard_count 0 :creator_id true :creator_common_name "Rasta Toucan" :dataset_query nil :display "table" :can_write true)
    (make-result "action test action", :model "action", :model_name (:name action-model-params), :model_id true,
                 :database_id true :creator_id true :creator_common_name "Rasta Toucan" :dataset_query (update (mt/query venues) :type name))
    (make-result "metric test metric", :model "metric", :bookmark false, :dashboardcard_count 0 :creator_id true :creator_common_name "Rasta Toucan" :dataset_query nil :display "table" :can_write true)
    (merge
     (make-result "segment test segment", :model "segment", :description "Lookin' for a blueberry" :creator_id true :creator_common_name "Rasta Toucan")
     (table-search-results))]))

(defn- default-segment-results []
  (filter #(contains? #{"segment"} (:model %)) (default-search-results)))

(defn- default-archived-results []
  (for [result (default-search-results)
        :when (false? (:archived result))]
    (cond-> result
      true (assoc :archived true)
      (= (:model result) "collection") (assoc :location (collection/trash-path)
                                              :effective_location (collection/trash-path)
                                              :collection (assoc default-collection :id true :name true :type "trash")))))

(defn- on-search-types [model-set f coll]
  (for [search-item coll]
    (if (contains? model-set (:model search-item))
      (f search-item)
      search-item)))

(defn- default-results-with-collection []
  (on-search-types #{"dashboard" "pulse" "card" "dataset" "metric" "action"}
                   #(assoc % :collection {:id true,
                                          :name (if (= (:model %) "action") nil true)
                                          :authority_level nil
                                          :type nil})
                   (default-search-results)))

(defn- do-with-search-items [search-string in-root-collection? f]
  (let [data-map      (fn [instance-name]
                        {:name (format instance-name search-string)})
        coll-data-map (fn [instance-name collection]
                        (merge (data-map instance-name)
                               (when-not in-root-collection?
                                 {:collection_id (u/the-id collection)})))]
    (search.tu/with-temp-index-table
      (mt/with-temp [:model/Collection  coll           (data-map "collection %s collection")
                     :model/Card        action-model   (if in-root-collection?
                                                         action-model-params
                                                         (assoc action-model-params :collection_id (u/the-id coll)))
                     :model/Action      {action-id :id
                                         :as action}   (merge (data-map "action %s action")
                                                              {:type :query, :model_id (u/the-id action-model)})
                     :model/Database    {db-id :id
                                         :as db}       (data-map "database %s database")
                     :model/Table       table          (merge (data-map "database %s database")
                                                              {:db_id db-id})

                     :model/QueryAction _qa (query-action action-id)
                     :model/Card        card           (coll-data-map "card %s card" coll)
                     :model/Card        dataset        (assoc (coll-data-map "dataset %s dataset" coll)
                                                              :type :model)
                     :model/Dashboard   dashboard      (coll-data-map "dashboard %s dashboard" coll)
                     :model/Card        metric         (assoc (coll-data-map "metric %s metric" coll)
                                                              :type :metric)
                     :model/Segment     segment        (data-map "segment %s segment")]
        (f {:action     action
            :collection coll
            :card       card
            :database   db
            :dataset    dataset
            :dashboard  dashboard
            :metric     metric
            :table      table
            :segment    segment})))))

(defmacro ^:private with-search-items-in-root-collection [search-string & body]
  `(do-with-search-items ~search-string true (fn [~'_] ~@body)))

(defmacro ^:private with-search-items-in-collection [created-items-sym search-string & body]
  `(do-with-search-items ~search-string false (fn [~created-items-sym] ~@body)))

(def ^:private ^:dynamic *search-request-results-database-id*
  "Filter out all results from `search-request` that don't have this Database ID. Default: the default H2 `test-data`
  Database. Other results are filtered out so these tests can be ran from the REPL without the presence of other
  Databases causing the tests to fail."
  mt/id)

(def ^:private remove-databases
  "Remove DBs from the results, which is useful since test databases unrelated to this suite can pollute the results"
  (partial remove #(= (:model %) "database")))

(defn- process-raw-data [raw-data keep-database-id]
  (for [result raw-data
        ;; filter out any results not from the usual test data DB (e.g. results from other drivers)
        :when  (contains? #{keep-database-id nil} (:database_id result))]
    (-> result
        mt/boolean-ids-and-timestamps
        (update-in [:collection :name] #(some-> % string?))
        ;; `:scores` is just used for debugging and would be a pain to match against.
        (dissoc :scores))))

(defn- make-search-request [user-kwd params]
  (apply mt/user-http-request user-kwd :get 200 "search" params))

(defn- search-request-data-with [xf user-kwd & params]
  (let [raw-results-data (:data (make-search-request user-kwd params))
        keep-database-id (if (fn? *search-request-results-database-id*)
                           (*search-request-results-database-id*)
                           *search-request-results-database-id*)]
    (if (:error raw-results-data)
      raw-results-data
      (vec (xf (process-raw-data raw-results-data keep-database-id))))))

(defn- search-request-with [xf user-kwd & params]
  (let [raw-results      (make-search-request user-kwd params)
        keep-database-id (if (fn? *search-request-results-database-id*)
                           (*search-request-results-database-id*)
                           *search-request-results-database-id*)]
    (if (:error (:data raw-results))
      raw-results
      (update raw-results :data
              (fn [raw-data]
                (vec (xf (process-raw-data raw-data keep-database-id))))))))

(defn- search-request
  [& args]
  (apply search-request-with (comp sorted-results remove-databases) args))

(defn- search-request-data
  "Gets just the data elements of the search"
  [& args]
  (apply search-request-data-with (comp sorted-results remove-databases) args))

(defn- unsorted-search-request-data
  [& args]
  (apply search-request-data-with identity args))

(deftest basic-test
  (testing "Basic search, should find 1 of each entity type, all items in the root collection"
    (with-search-items-in-root-collection "test"
      (is (= (default-search-results)
             (search-request-data :crowberto :q "test"))))))

(deftest basic-test-2
  (testing "Basic search should only return substring matches"
    (with-search-items-in-root-collection "test"
      (with-search-items-in-root-collection "something different"
        (is (= (default-search-results)
               (search-request-data :crowberto :q "test")))))))

(deftest basic-test-3
  (testing "It prioritizes exact matches"
    (with-search-items-in-root-collection "test"
      (with-redefs [search.config/*db-max-results* 1]
        (is (= [test-collection]
               (search-request-data :crowberto :q "test collection")))))))

(deftest basic-test-4
  (testing "It limits matches properly"
    (with-search-items-in-root-collection "test"
      (is (>= 2 (count (search-request-data :crowberto :q "test" :limit "2" :offset "0")))))))

(deftest basic-test-5
  (testing "It offsets matches properly"
    (with-search-items-in-root-collection "test"
      (is (<= 4 (count (search-request-data :crowberto :q "test" :limit "100" :offset "2")))))))

(deftest basic-test-6
  (testing "It offsets without limit properly"
    (with-search-items-in-root-collection "test"
      (is (<= 5 (count (search-request-data :crowberto :q "test" :offset "2")))))))

(deftest basic-test-7
  (testing "It limits without offset properly"
    (with-search-items-in-root-collection "test"
      (is (>= 2 (count (search-request-data :crowberto :q "test" :limit "2")))))))

(deftest basic-test-8
  (testing "It subsets matches for model"
    (with-search-items-in-root-collection "test"
      (is (= 0 (count (search-request-data :crowberto :q "test" :models "database"))))
      (is (= 1 (count (search-request-data :crowberto :q "test" :models "database" :models "card")))))))

(deftest basic-test-9
  (testing "It distinguishes datasets from cards"
    (with-search-items-in-root-collection "test"
      (let [results (search-request-data :crowberto :q "test" :models "dataset")]
        (is (= 1 (count results)))
        (is (= "dataset" (-> results first :model))))
      (let [results (search-request-data :crowberto :q "test" :models "card")]
        (is (= 1 (count results)))
        (is (= "card" (-> results first :model)))))))

(deftest basic-test-10
  (testing "It returns limit and offset params in return result"
    (with-search-items-in-root-collection "test"
      (is (= 2 (:limit (search-request :crowberto :q "test" :limit "2" :offset "3"))))
      (is (= 3 (:offset (search-request :crowberto :q "test" :limit "2" :offset "3")))))))

(deftest custom-engine-test
  (when (search/supports-index?)
    (testing "It can use an alternate search engine"
      (search/init-index! {:force-reset? false :re-populate? false})
      (with-search-items-in-root-collection "test"
        (let [resp (search-request :crowberto :q "test" :search_engine "appdb" :limit 1)]
          ;; The index is not populated here, so there's not much interesting to assert.
          (is (= "search.engine/appdb" (:engine resp))))))

    (testing "It can use the old search engine name, e.g. for old cookies"
      (search/init-index! {:force-reset? false :re-populate? false})
      (with-search-items-in-root-collection "test"
        (let [resp (search-request :crowberto :q "test" :search_engine "fulltext" :limit 1)]
          (is (= "search.engine/fulltext" (:engine resp))))))

    (testing "It will not use an unknown search engine"
      (search/init-index! {:force-reset? false :re-populate? false})
      (with-search-items-in-root-collection "test"
        (let [resp (search-request :crowberto :q "test" :search_engine "wut" :limit 1)]
          (is (#{"search.engine/in-place"
                 "search.engine/appdb"}
               (:engine resp))))))))

(defn- get-available-models [& args]
  (set
   (:available_models
    (apply mt/user-http-request :crowberto :get 200 "search" :calculate_available_models true args))))

(deftest archived-models-test
  (testing "It returns some stuff when you get results"
    (with-search-items-in-root-collection "test"
      ;; sometimes there is a "table" in these responses. might be do to garbage in CI
      (is (set/subset? #{"dashboard" "dataset" "segment" "collection" "database" "metric" "card"}
                       (get-available-models :q "test")))))
  (testing "It returns nothing if there are no results"
    (with-search-items-in-root-collection "test"
      (is (= #{} (get-available-models :q "noresults"))))))

(deftest available-models-test
  ;; Porting these tests over earlier
  (doseq [engine ["in-place" "appdb"]]
    (let [search-term "query-model-set"
          get-available-models #(apply get-available-models :search_engine engine %&)]
      (with-search-items-in-root-collection search-term
        (testing "should returns a list of models that search result will return"
          (is (= #{"dashboard" "table" "dataset" "segment" "collection" "database" "action" "metric" "card"}
                 (get-available-models)))
          (is (= #{"dashboard" "table" "dataset" "segment" "collection" "database" "action" "metric" "card"}
                 (get-available-models :q search-term))))
        (testing "return a subset of model for created-by filter"
          (is (= #{"dashboard" "dataset" "card" "metric" "action"}
                 (get-available-models :q search-term :created_by (mt/user->id :rasta)))))
        (testing "return a subset of model for verified filter"
          (mt/with-temp
            [:model/Card       {v-card-id :id}   {:name (format "%s Verified Card" search-term)}
             :model/Card       {v-model-id :id}  {:name (format "%s Verified Model" search-term) :type :model}
             :model/Card       {v-metric-id :id} {:name (format "%s Verified Metric" search-term) :type :metric}
             :model/Collection {_v-coll-id :id}  {:name (format "%s Verified Collection" search-term) :authority_level "official"}]
            (testing "when has both :content-verification features"
              (mt/with-premium-features #{:content-verification}
                (mt/with-verified-cards! [v-card-id v-model-id v-metric-id]
                  (is (= #{"card" "dataset" "metric"}
                         (get-available-models :q search-term :verified true))))))
            (testing "when has :content-verification feature only"
              (mt/with-premium-features #{:content-verification}
                (mt/with-verified-cards! [v-card-id]
                  (is (= #{"card"}
                         (get-available-models :q search-term :verified true))))))))
        (testing "return a subset of model for created_at filter"
          (is (= #{"dashboard" "table" "dataset" "collection" "database" "action" "card" "metric"}
                 (get-available-models :q search-term :created_at "today"))))

        (testing "return a subset of model for search_native_query filter"
          (is (= #{"dataset" "action" "card" "metric"}
                 (get-available-models :q search-term :search_native_query true))))))))

(def ^:private dashboard-count-results
  (letfn [(make-card [dashboard-count]
            (make-result (str "dashboard-count " dashboard-count) :dashboardcard_count dashboard-count,
                         :model "card", :bookmark false :creator_id true :creator_common_name "Rasta Toucan"
                         :dataset_query nil :display "table" :can_write true))]
    (set [(make-card 5)
          (make-card 3)
          (make-card 0)])))

(deftest dashboard-count-test
  (testing "It sorts by dashboard count"
    (mt/with-temp [:model/Card          {card-id-3 :id} {:name "dashboard-count 3"}
                   :model/Card          {card-id-5 :id} {:name "dashboard-count 5"}
                   :model/Card          _               {:name "dashboard-count 0"}
                   :model/Dashboard     {dash-id :id}   {}
                   :model/DashboardCard _               {:card_id card-id-3 :dashboard_id dash-id}
                   :model/DashboardCard _               {:card_id card-id-3 :dashboard_id dash-id}
                   :model/DashboardCard _               {:card_id card-id-3 :dashboard_id dash-id}
                   :model/DashboardCard _               {:card_id card-id-5 :dashboard_id dash-id}
                   :model/DashboardCard _               {:card_id card-id-5 :dashboard_id dash-id}
                   :model/DashboardCard _               {:card_id card-id-5 :dashboard_id dash-id}
                   :model/DashboardCard _               {:card_id card-id-5 :dashboard_id dash-id}
                   :model/DashboardCard _               {:card_id card-id-5 :dashboard_id dash-id}]
      (is (=? (sort-by :dashboardcard_count dashboard-count-results)
              (sort-by :dashboardcard_count (unsorted-search-request-data :rasta :q "dashboard-count")))))))

(deftest moderated-status-test
  (let [search-term "moderated-status-test"]
    (mt/with-temp [:model/Card {card-id :id} {:name "moderated-status-test"}]
      ;; an item could have multiple moderation-review, and it's current status is defined as
      ;; moderation-review.most_recent, so we creates multiple moderation review here to make sure
      ;; test result return the most recent status and don't duplicate the result
      (doseq [status ["verified" nil "verified"]]
        (moderation-review/create-review! {:moderated_item_id   card-id
                                           :moderated_item_type "card"
                                           :moderator_id        (mt/user->id :crowberto)
                                           :status              status}))
      (is (=? [{:id               card-id
                :model            "card"
                :moderated_status "verified"}]
              (:data (mt/user-http-request :crowberto :get 200 "search" :q search-term)))))))

(deftest archived-permissions-test
  (testing "Users without perms for a collection can't see search results that were trashed from that collection"
    (let [search-name (random-uuid)
          named       #(str search-name "-" %)]
      (mt/with-temp [:model/Collection {parent-id :id} {}
                     :model/Dashboard {dash :id} {:collection_id parent-id :name (named "dashboard")}
                     :model/Card {card :id} {:collection_id parent-id :name (named "card")}
                     :model/Card {model :id} {:collection_id parent-id :type :model :name (named "model")}]
        (mt/with-full-data-perms-for-all-users!
          (perms/revoke-collection-permissions! (perms-group/all-users) parent-id)
          (testing "sanity check: before archiving, we can't see these items"
            (is (= [] (:data (mt/user-http-request :rasta :get 200 "/search"
                                                   :archived true :q search-name)))))
          (mt/user-http-request :crowberto :put 200 (str "dashboard/" (u/the-id dash)) {:archived true})
          (mt/user-http-request :crowberto :put 200 (str "card/" (u/the-id card)) {:archived true})
          (mt/user-http-request :crowberto :put 200 (str "card/" (u/the-id model)) {:archived true})
          (testing "after archiving, we still can't see these items"
            (is (= [] (:data (mt/user-http-request :rasta :get 200 "/search"
                                                   :archived true :q search-name)))))
          (testing "an admin can see the items"
            (is (= #{dash card model}
                   (set (map :id (:data (mt/user-http-request :crowberto :get 200 "/search"
                                                              :archived true :q search-name)))))))
          (testing "the collection ID is correct - the Trash ID"
            (is (= #{(collection/trash-collection-id)}
                   (set (map (comp :id :collection) (:data (mt/user-http-request :crowberto :get 200 "/search"
                                                                                 :archived true :q search-name)))))))
          (testing "if we are granted permissions on the original collection, we can see the trashed items"
            (perms/grant-collection-readwrite-permissions! (perms-group/all-users) parent-id)
            (is (= #{dash card model}
                   (set (map :id (:data (mt/user-http-request :rasta :get 200 "/search"
                                                              :archived true :q search-name))))))))))))

(deftest permissions-test
  (testing (str "Ensure that users without perms for the root collection don't get results NOTE: Segments "
                "don't have collections, so they'll be returned")
    (mt/with-non-admin-groups-no-root-collection-perms
      (with-search-items-in-root-collection "test"
        (mt/with-full-data-perms-for-all-users!
          (is (= (default-segment-results)
                 (search-request-data :rasta :q "test"))))))))

(deftest permissions-test-2
  (testing "Users that have root collection permissions should get root collection search results"
    (mt/with-non-admin-groups-no-root-collection-perms
      (with-search-items-in-root-collection "test"
        (mt/with-full-data-perms-for-all-users!
          (mt/with-temp [:model/PermissionsGroup           group {}
                         :model/PermissionsGroupMembership _ {:user_id (mt/user->id :rasta), :group_id (u/the-id group)}]
            (perms/grant-permissions! group (perms/collection-read-path {:metabase.models.collection.root/is-root? true}))
            (is (mt/ordered-subset? (->> (default-search-results)
                                         (remove (comp #{"collection"} :model))
                                         (map #(cond-> %
                                                 (contains? #{"dashboard" "card" "dataset" "metric"} (:model %))
                                                 (assoc :can_write false))))
                                    (search-request-data :rasta :q "test")))))))))

(deftest permissions-test-3
  (testing "Users without root collection permissions should still see other collections they have access to"
    (mt/with-non-admin-groups-no-root-collection-perms
      (with-search-items-in-collection {:keys [collection]} "test"
        (with-search-items-in-root-collection "test2"
          (mt/with-temp [:model/PermissionsGroup           group {}
                         :model/PermissionsGroupMembership _ {:user_id (mt/user->id :rasta), :group_id (u/the-id group)}]
            (mt/with-full-data-perms-for-all-users!
              (perms/grant-collection-read-permissions! group (u/the-id collection))
              (is (=? (->> (default-results-with-collection)
                           (map #(cond-> %
                                   (contains? #{"collection" "dashboard" "card" "dataset" "metric"} (:model %))
                                   (assoc :can_write false)))
                           (concat (map #(merge default-search-row % (table-search-results))
                                        [{:name "segment test2 segment", :description "Lookin' for a blueberry",
                                          :model "segment" :creator_id true :creator_common_name "Rasta Toucan"}]))
                           ;; This reverse is hokey; it's because the test2 results happen to come first in the API response
                           reverse
                           sorted-results)
                      (search-request-data :rasta :q "test"))))))))))

(deftest permissions-test-4
  (testing (str "Users with root collection permissions should be able to search root collection data long with "
                "collections they have access to")
    (mt/with-non-admin-groups-no-root-collection-perms
      (with-search-items-in-collection {:keys [collection]} "test"
        (with-search-items-in-root-collection "test2"
          (mt/with-temp [:model/PermissionsGroup           group {}
                         :model/PermissionsGroupMembership _ {:user_id (mt/user->id :rasta) :group_id (u/the-id group)}]
            (mt/with-full-data-perms-for-all-users!
              (perms/grant-permissions! group (perms/collection-read-path {:metabase.models.collection.root/is-root? true}))
              (perms/grant-collection-read-permissions! group collection)
              (is (mt/ordered-subset? (->> (default-results-with-collection)
                                           (concat (->> (default-search-results)
                                                        (remove #(= "collection" (:model %)))
                                                        (map #(update % :name str/replace "test" "test2"))))
                                           (map #(cond-> %
                                                   (contains? #{"collection" "dashboard" "card" "dataset" "metric"} (:model %))
                                                   (assoc :can_write false)))
                                           reverse
                                           sorted-results)
                                      (search-request-data :rasta :q "test"))))))))))

(deftest permissions-test-5
  (testing "Users with access to multiple collections should see results from all collections they have access to"
    (with-search-items-in-collection {coll-1 :collection} "test"
      (with-search-items-in-collection {coll-2 :collection} "test2"
        (mt/with-temp [:model/PermissionsGroup           group {}
                       :model/PermissionsGroupMembership _ {:user_id (mt/user->id :rasta) :group_id (u/the-id group)}]
          (mt/with-full-data-perms-for-all-users!
            (perms/grant-collection-read-permissions! group (u/the-id coll-1))
            (perms/grant-collection-read-permissions! group (u/the-id coll-2))
            (is (mt/ordered-subset? (sorted-results
                                     (reverse
                                      (into
                                       (default-results-with-collection)
                                       (map (fn [row] (update row :name #(str/replace % "test" "test2")))
                                            (default-results-with-collection)))))
                                    (search-request-data :rasta :q "test")))))))))

(deftest permissions-test-6
  (testing "User should only see results in the collection they have access to"
    (mt/with-non-admin-groups-no-root-collection-perms
      (with-search-items-in-collection {coll-1 :collection} "test"
        (with-search-items-in-collection _ "test2"
          (mt/with-full-data-perms-for-all-users!
            (mt/with-temp [:model/PermissionsGroup           group {}
                           :model/PermissionsGroupMembership _ {:user_id (mt/user->id :rasta) :group_id (u/the-id group)}]
              (perms/grant-collection-read-permissions! group (u/the-id coll-1))
              (is (= (->> (default-results-with-collection)
                          (concat (map #(merge default-search-row % (table-search-results))
                                       [{:name "segment test2 segment" :description "Lookin' for a blueberry" :model "segment"
                                         :creator_id true :creator_common_name "Rasta Toucan"}]))
                          (map #(cond-> %
                                  (contains? #{"collection" "dashboard" "card" "dataset" "metric"} (:model %))
                                  (assoc :can_write false)))
                          reverse
                          sorted-results)
                     (search-request-data :rasta :q "test"))))))))))

(deftest permissions-test-7
  (testing "Segments on tables for which the user does not have access to should not show up in results"
    (mt/with-temp [:model/Database {db-id :id} {}
                   :model/Table    {table-id :id} {:db_id  db-id
                                                   :schema nil}
                   :model/Segment  _ {:table_id table-id
                                      :name     "test segment"}]
      (mt/with-no-data-perms-for-all-users!
        (is (= []
               (search-request-data :rasta :q "test")))))))

(deftest permissions-test-8
  (testing "Databases for which the user does not have access to should not show up in results"
    (mt/with-temp [:model/Database _db-1  {:name "db-1"}
                   :model/Database _db-2 {:name "db-2"}]
      (is (set/subset? #{"db-2" "db-1"}
                       (->> (search-request-data-with sorted-results :rasta :q "db")
                            (map :name)
                            set)))
      (mt/with-no-data-perms-for-all-users!
        (is (nil? ((->> (search-request-data-with sorted-results :rasta :q "db")
                        (map :name)
                        set)
                   "db-1")))))))

(deftest bookmarks-test
  (testing "Bookmarks are per user, so other user's bookmarks don't cause search results to be altered"
    (with-search-items-in-collection {:keys [card dashboard]} "test"
      (mt/with-temp [:model/CardBookmark      _ {:card_id (u/the-id card)
                                                 :user_id (mt/user->id :rasta)}
                     :model/DashboardBookmark _ {:dashboard_id (u/the-id dashboard)
                                                 :user_id      (mt/user->id :rasta)}]
        (is (= (default-results-with-collection)
               (search-request-data :crowberto :q "test"))))))

  (testing "Basic search, should find 1 of each entity type and include bookmarks when available"
    (with-search-items-in-collection {:keys [card dashboard]} "test"
      (mt/with-temp [:model/CardBookmark      _ {:card_id (u/the-id card)
                                                 :user_id (mt/user->id :crowberto)}
                     :model/DashboardBookmark _ {:dashboard_id (u/the-id dashboard)
                                                 :user_id      (mt/user->id :crowberto)}]
        (is (= (on-search-types #{"dashboard" "card"}
                                #(assoc % :bookmark true)
                                (default-results-with-collection))
               (search-request-data :crowberto :q "test")))))))

(defn- archived [m]
  (assoc m :archived true))

(deftest database-test
  (testing "Should search database names and descriptions"
    (mt/with-temp [:model/Database _ {:name "aviaries"}
                   :model/Database _ {:name "user_favorite_places" :description "Join table between users and their favorite places, which could include aviaries"}
                   :model/Database _ {:name "users" :description "As it sounds"}]
      (letfn [(result [db]
                (merge {:name nil
                        :model "database"
                        :description nil}
                       db))]
        (is (= (sorted-results
                (map result [{:name "aviaries"}
                             {:name "user_favorite_places"
                              :description "Join table between users and their favorite places, which could include aviaries"}]))
               (map #(select-keys % [:name :model :description])
                    (search-request-data-with sorted-results :crowberto :q "aviaries"))))))))

(deftest indexed-entity-test
  (testing "Should search indexed entities"
    (mt/dataset airports
      (let [query (mt/mbql-query municipality)]
        (mt/with-temp [:model/Card model {:type          :model
                                          :dataset_query query}]
          (let [model-index (model-index/create
                             (mt/$ids {:model-id   (:id model)
                                       :pk-ref     $municipality.id
                                       :value-ref  $municipality.name
                                       :creator-id (mt/user->id :rasta)}))
                relevant    (comp (filter (comp #{(:id model)} :model_id))
                                  (filter (comp #{"indexed-entity"} :model)))
                search!     (fn [search-term]
                              (:data (make-search-request :crowberto [:q search-term])))]
            (model-index/add-values! model-index)

            (is (= #{"Dallas-Fort Worth" "Fort Lauderdale" "Fort Myers"
                     "Fort Worth" "Fort Smith" "Fort Wayne"}
                   (into #{} (comp relevant (map :name)) (search! "fort"))))

            (let [normalize (fn [x] (-> x (update :pk_ref mbql.normalize/normalize)))]
              (is (=? {"Rome"   {:pk_ref         (mt/$ids $municipality.id)
                                 :name           "Rome"
                                 :model_id       (:id model)
                                 :model_name     (:name model)
                                 :model_index_id (mt/malli=? :int)}
                       "Tromsø" {:pk_ref         (mt/$ids $municipality.id)
                                 :name           "Tromsø"
                                 :model_id       (:id model)
                                 :model_name     (:name model)
                                 :model_index_id (mt/malli=? :int)}}
                      (into {} (comp relevant (map (juxt :name normalize)))
                            (search! "rom")))))))))))

(deftest indexed-entity-perms-test
  (mt/dataset airports
    (let [query (mt/mbql-query municipality)]
      (mt/with-temp [:model/Collection collection           {:name     "test"
                                                             :location "/"}
                     :model/Card       root-model           {:type         :model
                                                             :dataset_query query
                                                             :collection_id nil}
                     :model/Card       sub-collection-model {:type          :model
                                                             :dataset_query query
                                                             :collection_id (u/id collection)}]
        (let [model-index-1 (model-index/create
                             (mt/$ids {:model-id   (:id root-model)
                                       :pk-ref     $municipality.id
                                       :value-ref  $municipality.name
                                       :creator-id (mt/user->id :rasta)}))
              model-index-2 (model-index/create
                             (mt/$ids {:model-id   (:id sub-collection-model)
                                       :pk-ref     $municipality.id
                                       :value-ref  $municipality.name
                                       :creator-id (mt/user->id :rasta)}))
              relevant-1    (comp (filter (comp #{(:id root-model)} :model_id))
                                  (filter (comp #{"indexed-entity"} :model)))
              relevant-2    (comp (filter (comp #{(:id sub-collection-model)} :model_id))
                                  (filter (comp #{"indexed-entity"} :model)))
              search!       (fn search!
                              ([search-term] (search! search-term :crowberto))
                              ([search-term user] (:data (make-search-request user [:q search-term]))))
              normalize     (fn [x] (-> x (update :pk_ref mbql.normalize/normalize)))]
          (model-index/add-values! model-index-1)
          (model-index/add-values! model-index-2)

          (testing "Indexed entities returned if a non-admin user has full data perms and collection access"
            (mt/with-all-users-data-perms-graph! {(mt/id) {:view-data :unrestricted
                                                           :create-queries :query-builder-and-native}}
              (is (=? {"Rome"   {:pk_ref         (mt/$ids $municipality.id)
                                 :name           "Rome"
                                 :model_id       (:id root-model)
                                 :model_name     (:name root-model)
                                 :model_index_id (mt/malli=? :int)}
                       "Tromsø" {:pk_ref         (mt/$ids $municipality.id)
                                 :name           "Tromsø"
                                 :model_id       (:id root-model)
                                 :model_name     (:name root-model)
                                 :model_index_id (mt/malli=? :int)}}
                      (into {} (comp relevant-1 (map (juxt :name normalize)))
                            (search! "rom" :rasta))))))

          (testing "Indexed entities are not returned if a user doesn't have full data perms for the DB"
            (mt/with-all-users-data-perms-graph! {(mt/id) {:view-data :unrestricted
                                                           :create-queries :no}}
              (is (= #{}
                     (into #{} (comp relevant-1 (map (juxt :name normalize)))
                           (search! "rom" :rasta)))))

            (mt/with-all-users-data-perms-graph! {(mt/id) {:view-data :unrestricted
                                                           :create-queries :query-builder}}
              (is (= #{}
                     (into #{} (comp relevant-1 (map (juxt :name normalize)))
                           (search! "rom" :rasta)))))

            (let [[id-1 id-2 id-3 id-4] (map u/the-id (database/tables (mt/db)))]
              (mt/with-all-users-data-perms-graph! {(mt/id) {:view-data :unrestricted
                                                             :create-queries {"PUBLIC" {id-1 :query-builder
                                                                                        id-2 :query-builder
                                                                                        id-3 :query-builder
                                                                                        id-4 :no}}}}
                (is (= #{}
                       (into #{} (comp relevant-1 (map (juxt :name normalize)))
                             (search! "rom" :rasta))))))

            (mt/with-additional-premium-features #{:advanced-permissions}
              (mt/with-all-users-data-perms-graph! {(mt/id) {:view-data :blocked
                                                             :create-queries :no}}
                (is (= #{}
                       (into #{} (comp relevant-1 (map (juxt :name normalize)))
                             (search! "rom" :rasta)))))))

          (testing "Indexed entities are not returned if a user doesn't have root collection access"
            (mt/with-non-admin-groups-no-root-collection-perms
              (is (= #{}
                     (into #{} (comp relevant-1 (map (juxt :name normalize)))
                           (search! "rom" :rasta)))))

            (mt/with-non-admin-groups-no-collection-perms collection
              (is (= #{}
                     (into #{} (comp relevant-2 (map (juxt :name normalize)))
                           (search! "rom" :rasta))))))

          (testing "Sandboxed users do not see indexed entities in search"
            (with-redefs [premium-features/impersonated-user? (constantly true)]
              (is (empty? (into #{} (comp relevant-1 (map :name)) (search! "fort")))))
            (with-redefs [premium-features/sandboxed-user? (constantly true)]
              (is (empty? (into #{} (comp relevant-1 (map :name)) (search! "fort")))))))))))

(defn- archived-collection [m]
  (assoc m
         :archived true
         :archived_directly true
         :archive_operation_id (str (random-uuid))))

(defn- archived-with-trashed-from-id [m]
  (assoc m
         :archived true
         :archived_directly true
         :collection_id (:collection_id m)))

(deftest archived-results-test
  (testing "Should return unarchived results by default"
    (with-search-items-in-root-collection "test"
      (mt/with-temp [:model/Card        action-model {:type :model}
                     :model/Action      {action-id :id} (archived {:name     "action test action 2"
                                                                   :type     :query
                                                                   :model_id (u/the-id action-model)})
                     :model/QueryAction _ (query-action action-id)
                     :model/Card        _ (archived {:name "card test card 2"})
                     :model/Card        _ (archived {:name "dataset test dataset" :type :model})
                     :model/Dashboard   _ (archived {:name "dashboard test dashboard 2"})
                     :model/Collection  _ (archived-collection {:name "collection test collection 2"})
                     :model/Card        _ (archived {:name "metric test metric 2" :type :metric})
                     :model/Segment     _ (archived {:name "segment test segment 2"})]
        (is (= (default-search-results)
               (search-request-data :crowberto :q "test")))))))

(deftest archived-results-test-2
  (testing "Should return archived results when specified"
    (with-search-items-in-root-collection "test2"
      (mt/with-temp [:model/Card        action-model action-model-params
                     :model/Action      {action-id :id} (archived {:name     "action test action"
                                                                   :type     :query
                                                                   :model_id (u/the-id action-model)})
                     :model/QueryAction _ (query-action action-id)
                     :model/Action      _ (archived {:name     "action that will not appear in results"
                                                     :type     :query
                                                     :model_id (u/the-id action-model)})
                     :model/Card        _ (archived {:name "card test card"})
                     :model/Card        _ (archived {:name "card that will not appear in results"})
                     :model/Card        _ (archived {:name "dataset test dataset" :type :model})
                     :model/Dashboard   _ (archived {:name "dashboard test dashboard"})
                     :model/Collection  _ (archived-collection {:name "collection test collection"})
                     :model/Card        _ (archived {:name "metric test metric" :type :metric})
                     :model/Segment     _ (archived {:name "segment test segment"})]
        (is (= (default-archived-results)
               (search-request-data :crowberto :q "test", :archived "true")))))))

(deftest archived-results-test-3
  (testing "Should return archived results when specified without a search query"
    (with-search-items-in-root-collection "test2"
      (mt/with-temp [:model/Card        action-model action-model-params
                     :model/Action      {action-id :id} (archived {:name     "action test action"
                                                                   :type     :query
                                                                   :model_id (u/the-id action-model)})
                     :model/QueryAction _ (query-action action-id)
                     :model/Card        _ (archived {:name "card test card"})
                     :model/Card        _ (archived {:name "dataset test dataset" :type :model})
                     :model/Dashboard   _ (archived {:name "dashboard test dashboard"})
                     :model/Collection  _ (archived-collection {:name "collection test collection"})
                     :model/Card        _ (archived {:name "metric test metric" :type :metric})
                     :model/Segment     _ (archived {:name "segment test segment"})]
        (is (mt/ordered-subset? (default-archived-results)
                                (search-request-data :crowberto :archived "true")))))))

(deftest alerts-test
  (testing "Search should not return alerts"
    (with-search-items-in-root-collection "test"
      (mt/with-temp [:model/Pulse pulse {:alert_condition  "rows"
                                         :alert_first_only false
                                         :alert_above_goal nil
                                         :name             nil}]
        (is (= []
               (filter (fn [{:keys [model id]}]
                         (and (= id (u/the-id pulse))
                              (= "pulse" model)))
                       (:data (mt/user-http-request :crowberto :get 200 "search")))))))))

(defn- default-table-search-row [table-name]
  (merge
   default-search-row
   {:name                table-name
    :table_name          table-name
    :table_id            true
    :archived            nil
    :model               "table"
    :database_id         true
    :database_name       "test-data (h2)"
    :pk_ref              nil
    :initial_sync_status "complete"}))

(defmacro ^:private do-test-users {:style/indent 1} [[user-binding users] & body]
  `(doseq [user# ~users
           :let [~user-binding user#]]
     (testing (format "\nuser = %s" user#)
       ~@body)))

(deftest table-test
  (testing "You should see Tables in the search results!\n"
    (mt/with-temp [:model/Table _ {:name "RoundTable"}]
      (do-test-users [user [:crowberto :rasta]]
        (is (= [(default-table-search-row "RoundTable")]
               (search-request-data user :q "RoundTable" :models "table")))))))

(deftest table-test-2
  (testing "You should not see hidden tables"
    (mt/with-temp [:model/Table _normal {:name "Foo Visible"}
                   :model/Table _hidden {:name "Foo Hidden", :visibility_type "hidden"}]
      (do-test-users [user [:crowberto :rasta]]
        (is (= [(default-table-search-row "Foo Visible")]
               (search-request-data user :q "Foo")))))))

(deftest table-test-3
  (testing "You should be able to search by their display name"
    (let [lancelot "Lancelot's Favorite Furniture"]
      (mt/with-temp [:model/Table _ {:name "RoundTable" :display_name lancelot}]
        (do-test-users [user [:crowberto :rasta]]
          (is (= [(assoc (default-table-search-row "RoundTable") :name lancelot)]
                 (search-request-data user :q "Lancelot"))))))))

(deftest table-test-4
  (testing "You should be able to search by their description"
    (let [lancelot "Lancelot's Favorite Furniture"]
      (mt/with-temp [:model/Table _ {:name "RoundTable" :description lancelot}]
        (do-test-users [user [:crowberto :rasta]]
          (is (= [(assoc (default-table-search-row "RoundTable") :description lancelot :table_description lancelot)]
                 (search-request-data user :q "Lancelot"))))))))

(deftest table-test-5
  (testing "When searching with ?archived=true, normal Tables should not show up in the results"
    (let [table-name (mt/random-name)]
      (mt/with-temp [:model/Table _ {:name table-name}]
        (do-test-users [user [:crowberto :rasta]]
          (is (= []
                 (search-request-data user :q table-name :archived true))))))))

(deftest table-test-6
  (testing "*archived* tables should not appear in search results"
    (let [table-name (mt/random-name)]
      (mt/with-temp [:model/Table _ {:name table-name, :active false}]
        (do-test-users [user [:crowberto :rasta]]
          (is (= []
                 (search-request-data user :q table-name))))))))

(deftest table-test-7
  (testing "you should not be able to see a Table if the current user doesn't have permissions for that Table"
    (mt/with-temp [:model/Database {db-id :id} {}
                   :model/Table    table {:db_id db-id}]
      (mt/with-no-data-perms-for-all-users!
        (is (= []
               (binding [*search-request-results-database-id* db-id]
                 (search-request-data :rasta :q (:name table)))))))))

(deftest all-users-no-perms-table-test
  (testing (str "If the All Users group doesn't have perms to view a Table, but the current User is in a group that "
                "does have perms, they should still be able to see it (#12332)")
    (mt/with-temp [:model/Database                   {db-id :id} {:name "test-data (h2)"}
                   :model/Table                      table {:name "RoundTable" :db_id db-id}
                   :model/PermissionsGroup           {group-id :id} {}
                   :model/PermissionsGroupMembership _ {:group_id group-id :user_id (mt/user->id :rasta)}]
      (mt/with-no-data-perms-for-all-users!
        (data-perms/set-database-permission! group-id db-id :perms/view-data :unrestricted)
        (data-perms/set-table-permission! group-id table :perms/create-queries :query-builder)
        (do-test-users [user [:crowberto :rasta]]
          (is (= [(default-table-search-row "RoundTable")]
                 (binding [*search-request-results-database-id* db-id]
                   (search-request-data user :q "RoundTable")))))))))

(deftest all-users-no-data-perms-table-test
  (testing "If the All Users group doesn't have perms to view a Table they sholdn't see it (#16855)"
    (mt/with-temp [:model/Database                   {db-id :id} {}
                   :model/Table                      table {:name "RoundTable", :db_id db-id}]
      (mt/with-restored-data-perms-for-group! (:id (perms-group/all-users))
        (data-perms/set-table-permission! (perms-group/all-users) table :perms/create-queries :no)
        (is (= []
               (filter #(= (:name %) "RoundTable")
                       (binding [*search-request-results-database-id* db-id]
                         (search-request-data :rasta :q "RoundTable")))))))))

(deftest collection-namespaces-test
  (testing "Search should only return Collections in the 'default' namespace"
    (mt/with-temp [:model/Collection _c1 {:name "Normal Collection"}
                   :model/Collection _c2 {:name "Coin Collection" :namespace "currency"}]
      (assert (not (t2/exists? :model/Collection :name "Coin Collection", :namespace nil)))
      (is (=? [{:name "Normal Collection"}]
              (->> (search-request-data :crowberto :q "Collection")
                   (filter #(and (= (:model %) "collection")
                                 (#{"Normal Collection" "Coin Collection"} (:name %))))))))))

(deftest no-dashboard-subscription-pulses-test
  (testing "Pulses used for Dashboard subscriptions should not be returned by search results (#14190)"
    (letfn [(search-for-pulses [{pulse-id :id}]
              (->> (:data (mt/user-http-request :crowberto :get "search?q=electro"))
                   (filter #(and (= (:model %) "pulse")
                                 (= (:id %) pulse-id)))
                   first))]
<<<<<<< HEAD
      (mt/with-temp [Pulse pulse {:name "Electro-Magnetic Pulse"}]
=======
      (t2.with-temp/with-temp [:model/Pulse pulse {:name "Electro-Magnetic Pulse"}]
>>>>>>> 8d23fd74
        (testing "Pulses are not searchable"
          (is (= nil (search-for-pulses pulse))))
        (mt/with-temp [:model/Card      card-1 {}
                       :model/PulseCard _ {:pulse_id (:id pulse), :card_id (:id card-1)}
                       :model/Card      card-2 {}
                       :model/PulseCard _ {:pulse_id (:id pulse), :card_id (:id card-2)}]
          (testing "Create some Pulse Cards: we should not find them."
            (is (= nil (search-for-pulses pulse))))
          (testing "Even as a dashboard subscription, the pulse is not found."
            (mt/with-temp [:model/Dashboard dashboard {}]
              (t2/update! :model/Pulse (:id pulse) {:dashboard_id (:id dashboard)})
              (is (= nil (search-for-pulses pulse))))))))))

(deftest filter-by-creator-test
  (let [search-term "Created by Filter"]
    (with-search-items-in-root-collection search-term
      (mt/with-temp
        [:model/User      {user-id :id}      {:first_name "Explorer" :last_name "Curious"}
         :model/User      {user-id-2 :id}    {:first_name "Explorer" :last_name "Hubble"}
         :model/Card      {card-id :id}      {:name (format "%s Card 1" search-term) :creator_id user-id}
         :model/Card      {card-id-2 :id}    {:name (format "%s Card 2" search-term) :creator_id user-id
                                              :collection_id (:id (collection/user->personal-collection user-id))}
         :model/Card      {card-id-3 :id}    {:name (format "%s Card 3" search-term) :creator_id user-id :archived true}
         :model/Card      {card-id-4 :id}    {:name (format "%s Card 4" search-term) :creator_id user-id-2}
         :model/Card      {model-id :id}     {:name (format "%s Dataset 1" search-term) :type :model :creator_id user-id}
         :model/Dashboard {dashboard-id :id} {:name (format "%s Dashboard 1" search-term) :creator_id user-id}
         :model/Action    {action-id :id}    {:name (format "%s Action 1" search-term) :model_id model-id :creator_id user-id :type :http}]

        (testing "sanity check that without search by created_by we have more results than if a filter is provided"
          (is (> (:total (mt/user-http-request :crowberto :get 200 "search" :q search-term))
                 5)))

        (testing "Able to filter by creator"
          (let [resp (mt/user-http-request :crowberto :get 200 "search"
                                           :q search-term
                                           :created_by user-id
                                           :calculate_available_models true)]

            (testing "only a subset of models are applicable"
              (is (= #{"card" "dataset" "dashboard" "action"} (set (:available_models resp)))))

            (testing "results contains only entities with the specified creator"
              (is (= #{[dashboard-id "dashboard" "Created by Filter Dashboard 1"]
                       [card-id      "card"      "Created by Filter Card 1"]
                       [card-id-2    "card"      "Created by Filter Card 2"]
                       [model-id     "dataset"   "Created by Filter Dataset 1"]
                       [action-id    "action"    "Created by Filter Action 1"]}
                     (->> (:data resp)
                          (map (juxt :id :model :name))
                          set))))))

        (testing "Able to filter by multiple creators"
          (let [resp (mt/user-http-request :crowberto :get 200 "search"
                                           :q search-term
                                           :created_by user-id
                                           :created_by user-id-2
                                           :calculate_available_models true)]

            (testing "only a subset of models are applicable"
              (is (= #{"card" "dataset" "dashboard" "action"} (set (:available_models resp)))))

            (testing "results contains only entities with the specified creator"
              (is (= #{[dashboard-id "dashboard" "Created by Filter Dashboard 1"]
                       [card-id      "card"      "Created by Filter Card 1"]
                       [card-id-2    "card"      "Created by Filter Card 2"]
                       [card-id-4    "card"      "Created by Filter Card 4"]
                       [model-id     "dataset"   "Created by Filter Dataset 1"]
                       [action-id    "action"    "Created by Filter Action 1"]}
                     (->> (:data resp)
                          (map (juxt :id :model :name))
                          set))))))

        (testing "Works with archived filter"
          (is (=? [{:model "card"
                    :id     card-id-3
                    :archived true}]
                  (:data (mt/user-http-request :crowberto :get 200 "search" :q search-term :created_by user-id :archived true)))))

        (testing "Works with models filter"
          (testing "return intersections of supported models with provided models"
            (is (= #{"dashboard" "card"}
                   (->> (mt/user-http-request :crowberto :get 200 "search" :q search-term :created_by user-id :models "card" :models "dashboard")
                        :data
                        (map :model)
                        set))))

          (testing "return nothing if there is no intersection"
            (is (= #{}
                   (->> (mt/user-http-request :crowberto :get 200 "search" :q search-term :created_by user-id :models "table" :models "database")
                        :data
                        (map :model)
                        set)))))

        (testing "respect the read permissions"
          (let [resp (mt/user-http-request :rasta :get 200 "search" :q search-term :created_by user-id)]
            (is (not (contains?
                      (->> (:data resp)
                           (filter #(= (:model %) "card"))
                           (map :id)
                           set)
                      card-id-2)))))

        (testing "error if creator_id is not an integer"
          (let [resp (mt/user-http-request :crowberto :get 400 "search" :q search-term :created_by "not-a-valid-user-id")]
            (is (= {:created_by "nullable vector of value must be an integer greater than zero."}
                   (:errors resp)))))))))

(deftest filter-by-last-edited-by-test
  (let [search-term "last-edited-by"]
    (mt/with-temp
      [:model/Card       {rasta-card-id :id}   {:name search-term}
       :model/Card       {lucky-card-id :id}   {:name search-term}
       :model/Card       {rasta-model-id :id}  {:name search-term :type :model}
       :model/Card       {lucky-model-id :id}  {:name search-term :type :model}
       :model/Dashboard  {rasta-dash-id :id}   {:name search-term}
       :model/Dashboard  {lucky-dash-id :id}   {:name search-term}
       :model/Card       {rasta-metric-id :id} {:name search-term :type :metric}
       :model/Card       {lucky-metric-id :id} {:name search-term :type :metric}]
      (let [rasta-user-id (mt/user->id :rasta)
            lucky-user-id (mt/user->id :lucky)]
        (doseq [[model id user-id] [[:model/Card rasta-card-id rasta-user-id] [:model/Card rasta-model-id rasta-user-id]
                                    [:model/Dashboard rasta-dash-id rasta-user-id] [:model/Card rasta-metric-id rasta-user-id]
                                    [:model/Card lucky-card-id lucky-user-id] [:model/Card lucky-model-id lucky-user-id]
                                    [:model/Dashboard lucky-dash-id lucky-user-id] [:model/Card lucky-metric-id lucky-user-id]]]
          (revision/push-revision!
           {:entity       model
            :id           id
            :user-id      user-id
            :is-creation? true
            :object       (merge {:id id}
                                 (when (= model :model/Card)
                                   {:type "question"}))}))

        (testing "Able to filter by last editor"
          (let [resp (mt/user-http-request :crowberto :get 200 "search"
                                           :q search-term
                                           :last_edited_by rasta-user-id
                                           :calculate_available_models true)]

            (testing "only a subset of models are applicable"
              (is (= #{"dashboard" "dataset" "metric" "card"} (set (:available_models resp)))))

            (testing "results contains only entities with the specified creator"
              (is (= #{[rasta-metric-id "metric"]
                       [rasta-card-id   "card"]
                       [rasta-model-id  "dataset"]
                       [rasta-dash-id   "dashboard"]}
                     (->> (:data resp)
                          (map (juxt :id :model))
                          set))))))

        (testing "Able to filter by multiple last editor"
          (let [resp (mt/user-http-request :crowberto :get 200 "search"
                                           :q search-term
                                           :last_edited_by rasta-user-id
                                           :last_edited_by lucky-user-id
                                           :calculate_available_models true)]

            (testing "only a subset of models are applicable"
              (is (= #{"dashboard" "dataset" "metric" "card"} (set (:available_models resp)))))

            (testing "results contains only entities with the specified creator"
              (is (= #{[rasta-metric-id "metric"]
                       [rasta-card-id   "card"]
                       [rasta-model-id  "dataset"]
                       [rasta-dash-id   "dashboard"]
                       [lucky-metric-id "metric"]
                       [lucky-card-id   "card"]
                       [lucky-model-id  "dataset"]
                       [lucky-dash-id   "dashboard"]}
                     (->> (:data resp)
                          (map (juxt :id :model))
                          set))))))

        (testing "error if last_edited_by is not an integer"
          (let [resp (mt/user-http-request :crowberto :get 400 "search" :q search-term :last_edited_by "not-a-valid-user-id")]
            (is (= {:last_edited_by "nullable vector of value must be an integer greater than zero."}
                   (:errors resp)))))))))

(deftest verified-filter-test
  (let [search-term "Verified filter"]
    (mt/with-temp
      [:model/Card {v-card-id :id}  {:name (format "%s Verified Card" search-term)}
       :model/Card {_card-id :id}   {:name (format "%s Normal Card" search-term)}
       :model/Card {_model-id :id}  {:name (format "%s Normal Model" search-term) :type :model}
       :model/Card {v-model-id :id} {:name (format "%s Verified Model" search-term) :type :model}]
      (mt/with-verified-cards! [v-card-id v-model-id]
        (mt/with-premium-features #{:content-verification}
          (testing "Able to filter only verified items"
            (let [resp (mt/user-http-request :crowberto :get 200 "search"
                                             :q search-term
                                             :verified true
                                             :calculate_available_models true)]
              (testing "do not returns duplicated verified cards"
                (is (= 1 (->> resp
                              :data
                              (filter #(= {:model "card" :id v-card-id} (select-keys % [:model :id])))
                              count))))

              (testing "only a subset of models are applicable"
                (is (= #{"card" "dataset"} (set (:available_models resp)))))

              (testing "results contains only verified entities"
                (is (= #{[v-card-id  "card"       "Verified filter Verified Card"]
                         [v-model-id "dataset"    "Verified filter Verified Model"]}

                       (->> (:data resp)
                            (map (juxt :id :model :name))
                            set))))))

          (testing "Returns schema error if attempt to serach for non-verified items"
            (is (= {:verified "nullable true"}
                   (:errors (mt/user-http-request :crowberto :get 400 "search" :q "x" :verified false)))))

          (testing "Works with models filter"
            (testing "return intersections of supported models with provided models"
              (is (= #{"card"}
                     (->> (mt/user-http-request :crowberto :get 200 "search"
                                                :q search-term :verified true :models "card" :models "dashboard" :model "table")
                          :data
                          (map :model)
                          set))))))

        (mt/with-premium-features #{:content-verification}
          (testing "Returns verified cards and models only if :content-verification is enabled"
            (let [resp (mt/user-http-request :crowberto :get 200 "search"
                                             :q search-term
                                             :verified true
                                             :calculate_available_models true)]

              (testing "only a subset of models are applicable"
                (is (= #{"card" "dataset"} (set (:available_models resp)))))

              (testing "results contains only verified entities"
                (is (= #{[v-card-id  "card"    "Verified filter Verified Card"]
                         [v-model-id "dataset" "Verified filter Verified Model"]}
                       (->> (:data resp)
                            (map (juxt :id :model :name))
                            set)))))))

        (testing "error if doesn't have premium-features"
          (mt/with-premium-features #{}
            (mt/assert-has-premium-feature-error
             "Content Management or Official Collections"
             (mt/user-http-request :crowberto :get 402 "search" :q search-term :verified true))))))))

(deftest created-at-api-test
  (let [search-term "created-at-filtering"]
    (with-search-items-in-root-collection search-term
      (testing "returns only applicable models"
        (is (=? {:available_models #(= #{"dashboard" "table" "dataset" "collection" "database" "action" "card" "metric"}
                                       (set %))}
                (mt/user-http-request :crowberto :get 200 "search" :q search-term :created_at "today"
                                      :calculate_available_models true))))

      (testing "works with others filter too"
        (is (= #{"dashboard" "table" "dataset" "collection" "database" "action" "card" "metric"}
               (-> (mt/user-http-request :crowberto :get 200 "search" :q search-term :created_at "today" :creator_id (mt/user->id :rasta)
                                         :calculate_available_models true)
                   :available_models
                   set))))

      (testing "error if invalids created_at string"
        (is (= "Failed to parse datetime value: today~"
               (mt/user-http-request :crowberto :get 400 "search" :q search-term :created_at "today~" :creator_id (mt/user->id :rasta))))))))

(deftest filter-by-last-edited-at-test
  (let [search-term "last-edited-at-filtering"]
    (mt/with-temp
      [:model/Card       {card-id :id}   {:name search-term}
       :model/Card       {model-id :id}  {:name search-term :type :model}
       :model/Dashboard  {dash-id :id}   {:name search-term}
       :model/Card       {metric-id :id} {:name search-term :type :metric}
       :model/Action     {action-id :id} {:name       search-term
                                          :model_id   model-id
                                          :type       :http}]
      (doseq [[model id] [[:model/Card card-id] [:model/Card model-id]
                          [:model/Dashboard dash-id] [:model/Card metric-id]]]
        (revision/push-revision!
         {:entity       model
          :id           id
          :user-id      (mt/user->id :rasta)
          :is-creation? true
          :object       (merge {:id id}
                               (when (= model :model/Card)
                                 {:type "question"}))}))
      (testing "returns only applicable models"
        (let [resp (mt/user-http-request :crowberto :get 200 "search" :q search-term :last_edited_at "today"
                                         :calculate_available_models true)]
          (is (= #{[action-id "action"]
                   [card-id   "card"]
                   [dash-id   "dashboard"]
                   [model-id  "dataset"]
                   [metric-id "metric"]}
                 (->> (:data resp)
                      (map (juxt :id :model))
                      set)))

          (is (= #{"action" "card" "dashboard" "dataset" "metric"}
                 (-> resp
                     :available_models
                     set)))))

      (testing "works with the last_edited_by filter too"
        (doseq [[model id] [[:model/Card card-id] [:model/Card model-id]
                            [:model/Dashboard dash-id] [:model/Card metric-id]]]
          (revision/push-revision!
           {:entity       model
            :id           id
            :user-id      (mt/user->id :rasta)
            :is-creation? true
            :object       (merge {:id id}
                                 (when (= model :model/Card)
                                   {:type "question"}))}))
        (is (= #{"dashboard" "dataset" "metric" "card"}
               (-> (mt/user-http-request :crowberto :get 200 "search" :q search-term :last_edited_at "today" :last_edited_by (mt/user->id :rasta)
                                         :calculate_available_models true)
                   :available_models
                   set))))

      (testing "error if invalids last_edited_at string"
        (is (= "Failed to parse datetime value: today~"
               (mt/user-http-request :crowberto :get 400 "search" :q search-term :last_edited_at "today~" :creator_id (mt/user->id :rasta))))))))

(deftest filter-by-ids-test
  (let [ids #(->> % :data (map :id) set)]
    (mt/with-temp [:model/Card {c1 :id} {:name "a"}
                   :model/Card {c2 :id} {:name "b"}]
      (testing "returns exactly the instances we need"
        (is (= #{c1}
               (ids (mt/user-http-request :crowberto :get 200 "search" :models "card" :ids c1))))
        (is (= #{c1 c2}
               (ids (mt/user-http-request :crowberto :get 200 "search" :models "card" :ids c1 :ids c2)))))
      (testing "requires single model type to be supplied"
        (is (= "Filtering by ids work only when you ask for a single model"
               (mt/user-http-request :crowberto :get 400 "search" :models "card" :models "dashboard" :ids c1)))
        (is (= "Filtering by ids work only when you ask for a single model"
               (mt/user-http-request :crowberto :get 400 "search" :ids c1)))))))

(deftest available-models-should-be-independent-of-models-param-test
  (testing "if a search request includes `models` params, the `available_models` from the response should not be restricted by it"
    (let [search-term "Available models"]
      (with-search-items-in-root-collection search-term
        (testing "GET /api/search"
          (is (= #{"dashboard" "dataset" "segment" "collection" "action" "metric" "card" "table" "database"}
                 (-> (mt/user-http-request :crowberto :get 200 "search" :q search-term :models "card"
                                           :calculate_available_models true)
                     :available_models
                     set)))

          (is (= #{"dashboard" "dataset" "segment" "collection" "action" "metric" "card" "table" "database"}
                 (-> (mt/user-http-request :crowberto :get 200 "search" :q search-term :models "card" :models "dashboard"
                                           :calculate_available_models true)
                     :available_models
                     set))))))))

(deftest search-native-query-test
  (let [search-term "search-native-query"]
    (mt/with-temp
      [:model/Card {mbql-card :id}             {:name search-term}
       :model/Card {native-card-in-name :id}   {:name search-term}
       :model/Card {native-card-in-query :id}  {:dataset_query (mt/native-query {:query (format "select %s" search-term)})}
       :model/Card {mbql-model :id}            {:name search-term :type :model}
       :model/Card {native-model-in-name :id}  {:name search-term :type :model}
       :model/Card {native-model-in-query :id} {:dataset_query (mt/native-query {:query (format "select %s" search-term)}) :type :model}]
      (mt/with-actions
       [_                         {:type :model :dataset_query (mt/mbql-query venues)}
        {http-action :action-id}  {:type :http :name search-term}
        {query-action :action-id} {:type :query :dataset_query (mt/native-query {:query (format "delete from %s" search-term)})}]
        (testing "by default do not search for native content"
          (is (= #{["card" mbql-card]
                   ["card" native-card-in-name]
                   ["dataset" mbql-model]
                   ["dataset" native-model-in-name]
                   ["action" http-action]}
                 (->> (mt/user-http-request :crowberto :get 200 "search" :q search-term)
                      :data
                      (map (juxt :model :id))
                      set))))

        (testing "if search-native-query is true, search both dataset_query and the name"
          (is (= #{["card" mbql-card]
                   ["card" native-card-in-name]
                   ["dataset" mbql-model]
                   ["dataset" native-model-in-name]
                   ["action" http-action]

                   ["card" native-card-in-query]
                   ["dataset" native-model-in-query]
                   ["action" query-action]}
                 (->> (mt/user-http-request :crowberto :get 200 "search" :q search-term :search_native_query true)
                      :data
                      (map (juxt :model :id))
                      set))))))))

(deftest search-result-with-user-metadata-test
  (let [search-term "with-user-metadata"]
    (mt/with-temp
      [:model/User {user-id-1 :id} {:first_name "Ngoc"
                                    :last_name  "Khuat"}
       :model/User {user-id-2 :id} {:first_name nil
                                    :last_name  nil
                                    :email      "ngoc@metabase.com"}
       :model/Card {card-id-1 :id} {:creator_id user-id-1
                                    :name       search-term}
       :model/Card {card-id-2 :id} {:creator_id user-id-2
                                    :name       search-term}]

      (revision/push-revision!
       {:entity       :model/Card
        :id           card-id-1
        :user-id      user-id-1
        :is-creation? true
        :object       {:id card-id-1 :type "question"}})

      (revision/push-revision!
       {:entity       :model/Card
        :id           card-id-2
        :user-id      user-id-2
        :is-creation? true
        :object       {:id card-id-2 :type "question"}})

      (testing "search result should returns creator_common_name and last_editor_common_name"
        (is (= #{["card" card-id-1 "Ngoc Khuat" "Ngoc Khuat"]
                 ;; for user that doesn't have first_name or last_name, should fall backs to email
                 ["card" card-id-2 "ngoc@metabase.com" "ngoc@metabase.com"]}
               (->> (mt/user-http-request :crowberto :get 200 "search" :q search-term)
                    :data
                    (map (juxt :model :id :creator_common_name :last_editor_common_name))
                    set)))))))

(deftest models-archived-string-test
  (testing "search request includes `archived-string` param"
    (with-search-items-in-root-collection "Available models"
      (mt/with-temp [:model/Card   {model-id :id} action-model-params
                     :model/Action _              (archived {:name     "test action"
                                                             :type     :query
                                                             :model_id model-id})]
        (testing "`archived-string` is 'false'"
          (is (= #{"dashboard" "table" "dataset" "segment" "collection" "database" "action" "metric" "card"}
                 (get-available-models :archived "false"))))
        (testing "`archived-string` is 'true'"
          (is (= #{"action"}
                 (get-available-models :archived "true"))))))))

(deftest filter-items-in-personal-collection-test
  (let [search-term "filter-items-in-personal-collection"
        rasta-personal-coll-id     (t2/select-one-pk :model/Collection :personal_owner_id (mt/user->id :rasta))
        crowberto-personal-coll-id (t2/select-one-pk :model/Collection :personal_owner_id (mt/user->id :crowberto))
        search                      (fn [user filter-type]
                                      (->> (mt/user-http-request user :get 200 "search" :q search-term
                                                                 :filter_items_in_personal_collection filter-type)
                                           :data
                                           (map (juxt :model :id))
                                           set))]
    (mt/with-temp
      [:model/Collection {coll-sub-public :id}     {:location "/" :name search-term}
       :model/Dashboard  {dash-public :id}         {:collection_id nil :name search-term}
       :model/Dashboard  {dash-sub-public :id}     {:collection_id coll-sub-public :name search-term}
       :model/Collection {coll-sub-rasta :id}      {:location (format "/%d/" rasta-personal-coll-id) :name search-term}
       :model/Card       {card-rasta :id}          {:collection_id rasta-personal-coll-id :name search-term}
       :model/Card       {card-sub-rasta :id}      {:collection_id coll-sub-rasta :name search-term}
       :model/Collection {coll-sub-crowberto :id}  {:location (format "/%d/" crowberto-personal-coll-id) :name search-term}
       :model/Card       {model-crowberto :id}     {:collection_id crowberto-personal-coll-id :type :model :name search-term}
       :model/Card       {model-sub-crowberto :id} {:collection_id coll-sub-crowberto :type :model :name search-term}]
      (testing "admin only"
        (is (= #{["dataset" model-crowberto]
                 ["dataset" model-sub-crowberto]
                 ["card" card-rasta]
                 ["card" card-sub-rasta]
                 ["collection" coll-sub-crowberto]
                 ["collection" coll-sub-rasta]}
               (search :crowberto "only"))))
      (testing "non-admin only"
        (is (= #{["card" card-rasta]
                 ["card" card-sub-rasta]
                 ["collection" coll-sub-rasta]}
               (search :rasta "only"))))
      (testing "admin exclude"
        (is (= #{["dashboard" dash-public]
                 ["dashboard" dash-sub-public]
                 ["collection" coll-sub-public]}
               (search :rasta "exclude"))))
      (testing "non-admin exclude"
        (is (= #{["dashboard" dash-public]
                 ["dashboard" dash-sub-public]
                 ["collection" coll-sub-public]}
               (search :rasta "exclude"))))
      (testing "getting models should return only models that are applied"
        (is (= #{"dashboard" "collection"}
               (get-available-models :q search-term :filter_items_in_personal_collection "exclude")))))))

(deftest collection-effective-parent-test
  (mt/with-temp [:model/Collection coll-1  {:name "Collection 1"}
                 :model/Collection coll-2  {:name "Collection 2", :location (collection/location-path coll-1)}
                 :model/Collection _coll-3 {:name "Collection 3", :location (collection/location-path coll-1 coll-2)}]
    (testing "Collection search results are properly hydrated with their effective parent in the :collection field"
      (let [result (mt/user-http-request :rasta :get 200 "search" :q "Collection 3" :models ["collection"])]
        (is (= {:id              (u/the-id coll-2)
                :name            "Collection 2"
                :authority_level nil
                :type            nil}
               (-> result :data first :collection))))

      (perms/revoke-collection-permissions! (perms-group/all-users) coll-2)
      (let [result (mt/user-http-request :rasta :get 200 "search" :q "Collection 3" :models ["collection"])]
        (is (= {:id              (u/the-id coll-1)
                :name            "Collection 1"
                :authority_level nil
                :type            nil}
               (-> result :data first :collection))))

      (perms/revoke-collection-permissions! (perms-group/all-users) coll-1)
      (let [result (mt/user-http-request :rasta :get 200 "search" :q "Collection 3" :models ["collection"])]
        (is (= {:id              "root"
                :name            "Our analytics"
                :authority_level nil
                :type            nil}
               (-> result :data first :collection)))))))

(deftest archived-search-results-with-no-write-perms-test
  (testing "Results which the searching user has no write permissions for are filtered out. (#24018, #33602)"
    ;; note that the collection does not start out archived, so that we can revoke/grant permissions on it
    (mt/with-temp [:model/Collection  {collection-id :id} {:name "collection test collection"}
                   :model/Card        {card-1-id :id} (archived-with-trashed-from-id {:name "card test card is returned"})
                   :model/Card        {card-2-id :id} (archived-with-trashed-from-id {:name "card test card"
                                                                                      :collection_id collection-id})
                   :model/Card        {card-3-id :id} (archived-with-trashed-from-id {:name "dataset test dataset"
                                                                                      :type :model
                                                                                      :collection_id collection-id})
                   :model/Dashboard   _ (archived-with-trashed-from-id {:name          "dashboard test dashboard"
                                                                        :collection_id collection-id})]
      ;; remove read/write access and add back read access to the collection
      (perms/revoke-collection-permissions! (perms-group/all-users) collection-id)
      (perms/grant-collection-read-permissions! (perms-group/all-users) collection-id)
      (mt/with-current-user (mt/user->id :crowberto)
        (collection/archive-or-unarchive-collection! (t2/select-one :model/Collection :id collection-id)
                                                     {:archived true}))
      (testing "Sanity check: Lucky should not be able to write our test Collection"
        (mt/with-test-user :lucky
          (is (not (mi/can-write? :model/Collection collection-id)))))
      (is (= ["card test card is returned"]
             (->> (mt/user-http-request :lucky :get 200 "search" :archived true :q "test" :models ["card"])
                  :data
                  (filter #(#{card-1-id card-2-id card-3-id} (:id %)))
                  (map :name)))))))

(deftest model-ancestors-gets-ancestor-collections
  (testing "Collection names are correct"
    (mt/with-temp [:model/Collection {top-col-id :id} {:name "top level col" :location "/"}
                   :model/Collection {mid-col-id :id} {:name "middle level col" :location (str "/" top-col-id "/")}
                   :model/Card {leaf-card-id :id} {:type :model :collection_id mid-col-id :name "leaf model"}
                   :model/Card {top-card-id :id} {:type :model :collection_id top-col-id :name "top model"}]
      (is (= #{[leaf-card-id [{:name "top level col" :type nil :id top-col-id}]]
               [top-card-id []]}
             (->> (mt/user-http-request :rasta :get 200 "search" :model_ancestors true :q "model" :models ["dataset"])
                  :data
                  (map (juxt :id #(get-in % [:collection :effective_ancestors])))
                  (into #{})))))))

(deftest model-ancestors-gets-ancestor-collections-2
  (testing "Collection names are correct"
    (mt/with-temp [:model/Collection {top-col-id :id} {:name "top level col" :location "/"}
                   :model/Collection {mid-col-id :id} {:name "middle level col" :location (str "/" top-col-id "/")}
                   :model/Card {leaf-card-id :id} {:type :model :collection_id mid-col-id :name "leaf model"}
                   :model/Card {top-card-id :id} {:type :model :collection_id top-col-id :name "top model"}]
      (is (= #{[leaf-card-id [{:name "top level col" :type nil :id top-col-id}]]
               [top-card-id []]}
             (->> (mt/user-http-request :rasta :get 200 "search" :model_ancestors true :q "model" :models ["dataset"])
                  :data
                  (map (juxt :id #(get-in % [:collection :effective_ancestors])))
                  (into #{})))))))

(deftest model-ancestors-gets-ancestor-collections-3
  (testing "Non-models don't get collection_ancestors"
    (mt/with-temp [:model/Card _ {:name "question"
                                  :collection_id nil}]
      (is (not (contains? (->> (mt/user-http-request :rasta :get 200 "search" :model_ancestors true :q "question" :models ["dataset" "card"])
                               :data
                               (filter #(= (:name %) "question"))
                               first
                               :collection)
                          :effective_ancestors))))))

(deftest model-ancestors-gets-ancestor-collections-4
  (testing "If `model_parents` is not passed, it doesn't get populated"
    (mt/with-temp [:model/Collection {top-col-id :id} {:name "top level col" :location "/"}
                   :model/Collection {mid-col-id :id} {:name "middle level col" :location (str "/" top-col-id "/")}
                   :model/Card _ {:type :model :collection_id mid-col-id :name "leaf model"}
                   :model/Card _ {:type :model :collection_id top-col-id :name "top model"}]
      (is (= [nil nil]
             (->> (mt/user-http-request :rasta :get 200 "search" :model_ancestors false :q "model" :models ["dataset"])
                  :data
                  (map #(get-in % [:collection :effective_ancestors]))))))))

(deftest collection-type-is-returned
  (testing "Users without perms for a collection can't see search results that were trashed from that collection"
    (let [search-name (random-uuid)
          named       #(str search-name "-" %)]
      (mt/with-temp [:model/Collection {parent-id :id :as parent} {}
                     :model/Collection _ {:location (collection/children-location parent)
                                          :name (named "collection")
                                          :type "meow mix"}
                     :model/Dashboard _ {:collection_id parent-id :name (named "dashboard")}
                     :model/Card _ {:collection_id parent-id :name (named "card")}
                     :model/Card _ {:collection_id parent-id :type :model :name (named "model")}]
        (testing "the collection data includes the type under `item.type` for collections"
          (is (every? #(contains? % :type)
                      (->> (mt/user-http-request :crowberto :get 200 "/search" :q search-name)
                           :data
                           (filter #(= (:model %) "collection")))))
          (is (not-any? #(contains? % :type)
                        (->> (mt/user-http-request :crowberto :get 200 "/search" :q search-name)
                             :data
                             (remove #(= (:model %) "collection"))))))
        (testing "`item.type` is correct for collections"
          (is (= #{"meow mix"} (->> (mt/user-http-request :crowberto :get 200 "/search" :q search-name)
                                    :data
                                    (keep :type)
                                    set)))))
      (testing "Type is on both `item.collection.type` and `item.collection.effective_ancestors`"
        (mt/with-temp [:model/Collection {top-col-id :id} {:name "top level col" :location "/" :type "foo"}
                       :model/Collection {mid-col-id :id} {:name "middle level col" :type "bar" :location (str "/" top-col-id "/")}
                       :model/Card {leaf-card-id :id} {:type :model :collection_id mid-col-id :name "leaf model"}]
          (let [leaf-card-response (->> (mt/user-http-request :rasta :get 200 "search" :model_ancestors true :q "model" :models ["dataset"])
                                        :data
                                        (filter #(= (:id %) leaf-card-id))
                                        first)]
            (is (= {:id mid-col-id
                    :name "middle level col"
                    :type "bar"
                    :authority_level nil
                    :effective_ancestors [{:id top-col-id
                                           :name "top level col"
                                           :type "foo"}]}
                   (:collection leaf-card-response)))))))))

(deftest force-reindex-test
  (when (search/supports-index?)
    (search.tu/with-temp-index-table
      (mt/with-temp [:model/Card {id :id} {:name "It boggles the mind!"}]
        (mt/user-http-request :crowberto :post 200 "search/re-init")
        (let [search-results #(:data (mt/user-http-request :rasta :get % "search" :q "boggle" :search_engine "appdb"))]
          (is (try (t2/delete! (search.index/active-table)) (catch Exception _ :already-deleted)))
          (is (empty? (search-results 200)))
          (mt/user-http-request :crowberto :post 200 "search/force-reindex")
          (is (loop [attempts-left 5]
                (if (and (pos? (try (t2/count (search.index/active-table)) (catch Exception _ 0)))
                         (some (comp #{id} :id) (search-results 200)))
                  ::success
                  (when (pos? attempts-left)
                    (Thread/sleep 200)
                    (recur (dec attempts-left)))))))))))

(defn- weights-url
  ([]
   "search/weights")
  ([params]
   (str (weights-url)
        (when (seq params) "?")
        (str/join "&" (map (fn [[k v]]
                             (str
                              (namespace k)
                              (when (namespace k) "/")
                              (name k)
                              "=" v))
                           params))))
  ([context params]
   (weights-url (assoc params :context (name context)))))

(deftest ^:synchronized weights-test
  (let [base-url           (weights-url)
        original-weights   (search.config/weights :default)
        original-overrides (public-settings/experimental-search-weight-overrides)]
    (try
      (public-settings/experimental-search-weight-overrides! nil)
      (testing "default weights"
        (is (= original-weights (mt/user-http-request :crowberto :get 200 base-url)))
        (is (mt/user-http-request :rasta :get 403 (weights-url {:recency 4})))
        (is (= (assoc original-weights :recency 4.0)
               (mt/user-http-request :crowberto :get 200 (weights-url {:recency 4}))))
        (is (= (assoc original-weights :recency 4.0 :text 30.0)
               (mt/user-http-request :crowberto :get 200 (weights-url {:text 30}))))
        (is (= (assoc original-weights :recency 4.0 :text 30.0)
               (mt/user-http-request :crowberto :get 200 base-url))))

      (testing "custom context"
        (let [context          :none-given
              context-url      (weights-url context {})
              original-weights (search.config/weights context)]
          ;; overrides from before will cascade
          (is (= 30.0 (:text (mt/user-http-request :crowberto :get 200 context-url))))
          (is (= original-weights (mt/user-http-request :crowberto :get 200 context-url)))
          (is (mt/user-http-request :rasta :get 403 (weights-url context {:recency 5})))
          (is (= (assoc original-weights :recency 5.0)
                 (mt/user-http-request :crowberto :get 200 (weights-url context {:recency 5}))))
          (is (= (assoc original-weights :recency 5.0 :text 40.0)
                 (mt/user-http-request :crowberto :get 200 (weights-url context {:text 40}))))
          (is (= (assoc original-weights :recency 5.0 :text 40.0)
                 (mt/user-http-request :crowberto :get 200 context-url)))))

      (testing "all weights (nested)"
        (let [context     :all
              context-url (weights-url context {})
              all-weights (search.config/weights context)]
          (is (= all-weights (mt/user-http-request :crowberto :get 200 context-url)))
          (is (= (mt/user-http-request :crowberto :get 200 base-url)
                 (:default (mt/user-http-request :crowberto :get 200 context-url))))
          (is (= (mt/user-http-request :crowberto :get 200 (weights-url :none-given {}))
                 (merge
                  (:default (mt/user-http-request :crowberto :get 200 context-url))
                  (:none-given (mt/user-http-request :crowberto :get 200 context-url)))))
          (is (mt/user-http-request :rasta :get 403 (weights-url context {:recency 4})))
          (is (mt/user-http-request :crowberto :get 400 (weights-url context {:recency 4})))
          (is (mt/user-http-request :crowberto :get 400 (weights-url context {:text 30})))
          (is (= all-weights (mt/user-http-request :crowberto :get 200 context-url)))))

      (testing "ranker parameters"
        (let [context :just-for-fun]
          (is (mt/user-http-request :crowberto :get 200 (weights-url context {:model/dataset 10})))
          (is (= 10.0 (search.config/scorer-param context :model :dataset)))
          (is (mt/user-http-request :crowberto :get 200 (weights-url context {:model/dataset 5})))
          (is (= 5.0 (search.config/scorer-param context :model :dataset)))))

      (finally
        (public-settings/experimental-search-weight-overrides! original-overrides)))))

(deftest dashboard-questions
  (testing "Dashboard questions get a dashboard_id when searched"
    (let [search-name (random-uuid)
          named #(str search-name "-" %)]
      (mt/with-temp [:model/Dashboard {dash-id :id} {:name (named "dashboard")}
                     :model/Card {card-id :id} {:dashboard_id dash-id :name (named "dashboard card")}
                     :model/Card {reg-card-id :id} {:name (named "regular card")}
                     ;; DQs aren't searchable without a DashboardCard (see later test)
                     :model/DashboardCard _ {:dashboard_id dash-id :card_id card-id}]
        (testing "The card data includes the `dashboard_id`"
          (is (= dash-id
                 (->> (mt/user-http-request :crowberto :get 200 "/search" :q search-name :include_dashboard_questions "true")
                      :data
                      (filter #(= card-id (:id %)))
                      first
                      :dashboard_id))))
        (testing "The card data also include `dashboard` info"
          (is (= {:id dash-id
                  :name (named "dashboard")
                  :moderation_status nil}
                 (->> (mt/user-http-request :crowberto :get 200 "/search" :q search-name :include_dashboard_questions "true")
                      :data
                      (filter #(= card-id (:id %)))
                      first
                      :dashboard))))
        (testing "Regular cards don't have it"
          (is (nil?
               (->> (mt/user-http-request :crowberto :get 200 "/search" :q search-name :include_dashboard_questions "true")
                    :data
                    (filter #(= reg-card-id (:id %)))
                    first
                    :dashboard_id)))
          (is (nil?
               (->> (mt/user-http-request :crowberto :get 200 "/search" :q search-name :include_dashboard_questions "true")
                    :data
                    (filter #(= reg-card-id (:id %)))
                    first
                    :dashboard))))
        (testing "Dashboard questions are only returned if you pass `include_dashboard_questions=true`"
          (is (= []
                 (->> (mt/user-http-request :crowberto :get 200 "/search" :q search-name :include_dashboard_questions "false")
                      :data
                      (filter #(= card-id (:id %))))))))))
  (testing "Dashboard questions aren't searchable without a DashboardCard"
    (let [search-name (random-uuid)
          named #(str search-name "-" %)]
      (mt/with-temp [:model/Dashboard {dash-id :id} {:name "Dashboard"}
                     :model/Card _ {:dashboard_id dash-id :name (named "dashboard card")}]
        (is (= {:total 0
                :data []}
               (select-keys
                (mt/user-http-request :crowberto :get 200 "/search" :q search-name :include_dashboard_questions "true")
                [:total :data])))))))

(deftest prometheus-response-metrics-test
  (testing "Prometheus counters get incremented for error responses"
    (let [calls (atom nil)]
      (mt/with-dynamic-redefs [prometheus/inc! #(swap! calls conj %)]
        (testing "Success response"
          (search-request :crowberto :q "test")
          (is (= 1 (count (filter #{:metabase-search/response-ok} @calls))))
          (is (= 0 (count (filter #{:metabase-search/response-error} @calls)))))

        (testing "Bad request (400)"
          (mt/user-http-request :crowberto :get 400 "/search" :q " ")
          (is (= 1 (count (filter #{:metabase-search/response-ok} @calls))))
          ;; We do not treat client side errors as errors for our alerts.
          (is (= 0 (count (filter #{:metabase-search/response-error} @calls)))))

        (testing "Unexpected server error (500)"
          (mt/with-dynamic-redefs [search/search (fn [& _] (throw (Exception.)))]
            (mt/user-http-request :crowberto :get 500 "/search" :q "test")
            (is (= 1 (count (filter #{:metabase-search/response-ok} @calls))))
            (is (= 1 (count (filter #{:metabase-search/response-error} @calls))))))))))<|MERGE_RESOLUTION|>--- conflicted
+++ resolved
@@ -26,7 +26,8 @@
    [metabase.search.test-util :as search.tu]
    [metabase.test :as mt]
    [metabase.util :as u]
-   [toucan2.core :as t2]))
+   [toucan2.core :as t2]
+   [toucan2.tools.with-temp :as t2.with-temp]))
 
 (comment
   ;; We need this to ensure the engine hierarchy is registered
@@ -363,7 +364,7 @@
           (is (= #{"dashboard" "dataset" "card" "metric" "action"}
                  (get-available-models :q search-term :created_by (mt/user->id :rasta)))))
         (testing "return a subset of model for verified filter"
-          (mt/with-temp
+          (t2.with-temp/with-temp
             [:model/Card       {v-card-id :id}   {:name (format "%s Verified Card" search-term)}
              :model/Card       {v-model-id :id}  {:name (format "%s Verified Model" search-term) :type :model}
              :model/Card       {v-metric-id :id} {:name (format "%s Verified Metric" search-term) :type :metric}
@@ -959,11 +960,7 @@
                    (filter #(and (= (:model %) "pulse")
                                  (= (:id %) pulse-id)))
                    first))]
-<<<<<<< HEAD
-      (mt/with-temp [Pulse pulse {:name "Electro-Magnetic Pulse"}]
-=======
       (t2.with-temp/with-temp [:model/Pulse pulse {:name "Electro-Magnetic Pulse"}]
->>>>>>> 8d23fd74
         (testing "Pulses are not searchable"
           (is (= nil (search-for-pulses pulse))))
         (mt/with-temp [:model/Card      card-1 {}
@@ -1145,7 +1142,7 @@
 
 (deftest verified-filter-test
   (let [search-term "Verified filter"]
-    (mt/with-temp
+    (t2.with-temp/with-temp
       [:model/Card {v-card-id :id}  {:name (format "%s Verified Card" search-term)}
        :model/Card {_card-id :id}   {:name (format "%s Normal Card" search-term)}
        :model/Card {_model-id :id}  {:name (format "%s Normal Model" search-term) :type :model}
@@ -1232,7 +1229,7 @@
 
 (deftest filter-by-last-edited-at-test
   (let [search-term "last-edited-at-filtering"]
-    (mt/with-temp
+    (t2.with-temp/with-temp
       [:model/Card       {card-id :id}   {:name search-term}
        :model/Card       {model-id :id}  {:name search-term :type :model}
        :model/Dashboard  {dash-id :id}   {:name search-term}
