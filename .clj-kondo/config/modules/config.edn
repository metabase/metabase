--- conflicted
+++ resolved
@@ -46,13 +46,9 @@
 ;; you need to make
 {:metabase/modules
  {actions
-<<<<<<< HEAD
-  {:api  #{metabase.actions.api
-           metabase.actions.args
-=======
   {:team "Workflows"
    :api  #{metabase.actions.api
->>>>>>> 124f99ef
+           metabase.actions.args
            metabase.actions.core
            metabase.actions.init
            metabase.actions.types}
@@ -1499,8 +1495,7 @@
            query-analysis
            query-processor
            util
-           enterprise/metabot-v3
-           }}
+           enterprise/metabot-v3}}
 
   enterprise/ai-sql-generation
   {:team  "Metabot"
@@ -1578,24 +1573,9 @@
            enterprise/api}}
 
   enterprise/core
-<<<<<<< HEAD
-  {:api  #{metabase-enterprise.core.init}
-   :uses #{enterprise/advanced-config
-           enterprise/audit-app
-           enterprise/cache
-           enterprise/data-editing
-           enterprise/enhancements
-           enterprise/llm
-           enterprise/metabot-v3
-           enterprise/gsheets
-           enterprise/scim
-           enterprise/sso
-           enterprise/stale}}
-=======
   {:team "DevEx"
    :api  #{metabase-enterprise.core.init}
    :uses :any}
->>>>>>> 124f99ef
 
   enterprise/dashboard-subscription-filters
   {:team "Workflows"
@@ -1603,8 +1583,8 @@
    :uses #{premium-features}}
 
   enterprise/data-editing
-<<<<<<< HEAD
-  {:api  #{metabase-enterprise.data-editing.core
+  {:team "Workflows"
+   :api  #{metabase-enterprise.data-editing.core
            metabase-enterprise.data-editing.api
            metabase-enterprise.data-editing.init}
    :uses #{api
@@ -1620,7 +1600,8 @@
            warehouse-schema}}
 
   enterprise/data-editing-public
-  {:api #{}
+  {:team "Workflows"
+   :api #{}
    :uses #{api
            actions
            enterprise/data-editing
@@ -1629,12 +1610,6 @@
            lib
            query-processor
            upload
-=======
-  {:team "Workflows"
-   :api  #{metabase-enterprise.data-editing.api}
-   :uses #{actions
-           api
->>>>>>> 124f99ef
            util}}
 
   enterprise/database-routing
