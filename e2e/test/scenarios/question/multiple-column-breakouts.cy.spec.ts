--- conflicted
+++ resolved
@@ -1029,11 +1029,7 @@
           column1Name: "Created At: Year",
           column2Name: "Created At: Month",
         });
-<<<<<<< HEAD
-        assertTableData({
-=======
-        H.assertTableData({
->>>>>>> cfe32222
+        H.assertTableData({
           columns: ["Min of Created At: Year", "Max of Created At: Month"],
           firstRows: [["January 1, 2022, 12:00 AM", "April 1, 2026, 12:00 AM"]],
         });
@@ -1104,11 +1100,7 @@
           column1Name: "Created At: Year",
           column2Name: "Created At: Month",
         });
-<<<<<<< HEAD
-        assertTableData({
-=======
-        H.assertTableData({
->>>>>>> cfe32222
+        H.assertTableData({
           columns: ["Created At: Year", "Created At: Month", "Count"],
           firstRows: [["2022", "April 2022", "1"]],
         });
@@ -1418,11 +1410,7 @@
           columnMinValue: string;
           columnMaxValue: string;
         }) {
-<<<<<<< HEAD
-          popover().within(() => {
-=======
           H.popover().within(() => {
->>>>>>> cfe32222
             cy.findAllByText(columnName).click();
             cy.findByText("Specific dates…").click();
             cy.findByText("Between").click();
@@ -1441,11 +1429,7 @@
           column2MinValue,
           column2MaxValue,
         }: {
-<<<<<<< HEAD
-          questionDetails: StructuredQuestionDetails;
-=======
           questionDetails: H.StructuredQuestionDetails;
->>>>>>> cfe32222
           column1Name: string;
           column1MinValue: string;
           column1MaxValue: string;
@@ -1602,23 +1586,11 @@
         function testSourceAggregation({
           questionDetails,
           column1Name,
-<<<<<<< HEAD
-          column1Index,
-          column2Name,
-          column2Index,
-        }: {
-          questionDetails: StructuredQuestionDetails;
-          column1Name: string;
-          column1Index: number;
-          column2Name: string;
-          column2Index: number;
-=======
           column2Name,
         }: {
           questionDetails: H.StructuredQuestionDetails;
           column1Name: string;
           column2Name: string;
->>>>>>> cfe32222
         }) {
           H.createQuestion(questionDetails).then(({ body: card }) => {
             H.createQuestion(getNestedQuestionDetails(card.id), {
@@ -1631,22 +1603,14 @@
           H.getNotebookStep("data").button("Summarize").click();
           H.popover().within(() => {
             cy.findByText("Minimum of ...").click();
-<<<<<<< HEAD
-            cy.findAllByText(column1Name).eq(column1Index).click();
-=======
             cy.findAllByText(column1Name).click();
->>>>>>> cfe32222
           });
 
           cy.log("add an aggregation for the second column");
           H.getNotebookStep("summarize").icon("add").click();
           H.popover().within(() => {
             cy.findByText("Maximum of ...").click();
-<<<<<<< HEAD
-            cy.findAllByText(column2Name).eq(column2Index).click();
-=======
             cy.findAllByText(column2Name).click();
->>>>>>> cfe32222
           });
 
           cy.log("assert query results");
@@ -1658,17 +1622,9 @@
         testSourceAggregation({
           questionDetails: questionWith2TemporalBreakoutsDetails,
           column1Name: "Created At: Year",
-<<<<<<< HEAD
-          column1Index: 0,
           column2Name: "Created At: Month",
-          column2Index: 0,
-        });
-        assertTableData({
-=======
-          column2Name: "Created At: Month",
-        });
-        H.assertTableData({
->>>>>>> cfe32222
+        });
+        H.assertTableData({
           columns: ["Min of Created At: Year", "Max of Created At: Month"],
           firstRows: [["January 1, 2022, 12:00 AM", "April 1, 2026, 12:00 AM"]],
         });
@@ -1676,15 +1632,8 @@
         cy.log("'num-bins' breakouts");
         testSourceAggregation({
           questionDetails: questionWith2NumBinsBreakoutsDetails,
-<<<<<<< HEAD
-          column1Name: "Total",
-          column1Index: 0,
-          column2Name: "Total",
-          column2Index: 1,
-=======
           column1Name: "Total: 10 bins",
           column2Name: "Total: 50 bins",
->>>>>>> cfe32222
         });
         H.assertTableData({
           columns: ["Min of Total: 10 bins", "Max of Total: 50 bins"],
@@ -1694,15 +1643,8 @@
         cy.log("'max-bins' breakouts");
         testSourceAggregation({
           questionDetails: questionWith2BinWidthBreakoutsDetails,
-<<<<<<< HEAD
-          column1Name: "Latitude",
-          column1Index: 0,
-          column2Name: "Latitude",
-          column2Index: 1,
-=======
           column1Name: "Latitude: 20°",
           column2Name: "Latitude: 10°",
->>>>>>> cfe32222
         });
         H.assertTableData({
           columns: ["Min of Latitude: 20°", "Max of Latitude: 10°"],
@@ -1714,23 +1656,11 @@
         function testSourceBreakout({
           questionDetails,
           column1Name,
-<<<<<<< HEAD
-          column1Index,
-          column2Name,
-          column2Index,
-        }: {
-          questionDetails: StructuredQuestionDetails;
-          column1Name: string;
-          column1Index: number;
-          column2Name: string;
-          column2Index: number;
-=======
           column2Name,
         }: {
           questionDetails: H.StructuredQuestionDetails;
           column1Name: string;
           column2Name: string;
->>>>>>> cfe32222
         }) {
           H.createQuestion(questionDetails).then(({ body: card }) => {
             H.createQuestion(getNestedQuestionDetails(card.id), {
@@ -1748,22 +1678,14 @@
             .findByTestId("breakout-step")
             .findByText("Pick a column to group by")
             .click();
-<<<<<<< HEAD
-          popover().findAllByText(column1Name).eq(column1Index).click();
-=======
           H.popover().findAllByText(column1Name).click();
->>>>>>> cfe32222
 
           cy.log("add a breakout for the second source column");
           H.getNotebookStep("summarize")
             .findByTestId("breakout-step")
             .icon("add")
             .click();
-<<<<<<< HEAD
-          popover().findAllByText(column2Name).eq(column2Index).click();
-=======
           H.popover().findAllByText(column2Name).click();
->>>>>>> cfe32222
 
           cy.log("assert query results");
           H.visualize();
@@ -1774,17 +1696,9 @@
         testSourceBreakout({
           questionDetails: questionWith2TemporalBreakoutsDetails,
           column1Name: "Created At: Year",
-<<<<<<< HEAD
-          column1Index: 0,
           column2Name: "Created At: Month",
-          column2Index: 0,
-        });
-        assertTableData({
-=======
-          column2Name: "Created At: Month",
-        });
-        H.assertTableData({
->>>>>>> cfe32222
+        });
+        H.assertTableData({
           columns: ["Created At: Year", "Created At: Month", "Count"],
           firstRows: [["2022", "April 2022", "1"]],
         });
@@ -1792,15 +1706,8 @@
         cy.log("'num-bins' breakouts");
         testSourceBreakout({
           questionDetails: questionWith2NumBinsBreakoutsDetails,
-<<<<<<< HEAD
-          column1Name: "Total",
-          column1Index: 0,
-          column2Name: "Total",
-          column2Index: 1,
-=======
           column1Name: "Total: 10 bins",
           column2Name: "Total: 50 bins",
->>>>>>> cfe32222
         });
         H.assertTableData({
           columns: ["Total: 10 bins", "Total: 50 bins", "Count"],
@@ -1813,15 +1720,8 @@
         cy.log("'max-bins' breakouts");
         testSourceBreakout({
           questionDetails: questionWith2BinWidthBreakoutsDetails,
-<<<<<<< HEAD
-          column1Name: "Latitude",
-          column1Index: 0,
-          column2Name: "Latitude",
-          column2Index: 1,
-=======
           column1Name: "Latitude: 20°",
           column2Name: "Latitude: 10°",
->>>>>>> cfe32222
         });
         H.assertTableData({
           columns: ["Latitude: 20°", "Latitude: 10°", "Count"],
@@ -1881,11 +1781,7 @@
           H.assertTableData({ columns: ["Count", columnNameYear] });
 
           toggleColumn(columnNameMonth, true);
-<<<<<<< HEAD
-          assertTableData({
-=======
           H.assertTableData({
->>>>>>> cfe32222
             columns: ["Count", columnNameYear, columnNameMonth],
           });
         }
