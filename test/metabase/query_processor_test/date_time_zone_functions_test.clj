--- conflicted
+++ resolved
@@ -318,8 +318,7 @@
                 :query   {:filter [:= [:get-year [:datetime-add [:field (mt/id :times :dt) nil] 2 :year]] 2006]
                           :fields [[:field (mt/id :times :index)]]}}]]
         (testing title
-<<<<<<< HEAD
-          (is (= (set expected) (set (test-date-math query)))))))))
+          (is (= (set expected) (set (test-datetime-math query)))))))))
 
 (mt/defdataset temporal-dataset
   [["datediff-mixed-types"
@@ -522,7 +521,4 @@
               (mt/run-mbql-query orders
                 {:limit 1
                  :fields      [[:expression "diff-day"]]
-                 :expressions {"diff-day" [:datetime-diff "2021-01-01" [:date-add #t "00:00:01" 3 "hour"] :day]}}))))))))
-=======
-          (is (= (set expected) (set (test-datetime-math query)))))))))
->>>>>>> 404006bd
+                 :expressions {"diff-day" [:datetime-diff "2021-01-01" [:date-add #t "00:00:01" 3 "hour"] :day]}}))))))))