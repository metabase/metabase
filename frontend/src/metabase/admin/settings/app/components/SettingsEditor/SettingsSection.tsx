--- conflicted
+++ resolved
@@ -1,15 +1,10 @@
-<<<<<<< HEAD
+import { push } from "react-router-redux";
+
 import SettingsSetting from "metabase/admin/settings/components/SettingsSetting";
 import type { SettingElement } from "metabase/admin/settings/types";
-import type { SettingKey, SettingValue, Settings } from "metabase-types/api";
-=======
-import { push } from "react-router-redux";
+import { useDispatch } from "metabase/lib/redux";
 import { Tabs } from "metabase/ui";
 import type { SettingKey, SettingValue, Settings } from "metabase-types/api";
-import type { SettingElement } from "metabase/admin/settings/types";
-import SettingsSetting from "metabase/admin/settings/components/SettingsSetting";
-import { useDispatch } from "metabase/lib/redux";
->>>>>>> 8281abdc
 
 interface Tab {
   name: string;
