import { useCallback } from "react";
import { Link } from "react-router";
import { t } from "ttag";

import { color } from "metabase/lib/colors";
import { Flex, Text, Icon, Box } from "metabase/ui";

import type { PaletteActionImpl } from "../types";
import { getCommandPaletteIcon } from "../utils";

interface PaletteResultItemProps {
  item: PaletteActionImpl;
  active: boolean;
}

export const PaletteResultItem = ({ item, active }: PaletteResultItemProps) => {
<<<<<<< HEAD
  const iconColor = active ? color("brand-light") : color("text-light");
=======
  const icon = item.icon ? getCommandPaletteIcon(item, active) : null;
>>>>>>> de441110

  const parentName =
    item.extra?.parentCollection || item.extra?.database || null;

  const handleLinkClick = useCallback((e: React.MouseEvent) => {
    e.preventDefault();
  }, []);

  const content = (
    <Flex
      p=".75rem"
      mx="1.5rem"
      miw="0"
      align="start"
      justify="space-between"
      gap="0.5rem"
      fw={700}
      style={{
        cursor: "pointer",
        borderRadius: "0.5rem",
        flexGrow: 1,
        flexBasis: 0,
      }}
      bg={active ? color("brand") : "none"}
      c={active ? color("text-white") : color("text-dark")}
      aria-label={item.name}
    >
      {/** Icon Container */}
      {icon && (
        <Icon
          {...icon}
          style={{
            flexBasis: "16px",
          }}
        />
      )}
      {/**Text container */}
      <Flex
        direction="column"
        style={{
          flexGrow: 1,
          flexBasis: 0,
          overflowX: "hidden",
        }}
      >
        <Box
          component="span"
          style={{
            textOverflow: "ellipsis",
            overflow: "hidden",
            whiteSpace: "nowrap",
          }}
        >
          <Text component="span" c="inherit" lh="1rem">
            {item.name}
          </Text>
          {item.extra?.isVerified && (
            <Icon
              name="verified_filled"
              color={active ? color("text-white") : color("brand")}
              style={{
                verticalAlign: "sub",
                marginLeft: "0.25rem",
              }}
            />
          )}
          {parentName && (
            <Text
              component="span"
              ml="0.25rem"
              c={active ? color("brand-light") : color("text-light")}
              fz="0.75rem"
              lh="1rem"
              fw="normal"
            >{`— ${parentName}`}</Text>
          )}
        </Box>
        <Text
          component="span"
          color={active ? "text-white" : "text-light"}
          fw="normal"
          style={{
            textOverflow: "ellipsis",
            overflow: "hidden",
            whiteSpace: "nowrap",
          }}
        >
          {item.subtitle}
        </Text>
      </Flex>
      {/** Active container */}
      {active && (
        <Flex aria-hidden gap="0.5rem" fw={400}>
          {t`Open`} <Icon name="enter_or_return" />
        </Flex>
      )}
    </Flex>
  );

  if (item.extra?.href) {
    return (
      <Box
        component={Link}
        to={item.extra.href}
        onClick={handleLinkClick}
        w="100%"
      >
        {content}
      </Box>
    );
  } else {
    return content;
  }
};<|MERGE_RESOLUTION|>--- conflicted
+++ resolved
@@ -14,11 +14,7 @@
 }
 
 export const PaletteResultItem = ({ item, active }: PaletteResultItemProps) => {
-<<<<<<< HEAD
-  const iconColor = active ? color("brand-light") : color("text-light");
-=======
   const icon = item.icon ? getCommandPaletteIcon(item, active) : null;
->>>>>>> de441110
 
   const parentName =
     item.extra?.parentCollection || item.extra?.database || null;
