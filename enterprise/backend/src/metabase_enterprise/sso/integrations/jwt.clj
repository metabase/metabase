(ns metabase-enterprise.sso.integrations.jwt
  "Implementation of the JWT backend for sso"
  (:require
   [buddy.sign.jwt :as jwt]
   [clojure.string :as str]
   [java-time.api :as t]
   [metabase-enterprise.sso.api.interface :as sso.i]
   [metabase-enterprise.sso.integrations.sso-settings :as sso-settings]
   [metabase-enterprise.sso.integrations.sso-utils :as sso-utils]
   [metabase.api.session :as api.session]
   [metabase.embed.settings :as embed.settings]
   [metabase.integrations.common :as integrations.common]
   [metabase.public-settings.premium-features :as premium-features]
   [metabase.server.middleware.session :as mw.session]
   [metabase.server.request.util :as req.util]
   [metabase.util.i18n :refer [tru]]
   [ring.util.response :as response])
  (:import
   (java.net URLEncoder)))

(set! *warn-on-reflection* true)

(defn fetch-or-create-user!
  "Returns a session map for the given `email`. Will create the user if needed."
  [first-name last-name email user-attributes]
  (when-not (sso-settings/jwt-enabled)
    (throw (IllegalArgumentException. (str (tru "Can't create new JWT user when JWT is not configured")))))
  (let [user {:first_name       first-name
              :last_name        last-name
              :email            email
              :sso_source       :jwt
              :login_attributes user-attributes}]
    (or (sso-utils/fetch-and-update-login-attributes! user)
        (sso-utils/check-user-provisioning :jwt)
        (sso-utils/create-new-sso-user! user))))

(def ^:private ^{:arglists '([])} jwt-attribute-email     (comp keyword sso-settings/jwt-attribute-email))
(def ^:private ^{:arglists '([])} jwt-attribute-firstname (comp keyword sso-settings/jwt-attribute-firstname))
(def ^:private ^{:arglists '([])} jwt-attribute-lastname  (comp keyword sso-settings/jwt-attribute-lastname))
(def ^:private ^{:arglists '([])} jwt-attribute-groups    (comp keyword sso-settings/jwt-attribute-groups))

(def ^:private registered-claims
  "Registered claims in the JWT standard which we should not interpret as login attributes"
  [:iss :iat :sub :aud :exp :nbf :jti])

(defn- jwt-data->login-attributes [jwt-data]
  (apply dissoc
         jwt-data
         (jwt-attribute-email)
         (jwt-attribute-firstname)
         (jwt-attribute-lastname)
         registered-claims))

;; JWTs use seconds since Epoch, not milliseconds since Epoch for the `iat` and `max_age` time. 3 minutes is the time
;; used by Zendesk for their JWT SSO, so it seemed like a good place for us to start
(def ^:private ^:const three-minutes-in-seconds 180)

(defn- group-names->ids
  "Translate a user's group names to a set of MB group IDs using the configured mappings"
  [group-names]
  (set (mapcat (sso-settings/jwt-group-mappings)
               (map keyword group-names))))

(defn- all-mapped-group-ids
  "Returns the set of all MB group IDs that have configured mappings"
  []
  (-> (sso-settings/jwt-group-mappings)
      vals
      flatten
      set))

(defn- sync-groups!
  "Sync a user's groups based on mappings configured in the JWT settings"
  [user jwt-data]
  (when (sso-settings/jwt-group-sync)
    (when-let [groups-attribute (jwt-attribute-groups)]
      (when-let [group-names (get jwt-data groups-attribute)]
        (integrations.common/sync-group-memberships! user
                                                     (group-names->ids group-names)
                                                     (all-mapped-group-ids))))))

(defn- session-data
  [jwt {{redirect :return_to} :params, :as request}]
  (let [redirect-url (or redirect (URLEncoder/encode "/"))]
    (sso-utils/check-sso-redirect redirect-url)
    (let [jwt-data     (try
                         (jwt/unsign jwt (sso-settings/jwt-shared-secret)
                                     {:max-age three-minutes-in-seconds})
                         (catch Throwable e
<<<<<<< HEAD
                           (throw (ex-info (ex-message e) {:status "error-jwt-bad-unsigning"}))))
=======
                           (throw
                            (ex-info (ex-message e)
                                     {:status      "error-jwt-bad-unsigning"
                                      :status-code 400}))))
>>>>>>> 81fcf84c
          login-attrs  (jwt-data->login-attributes jwt-data)
          email        (get jwt-data (jwt-attribute-email))
          first-name   (get jwt-data (jwt-attribute-firstname))
          last-name    (get jwt-data (jwt-attribute-lastname))
          user         (fetch-or-create-user! first-name last-name email login-attrs)
          session      (api.session/create-session! :sso user (req.util/device-info request))]
      (sync-groups! user jwt-data)
      {:session session, :redirect-url redirect-url, :jwt-data jwt-data})))

(defn- check-jwt-enabled []
  (when-not (sso-settings/jwt-enabled)
    (throw
     (ex-info (tru "JWT SSO has not been enabled and/or configured")
<<<<<<< HEAD
              {:status "error-sso-jwt-disabled"}))))
=======
              {:status "error-sso-jwt-disabled" :status-code 405}))))
>>>>>>> 81fcf84c

(defn ^:private generate-response-token
  [session jwt-data]
  (if-not (embed.settings/enable-embedding-sdk)
    (throw
     (ex-info (tru "SDK Embedding is disabled. Enable it in the Embedding settings.")
<<<<<<< HEAD
              {:status "error-embedding-sdk-disabled"}))
=======
              {:status "error-embedding-sdk-disabled"
               :status-code 405}))
>>>>>>> 81fcf84c
    (response/response
     {:status :ok
      :id     (:id session)
      :exp    (:exp jwt-data)
      :iat    (:iat jwt-data)})))

(defn ^:private redirect-to-idp
  [idp redirect]
  (let [return-to-param (if (str/includes? idp "?") "&return_to=" "?return_to=")]
    (response/redirect (str idp (when redirect
                                  (str return-to-param redirect))))))

(defn ^:private handle-jwt-authentication
  [{:keys [session redirect-url jwt-data]} token request]
  (if token
    (generate-response-token session jwt-data)
    (mw.session/set-session-cookies request (response/redirect redirect-url) session (t/zoned-date-time (t/zone-id "GMT")))))

(defmethod sso.i/sso-get :jwt
  [{{:keys [jwt redirect token] :or {token nil}} :params, :as request}]
  (premium-features/assert-has-feature :sso-jwt (tru "JWT-based authentication"))
  (check-jwt-enabled)
  (if jwt
    (handle-jwt-authentication (session-data jwt request) token request)
    (redirect-to-idp (sso-settings/jwt-identity-provider-uri) redirect)))

(defmethod sso.i/sso-post :jwt
  [_]
<<<<<<< HEAD
  (throw (ex-info (tru "POST not valid for JWT SSO requests") {:status "error-post-jwt-not-valid"})))
=======
  (throw (ex-info (tru "POST not valid for JWT SSO requests") {:status "error-post-jwt-not-valid" :status-code 501})))
>>>>>>> 81fcf84c
<|MERGE_RESOLUTION|>--- conflicted
+++ resolved
@@ -87,14 +87,10 @@
                          (jwt/unsign jwt (sso-settings/jwt-shared-secret)
                                      {:max-age three-minutes-in-seconds})
                          (catch Throwable e
-<<<<<<< HEAD
-                           (throw (ex-info (ex-message e) {:status "error-jwt-bad-unsigning"}))))
-=======
                            (throw
                             (ex-info (ex-message e)
                                      {:status      "error-jwt-bad-unsigning"
                                       :status-code 400}))))
->>>>>>> 81fcf84c
           login-attrs  (jwt-data->login-attributes jwt-data)
           email        (get jwt-data (jwt-attribute-email))
           first-name   (get jwt-data (jwt-attribute-firstname))
@@ -108,23 +104,15 @@
   (when-not (sso-settings/jwt-enabled)
     (throw
      (ex-info (tru "JWT SSO has not been enabled and/or configured")
-<<<<<<< HEAD
-              {:status "error-sso-jwt-disabled"}))))
-=======
               {:status "error-sso-jwt-disabled" :status-code 405}))))
->>>>>>> 81fcf84c
 
 (defn ^:private generate-response-token
   [session jwt-data]
   (if-not (embed.settings/enable-embedding-sdk)
     (throw
      (ex-info (tru "SDK Embedding is disabled. Enable it in the Embedding settings.")
-<<<<<<< HEAD
-              {:status "error-embedding-sdk-disabled"}))
-=======
               {:status "error-embedding-sdk-disabled"
                :status-code 405}))
->>>>>>> 81fcf84c
     (response/response
      {:status :ok
       :id     (:id session)
@@ -153,8 +141,4 @@
 
 (defmethod sso.i/sso-post :jwt
   [_]
-<<<<<<< HEAD
-  (throw (ex-info (tru "POST not valid for JWT SSO requests") {:status "error-post-jwt-not-valid"})))
-=======
-  (throw (ex-info (tru "POST not valid for JWT SSO requests") {:status "error-post-jwt-not-valid" :status-code 501})))
->>>>>>> 81fcf84c
+  (throw (ex-info (tru "POST not valid for JWT SSO requests") {:status "error-post-jwt-not-valid" :status-code 501})))