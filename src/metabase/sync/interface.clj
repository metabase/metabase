--- conflicted
+++ resolved
@@ -22,24 +22,7 @@
 
 (def TableMetadataField
   "Schema for a given Field as provided in `describe-table`."
-<<<<<<< HEAD
-  {:name                                       su/NonBlankString
-   :database-type                              (s/maybe su/NonBlankString) ; blank if the Field is all NULL & untyped, i.e. in Mongo
-   :base-type                                  su/FieldType
-   :database-position                          su/IntGreaterThanOrEqualToZero
-   (s/optional-key :semantic-type)             (s/maybe su/FieldSemanticOrRelationType)
-   (s/optional-key :effective-type)            (s/maybe su/FieldType)
-   (s/optional-key :coercion-strategy)         (s/maybe su/CoercionStrategy)
-   (s/optional-key :field-comment)             (s/maybe su/NonBlankString)
-   (s/optional-key :pk?)                       s/Bool
-   (s/optional-key :nested-fields)             #{(s/recursive #'TableMetadataField)}
-   (s/optional-key :nfc-path)                  [s/Any]
-   (s/optional-key :custom)                    {s/Any s/Any}
-   (s/optional-key :database-is-auto-increment) s/Bool
-   (s/optional-key :database-required)         s/Bool
-   ;; for future backwards compatability, when adding things
-   s/Keyword                                   s/Any})
-=======
+
   {:name                                        su/NonBlankString
    :database-type                               (s/maybe su/NonBlankString) ; blank if the Field is all NULL & untyped, i.e. in Mongo
    :base-type                                   su/FieldType
@@ -56,7 +39,6 @@
    (s/optional-key :database-required)          s/Bool
    ;; for future backwards compatability, when adding things
    s/Keyword                                    s/Any})
->>>>>>> 3d58c1e2
 
 (def TableMetadata
   "Schema for the expected output of `describe-table`."
