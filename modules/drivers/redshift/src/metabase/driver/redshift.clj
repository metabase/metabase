(ns metabase.driver.redshift
  "Amazon Redshift Driver."
  (:require
   [cheshire.core :as json]
   [clojure.string :as str]
   [honey.sql :as sql]
   [java-time.api :as t]
   [metabase.driver :as driver]
   [metabase.driver.sql :as driver.sql]
   [metabase.driver.sql-jdbc.common :as sql-jdbc.common]
   [metabase.driver.sql-jdbc.connection :as sql-jdbc.conn]
   [metabase.driver.sql-jdbc.execute :as sql-jdbc.execute]
   [metabase.driver.sql-jdbc.execute.legacy-impl :as sql-jdbc.legacy]
   [metabase.driver.sql-jdbc.sync :as sql-jdbc.sync]
   [metabase.driver.sql.query-processor :as sql.qp]
   [metabase.driver.sync :as driver.s]
   [metabase.lib.metadata :as lib.metadata]
   [metabase.lib.util.match :as lib.util.match]
   [metabase.public-settings :as public-settings]
   [metabase.query-processor.store :as qp.store]
   [metabase.query-processor.util :as qp.util]
   [metabase.query-processor.util.relative-datetime :as qp.relative-datetime]
   [metabase.upload :as upload]
   [metabase.util :as u]
   [metabase.util.date-2 :as u.date]
   [metabase.util.honey-sql-2 :as h2x]
   [metabase.util.log :as log])
  (:import
   (com.amazon.redshift.util RedshiftInterval)
   (java.sql Connection PreparedStatement ResultSet ResultSetMetaData Types)))

(set! *warn-on-reflection* true)

(driver/register! :redshift, :parent #{:postgres ::sql-jdbc.legacy/use-legacy-classes-for-read-and-set})

(doseq [[feature supported?] {:connection-impersonation  true
                              :describe-fields           true
                              :describe-fks              true
<<<<<<< HEAD
                              :identifiers-with-spaces   false
=======
                              :uuid-type                 false
>>>>>>> 7ea19b4f
                              :nested-field-columns      false
                              :test/jvm-timezone-setting false}]
  (defmethod driver/database-supports? [:redshift feature] [_driver _feat _db] supported?))

;;; +----------------------------------------------------------------------------------------------------------------+
;;; |                                             metabase.driver impls                                              |
;;; +----------------------------------------------------------------------------------------------------------------+

;; don't use the Postgres implementation for `describe-table` since it tries to fetch enums which Redshift doesn't
;; support
(defmethod driver/describe-table :redshift
  [& args]
  (apply (get-method driver/describe-table :sql-jdbc) args))

(def ^:private get-tables-sql
  ;; Cal 2024-04-09 This query uses tables that the JDBC redshift driver currently uses.
  ;; It does not return tables from datashares, which is a relatively new feature of redshift.
  ;; See https://github.com/dbt-labs/dbt-redshift/issues/742 for an implementation for DBT's integration with redshift
  ;; for inspiration, and the JDBC driver itself:
  ;; https://github.com/aws/amazon-redshift-jdbc-driver/blob/master/src/main/java/com/amazon/redshift/jdbc/RedshiftDatabaseMetaData.java#L1794
  ;; This is a vector so adding parameters doesn't require a change to describe-database-tables in the future.
  [(str/join
    "\n"
    ["select"
     "  c.relname as name,"
     "  n.nspname as schema,"
     "  case c.relkind"
     "    when 'r' then 'table'"
     "    when 'p' then 'partitioned table'"
     "    when 'v' then 'view'"
     "    when 'f' then 'foreign table'"
     "    when 'm' then 'materialized view'"
     "    end as type,"
     "  d.description"
     "  from pg_catalog.pg_namespace n, pg_catalog.pg_class c"
     "  left join pg_catalog.pg_description d on c.oid = d.objoid and d.objsubid = 0"
     "  left join pg_catalog.pg_class dc on d.classoid=dc.oid and dc.relname='pg_class'"
     "  left join pg_catalog.pg_namespace dn on dn.oid=dc.relnamespace and dn.nspname='pg_catalog'"
     "  where c.relnamespace = n.oid"
     "    and n.nspname !~ '^information_schema|catalog_history|pg_|metabase_cache_'"
     "    and c.relkind in ('r', 'p', 'v', 'f', 'm')"
     "    and pg_catalog.has_schema_privilege(n.nspname, 'USAGE')"
     "    and (pg_catalog.has_table_privilege('\"'||n.nspname||'\".\"'||c.relname||'\"','SELECT')"
     "         or pg_catalog.has_any_column_privilege('\"'||n.nspname||'\".\"'||c.relname||'\"','SELECT'))"
     "union all"
     "select"
     "  tablename as name,"
     "  schemaname as schema,"
     "  'EXTERNAL TABLE' as type,"
     ;; external tables don't have descriptions
     "  null as description"
     "from svv_external_tables t"
     "where schemaname !~ '^information_schema|catalog_history|pg_|metabase_cache_'"
     ;; for external tables, USAGE privileges on a schema is sufficient to select
     "  and pg_catalog.has_schema_privilege(t.schemaname, 'USAGE')"])])

(defn- describe-database-tables
  [database]
  (let [[inclusion-patterns
         exclusion-patterns] (driver.s/db-details->schema-filter-patterns database)
        syncable? (fn [schema]
                    (driver.s/include-schema? inclusion-patterns exclusion-patterns schema))]
    (eduction
     (comp (filter (comp syncable? :schema))
           (map #(dissoc % :type)))
     (sql-jdbc.execute/reducible-query database get-tables-sql))))

(defmethod driver/describe-database :redshift
 [_driver database]
  ;; TODO: change this to return a reducible so we don't have to hold 100k tables in memory in a set like this
  {:tables (into #{} (describe-database-tables database))})

(defmethod sql-jdbc.sync/describe-fks-sql :redshift
  [driver & {:keys [schema-names table-names]}]
  (sql/format {:select (vec
                        {:fk_ns.nspname       "fk-table-schema"
                         :fk_table.relname    "fk-table-name"
                         :fk_column.attname   "fk-column-name"
                         :pk_ns.nspname       "pk-table-schema"
                         :pk_table.relname    "pk-table-name"
                         :pk_column.attname   "pk-column-name"})
               :from   [[:pg_constraint :c]]
               :join   [[:pg_class     :fk_table]  [:= :c.conrelid :fk_table.oid]
                        [:pg_namespace :fk_ns]     [:= :c.connamespace :fk_ns.oid]
                        [:pg_attribute :fk_column] [:= :c.conrelid :fk_column.attrelid]
                        [:pg_class     :pk_table]  [:= :c.confrelid :pk_table.oid]
                        [:pg_namespace :pk_ns]     [:= :pk_table.relnamespace :pk_ns.oid]
                        [:pg_attribute :pk_column] [:= :c.confrelid :pk_column.attrelid]]
               :where  [:and
                        [:raw "fk_ns.nspname !~ '^information_schema|catalog_history|pg_'"]
                        [:= :c.contype [:raw "'f'::char"]]
                        [:= :fk_column.attnum [:raw "ANY(c.conkey)"]]
                        [:= :pk_column.attnum [:raw "ANY(c.confkey)"]]
                        (when table-names [:in :fk_table.relname table-names])
                        (when schema-names [:in :fk_ns.nspname schema-names])]
               :order-by [:fk-table-schema :fk-table-name]}
              :dialect (sql.qp/quote-style driver)))

(defmethod sql-jdbc.sync/describe-fields-sql :redshift
  ;; The implementation is based on `getColumns` in https://github.com/aws/amazon-redshift-jdbc-driver/blob/master/src/main/java/com/amazon/redshift/jdbc/RedshiftDatabaseMetaData.java
  ;; The `database-is-auto-increment` and `database-required` columns are currently missing because they are only
  ;; needed for actions, which redshift doesn't support yet.
  [driver & {:keys [schema-names table-names]}]
  (sql/format {:select [[:c.column_name :name]
                        [:c.data_type :database-type]
                        [[:- :c.ordinal_position [:inline 1]] :database-position]
                        [:c.table_schema :table-schema]
                        [:c.table_name :table-name]
                        [[:not= :pk.column_name nil] :pk?]
                        [[:case [:not= :c.remarks [:inline ""]] :c.remarks :else nil] :field-comment]]
               ;; svv_columns excludes columns from datashares, unlike svv_all_columns with includes them
               :from [[:svv_columns :c]]
               :left-join [[{:select [:tc.table_schema
                                      :tc.table_name
                                      :kc.column_name]
                             :from [[:information_schema.table_constraints :tc]]
                             :join [[:information_schema.key_column_usage :kc]
                                    [:and
                                     [:= :tc.constraint_name :kc.constraint_name]
                                     [:= :tc.table_schema :kc.table_schema]
                                     [:= :tc.table_name :kc.table_name]]]
                             :where [:= :tc.constraint_type [:inline "PRIMARY KEY"]]}
                            :pk]
                           [:and
                            [:= :c.table_schema :pk.table_schema]
                            [:= :c.table_name :pk.table_name]
                            [:= :c.column_name :pk.column_name]]]
               :where [:and
                       [:raw "c.table_schema !~ '^information_schema|catalog_history|pg_'"]
                       (when schema-names [:in :c.table_schema schema-names])
                       (when table-names [:in :c.table_name table-names])]
               :order-by [:table-schema :table-name :database-position]}
              :dialect (sql.qp/quote-style driver)))

(defmethod driver/db-start-of-week :redshift
  [_]
  :sunday)

;;; +----------------------------------------------------------------------------------------------------------------+
;;; |                                           metabase.driver.sql impls                                            |
;;; +----------------------------------------------------------------------------------------------------------------+

;; custom Redshift type handling

(def ^:private database-type->base-type
  (some-fn (sql-jdbc.sync/pattern-based-database-type->base-type
            [[#"(?i)CHARACTER VARYING" :type/Text]       ; Redshift uses CHARACTER VARYING (N) as a synonym for VARCHAR(N)
             [#"(?i)NUMERIC"           :type/Decimal]])  ; and also has a NUMERIC(P,S) type, which is the same as DECIMAL(P,S)
           {:super       :type/*    ; (requested support in metabase#36642)
            :varbyte     :type/*    ; represents variable-length binary strings
            :geometry    :type/*    ; spatial data
            :geography   :type/*    ; spatial data
            :intervaly2m :type/*    ; interval literal
            :intervald2s :type/*})) ; interval literal

(defmethod sql-jdbc.sync/database-type->base-type :redshift
  [driver column-type]
  (or (database-type->base-type column-type)
      ((get-method sql-jdbc.sync/database-type->base-type :postgres) driver column-type)))

(defmethod sql.qp/add-interval-honeysql-form :redshift
  [_ hsql-form amount unit]
  (let [hsql-form (h2x/->timestamp hsql-form)]
    (-> [:dateadd (h2x/literal unit) amount hsql-form]
        (h2x/with-type-info (h2x/type-info hsql-form)))))

(defmethod sql.qp/unix-timestamp->honeysql [:redshift :seconds]
  [_ _ expr]
  (h2x/+ [:raw "TIMESTAMP '1970-01-01T00:00:00Z'"]
         (h2x/* expr
                [:raw "INTERVAL '1 second'"])))

(defmethod sql.qp/current-datetime-honeysql-form :redshift
  [_]
  :%getdate)

(defmethod sql-jdbc.execute/set-timezone-sql :redshift
  [_]
  "SET TIMEZONE TO %s;")

;; This impl is basically the same as the default impl in [[metabase.driver.sql-jdbc.execute]], but doesn't attempt to
;; make the connection read-only, because that seems to be causing problems for people
(defmethod sql-jdbc.execute/do-with-connection-with-options :redshift
  [driver db-or-id-or-spec {:keys [^String session-timezone], :as options} f]
  (sql-jdbc.execute/do-with-resolved-connection
   driver
   db-or-id-or-spec
   options
   (fn [^Connection conn]
     (when-not (sql-jdbc.execute/recursive-connection?)
       (sql-jdbc.execute/set-best-transaction-level! driver conn)
       (sql-jdbc.execute/set-time-zone-if-supported! driver conn session-timezone)
       (sql-jdbc.execute/set-role-if-supported! driver conn (cond (integer? db-or-id-or-spec) (qp.store/with-metadata-provider db-or-id-or-spec
                                                                                               (lib.metadata/database (qp.store/metadata-provider)))
                                                               (u/id db-or-id-or-spec)     db-or-id-or-spec))
       (try
         (.setHoldability conn ResultSet/CLOSE_CURSORS_AT_COMMIT)
         (catch Throwable e
           (log/debug e "Error setting default holdability for connection"))))
     (f conn))))

(defn- prepare-statement ^PreparedStatement [^Connection conn sql]
  (.prepareStatement conn
                     sql
                     ResultSet/TYPE_FORWARD_ONLY
                     ResultSet/CONCUR_READ_ONLY
                     ResultSet/CLOSE_CURSORS_AT_COMMIT))

(defn- quote-literal-for-connection
  "Quotes a string literal so that it can be safely inserted into Redshift queries, by returning the result of invoking
  the Redshift QUOTE_LITERAL function on the given string (which is set in a PreparedStatement as a parameter)."
  [^Connection conn ^String s]
  (with-open [stmt (doto (prepare-statement conn "SELECT QUOTE_LITERAL(?);")
                     (.setString 1 s))
              rs   (.executeQuery stmt)]
    (when (.next rs)
      (.getString rs 1))))

(defn- quote-literal-for-database
  "This function invokes quote-literal-for-connection with a connection for the given database. See its docstring for
  more detail."
  [driver database s]
  (sql-jdbc.execute/do-with-connection-with-options
   driver
   database
   nil
   (fn [conn]
     (quote-literal-for-connection conn s))))

(defmethod sql.qp/->honeysql [:redshift :regex-match-first]
  [driver [_ arg pattern]]
  [:regexp_substr
   (sql.qp/->honeysql driver arg)
   ;; the parameter to REGEXP_SUBSTR can only be a string literal; neither prepared statement parameters nor encoding/
   ;; decoding functions seem to work (fails with java.sql.SQLExcecption: "The pattern must be a valid UTF-8 literal
   ;; character expression"), hence we will use a different function to safely escape it before splicing here
   [:raw (quote-literal-for-database driver (lib.metadata/database (qp.store/metadata-provider)) pattern)]])

(defmethod sql.qp/->honeysql [:redshift :replace]
  [driver [_ arg pattern replacement]]
  [:replace
   (sql.qp/->honeysql driver arg)
   (sql.qp/->honeysql driver pattern)
   (sql.qp/->honeysql driver replacement)])

(defmethod sql.qp/->honeysql [:redshift :concat]
  [driver [_ & args]]
  ;; concat() only takes 2 args, so generate multiple concats if we have more,
  ;; e.g. [:concat :x :y :z] => [:concat [:concat :x :y] :z] => concat(concat(x, y), z)
  (->> args
       (map (partial sql.qp/->honeysql driver))
       (reduce (fn [x y]
                 (if x
                   [:concat x y]
                   y))
               nil)))

(defn- extract [unit temporal]
  [::h2x/extract (format "'%s'" (name unit)) temporal])

(defn- datediff [unit x y]
  [:datediff [:raw (name unit)] x y])

(defmethod sql.qp/->honeysql [:redshift :datetime-diff]
  [driver [_ x y unit]]
  (let [x (sql.qp/->honeysql driver x)
        y (sql.qp/->honeysql driver y)
        _ (sql.qp/datetime-diff-check-args x y (partial re-find #"(?i)^(timestamp|date)"))
        ;; unlike postgres, we need to make sure the values are timestamps before we
        ;; can do the calculation. otherwise, we'll get an error like
        ;; ERROR: function pg_catalog.date_diff("unknown", ..., ...) does not exist
        x (h2x/->timestamp x)
        y (h2x/->timestamp y)]
    (sql.qp/datetime-diff driver unit x y)))

(defmethod sql.qp/->honeysql [:redshift :relative-datetime]
  [driver [_ amount unit]]
  (qp.relative-datetime/maybe-cacheable-relative-datetime-honeysql driver unit amount))

(defmethod sql.qp/->honeysql [:redshift java.time.LocalDate]
  [_driver t]
  (-> [:raw (format "date '%s'" (u.date/format t))]
      (h2x/with-database-type-info "date")))

(defmethod sql.qp/->honeysql [:redshift java.time.LocalTime]
  [_driver t]
  (-> [:raw (format "time '%s'" (u.date/format "HH:mm:ss.SSS" t))]
      (h2x/with-database-type-info "time")))

(defmethod sql.qp/->honeysql [:redshift java.time.OffsetTime]
  [_driver t]
  (-> [:raw (format "time with time zone '%s'" (u.date/format "HH:mm:ss.SSS xxx" t))]
      (h2x/with-database-type-info "timetz")))

(defmethod sql.qp/->honeysql [:redshift java.time.LocalDateTime]
  [_driver t]
  (-> [:raw (format "timestamp '%s'" (u.date/format "yyyy-MM-dd HH:mm:ss.SSS" t))]
      (h2x/with-database-type-info "timestamp")))

(defmethod sql.qp/->honeysql [:redshift java.time.OffsetDateTime]
  [_driver t]
  (-> [:raw (format "timestamp with time zone '%s'" (u.date/format "yyyy-MM-dd HH:mm:ss.SSS xxx" t))]
      (h2x/with-database-type-info "timestamptz")))

(defmethod sql.qp/->honeysql [:redshift java.time.ZonedDateTime]
  [driver t]
  (sql.qp/->honeysql driver (t/offset-date-time t)))

(defmethod sql.qp/datetime-diff [:redshift :year]
  [driver _unit x y]
  (h2x// (sql.qp/datetime-diff driver :month x y) 12))

(defmethod sql.qp/datetime-diff [:redshift :quarter]
  [driver _unit x y]
  (h2x// (sql.qp/datetime-diff driver :month x y) 3))

(defmethod sql.qp/datetime-diff [:redshift :month]
  [_driver _unit x y]
  (h2x/+ (datediff :month x y)
         ;; redshift's datediff counts month boundaries not whole months, so we need to adjust
         [:case
          ;; if x<y but x>y in the month calendar then subtract one month
          [:and
           [:< x y]
           [:> (extract :day x) (extract :day y)]]
          [:inline -1]

          ;; if x>y but x<y in the month calendar then add one month
          [:and
           [:> x y]
           [:< (extract :day x) (extract :day y)]]
          [:inline 1]

          :else
          [:inline 0]]))

(defmethod sql.qp/datetime-diff [:redshift :week]
  [_driver _unit x y]
  (h2x// (datediff :day x y) 7))

(defmethod sql.qp/datetime-diff [:redshift :day]
  [_driver _unit x y]
  (datediff :day x y))

(defmethod sql.qp/datetime-diff [:redshift :hour]
  [driver _unit x y]
  (h2x// (sql.qp/datetime-diff driver :second x y) 3600))

(defmethod sql.qp/datetime-diff [:redshift :minute]
  [driver _unit x y]
  (h2x// (sql.qp/datetime-diff driver :second x y) 60))

(defmethod sql.qp/datetime-diff [:redshift :second]
  [_driver _unit x y]
  (h2x/- (extract :epoch y) (extract :epoch x)))

;;; +----------------------------------------------------------------------------------------------------------------+
;;; |                                         metabase.driver.sql-jdbc impls                                         |
;;; +----------------------------------------------------------------------------------------------------------------+

(defmethod sql-jdbc.conn/connection-details->spec :redshift
  [_ {:keys [host port db], :as opts}]
  (sql-jdbc.common/handle-additional-options
   (merge
    {:classname                     "com.amazon.redshift.jdbc42.Driver"
     :subprotocol                   "redshift"
     :subname                       (str "//" host ":" port "/" db)
     :ssl                           true
     :OpenSourceSubProtocolOverride false}
    (dissoc opts :host :port :db))))

(prefer-method
 sql-jdbc.execute/read-column-thunk
 [::sql-jdbc.legacy/use-legacy-classes-for-read-and-set Types/TIMESTAMP]
 [:postgres Types/TIMESTAMP])

(defmethod sql-jdbc.execute/read-column-thunk
 [:redshift Types/OTHER]
 [driver ^ResultSet rs ^ResultSetMetaData rsmeta ^Integer i]
 (if (= "interval" (.getColumnTypeName rsmeta i))
   #(.getValue ^RedshiftInterval (.getObject rs i RedshiftInterval))
   ((get-method sql-jdbc.execute/read-column-thunk [:postgres (.getColumnType rsmeta i)]) driver rs rsmeta i)))

(prefer-method
 sql-jdbc.execute/read-column-thunk
 [::sql-jdbc.legacy/use-legacy-classes-for-read-and-set Types/TIME]
 [:postgres Types/TIME])

;;; I don't think this should actually ever get called because we should be compiling an `OffsetTime` as a `timetz`
;;; literal
(prefer-method
 sql-jdbc.execute/set-parameter
 [::sql-jdbc.legacy/use-legacy-classes-for-read-and-set java.time.OffsetTime]
 [:postgres java.time.OffsetTime])

(defn- field->parameter-value
  "Map fields used in parameters to parameter `:value`s."
  [{:keys [user-parameters]}]
  (into {}
        (keep (fn [param]
                (if (contains? param :name)
                  [(:name param) (:value param)]

                  (when-let [field-id (lib.util.match/match-one param
                                        [:field (field-id :guard integer?) _]
                                        (when (contains? (set &parents) :dimension)
                                          field-id))]
                    [(:name (lib.metadata/field (qp.store/metadata-provider) field-id))
                     (:value param)]))))
        user-parameters))

(defmethod qp.util/query->remark :redshift
  [_ {{:keys [executed-by card-id dashboard-id]} :info, :as query}]
  (str "/* partner: \"metabase\", "
       (json/generate-string {:dashboard_id        dashboard-id
                              :chart_id            card-id
                              :optional_user_id    executed-by
                              :optional_account_id (public-settings/site-uuid)
                              :filter_values       (field->parameter-value query)})
       " */ "
       (qp.util/default-query->remark query)))

(defmethod sql-jdbc.execute/set-parameter [:redshift java.time.ZonedDateTime]
  [driver ps i t]
  (sql-jdbc.execute/set-parameter driver ps i (t/sql-timestamp (t/with-zone-same-instant t (t/zone-id "UTC")))))

(defmethod driver/upload-type->database-type :redshift
  [_driver upload-type]
  (case upload-type
    ::upload/varchar-255              [[:varchar 255]]
    ::upload/text                     [:text]
    ::upload/int                      [:bigint]
    ;; identity(1, 1) defines an auto-increment column starting from 1
    ::upload/auto-incrementing-int-pk [:bigint [:identity 1 1]]
    ::upload/float                    [(keyword "double precision")]
    ::upload/boolean                  [:boolean]
    ::upload/date                     [:date]
    ::upload/datetime                 [:timestamp]
    ::upload/offset-datetime          [:timestamp-with-time-zone]))

(defmethod driver/table-name-length-limit :redshift
  [_driver]
  ;; https://docs.aws.amazon.com/redshift/latest/dg/r_names.html
  127)

(defmethod driver/insert-into! :redshift
  [driver db-id table-name column-names values]
  ((get-method driver/insert-into! :sql-jdbc) driver db-id table-name column-names values))

;; Cal 2024-04-10: Commented this out instead of deleting it. We used to use this for `driver/describe-database` (see metabase#37439)
;; This might be helpful for getting privileges for actions in the future.
#_(defmethod sql-jdbc.sync/current-user-table-privileges :redshift
  [_driver conn-spec & {:as _options}]
  ;; KNOWN LIMITATION: this won't return privileges for external tables, calling has_table_privilege on an external table
  ;; result in an operation not supported error
  (->> (jdbc/query
        conn-spec
        (str/join
         "\n"
         ["with table_privileges as ("
          " select"
          "   NULL as role,"
          "   t.schemaname as schema,"
          "   t.objectname as table,"
          ;; if `has_table_privilege` is true `has_any_column_privilege` is false and vice versa, so we have to check both.
          "   pg_catalog.has_table_privilege(current_user, '\"' || t.schemaname || '\".\"' || t.objectname || '\"',  'SELECT')"
          "     OR pg_catalog.has_any_column_privilege(current_user, '\"' || t.schemaname || '\"' || '.' || '\"' || t.objectname || '\"',  'SELECT') as select,"
          "   pg_catalog.has_table_privilege(current_user, '\"' || t.schemaname || '\"' || '.' || '\"' || t.objectname || '\"',  'UPDATE')"
          "     OR pg_catalog.has_any_column_privilege(current_user, '\"' || t.schemaname || '\"' || '.' || '\"' || t.objectname || '\"',  'UPDATE') as update,"
          "   pg_catalog.has_table_privilege(current_user, '\"' || t.schemaname || '\"' || '.' || '\"' || t.objectname || '\"',  'INSERT') as insert,"
          "   pg_catalog.has_table_privilege(current_user, '\"' || t.schemaname || '\"' || '.' || '\"' || t.objectname || '\"',  'DELETE') as delete"
          " from ("
          "   select schemaname, tablename as objectname from pg_catalog.pg_tables"
          "   union"
          "   select schemaname, viewname as objectname from pg_views"
          " ) t"
          " where t.schemaname !~ '^pg_'"
          "   and t.schemaname <> 'information_schema'"
          "   and pg_catalog.has_schema_privilege(current_user, t.schemaname, 'USAGE')"
          ")"
          "select t.*"
          "from table_privileges t"]))
       (filter #(or (:select %) (:update %) (:delete %) (:update %)))))


;;; ----------------------------------------------- Connection Impersonation ------------------------------------------

(defmethod driver.sql/set-role-statement :redshift
  [_ role]
  (let [special-chars-pattern #"[^a-zA-Z0-9_]"
        needs-quote           (re-find special-chars-pattern role)]
    (if needs-quote
      (format "SET SESSION AUTHORIZATION \"%s\";" role)
      (format "SET SESSION AUTHORIZATION %s;" role))))

(defmethod driver.sql/default-database-role :redshift
  [_ _]
  "DEFAULT")

(defmethod driver/add-columns! :redshift
  [driver db-id table-name column-definitions & {:as settings}]
  ;; Redshift doesn't support adding multiple columns at a time, so we break it up
  (let [f (get-method driver/add-columns! :postgres)]
    (doseq [[k v] column-definitions]
      (f driver db-id table-name {k v} settings))))

(defmethod driver/alter-columns! :redshift
  [_driver _db-id _table-name column-definitions]
  ;; TODO: redshift doesn't allow promotion of ints to floats using ALTER TABLE.
  (let [[column-name type-and-constraints] (first column-definitions)
        type (first type-and-constraints)]
    (throw (ex-info (format "There's a value with the wrong type ('%s') in the '%s' column" (name type) (name column-name)) {}))))<|MERGE_RESOLUTION|>--- conflicted
+++ resolved
@@ -36,11 +36,8 @@
 (doseq [[feature supported?] {:connection-impersonation  true
                               :describe-fields           true
                               :describe-fks              true
-<<<<<<< HEAD
                               :identifiers-with-spaces   false
-=======
                               :uuid-type                 false
->>>>>>> 7ea19b4f
                               :nested-field-columns      false
                               :test/jvm-timezone-setting false}]
   (defmethod driver/database-supports? [:redshift feature] [_driver _feat _db] supported?))
