(ns metabase.lib.expression
  (:refer-clojure
   :exclude
   [+ - * / case coalesce abs time concat replace])
  (:require
   [clojure.string :as str]
   [malli.core :as mc]
   [malli.error :as me]
   [medley.core :as m]
   [metabase.lib.common :as lib.common]
   [metabase.lib.hierarchy :as lib.hierarchy]
   [metabase.lib.metadata :as lib.metadata]
   [metabase.lib.metadata.calculation :as lib.metadata.calculation]
   [metabase.lib.options :as lib.options]
   [metabase.lib.ref :as lib.ref]
   [metabase.lib.schema :as lib.schema]
   [metabase.lib.schema.aggregation :as lib.schema.aggregation]
   [metabase.lib.schema.common :as lib.schema.common]
   [metabase.lib.schema.expression :as lib.schema.expression]
   [metabase.lib.schema.temporal-bucketing :as lib.schema.temporal-bucketing]
   [metabase.lib.temporal-bucket :as lib.temporal-bucket]
   [metabase.lib.util :as lib.util]
   [metabase.lib.util.match :as lib.util.match]
   [metabase.shared.util.i18n :as i18n]
   [metabase.types :as types]
   [metabase.util.malli :as mu]
   [metabase.util.malli.registry :as mr]))

(mu/defn column-metadata->expression-ref :- :mbql.clause/expression
  "Given `:metadata/column` column metadata for an expression, construct an `:expression` reference."
  [metadata :- lib.metadata/ColumnMetadata]
  (let [options {:lib/uuid       (str (random-uuid))
                 :base-type      (:base-type metadata)
                 :effective-type ((some-fn :effective-type :base-type) metadata)}]
    [:expression options ((some-fn :lib/expression-name :name) metadata)]))

(mu/defn resolve-expression :- ::lib.schema.expression/expression
  "Find the expression with `expression-name` in a given stage of a `query`, or throw an Exception if it doesn't
  exist."
  ([query expression-name]
   (resolve-expression query -1 expression-name))

  ([query           :- ::lib.schema/query
    stage-number    :- :int
    expression-name :- ::lib.schema.common/non-blank-string]
   (let [stage (lib.util/query-stage query stage-number)]
     (or (m/find-first (comp #{expression-name} lib.util/expression-name)
                       (:expressions stage))
         (throw (ex-info (i18n/tru "No expression named {0}" (pr-str expression-name))
                         {:expression-name expression-name
                          :query           query
                          :stage-number    stage-number}))))))

(defmethod lib.metadata.calculation/type-of-method :expression
  [query stage-number [_expression _opts expression-name, :as _expression-ref]]
  (let [expression (resolve-expression query stage-number expression-name)]
    (lib.metadata.calculation/type-of query stage-number expression)))

(defmethod lib.metadata.calculation/metadata-method :expression
  [query stage-number [_expression opts expression-name, :as expression-ref-clause]]
  {:lib/type            :metadata/column
   :lib/source-uuid     (:lib/uuid opts)
   :name                expression-name
   :lib/expression-name expression-name
   :display-name        (lib.metadata.calculation/display-name query stage-number expression-ref-clause)
   :base-type           (lib.metadata.calculation/type-of query stage-number expression-ref-clause)
   :lib/source          :source/expressions})

(defmethod lib.metadata.calculation/display-name-method :dispatch-type/integer
  [_query _stage-number n _style]
  (str n))

(defmethod lib.metadata.calculation/display-name-method :dispatch-type/number
  [_query _stage-number n _style]
  (str n))

(defmethod lib.metadata.calculation/display-name-method :dispatch-type/string
  [_query _stage-number s _style]
  (str \" s \"))

(defmethod lib.metadata.calculation/display-name-method :dispatch-type/boolean
  [_query _stage-number s _style]
  (str s))

(defmethod lib.metadata.calculation/display-name-method :expression
  [_query _stage-number [_expression _opts expression-name] _style]
  expression-name)

(defmethod lib.metadata.calculation/column-name-method :expression
  [_query _stage-number [_expression _opts expression-name]]
  expression-name)

(def ^:private ^:dynamic *nested*
  "Whether the display name we are generated is recursively nested inside another display name. For infix math operators
  we'll wrap the results in parentheses to make the display name more obvious."
  false)

(defn- wrap-str-in-parens-if-nested [s]
  (if *nested*
    (str \( s \))
    s))

(defn- infix-display-name
  "Generate a infix-style display name for an arithmetic expression like `:+`, e.g. `x + y`."
  [query stage-number operator args]
  (wrap-str-in-parens-if-nested
   (binding [*nested* true]
     (str/join (str \space (name operator) \space)
               (map (partial lib.metadata.calculation/display-name query stage-number)
                    args)))))

(def ^:private infix-operator-display-name
  {:+ "+"
   :- "-"
   :* "×"
   :/ "÷"})

(doseq [tag [:+ :- :/ :*]]
  (lib.hierarchy/derive tag ::infix-operator))

(defmethod lib.metadata.calculation/display-name-method ::infix-operator
  [query stage-number [tag _opts & args] _style]
  (infix-display-name query stage-number (get infix-operator-display-name tag) args))

(defmethod lib.metadata.calculation/column-name-method ::infix-operator
  [_query _stage-number _expr]
  "expression")

;;; `:+`, `:-`, and `:*` all have the same logic; also used for [[metabase.lib.schema.expression/type-of]].
;;;
;;; `:lib.type-of/type-is-type-of-arithmetic-args` is defined in [[metabase.lib.schema.expression.arithmetic]]
(defmethod lib.metadata.calculation/type-of-method :lib.type-of/type-is-type-of-arithmetic-args
  [query stage-number [_tag _opts & args]]
  ;; Okay to use reduce without an init value here since we know we have >= 2 args
  #_{:clj-kondo/ignore [:reduce-without-init]}
  (reduce
   types/most-specific-common-ancestor
   (for [arg args]
     (lib.metadata.calculation/type-of query stage-number arg))))

;;; TODO -- this stuff should probably be moved into [[metabase.lib.temporal-bucket]]

(defn- interval-unit-str [amount unit]
  ;; this uses [[clojure.string/lower-case]] so its in the user's locale in the browser rather than always using
  ;; English lower-casing rules.
  #_{:clj-kondo/ignore [:discouraged-var]}
  (str/lower-case (lib.temporal-bucket/describe-temporal-unit amount unit)))

(mu/defn ^:private interval-display-name  :- ::lib.schema.common/non-blank-string
  "e.g. something like \"- 2 days\""
  [amount :- :int
   unit   :- ::lib.schema.temporal-bucketing/unit.date-time.interval]
  ;; TODO -- sorta duplicated with [[metabase.shared.parameters.parameters/translated-interval]], but not exactly
  (let [unit-str (interval-unit-str amount unit)]
    (wrap-str-in-parens-if-nested
     (if (pos? amount)
       (lib.util/format "+ %d %s" amount                    unit-str)
       (lib.util/format "- %d %s" (clojure.core/abs amount) unit-str)))))

(mu/defn ^:private interval-column-name  :- ::lib.schema.common/non-blank-string
  "e.g. something like `minus_2_days`"
  [amount :- :int
   unit   :- ::lib.schema.temporal-bucketing/unit.date-time.interval]
  ;; TODO -- sorta duplicated with [[metabase.shared.parameters.parameters/translated-interval]], but not exactly
  (let [unit-str (interval-unit-str amount unit)]
    (if (pos? amount)
      (lib.util/format "plus_%s_%s"  amount                    unit-str)
      (lib.util/format "minus_%d_%s" (clojure.core/abs amount) unit-str))))

(defmethod lib.metadata.calculation/display-name-method :datetime-add
  [query stage-number [_datetime-add _opts x amount unit] style]
  (str (lib.metadata.calculation/display-name query stage-number x style)
       \space
       (interval-display-name amount unit)))

(defmethod lib.metadata.calculation/column-name-method :datetime-add
  [query stage-number [_datetime-add _opts x amount unit]]
  (str (lib.metadata.calculation/column-name query stage-number x)
       \_
       (interval-column-name amount unit)))

;;; for now we'll just pretend `:coalesce` isn't a present and just use the display name for the expr it wraps.
(defmethod lib.metadata.calculation/display-name-method :coalesce
  [query stage-number [_coalesce _opts expr _null-expr] style]
  (lib.metadata.calculation/display-name query stage-number expr style))

(defmethod lib.metadata.calculation/column-name-method :coalesce
  [query stage-number [_coalesce _opts expr _null-expr]]
  (lib.metadata.calculation/column-name query stage-number expr))

#_(defn- conflicting-name? [query stage-number expression-name]
    (let [stage     (lib.util/query-stage query stage-number)
          cols      (lib.metadata.calculation/visible-columns query stage-number stage)
          expr-name (u/lower-case-en expression-name)]
      (some #(-> % :name u/lower-case-en (= expr-name)) cols)))

(mr/def ::add-expression-options
  [:map
   ;; default: true
   [:add-to-fields? {:optional true} [:maybe :boolean]]])

(defn- add-expression-to-stage
  [stage
   expression
   {:keys [add-to-fields?], :or {add-to-fields? true}, :as _options}]
  (cond-> (update stage :expressions (fnil conj []) expression)
    ;; if there are explicit fields selected, add the expression to them
    (and (vector? (:fields stage))
         add-to-fields?)
    (update :fields conj (lib.options/ensure-uuid [:expression {} (lib.util/expression-name expression)]))))

(mu/defn expression :- ::lib.schema/query
  "Adds an expression to query.

  Options:

  * `:add-to-fields?` (default: `true`) -- whether to add an `:expression` ref to `:fields` if one is present in the
    query."
  ([query expression-name expressionable]
   (expression query -1 expression-name expressionable))

  ([query stage-number expression-name expressionable]
   (expression query stage-number expression-name expressionable nil))

  ([query           :- ::lib.schema/query
    stage-number    :- [:maybe :int]
    expression-name :- ::lib.schema.common/non-blank-string
    expressionable
    options         :- [:maybe ::add-expression-options]]
   (let [stage-number (or stage-number -1)]
     ;; TODO: This logic was removed as part of fixing #39059. We might want to bring it back for collisions with other
     ;; expressions in the same stage; probably not with tables or earlier stages. De-duplicating names is supported by
     ;; the QP code, and it should be powered by MLv2 in due course.
     #_(when (conflicting-name? query stage-number expression-name)
         (throw (ex-info "Expression name conflicts with a column in the same query stage"
                         {:expression-name expression-name})))
     (lib.util/update-query-stage
       query stage-number
       add-expression-to-stage
       (-> (lib.common/->op-arg expressionable)
           (lib.util/top-level-expression-clause expression-name))
       options))))

(lib.common/defop + [x y & more])
(lib.common/defop - [x y & more])
(lib.common/defop * [x y & more])
;; Kondo gets confused
#_{:clj-kondo/ignore [:unresolved-namespace :syntax]}
(lib.common/defop / [x y & more])
(lib.common/defop case [x y & more])
(lib.common/defop coalesce [x y & more])
(lib.common/defop abs [x])
(lib.common/defop log [x])
(lib.common/defop exp [x])
(lib.common/defop sqrt [x])
(lib.common/defop ceil [x])
(lib.common/defop floor [x])
(lib.common/defop round [x])
(lib.common/defop power [n expo])
(lib.common/defop interval [n unit])
(lib.common/defop relative-datetime [t unit])
(lib.common/defop time [t unit])
(lib.common/defop absolute-datetime [t unit])
(lib.common/defop now [])
(lib.common/defop convert-timezone [t source dest])
(lib.common/defop get-week [t mode])
(lib.common/defop get-year [t])
(lib.common/defop get-month [t])
(lib.common/defop get-day [t])
(lib.common/defop get-hour [t])
(lib.common/defop get-minute [t])
(lib.common/defop get-second [t])
(lib.common/defop get-quarter [t])
(lib.common/defop get-day-of-week [t])
(lib.common/defop datetime-add [t i unit])
(lib.common/defop datetime-subtract [t i unit])
(lib.common/defop concat [s1 s2 & more])
(lib.common/defop substring [s start end])
(lib.common/defop replace [s search replacement])
(lib.common/defop regexextract [s regex])
(lib.common/defop regex-match-first [s regex])
(lib.common/defop length [s])
(lib.common/defop trim [s])
(lib.common/defop ltrim [s])
(lib.common/defop rtrim [s])
(lib.common/defop upper [s])
(lib.common/defop lower [s])
(lib.common/defop host [s])
(lib.common/defop domain [s])
(lib.common/defop subdomain [s])
<<<<<<< HEAD
(lib.common/defop offset [x n])
=======
(lib.common/defop month-name [n])
(lib.common/defop quarter-name [n])
(lib.common/defop day-name [n])
>>>>>>> 7d64ca26

(mu/defn ^:private expression-metadata :- lib.metadata/ColumnMetadata
  [query                 :- ::lib.schema/query
   stage-number          :- :int
   expression-definition :- ::lib.schema.expression/expression]
  (let [expression-name (lib.util/expression-name expression-definition)]
    (-> (lib.metadata.calculation/metadata query stage-number expression-definition)
        (assoc :lib/source   :source/expressions
               :name         expression-name
               :display-name expression-name))))

(mu/defn expressions-metadata :- [:maybe [:sequential lib.metadata/ColumnMetadata]]
  "Get metadata about the expressions in a given stage of a `query`."
  ([query]
   (expressions-metadata query -1))

  ([query        :- ::lib.schema/query
    stage-number :- :int]
   (some->> (not-empty (:expressions (lib.util/query-stage query stage-number)))
            (mapv (partial expression-metadata query stage-number)))))

(mu/defn expressions :- [:maybe ::lib.schema.expression/expressions]
  "Get the expressions map from a given stage of a `query`."
  ([query]
   (expressions query -1))

  ([query        :- ::lib.schema/query
    stage-number :- :int]
   (not-empty (:expressions (lib.util/query-stage query stage-number)))))

(defmethod lib.ref/ref-method :expression
  [expression-clause]
  expression-clause)

(mu/defn expressionable-columns :- [:sequential lib.metadata/ColumnMetadata]
  "Get column metadata for all the columns that can be used expressions in
  the stage number `stage-number` of the query `query` and in expression index `expression-position`
  If `stage-number` is omitted, the last stage is used.
  Pass nil to `expression-position` for new expressions.
  The rules for determining which columns can be broken out by are as follows:

  1. custom `:expressions` in this stage of the query, that come before the `expression-position`

  2. Fields 'exported' by the previous stage of the query, if there is one;
     otherwise Fields from the current `:source-table`

  3. Fields exported by explicit joins

  4. Fields in Tables that are implicitly joinable."

  ([query :- ::lib.schema/query
    expression-position :- [:maybe ::lib.schema.common/int-greater-than-or-equal-to-zero]]
   (expressionable-columns query -1 expression-position))

  ([query        :- ::lib.schema/query
    stage-number :- :int
    expression-position :- [:maybe ::lib.schema.common/int-greater-than-or-equal-to-zero]]
   (let [indexed-expressions (into {} (map-indexed (fn [idx expr]
                                                     [(lib.util/expression-name expr) idx])
                                                   (expressions query stage-number)))
         unavailable-expressions (fn [column]
                                   (or (not expression-position)
                                       (not= (:lib/source column) :source/expressions)
                                       (< (get indexed-expressions (:name column)) expression-position)))
         stage (lib.util/query-stage query stage-number)
         columns (lib.metadata.calculation/visible-columns query stage-number stage)]
     (->> columns
          (filterv unavailable-expressions)
          not-empty))))

(mu/defn expression-ref :- :mbql.clause/expression
  "Find the expression with `expression-name` using [[resolve-expression]], then create a ref for it. Intended for use
  when creating queries using threading macros e.g.

    (-> (lib/query ...)
        (lib/expression \"My Expression\" ...)
        (as-> <> (lib/aggregate <> (lib/avg (lib/expression-ref <> \"My Expression\")))))"
  ([query expression-name]
   (expression-ref query -1 expression-name))

  ([query           :- ::lib.schema/query
    stage-number    :- :int
    expression-name :- ::lib.schema.common/non-blank-string]
   (->> expression-name
        (resolve-expression query stage-number)
        (expression-metadata query stage-number)
        lib.ref/ref)))

(def ^:private expression-validator
  (mc/validator ::lib.schema.expression/expression))

(defn expression-clause?
  "Returns true if `expression-clause` is indeed an expression clause, false otherwise."
  [expression-clause]
  (expression-validator expression-clause))

(mu/defn with-expression-name :- ::lib.schema.expression/expression
  "Return a new expression clause like `an-expression-clause` but with name `new-name`.
  For expressions from the :expressions clause of a pMBQL query this sets the :lib/expression-name option,
  for other expressions (for example named aggregation expressions) the :display-name option is set.

  Note that always setting :lib/expression-name would lead to confusion, because that option is used
  to decide what kind of reference is to be created. For example, expression are referenced by name,
  aggregations are referenced by position."
  [an-expression-clause :- ::lib.schema.expression/expression
   new-name :- :string]
  (lib.options/update-options
   (if (lib.util/clause? an-expression-clause)
     an-expression-clause
     [:value {:effective-type (lib.schema.expression/type-of an-expression-clause)}
      an-expression-clause])
   (fn [opts]
     (let [opts (assoc opts :lib/uuid (str (random-uuid)))]
       (if (:lib/expression-name opts)
         (-> opts
             (dissoc :display-name :name)
             (assoc :lib/expression-name new-name))
         (assoc opts :name new-name :display-name new-name))))))

(def ^:private expression-explainer
  (mr/explainer ::lib.schema.expression/expression))

(def ^:private aggregation-validator
  (mr/validator ::lib.schema.aggregation/aggregation))

(def ^:private aggregation-explainer
  (mr/explainer ::lib.schema.aggregation/aggregation))

(def ^:private filter-validator
  (mr/validator ::lib.schema/filterable))

(def ^:private filter-explainer
  (mr/explainer ::lib.schema/filterable))

(defn- expression->name
  [expr]
  (-> expr lib.options/options :lib/expression-name))

(defn- referred-expressions
  [expr]
  (into #{}
        (map #(get % 2))
        (lib.util.match/match expr :expression)))

(defn- cyclic-definition
  ([node->children]
   (some #(cyclic-definition node->children %) (keys node->children)))
  ([node->children start]
   (cyclic-definition node->children start []))
  ([node->children node path]
   (if (some #{node} path)
     (conj path node)
     (some #(cyclic-definition node->children % (conj path node))
           (node->children node)))))

(mu/defn diagnose-expression :- [:maybe [:map [:message :string]]]
  "Checks `expr` for type errors and, if `expression-mode` is :expression and
  `expression-position` is provided, for cyclic references with other expressions.

  - `expr` is a pMBQL expression usually created from a legacy MBQL expression created
    using the custom column editor in the FE. It is expected to have been normalized and
    converted using [[metabase.lib.convert/->pMBQL]].
  - `expression-mode` specifies what type of thing `expr` is: an :expression (custom column),
    an :aggregation expression, or a :filter condition.
  - `expression-position` is only defined when editing an existing custom column, and in that case
    it is the index of that expression in (expressions query stage-number).

  The function returns nil, if the expression is valid, otherwise it returns a map with
  an i18n message describing the problem under the key :message."
  [query               :- ::lib.schema/query
   stage-number        :- :int
   expression-mode     :- [:enum :expression :aggregation :filter]
   expr                :- :any
   expression-position :- [:maybe :int]]
  (let [[validator explainer] (clojure.core/case expression-mode
                                :expression [expression-validator expression-explainer]
                                :aggregation [aggregation-validator aggregation-explainer]
                                :filter [filter-validator filter-explainer])]
    (if (not (validator expr))
      (let [error (explainer expr)
            humanized (str/join ", " (me/humanize error))]
        {:message (i18n/tru "Type error: {0}" humanized)})
      (when-let [path (and (= expression-mode :expression)
                           expression-position
                           (let [exprs (expressions query stage-number)
                                 edited-expr (nth exprs expression-position)
                                 edited-name (expression->name edited-expr)
                                 deps (-> (m/index-by expression->name exprs)
                                          (assoc edited-name expr)
                                          (update-vals referred-expressions))]
                             (cyclic-definition deps)))]
        {:message (i18n/tru "Cycle detected: {0}" (str/join " → " path))}))))<|MERGE_RESOLUTION|>--- conflicted
+++ resolved
@@ -288,13 +288,10 @@
 (lib.common/defop host [s])
 (lib.common/defop domain [s])
 (lib.common/defop subdomain [s])
-<<<<<<< HEAD
-(lib.common/defop offset [x n])
-=======
 (lib.common/defop month-name [n])
 (lib.common/defop quarter-name [n])
 (lib.common/defop day-name [n])
->>>>>>> 7d64ca26
+(lib.common/defop offset [x n])
 
 (mu/defn ^:private expression-metadata :- lib.metadata/ColumnMetadata
   [query                 :- ::lib.schema/query
