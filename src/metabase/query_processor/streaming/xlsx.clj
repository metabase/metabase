--- conflicted
+++ resolved
@@ -615,15 +615,6 @@
       (.addColLabel pivot-table idx))
     (doseq [idx pivot-measures]
       (.addColumnLabel pivot-table DataConsolidateFunction/SUM #_(get aggregation-functions idx DataConsolidateFunction/SUM) idx))
-<<<<<<< HEAD
-    ;; now that the Pivot Table Rows and Cols are set, we can update the area-ref
-    (-> pivot-table
-        .getPivotCacheDefinition
-        .getCTPivotCacheDefinition
-        .getCacheSource
-        .getWorksheetSource
-        (.setRef (format "A:%s" (CellReference/convertNumToColString (dec (count ordered-cols))))))
-=======
     (doseq [[idx sort-setting] column-sort-order]
       (let [setting (case sort-setting
                       :ascending STFieldSortType/ASCENDING
@@ -633,8 +624,14 @@
               .getCTPivotTableDefinition
               .getPivotFields
               (.getPivotFieldArray idx)
-              (.setSortType setting)))))
->>>>>>> 4d5aa805
+              (.setSortType setting))))) 
+    ;; now that the Pivot Table Rows and Cols are set, we can update the area-ref
+    (-> pivot-table
+        .getPivotCacheDefinition
+        .getCTPivotCacheDefinition
+        .getCacheSource
+        .getWorksheetSource
+        (.setRef (format "A:%s" (CellReference/convertNumToColString (dec (count ordered-cols))))))
     (let [swb   (-> (SXSSFWorkbook. ^XSSFWorkbook wb)
                     (doto (.setCompressTempFiles true)))
           sheet (spreadsheet/select-sheet "data" swb)]
