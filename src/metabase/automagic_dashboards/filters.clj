--- conflicted
+++ resolved
@@ -7,10 +7,7 @@
    [metabase.util :as u]
    [metabase.util.date-2 :as u.date]
    [metabase.util.malli :as mu]
-<<<<<<< HEAD
-=======
    #_{:clj-kondo/ignore [:deprecated-namespace]}
->>>>>>> b7ea2376
    [metabase.util.schema :as su]
    [schema.core :as s]
    [toucan2.core :as t2]))
