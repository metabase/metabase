(ns metabase.query-processor.middleware.resolve-joins
  "Middleware that fetches tables that will need to be joined, referred to by `:field` clauses with `:source-field`
  options, and adds information to the query about what joins should be done and how they should be performed."
  (:refer-clojure :exclude [alias])
  (:require
   [medley.core :as m]
   [metabase.mbql.schema :as mbql.s]
   [metabase.mbql.util :as mbql.u]
   [metabase.query-processor.middleware.add-implicit-clauses
    :as qp.add-implicit-clauses]
   [metabase.query-processor.store :as qp.store]
   [metabase.query-processor.util.add-alias-info :as add]
   [metabase.util :as u]
   [metabase.util.i18n :refer [tru]]
   [metabase.util.malli :as mu]))

(def ^:private Joins
  "Schema for a non-empty sequence of Joins. Unlike [[mbql.s/Joins]], this does not enforce the constraint that all join
  aliases be unique; that is handled by the [[metabase.query-processor.middleware.escape-join-aliases]] middleware."
  [:sequential {:min 1} mbql.s/Join])

(def ^:private UnresolvedMBQLQuery
  "Schema for the parts of the query we're modifying. For use in the various intermediate transformations in the
  middleware."
  [:map
   [:joins [:sequential mbql.s/Join]]
   [:fields {:optional true} mbql.s/Fields]])

(def ^:private ResolvedMBQLQuery
  "Schema for the final results of this middleware."
  [:and
   UnresolvedMBQLQuery
   [:fn
    {:error/message "Valid MBQL query where `:joins` `:fields` is sequence of Fields or removed"}
    (fn [{:keys [joins]}]
      (every?
       (fn [{:keys [fields]}]
         (or
          (empty? fields)
          (sequential? fields)))
       joins))]])

;;; +----------------------------------------------------------------------------------------------------------------+
;;; |                                 Resolving Tables & Fields / Saving in QP Store                                 |
;;; +----------------------------------------------------------------------------------------------------------------+

(mu/defn ^:private resolve-fields! :- :nil
  [joins :- Joins]
  (qp.store/bulk-metadata :metadata/column (mbql.u/match joins [:field (id :guard integer?) _] id))
  nil)

(mu/defn ^:private resolve-tables! :- :nil
  "Add Tables referenced by `:joins` to the Query Processor Store. This is only really needed for implicit joins,
  because their Table references are added after `resolve-source-tables` runs."
  [joins :- Joins]
  (qp.store/bulk-metadata :metadata/table (remove nil? (map :source-table joins)))
  nil)


;;; +----------------------------------------------------------------------------------------------------------------+
;;; |                                             :Joins Transformations                                             |
;;; +----------------------------------------------------------------------------------------------------------------+

(def ^:private default-join-alias "__join")

(mu/defn ^:private merge-defaults :- mbql.s/Join
  [join]
  (merge {:alias default-join-alias, :strategy :left-join} join))

(defn- source-metadata->fields [{:keys [alias], :as join} source-metadata]
  (when-not (seq source-metadata)
    (throw (ex-info (tru "Cannot use :fields :all in join against source query unless it has :source-metadata.")
                    {:join join})))
  (for [{field-name :name, base-type :base_type, field-id :id} source-metadata]
    (if field-id
      [:field field-id   {:join-alias alias}]
      [:field field-name {:base-type base-type, :join-alias alias}])))

(mu/defn ^:private handle-all-fields :- mbql.s/Join
  "Replace `:fields :all` in a join with an appropriate list of Fields."
  [{:keys [source-table source-query alias fields source-metadata], :as join} :- mbql.s/Join]
  (merge
   join
   (when (= fields :all)
     {:fields (if source-query
               (source-metadata->fields join source-metadata)
               (for [[_ id-or-name opts] (qp.add-implicit-clauses/sorted-implicit-fields-for-table source-table)]
                 [:field id-or-name (assoc opts :join-alias alias)]))})))

(mu/defn ^:private resolve-references :- Joins
  [joins :- Joins]
  (resolve-tables! joins)
  (u/prog1 (into []
                 (comp (map merge-defaults)
                       (map handle-all-fields))
                 joins)
    (resolve-fields! <>)))

(declare resolve-joins-in-mbql-query-all-levels)

(mu/defn ^:private resolve-join-source-queries :- Joins
  [joins :- Joins]
  (for [{:keys [source-query], :as join} joins]
    (cond-> join
      source-query resolve-joins-in-mbql-query-all-levels)))


;;; +----------------------------------------------------------------------------------------------------------------+
;;; |                                           MBQL-Query Transformations                                           |
;;; +----------------------------------------------------------------------------------------------------------------+

(defn- joins->fields
  "Return a flattened list of all `:fields` referenced in `joins`."
  [joins]
  (into []
        (comp (map :fields)
              (filter sequential?)
              cat)
        joins))

(defn- should-add-join-fields?
  "Should we append the `:fields` from `:joins` to the parent-level query's `:fields`? True unless the parent-level
  query has breakouts or aggregations."
  [{breakouts :breakout, aggregations :aggregation}]
  (every? empty? [aggregations breakouts]))

(defn- append-join-fields [fields join-fields]
  (into []
        (comp cat
              (m/distinct-by (fn [clause]
                               (-> clause
                                   ;; remove namespaced options and other things that are definitely irrelevant
                                   add/normalize-clause
                                   ;; we shouldn't consider different type info to mean two Fields are different even if
                                   ;; everything else is the same. So give everything `:base-type` of `:type/*` (it will
                                   ;; complain if we remove `:base-type` entirely from fields with a string name)
                                   (mbql.u/update-field-options (fn [opts]
                                                                  (-> opts
                                                                      (assoc :base-type :type/*)
                                                                      (dissoc :effective-type))))))))
        [fields join-fields]))

(defn append-join-fields-to-fields
  "Add the fields from join `:fields`, if any, to the parent-level `:fields`."
  [inner-query join-fields]
  (cond-> inner-query
    (seq join-fields) (update :fields append-join-fields join-fields)))

(mu/defn ^:private merge-joins-fields :- UnresolvedMBQLQuery
  "Append the `:fields` from `:joins` into their parent level as appropriate so joined columns appear in the final
  query results, and remove the `:fields` entry for all joins.

  If the parent-level query has breakouts and/or aggregations, this function won't append the joins fields to the
  parent level, because we should only be returning the ones from the ags and breakouts in the final results."
  [{:keys [joins], :as inner-query} :- UnresolvedMBQLQuery]
  (let [join-fields (when (should-add-join-fields? inner-query)
                      (joins->fields joins))
        ;; remove remaining keyword `:fields` like `:none` from joins
        inner-query (update inner-query :joins (fn [joins]
                                                 (mapv (fn [{:keys [fields], :as join}]
                                                         (cond-> join
                                                           (keyword? fields) (dissoc :fields)))
                                                       joins)))]
    (append-join-fields-to-fields inner-query join-fields)))

(mu/defn ^:private resolve-joins-in-mbql-query :- ResolvedMBQLQuery
  [query :- mbql.s/MBQLQuery]
  (-> query
      (update :joins (comp resolve-join-source-queries resolve-references))
      merge-joins-fields))


;;; +----------------------------------------------------------------------------------------------------------------+
;;; |                                Middleware & Boring Recursive Application Stuff                                 |
;;; +----------------------------------------------------------------------------------------------------------------+

(defn- resolve-joins-in-mbql-query-all-levels
  [{:keys [joins source-query], :as query}]
  (cond-> query
<<<<<<< HEAD
    (seq joins)
    resolve-joins-in-mbql-query

    source-query
    (update :source-query resolve-joins-in-mbql-query-all-levels)))
=======
    (seq joins)  resolve-joins-in-mbql-query
    source-query (update :source-query resolve-joins-in-mbql-query-all-levels)))
>>>>>>> c9139fd9

(defn resolve-joins
  "Add any Tables and Fields referenced by the `:joins` clause to the QP store."
  [{inner-query :query, :as outer-query}]
  (cond-> outer-query
    inner-query (update :query resolve-joins-in-mbql-query-all-levels)))<|MERGE_RESOLUTION|>--- conflicted
+++ resolved
@@ -177,16 +177,8 @@
 (defn- resolve-joins-in-mbql-query-all-levels
   [{:keys [joins source-query], :as query}]
   (cond-> query
-<<<<<<< HEAD
-    (seq joins)
-    resolve-joins-in-mbql-query
-
-    source-query
-    (update :source-query resolve-joins-in-mbql-query-all-levels)))
-=======
     (seq joins)  resolve-joins-in-mbql-query
     source-query (update :source-query resolve-joins-in-mbql-query-all-levels)))
->>>>>>> c9139fd9
 
 (defn resolve-joins
   "Add any Tables and Fields referenced by the `:joins` clause to the QP store."
