--- conflicted
+++ resolved
@@ -5,13 +5,8 @@
    [metabase.actions :as actions]
    [metabase.actions.http-action :as http-action]
    [metabase.api.common :as api]
-<<<<<<< HEAD
+   [metabase.api.common.validation :as validation]
    [metabase.models :refer [Action Card Database]]
-=======
-   [metabase.api.common.validation :as validation]
-   [metabase.models :refer [Action Card Database HTTPAction ImplicitAction
-                            QueryAction]]
->>>>>>> a63f2f33
    [metabase.models.action :as action]
    [metabase.util :as u]
    [metabase.util.i18n :refer [tru]]
