--- conflicted
+++ resolved
@@ -1,14 +1,9 @@
 (ns metabase.legacy-mbql.util
-<<<<<<< HEAD
   "Utilitiy functions for working with MBQL queries.
 
   DEPRECATED: Use [[metabase.lib.core]] for MBQL manipulation in all new code."
   {:deprecated "0.57.0"}
-  (:refer-clojure :exclude [replace some mapv every?])
-=======
-  "Utilitiy functions for working with MBQL queries."
   (:refer-clojure :exclude [replace some mapv every? #?(:clj for)])
->>>>>>> 78bf0474
   (:require
    #?@(:clj
        [[metabase.legacy-mbql.jvm-util :as mbql.jvm-u]])
@@ -26,11 +21,7 @@
    [metabase.util.log :as log]
    [metabase.util.malli :as mu]
    [metabase.util.namespaces :as shared.ns]
-<<<<<<< HEAD
-   [metabase.util.performance :refer [every? mapv some]]
-=======
    [metabase.util.performance :refer [some mapv every? #?(:clj for)]]
->>>>>>> 78bf0474
    [metabase.util.time :as u.time]))
 
 (shared.ns/import-fns
