(ns metabase.api.card-test
  "Tests for /api/card endpoints."
  (:require [cheshire.core :as json]
            [dk.ative.docjure.spreadsheet :as spreadsheet]
            [expectations :refer :all]
            [medley.core :as m]
            [metabase
             [email-test :as et]
             [http-client :as http :refer :all]
             [middleware :as middleware]
             [util :as u]]
            [metabase.models
             [card :refer [Card]]
             [card-favorite :refer [CardFavorite]]
             [card-label :refer [CardLabel]]
             [collection :refer [Collection]]
             [database :refer [Database]]
             [label :refer [Label]]
             [permissions :as perms]
             [permissions-group :as perms-group]
             [pulse :as pulse :refer [Pulse]]
             [pulse-card :refer [PulseCard]]
             [pulse-channel :refer [PulseChannel]]
             [pulse-channel-recipient :refer [PulseChannelRecipient]]
             [table :refer [Table]]
             [view-log :refer [ViewLog]]]
            [metabase.query-processor.middleware.results-metadata :as results-metadata]
            [metabase.test
             [data :as data :refer :all]
             [util :as tu :refer [match-$ random-name]]]
            [metabase.test.data.users :refer :all]
            [toucan.db :as db]
            [toucan.util.test :as tt])
  (:import java.io.ByteArrayInputStream
           java.util.UUID))

;;; Helpers

(def ^:const card-defaults
  {:archived          false
   :collection_id     nil
   :description       nil
   :display           "scalar"
   :enable_embedding  false
   :embedding_params  nil
   :made_public_by_id nil
   :public_uuid       nil
   :query_type        "query"
   :cache_ttl         nil
   :result_metadata   nil})

(defn- do-with-self-cleaning-random-card-name
  "Generate a random card name (or use CARD-NAME), pass it to F, then delete any Cards with that name afterwords."
  [f & [card-name]]
  (let [card-name (or card-name (random-name))]
    (try (f card-name)
         (finally (db/delete! Card :name card-name)))))

(defmacro ^:private with-self-cleaning-random-card-name
  "Generate a random card name (or optionally use CARD-NAME) and bind it to CARD-NAME-BINDING.
   Execute BODY and then delete and Cards with that name afterwards."
  {:style/indent 1, :arglists '([[card-name-binding] & body] [[card-name-binding card-name] & body])}
  [[card-name-binding card-name] & body]
  `(do-with-self-cleaning-random-card-name (fn [~card-name-binding]
                                             ~@body)
                                           ~@(when card-name [card-name])))

(defn- mbql-count-query [database-id table-id]
  {:database database-id
   :type     "query"
   :query    {:source-table table-id, :aggregation {:aggregation-type "count"}}})

(defn- card-with-name-and-query [card-name query]
  {:name                   card-name
   :display                "scalar"
   :dataset_query          query
   :visualization_settings {:global {:title nil}}})


;;; +----------------------------------------------------------------------------------------------------------------+
;;; |                                           FETCHING CARDS & FILTERING                                           |
;;; +----------------------------------------------------------------------------------------------------------------+

;; Filter cards by database
(expect
  [true
   false
   true]
  (tt/with-temp* [Database [{db-id :id}]
                  Card     [{card-1-id :id} {:database_id (id)}]
                  Card     [{card-2-id :id} {:database_id db-id}]]
    (let [card-returned? (fn [database-id card-id]
                           (contains? (set (for [card ((user->client :rasta) :get 200 "card"
                                                       :f :database, :model_id database-id)]
                                             (u/get-id card)))
                                      card-id))]
      [(card-returned? (id) card-1-id)
       (card-returned? db-id card-1-id)
       (card-returned? db-id card-2-id)])))


(expect (get middleware/response-unauthentic :body) (http/client :get 401 "card"))
(expect (get middleware/response-unauthentic :body) (http/client :put 401 "card/13"))


;; Make sure `model_id` is required when `f` is :database
(expect {:errors {:model_id "model_id is a required parameter when filter mode is 'database'"}}
  ((user->client :crowberto) :get 400 "card" :f :database))

;; Filter cards by table
(defn- card-returned? [table-id card-id]
  (contains? (set (for [card ((user->client :rasta) :get 200 "card", :f :table, :model_id table-id)]
                    (u/get-id card)))
             card-id))

(expect
  [true
   false
   true]
  (tt/with-temp* [Database [{database-id :id}]
                  Table    [{table-1-id :id}  {:db_id database-id}]
                  Table    [{table-2-id :id}  {:db_id database-id}]
                  Card     [{card-1-id :id}   {:table_id table-1-id}]
                  Card     [{card-2-id :id}   {:table_id table-2-id}]]
    [(card-returned? table-1-id card-1-id)
     (card-returned? table-2-id card-1-id)
     (card-returned? table-2-id card-2-id)]))

;; Make sure `model_id` is required when `f` is :table
(expect {:errors {:model_id "model_id is a required parameter when filter mode is 'table'"}}
        ((user->client :crowberto) :get 400 "card", :f :table))


;;; Filter by `recent`
;; Should return cards that were recently viewed by current user only
(tt/expect-with-temp [Card     [{card-1-id :id}]
                      Card     [{card-2-id :id}]
                      Card     [{card-3-id :id}]
                      Card     [{card-4-id :id}]
                      ;; 3 was viewed most recently, followed by 4, then 1. Card 2 was viewed by a different user so
                      ;; shouldn't be returned
                      ViewLog  [_ {:model "card", :model_id card-1-id, :user_id (user->id :rasta)
                                   :timestamp (u/->Timestamp #inst "2015-12-01")}]
                      ViewLog  [_ {:model "card", :model_id card-2-id, :user_id (user->id :trashbird)
                                   :timestamp (u/->Timestamp #inst "2016-01-01")}]
                      ViewLog  [_ {:model "card", :model_id card-3-id, :user_id (user->id :rasta)
                                   :timestamp (u/->Timestamp #inst "2016-02-01")}]
                      ViewLog  [_ {:model "card", :model_id card-4-id, :user_id (user->id :rasta)
                                   :timestamp (u/->Timestamp #inst "2016-03-01")}]
                      ViewLog  [_ {:model "card", :model_id card-3-id, :user_id (user->id :rasta)
                                   :timestamp (u/->Timestamp #inst "2016-04-01")}]]
  [card-3-id card-4-id card-1-id]
  (mapv :id ((user->client :rasta) :get 200 "card", :f :recent)))

;;; Filter by `popular`
;; `f=popular` should return cards sorted by number of ViewLog entries for all users; cards with no entries should be
;; excluded
(tt/expect-with-temp [Card     [{card-1-id :id}]
                      Card     [{card-2-id :id}]
                      Card     [{card-3-id :id}]
                      ;; 3 entries for card 3, 2 for card 2, none for card 1,
                      ViewLog  [_               {:model "card", :model_id card-3-id, :user_id (user->id :rasta)}]
                      ViewLog  [_               {:model "card", :model_id card-2-id, :user_id (user->id :trashbird)}]
                      ViewLog  [_               {:model "card", :model_id card-2-id, :user_id (user->id :rasta)}]
                      ViewLog  [_               {:model "card", :model_id card-3-id, :user_id (user->id :crowberto)}]
                      ViewLog  [_               {:model "card", :model_id card-3-id, :user_id (user->id :rasta)}]]
  [card-3-id card-2-id]
  (map :id ((user->client :rasta) :get 200 "card", :f :popular)))

;;; Filter by `archived`
;; check that the set of Card IDs returned with f=archived is equal to the set of archived cards
(tt/expect-with-temp [Card [{card-1-id :id}]
                      Card [{card-2-id :id} {:archived true}]
                      Card [{card-3-id :id} {:archived true}]]
  #{card-2-id card-3-id}
  (set (map :id ((user->client :rasta) :get 200 "card", :f :archived))))

;;; Filter by `fav`
(tt/expect-with-temp [Card         [{card-id-1 :id}]
                      Card         [{card-id-2 :id}]
                      Card         [{card-id-3 :id}]
                      CardFavorite [_ {:card_id card-id-1, :owner_id (user->id :rasta)}]
                      CardFavorite [_ {:card_id card-id-2, :owner_id (user->id :crowberto)}]]
  [{:id card-id-1, :favorite true}]
  (for [card ((user->client :rasta) :get 200 "card", :f :fav)]
    (select-keys card [:id :favorite])))

;;; Filter by labels
(tt/expect-with-temp [Card      [{card-1-id :id}]
                      Card      [{card-2-id :id}]
                      Label     [{label-1-id :id} {:name "Toucans"}]                   ; slug will be `toucans`
                      Label     [{label-2-id :id} {:name "More Toucans"}]              ; slug will be `more_toucans`
                      CardLabel [_                {:card_id card-1-id, :label_id label-1-id}]
                      CardLabel [_                {:card_id card-2-id, :label_id label-2-id}]]
  ;; When filtering by `more_toucans` only the second Card should get returned
  [card-2-id]
  (map :id ((user->client :rasta) :get 200 "card", :label "more_toucans")))            ; filtering is done by slug


;;; +----------------------------------------------------------------------------------------------------------------+
;;; |                                                CREATING A CARD                                                 |
;;; +----------------------------------------------------------------------------------------------------------------+

;; Test that we can make a card
(let [card-name (random-name)]
  (tt/expect-with-temp [Database [{database-id :id}]
                        Table    [{table-id :id}  {:db_id database-id}]]
    (merge card-defaults
           {:name                   card-name
            :creator_id             (user->id :rasta)
            :dataset_query          (mbql-count-query database-id table-id)
            :visualization_settings {:global {:title nil}}
            :database_id            database-id ; these should be inferred automatically
            :table_id               table-id
            :labels                 []
            :can_write              true
            :dashboard_count        0
            :collection             nil
            :read_permissions       [(format "/db/%d/schema//table/%d/" database-id table-id)]
            :creator                (match-$ (fetch-user :rasta)
                                      {:common_name  "Rasta Toucan"
                                       :is_superuser false
                                       :is_qbnewb    true
                                       :last_login   $
                                       :last_name    "Toucan"
                                       :first_name   "Rasta"
                                       :date_joined  $
                                       :email        "rasta@metabase.com"
                                       :id           $})})
    (with-self-cleaning-random-card-name [_ card-name]
      (dissoc ((user->client :rasta) :post 200 "card"
               (card-with-name-and-query card-name (mbql-count-query database-id table-id)))
              :created_at :updated_at :id))))

;; Make sure when saving a Card the query metadata is saved (if correct)
(expect
  [{:base_type    "type/Integer"
    :display_name "Count Chocula"
    :name         "count_chocula"
    :special_type "type/Number"}]
  (let [metadata [{:base_type    :type/Integer
                   :display_name "Count Chocula"
                   :name         "count_chocula"
                   :special_type :type/Number}]]
    (with-self-cleaning-random-card-name [card-name]
      ;; create a card with the metadata
      ((user->client :rasta) :post 200 "card"
       (assoc (card-with-name-and-query card-name (mbql-count-query (data/id) (data/id :venues)))
         :result_metadata    metadata
         :metadata_checksum  (#'results-metadata/metadata-checksum metadata)))
      ;; now check the metadata that was saved in the DB
      (db/select-one-field :result_metadata Card :name card-name))))

;; make sure when saving a Card the correct query metadata is fetched (if incorrect)
(expect
  [{:base_type    "type/Integer"
    :display_name "count"
    :name         "count"
    :special_type "type/Number"}]
  (let [metadata [{:base_type    :type/Integer
                   :display_name "Count Chocula"
                   :name         "count_chocula"
                   :special_type :type/Number}]]
    (with-self-cleaning-random-card-name [card-name]
      ;; create a card with the metadata
      ((user->client :rasta) :post 200 "card"
       (assoc (card-with-name-and-query card-name (mbql-count-query (data/id) (data/id :venues)))
         :result_metadata    metadata
         :metadata_checksum  "ABCDEF")) ; bad checksum
      ;; now check the correct metadata was fetched and was saved in the DB
      (db/select-one-field :result_metadata Card :name card-name))))


;;; +----------------------------------------------------------------------------------------------------------------+
;;; |                                            FETCHING A SPECIFIC CARD                                            |
;;; +----------------------------------------------------------------------------------------------------------------+

;; Test that we can fetch a card
(tt/expect-with-temp [Database  [{database-id :id}]
                      Table     [{table-id :id}   {:db_id database-id}]
                      Card      [card             {:dataset_query (mbql-count-query database-id table-id)}]]
  (merge card-defaults
         (match-$ card
           {:dashboard_count        0
            :name                   $
            :creator_id             (user->id :rasta)
            :creator                (match-$ (fetch-user :rasta)
                                      {:common_name  "Rasta Toucan"
                                       :is_superuser false
                                       :is_qbnewb    true
                                       :last_login   $
                                       :last_name    "Toucan"
                                       :first_name   "Rasta"
                                       :date_joined  $
                                       :email        "rasta@metabase.com"
                                       :id           $})
            :updated_at             $
            :dataset_query          $
            :read_permissions       [(format "/db/%d/schema//table/%d/" database-id table-id)]
            :id                     $
            :display                "table"
            :visualization_settings {}
            :can_write              true
            :created_at             $
            :database_id            database-id ; these should be inferred from the dataset_query
            :table_id               table-id
            :in_public_dashboard    false
            :collection             nil
            :labels                 []}))
  ((user->client :rasta) :get 200 (str "card/" (u/get-id card))))

;; Check that a user without permissions isn't allowed to fetch the card
(expect
  "You don't have permissions to do that."
  (tt/with-temp* [Database [{database-id :id}]
                  Table    [{table-id :id}    {:db_id database-id}]
                  Card     [card              {:dataset_query (mbql-count-query database-id table-id)}]]
    ;; revoke permissions for default group to this database
    (perms/delete-related-permissions! (perms-group/all-users) (perms/object-path database-id))
    ;; now a non-admin user shouldn't be able to fetch this card
    ((user->client :rasta) :get 403 (str "card/" (u/get-id card)))))


;;; +----------------------------------------------------------------------------------------------------------------+
;;; |                                                UPDATING A CARD                                                 |
;;; +----------------------------------------------------------------------------------------------------------------+

;; updating a card that doesn't exist should give a 404
(expect "Not found."
  ((user->client :crowberto) :put 404 "card/12345"))

;; Test that we can edit a Card
(let [updated-name (random-name)]
  (tt/expect-with-temp [Card [{card-id :id, original-name :name}]]
    [original-name
     updated-name]
    [(db/select-one-field :name Card, :id card-id)
     (do ((user->client :rasta) :put 200 (str "card/" card-id) {:name updated-name})
         (db/select-one-field :name Card, :id card-id))]))

(defmacro ^:private with-temp-card {:style/indent 1} [binding & body]
  `(tt/with-temp Card ~binding
     ~@body))

;; Can we update a Card's archived status?
(expect
  [false true false]
  (with-temp-card [{:keys [id]}]
    (let [archived?     (fn [] (:archived (Card id)))
          set-archived! (fn [archived]
                          ((user->client :rasta) :put 200 (str "card/" id) {:archived archived})
                          (archived?))]
      [(archived?)
       (set-archived! true)
       (set-archived! false)])))

;; Can we clear the description of a Card? (#4738)
(expect
  nil
  (with-temp-card [card {:description "What a nice Card"}]
    ((user->client :rasta) :put 200 (str "card/" (u/get-id card)) {:description nil})
    (db/select-one-field :description Card :id (u/get-id card))))

;; description should be blankable as well
(expect
  ""
  (with-temp-card [card {:description "What a nice Card"}]
    ((user->client :rasta) :put 200 (str "card/" (u/get-id card)) {:description ""})
    (db/select-one-field :description Card :id (u/get-id card))))

;; Can we update a card's embedding_params?
(expect
  {:abc "enabled"}
  (with-temp-card [card]
    (tu/with-temporary-setting-values [enable-embedding true]
      ((user->client :crowberto) :put 200 (str "card/" (u/get-id card)) {:embedding_params {:abc "enabled"}}))
    (db/select-one-field :embedding_params Card :id (u/get-id card))))

;; We shouldn't be able to update them if we're not an admin...
(expect
  "You don't have permissions to do that."
  (with-temp-card [card]
    (tu/with-temporary-setting-values [enable-embedding true]
      ((user->client :rasta) :put 403 (str "card/" (u/get-id card)) {:embedding_params {:abc "enabled"}}))))

;; ...or if embedding isn't enabled
(expect
  "Embedding is not enabled."
  (with-temp-card [card]
    (tu/with-temporary-setting-values [enable-embedding false]
      ((user->client :crowberto) :put 400 (str "card/" (u/get-id card)) {:embedding_params {:abc "enabled"}}))))

;; make sure when updating a Card the query metadata is saved (if correct)
(expect
  [{:base_type    "type/Integer"
    :display_name "Count Chocula"
    :name         "count_chocula"
    :special_type "type/Number"}]
  (let [metadata [{:base_type    :type/Integer
                   :display_name "Count Chocula"
                   :name         "count_chocula"
                   :special_type :type/Number}]]
    (tt/with-temp Card [card]
      ;; update the Card's query
      ((user->client :rasta) :put 200 (str "card/" (u/get-id card))
       {:dataset_query (mbql-count-query (data/id) (data/id :venues))
        :result_metadata    metadata
        :metadata_checksum  (#'results-metadata/metadata-checksum metadata)})
      ;; now check the metadata that was saved in the DB
      (db/select-one-field :result_metadata Card :id (u/get-id card)))))

;; Make sure when updating a Card the correct query metadata is fetched (if incorrect)
(expect
  [{:base_type    "type/Integer"
    :display_name "count"
    :name         "count"
    :special_type "type/Number"}]
  (let [metadata [{:base_type    :type/Integer
                   :display_name "Count Chocula"
                   :name         "count_chocula"
                   :special_type :type/Number}]]
    (tt/with-temp Card [card]
      ;; update the Card's query
      ((user->client :rasta) :put 200 (str "card/" (u/get-id card))
       {:dataset_query (mbql-count-query (data/id) (data/id :venues))
        :result_metadata    metadata
        :metadata_checksum  "ABC123"})  ; invalid checksum
      ;; now check the metadata that was saved in the DB
      (db/select-one-field :result_metadata Card :id (u/get-id card)))))

;;; +----------------------------------------------------------------------------------------------------------------+
;;; |                                        Card updates that impact alerts                                         |
;;; +----------------------------------------------------------------------------------------------------------------+

(defn- rasta-alert-not-working [body-map]
  (et/email-to :rasta {:subject "One of your alerts has stopped working",
                       :body body-map}))

(defn- crowberto-alert-not-working [body-map]
  (et/email-to :crowberto {:subject "One of your alerts has stopped working",
                           :body body-map}))

;; Validate archiving a card trigers alert deletion
(tt/expect-with-temp [Card  [{card-id :id :as card}]
                      Pulse [{pulse-id :id}                 {:alert_condition   "rows"
                                                             :alert_first_only  false
                                                             :creator_id        (user->id :rasta)
                                                             :name              "Original Alert Name"}]

                      PulseCard             [_              {:pulse_id pulse-id
                                                             :card_id  card-id
                                                             :position 0}]
                      PulseChannel          [{pc-id :id}    {:pulse_id pulse-id}]
                      PulseChannelRecipient [{pcr-id-1 :id} {:user_id          (user->id :crowberto)
                                                             :pulse_channel_id pc-id}]
                      PulseChannelRecipient [{pcr-id-2 :id} {:user_id          (user->id :rasta)
                                                             :pulse_channel_id pc-id}]]
  [(merge (crowberto-alert-not-working {"the question was archived by Rasta Toucan" true})
          (rasta-alert-not-working {"the question was archived by Rasta Toucan" true}))
   nil]
  (et/with-fake-inbox
    (et/with-expected-messages 2
      ((user->client :rasta) :put 200 (str "card/" card-id) {:archived true}))
    [(et/regex-email-bodies #"the question was archived by Rasta Toucan")
     (Pulse pulse-id)]))

;; Validate changing a display type trigers alert deletion
(tt/expect-with-temp [Card  [{card-id :id :as card}         {:display :table}]
                      Pulse [{pulse-id :id}                 {:alert_condition   "rows"
                                                             :alert_first_only  false
                                                             :creator_id        (user->id :rasta)
                                                             :name              "Original Alert Name"}]

                      PulseCard             [_              {:pulse_id pulse-id
                                                             :card_id  card-id
                                                             :position 0}]
                      PulseChannel          [{pc-id :id}    {:pulse_id pulse-id}]
                      PulseChannelRecipient [{pcr-id-1 :id} {:user_id          (user->id :crowberto)
                                                             :pulse_channel_id pc-id}]
                      PulseChannelRecipient [{pcr-id-2 :id} {:user_id          (user->id :rasta)
                                                             :pulse_channel_id pc-id}]]
  [(merge (crowberto-alert-not-working {"the question was edited by Rasta Toucan" true})
          (rasta-alert-not-working {"the question was edited by Rasta Toucan" true}))

   nil]
  (et/with-fake-inbox
    (et/with-expected-messages 2
      ((user->client :rasta) :put 200 (str "card/" card-id) {:display :line}))
    [(et/regex-email-bodies #"the question was edited by Rasta Toucan")
     (Pulse pulse-id)]))

;; Changing the display type from line to table should force a delete
(tt/expect-with-temp [Card  [{card-id :id :as card}       {:display                :line
                                                           :visualization_settings {:graph.goal_value 10}}]
                      Pulse [{pulse-id :id}               {:alert_condition  "goal"
                                                           :alert_first_only false
                                                           :creator_id       (user->id :rasta)
                                                           :name             "Original Alert Name"}]
                      PulseCard             [_            {:pulse_id pulse-id
                                                           :card_id  card-id
                                                           :position 0}]
                      PulseChannel          [{pc-id :id}  {:pulse_id pulse-id}]
                      PulseChannelRecipient [{pcr-id :id} {:user_id          (user->id :rasta)
                                                           :pulse_channel_id pc-id}]]
  [(rasta-alert-not-working {"the question was edited by Rasta Toucan" true})
   nil]
  (et/with-fake-inbox
    (et/with-expected-messages 1
      ((user->client :rasta) :put 200 (str "card/" card-id) {:display :table}))
    [(et/regex-email-bodies #"the question was edited by Rasta Toucan")
     (Pulse pulse-id)]))

;; Changing the display type from line to area/bar is fine and doesn't delete the alert
(tt/expect-with-temp [Card  [{card-id :id :as card}       {:display                :line
                                                           :visualization_settings {:graph.goal_value 10}}]
                      Pulse [{pulse-id :id}               {:alert_condition  "goal"
                                                           :alert_first_only false
                                                           :creator_id       (user->id :rasta)
                                                           :name             "Original Alert Name"}]
                      PulseCard             [_            {:pulse_id pulse-id
                                                           :card_id  card-id
                                                           :position 0}]
                      PulseChannel          [{pc-id :id}  {:pulse_id pulse-id}]
                      PulseChannelRecipient [{pcr-id :id} {:user_id          (user->id :rasta)
                                                           :pulse_channel_id pc-id}]]
  [{} true {} true]
  (et/with-fake-inbox
    [(do
       ((user->client :rasta) :put 200 (str "card/" card-id) {:display :area})
       (et/regex-email-bodies #"the question was edited by Rasta Toucan"))
     (boolean (Pulse pulse-id))
     (do
       ((user->client :rasta) :put 200 (str "card/" card-id) {:display :bar})
       (et/regex-email-bodies #"the question was edited by Rasta Toucan"))
     (boolean (Pulse pulse-id))]))

;; Removing the goal value will trigger the alert to be deleted
(tt/expect-with-temp [Card  [{card-id :id :as card}       {:display                :line
                                                           :visualization_settings {:graph.goal_value 10}}]
                      Pulse [{pulse-id :id}               {:alert_condition  "goal"
                                                           :alert_first_only false
                                                           :creator_id       (user->id :rasta)
                                                           :name             "Original Alert Name"}]
                      PulseCard             [_            {:pulse_id pulse-id
                                                           :card_id  card-id
                                                           :position 0}]
                      PulseChannel          [{pc-id :id}  {:pulse_id pulse-id}]
                      PulseChannelRecipient [{pcr-id :id} {:user_id          (user->id :rasta)
                                                           :pulse_channel_id pc-id}]]
  [(rasta-alert-not-working {"the question was edited by Rasta Toucan" true})
   nil]
  (et/with-fake-inbox
    (et/with-expected-messages 1
      ((user->client :rasta) :put 200 (str "card/" card-id) {:visualization_settings {:something "else"}}))
    [(et/regex-email-bodies #"the question was edited by Rasta Toucan")
     (Pulse pulse-id)]))

;; Adding an additional breakout will cause the alert to be removed
(tt/expect-with-temp [Database
                      [{database-id :id}]

                      Table
                      [{table-id :id} {:db_id database-id}]

                      Card
                      [card {:display                :line
                             :visualization_settings {:graph.goal_value 10}
                             :dataset_query          (assoc-in
                                                      (mbql-count-query database-id table-id)
                                                      [:query :breakout]
                                                      [["datetime-field" (data/id :checkins :date) "hour"]])}]

                      Pulse
                      [{pulse-id :id} {:alert_condition  "goal"
                                       :alert_first_only false
                                       :creator_id       (user->id :rasta)
                                       :name             "Original Alert Name"}]

                      PulseCard
                      [_ {:pulse_id pulse-id
                          :card_id  (u/get-id card)
                          :position 0}]

                      PulseChannel
                      [{pc-id :id}  {:pulse_id pulse-id}]

                      PulseChannelRecipient
                      [{pcr-id :id} {:user_id          (user->id :rasta)
                                     :pulse_channel_id pc-id}]]
  [(rasta-alert-not-working {"the question was edited by Crowberto Corv" true})
   nil]
  (et/with-fake-inbox
    (et/with-expected-messages 1
      ((user->client :crowberto) :put 200 (str "card/" (u/get-id card))
       {:dataset_query (assoc-in (mbql-count-query database-id table-id)
                                 [:query :breakout] [["datetime-field" (data/id :checkins :date) "hour"]
                                                     ["datetime-field" (data/id :checkins :date) "second"]])}))
    [(et/regex-email-bodies #"the question was edited by Crowberto Corv")
     (Pulse pulse-id)]))

;;; +----------------------------------------------------------------------------------------------------------------+
;;; |                                          DELETING A CARD (DEPRECATED)                                          |
;;; +----------------------------------------------------------------------------------------------------------------+
;; Deprecated because you're not supposed to delete cards anymore. Archive them instead

;; Check that we can delete a card
(expect
  nil
  (with-temp-card [{:keys [id]}]
    ((user->client :rasta) :delete 204 (str "card/" id))
    (Card id)))

;; deleting a card that doesn't exist should return a 404 (#1957)
(expect
  "Not found."
  ((user->client :crowberto) :delete 404 "card/12345"))


;;; +----------------------------------------------------------------------------------------------------------------+
;;; |                                                   FAVORITING                                                   |
;;; +----------------------------------------------------------------------------------------------------------------+

;; Helper Functions
(defn- fave? [card]
  (db/exists? CardFavorite, :card_id (u/get-id card), :owner_id (user->id :rasta)))

(defn- fave! [card]
  ((user->client :rasta) :post 200 (format "card/%d/favorite" (u/get-id card))))

(defn- unfave! [card]
  ((user->client :rasta) :delete 204 (format "card/%d/favorite" (u/get-id card))))

;; ## GET /api/card/:id/favorite
;; Can we see if a Card is a favorite ?
(expect
  false
  (with-temp-card [card]
    (fave? card)))

;; ## POST /api/card/:id/favorite
;; Can we favorite a card?
(expect
  [false
   true]
  (with-temp-card [card]
    [(fave? card)
     (do (fave! card)
         (fave? card))]))

;; DELETE /api/card/:id/favorite
;; Can we unfavorite a card?
(expect
  [false
   true
   false]
  (with-temp-card [card]
    [(fave? card)
     (do (fave! card)
         (fave? card))
     (do (unfave! card)
         (fave? card))]))


;;; +----------------------------------------------------------------------------------------------------------------+
;;; |                                              LABELS (DEPRECATED)                                               |
;;; +----------------------------------------------------------------------------------------------------------------+
;; DEPRECATED because Labels are deprecated in favor of Collections.

;;; POST /api/card/:id/labels
;; Check that we can update card labels
(tt/expect-with-temp [Card  [{card-id :id}]
                      Label [{label-1-id :id} {:name "Toucan-Friendly"}]
                      Label [{label-2-id :id} {:name "Toucan-Unfriendly"}]]
  [[]                                                                                  ; (1) should start w/ no labels
   [{:id label-1-id, :name "Toucan-Friendly",   :slug "toucan_friendly",   :icon nil}  ; (2) set a few labels
    {:id label-2-id, :name "Toucan-Unfriendly", :slug "toucan_unfriendly", :icon nil}]
   []]                                                                                 ; (3) can reset to no labels?
  (let [get-labels    (fn []
                        (:labels ((user->client :rasta) :get 200, (str "card/" card-id))))
        update-labels (fn [label-ids]
                        ((user->client :rasta) :post 200, (format "card/%d/labels" card-id) {:label_ids label-ids})
                        (get-labels))]
    [(get-labels)                            ; (1)
     (update-labels [label-1-id label-2-id]) ; (2)
     (update-labels [])]))                   ; (3)


;;; +----------------------------------------------------------------------------------------------------------------+
;;; |                                            CSV/JSON/XLSX DOWNLOADS                                             |
;;; +----------------------------------------------------------------------------------------------------------------+

;;; POST /api/:card-id/query/csv

(defn- do-with-temp-native-card {:style/indent 0} [f]
  (tt/with-temp* [Database  [{database-id :id} {:details (:details (Database (id))), :engine :h2}]
<<<<<<< HEAD
                  Table     [{table-id :id}    {:db_id database-id, :name "CATEGORIES"}]
                  Card      [card              {:dataset_query {:database database-id
                                                                :type     :native
                                                                :native   {:query "SELECT COUNT(*) FROM CATEGORIES"}}}]]
=======
                  Table     [{table-id :id} {:db_id database-id, :name "CATEGORIES"}]
                  Card      [card {:dataset_query {:database database-id
                                                   :type     :native
                                                   :native   {:query "SELECT COUNT(*) FROM CATEGORIES;"}}}]]
>>>>>>> 33402b94
    ;; delete all permissions for this DB
    (perms/delete-related-permissions! (perms-group/all-users) (perms/object-path database-id))
    (f database-id card)))

;; can someone with native query *read* permissions see a CSV card? (Issue #3648)
(expect
  (str "COUNT(*)\n"
       "75\n")
  (do-with-temp-native-card
    (fn [database-id card]
      ;; insert new permissions for native read access
      (perms/grant-native-read-permissions! (perms-group/all-users) database-id)
      ;; now run the query
      ((user->client :rasta) :post 200 (format "card/%d/query/csv" (u/get-id card))))))

;; does someone without *read* permissions get DENIED?
(expect
  "You don't have permissions to do that."
  (do-with-temp-native-card
    (fn [database-id card]
      ((user->client :rasta) :post 403 (format "card/%d/query/csv" (u/get-id card))))))


;;; Tests for GET /api/card/:id/json
;; endpoint should return an array of maps, one for each row
(expect
  [{(keyword "COUNT(*)") 75}]
  (do-with-temp-native-card
    (fn [database-id card]
      (perms/grant-native-read-permissions! (perms-group/all-users) database-id)
      ((user->client :rasta) :post 200 (format "card/%d/query/json" (u/get-id card))))))

;;; Tests for GET /api/card/:id/xlsx
(expect
  [{:col "COUNT(*)"} {:col 75.0}]
  (do-with-temp-native-card
    (fn [database-id card]
      (perms/grant-native-read-permissions! (perms-group/all-users) database-id)
      (->> ((user->client :rasta) :post 200 (format "card/%d/query/xlsx" (u/get-id card))
            {:request-options {:as :byte-array}})
           ByteArrayInputStream.
           spreadsheet/load-workbook
           (spreadsheet/select-sheet "Query result")
           (spreadsheet/select-columns {:A :col})))))

;;; Test GET /api/card/:id/query/csv & GET /api/card/:id/json & GET /api/card/:id/query/xlsx **WITH PARAMETERS**

(defn- do-with-temp-native-card-with-params {:style/indent 0} [f]
  (tt/with-temp*
    [Database  [{database-id :id} {:details (:details (Database (id))), :engine :h2}]
     Table     [{table-id :id}    {:db_id database-id, :name "VENUES"}]
     Card      [card {:dataset_query
                      {:database database-id
                       :type     :native
                       :native   {:query         "SELECT COUNT(*) FROM VENUES WHERE CATEGORY_ID = {{category}};"
                                  :template_tags {:category {:id           "a9001580-3bcc-b827-ce26-1dbc82429163"
                                                             :name         "category"
                                                             :display_name "Category"
                                                             :type         "number"
                                                             :required     true}}}}}]]
    (f database-id card)))

(def ^:private ^:const ^String encoded-params
  (json/generate-string [{:type   :category
                          :target [:variable [:template-tag :category]]
                          :value  2}]))

;; CSV
(expect
  (str "COUNT(*)\n"
       "8\n")
  (do-with-temp-native-card-with-params
    (fn [database-id card]
      ((user->client :rasta) :post 200 (format "card/%d/query/csv?parameters=%s" (u/get-id card) encoded-params)))))

;; JSON
(expect
  [{(keyword "COUNT(*)") 8}]
  (do-with-temp-native-card-with-params
    (fn [database-id card]
      ((user->client :rasta) :post 200 (format "card/%d/query/json?parameters=%s" (u/get-id card) encoded-params)))))

;; XLSX
(expect
  [{:col "COUNT(*)"} {:col 8.0}]
  (do-with-temp-native-card-with-params
    (fn [database-id card]
      (->> ((user->client :rasta) :post 200 (format "card/%d/query/xlsx?parameters=%s" (u/get-id card) encoded-params)
            {:request-options {:as :byte-array}})
           ByteArrayInputStream.
           spreadsheet/load-workbook
           (spreadsheet/select-sheet "Query result")
           (spreadsheet/select-columns {:A :col})))))


;;; +----------------------------------------------------------------------------------------------------------------+
;;; |                                                  COLLECTIONS                                                   |
;;; +----------------------------------------------------------------------------------------------------------------+

;; Make sure we can create a card and specify its `collection_id` at the same time
(tt/expect-with-temp [Collection [collection]]
  (u/get-id collection)
  (with-self-cleaning-random-card-name [card-name]
    (perms/grant-collection-readwrite-permissions! (perms-group/all-users) collection)
    (let [{card-id :id} ((user->client :rasta) :post 200 "card"
                         (assoc (card-with-name-and-query card-name (mbql-count-query (data/id) (data/id :venues)))
                           :collection_id (u/get-id collection)))]
      (db/select-one-field :collection_id Card :id card-id))))

;; Make sure we card creation fails if we try to set a `collection_id` we don't have permissions for
(expect
  "You don't have permissions to do that."
  (with-self-cleaning-random-card-name [card-name]
    (tt/with-temp Collection [collection]
      ((user->client :rasta) :post 403 "card"
       (assoc (card-with-name-and-query card-name (mbql-count-query (data/id) (data/id :venues)))
         :collection_id (u/get-id collection))))))

;; Make sure we can change the `collection_id` of a Card if it's not in any collection
(tt/expect-with-temp [Card       [card]
                      Collection [collection]]
  (u/get-id collection)
  (do
    ((user->client :crowberto) :put 200 (str "card/" (u/get-id card)) {:collection_id (u/get-id collection)})
    (db/select-one-field :collection_id Card :id (u/get-id card))))

;; Make sure we can still change *anything* for a Card if we don't have permissions for the Collection it belongs to
(expect
  "You don't have permissions to do that."
  (tt/with-temp* [Collection [collection]
                  Card       [card       {:collection_id (u/get-id collection)}]]
    ((user->client :rasta) :put 403 (str "card/" (u/get-id card)) {:name "Number of Blueberries Consumed Per Month"})))

;; Make sure that we can't change the `collection_id` of a Card if we don't have write permissions for the new
;; collection
(expect
  "You don't have permissions to do that."
  (tt/with-temp* [Collection [original-collection]
                  Collection [new-collection]
                  Card       [card                {:collection_id (u/get-id original-collection)}]]
    (perms/grant-collection-readwrite-permissions! (perms-group/all-users) original-collection)
    ((user->client :rasta) :put 403 (str "card/" (u/get-id card)) {:collection_id (u/get-id new-collection)})))

;; Make sure that we can't change the `collection_id` of a Card if we don't have write permissions for the current
;; collection
(expect
  "You don't have permissions to do that."
  (tt/with-temp* [Collection [original-collection]
                  Collection [new-collection]
                  Card       [card                {:collection_id (u/get-id original-collection)}]]
    (perms/grant-collection-readwrite-permissions! (perms-group/all-users) new-collection)
    ((user->client :rasta) :put 403 (str "card/" (u/get-id card)) {:collection_id (u/get-id new-collection)})))

;; But if we do have permissions for both, we should be able to change it.
(tt/expect-with-temp [Collection [original-collection]
                      Collection [new-collection]
                      Card       [card                {:collection_id (u/get-id original-collection)}]]
  (u/get-id new-collection)
  (do
    (perms/grant-collection-readwrite-permissions! (perms-group/all-users) original-collection)
    (perms/grant-collection-readwrite-permissions! (perms-group/all-users) new-collection)
    ((user->client :rasta) :put 200 (str "card/" (u/get-id card)) {:collection_id (u/get-id new-collection)})
    (db/select-one-field :collection_id Card :id (u/get-id card))))


;;; Test GET /api/card?collection= -- Test that we can use empty string to return Cards not in any collection
(tt/expect-with-temp [Collection [collection]
                      Card       [card-1     {:collection_id (u/get-id collection)}]
                      Card       [card-2]]
  [(u/get-id card-2)]
  (do
    (perms/grant-collection-readwrite-permissions! (perms-group/all-users) collection)
    (map :id ((user->client :rasta) :get 200 "card/" :collection ""))))

;; Test GET /api/card?collection=<slug> filters by collection with slug
(tt/expect-with-temp [Collection [collection {:name "Favorite Places"}]
                      Card       [card-1     {:collection_id (u/get-id collection)}]
                      Card       [card-2]]
  [(u/get-id card-1)]
  (do
    (perms/grant-collection-readwrite-permissions! (perms-group/all-users) collection)
    (map :id ((user->client :rasta) :get 200 "card/" :collection :favorite_places))))

;; Test GET /api/card?collection=<slug> should return a 404 if no such collection exists
(expect
  "Not found."
  ((user->client :rasta) :get 404 "card/" :collection :some_fake_collection_slug))

;; Make sure GET /api/card?collection=<slug> still works with Collections with URL-encoded Slugs (#4535)
(expect
  []
  (tt/with-temp Collection [collection {:name "Obsługa klienta"}]
    (do
      (perms/grant-collection-readwrite-permissions! (perms-group/all-users) collection)
      ((user->client :rasta) :get 200 "card/" :collection "obs%C5%82uga_klienta"))))

;; ...even if the slug isn't passed in URL-encoded
(expect
  []
  (tt/with-temp Collection [collection {:name "Obsługa klienta"}]
    (do
      (perms/grant-collection-readwrite-permissions! (perms-group/all-users) collection)
      ((user->client :rasta) :get 200 "card/" :collection "obsługa_klienta"))))


;;; ------------------------------ Bulk Collections Update (POST /api/card/collections) ------------------------------

(defn- collection-ids [cards-or-card-ids]
  (map :collection_id (db/select [Card :collection_id]
                        :id [:in (map u/get-id cards-or-card-ids)])))

(defn- POST-card-collections!
  "Update the Collection of CARDS-OR-CARD-IDS via the `POST /api/card/collections` endpoint using USERNAME;
   return the response of this API request and the latest Collection IDs from the database."
  [username expected-status-code collection-or-collection-id-or-nil cards-or-card-ids]
  [((user->client username) :post expected-status-code "card/collections"
     {:collection_id (when collection-or-collection-id-or-nil
                       (u/get-id collection-or-collection-id-or-nil))
      :card_ids      (map u/get-id cards-or-card-ids)})
   (collection-ids cards-or-card-ids)])

;; Test that we can bulk move some Cards with no collection into a collection
(tt/expect-with-temp [Collection [collection]
                      Card       [card-1]
                      Card       [card-2]]
  [{:status "ok"}
   [(u/get-id collection) (u/get-id collection)]]
  (POST-card-collections! :crowberto 200 collection [card-1 card-2]))

;; Test that we can bulk move some Cards from one collection to another
(tt/expect-with-temp [Collection [old-collection]
                      Collection [new-collection]
                      Card       [card-1         {:collection_id (u/get-id old-collection)}]
                      Card       [card-2         {:collection_id (u/get-id old-collection)}]]
  [{:status "ok"}
   [(u/get-id new-collection) (u/get-id new-collection)]]
  (POST-card-collections! :crowberto 200 new-collection [card-1 card-2]))

;; Test that we can bulk remove some Cards from a collection
(expect
  [{:status "ok"}
   [nil nil]]
  (tt/with-temp* [Collection [collection]
                  Card       [card-1     {:collection_id (u/get-id collection)}]
                  Card       [card-2     {:collection_id (u/get-id collection)}]]
    (POST-card-collections! :crowberto 200 nil [card-1 card-2])))

;; Check that we aren't allowed to move Cards if we don't have permissions for destination collection
(expect
  ["You don't have permissions to do that."
   [nil nil]]
  (tt/with-temp* [Collection [collection]
                  Card       [card-1]
                  Card       [card-2]]
    (POST-card-collections! :rasta 403 collection [card-1 card-2])))

;; Check that we aren't allowed to move Cards if we don't have permissions for source collection
(tt/expect-with-temp [Collection [collection]
                      Card       [card-1     {:collection_id (u/get-id collection)}]
                      Card       [card-2     {:collection_id (u/get-id collection)}]]
  ["You don't have permissions to do that."
   [(u/get-id collection) (u/get-id collection)]]
  (POST-card-collections! :rasta 403 nil [card-1 card-2]))

;; Check that we aren't allowed to move Cards if we don't have permissions for the Card
(expect
  ["You don't have permissions to do that."
   [nil nil]]
  (tt/with-temp* [Collection [collection]
                  Database   [database]
                  Table      [table      {:db_id (u/get-id database)}]
                  Card       [card-1     {:dataset_query (mbql-count-query (u/get-id database) (u/get-id table))}]
                  Card       [card-2     {:dataset_query (mbql-count-query (u/get-id database) (u/get-id table))}]]
    (perms/revoke-permissions! (perms-group/all-users) (u/get-id database))
    (perms/grant-collection-readwrite-permissions! (perms-group/all-users) collection)
    (POST-card-collections! :rasta 403 collection [card-1 card-2])))


;;; +----------------------------------------------------------------------------------------------------------------+
;;; |                                            PUBLIC SHARING ENDPOINTS                                            |
;;; +----------------------------------------------------------------------------------------------------------------+

(defn- shared-card []
  {:public_uuid       (str (UUID/randomUUID))
   :made_public_by_id (user->id :crowberto)})

;;; ----------------------------------------- POST /api/card/:id/public_link -----------------------------------------

;; Test that we can share a Card
(expect
  (tu/with-temporary-setting-values [enable-public-sharing true]
    (tt/with-temp Card [card]
      (let [{uuid :uuid} ((user->client :crowberto) :post 200 (format "card/%d/public_link" (u/get-id card)))]
        (db/exists? Card :id (u/get-id card), :public_uuid uuid)))))

;; Test that we *cannot* share a Card if we aren't admins
(expect
  "You don't have permissions to do that."
  (tu/with-temporary-setting-values [enable-public-sharing true]
    (tt/with-temp Card [card]
      ((user->client :rasta) :post 403 (format "card/%d/public_link" (u/get-id card))))))

;; Test that we *cannot* share a Card if the setting is disabled
(expect
  "Public sharing is not enabled."
  (tu/with-temporary-setting-values [enable-public-sharing false]
    (tt/with-temp Card [card]
      ((user->client :crowberto) :post 400 (format "card/%d/public_link" (u/get-id card))))))

;; Test that we *cannot* share a Card if the Card has been archived
(expect
  {:message "The object has been archived.", :error_code "archived"}
  (tu/with-temporary-setting-values [enable-public-sharing true]
    (tt/with-temp Card [card {:archived true}]
      ((user->client :crowberto) :post 404 (format "card/%d/public_link" (u/get-id card))))))

;; Test that we get a 404 if the Card doesn't exist
(expect
  "Not found."
  (tu/with-temporary-setting-values [enable-public-sharing true]
    ((user->client :crowberto) :post 404 (format "card/%d/public_link" Integer/MAX_VALUE))))

;; Test that if a Card has already been shared we reüse the existing UUID
(expect
  (tu/with-temporary-setting-values [enable-public-sharing true]
    (tt/with-temp Card [card (shared-card)]
      (= (:public_uuid card)
         (:uuid ((user->client :crowberto) :post 200 (format "card/%d/public_link" (u/get-id card))))))))


;;; ---------------------------------------- DELETE /api/card/:id/public_link ----------------------------------------

;; Test that we can unshare a Card
(expect
  false
  (tu/with-temporary-setting-values [enable-public-sharing true]
    (tt/with-temp Card [card (shared-card)]
      ((user->client :crowberto) :delete 204 (format "card/%d/public_link" (u/get-id card)))
      (db/exists? Card :id (u/get-id card), :public_uuid (:public_uuid card)))))

;; Test that we *cannot* unshare a Card if we are not admins
(expect
  "You don't have permissions to do that."
  (tu/with-temporary-setting-values [enable-public-sharing true]
    (tt/with-temp Card [card (shared-card)]
      ((user->client :rasta) :delete 403 (format "card/%d/public_link" (u/get-id card))))))

;; Test that we get a 404 if Card isn't shared
(expect
  "Not found."
  (tu/with-temporary-setting-values [enable-public-sharing true]
    (tt/with-temp Card [card]
      ((user->client :crowberto) :delete 404 (format "card/%d/public_link" (u/get-id card))))))

;; Test that we get a 404 if Card doesn't exist
(expect
  "Not found."
  (tu/with-temporary-setting-values [enable-public-sharing true]
    ((user->client :crowberto) :delete 404 (format "card/%d/public_link" Integer/MAX_VALUE))))

;; Test that we can fetch a list of publicly-accessible cards
(expect
  [{:name true, :id true, :public_uuid true}]
  (tu/with-temporary-setting-values [enable-public-sharing true]
    (tt/with-temp Card [card (shared-card)]
      (for [card ((user->client :crowberto) :get 200 "card/public")]
        (m/map-vals boolean (select-keys card [:name :id :public_uuid]))))))

;; Test that we can fetch a list of embeddable cards
(expect
  [{:name true, :id true}]
  (tu/with-temporary-setting-values [enable-embedding true]
    (tt/with-temp Card [card {:enable_embedding true}]
      (for [card ((user->client :crowberto) :get 200 "card/embeddable")]
        (m/map-vals boolean (select-keys card [:name :id]))))))<|MERGE_RESOLUTION|>--- conflicted
+++ resolved
@@ -693,17 +693,10 @@
 
 (defn- do-with-temp-native-card {:style/indent 0} [f]
   (tt/with-temp* [Database  [{database-id :id} {:details (:details (Database (id))), :engine :h2}]
-<<<<<<< HEAD
                   Table     [{table-id :id}    {:db_id database-id, :name "CATEGORIES"}]
                   Card      [card              {:dataset_query {:database database-id
                                                                 :type     :native
-                                                                :native   {:query "SELECT COUNT(*) FROM CATEGORIES"}}}]]
-=======
-                  Table     [{table-id :id} {:db_id database-id, :name "CATEGORIES"}]
-                  Card      [card {:dataset_query {:database database-id
-                                                   :type     :native
-                                                   :native   {:query "SELECT COUNT(*) FROM CATEGORIES;"}}}]]
->>>>>>> 33402b94
+                                                                :native   {:query "SELECT COUNT(*) FROM CATEGORIES;"}}}]]
     ;; delete all permissions for this DB
     (perms/delete-related-permissions! (perms-group/all-users) (perms/object-path database-id))
     (f database-id card)))
