--- conflicted
+++ resolved
@@ -140,26 +140,6 @@
 
 (defmethod driver/insert-into! :sql-jdbc
   [driver db-id table-name column-names values]
-<<<<<<< HEAD
-  (jdbc/with-db-transaction [conn (sql-jdbc.conn/db->pooled-connection-spec db-id)]
-    (let [table-name (keyword table-name)
-          columns    (map keyword column-names)
-          ;; We need to partition the insert into multiple statements for both performance and correctness.
-          ;;
-          ;; On Postgres with a large file, 100 (3.76m) was significantly faster than 50 (4.03m) and 25 (4.27m). 1,000 was a
-          ;; little faster but not by much (3.63m), and 10,000 threw an error:
-          ;;     PreparedStatement can have at most 65,535 parameters
-          ;; One imagines that `(long (/ 65535 (count columns)))` might be best, but I don't trust the 65K limit to apply
-          ;; across all drivers. With that in mind, 100 seems like a safe compromise.
-          ;; There's nothing magic about 100, but it felt good in testing. There could well be a better number.
-          chunks     (partition-all (or driver/*insert-chunk-rows* 100) values)
-          sqls       (map #(sql/format {:insert-into table-name
-                                        :columns     columns
-                                        :values      %}
-                                       :quoted true
-                                       :dialect (sql.qp/quote-style driver))
-                          chunks)]
-=======
   (let [table-name (keyword table-name)
         columns    (map keyword column-names)
         ;; We need to partition the insert into multiple statements for both performance and correctness.
@@ -178,7 +158,6 @@
                                      :dialect (sql.qp/quote-style driver))
                         chunks)]
     (jdbc/with-db-transaction [conn (sql-jdbc.conn/db->pooled-connection-spec db-id)]
->>>>>>> 3f119642
       (doseq [sql sqls]
         (jdbc/execute! conn sql)))))
 
