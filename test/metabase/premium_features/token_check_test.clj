(ns metabase.premium-features.token-check-test
  (:require
   [clj-http.client :as http]
   [clj-http.fake :as http-fake]
   [clojure.test :refer :all]
   [diehard.circuit-breaker :as dh.cb]
   [mb.hawk.parallel]
<<<<<<< HEAD
   [metabase.config.core :as config]
   [metabase.db.connection :as mdb.connection]
=======
   [metabase.app-db.connection :as mdb.connection]
   [metabase.config :as config]
>>>>>>> 3ecfbb74
   [metabase.premium-features.core :as premium-features]
   [metabase.premium-features.settings :as premium-features.settings]
   [metabase.premium-features.token-check :as token-check]
   [metabase.test :as mt]
   [metabase.test.fixtures :as fixtures]
   [metabase.util.json :as json]
   [metabase.util.malli.registry :as mr]
   [toucan2.core :as t2]))

(set! *warn-on-reflection* true)

(defn- open-circuit-breaker! [cb]
  (.open ^dev.failsafe.CircuitBreaker cb))

(defmacro with-open-circuit-breaker! [& body]
  `(binding [token-check/*store-circuit-breaker* (dh.cb/circuit-breaker
                                                  @#'token-check/store-circuit-breaker-config)]
     (open-circuit-breaker! token-check/*store-circuit-breaker*)
     (do ~@body)))

(defn reset-circuit-breaker-fixture [f]
  (binding [token-check/*store-circuit-breaker* (dh.cb/circuit-breaker
                                                 @#'token-check/store-circuit-breaker-config)]
    (f)))

(use-fixtures :once (fixtures/initialize :db))
(use-fixtures :each reset-circuit-breaker-fixture)

(defn- token-status-response
  [token token-check-response]
  (http-fake/with-fake-routes-in-isolation
    {{:address      (#'token-check/token-status-url token @#'token-check/token-check-url)
      :query-params (merge (#'token-check/stats-for-token-request)
                           {:site-uuid  (premium-features.settings/site-uuid-for-premium-features-token-checks)
                            :mb-version (:tag config/mb-version-info)})}
     (constantly token-check-response)}
    (#'token-check/fetch-token-status* token)))

(def ^:private token-response-fixture
  (json/encode {:valid    true
                :status   "fake"
                :features ["test" "fixture"]
                :trial    false}))

(defn random-token
  "A random token-like string"
  []
  (let [alphabet (into [] (concat (range 0 10) (map char (range (int \a) (int \g)))))]
    (apply str (repeatedly 64 #(rand-nth alphabet)))))

(deftest ^:parallel fetch-token-status-test
  (let [token (random-token)
        print-token (apply str (concat (take 4 token) "..." (take-last 4 token)))]
    (testing "Do not log the token (#18249)"
      (mt/with-log-messages-for-level [messages :info]
        (#'token-check/fetch-token-status* token)
        (let [logs (mapv :message (messages))]
          (is (every? (complement #(re-find (re-pattern token) %)) logs))
          (is (= 1 (count (filter #(re-find (re-pattern print-token) %) logs)))))))))

(deftest ^:parallel fetch-token-status-test-2
  (testing "With the backend unavailable"
    (let [result (#'token-status-response (random-token) {:status 500})]
      (is (false? (:valid result))))))

(deftest ^:parallel fetch-token-status-test-3
  (testing "On other errors"
    (binding [http/request (fn [& _]
                             ;; note originally the code caught clojure.lang.ExceptionInfo so don't
                             ;; throw an ex-info here
                             (throw (Exception. "network issues")))]
      (is (= {:valid         false
              :status        "Unable to validate token"
              :error-details "network issues"}
             (#'token-check/fetch-token-status (apply str (repeat 64 "b"))))))))

(deftest fetch-token-caches-successful-responses
  (testing "For successful responses, the result is cached"
    (let [call-count (atom 0)
          token      (random-token)]
      (binding [http/request (fn [& _]
                               (swap! call-count inc)
                               {:status 200 :body "{\"valid\": true, \"status\": \"fake\"}"})]
        (dotimes [_ 10] (#'token-check/fetch-token-status token))
        (is (= 1 @call-count))))))

(deftest fetch-token-caches-invalid-responses
  (testing "For 4XX responses, the result is cached"
    (let [call-count (atom 0)
          token      (random-token)]
      (binding [http/request (fn [& _]
                               (swap! call-count inc)
                               {:status 400 :body "{\"valid\": false, \"status\": \"fake\"}"})]
        (dotimes [_ 10] (#'token-check/fetch-token-status token))
        (is (= 1 @call-count))))))

(deftest fetch-token-does-not-cache-exceptions
  (testing "For timeouts, 5XX errors, etc. we don't cache the result"
    (let [call-count (atom 0)
          token      (random-token)]
      (binding [http/request (fn [& _]
                               (swap! call-count inc)
                               (throw (ex-info "oh, fiddlesticks" {})))]
        (dotimes [_ 5] (#'token-check/fetch-token-status token))
        ;; Note that we have a fallback URL that gets hit in this case (see
        ;; https://github.com/metabase/metabase/issues/27036) and 2x5=10
        (is (= 10 @call-count))))))

(deftest fetch-token-does-not-cache-5XX-responses
  (let [call-count (atom 0)
        token      (random-token)]
    (binding [http/request (fn [& _]
                             (swap! call-count inc)
                             {:status 500})]
      (dotimes [_ 10] (#'token-check/fetch-token-status token))
      ;; Same as above, we have a fallback URL that gets hit in this case (see
      ;; https://github.com/metabase/metabase/issues/27036) and 2x10=20
      (is (= 10 @call-count)))))

(deftest fetch-token-is-circuit-broken
  (let [call-count (atom 0)]
    (with-open-circuit-breaker!
      (binding [http/request (fn [& _] (swap! call-count inc))]
        (is (= {:valid false
                :status "Unable to validate token"
                :error-details "Token validation is currently unavailable."}
               (#'token-check/fetch-token-status (random-token))))
        (is (= 0 @call-count))))))

(deftest ^:parallel fetch-token-status-test-4
  (testing "With a valid token"
    (let [result (#'token-status-response (random-token) {:status 200
                                                          :body   token-response-fixture})]
      (is (:valid result))
      (is (contains? (set (:features result)) "test")))))

(deftest not-found-test
  (mt/with-log-level :fatal
    ;; `partial=` here in case the Cloud API starts including extra keys... this is a "dangerous" test since changes
    ;; upstream in Cloud could break this. We probably want to catch that stuff anyway tho in tests rather than waiting
    ;; for bug reports to come in
    (is (partial= {:valid false, :status "Token does not exist."}
                  (#'token-check/fetch-token-status* (random-token))))))

(deftest fetch-token-does-not-call-db-when-cached
  (testing "No DB calls are made for the user count when checking token status if the status is cached"
    (let [token (random-token)]
      (t2/with-call-count [call-count]
        ;; First fetch, should trigger a DB call to fetch user count and db calls for other stats
        (#'token-check/fetch-token-status token)
        (is (= 6 (call-count)))

        ;; Subsequent fetches with the same token should not trigger additional DB calls
        (#'token-check/fetch-token-status token)
        (is (= 6 (call-count)))))))

(deftest token-status-setting-test
  (testing "If a `premium-embedding-token` has been set, the `token-status` setting should return the response
            from the store.metabase.com endpoint for that token."
    (mt/with-temporary-raw-setting-values [premium-embedding-token (random-token)]
      (is (= {:valid false, :status "Token does not exist."}
             (premium-features/token-status)))))
  (testing "If premium-embedding-token is nil, the token-status setting should also be nil."
    (mt/with-temporary-setting-values [premium-embedding-token nil]
      (is (nil? (premium-features/token-status))))))

(deftest active-users-count-setting-test
  (mt/with-temp
    [:model/User _ {:is_active false}]
    (testing "returns the number of active users"
      (is (= (t2/count :model/User :is_active true :type :personal)
             (premium-features/active-users-count))))

    (testing "Default to 0 if db is not setup yet"
      (binding [mdb.connection/*application-db* {:status (atom nil)}]
        (is (zero? (premium-features/active-users-count)))))))

(deftest RemoteCheckedToken-regexp
  (testing "valid tokens"
    (is (mr/validate [:re @#'token-check/RemoteCheckedToken] (apply str (repeat 64 "a"))))
    (is (mr/validate [:re @#'token-check/RemoteCheckedToken] (apply str "mb_dev_" (repeat 57 "a")))))

  (testing "invalid tokens"
    (is (not (mr/validate [:re @#'token-check/RemoteCheckedToken] (apply str (repeat 64 "x")))))
    (is (not (mr/validate [:re @#'token-check/RemoteCheckedToken] (apply str (repeat 65 "a")))))
    (is (not (mr/validate [:re @#'token-check/RemoteCheckedToken] (apply str (repeat 63 "a")))))
    (is (not (mr/validate [:re @#'token-check/RemoteCheckedToken] (apply str "mb_dev_" (repeat 53 "a")))))))<|MERGE_RESOLUTION|>--- conflicted
+++ resolved
@@ -5,13 +5,8 @@
    [clojure.test :refer :all]
    [diehard.circuit-breaker :as dh.cb]
    [mb.hawk.parallel]
-<<<<<<< HEAD
+   [metabase.app-db.connection :as mdb.connection]
    [metabase.config.core :as config]
-   [metabase.db.connection :as mdb.connection]
-=======
-   [metabase.app-db.connection :as mdb.connection]
-   [metabase.config :as config]
->>>>>>> 3ecfbb74
    [metabase.premium-features.core :as premium-features]
    [metabase.premium-features.settings :as premium-features.settings]
    [metabase.premium-features.token-check :as token-check]
