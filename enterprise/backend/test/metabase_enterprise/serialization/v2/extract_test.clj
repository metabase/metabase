(ns metabase-enterprise.serialization.v2.extract-test
  (:require
   [clojure.set :as set]
   [clojure.string :as str]
   [clojure.test :refer :all]
   [java-time.api :as t]
   [metabase-enterprise.serialization.test-util :as ts]
   [metabase-enterprise.serialization.v2.extract :as extract]
   [metabase-enterprise.serialization.v2.round-trip-test :as round-trip-test]
   [metabase.actions.models :as action]
   [metabase.audit-app.core :as audit]
   [metabase.core.core :as mbc]
   [metabase.models.serialization :as serdes]
   [metabase.query-processor :as qp]
   [metabase.test :as mt]
   [metabase.util :as u]
   [metabase.util.json :as json]
   [toucan2.core :as t2]))

(comment
  ;; Use this spell in your test body to add the given fixtures to the round trip baseline.
  (round-trip-test/add-to-baseline!))

(defn- by-model [model-name extraction]
  (->> extraction
       (into [])
       (filter #(= model-name ((comp :model last :serdes/meta) %)))))

(defn- ids-by-model [model-name extraction]
  (->> (by-model model-name extraction)
       (map (comp :id last :serdes/meta))
       set))

(deftest fundamentals-test
  (mt/with-empty-h2-app-db
    (ts/with-temp-dpc [:model/Collection
                       {coll-id   :id
                        coll-eid  :entity_id
                        coll-slug :slug}
                       {:name "Some Collection"}

                       :model/Collection
                       {child-id   :id
                        child-eid  :entity_id
                        child-slug :slug}
                       {:name     "Nested Collection"
                        :location (format "/%s/" coll-id)}

                       :model/User
                       {mark-id :id}
                       {:first_name "Mark"
                        :last_name  "Knopfler"
                        :email      "mark@direstrai.ts"}

                       :model/Collection
                       {pc-id   :id
                        pc-eid  :entity_id
                        pc-slug :slug}
                       {:name              "Mark's Personal Collection"
                        :personal_owner_id mark-id}]

      (testing "a top-level collection is extracted correctly"
        (let [ser (serdes/extract-one "Collection" {} (t2/select-one :model/Collection :id coll-id))]
          (is (=? {:serdes/meta       [{:model "Collection" :id coll-eid :label coll-slug}]
                   :personal_owner_id nil
                   :parent_id         nil}
                  ser))
          (is (not (contains? ser :location)))
          (is (not (contains? ser :id)))))

      (testing "a nested collection is extracted with the right parent_id"
        (let [ser (serdes/extract-one "Collection" {} (t2/select-one :model/Collection :id child-id))]
          (is (=? {:serdes/meta       [{:model "Collection" :id child-eid :label child-slug}]
                   :personal_owner_id nil
                   :parent_id         coll-eid}
                  ser))
          (is (not (contains? ser :location)))
          (is (not (contains? ser :id)))))

      (testing "personal collections are extracted with email as key"
        (let [ser (serdes/extract-one "Collection" {} (t2/select-one :model/Collection :id pc-id))]
          (is (=? {:serdes/meta       [{:model "Collection" :id pc-eid :label pc-slug}]
                   :parent_id         nil
                   :personal_owner_id "mark@direstrai.ts"}
                  ser))
          (is (not (contains? ser :location)))
          (is (not (contains? ser :id)))))

      (testing "overall extraction returns the expected set"
        (testing "no user specified"
          (is (= #{coll-eid child-eid}
                 (ids-by-model "Collection" (extract/extract nil)))))

        (testing "valid user specified"
          (is (= #{coll-eid child-eid pc-eid}
                 (ids-by-model "Collection" (extract/extract {:user-id mark-id})))))

        (testing "invalid user specified"
          (is (= #{coll-eid child-eid}
                 (ids-by-model "Collection" (extract/extract {:user-id 218921})))))))))

#_{:clj-kondo/ignore [:metabase/i-like-making-cams-eyes-bleed-with-horrifically-long-tests]}
(deftest dashboard-and-cards-test
  (mt/with-empty-h2-app-db
    (ts/with-temp-dpc [:model/Collection
                       {coll-id    :id
                        coll-eid   :entity_id}
                       {:name "Some Collection"}

                       :model/User
                       {mark-id :id}
                       {:first_name "Mark"
                        :last_name  "Knopfler"
                        :email      "mark@direstrai.ts"}

                       :model/User
                       {dave-id :id}
                       {:first_name "David"
                        :last_name  "Knopfler"
                        :email      "david@direstrai.ts"}

                       :model/Collection
                       {mark-coll-eid :entity_id}
                       {:name "MK Personal"
                        :personal_owner_id mark-id}

                       :model/Collection
                       {dave-coll-id  :id
                        dave-coll-eid :entity_id}
                       {:name "DK Personal"
                        :personal_owner_id dave-id}

                       :model/Database
                       {db-id      :id}
                       {:name "My Database"}

                       :model/Table
                       {no-schema-id :id}
                       {:name "Schemaless Table" :db_id db-id}

                       :model/Field
                       {field-id     :id}
                       {:name "Some Field" :table_id no-schema-id}

                       :model/Table
                       {schema-id    :id}
                       {:name        "Schema'd Table"
                        :db_id       db-id
                        :schema      "PUBLIC"}

                       :model/Field
                       {field2-id    :id}
                       {:name "Other Field" :table_id schema-id}

                       :model/Card
                       {c1-id  :id
                        c1-eid :entity_id}
                       {:name          "Some Question"
                        :database_id   db-id
                        :table_id      no-schema-id
                        :collection_id coll-id
                        :creator_id    mark-id
                        :dataset_query {:query {:source-table no-schema-id
                                                :filter [:>= [:field field-id nil] 18]
                                                :aggregation [[:count]]}
                                        :database db-id}}

                       :model/Card
                       {model-id  :id}
                       {:name          "Some Model"
                        :database_id   db-id
                        :table_id      no-schema-id
                        :collection_id coll-id
                        :creator_id    mark-id
                        :type          :model
                        :dataset_query {:query {:source-table no-schema-id
                                                :filter [:>= [:field field-id nil] 18]
                                                :aggregation [[:count]]}
                                        :database db-id}}

                       :model/Card
                       {c2-id  :id
                        c2-eid :entity_id}
                       {:name          "Second Question"
                        :database_id   db-id
                        :table_id      schema-id
                        :collection_id coll-id
                        :creator_id    mark-id
                        :parameter_mappings
                        [{:parameter_id "deadbeef"
                          :card_id      c1-id
                          :target [:dimension [:field field-id
                                               {:source-field field2-id}]]}]}

                       :model/Card
                       {c3-id  :id
                        c3-eid :entity_id}
                       {:name          "Third Question"
                        :database_id   db-id
                        :table_id      schema-id
                        :collection_id coll-id
                        :creator_id    mark-id
                        :visualization_settings
                        {:table.pivot_column "SOURCE"
                         :table.cell_column "sum"
                         :table.columns
                         [{:name "SOME_FIELD"
                           :fieldRef [:field field-id nil]
                           :enabled true}
                          {:name "OTHER_FIELD"
                           :fieldRef [:field field2-id nil]
                           :enabled true}
                          {:name "sum"
                           :fieldRef [:field "sum" {:base-type :type/Float}]
                           :enabled true}
                          {:name "count"
                           :fieldRef [:field "count" {:base-type :type/BigInteger}]
                           :enabled true}
                          {:name "Average order total"
                           :fieldRef [:field "Average order total" {:base-type :type/Float}]
                           :enabled true}]
                         :column_settings
                         {(str "[\"ref\",[\"field\"," field2-id ",null]]") {:column_title "Locus"}}}}

                       :model/Card       {c4-id  :id
                                          c4-eid :entity_id}        {:name          "Referenced Question"
                                                                     :database_id   db-id
                                                                     :table_id      schema-id
                                                                     :collection_id coll-id
                                                                     :creator_id    mark-id
                                                                     :dataset_query
                                                                     {:query {:source-table no-schema-id
                                                                              :filter [:>= [:field field-id nil] 18]}
                                                                      :database db-id}}
                       :model/Card
                       {c5-id  :id
                        c5-eid :entity_id}
                       {:name          "Dependent Question"
                        :database_id   db-id
                        :table_id      schema-id
                        :collection_id coll-id
                        :creator_id    mark-id
                        :dataset_query
                        {:query {:source-table (str "card__" c4-id)
                                 :aggregation [[:count]]}
                         :database db-id}}

                       :model/Action
                       {action-id    :id
                        action-eid   :entity_id}
                       {:name "Some action"
                        :type :query
                        :model_id model-id}

                       :model/Dashboard
                       {dash-id  :id
                        dash-eid :entity_id}
                       {:name          "Shared Dashboard"
                        :collection_id coll-id
                        :creator_id    mark-id
                        :parameters    []}

                       :model/Dashboard
                       {other-dash-id :id
                        other-dash    :entity_id}
                       {:name          "Dave's Dash"
                        :collection_id dave-coll-id
                        :creator_id    mark-id
                        :parameters    []}

                       :model/Dashboard
                       {param-dash-id :id
                        param-dash    :entity_id}
                       {:name          "Dave's Dash with parameters"
                        :collection_id dave-coll-id
                        :creator_id    mark-id
                        :parameters    [{:id                   "abc"
                                         :type                 "category"
                                         :name                 "CATEGORY"
                                         :values_source_type   "card"
                                         ;; card_id is in a different collection with dashboard's collection
                                         :values_source_config {:card_id     c1-id
                                                                :value_field [:field field-id nil]}}]}

                       :model/DashboardCard
                       _
                       {:card_id      c1-id
                        :dashboard_id dash-id
                        :parameter_mappings
                        [{:parameter_id "12345678"
                          :card_id      c1-id
                          :target [:dimension [:field field-id
                                               {:source-field field2-id}]]}]}

                       :model/DashboardCard
                       _
                       {:card_id      c2-id
                        :dashboard_id other-dash-id
                        :visualization_settings
                        {:table.pivot_column "SOURCE"
                         :table.cell_column "sum"
                         :table.columns
                         [{:name "SOME_FIELD"
                           :fieldRef [:field field-id nil]
                           :enabled true}
                          {:name "sum"
                           :fieldRef [:field "sum" {:base-type :type/Float}]
                           :enabled true}
                          {:name "count"
                           :fieldRef [:field "count" {:base-type :type/BigInteger}]
                           :enabled true}
                          {:name "Average order total"
                           :fieldRef [:field "Average order total" {:base-type :type/Float}]
                           :enabled true}]
                         :column_settings
                         {(str "[\"ref\",[\"field\"," field2-id ",null]]") {:column_title "Locus"}}}}

                       :model/DashboardCard
                       _
                       {:action_id action-id
                        :dashboard_id other-dash-id}]

      (testing "table and database are extracted as [db schema table] triples"
        (let [ser (serdes/extract-one "Card" {} (t2/select-one :model/Card :id c1-id))]
          (is (=? {:serdes/meta                 [{:model "Card" :id c1-eid :label "some_question"}]
                   :table_id                    ["My Database" nil "Schemaless Table"]
                   :creator_id                  "mark@direstrai.ts"
                   :collection_id               coll-eid
                   :dataset_query               {:query {:source-table ["My Database" nil "Schemaless Table"]
                                                         :filter [:>= [:field ["My Database" nil "Schemaless Table" "Some Field"] nil] 18]
                                                         :aggregation [[:count]]}
                                                 :database "My Database"}
                   :created_at                  string?}
                  ser))
          (is (not (contains? ser :id)))

          (testing "cards depend on their Table and Collection, and also anything referenced in the query"
            (is (= #{[{:model "Database"   :id "My Database"}]
                     [{:model "Database"   :id "My Database"}
                      {:model "Table"      :id "Schemaless Table"}]
                     [{:model "Database"   :id "My Database"}
                      {:model "Table"      :id "Schemaless Table"}
                      {:model "Field"      :id "Some Field"}]
                     [{:model "Collection" :id coll-eid}]}
                   (set (serdes/dependencies ser))))))

        (let [ser (serdes/extract-one "Card" {} (t2/select-one :model/Card :id c2-id))]
          (is (=? {:serdes/meta        [{:model "Card" :id c2-eid :label "second_question"}]
                   :table_id           ["My Database" "PUBLIC" "Schema'd Table"]
                   :creator_id         "mark@direstrai.ts"
                   :collection_id      coll-eid
                   :dataset_query      {}
                   :parameter_mappings [{:parameter_id "deadbeef"
                                         :card_id      c1-eid
                                         :target [:dimension [:field ["My Database" nil "Schemaless Table" "Some Field"]
                                                              {:source-field ["My Database" "PUBLIC" "Schema'd Table" "Other Field"]}]]}]
                   :created_at         string?}
                  ser))
          (is (not (contains? ser :id)))

          (testing "cards depend on their Database, Table and Collection, and any fields in their parameter_mappings"
            (is (= #{[{:model "Database"   :id "My Database"}]
                     [{:model "Database"   :id "My Database"}
                      {:model "Schema"     :id "PUBLIC"}
                      {:model "Table"      :id "Schema'd Table"}]
                     [{:model "Collection" :id coll-eid}]
                     [{:model "Card"       :id c1-eid}]
                     [{:model "Database"   :id "My Database"}
                      {:model "Table"      :id "Schemaless Table"}
                      {:model "Field"      :id "Some Field"}]
                     [{:model "Database"   :id "My Database"}
                      {:model "Schema"     :id "PUBLIC"}
                      {:model "Table"      :id "Schema'd Table"}
                      {:model "Field"      :id "Other Field"}]}
                   (set (serdes/dependencies ser))))))

        (let [ser (serdes/extract-one "Card" {} (t2/select-one :model/Card :id c3-id))]
          (is (=? {:serdes/meta                 [{:model "Card" :id c3-eid :label "third_question"}]
                   :table_id                    ["My Database" "PUBLIC" "Schema'd Table"]
                   :creator_id                  "mark@direstrai.ts"
                   :collection_id               coll-eid
                   :dataset_query               {}
                   :visualization_settings
                   {:table.pivot_column "SOURCE"
                    :table.cell_column "sum"
                    :table.columns
                    [{:name "SOME_FIELD"
                      :fieldRef [:field ["My Database" nil "Schemaless Table" "Some Field"] nil]
                      :enabled true}
                     {:name "OTHER_FIELD"
                      :fieldRef [:field ["My Database" "PUBLIC" "Schema'd Table" "Other Field"] nil]
                      :enabled true}
                     {:name "sum"
                      :fieldRef [:field "sum" {:base-type :type/Float}]
                      :enabled true}
                     {:name "count"
                      :fieldRef [:field "count" {:base-type :type/BigInteger}]
                      :enabled true}
                     {:name "Average order total"
                      :fieldRef [:field "Average order total" {:base-type :type/Float}]
                      :enabled true}]
                    :column_settings
                    {"[\"ref\",[\"field\",[\"My Database\",\"PUBLIC\",\"Schema'd Table\",\"Other Field\"],null]]" {:column_title "Locus"}}}
                   :created_at    string?}
                  ser))
          (is (not (contains? ser :id)))

          (testing "cards depend on their Database, Table and Collection, and any fields in their visualization_settings"
            (is (= #{[{:model "Database"   :id "My Database"}]
                     [{:model "Database"   :id "My Database"}
                      {:model "Schema"     :id "PUBLIC"}
                      {:model "Table"      :id "Schema'd Table"}]
                     [{:model "Collection" :id coll-eid}]
                     [{:model "Database"   :id "My Database"}
                      {:model "Table"      :id "Schemaless Table"}
                      {:model "Field"      :id "Some Field"}]
                     [{:model "Database"   :id "My Database"}
                      {:model "Schema"     :id "PUBLIC"}
                      {:model "Table"      :id "Schema'd Table"}
                      {:model "Field"      :id "Other Field"}]}
                   (set (serdes/dependencies ser)))))))

      (testing "Cards can be based on other cards"
        (let [ser (serdes/extract-one "Card" {} (t2/select-one :model/Card :id c5-id))]
          (is (=? {:serdes/meta    [{:model "Card" :id c5-eid :label "dependent_question"}]
                   :table_id       ["My Database" "PUBLIC" "Schema'd Table"]
                   :creator_id     "mark@direstrai.ts"
                   :collection_id  coll-eid
                   :dataset_query  {:query    {:source-table c4-eid
                                               :aggregation [[:count]]}
                                    :database "My Database"}
                   :created_at     string?}
                  ser))
          (is (not (contains? ser :id)))

          (testing "and depend on their Database, Table and Collection, and the upstream Card"
            (is (= #{[{:model "Database"   :id "My Database"}]
                     [{:model "Database"   :id "My Database"}
                      {:model "Schema"     :id "PUBLIC"}
                      {:model "Table"      :id "Schema'd Table"}]
                     [{:model "Collection" :id coll-eid}]
                     [{:model "Card"       :id c4-eid}]}
                   (set (serdes/dependencies ser)))))))

      (testing "Dashboards include their Dashcards"
        (let [ser (ts/extract-one "Dashboard" other-dash-id)]
          (is (=? {:serdes/meta            [{:model "Dashboard" :id other-dash :label "dave_s_dash"}]
                   :entity_id              other-dash
                   :dashcards
                   [{:visualization_settings {:table.pivot_column "SOURCE"
                                              :table.cell_column "sum"
                                              :table.columns
                                              [{:name "SOME_FIELD"
                                                :fieldRef [:field ["My Database" nil "Schemaless Table" "Some Field"] nil]
                                                :enabled true}
                                               {:name "sum"
                                                :fieldRef [:field "sum" {:base-type :type/Float}]
                                                :enabled true}
                                               {:name "count"
                                                :fieldRef [:field "count" {:base-type :type/BigInteger}]
                                                :enabled true}
                                               {:name "Average order total"
                                                :fieldRef [:field "Average order total" {:base-type :type/Float}]
                                                :enabled true}]
                                              :column_settings
                                              {"[\"ref\",[\"field\",[\"My Database\",\"PUBLIC\",\"Schema'd Table\",\"Other Field\"],null]]" {:column_title "Locus"}}}
                     :created_at             string?}
                    {:action_id action-eid}]
                   :created_at             string?}
                  ser))
          (is (not (contains? ser :id)))

          (testing "and depend on all referenced cards and actions, including those in visualization_settings"
            (is (= #{[{:model "Card"       :id c2-eid}]
                     [{:model "Action"     :id action-eid}]
                     [{:model "Database"   :id "My Database"}
                      {:model "Table"      :id "Schemaless Table"}
                      {:model "Field"      :id "Some Field"}]
                     [{:model "Database"   :id "My Database"}
                      {:model "Schema"     :id "PUBLIC"}
                      {:model "Table"      :id "Schema'd Table"}
                      {:model "Field"      :id "Other Field"}]
                     [{:model "Collection" :id dave-coll-eid}]}
                   (set (serdes/dependencies ser)))))))

      (testing "Dashboards with parameters where the source is a card"
        (let [ser (ts/extract-one "Dashboard" param-dash-id)]
          (is (=? {:parameters
                   [{:id                   "abc"
                     :name                 "CATEGORY"
                     :type                 :category
                     :values_source_config {:card_id     c1-eid
                                            :value_field [:field
                                                          ["My Database" nil "Schemaless Table" "Some Field"]
                                                          nil]},
                     :values_source_type "card"}]}
                  ser))
          (is (= #{[{:model "Collection" :id dave-coll-eid}]
                   [{:model "Card"       :id c1-eid}]
                   [{:model "Database", :id "My Database"}
                    {:model "Table",    :id "Schemaless Table"}
                    {:model "Field",    :id "Some Field"}]}
                 (set (serdes/dependencies ser))))))

      (testing "Cards with parameters where the source is a card"
        (let [ser (ts/extract-one "Dashboard" param-dash-id)]
          (is (=? {:parameters
                   [{:id                   "abc"
                     :name                 "CATEGORY"
                     :type                 :category
                     :values_source_config {:card_id     c1-eid
                                            :value_field [:field
                                                          ["My Database" nil "Schemaless Table" "Some Field"]
                                                          nil]},
                     :values_source_type "card"}]}
                  ser))
          (is (= #{[{:model "Collection" :id dave-coll-eid}]
                   [{:model "Card"       :id c1-eid}]
                   [{:model "Database", :id "My Database"}
                    {:model "Table",    :id "Schemaless Table"}
                    {:model "Field",    :id "Some Field"}]}
                 (set (serdes/dependencies ser))))))

      (testing "collection filtering based on :user option"
        (testing "only unowned collections are returned with no user"
          (is (= ["Some Collection"]
                 (->> (serdes/extract-all "Collection" {:collection-set #{coll-id}})
                      (into [])
                      (map :name)))))
        (testing "unowned collections and the personal one with a user"
          (is (= #{coll-eid mark-coll-eid}
                 (->> {:collection-set (#'extract/collection-set-for-user mark-id)}
                      (serdes/extract-all "Collection")
                      (ids-by-model "Collection"))))
          (is (= #{coll-eid dave-coll-eid}
                 (->> {:collection-set (#'extract/collection-set-for-user dave-id)}
                      (serdes/extract-all "Collection")
                      (ids-by-model "Collection"))))))

      (testing "dashboards are filtered based on :user"
        (testing "dashboards in unowned collections are always returned"
          (is (= #{dash-eid}
                 (->> {:collection-set #{coll-id}}
                      (serdes/extract-all "Dashboard")
                      (ids-by-model "Dashboard"))))
          (is (= #{dash-eid}
                 (->> {:collection-set (#'extract/collection-set-for-user mark-id)}
                      (serdes/extract-all "Dashboard")
                      (ids-by-model "Dashboard")))))
        (testing "dashboards in personal collections are returned for the :user"
          (is (= #{dash-eid other-dash param-dash}
                 (->> {:collection-set (#'extract/collection-set-for-user dave-id)}
                      (serdes/extract-all "Dashboard")
                      (ids-by-model "Dashboard")))))))))

(deftest dashboard-card-series-test
  (mt/with-empty-h2-app-db
    (ts/with-temp-dpc
      [:model/Collection {coll-id :id, coll-eid :entity_id} {:name "Some Collection"}
       :model/Card {c1-id :id, c1-eid :entity_id} {:name "Some Question", :collection_id coll-id}
       :model/Card {c2-id :id, c2-eid :entity_id} {:name "Series Question A", :collection_id coll-id}
       :model/Card {c3-id :id, c3-eid :entity_id} {:name "Series Question B", :collection_id coll-id}
       :model/Dashboard {dash-id :id, dash-eid :entity_id} {:name "Shared Dashboard", :collection_id coll-id}
       :model/DashboardCard {dc1-id :id, dc1-eid :entity_id} {:card_id c1-id, :dashboard_id dash-id}
       :model/DashboardCard {dc2-eid :entity_id}             {:card_id c1-id, :dashboard_id dash-id}
       :model/DashboardCardSeries _ {:card_id c3-id, :dashboardcard_id dc1-id, :position 1}
       :model/DashboardCardSeries _ {:card_id c2-id, :dashboardcard_id dc1-id, :position 0}]
      (testing "Inlined dashcards include their series' card entity IDs"
        (let [ser (t2/with-call-count [q]
                    (u/prog1 (ts/extract-one "Dashboard" dash-id)
                      (is (< (q) 13))))]
          (is (=? {:entity_id dash-eid
                   :dashcards [{:entity_id dc1-eid
                                :series (mt/exactly=? [{:card_id c2-eid :position 0}
                                                       {:card_id c3-eid :position 1}])}
                               {:entity_id dc2-eid}]}
                  ser))

          (testing "and depend on all referenced cards, including cards from dashboard cards' series"
            (is (= #{[{:model "Card"       :id c1-eid}]
                     [{:model "Card"       :id c2-eid}]
                     [{:model "Card"       :id c3-eid}]
                     [{:model "Collection" :id coll-eid}]}
                   (set (serdes/dependencies ser))))))))))

(deftest dimensions-test
  (mt/with-empty-h2-app-db
    (ts/with-temp-dpc [;; Simple case: a singular field, no human-readable field.
                       :model/Database   {db-id        :id}        {:name "My Database"}
                       :model/Table      {no-schema-id :id}        {:name "Schemaless Table" :db_id db-id}
                       :model/Field      {email-id     :id}        {:name "email" :table_id no-schema-id}
                       :model/Dimension  {dim1-eid     :entity_id} {:name       "Vanilla Dimension"
                                                                    :field_id   email-id
                                                                    :type       "internal"
                                                                    :created_at (t/minus (t/offset-date-time)
                                                                                         (t/days 3))}
                       ;; Advanced case: Dimension capturing a foreign relationship.
                       ;; The parent field (Orders.customer_id) is the foreign key.
                       ;; Dimension.field_id (Customers.id) is the foreign ID field;
                       ;; Dimension.human_readable_field_id (Customers.name) is what we want to render.
                       :model/Table      {customers    :id}        {:name        "Customers"
                                                                    :db_id       db-id
                                                                    :schema      "PUBLIC"}
                       :model/Field      {cust-id      :id}        {:name "id" :table_id customers}
                       :model/Field      {cust-name    :id}        {:name "name" :table_id customers}
                       :model/Table      {orders       :id}        {:name        "Orders"
                                                                    :db_id       db-id
                                                                    :schema      "PUBLIC"}
                       :model/Field      {fk-id        :id}        {:name     "customer_id"
                                                                    :table_id orders
                                                                    :fk_target_field_id cust-id}
                       :model/Dimension  _                         {:name     "Customer Name"
                                                                    :type     "external"
                                                                    :field_id fk-id
                                                                    :human_readable_field_id cust-name}]
      (testing "dimensions without foreign keys are inlined into their Fields\n"
        (let [ser (ts/extract-one "Field" email-id)]
          (is (malli= [:map
                       [:serdes/meta [:= [{:model "Database", :id "My Database"}
                                          {:model "Table", :id "Schemaless Table"}
                                          {:model "Field", :id "email"}]]]
                       [:dimensions  [:sequential
                                      [:map
                                       [:created_at :string]
                                       [:human_readable_field_id {:optional true} [:maybe [:sequential [:maybe :string]]]]]]]]
                      ser))
          (is (not (contains? ser :id)))

          (testing "As of #27062 a Field can only have one Dimension. For historic reasons it comes back as a list"
            (is (= [dim1-eid]
                   (->> ser :dimensions (map :entity_id)))))

          (testing "which depend on just the table"
            (is (= #{[{:model "Database"   :id "My Database"}
                      {:model "Table"      :id "Schemaless Table"}]}
                   (set (serdes/dependencies ser)))))))

      (testing "foreign key dimensions are inlined into their Fields"
        (let [ser (ts/extract-one "Field" fk-id)]
          (is (malli= [:map
                       [:serdes/meta        [:= [{:model "Database" :id "My Database"}
                                                 {:model "Schema" :id "PUBLIC"}
                                                 {:model "Table" :id "Orders"}
                                                 {:model "Field" :id "customer_id"}]]]
                       [:name               [:= "customer_id"]]
                       [:fk_target_field_id [:= ["My Database" "PUBLIC" "Customers" "id"]]]
                       [:dimensions         [:sequential
                                             [:map
                                              [:human_readable_field_id [:maybe [:sequential [:maybe :string]]]]
                                              [:created_at              :string]]]]]
                      ser))
          (is (not (contains? ser :id)))

          (testing "dimensions are properly inlined"
            (is (=? [{:human_readable_field_id ["My Database" "PUBLIC" "Customers" "name"]
                      :created_at              string?}]
                    (:dimensions ser))))

          (testing "which depend on the Table and both real and human-readable foreign Fields"
            (is (= #{[{:model "Database"   :id "My Database"}
                      {:model "Schema"     :id "PUBLIC"}
                      {:model "Table"      :id "Orders"}]
                     [{:model "Database"   :id "My Database"}
                      {:model "Schema"     :id "PUBLIC"}
                      {:model "Table"      :id "Customers"}
                      {:model "Field"      :id "id"}]
                     [{:model "Database"   :id "My Database"}
                      {:model "Schema"     :id "PUBLIC"}
                      {:model "Table"      :id "Customers"}
                      {:model "Field"      :id "name"}]}
                   (set (serdes/dependencies ser))))))))))

(deftest native-query-snippets-test
  (mt/with-empty-h2-app-db
    (ts/with-temp-dpc [:model/User
                       {ann-id       :id}
                       {:first_name "Ann"
                        :last_name  "Wilson"
                        :email      "ann@heart.band"}

                       :model/Collection
                       {coll-id     :id
                        coll-eid    :entity_id}
                       {:name              "Shared Collection"
                        :personal_owner_id nil
                        :namespace         :snippets}

                       :model/NativeQuerySnippet
                       {s1-id       :id
                        s1-eid      :entity_id}
                       {:name          "Snippet 1"
                        :collection_id coll-id
                        :creator_id    ann-id}

                       :model/NativeQuerySnippet
                       {s2-id       :id
                        s2-eid      :entity_id}
                       {:name          "Snippet 2"
                        :collection_id nil
                        :creator_id    ann-id}]
      (testing "native query snippets"
        (testing "can belong to :snippets collections"
          (let [ser (serdes/extract-one "NativeQuerySnippet" {} (t2/select-one :model/NativeQuerySnippet :id s1-id))]
            (is (=? {:serdes/meta   [{:model "NativeQuerySnippet"
                                      :id s1-eid
                                      :label "snippet_1"}]
                     :collection_id coll-eid
                     :creator_id    "ann@heart.band"
                     :created_at    string?}
                    ser))
            (is (not (contains? ser :id)))

            (testing "and depend on the Collection"
              (is (= #{[{:model "Collection" :id coll-eid}]}
                     (set (serdes/dependencies ser)))))))

        (testing "or can be outside collections"
          (let [ser (serdes/extract-one "NativeQuerySnippet" {} (t2/select-one :model/NativeQuerySnippet :id s2-id))]
            (is (malli= [:map
                         [:serdes/meta [:= [{:model "NativeQuerySnippet"
                                             :id    s2-eid
                                             :label "snippet_2"}]]]
                         [:creator_id  [:= "ann@heart.band"]]
                         [:created_at  :string]
                         [:collection_id {:optional true} :nil]]
                        ser))
            (is (not (contains? ser :id)))

            (testing "and has no deps"
              (is (empty? (serdes/dependencies ser))))))))))

(deftest timelines-and-events-test
  (mt/with-empty-h2-app-db
    (ts/with-temp-dpc [:model/User
                       {ann-id :id}
                       {:first_name "Ann"
                        :last_name  "Wilson"
                        :email      "ann@heart.band"}

                       :model/Collection
                       {coll-id  :id
                        coll-eid :entity_id}
                       {:name              "Shared Collection"
                        :personal_owner_id nil}

                       :model/Timeline
                       {empty-id  :id
                        empty-eid :entity_id}
                       {:name          "Empty Timeline"
                        :collection_id coll-id
                        :creator_id    ann-id}

                       :model/Timeline
                       {line-id  :id
                        line-eid :entity_id}
                       {:name          "Populated Timeline"
                        :collection_id coll-id
                        :creator_id    ann-id}

                       :model/TimelineEvent
                       _
                       {:name        "First Event"
                        :creator_id  ann-id
                        :timestamp   #t "2020-04-11T00:00Z"
                        :timeline_id line-id}]
      (testing "timelines"
        (testing "with no events"
          (let [ser (ts/extract-one "Timeline" empty-id)]
            (is (=? {:serdes/meta   [{:model "Timeline" :id empty-eid :label "empty_timeline"}]
                     :collection_id coll-eid
                     :creator_id    "ann@heart.band"
                     :created_at    string?}
                    ser))
            (is (not (contains? ser :id)))

            (testing "depend on the Collection"
              (is (= #{[{:model "Collection" :id coll-eid}]}
                     (set (serdes/dependencies ser)))))))

        (testing "with events"
          (let [ser (ts/extract-one "Timeline" line-id)]
            (is (=? {:serdes/meta   [{:model "Timeline" :id line-eid :label "populated_timeline"}]
                     :collection_id coll-eid
                     :creator_id    "ann@heart.band"
                     :created_at    string?
                     :events        [{:timestamp  "2020-04-11T00:00:00Z"
                                      :creator_id "ann@heart.band"
                                      :created_at string?}]}
                    ser))
            (is (not (contains? ser :id)))
            (is (not (contains? (-> ser :events first) :id)))

            (testing "depend on the Collection"
              (is (= #{[{:model "Collection" :id coll-eid}]}
                     (set (serdes/dependencies ser)))))))))))

(deftest segments-test
  (mt/with-empty-h2-app-db
    (ts/with-temp-dpc [:model/User       {ann-id :id}        {:first_name "Ann"
                                                              :last_name  "Wilson"
                                                              :email      "ann@heart.band"}
                       :model/Database   {db-id :id}        {:name "My Database"}
                       :model/Table      {no-schema-id :id} {:name "Schemaless Table" :db_id db-id}
                       :model/Field      {field-id :id}     {:name "Some Field" :table_id no-schema-id}

                       :model/Segment
                       {s1-id  :id
                        s1-eid :entity_id}
                       {:name       "My Segment"
                        :creator_id ann-id
                        :table_id   no-schema-id
                        :definition {:source-table no-schema-id
                                     :aggregation  [[:count]]
                                     :filter       [:< [:field field-id nil] 18]}}]
      (testing "segment"
        (let [ser (serdes/extract-one "Segment" {} (t2/select-one :model/Segment :id s1-id))]
          (is (=? {:serdes/meta [{:model "Segment" :id s1-eid :label "my_segment"}]
                   :table_id    ["My Database" nil "Schemaless Table"]
                   :creator_id  "ann@heart.band"
                   :definition  {:source-table ["My Database" nil "Schemaless Table"]
                                 :aggregation  [[:count]]
                                 :filter       [:< [:field ["My Database" nil
                                                            "Schemaless Table" "Some Field"]
                                                    nil] 18]}
                   :created_at  string?}
                  ser))
          (is (not (contains? ser :id)))

          (testing "depend on the Table and any fields from the definition"
            (is (= #{[{:model "Database" :id "My Database"}
                      {:model "Table" :id "Schemaless Table"}]
                     [{:model "Database" :id "My Database"}
                      {:model "Table" :id "Schemaless Table"}
                      {:model "Field" :id "Some Field"}]}
                   (set (serdes/dependencies ser))))))))))

(deftest implicit-action-test
  (mt/with-empty-h2-app-db
    (ts/with-temp-dpc [:model/User     {ann-id :id} {:first_name "Ann"
                                                     :last_name  "Wilson"
                                                     :email      "ann@heart.band"}
                       :model/Database {db-id :id :as db} {:name "My Database"}]
      (mt/with-db db
        (mt/with-actions [{card-id-1  :id
                           card-eid-1 :entity_id}
                          {:name          "Source question"
                           :database_id   db-id
                           :type          :model
                           :query_type    :native
                           :dataset_query (mt/native-query {:native "select 1"})
                           :creator_id    ann-id}

                          {:keys [action-id]}
                          {:name       "My Action"
                           :type       :implicit
                           :kind       "row/update"
                           :creator_id ann-id
                           :model_id   card-id-1}]
          (let [action (action/select-action :id action-id)]
            (testing "implicit action"
              (let [ser (ts/extract-one "Action" action-id)]
                (is (=? {:serdes/meta [{:model "Action" :id (:entity_id action) :label "my_action"}]
                         :creator_id  "ann@heart.band"
                         :type        "implicit"
                         :created_at  string?
                         :model_id    card-eid-1
                         :implicit    [{:kind "row/update"}]}
                        ser))
                (is (not (contains? ser :id)))

                (testing "depends on the Model"
                  (is (= #{[{:model "Card" :id card-eid-1}]}
                         (set (serdes/dependencies ser)))))))))))))

(deftest http-action-test
  (mt/with-empty-h2-app-db
    (ts/with-temp-dpc [:model/User     {ann-id :id} {:first_name "Ann"
                                                     :last_name  "Wilson"
                                                     :email      "ann@heart.band"}
                       :model/Database {db-id :id :as db} {:name "My Database"}]
      (mt/with-db db
        (mt/with-actions [{card-id-1  :id
                           card-eid-1 :entity_id}
                          {:name          "Source question"
                           :database_id   db-id
                           :type          :model
                           :query_type    :native
                           :dataset_query (mt/native-query {:native "select 1"})
                           :creator_id    ann-id}

                          {:keys [action-id]}
                          {:name       "My Action"
                           :type       :http
                           :template   {}
                           :creator_id ann-id
                           :model_id   card-id-1}]
          (let [action (action/select-action :id action-id)]
            (testing "action"
              (let [ser (ts/extract-one "Action" action-id)]
                (is (=? {:serdes/meta [{:model "Action" :id (:entity_id action) :label "my_action"}]
                         :creator_id  "ann@heart.band"
                         :type        "http"
                         :created_at  string?
                         :model_id    card-eid-1
                         :http        [{:template {}}]}
                        ser))
                (is (not (contains? ser :id)))

                (testing "depends on the Model"
                  (is (= #{[{:model "Card" :id card-eid-1}]}
                         (set (serdes/dependencies ser)))))))))))))

(deftest query-action-test
  (mt/with-empty-h2-app-db
    (ts/with-temp-dpc [:model/User     {ann-id :id} {:first_name "Ann"
                                                     :last_name  "Wilson"
                                                     :email      "ann@heart.band"}
                       :model/Database {db-id :id :as db} {:name "My Database"}]
      (mt/with-db db
        (mt/with-actions [{card-id-1  :id
                           card-eid-1 :entity_id}
                          {:name          "Source question"
                           :database_id   db-id
                           :type          :model
                           :query_type    :native
                           :dataset_query (mt/native-query {:native "select 1"})
                           :creator_id    ann-id}

                          {:keys [action-id]}
                          {:name          "My Action"
                           :type          :query
                           :dataset_query {:type "native", :native {:native "select 1"}, :database db-id}
                           :database_id   db-id
                           :creator_id    ann-id
                           :model_id      card-id-1}]
          (let [action (action/select-action :id action-id)]
            (testing "action"
              (let [ser (ts/extract-one "Action" action-id)]
                (is (=? {:serdes/meta [{:model "Action"
                                        :id    (:entity_id action)
                                        :label "my_action"}]
                         :type        "query"
                         :creator_id  "ann@heart.band"
                         :created_at  string?
                         :query       [{:dataset_query {:database "My Database"
                                                        :type     "native"
                                                        :native   {:native "select 1"}}}]
                         :model_id    card-eid-1}
                        ser))
                (is (not (contains? ser :id)))

                (testing "depends on the Model and Database"
                  (is (= #{[{:model "Database" :id "My Database"}]
                           [{:model "Card" :id card-eid-1}]}
                         (set (serdes/dependencies ser)))))))))))))

(deftest field-values-test
  (mt/with-empty-h2-app-db
    (ts/with-temp-dpc [:model/Database {db-id        :id} {:name "My Database"}
                       :model/Table    {no-schema-id :id} {:name "Schemaless Table" :db_id db-id}
                       :model/Field    {field-id     :id} {:name "Some Field"
                                                           :table_id no-schema-id
                                                           :fingerprint {:global {:distinct-count 75 :nil% 0.0}
                                                                         :type   {:type/Text {:percent-json   0.0
                                                                                              :percent-url    0.0
                                                                                              :percent-email  0.0
                                                                                              :percent-state  0.0
                                                                                              :average-length 8.333333333333334}}}}

                       :model/FieldValues
                       {fv-id       :id
                        values      :values}
                       {:field_id              field-id
                        :hash_key              nil
                        :has_more_values       false
                        :type                  :full
                        :human_readable_values []
                        :values ["Artisan" "Asian" "BBQ" "Bakery" "Bar" "Brewery" "Burger" "Coffee Shop"
                                 "Diner" "Indian" "Italian" "Japanese" "Mexican" "Middle Eastern" "Pizza"
                                 "Seafood" "Steakhouse" "Tea Room" "Winery"]}]
      (testing "field values"
        (let [ser (serdes/extract-one "FieldValues" {} (t2/select-one :model/FieldValues :id fv-id))]
          (is (=? {:serdes/meta [{:model "Database" :id "My Database"}
                                 {:model "Table"    :id "Schemaless Table"}
                                 {:model "Field"    :id "Some Field"}
                                 {:model "FieldValues" :id "0"}] ; Always 0.
                   :created_at  string?
                   :values      values}
                  ser))
          (is (not (contains? ser :id)))
          (is (not (contains? ser :field_id))
              ":field_id is dropped; its implied by the path")

          (testing "depend on the parent Field"
            (is (= #{[{:model "Database"   :id "My Database"}
                      {:model "Table"      :id "Schemaless Table"}
                      {:model "Field"      :id "Some Field"}]}
                   (set (serdes/dependencies ser)))))))
      (testing "extract-metabase behavior"
        (testing "without :include-field-values"
          (is (= #{}
                 (ids-by-model "FieldValues" (extract/extract {})))))
        (testing "with :include-field-values true"
          (let [models (->> {:include-field-values true} extract/extract (map (comp :model last :serdes/meta)))]
            (is (= 1
                   (t2/count :model/FieldValues)
                   (count (filter #{"FieldValues"} models))))))))))

(deftest cards-test
  (mt/with-empty-h2-app-db
    (ts/with-temp-dpc
      [:model/User       {mark-id :id}    {:first_name "Mark"
                                           :last_name  "Knopfler"
                                           :email      "mark@direstrai.ts"}
       :model/Database   {db-id    :id}   {:name "My Database"}
       :model/Table      {table-id :id}   {:name "Schemaless Table" :db_id db-id}
       :model/Field      {field-id :id}   {:name "A Field" :table_id table-id}
       :model/Collection {coll-id-1  :id} {:name "1st collection"}

       :model/Collection
       {coll-id-2  :id
        coll-eid-2 :entity_id}
       {:name "2nd collection"}

       :model/Card
       {card-id-1  :id
        card-eid-1 :entity_id}
       {:name          "Source question"
        :database_id   db-id
        :table_id      table-id
        :collection_id coll-id-1
        :creator_id    mark-id}

       :model/Card
       {card-id-2  :id}
       {:name          "Card 2"
        :database_id   db-id
        :table_id      table-id
        :collection_id coll-id-2
        :creator_id    mark-id
        :parameters    [{:id                   "abc"
                         :type                 "category"
                         :name                 "CATEGORY"
                         :values_source_type   "card"
                         ;; card_id is in a different collection with dashboard's collection
                         :values_source_config {:card_id     card-id-1
                                                :value_field [:field field-id nil]}}]}]
      (testing "Cards with parameter's source is another question"
        (let [ser (serdes/extract-one "Card" {} (t2/select-one :model/Card :id card-id-2))]
          (is (= [{:id                   "abc",
                   :type                 :category,
                   :name                 "CATEGORY",
                   :values_source_type   "card",
                   :values_source_config {:card_id card-eid-1,
                                          :value_field [:field ["My Database" nil "Schemaless Table" "A Field"] nil]}}]
                 (:parameters ser)))
          (is (= #{[{:model "Database"   :id "My Database"}]
                   [{:model "Collection" :id coll-eid-2}]
                   [{:model "Database"   :id "My Database"}
                    {:model "Table"      :id "Schemaless Table"}]
                   [{:model "Card"       :id card-eid-1}]
                   [{:model "Database"   :id "My Database"}
                    {:model "Table"      :id "Schemaless Table"}
                    {:model "Field"      :id "A Field"}]}
                 (set (serdes/dependencies ser))))))
      (testing "Nullable transformations stay as nulls"
        (let [ser (serdes/extract-one "Card" {} (t2/select-one :model/Card :id card-id-2))]
          (is (=? {:made_public_by_id nil}
                  ser)))))))

#_{:clj-kondo/ignore [:metabase/i-like-making-cams-eyes-bleed-with-horrifically-long-tests]}
(deftest selective-serialization-basic-test
  (mt/with-empty-h2-app-db
    (ts/with-temp-dpc [:model/User       {mark-id :id}              {:first_name "Mark"
                                                                     :last_name  "Knopfler"
                                                                     :email      "mark@direstrai.ts"}
                       :model/Collection {coll1-id   :id
                                          coll1-eid  :entity_id}    {:name "Some Collection"}
                       :model/Collection {coll2-id   :id
                                          coll2-eid  :entity_id}    {:name     "Nested Collection"
                                                                     :location (str "/" coll1-id "/")}
                       :model/Collection {coll3-id   :id
                                          coll3-eid  :entity_id}    {:name     "Grandchild Collection"
                                                                     :location (str "/" coll1-id "/" coll2-id "/")}

                       :model/Database   {db-id      :id}           {:name "My Database"}
                       :model/Table      {no-schema-id :id}         {:name "Schemaless Table" :db_id db-id}
                       :model/Field      _                          {:name "Some Field" :table_id no-schema-id}
                       :model/Table      {schema-id    :id}         {:name        "Schema'd Table"
                                                                     :db_id       db-id
                                                                     :schema      "PUBLIC"}
                       :model/Field      {field-id :id}             {:name "Other Field" :table_id schema-id}
                       :model/Field      {field-id2 :id}            {:name "Field To Click 1" :table_id schema-id}
                       :model/Field      {field-id3 :id}            {:name "Field To Click 2" :table_id schema-id}

                       ;; One dashboard and three cards in each of the three collections:
                       ;; Two cards contained in the dashboard and one freestanding.
                       :model/Dashboard  {dash1-id     :id
                                          dash1-eid    :entity_id}  {:name          "Dashboard 1"
                                                                     :collection_id coll1-id
                                                                     :creator_id    mark-id}
                       :model/Card       {c1-1-id  :id
                                          c1-1-eid :entity_id}      {:name          "Question 1-1"
                                                                     :database_id   db-id
                                                                     :table_id      no-schema-id
                                                                     :collection_id coll1-id
                                                                     :creator_id    mark-id}
                       :model/Card       {c1-2-id  :id
                                          c1-2-eid :entity_id}      {:name          "Question 1-2"
                                                                     :database_id   db-id
                                                                     :table_id      schema-id
                                                                     :collection_id coll1-id
                                                                     :creator_id    mark-id}
                       :model/Card       {c1-3-eid :entity_id}      {:name          "Question 1-3"
                                                                     :database_id   db-id
                                                                     :table_id      schema-id
                                                                     :collection_id coll1-id
                                                                     :creator_id    mark-id}

                       :model/DashboardCard _                       {:card_id      c1-1-id
                                                                     :dashboard_id dash1-id}
                       :model/DashboardCard _                       {:card_id      c1-2-id
                                                                     :dashboard_id dash1-id}

                       ;; Second dashboard, in the middle collection.
                       :model/Dashboard  {dash2-id     :id
                                          dash2-eid    :entity_id}  {:name          "Dashboard 2"
                                                                     :collection_id coll2-id
                                                                     :creator_id    mark-id}
                       :model/Card       {c2-1-id  :id
                                          c2-1-eid :entity_id}      {:name          "Question 2-1"
                                                                     :database_id   db-id
                                                                     :table_id      no-schema-id
                                                                     :collection_id coll2-id
                                                                     :creator_id    mark-id}
                       :model/Card       {c2-2-id  :id
                                          c2-2-eid :entity_id}      {:name          "Question 2-2"
                                                                     :database_id   db-id
                                                                     :table_id      schema-id
                                                                     :collection_id coll2-id
                                                                     :creator_id    mark-id}
                       :model/Card       {c2-3-eid :entity_id}      {:name          "Question 2-3"
                                                                     :database_id   db-id
                                                                     :table_id      schema-id
                                                                     :collection_id coll2-id
                                                                     :creator_id    mark-id}

                       :model/DashboardCard _                       {:card_id      c2-1-id
                                                                     :dashboard_id dash2-id}
                       :model/DashboardCard _                       {:card_id      c2-2-id
                                                                     :dashboard_id dash2-id}

                       ;; Third dashboard, in the grandchild collection.
                       :model/Dashboard  {dash3-id     :id
                                          dash3-eid    :entity_id}  {:name          "Dashboard 3"
                                                                     :collection_id coll3-id
                                                                     :creator_id    mark-id}

                       :model/Card       {c3-1-id  :id
                                          c3-1-eid :entity_id}      {:name          "Question 3-1"
                                                                     :database_id   db-id
                                                                     :table_id      no-schema-id
                                                                     :collection_id coll3-id
                                                                     :creator_id    mark-id}
                       :model/Card       {c3-2-id  :id
                                          c3-2-eid :entity_id}      {:name          "Question 3-2"
                                                                     :database_id   db-id
                                                                     :table_id      schema-id
                                                                     :collection_id coll3-id
                                                                     :creator_id    mark-id}
                       :model/Card       {c3-3-eid :entity_id}      {:name          "Question 3-3"
                                                                     :database_id   db-id
                                                                     :table_id      schema-id
                                                                     :collection_id coll3-id
                                                                     :creator_id    mark-id}

                       :model/DashboardCard _                       {:card_id      c3-1-id
                                                                     :dashboard_id dash3-id}
                       :model/DashboardCard _                       {:card_id      c3-2-id
                                                                     :dashboard_id dash3-id}

                       ;; Fourth dashboard where its parameter's source is another card
                       :model/Collection   {coll4-id   :id
                                            _coll4-eid :entity_id}    {:name     "Forth collection"}
                       :model/Card         {c4-id  :id
                                            c4-eid :entity_id}        {:name          "Question 4-1"
                                                                       :database_id   db-id
                                                                       :table_id      no-schema-id
                                                                       :collection_id coll4-id
                                                                       :creator_id    mark-id
                                                                       :parameters    [{:id                   "abc"
                                                                                        :type                 "category"
                                                                                        :name                 "CATEGORY"
                                                                                        :values_source_type   "card"
                                                                                         ;; card_id is in a different collection with dashboard's collection
                                                                                        :values_source_config {:card_id     c1-1-id
                                                                                                               :value_field [:field field-id nil]}}]}

                       :model/Dashboard    {dash4-id     :id
                                            dash4-eid    :entity_id}  {:name          "Dashboard 4"
                                                                       :collection_id coll4-id
                                                                       :creator_id    mark-id
                                                                       :parameters    [{:id                   "def"
                                                                                        :type                 "category"
                                                                                        :name                 "CATEGORY"
                                                                                        :values_source_type   "card"
                                                                                         ;; card_id is in a different collection with dashboard's collection
                                                                                        :values_source_config {:card_id     c1-2-id
                                                                                                               :value_field [:field field-id nil]}}]}
                       :model/DashboardCard _                       {:card_id      c4-id
                                                                     :dashboard_id dash4-id}

                       ;; Fifth dashboard which has :click_behavior defined.
                       :model/Collection    {coll5-id      :id}        {:name          "Fifth collection"}
                       :model/Dashboard     {clickdash-id  :id
                                             clickdash-eid :entity_id} {:name          "Dashboard with click behavior"
                                                                        :collection_id coll5-id
                                                                        :creator_id    mark-id}
                       :model/DashboardCard _                          {:card_id      c3-1-id
                                                                        :dashboard_id clickdash-id
                                                                        :visualization_settings
                                                                 ;; Top-level click behavior for the card.
                                                                        (let [dimension  [:dimension [:field "something" {:base-type "type/Text"}]]
                                                                              mapping-id (json/encode dimension)]
                                                                          {:click_behavior {:type     "link"
                                                                                            :linkType "question"
                                                                                            :targetId c3-2-id
                                                                                            :parameterMapping
                                                                                            {mapping-id {:id     mapping-id
                                                                                                         :source {:type "column"
                                                                                                                  :id   "whatever"
                                                                                                                  :name "Just to serialize"}
                                                                                                         :target {:type      "dimension"
                                                                                                                  :id        mapping-id
                                                                                                                  :dimension dimension}}}}})}
                       ;;; stress-test that exporting various visualization_settings does not break
                       :model/DashboardCard _                          {:card_id c3-1-id
                                                                        :dashboard_id clickdash-id
                                                                        :visualization_settings
                                                                        {:column_settings
                                                                         {(str "[\"ref\",[\"field\"," field-id ",null]]")
                                                                          {:click_behavior
                                                                           {:type     "link"
                                                                            :linkType "dashboard"
                                                                            :targetId dash4-id}}
                                                                          (str "[\"ref\",[\"field\"," field-id2 ",null]]")
                                                                          {:click_behavior
                                                                           {:type "crossfilter"
                                                                            :parameterMapping
                                                                            {"abcdef" {:id "abcdef"
                                                                                       :source {:type "column"
                                                                                                :id field-id2
                                                                                                :name "Field To Click 1"}
                                                                                       :target {:type "parameter"
                                                                                                :id "abcdef"}}}}}
                                                                          (str "[\"ref\",[\"field\"," field-id3 ",null]]")
                                                                          (let [mapping-id (format "[\"dimension\",[\"fk->\",[\"field\",%d,null],[\"field\",%d,null]]]" field-id3 field-id)
                                                                                dimension [:dimension [:field field-id {:source-field field-id3}]]]
                                                                            {:click_behavior
                                                                             {:type "link"
                                                                              :linkType "question"
                                                                              :targetId c4-id
                                                                              :parameterMapping
                                                                              {mapping-id {:id mapping-id
                                                                                           :source {:type "column"
                                                                                                    :id   "Category_ID"
                                                                                                    :name "Category ID"}
                                                                                           :target {:type      "dimension"
                                                                                                    :id        mapping-id
                                                                                                    :dimension dimension}}}}})}}}]

      (testing "selecting a collection includes settings and data model by default"
        (is (= #{"Card" "Collection" "Dashboard" "Database" "Setting"}
               (->> {:targets [["Collection" coll1-id]]}
                    extract/extract
                    (map (comp :model first serdes/path))
                    set))))

      (testing "selecting a dashboard gets all cards its dashcards depend on"
        (testing "grandparent dashboard"
          (is (= #{[{:model "Dashboard" :id dash1-eid :label "dashboard_1"}]
                   [{:model "Card"      :id c1-1-eid  :label "question_1_1"}]
                   [{:model "Card"      :id c1-2-eid  :label "question_1_2"}]}
                 (->> (extract/extract {:targets [["Dashboard" dash1-id]] :no-settings true :no-data-model true})
                      (map serdes/path)
                      set))))

        (testing "middle dashboard"
          (is (= #{[{:model "Dashboard" :id dash2-eid :label "dashboard_2"}]
                   [{:model "Card"      :id c2-1-eid  :label "question_2_1"}]
                   [{:model "Card"      :id c2-2-eid  :label "question_2_2"}]}
                 (->> (extract/extract {:targets [["Dashboard" dash2-id]] :no-settings true :no-data-model true})
                      (map serdes/path)
                      set))))

        (testing "grandchild dashboard"
          (is (= #{[{:model "Dashboard" :id dash3-eid :label "dashboard_3"}]
                   [{:model "Card"      :id c3-1-eid  :label "question_3_1"}]
                   [{:model "Card"      :id c3-2-eid  :label "question_3_2"}]}
                 (->> (extract/extract {:targets [["Dashboard" dash3-id]] :no-settings true :no-data-model true})
                      (map serdes/path)
                      set))))

        (testing "a dashboard that has parameter source is another card"
          (is (=? #{[{:model "Dashboard"     :id dash4-eid :label "dashboard_4"}]
                    [{:model "Card"          :id c4-eid  :label "question_4_1"}]
                    ;; card that parameter on dashboard linked to
                    [{:model "Card"          :id c1-1-eid  :label "question_1_1"}]
                    ;; card that the card on dashboard linked to
                    [{:model "Card"          :id c1-2-eid  :label "question_1_2"}]}
                  (->> (extract/extract {:targets [["Dashboard" dash4-id]] :no-settings true :no-data-model true})
                       (map serdes/path)
                       set)))))

      (testing "selecting a dashboard gets any dashboards or cards it links to when clicked"
        (is (=? #{[{:model "Dashboard"       :id clickdash-eid :label "dashboard_with_click_behavior"}]
                  [{:model "Card"            :id c3-1-eid      :label "question_3_1"}]    ; Visualized card
                  [{:model "Dashboard"       :id dash4-eid     :label "dashboard_4"}]     ; Linked dashboard
                  [{:model "Card"            :id c3-2-eid      :label "question_3_2"}]    ; Linked card
                  [{:model "Card"            :id c4-eid        :label "question_4_1"}]    ; Transitive via dash4
                  [{:model "Card"            :id c1-1-eid      :label "question_1_1"}]    ; Linked by c4
                  [{:model "Card"            :id c1-2-eid      :label "question_1_2"}]}   ; Linked by dash4
                (->> (extract/extract {:targets [["Dashboard" clickdash-id]] :no-settings true :no-data-model true})
                     (map serdes/path)
                     set))))

      (testing "selecting a collection gets all its contents"
        (let [grandchild-paths  #{[{:model "Collection"    :id coll1-eid :label "some_collection"}]
                                  [{:model "Collection"    :id coll2-eid :label "nested_collection"}]
                                  [{:model "Collection"    :id coll3-eid :label "grandchild_collection"}]
                                  [{:model "Dashboard"     :id dash3-eid :label "dashboard_3"}]
                                  [{:model "Card"          :id c3-1-eid  :label "question_3_1"}]
                                  [{:model "Card"          :id c3-2-eid  :label "question_3_2"}]
                                  [{:model "Card"          :id c3-3-eid  :label "question_3_3"}]}
              middle-paths      #{[{:model "Collection"    :id coll1-eid :label "some_collection"}]
                                  [{:model "Collection"    :id coll2-eid :label "nested_collection"}]
                                  [{:model "Dashboard"     :id dash2-eid :label "dashboard_2"}]
                                  [{:model "Card"          :id c2-1-eid  :label "question_2_1"}]
                                  [{:model "Card"          :id c2-2-eid  :label "question_2_2"}]
                                  [{:model "Card"          :id c2-3-eid  :label "question_2_3"}]}
              grandparent-paths #{[{:model "Collection"    :id coll1-eid :label "some_collection"}]
                                  [{:model "Dashboard"     :id dash1-eid :label "dashboard_1"}]
                                  [{:model "Card"          :id c1-1-eid  :label "question_1_1"}]
                                  [{:model "Card"          :id c1-2-eid  :label "question_1_2"}]
                                  [{:model "Card"          :id c1-3-eid  :label "question_1_3"}]}]
          (testing "grandchild collection has all its own contents"
            (is (= grandchild-paths ; Includes the third card not found in the collection
                   (->> (extract/extract {:targets [["Collection" coll3-id]] :no-settings true :no-data-model true})
                        (map serdes/path)
                        set))))
          (testing "middle collection has all its own plus the grandchild and its contents"
            (is (= (set/union middle-paths grandchild-paths)
                   (->> (extract/extract {:targets [["Collection" coll2-id]] :no-settings true :no-data-model true})
                        (map serdes/path)
                        set))))
          (testing "grandparent collection has all its own plus the grandchild and middle collections with contents"
            (is (= (set/union grandparent-paths middle-paths grandchild-paths)
                   (->> (extract/extract {:targets [["Collection" coll1-id]] :no-settings true :no-data-model true})
                        (map serdes/path)
                        set))))

          (testing "depending on data from personal collections results in errors"
            (mt/with-log-messages-for-level [messages [metabase-enterprise :warn]]
              (extract/extract {:targets [["Collection" coll4-id]] :no-settings true :no-data-model true})
              (let [msgs (into #{}
                               (map :message)
                               (messages))]
                (is (some #(str/starts-with? % "Failed to export Dashboard") msgs))
                (is (some #(str/starts-with? % "Failed to export Cards") msgs))))))))))

(deftest click-behavior-references-to-deleted-cards
  (mt/with-empty-h2-app-db
    (ts/with-temp-dpc [:model/User       {mark-id :id}              {:first_name "Mark"
                                                                     :last_name  "Knopfler"
                                                                     :email      "mark@direstrai.ts"}
                       :model/Collection {coll-id   :id
                                          coll-eid  :entity_id}    {:name "Some Collection"}
                       :model/Database   {db-id      :id}           {:name "My Database"}
                       :model/Table      {no-schema-id :id}         {:name "Schemaless Table" :db_id db-id}
                       :model/Field      _                          {:name "Some Field" :table_id no-schema-id}
                       :model/Table      {schema-id    :id}         {:name        "Schema'd Table"
                                                                     :db_id       db-id
                                                                     :schema      "PUBLIC"}
                       :model/Field      {field-id :id}             {:name "Other Field" :table_id schema-id}
                       :model/Field      {field-id3 :id}            {:name "Field To Click 2" :table_id schema-id}

                       :model/Card       {card-id  :id
                                          card-eid :entity_id}      {:name          "A Normal Question"
                                                                     :database_id   db-id
                                                                     :table_id      no-schema-id
                                                                     :collection_id coll-id
                                                                     :creator_id    mark-id}

                       :model/Card       {deleted-card-id :id}      {:collection_id coll-id}

                       :model/Dashboard  {deleted-dash-id :id}      {:collection_id coll-id}

                       :model/Dashboard     {clickdash-id  :id
                                             clickdash-eid :entity_id} {:name          "Dashboard"
                                                                        :collection_id coll-id
                                                                        :creator_id    mark-id}
                       :model/DashboardCard _                          {:card_id      card-id
                                                                        :dashboard_id clickdash-id
                                                                        :visualization_settings
                                                                        ;; links to a (soon-to-be) deleted card
                                                                        {:click_behavior {:type     "link"
                                                                                          :linkType "question"
                                                                                          :targetId deleted-card-id}}}
                       ;;; stress-test that exporting various visualization_settings does not break
                       :model/DashboardCard _                          {:card_id card-id
                                                                        :dashboard_id clickdash-id
                                                                        :visualization_settings
                                                                        {:column_settings
                                                                         {(str "[\"ref\",[\"field\"," field-id ",null]]")
                                                                          {:click_behavior
                                                                           {:type     "link"
                                                                            :linkType "dashboard"
                                                                            :targetId deleted-dash-id}}

                                                                          (str "[\"ref\",[\"field\"," field-id3 ",null]]")
                                                                          {:click_behavior
                                                                           {:type "link"
                                                                            :linkType "question"
                                                                            :targetId deleted-card-id}}}}}]

      (t2/delete! :model/Card deleted-card-id)
      (t2/delete! :model/Dashboard deleted-dash-id)
      (testing "the references to deleted cards and dashboards are ignored"
        (is (= #{[{:model "Dashboard" :id clickdash-eid :label "dashboard"}]
                 [{:model "Collection" :id coll-eid :label "some_collection"}]
                 [{:model "Card" :id card-eid :label "a_normal_question"}]}
               (->> {:targets [["Collection" coll-id]]
                     :no-settings true :no-data-model true}
                    extract/extract
                    (map serdes/path)
                    (into #{})))))
      (testing "the click behavior looks sane"
        (is (= #{{:column_settings nil}
                 {:column_settings {"[\"ref\",[\"field\",[\"My Database\",\"PUBLIC\",\"Schema'd Table\",\"Other Field\"],null]]" {}
                                    "[\"ref\",[\"field\",[\"My Database\",\"PUBLIC\",\"Schema'd Table\",\"Field To Click 2\"],null]]" {}}}}
               (->> {:targets [["Collection" coll-id]]
                     :no-settings true :no-data-model true}
                    extract/extract
                    (filter #(= (:entity_id %) clickdash-eid))
                    first
                    :dashcards
                    (map :visualization_settings)
                    (into #{}))))))))

(deftest field-references-test
  (mt/with-empty-h2-app-db
    (ts/with-temp-dpc [:model/Database   {db-id          :id}        {:name "My Database"}
                       :model/Table      {no-schema-id   :id}        {:name "Schemaless Table" :db_id db-id}
                       :model/Field      {some-field-id  :id}        {:name "Some Field" :table_id no-schema-id}
                       :model/Table      {schema-id      :id}        {:name        "Schema'd Table"
                                                                      :db_id       db-id
                                                                      :schema      "PUBLIC"}
                       :model/Field      {other-field-id :id}        {:name "Other Field" :table_id schema-id}
                       :model/Field      {fk-id          :id}        {:name     "Foreign Key"
                                                                      :table_id schema-id
                                                                      :fk_target_field_id some-field-id}
                       :model/Field      {nested-id      :id}        {:name "Nested Field"
                                                                      :table_id schema-id
                                                                      :parent_id other-field-id}]

      (testing "fields that reference foreign keys are properly exported as Field references"
        (is (= ["My Database" nil "Schemaless Table" "Some Field"]
               (:fk_target_field_id (ts/extract-one "Field" fk-id)))))

      (testing "Fields that reference parents are properly exported as Field references"
        (is (= ["My Database" "PUBLIC" "Schema'd Table" "Other Field"]
               (:parent_id (ts/extract-one "Field" nested-id))))
        (is (= [{:model "Database", :id "My Database"}
                {:model "Schema", :id "PUBLIC"}
                {:model "Table", :id "Schema'd Table"}
                {:model "Field", :id "Other Field"}
                {:model "Field", :id "Nested Field"}]
               (:serdes/meta (ts/extract-one "Field" nested-id))))))))

(deftest escape-report-test
  (mt/with-empty-h2-app-db
    (ts/with-temp-dpc [:model/Collection    {coll1-id :id} {:name "Some Collection"}
                       :model/Collection    {coll2-id :id} {:name "Other Collection"}
                       :model/Collection    {coll3-id :id} {:name "Third Collection"}
                       :model/Dashboard     {dash-id :id}  {:name "A Dashboard" :collection_id coll1-id}
                       :model/Card          {card1-id :id} {:name "Some Card"}
                       :model/DashboardCard _              {:card_id card1-id :dashboard_id dash-id}
                       :model/Card          _              {:name          "Dependent Card"
                                                            :collection_id coll2-id
                                                            :dataset_query {:query {:source-table (str "card__" card1-id)}}}
                       :model/User          user           {:email "dirk@kirk.ir"}
                       :model/Collection    pcoll          {:name              "Personal Collection"
                                                            :personal_owner_id (:id user)}
                       :model/Card          pcard          {:name          "Personal Card"
                                                            :collection_id (:id pcoll)}
                       :model/Card          _              {:name          "External Card"
                                                            :dataset_query {:query {:source-table (str "card__" (:id pcard))}}}
                       :model/Card          _              {:name          "Card with parameters"
                                                            :collection_id coll3-id
                                                            :parameters    [{:id                   "abc"
                                                                             :type                 "category"
                                                                             :values_source_type   "card"
                                                                             :values_source_config {:card_id card1-id}}]}]
      (testing "Complain about card not available for exporting"
        (mt/with-log-messages-for-level [messages [metabase-enterprise :warn]]
          (extract/extract {:targets       [["Collection" coll1-id]]
                            :no-settings   true
                            :no-data-model true})
          (is (some #(str/starts-with? % "Failed to export Dashboard")
                    (into #{}
                          (map :message)
                          (messages))))))
      (testing "Complain about card depending on an outside card: "
        (testing "when its :source-table"
          (mt/with-log-messages-for-level [messages [metabase-enterprise :warn]]
            (extract/extract {:targets       [["Collection" coll2-id]]
                              :no-settings   true
                              :no-data-model true})
            (is (some #(str/starts-with? % "Failed to export Cards")
                      (into #{}
                            (map :message)
                            (messages))))))
        (testing "when it's :parameters"
          (mt/with-log-messages-for-level [messages [metabase-enterprise :warn]]
            (extract/extract {:targets       [["Collection" coll2-id]]
                              :no-settings   true
                              :no-data-model true})
            (is (some #(str/starts-with? % "Failed to export Cards")
                      (into #{}
                            (map :message)
                            (messages)))))))
      (testing "When exporting all collections"
        (testing "Complain about dependents in personal collections"
          (mt/with-log-messages-for-level [messages [metabase-enterprise :warn]]
            (extract/extract {:no-settings   true
                              :no-data-model true})
            (is (some #(str/starts-with? % "Failed to export Cards")
                      (into #{}
                            (map :message)
                            (messages))))))))))

(deftest recursive-colls-test
  (mt/with-empty-h2-app-db
    (mt/with-temp [:model/Collection {parent-id  :id
                                      parent-eid :entity_id} {:name "Top-Level Collection"}
                   :model/Collection {middle-id  :id
                                      middle-eid :entity_id} {:name     "Nested Collection"
                                                              :location (format "/%s/" parent-id)}
                   :model/Collection {nested-id  :id
                                      nested-eid :entity_id} {:name     "Nested Collection"
                                                              :location (format "/%s/%s/" parent-id middle-id)}
                   :model/Card       _                       {:name          "Card To Skip"
                                                              :collection_id parent-id}
                   :model/Card       {ncard-eid :entity_id}  {:name          "Card To Export"
                                                              :collection_id nested-id}]
      (let [ser (extract/extract {:targets       [["Collection" nested-id]]
                                  :no-settings   true
                                  :no-data-model true})]
        (is (= #{parent-eid middle-eid nested-eid}
               (ids-by-model "Collection" ser)))
        (is (= #{ncard-eid}
               (ids-by-model "Card" ser)))))))

(deftest skip-analytics-collections-test
  (testing "Collections in 'analytics' namespace should not be extracted, see #37453"
    (mt/with-empty-h2-app-db
      (mbc/ensure-audit-db-installed!)
      (testing "sanity check that the audit collection exists"
        (is (some? (audit/default-audit-collection)))
        (is (some? (audit/default-custom-reports-collection))))
      (let [ser (extract/extract {:no-settings   true
                                  :no-data-model true})]
        (is (= #{} (ids-by-model "Collection" ser)))))))

(deftest entity-id-in-targets-test
  (mt/with-temp [:model/Collection c {:name "Top-Level Collection"}]
    (testing "Conversion from eid to id works"
      (is (= (:id c)
             (serdes/eid->id "Collection" (:entity_id c)))))
    (testing "Extracting by entity id works"
      (let [ser (extract/extract {:targets       [["Collection" (:entity_id c)]]
                                  :no-settings   true
                                  :no-data-model true})]
        (is (= #{(:entity_id c)}
               (ids-by-model "Collection" ser)))))))

(deftest extract-nested-test
  (testing "extract-nested working"
    (mt/with-temp [:model/Dashboard           d   {:name "Top Dash"}
                   :model/Card                c1  {:name "Some Card"}
                   :model/Card                c2  {:name "Some Inner Card"}
                   :model/DashboardCard       dc1 {:dashboard_id (:id d) :card_id (:id c1)}
                   :model/DashboardCardSeries s   {:dashboardcard_id (:id dc1) :card_id (:id c2)}]
      (let [spec (serdes/make-spec "DashboardCard" nil)]
        (is (= {(:id dc1) [s]}
               (#'serdes/transform->nested (-> spec :transform :series) {} [dc1])))
        (is (=? (assoc dc1 :series [s])
                (u/rfirst (serdes/extract-query "DashboardCard" {:where [:= :id (:id dc1)]})))))
      (let [spec (serdes/make-spec "Dashboard" nil)]
        (is (= {(:id d) [(assoc dc1 :series [s])]}
               (#'serdes/transform->nested (-> spec :transform :dashcards) {} [d])))
        (is (=? (assoc d
                       :dashcards [(assoc dc1 :series [s])]
                       :tabs nil)
                (u/rfirst (serdes/extract-query "Dashboard" {:where [:= :id (:id d)]}))))))))

(deftest extract-nested-efficient-test
  (testing "extract-nested is efficient"
    (mt/with-temp [:model/Dashboard           d1  {:name "Top Dash 1"}
                   :model/Dashboard           d2  {:name "Top Dash 2"}
                   :model/Card                c1  {:name "Some Card"}
                   :model/Card                c2  {:name "Some Inner Card"}
                   :model/Card                c3  {:name "Card for Dash 2"}
                   :model/DashboardCard       dc1 {:dashboard_id (:id d1) :card_id (:id c1)}
                   :model/DashboardCard       dc2 {:dashboard_id (:id d2) :card_id (:id c2)}
                   :model/DashboardCard       dc3 {:dashboard_id (:id d2) :card_id (:id c3)}
                   :model/DashboardCardSeries s   {:dashboardcard_id (:id dc1) :card_id (:id c2)}]
      (t2/with-call-count [qc]
        (is (=? [(assoc d1
                        :dashcards [(assoc dc1 :series [s])]
                        :tabs nil)
                 (assoc d2
                        :dashcards [(assoc dc2 :series nil)
                                    (assoc dc3 :series nil)]
                        :tabs nil)]
                (into [] (serdes/extract-query "Dashboard" {:where [:in :id [(:id d1) (:id d2)]]}))))
        ;; 1 per dashboard/dashcard/series/tabs
        (is (= 4 (qc)))))))

(deftest extract-nested-partitioned-test
  (testing "extract-nested will partition stuff by 100s"
    (mt/with-empty-h2-app-db
      (let [d   (ts/create! :model/Dashboard {:name "Dash"})
            c1  (ts/create! :model/Card {:name "Card"})
            dcs (vec (for [_ (range 7)]
                       (ts/create! :model/DashboardCard {:dashboard_id (:id d)
                                                         :card_id      (:id c1)})))]
        (t2/with-call-count [qc]
          (is (=? [(assoc d :dashcards dcs)]
                  (into [] (serdes/extract-query "Dashboard" {:batch-limit 5
                                                              :where [:= :id (:id d)]}))))
          ;; query count breakdown:
          ;; - 1 for dashboard
          ;; - 1 for tabs, there are none
          ;; - 1 for dashcards, there are 7
          ;; - 2 for series (7 dashcards / 5 -> 2 batches)
          (is (= 5 (qc))))))))

(deftest result-metadata-test
  (mt/with-temp [:model/Card c {:dataset_query (mt/query venues)}]
    (let [res (qp/process-query
               (qp/userland-query
                (:dataset_query c)
                {:card-id (:id c)}))]
      (when-not (= (:status res) :completed)
        (throw (ex-info "Query failed" res)))
      (let [ser (serdes/extract-one "Card" nil (t2/select-one :model/Card (:id c)))]
        (is (=? {:base_type          :type/Integer
                 :id                 [string? "PUBLIC" "VENUES" "CATEGORY_ID"]
                 :fk_target_field_id [string? "PUBLIC" "CATEGORIES" "ID"]
                 :field_ref          [:field [string? "PUBLIC" "VENUES" "CATEGORY_ID"] nil]}
                (->> (:result_metadata ser)
                     (u/seek #(= (:display_name %) "Category ID")))))))))

(deftest extract-single-collection-test
  (mt/with-empty-h2-app-db
    (ts/with-temp-dpc
      [:model/Collection    {coll-id :id}            {:name "Top-Level Collection"}
       :model/Dashboard     {dash-id :id
                             dash-eid :entity_id}    {:name "Top Dash"
                                                      :collection_id coll-id}
       :model/Card          {card-id-1 :id
                             card-eid-1 :entity_id} {:name "Some Card"
                                                     :collection_id coll-id}
       :model/Card          {card-id-2 :id
                             card-eid-2 :entity_id} {:name "Some Inner Card"
                                                     :collection_id coll-id}
       :model/DashboardTab  {tab-id-1 :id
                             tab-eid-1 :entity_id}  {:dashboard_id dash-id
                                                     :name "Tab 1"}
       :model/DashboardCard  _                      {:dashboard_id dash-id
                                                     :dashboard_tab_id tab-id-1
                                                     :card_id card-id-1}
       :model/DashboardTab  {tab-id-2 :id
                             tab-eid-2 :entity_id}  {:dashboard_id dash-id
                                                     :name "Tab 2"}
       :model/DashboardCard _                       {:dashboard_id dash-id
                                                     :dashboard_tab_id tab-id-2
                                                     :card_id card-id-2}]
      (let [extraction (extract/extract {:targets [["Collection" coll-id]] :no-settings true :no-data-model true})]
        (is (=? [{:name "Top Dash"
                  :dashcards [{:dashboard_tab_id [dash-eid tab-eid-1]
                               :card_id          card-eid-1}
                              {:dashboard_tab_id [dash-eid tab-eid-2]
                               :card_id          card-eid-2}]
                  :tabs [{:name "Tab 1"}
                         {:name "Tab 2"}]}]
                (by-model "Dashboard" extraction)))))))

<<<<<<< HEAD
(deftest metabot-test
  (mt/with-empty-h2-app-db
    (ts/with-temp-dpc
      [:model/Card {model-id :id
                    model-eid :entity_id} {:name "AI Model"
                                           :type :model}

       :model/Metabot {metabot-id :id
                       metabot-eid :entity_id} {:name "Test Metabot"
                                                :description "A test metabot"}

       :model/MetabotEntity {metabot-entity-eid :entity_id} {:metabot_id metabot-id
                                                             :model :dataset
                                                             :model_id model-id}]

      (testing "metabot extraction"
        (let [ser (ts/extract-one "Metabot" metabot-id)]
          (is (=? {:serdes/meta [{:model "Metabot" :id metabot-eid}]
                   :name "Test Metabot"
                   :description "A test metabot"
                   :entity_id metabot-eid
                   :entities [{:model "dataset"
                               :model_id model-eid
                               :entity_id metabot-entity-eid
                               :serdes/meta [{:model "Metabot" :id metabot-eid} {:model "MetabotEntity" :id metabot-entity-eid}]
                               :created_at string?}]
                   :created_at string?}
                  ser))
          (is (not (contains? ser :id)))

          (testing "metabot depends on its model entities"
            (is (= #{[{:model "Card" :id model-eid}]}
                   (set (serdes/dependencies ser))))))))))

(deftest metabot-collection-test
  (mt/with-empty-h2-app-db
    (ts/with-temp-dpc
      [:model/Collection {model-id :id
                          model-eid :entity_id} {:name "AI Model"}

       :model/Metabot {metabot-id :id
                       metabot-eid :entity_id} {:name "Test Metabot"
                                                :description "A test metabot"}

       :model/MetabotEntity {metabot-entity-eid :entity_id} {:metabot_id metabot-id
                                                             :model :collection
                                                             :model_id model-id}]

      (testing "metabot extraction"
        (let [ser (ts/extract-one "Metabot" metabot-id)]
          (is (=? {:serdes/meta [{:model "Metabot" :id metabot-eid}]
                   :name "Test Metabot"
                   :description "A test metabot"
                   :entity_id metabot-eid
                   :entities [{:model "collection"
                               :model_id model-eid
                               :entity_id metabot-entity-eid
                               :serdes/meta [{:model "Metabot" :id metabot-eid} {:model "MetabotEntity" :id metabot-entity-eid}]
                               :created_at string?}]
                   :created_at string?}
                  ser))
          (is (not (contains? ser :id)))

          (testing "metabot depends on its model entities"
            (is (= #{[{:model "Collection" :id model-eid}]}
                   (set (serdes/dependencies ser))))))))))
=======
(deftest visualizer-dashboard-card-settings-test
  (testing "visualizer settings transform entity IDs <-> card IDs"
    (let [card-entity-id "WcMlLFNVcy0iO49mKW3WH"
          card-id 621]
      (with-redefs [serdes/*import-fk* (fn [_entity-id _model]
                                         card-id)
                    serdes/*export-fk* (fn [_card-id _model]
                                         card-entity-id)]
        (testing "transforms sourceId in column mappings"
          (let [input {:visualization
                       {:columnValuesMapping
                        {:COLUMN_1 [{:sourceId (str "card:" card-entity-id)
                                     :originalName "CREATED_AT"
                                     :name "COLUMN_1"}]
                         :DIMENSION [(str "$_card:" card-entity-id "_name")]}}}
                expected {:visualization
                          {:columnValuesMapping
                           {:COLUMN_1 [{:sourceId (str "card:" card-id)
                                        :originalName "CREATED_AT"
                                        :name "COLUMN_1"}]
                            :DIMENSION [(str "$_card:" card-id "_name")]}}}
                result (serdes/import-visualizer-settings input)]
            (is (= expected result))))

        (testing "transforms sourceId in column mappings"
          (let [input {:visualization
                       {:columnValuesMapping
                        {:COLUMN_1 [{:sourceId (str "card:" card-id)
                                     :originalName "CREATED_AT"
                                     :name "COLUMN_1"}]
                         :DIMENSION [(str "$_card:" card-id "_name")]}}}
                expected {:visualization
                          {:columnValuesMapping
                           {:COLUMN_1 [{:sourceId (str "card:" card-entity-id)
                                        :originalName "CREATED_AT"
                                        :name "COLUMN_1"}]
                            :DIMENSION [(str "$_card:" card-entity-id "_name")]}}}
                result (serdes/export-visualizer-settings input)]
            (is (= expected result))))))))
>>>>>>> 6cef8aea
<|MERGE_RESOLUTION|>--- conflicted
+++ resolved
@@ -1697,7 +1697,6 @@
                          {:name "Tab 2"}]}]
                 (by-model "Dashboard" extraction)))))))
 
-<<<<<<< HEAD
 (deftest metabot-test
   (mt/with-empty-h2-app-db
     (ts/with-temp-dpc
@@ -1764,7 +1763,7 @@
           (testing "metabot depends on its model entities"
             (is (= #{[{:model "Collection" :id model-eid}]}
                    (set (serdes/dependencies ser))))))))))
-=======
+
 (deftest visualizer-dashboard-card-settings-test
   (testing "visualizer settings transform entity IDs <-> card IDs"
     (let [card-entity-id "WcMlLFNVcy0iO49mKW3WH"
@@ -1803,5 +1802,4 @@
                                         :name "COLUMN_1"}]
                             :DIMENSION [(str "$_card:" card-entity-id "_name")]}}}
                 result (serdes/export-visualizer-settings input)]
-            (is (= expected result))))))))
->>>>>>> 6cef8aea
+            (is (= expected result))))))))