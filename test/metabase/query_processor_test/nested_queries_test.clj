(ns metabase.query-processor-test.nested-queries-test
  "Tests for handling queries with nested expressions."
  (:require [clojure.test :refer :all]
            [honeysql.core :as hsql]
            [java-time :as t]
            [metabase
             [driver :as driver]
             [query-processor :as qp]
             [query-processor-test :as qp.test]
             [test :as mt]
             [util :as u]]
            [metabase.mbql.schema :as mbql.s]
            [metabase.models
             [card :as card :refer [Card]]
             [collection :as collection :refer [Collection]]
             [interface :as models]
             [permissions :as perms]
             [permissions-group :as group]
             [segment :refer [Segment]]]
            [metabase.models.query.permissions :as query-perms]))

(deftest basic-test
  (mt/test-drivers (mt/normal-drivers-with-feature :nested-queries)
    (testing "make sure we can do a basic query with MBQL source-query"
      (is (= {:rows [[1 "Red Medicine"                  4 10.0646 -165.374 3]
                     [2 "Stout Burgers & Beers"        11 34.0996 -118.329 2]
                     [3 "The Apple Pan"                11 34.0406 -118.428 2]
                     [4 "Wurstküche"                   29 33.9997 -118.465 2]
                     [5 "Brite Spot Family Restaurant" 20 34.0778 -118.261 2]]
              :cols (mapv
                     (partial qp.test/col :venues)
                     [:id :name :category_id :latitude :longitude :price])}
             (qp.test/rows-and-cols
               (mt/format-rows-by :venues
                 (mt/run-mbql-query nil
                   {:source-query {:source-table $$venues
                                   :order-by     [[:asc $venues.id]]
                                   :limit        10}
                    :limit        5}))))))))

(deftest basic-sql-source-query-test
  (mt/test-drivers (mt/normal-drivers-with-feature :nested-queries)
    (testing "make sure we can do a basic query with a SQL source-query"
      (is (= {:rows [[1 -165.374  4 3 "Red Medicine"                 10.0646]
                     [2 -118.329 11 2 "Stout Burgers & Beers"        34.0996]
                     [3 -118.428 11 2 "The Apple Pan"                34.0406]
                     [4 -118.465 29 2 "Wurstküche"                   33.9997]
                     [5 -118.261 20 2 "Brite Spot Family Restaurant" 34.0778]]
              :cols (mapv (partial qp.test/native-query-col :venues) [:id :longitude :category_id :price :name :latitude])}
             (mt/format-rows-by [int 4.0 int int str 4.0]
               (let [{source-query :query} (qp/query->native
                                            (mt/mbql-query venues
                                              {:fields [$id $longitude $category_id $price $name $latitude]}))]
                 (qp.test/rows-and-cols
                   (mt/run-mbql-query venues
                     {:source-query {:native source-query}
                      :order-by     [[:asc *venues.id]]
                      :limit        5})))))))))


<<<<<<< HEAD
(defn- breakout-results [& {:keys [has-source-metadata? native-source?],
                            :or {has-source-metadata? true native-source? false}}]
=======
(defn- breakout-results [& {:keys [has-source-metadata? has-extra-cols?]
                            :or   {has-source-metadata? true
                                   has-extra-cols?      false}}]
>>>>>>> 82fb3984
  {:rows [[1 22]
          [2 59]
          [3 13]
          [4  6]]
<<<<<<< HEAD
   :cols [(cond-> (qp.test/breakout-col (qp.test/col :venues :price))
            native-source?             (-> (assoc :field_ref [:field-literal "PRICE" :type/Integer])
                                           (dissoc :description :parent_id :visibility_type))
            (not has-source-metadata?) (dissoc :id :special_type :settings :fingerprint :table_id))
=======
   :cols [(cond-> (qp.test/breakout-col ((if has-extra-cols?
                                           qp.test/field-literal-col-keep-extra-cols
                                           qp.test/field-literal-col) :venues :price))
            (not has-source-metadata?)
            (dissoc :id :special_type :settings :fingerprint :table_id))
>>>>>>> 82fb3984
          (qp.test/aggregate-col :count)]})

(deftest mbql-source-query-breakout-aggregation-test
  (mt/test-drivers (mt/normal-drivers-with-feature :nested-queries)
    (testing "make sure we can do a query with breakout and aggregation using an MBQL source query"
      (is (= (breakout-results)
             (qp.test/rows-and-cols
               (mt/format-rows-by [int int]
                 (mt/run-mbql-query venues
                   {:source-query {:source-table $$venues}
                    :aggregation  [:count]
                    :breakout     [$price]}))))))))

(deftest breakout-fk-column-test
  (mt/test-drivers (mt/normal-drivers-with-feature :nested-queries :foreign-keys)
    (testing "Test including a breakout of a nested query column that follows an FK"
      (is (= {:rows [[1 174] [2 474] [3 78] [4 39]]
              :cols [(qp.test/breakout-col (qp.test/fk-col :checkins :venue_id :venues :price))
                     (qp.test/aggregate-col :count)]}
             (qp.test/rows-and-cols
               (mt/format-rows-by [int int]
                 (mt/run-mbql-query checkins
                   {:source-query {:source-table $$checkins
                                   :filter       [:> $date "2014-01-01"]}
                    :aggregation  [:count]
                    :order-by     [[:asc $venue_id->venues.price]]
                    :breakout     [$venue_id->venues.price]}))))))))

(deftest two-breakout-fk-columns-test
  (mt/test-drivers (mt/normal-drivers-with-feature :nested-queries :foreign-keys)
    (testing "Test two breakout columns from the nested query, both following an FK"
      (is (= {:rows [[2 33.7701 7]
                     [2 33.8894 8]
                     [2 33.9997 7]
                     [3 10.0646 2]
                     [4 33.983 2]],
              :cols [(qp.test/breakout-col (qp.test/fk-col :checkins :venue_id :venues :price))
                     (qp.test/breakout-col (qp.test/fk-col :checkins :venue_id :venues :latitude))
                     (qp.test/aggregate-col :count)]}
             (qp.test/rows-and-cols
               (mt/format-rows-by [int 4.0 int]
                 (mt/run-mbql-query checkins
                   {:source-query {:source-table $$checkins
                                   :filter       [:> $date "2014-01-01"]}
                    :filter       [:< $venue_id->venues.latitude 34]
                    :aggregation  [:count]
                    :order-by     [[:asc $venue_id->venues.price]]
                    :breakout     [$venue_id->venues.price
                                   $venue_id->venues.latitude]}))))))))

(deftest two-breakouts-one-fk-test
  (mt/test-drivers (mt/normal-drivers-with-feature :nested-queries :foreign-keys)
    (testing "Test two breakout columns from the nested query, one following an FK the other from the source table"
      (is (= {:rows [[1 1 6]
                     [1 2 14]
                     [1 3 13]
                     [1 4 8]
                     [1 5 10]]
              :cols [(qp.test/breakout-col (qp.test/fk-col :checkins :venue_id :venues :price))
                     (qp.test/breakout-col (qp.test/col :checkins :user_id))
                     (qp.test/aggregate-col :count)]}
             (qp.test/rows-and-cols
               (mt/format-rows-by [int int int]
                 (mt/run-mbql-query checkins
                   {:source-query {:source-table $$checkins
                                   :filter       [:> $date "2014-01-01"]}
                    :aggregation  [:count]
                    :filter       [:= $venue_id->venues.price 1]
                    :order-by     [[:asc $venue_id->venues.price]]
                    :breakout     [$venue_id->venues.price $user_id]
                    :limit        5}))))))))

(deftest sql-source-query-breakout-aggregation-test
  (mt/test-drivers (mt/normal-drivers-with-feature :nested-queries)
    (testing "make sure we can do a query with breakout and aggregation using a SQL source query"
      (is (= (breakout-results)
             (qp.test/rows-and-cols
               (mt/format-rows-by [int int]
                 (mt/run-mbql-query venues
                   {:source-query {:native (:query (qp/query->native (mt/mbql-query venues)))}
                    :aggregation  [:count]
                    :breakout     [$price]}))))))))


(defn- mbql-card-def
  "Basic MBQL Card definition. Pass kv-pair clauses for the inner query."
  {:style/indent 0}
  ([m]
   {:dataset_query {:database (mt/id)
                    :type     :query
                    :query    m}})
  ([k v & {:as more}]
   (mbql-card-def (merge {k v} more))))

(defn- venues-mbql-card-def
  "A basic Card definition that returns raw data for the venues test table.
   Pass additional kv-pair clauses for the inner query as needed."
  {:style/indent 0}
  [& additional-clauses]
  (apply mbql-card-def :source-table (mt/id :venues) additional-clauses))


(defn- query-with-source-card
  {:style/indent 1}
  ([card]
   {:database mbql.s/saved-questions-virtual-database-id
    :type     :query
    :query    {:source-table (str "card__" (u/get-id card))}})

  ([card m]
   (update (query-with-source-card card) :query merge m))

  ([card k v & {:as more}]
   (query-with-source-card card (merge {k v} more))))

(deftest source-card-id-test
  (testing "Make sure we can run queries using source table `card__id` format."
    ;; This is the format that is actually used by the frontend; it gets translated to the normal `source-query`
    ;; format by middleware. It's provided as a convenience so only minimal changes need to be made to the frontend.
    (mt/with-temp Card [card (venues-mbql-card-def)]
      (is (= (breakout-results :has-extra-cols? true)
             (qp.test/rows-and-cols
               (mt/format-rows-by [int int]
                 (qp/process-query
                  (query-with-source-card card
                    (mt/$ids venues
                      {:aggregation [:count]
                       :breakout    [$price]}))))))))))

(deftest card-id-native-source-queries-test
  (let [run-native-query
        (fn [sql]
          (mt/with-temp Card [card {:dataset_query {:database (mt/id), :type :native. :native {:query sql}}}]
            (qp.test/rows-and-cols
              (mt/format-rows-by [int int]
                (qp/process-query
                  (query-with-source-card card
                    (mt/$ids venues
                      {:aggregation [:count]
                       :breakout    [*price]})))))))]
    (is (= (breakout-results :has-source-metadata? false :native-source? true)
           (run-native-query "SELECT * FROM VENUES"))
        "make sure `card__id`-style queries work with native source queries as well")
    (is (= (breakout-results :has-source-metadata? false :native-source? true)
           (run-native-query "SELECT * FROM VENUES -- small comment here"))
        "Ensure trailing comments are trimmed and don't cause a wrapping SQL query to fail")
    (is (= (breakout-results :has-source-metadata? false :native-source? true)
           (run-native-query "SELECT * FROM VENUES -- small comment here\n"))
        "Ensure trailing comments followed by a newline are trimmed and don't cause a wrapping SQL query to fail")))


(deftest filter-by-field-literal-test
  (testing "make sure we can filter by a field literal"
    (is (= {:rows [[1 "Red Medicine" 4 10.0646 -165.374 3]]
            :cols (mapv (partial qp.test/col :venues)
                        [:id :name :category_id :latitude :longitude :price])}
           (qp.test/rows-and-cols
             (mt/run-mbql-query venues
               {:source-query {:source-table $$venues}
                :filter       [:= *id 1]}))))))

(defn- honeysql->sql
  "Convert `honeysql-form` to the format returned by `query->native`. Writing HoneySQL is a lot easier that writing
  giant SQL strings for the 'expected' part of the tests below."
  [honeysql-form]
  (let [[sql & params] (hsql/format honeysql-form :quoting :ansi)]
    {:query  sql
     :params (seq params)}))

(def ^:private venues-source-honeysql
  {:select [[:PUBLIC.VENUES.ID :ID]
            [:PUBLIC.VENUES.NAME :NAME]
            [:PUBLIC.VENUES.CATEGORY_ID :CATEGORY_ID]
            [:PUBLIC.VENUES.LATITUDE :LATITUDE]
            [:PUBLIC.VENUES.LONGITUDE :LONGITUDE]
            [:PUBLIC.VENUES.PRICE :PRICE]]
   :from   [:PUBLIC.VENUES]})

(deftest field-literals-test
  (is (= (honeysql->sql
          {:select [[:source.ID :ID]
                    [:source.NAME :NAME]
                    [:source.CATEGORY_ID :CATEGORY_ID]
                    [:source.LATITUDE :LATITUDE]
                    [:source.LONGITUDE :LONGITUDE]
                    [:source.PRICE :PRICE]]
           :from   [[venues-source-honeysql :source]]
           :where  [:= (hsql/raw "\"source\".\"BIRD.ID\"") 1]
           :limit  10})
         (qp/query->native
           {:database (mt/id)
            :type     :query
            :query    {:source-query {:source-table (mt/id :venues)}
                       :filter       [:= [:field-literal :BIRD.ID :type/Integer] 1]
                       :limit        10}}))
      (str "make sure that dots in field literal identifiers get handled properly so you can't reference fields "
           "from other tables using them"))
  (is (= (honeysql->sql
          {:select [[:source.ID :ID]
                    [:source.NAME :NAME]
                    [:source.CATEGORY_ID :CATEGORY_ID]
                    [:source.LATITUDE :LATITUDE]
                    [:source.LONGITUDE :LONGITUDE]
                    [:source.PRICE :PRICE]]
           :from   [[venues-source-honeysql :source]]
           :where  [:and
                    [:>= (hsql/raw "\"source\".\"BIRD.ID\"") (t/zoned-date-time "2017-01-01T00:00Z[UTC]")]
                    [:< (hsql/raw "\"source\".\"BIRD.ID\"")  (t/zoned-date-time "2017-01-08T00:00Z[UTC]")]]
           :limit  10})
         (qp/query->native
           (mt/mbql-query venues
             {:source-query {:source-table $$venues}
              :filter       [:= !week.*BIRD.ID/DateTime "2017-01-01"]
              :limit        10})))
      "make sure that field-literals work as DateTimeFields"))

(deftest aggregatation-references-test
  (testing "make sure that aggregation references match up to aggregations from the same level they're from"
    ;; e.g. the ORDER BY in the source-query should refer the 'stddev' aggregation, NOT the 'avg' aggregation
    (is (= {:query  (str "SELECT avg(\"source\".\"stddev\") AS \"avg\" FROM ("
                         "SELECT \"PUBLIC\".\"VENUES\".\"PRICE\" AS \"PRICE\", stddev_pop(\"PUBLIC\".\"VENUES\".\"ID\") AS \"stddev\" "
                         "FROM \"PUBLIC\".\"VENUES\" "
                         "GROUP BY \"PUBLIC\".\"VENUES\".\"PRICE\" "
                         "ORDER BY \"stddev\" DESC, \"PUBLIC\".\"VENUES\".\"PRICE\" ASC"
                         ") \"source\"")
            :params nil}
           (qp/query->native
            (mt/mbql-query venues
              {:source-query {:source-table $$venues
                              :aggregation  [[:stddev $id]]
                              :breakout     [$price]
                              :order-by     [[[:aggregation 0] :descending]]}
               :aggregation  [[:avg *stddev/Integer]]}))))))

(deftest handle-incorrectl-field-forms-gracefully-test
  (testing "make sure that we handle [field-id [field-literal ...]] forms gracefully, despite that not making any sense"
    (is (= (honeysql->sql
            {:select   [[:source.category_id :category_id]]
             :from     [[venues-source-honeysql :source]]
             :group-by [:source.category_id]
             :order-by [[:source.category-id :asc]]
             :limit    10})
           (qp/query->native
            (mt/mbql-query venues
              {:source-query {:source-table $$venues}
               :breakout     [[:field-id [:field-literal "category_id" :type/Integer]]]
               :limit        10}))))))

(deftest filter-by-string-fields-test
  (testing "Make sure we can filter by string fields from a source query"
    (is (= (honeysql->sql
            {:select [[:source.ID :ID]
                      [:source.NAME :NAME]
                      [:source.CATEGORY_ID :CATEGORY_ID]
                      [:source.LATITUDE :LATITUDE]
                      [:source.LONGITUDE :LONGITUDE]
                      [:source.PRICE :PRICE]]
             :from   [[venues-source-honeysql :source]]
             :where  [:or [:not= :source.text "Coo"]
                      [:= :source.text nil]]
             :limit  10})
           (qp/query->native
            (mt/mbql-query nil
              {:source-query {:source-table $$venues}
               :limit        10
               :filter       [:!= [:field-literal "text" :type/Text] "Coo"]}))))))

(deftest filter-by-number-fields-test
  (testing "Make sure we can filter by number fields form a source query"
    (is (= (honeysql->sql
            {:select [[:source.ID :ID]
                      [:source.NAME :NAME]
                      [:source.CATEGORY_ID :CATEGORY_ID]
                      [:source.LATITUDE :LATITUDE]
                      [:source.LONGITUDE :LONGITUDE]
                      [:source.PRICE :PRICE]]
             :from   [[venues-source-honeysql :source]]
             :where  [:> :source.sender_id 3]
             :limit  10})
           (qp/query->native
            (mt/mbql-query nil
              {:source-query {:source-table $$venues}
               :limit        10
               :filter       [:> *sender_id/Integer 3]}))))))

(deftest native-query-with-default-params-as-source-test
  (testing "make sure using a native query with default params as a source works"
    (is (= {:query  "SELECT \"source\".* FROM (SELECT * FROM PRODUCTS WHERE CATEGORY = ? LIMIT 10) \"source\" LIMIT 1048576",
            :params ["Widget"]}
           (mt/with-temp Card [card {:dataset_query {:database (mt/id)
                                                     :type     :native
                                                     :native   {:query         "SELECT * FROM PRODUCTS WHERE CATEGORY = {{category}} LIMIT 10"
                                                                :template-tags {:category {:name         "category"
                                                                                           :display_name "Category"
                                                                                           :type         "text"
                                                                                           :required     true
                                                                                           :default      "Widget"}}}}}]
             (qp/query->native
               {:database (mt/id)
                :type     :query
                :query    {:source-table (str "card__" (u/get-id card))}}))))))

(deftest correct-column-metadata-test
  (testing "make sure a query using a source query comes back with the correct columns metadata"
<<<<<<< HEAD
    (is (= (map
            (partial qp.test/col :venues)
            [:id :name :category_id :latitude :longitude :price])
=======
    (is (= (map (partial qp.test/field-literal-col-keep-extra-cols :venues)
                [:id :name :category_id :latitude :longitude :price])
>>>>>>> 82fb3984
           (mt/cols
             (mt/with-temp Card [card (venues-mbql-card-def)]
               (qp/process-query (query-with-source-card card)))))))

  (testing "make sure a breakout/aggregate query using a source query comes back with the correct columns metadata"
<<<<<<< HEAD
    (is (= [(qp.test/breakout-col (qp.test/col :venues :price))
=======
    (is (= [(qp.test/breakout-col (qp.test/field-literal-col-keep-extra-cols :venues :price))
>>>>>>> 82fb3984
            (qp.test/aggregate-col :count)]
           (mt/cols
             (mt/with-temp Card [card (venues-mbql-card-def)]
               (qp/process-query
                (query-with-source-card card
                  (mt/$ids venues
                    {:aggregation [[:count]]
                     :breakout    [$price]}))))))))

  (testing "make sure nested queries return the right columns metadata for SQL source queries and datetime breakouts"
    (is (= [(-> (qp.test/breakout-col (qp.test/field-literal-col :checkins :date))
                (assoc :field_ref [:datetime-field [:field-literal "DATE" :type/Date] :day]
                       :unit      :day)
                ;; because this field literal comes from a native query that does not include `:source-metadata` it won't have
                ;; the usual extra keys
                (dissoc :special_type :table_id :id :settings :fingerprint))
            (qp.test/aggregate-col :count)]
           (mt/cols
             (mt/with-temp Card [card {:dataset_query {:database (mt/id)
                                                       :type     :native
                                                       :native   {:query "SELECT * FROM CHECKINS"}}}]
               (qp/process-query
                (query-with-source-card card
                  (mt/$ids checkins
                    {:aggregation [[:count]]
                     :breakout    [!day.*date]})))))))))

(deftest breakout-year-test
  (testing (str "make sure when doing a nested query we give you metadata that would suggest you should be able to "
                "break out a *YEAR*")
    (let [source-query (mt/$ids checkins
                         {:source-table $$checkins
                          :aggregation  [[:count]]
                          :breakout     [!year.date]})]
      (mt/with-temp Card [card (mbql-card-def source-query)]
        (let [[date-col count-col] (for [col (-> (qp/process-query {:database (mt/id), :type :query, :query source-query})
                                                 :data :cols)]
                                     (-> (into {} col)
                                         (assoc :source :fields)))]
          (is (= [(assoc date-col  :field_ref [:field-id (mt/id :checkins :date)])
                  (assoc count-col :field_ref [:field-literal "count" (:base_type count-col)])]
                 (mt/cols
                   (qp/process-query (query-with-source-card card))))))))))

(defn- completed-status [{:keys [status], :as results}]
  (if (= status :completed)
    status
    results))

(deftest time-interval-test
  (mt/test-drivers (mt/normal-drivers-with-feature :nested-queries)
    (testing "make sure using a time interval filter works"
      (is (= :completed
             (mt/with-temp Card [card (mbql-card-def (mt/$ids {:source-table $$checkins}))]
               (-> (query-with-source-card card
                     (mt/$ids checkins
                       {:filter [:time-interval *date -30 :day]}))
                   qp/process-query
                   completed-status)))))))

(deftest datetime-field-literals-in-filters-and-breakouts-test
  (mt/test-drivers (mt/normal-drivers-with-feature :nested-queries)
    (testing "make sure that wrapping a field literal in a datetime-field clause works correctly in filters & breakouts"
      (mt/with-temp Card [card (mbql-card-def (mt/$ids {:source-table $$checkins}))]
        (is (= :completed
               (-> (query-with-source-card card
                     (mt/$ids :checkins
                       {:aggregation [[:count]]
                        :filter      [:= !quarter.*date "2014-01-01T08:00:00.000Z"]
                        :breakout    [!month.*date]}))
                   qp/process-query
                   completed-status)))))))

(deftest drag-to-filter-timeseries-test
  (testing "make sure timeseries queries generated by \"drag-to-filter\" work correctly"
    (mt/with-temp Card [card (mbql-card-def (mt/$ids {:source-table $$checkins}))]
      (= :completed
         (completed-status
          (qp/process-query
           (query-with-source-card card
             (mt/$ids checkins
               {:aggregation [[:count]]
                :breakout    [!week.*date]
                :filter      [:between !week.*date "2014-02-01T00:00:00-08:00" "2014-05-01T00:00:00-07:00"]}))))))))

(deftest macroexpansion-test
  (testing "Make sure that macro expansion works inside of a neested query, when using a compound filter clause (#5974)"
    (mt/with-temp* [Segment [segment (mt/$ids {:table_id   $$venues
                                                 :definition {:filter [:= $venues.price 1]}})]
                    Card    [card (mbql-card-def
                                    :source-table (mt/id :venues)
                                    :filter       [:and [:segment (u/get-id segment)]])]]
      (is (= [[22]]
             (mt/rows
               (qp/process-query
                (query-with-source-card card
                  {:aggregation [:count]}))))))))

(deftest card-perms-test
  (testing "perms for a Card with a SQL source query\n"
    (testing "reading should require that you have read permissions for the Card's Collection"
      (mt/with-temp* [Collection [collection]
                      Card       [card {:collection_id (u/get-id collection)
                                        :dataset_query (mt/native-query {:query "SELECT * FROM VENUES"})}]]
        (is (= #{(perms/collection-read-path collection)}
               (query-perms/perms-set (query-with-source-card card :aggregation [:count]))))))

    (testing "should be able to save even if you don't have SQL write perms (#6845)"
      (mt/with-temp Card [card {:dataset_query (mt/native-query {:query "SELECT * FROM VENUES"})}]
        (is (= #{(perms/collection-read-path collection/root-collection)}
               (query-perms/perms-set (query-with-source-card card :aggregation [:count])))))))

  (testing "perms for Card -> Card -> MBQL Source query\n"
    (testing "You should be able to read a Card with a source Card if you can read that Card and their Collections (#12354)\n"
      (mt/with-non-admin-groups-no-root-collection-perms
        (mt/with-temp-copy-of-db
          (perms/revoke-permissions! (group/all-users) (mt/id))
          (mt/with-temp* [Collection [collection]
                          Card       [card-1 {:collection_id (u/get-id collection)
                                              :dataset_query (mt/mbql-query venues {:order-by [[:asc $id]], :limit 2})}]
                          Card       [card-2 {:collection_id (u/get-id collection)
                                              :dataset_query (mt/mbql-query nil
                                                               {:source-table (format "card__%d" (u/get-id card-1))})}]]
            (testing "read perms for both Cards should be the same as reading the parent collection")
            (is (= (models/perms-objects-set collection :read)
                   (models/perms-objects-set card-1 :read)
                   (models/perms-objects-set card-2 :read)))

            (testing "\nSanity check: shouldn't be able to read before we grant permissions\n"
              (doseq [[object-name object] {"Collection" collection
                                            "Card 1"     card-1
                                            "Card 2"     card-2}]
                (mt/with-test-user :rasta
                  (testing object-name
                    (is (= false
                           (models/can-read? object)))))))

            (testing "\nshould be able to read nested-nested Card if we have Collection permissions\n"
              (perms/grant-collection-read-permissions! (group/all-users) collection)
              (mt/with-test-user :rasta
                (doseq [[object-name object] {"Collection" collection
                                              "Card 1"     card-1
                                              "Card 2"     card-2}]
                  (testing object-name
                    (is (= true
                           (models/can-read? object)))))

                (testing "\nshould be able to run the query"
                  (is (= [[1 "Red Medicine"           4 10.0646 -165.374 3]
                          [2 "Stout Burgers & Beers" 11 34.0996 -118.329 2]]
                         (mt/rows
                           (qp/process-userland-query (assoc (:dataset_query card-2)
                                                             :info {:executed-by (mt/user->id :rasta)
                                                                    :card-id     (u/get-id card-2)}))))))))))))))

;; try this in an end-to-end fashion using the API and make sure we can save a Card if we have appropriate read
;; permissions for the source query
(defn- save-card-via-API-with-native-source-query!
  "Attempt to save a Card that uses a native source query and belongs to a Collection with `collection-id` via the API
  using Rasta. Use this to test how the API endpoint behaves based on certain permissions grants for the `All Users`
  group."
  [expected-status-code db-or-id source-collection-or-id-or-nil dest-collection-or-id-or-nil]
  (mt/with-temp Card [card {:collection_id (some-> source-collection-or-id-or-nil u/get-id)
                            :dataset_query {:database (u/get-id db-or-id)
                                            :type     :native
                                            :native   {:query "SELECT * FROM VENUES"}}}]
    ((mt/user->client :rasta) :post expected-status-code "card"
     {:name                   (mt/random-name)
      :collection_id          (some-> dest-collection-or-id-or-nil u/get-id)
      :display                "scalar"
      :visualization_settings {}
      :dataset_query          (query-with-source-card card
                                :aggregation [:count])})))

(deftest save-card-with-source-query-via-api-test
  (mt/with-non-admin-groups-no-root-collection-perms
    (mt/with-temp-copy-of-db
      (testing (str "To save a Card that uses another Card as its source, you only need read permissions for the Collection "
                    "the Source Card is in, and write permissions for the Collection you're trying to save the new Card in")
        (mt/with-temp* [Collection [source-card-collection]
                        Collection [dest-card-collection]]
          (perms/grant-collection-read-permissions!      (group/all-users) source-card-collection)
          (perms/grant-collection-readwrite-permissions! (group/all-users) dest-card-collection)
          (is (some? (save-card-via-API-with-native-source-query! 202 (mt/db) source-card-collection dest-card-collection)))))

      (testing (str "however, if we do *not* have read permissions for the source Card's collection we shouldn't be "
                    "allowed to save the query. This API call should fail")
        (testing "Card in the Root Collection"
          (mt/with-temp Collection [dest-card-collection]
            (perms/grant-collection-readwrite-permissions! (group/all-users) dest-card-collection)
            (is (= "You don't have permissions to do that."
                   (save-card-via-API-with-native-source-query! 403 (mt/db) nil dest-card-collection)))))

        (testing "Card in a different Collection for which we do not have perms"
          (mt/with-temp* [Collection [source-card-collection]
                          Collection [dest-card-collection]]
            (perms/grant-collection-readwrite-permissions! (group/all-users) dest-card-collection)
            (is (= "You don't have permissions to do that."
                   (save-card-via-API-with-native-source-query! 403 (mt/db) source-card-collection dest-card-collection)))))

        (testing "similarly, if we don't have *write* perms for the dest collection it should also fail"
          (testing "Try to save in the Root Collection"
            (mt/with-temp Collection [source-card-collection]
              (perms/grant-collection-read-permissions! (group/all-users) source-card-collection)
              (is (= "You don't have permissions to do that."
                     (save-card-via-API-with-native-source-query! 403 (mt/db) source-card-collection nil)))))

          (testing "Try to save in a different Collection for which we do not have perms"
            (mt/with-temp* [Collection [source-card-collection]
                            Collection [dest-card-collection]]
              (perms/grant-collection-read-permissions! (group/all-users) source-card-collection)
              (is (= "You don't have permissions to do that."
                     (save-card-via-API-with-native-source-query! 403 (mt/db) source-card-collection dest-card-collection))))))))))

(deftest infer-source-fields-test
  (mt/test-drivers (mt/normal-drivers-with-feature :nested-queries)
    (testing (str "make sure that if we refer to a Field that is actually inside the source query, the QP is smart "
                  "enough to figure out what you were referring to and behave appropriately")
      (is (= [[10]]
             (mt/formatted-rows [int]
               (mt/run-mbql-query venues
                 {:source-query {:source-table $$venues
                                 :fields       [$id $name $category_id $latitude $longitude $price]}
                  :aggregation  [[:count]]
                  :filter       [:= $category_id 50]})))))))

(deftest nested-query-with-joins-test
  (mt/test-drivers (mt/normal-drivers-with-feature :nested-queries :foreign-keys)
    (testing "make sure that if a nested query includes joins queries based on it still work correctly (#8972)"
      (is (= [[31 "Bludso's BBQ"         5 33.8894 -118.207 2]
              [32 "Boneyard Bistro"      5 34.1477 -118.428 3]
              [33 "My Brother's Bar-B-Q" 5 34.167  -118.595 2]
              [35 "Smoke City Market"    5 34.1661 -118.448 1]
              [37 "bigmista's barbecue"  5 34.118  -118.26  2]
              [38 "Zeke's Smokehouse"    5 34.2053 -118.226 2]
              [39 "Baby Blues BBQ"       5 34.0003 -118.465 2]]
             (mt/formatted-rows :venues
               (qp/process-query
                (mt/mbql-query venues
                  {:source-query
                   {:source-table $$venues
                    :filter       [:= $venues.category_id->categories.name "BBQ"]
                    :order-by     [[:asc $id]]}}))))))))

(deftest parse-datetime-strings-test
  (mt/test-drivers (mt/normal-drivers-with-feature :nested-queries :foreign-keys)
    (testing "Make sure we parse datetime strings when compared against type/DateTime field literals (#9007)"
      (is (= [[395]
              [980]]
             (mt/formatted-rows [int]
               (mt/run-mbql-query checkins
                 {:source-query {:source-table $$checkins
                                 :order-by     [[:asc $id]]}
                  :fields       [$id]
                  :filter       [:= *date "2014-03-30"]})))))))

(deftest apply-filters-test
  (mt/test-drivers (mt/normal-drivers-with-feature :nested-queries :foreign-keys)
    (testing "make sure filters in source queries are applied correctly!"
      (is (= [["Fred 62"     1]
              ["Frolic Room" 1]]
             (mt/formatted-rows [str int]
               (mt/run-mbql-query checkins
                 {:source-query {:source-table $$checkins
                                 :filter       [:> $date "2015-01-01"]}
                  :aggregation  [:count]
                  :order-by     [[:asc $venue_id->venues.name]]
                  :breakout     [$venue_id->venues.name]
                  :filter       [:starts-with $venue_id->venues.name "F"]})))))))

(deftest two-of-the-same-aggregations-test
  (mt/test-drivers (mt/normal-drivers-with-feature :nested-queries :foreign-keys)
    (testing "Do nested queries work with two of the same aggregation? (#9767)"
      (is (= [["2014-02-01T00:00:00Z" 302 1804]
              ["2014-03-01T00:00:00Z" 350 2362]]
             (mt/formatted-rows [identity int int]
               (mt/run-mbql-query checkins
                 {:source-query
                  {:source-table $$checkins
                   :aggregation  [[:sum $user_id] [:sum $venue_id]]
                   :breakout     [!month.date]}
                  :filter [:> *sum/Float 300]
                  :limit  2})))))))

(deftest expressions-test
  (mt/test-drivers (mt/normal-drivers-with-feature :nested-queries :foreign-keys :expressions)
    (testing "can you use nested queries that have expressions in them?"
      (let [query (mt/mbql-query venues
                    {:fields      [[:expression "price-times-ten"]]
                     :expressions {"price-times-ten" [:* $price 10]}
                     :order-by    [[:asc $id]]
                     :limit       2})]
        (is (= [[30] [20]]
               (mt/formatted-rows [int int]
                 (mt/run-mbql-query venues
                   {:source-query (:query query)}))))

        (testing "if source query is from a Card"
          (mt/with-temp Card [{card-id :id} {:dataset_query query}]
            (is (= [[30] [20]]
                   (mt/formatted-rows [int int]
                     (mt/run-mbql-query nil
                       {:source-table (str "card__" card-id)}))))))))))

;; If a field is bucketed as a year in a source query, bucketing it as a year shouldn't break things (#10446)
;; (Normally, it would break things, but the new `simplify` middleware eliminates the duplicate cast. It is not
;; currently possible to cast a DateTime field to a year in MBQL, and then cast it a second time in an another query
;; using the first as a source. This is a side-effect of MBQL year bucketing coming back as values like `2016` rather
;; than timestamps
(deftest bucketing-already-bucketed-year-test
  (mt/test-drivers (mt/normal-drivers-with-feature :nested-queries)
    (is (= [[(if (= :sqlite driver/*driver*) "2013-01-01" "2013-01-01T00:00:00Z")]]
           (mt/rows
             (mt/run-mbql-query checkins
               {:source-query {:source-table $$checkins
                               :fields       [!year.date]
                               :order-by     [[:asc !year.date]]
                               :limit        1}
                :fields       [!year.*date]}))))))

;; https://github.com/metabase/metabase/issues/10511
(deftest correctly-alias-duplicate-names-in-breakout-test
  (mt/test-drivers (mt/normal-drivers-with-feature :nested-queries :expressions :foreign-keys)
    (testing "Do we correctly alias name clashes in breakout"
      (is (= [[ "20th Century Cafe" "Café" 1 ]
              [ "25°" "Burger" 1 ]
              [ "33 Taps" "Bar" 1 ]]
             (mt/formatted-rows [str str int]
               (mt/run-mbql-query venues
                 {:source-query {:source-table $$venues
                                 :aggregation [[:count]]
                                 :breakout    [$name [:joined-field "c" $categories.name]]
                                 :joins       [{:source-table $$categories
                                                :alias        "c"
                                                :condition    [:= $category_id [:joined-field "c" $categories.id]]}]}
                  :filter       [:> [:field-literal "count" :type/Number] 0]
                  :limit        3})))))))<|MERGE_RESOLUTION|>--- conflicted
+++ resolved
@@ -58,30 +58,18 @@
                       :limit        5})))))))))
 
 
-<<<<<<< HEAD
-(defn- breakout-results [& {:keys [has-source-metadata? native-source?],
-                            :or {has-source-metadata? true native-source? false}}]
-=======
 (defn- breakout-results [& {:keys [has-source-metadata? has-extra-cols?]
                             :or   {has-source-metadata? true
                                    has-extra-cols?      false}}]
->>>>>>> 82fb3984
   {:rows [[1 22]
           [2 59]
           [3 13]
           [4  6]]
-<<<<<<< HEAD
-   :cols [(cond-> (qp.test/breakout-col (qp.test/col :venues :price))
-            native-source?             (-> (assoc :field_ref [:field-literal "PRICE" :type/Integer])
-                                           (dissoc :description :parent_id :visibility_type))
-            (not has-source-metadata?) (dissoc :id :special_type :settings :fingerprint :table_id))
-=======
    :cols [(cond-> (qp.test/breakout-col ((if has-extra-cols?
                                            qp.test/field-literal-col-keep-extra-cols
                                            qp.test/field-literal-col) :venues :price))
             (not has-source-metadata?)
             (dissoc :id :special_type :settings :fingerprint :table_id))
->>>>>>> 82fb3984
           (qp.test/aggregate-col :count)]})
 
 (deftest mbql-source-query-breakout-aggregation-test
@@ -386,24 +374,14 @@
 
 (deftest correct-column-metadata-test
   (testing "make sure a query using a source query comes back with the correct columns metadata"
-<<<<<<< HEAD
-    (is (= (map
-            (partial qp.test/col :venues)
-            [:id :name :category_id :latitude :longitude :price])
-=======
     (is (= (map (partial qp.test/field-literal-col-keep-extra-cols :venues)
                 [:id :name :category_id :latitude :longitude :price])
->>>>>>> 82fb3984
            (mt/cols
              (mt/with-temp Card [card (venues-mbql-card-def)]
                (qp/process-query (query-with-source-card card)))))))
 
   (testing "make sure a breakout/aggregate query using a source query comes back with the correct columns metadata"
-<<<<<<< HEAD
-    (is (= [(qp.test/breakout-col (qp.test/col :venues :price))
-=======
     (is (= [(qp.test/breakout-col (qp.test/field-literal-col-keep-extra-cols :venues :price))
->>>>>>> 82fb3984
             (qp.test/aggregate-col :count)]
            (mt/cols
              (mt/with-temp Card [card (venues-mbql-card-def)]
