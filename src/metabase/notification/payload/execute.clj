(ns metabase.notification.payload.execute
  (:require
   [malli.core :as mc]
   [medley.core :as m]
   [metabase.api.common :as api]
   [metabase.channel.urls :as urls]
   [metabase.dashboards.models.dashboard-card :as dashboard-card]
   [metabase.models.interface :as mi]
   [metabase.models.serialization :as serdes]
   [metabase.notification.payload.temp-storage :as notification.temp-storage]
   [metabase.parameters.shared :as shared.params]
   [metabase.query-processor :as qp]
   [metabase.query-processor.card :as qp.card]
   [metabase.query-processor.dashboard :as qp.dashboard]
   [metabase.request.core :as request]
   [metabase.system.core :as system]
   [metabase.util :as u]
   [metabase.util.log :as log]
   [metabase.util.malli :as mu]
   [metabase.util.malli.registry :as mr]
   [toucan2.core :as t2]))

(defn is-card-empty?
  "Check if the card is empty"
  [card]
  (let [result (:result card)]
    (or
     ;; Text cards have no result; treat as empty
     (nil? result)
     (zero? (-> result :row_count))
     ;; Many aggregations result in [[nil]] if there are no rows to aggregate after filters
     (= [[nil]] (-> result :data :rows)))))

(defn- tab->part
  [{:keys [name]}]
  {:text name
   :type :tab-title})

(defn- render-tabs?
  "Check if a dashboard has more than 1 tab, and thus needs them to be rendered.
  We don't need to render the tab title if only 1 exists (issue #45123)."
  [dashboard-or-id]
  (< 1 (t2/count :model/DashboardTab :dashboard_id (u/the-id dashboard-or-id))))

(defn virtual-card-of-type?
  "Check if dashcard is a virtual with type `ttype`, if `true` returns the dashcard, else returns `nil`.

  There are currently 4 types of virtual card: \"text\", \"action\", \"link\", \"placeholder\"."
  [dashcard ttype]
  (when (= ttype (get-in dashcard [:visualization_settings :virtual_card :display]))
    dashcard))

(defn- merge-default-values
  "For the specific case of Dashboard Subscriptions we should use `:default` parameter values as the actual `:value` for
  the parameter if none is specified. Normally the FE client will take `:default` and pass it in as `:value` if it
  wants to use it (see #20503 for more details) but this obviously isn't an option for Dashboard Subscriptions... so
  go thru `parameters` and change `:default` to `:value` unless a `:value` is explicitly specified."
  [parameters]
  (for [{default-value :default, :as parameter} parameters]
    (merge
     (when default-value
       {:value default-value})
     (dissoc parameter :default))))

(defn- link-card-entity->url
  [{:keys [db_id id model] :as _entity}]
  (case model
    "card"       (urls/card-url id)
    "dataset"    (urls/card-url id)
    "collection" (urls/collection-url id)
    "dashboard"  (urls/dashboard-url id)
    "database"   (urls/database-url id)
    "table"      (urls/view-table-url db_id id)))

(defn- link-card->text-part
  [{:keys [entity url] :as _link-card}]
  (let [url-link-card? (some? url)]
    {:text (str (format
                 "### [%s](%s)"
                 (if url-link-card? url (:name entity))
                 (if url-link-card? url (link-card-entity->url entity)))
                (when-let [description (if url-link-card? nil (:description entity))]
                  (format "\n%s" description)))
     :type :text}))

(defn- dashcard-link-card->part
  "Convert a dashcard that is a link card to pulse part.

  This function should be executed under pulse's creator permissions."
  [dashcard]
  (assert api/*current-user-id* "Makes sure you wrapped this with a `with-current-user`.")
  (let [link-card (get-in dashcard [:visualization_settings :link])]
    (cond
      (some? (:url link-card))
      (link-card->text-part link-card)

      ;; if link card link to an entity, update the setting because
      ;; the info in viz-settings might be out-of-date
      (some? (:entity link-card))
      (let [{:keys [model id]} (:entity link-card)
            instance           (t2/select-one
                                (serdes/link-card-model->toucan-model model)
                                (dashboard-card/link-card-info-query-for-model model id))]
        (when (mi/can-read? instance)
          (link-card->text-part (assoc link-card :entity instance)))))))

(defn- escape-heading-markdown
  [dashcard]
  (if (= "heading" (get-in dashcard [:visualization_settings :virtual_card :display]))
    ;; If there's no heading text, the heading is empty, so we return nil.
    (when (get-in dashcard [:visualization_settings :text])
      (update-in dashcard [:visualization_settings :text]
                 #(str "## " %)))
    dashcard))

(defn- escape-markdown-chars?
  "Heading cards should not escape characters."
  [dashcard]
  (not= "heading" (get-in dashcard [:visualization_settings :virtual_card :display])))

(defn process-virtual-dashcard
  "Given a dashcard and the parameters on a dashboard, returns the dashcard with any parameter values appropriately
  substituted into connected variables in the text."
  [dashcard parameters]
  (let [text               (-> dashcard :visualization_settings :text)
        parameter-mappings (:parameter_mappings dashcard)
        tag-names          (shared.params/tag_names text)
        param-id->param    (into {} (map (juxt :id identity) parameters))
        tag-name->param-id (into {} (map (juxt (comp second :target) :parameter_id) parameter-mappings))
        tag->param         (reduce (fn [m tag-name]
                                     (when-let [param-id (get tag-name->param-id tag-name)]
                                       (assoc m tag-name (get param-id->param param-id))))
                                   {}
                                   tag-names)]
    (update-in dashcard [:visualization_settings :text] shared.params/substitute-tags tag->param (system/site-locale) (escape-markdown-chars? dashcard))))

(def ^{:private true
       :doc     "If a query has more than the number of rows specified here, we store the data to disk instead of in memory."}
  rows-to-disk-threadhold
  1000)

(def ^{:dynamic true
       :doc "Control how many rows executing a card for notification will return.
            Used when getting an example payload for UI."} *query-max-bare-rows*
  nil)

(defn- query-contraints
  []
  (cond-> {}
    *query-max-bare-rows*
    (assoc :max-results-bare-rows *query-max-bare-rows*)))

(defn- data-rows-to-disk!
  [qp-result]
  (if (<= (:row_count qp-result) rows-to-disk-threadhold)
    (do
      (log/debugf "Less than %d rows, skip storing %d rows to disk" rows-to-disk-threadhold (:row_count qp-result))
      qp-result)
    (do
      (log/debugf "Storing %d rows to disk" (:row_count qp-result))
      (update-in qp-result [:data :rows] notification.temp-storage/to-temp-file!))))

(defn- fixup-viz-settings
  "The viz-settings from :data :viz-settings might be incorrect if there is a cached of the same query.
  See #58469.
  TODO: remove this hack when it's fixed in QP."
  [qp-result]
  (update-in qp-result [:data :viz-settings] merge (get-in qp-result [:json_query :viz-settings])))

(defn execute-dashboard-subscription-card
  "Returns subscription result for a card.

  This function should be executed under pulse's creator permissions."
  [{:keys [card_id dashboard_id] :as dashcard} parameters]
  (log/with-context {:card_id card_id}
    (try
      (when-let [card (t2/select-one :model/Card :id card_id :archived false)]
        (let [multi-cards    (dashboard-card/dashcard->multi-cards dashcard)
              result-fn      (fn [card-id]
                               {:card     (if (= card-id (:id card))
                                            card
                                            (t2/select-one :model/Card :id card-id))
                                :dashcard dashcard
                                ;; TODO should this be dashcard?
                                :type     :card
<<<<<<< HEAD
                                :result   (qp.dashboard/process-query-for-dashcard
                                           :dashboard-id  dashboard_id
                                           :card-id       card-id
                                           :dashcard-id   (u/the-id dashcard)
                                           :context       :dashboard-subscription
                                           :export-format :api
                                           :parameters    parameters
                                           :constraints   (query-contraints)
                                           :middleware    {:process-viz-settings?             true
                                                           :js-int-to-string?                 false
                                                           :add-default-userland-constraints? false}
                                           :make-run      (fn make-run [qp _export-format]
                                                            (^:once fn* [query info]
                                                              (qp
                                                               (qp/userland-query query info)
                                                               nil))))})
=======
                                :result   (fixup-viz-settings
                                           (qp.dashboard/process-query-for-dashcard
                                            :dashboard-id  dashboard_id
                                            :card-id       card-id
                                            :dashcard-id   (u/the-id dashcard)
                                            :context       :dashboard-subscription
                                            :export-format :api
                                            :parameters    parameters
                                            :constraints   {}
                                            :middleware    {:process-viz-settings?             true
                                                            :js-int-to-string?                 false
                                                            :add-default-userland-constraints? false}
                                            :make-run      (fn make-run [qp _export-format]
                                                             (^:once fn* [query info]
                                                               (qp
                                                                (qp/userland-query query info)
                                                                nil)))))})
>>>>>>> e0f5809a
              result         (result-fn card_id)
              series-results (mapv (comp result-fn :id) multi-cards)]
          (log/debugf "Dashcard has %d series" (count multi-cards))
          (log/debugf "Result has %d rows" (-> result :result :row_count))
          (doseq [series-result series-results]
            (log/with-context {:series_card_id (-> series-result :card :id)}
              (log/debugf "Series result has %d rows" (-> series-result :result :row_count))))
          (when-not (and (get-in dashcard [:visualization_settings :card.hide_empty])
                         (is-card-empty? (assoc card :result (:result result))))
            (update result :dashcard assoc :series-results series-results))))
      (catch Throwable e
        (log/warnf e "Error running query for Card %s" (:card_id dashcard))))))

(defn- dashcard->part
  "Given a dashcard returns its part based on its type.

  The result will follow the pulse's creator permissions."
  [dashcard parameters]
  (assert api/*current-user-id* "Makes sure you wrapped this with a `with-current-user`.")
  (cond
    (:card_id dashcard)
    (log/with-context {:card_id (:card_id dashcard)}
      (let [parameters (merge-default-values parameters)]
        ;; only do this for dashboard subscriptions but not alerts since alerts has only one card, which doesn't eat much
        ;; memory
        ;; TODO: we need to store series result data rows to disk too
        (m/update-existing (execute-dashboard-subscription-card dashcard parameters) :result data-rows-to-disk!)))

    (virtual-card-of-type? dashcard "iframe")
    nil

    (virtual-card-of-type? dashcard "action")
    nil

    (virtual-card-of-type? dashcard "link")
    (dashcard-link-card->part dashcard)

    (virtual-card-of-type? dashcard "placeholder")
    nil

    ;; text cards have existed for a while and I'm not sure if all existing text cards
    ;; will have virtual_card.display = "text", so assume everything else is a text card
    :else
    (let [parameters (merge-default-values parameters)]
      (some-> dashcard
              (process-virtual-dashcard parameters)
              escape-heading-markdown
              :visualization_settings
              (assoc :type :text)))))

(defn- dashcards->part
  [dashcards parameters]
  (let [ordered-dashcards (sort dashboard-card/dashcard-comparator dashcards)]
    (doall (keep #(dashcard->part % parameters) ordered-dashcards))))

(mr/def ::Part
  "Part."
  [:multi {:dispatch :type}
   [:card      [:map {:closed true}
                [:type                      [:= :card]]
                [:card                      :map]
                [:result                    [:maybe :map]]
                [:dashcard {:optional true} [:maybe :map]]]]
   [:text      [:map
                [:text :string]
                [:type [:= :text]]]]
   [:tab-title [:map {:closed true}
                [:text :string]
                [:type [:= :tab-title]]]]
   [::mc/default :map]])

(mu/defn execute-dashboard :- [:sequential ::Part]
  "Execute a dashboard and return its parts."
  [dashboard-id user-id parameters]
  (request/with-current-user user-id
    (if (render-tabs? dashboard-id)
      (let [tabs               (t2/hydrate (t2/select :model/DashboardTab :dashboard_id dashboard-id) :tab-cards)
            tabs-with-cards    (filter #(seq (:cards %)) tabs)
            should-render-tab? (< 1 (count tabs-with-cards))]
        (doall (flatten (for [{:keys [cards] :as tab} tabs-with-cards]
                          (do
                            (log/debugf "Rendering tab %s with %d cards" (:name tab) (count cards))
                            (concat
                             (when should-render-tab?
                               [(tab->part tab)])
                             (dashcards->part cards parameters)))))))
      (let [dashcards (t2/select :model/DashboardCard :dashboard_id dashboard-id)]
        (log/debugf "Rendering dashboard with %d cards" (count dashcards))
        (dashcards->part dashcards parameters)))))

(mu/defn execute-card :- [:maybe ::Part]
  "Returns the result for a card."
  [creator-id :- pos-int?
   card-id :- pos-int?]
  (let [result (request/with-current-user creator-id
<<<<<<< HEAD
                 (qp.card/process-query-for-card card-id :api
                                                 ;; TODO rename to :notification?
                                                 :context     :pulse
                                                 :constraints (query-contraints)
                                                 :middleware  {:skip-results-metadata?            false
                                                               :process-viz-settings?             true
                                                               :js-int-to-string?                 false
                                                               :add-default-userland-constraints? false}
                                                 :make-run    (fn make-run [qp _export-format]
                                                                (^:once fn* [query info]
                                                                  (qp
                                                                   (qp/userland-query query info)
                                                                   nil)))))]
=======
                 (fixup-viz-settings
                  (qp.card/process-query-for-card card-id :api
                                                  ;; TODO rename to :notification?
                                                  :context     :pulse
                                                  :constraints {}
                                                  :middleware  {:skip-results-metadata?            false
                                                                :process-viz-settings?             true
                                                                :js-int-to-string?                 false
                                                                :add-default-userland-constraints? false}
                                                  :make-run    (fn make-run [qp _export-format]
                                                                 (^:once fn* [query info]
                                                                   (qp
                                                                    (qp/userland-query query info)
                                                                    nil))))))]
>>>>>>> e0f5809a

    (log/debugf "Result has %d rows" (:row_count result))
    {:card   (t2/select-one :model/Card card-id)
     :result (data-rows-to-disk! result)
     :type   :card}))<|MERGE_RESOLUTION|>--- conflicted
+++ resolved
@@ -183,24 +183,6 @@
                                 :dashcard dashcard
                                 ;; TODO should this be dashcard?
                                 :type     :card
-<<<<<<< HEAD
-                                :result   (qp.dashboard/process-query-for-dashcard
-                                           :dashboard-id  dashboard_id
-                                           :card-id       card-id
-                                           :dashcard-id   (u/the-id dashcard)
-                                           :context       :dashboard-subscription
-                                           :export-format :api
-                                           :parameters    parameters
-                                           :constraints   (query-contraints)
-                                           :middleware    {:process-viz-settings?             true
-                                                           :js-int-to-string?                 false
-                                                           :add-default-userland-constraints? false}
-                                           :make-run      (fn make-run [qp _export-format]
-                                                            (^:once fn* [query info]
-                                                              (qp
-                                                               (qp/userland-query query info)
-                                                               nil))))})
-=======
                                 :result   (fixup-viz-settings
                                            (qp.dashboard/process-query-for-dashcard
                                             :dashboard-id  dashboard_id
@@ -209,7 +191,7 @@
                                             :context       :dashboard-subscription
                                             :export-format :api
                                             :parameters    parameters
-                                            :constraints   {}
+                                            :constraints   (query-contraints)
                                             :middleware    {:process-viz-settings?             true
                                                             :js-int-to-string?                 false
                                                             :add-default-userland-constraints? false}
@@ -218,7 +200,6 @@
                                                                (qp
                                                                 (qp/userland-query query info)
                                                                 nil)))))})
->>>>>>> e0f5809a
               result         (result-fn card_id)
               series-results (mapv (comp result-fn :id) multi-cards)]
           (log/debugf "Dashcard has %d series" (count multi-cards))
@@ -314,26 +295,11 @@
   [creator-id :- pos-int?
    card-id :- pos-int?]
   (let [result (request/with-current-user creator-id
-<<<<<<< HEAD
-                 (qp.card/process-query-for-card card-id :api
-                                                 ;; TODO rename to :notification?
-                                                 :context     :pulse
-                                                 :constraints (query-contraints)
-                                                 :middleware  {:skip-results-metadata?            false
-                                                               :process-viz-settings?             true
-                                                               :js-int-to-string?                 false
-                                                               :add-default-userland-constraints? false}
-                                                 :make-run    (fn make-run [qp _export-format]
-                                                                (^:once fn* [query info]
-                                                                  (qp
-                                                                   (qp/userland-query query info)
-                                                                   nil)))))]
-=======
                  (fixup-viz-settings
                   (qp.card/process-query-for-card card-id :api
                                                   ;; TODO rename to :notification?
                                                   :context     :pulse
-                                                  :constraints {}
+                                                  :constraints (query-contraints)
                                                   :middleware  {:skip-results-metadata?            false
                                                                 :process-viz-settings?             true
                                                                 :js-int-to-string?                 false
@@ -343,8 +309,6 @@
                                                                    (qp
                                                                     (qp/userland-query query info)
                                                                     nil))))))]
->>>>>>> e0f5809a
-
     (log/debugf "Result has %d rows" (:row_count result))
     {:card   (t2/select-one :model/Card card-id)
      :result (data-rows-to-disk! result)
