--- conflicted
+++ resolved
@@ -447,15 +447,9 @@
   "Return metadata for the 'virtual' table for a Card."
   [id]
   (let [{:keys [database_id] :as card} (api/check-404
-<<<<<<< HEAD
-                                         (t2/select-one [Card :id :dataset_query :result_metadata :name :description
-                                                         :collection_id :database_id :type]
-                                                        :id id))
-=======
                                         (t2/select-one [Card :id :dataset_query :result_metadata :name :description
                                                         :collection_id :database_id :type :dataset_query]
                                                        :id id))
->>>>>>> cb828242
         moderated-status              (->> (mdb.query/query {:select   [:status]
                                                              :from     [:moderation_review]
                                                              :where    [:and
