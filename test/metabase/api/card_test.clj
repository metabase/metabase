(ns metabase.api.card-test
  "Tests for /api/card endpoints."
  (:require
   [cheshire.core :as json]
   [clojure.set :as set]
   [clojure.string :as str]
   [clojure.test :refer :all]
   [clojure.tools.macro :as tools.macro]
   [clojurewerkz.quartzite.scheduler :as qs]
   [dk.ative.docjure.spreadsheet :as spreadsheet]
   [medley.core :as m]
   [metabase.api.card :as api.card]
   [metabase.api.pivots :as api.pivots]
   [metabase.config :as config]
   [metabase.driver.sql-jdbc.execute :as sql-jdbc.execute]
   [metabase.events.view-log-test :as view-log-test]
   [metabase.http-client :as client]
   [metabase.models
    :refer [Card
            CardBookmark
            Collection
            Dashboard
            Database
            ModerationReview
            Pulse
            PulseCard
            PulseChannel
            PulseChannelRecipient
            Table
            Timeline
            TimelineEvent]]
   [metabase.models.moderation-review :as moderation-review]
   [metabase.models.permissions :as perms]
   [metabase.models.permissions-group :as perms-group]
   [metabase.models.revision :as revision]
   [metabase.permissions.util :as perms.u]
   [metabase.query-processor :as qp]
   [metabase.query-processor.async :as qp.async]
   [metabase.query-processor.card :as qp.card]
   [metabase.query-processor.middleware.constraints :as qp.constraints]
   [metabase.server.middleware.util :as mw.util]
   [metabase.task :as task]
   [metabase.task.persist-refresh :as task.persist-refresh]
   [metabase.task.sync-databases :as task.sync-databases]
   [metabase.test :as mt]
   [metabase.test.data.users :as test.users]
   [metabase.upload-test :as upload-test]
   [metabase.util :as u]
   [toucan2.core :as t2]
   [toucan2.tools.with-temp :as t2.with-temp])
  (:import
    (java.io ByteArrayInputStream)
    (org.apache.poi.ss.usermodel DataFormatter)
    (org.quartz.impl StdSchedulerFactory)))

(set! *warn-on-reflection* true)

(comment api.card/keep-me)

;;; +----------------------------------------------------------------------------------------------------------------+
;;; |                                              Helper Fns & Macros                                               |
;;; +----------------------------------------------------------------------------------------------------------------+

(defn- count-base-type []
  (-> (mt/run-mbql-query venues {:aggregation [[:count]]}) :data :cols first :base_type))

(def card-defaults
  "The default card params."
  {:archived            false
   :collection_id       nil
   :collection_position nil
   :collection_preview  true
   :dataset_query       {}
   :dataset             false
   :type                "question"
   :description         nil
   :display             "scalar"
   :enable_embedding    false
   :entity_id           nil
   :embedding_params    nil
   :made_public_by_id   nil
   :parameters          []
   :parameter_mappings  []
   :moderation_reviews  ()
   :public_uuid         nil
   :query_type          nil
   :cache_ttl           nil
   :average_query_time  nil
   :last_query_start    nil
   :result_metadata     nil})

;; Used in dashboard tests
(def card-defaults-no-hydrate
  (dissoc card-defaults :average_query_time :last_query_start))

(defn mbql-count-query
  ([]
   (mbql-count-query (mt/id) (mt/id :venues)))

  ([db-or-id table-or-id]
   {:database (u/the-id db-or-id)
    :type     :query
    :query    {:source-table (u/the-id table-or-id), :aggregation [[:count]]}}))

(defn card-with-name-and-query
  ([]
   (card-with-name-and-query (mt/random-name)))

  ([card-name]
   (card-with-name-and-query card-name (mbql-count-query)))

  ([card-name query]
   {:name                   card-name
    :display                "scalar"
    :dataset_query          query
    :visualization_settings {:global {:title nil}}}))

(defn- do-with-temp-native-card!
  [f]
  (mt/with-temp [Database   db    {:details (:details (mt/db)), :engine :h2}
                 Table      _     {:db_id (u/the-id db), :name "CATEGORIES"}
                 :model/Card      card  {:dataset_query {:database (u/the-id db)
                                                         :type     :native
                                                         :native   {:query "SELECT COUNT(*) FROM CATEGORIES;"}}}]
    (f db card)))

(defmacro ^:private with-temp-native-card!
  {:style/indent 1}
  [[db-binding card-binding] & body]
  `(do-with-temp-native-card! (fn [~(or db-binding '_) ~(or card-binding '_)]
                                ~@body)))

(defn do-with-cards-in-a-collection [card-or-cards-or-ids grant-perms-fn! f]
  (mt/with-non-admin-groups-no-root-collection-perms
    (t2.with-temp/with-temp [Collection collection]
      ;; put all the Card(s) in our temp `collection`
      (doseq [card-or-id (if (sequential? card-or-cards-or-ids)
                           card-or-cards-or-ids
                           [card-or-cards-or-ids])]
        (t2/update! :model/Card (u/the-id card-or-id) {:collection_id (u/the-id collection)}))
      ;; now use `grant-perms-fn!` to grant appropriate perms
      (grant-perms-fn! (perms-group/all-users) collection)
      ;; call (f)
      (f))))

(defmacro with-cards-in-readable-collection
  "Execute `body` with `card-or-cards-or-ids` added to a temporary Collection that All Users have read permissions for."
  {:style/indent 1}
  [card-or-cards-or-ids & body]
  `(do-with-cards-in-a-collection ~card-or-cards-or-ids perms/grant-collection-read-permissions! (fn [] ~@body)))

(defmacro with-cards-in-writeable-collection
  "Execute `body` with `card-or-cards-or-ids` added to a temporary Collection that All Users have *write* permissions
  for."
  {:style/indent 1}
  [card-or-cards-or-ids & body]
  `(do-with-cards-in-a-collection ~card-or-cards-or-ids perms/grant-collection-readwrite-permissions! (fn [] ~@body)))

(defn- do-with-temp-native-card-with-params! [f]
  (mt/with-temp
    [Database   db    {:details (:details (mt/db)), :engine :h2}
     Table      _     {:db_id (u/the-id db), :name "VENUES"}
     :model/Card      card  {:dataset_query
                             {:database (u/the-id db)
                              :type     :native
                              :native   {:query         "SELECT COUNT(*) FROM VENUES WHERE CATEGORY_ID = {{category}};"
                                         :template-tags {:category {:id           "_CATEGORY_ID_"
                                                                    :name         "category"
                                                                    :display_name "Category"
                                                                    :type         "number"
                                                                    :required     true}}}}}]
    (f db card)))

(defmacro ^:private with-temp-native-card-with-params! {:style/indent 1} [[db-binding card-binding] & body]
  `(do-with-temp-native-card-with-params! (fn [~(or db-binding '_) ~(or card-binding '_)] ~@body)))

(deftest run-query-with-parameters-test
  (testing "POST /api/card/:id/query"
    (testing "should respect `:parameters`"
      (with-temp-native-card-with-params! [{db-id :id} {card-id :id}]
        (is (=? {:database_id db-id
                 :row_count   1
                 :data        {:rows [[8]]}}
                (mt/user-http-request
                 :rasta :post 202 (format "card/%d/query" card-id)
                 {:parameters [{:type   :number
                                :target [:variable [:template-tag :category]]
                                :value  2}]})))))))


;;; +----------------------------------------------------------------------------------------------------------------+
;;; |                                           FETCHING CARDS & FILTERING                                           |
;;; +----------------------------------------------------------------------------------------------------------------+

(defn- card-returned? [model object-or-id card-or-id]
  (contains? (set (for [card (mt/user-http-request :rasta :get 200 "card", :f model, :model_id (u/the-id object-or-id))]
                    (u/the-id card)))
             (u/the-id card-or-id)))

(deftest filter-cards-by-db-test
  (mt/with-temp [Database db {}
                 :model/Card     card-1 {:database_id (mt/id)}
                 :model/Card     card-2 {:database_id (u/the-id db)}]
    (with-cards-in-readable-collection [card-1 card-2]
      (is (= true
             (card-returned? :database (mt/id) card-1)))
      (is (= false
             (card-returned? :database db      card-1)))
      (is (= true
             (card-returned? :database db      card-2))))))

(deftest ^:parallel authentication-test
  (is (= (get mw.util/response-unauthentic :body) (client/client :get 401 "card")))
  (is (= (get mw.util/response-unauthentic :body) (client/client :put 401 "card/13"))))

(deftest ^:parallel model-id-requied-when-f-is-database-test
  (is (= {:errors {:model_id "model_id is a required parameter when filter mode is 'database'"}}
         (mt/user-http-request :crowberto :get 400 "card" :f :database))))

(deftest filter-cards-by-table-test
  (testing "Filter cards by table"
    (mt/with-temp [Database db {}
                   Table    table-1  {:db_id (u/the-id db)}
                   Table    table-2  {:db_id (u/the-id db)}
                   :model/Card     card-1   {:table_id (u/the-id table-1)}
                   :model/Card     card-2   {:table_id (u/the-id table-2)}]
      (with-cards-in-readable-collection [card-1 card-2]
        (is (= true
               (card-returned? :table (u/the-id table-1) (u/the-id card-1))))
        (is (= false
               (card-returned? :table (u/the-id table-2) (u/the-id card-1))))
        (is (= true
               (card-returned? :table (u/the-id table-2) (u/the-id card-2))))))))

;; Make sure `model_id` is required when `f` is :table
(deftest ^:parallel model_id-requied-when-f-is-table
  (is (= {:errors {:model_id "model_id is a required parameter when filter mode is 'table'"}}
         (mt/user-http-request :crowberto :get 400 "card", :f :table))))

(deftest filter-by-archived-test
  (testing "GET /api/card?f=archived"
    (mt/with-temp [:model/Card card-1 {:name "Card 1"}
                   :model/Card card-2 {:name "Card 2", :archived true}
                   :model/Card card-3 {:name "Card 3", :archived true}]
      (with-cards-in-readable-collection [card-1 card-2 card-3]
        (is (= #{"Card 2" "Card 3"}
               (set (map :name (mt/user-http-request :rasta :get 200 "card", :f :archived))))
            "The set of Card returned with f=archived should be equal to the set of archived cards")))))

(deftest filter-by-bookmarked-test
  (testing "Filter by `bookmarked`"
    (mt/with-temp [:model/Card         card-1 {:name "Card 1"}
                   :model/Card         card-2 {:name "Card 2"}
                   :model/Card         card-3 {:name "Card 3"}
                   CardBookmark _ {:card_id (u/the-id card-1), :user_id (mt/user->id :rasta)}
                   CardBookmark _ {:card_id (u/the-id card-2), :user_id (mt/user->id :crowberto)}]
      (with-cards-in-readable-collection [card-1 card-2 card-3]
        (is (= [{:name "Card 1"}]
               (for [card (mt/user-http-request :rasta :get 200 "card", :f :bookmarked)]
                 (select-keys card [:name]))))))))

(deftest filter-by-using-model
  (testing "list cards using a model"
    (mt/with-temp [:model/Card {model-id :id :as model} {:name "Model", :dataset true
                                                         :dataset_query {:query {:source-table (mt/id :venues)
                                                                                 :filter [:= [:field 1 nil] "1"]}}}
                   ;; matching question
                   :model/Card card-1 {:name "Card 1"
                                       :dataset_query {:query {:source-table (str "card__" model-id)}}}
                   :model/Card {other-card-id :id} {}
                   ;; source-table doesn't match
                   :model/Card card-2 {:name "Card 2"
                                       :dataset_query {:query {:source-table (str "card__" other-card-id)
                                                               :filter [:= [:field 5 nil] (str "card__" model-id)]}}}
                   ;; matching join
                   :model/Card card-3 {:name "Card 3"
                                       :dataset_query (let [alias (str "Question " model-id)]
                                                        {:type :query
                                                         :query {:joins [{:fields [[:field 35 {:join-alias alias}]]
                                                                          :source-table (str "card__" model-id)
                                                                          :condition [:=
                                                                                      [:field 5 nil]
                                                                                      [:field 33 {:join-alias alias}]]
                                                                          :alias alias
                                                                          :strategy :inner-join}]
                                                                 :fields [[:field 9 nil]]
                                                                 :source-table (str "card__" other-card-id)}
                                                         :database (mt/id)})}
                   ;; matching native query
                   :model/Card card-4 {:name "Card 4"
                                       :dataset_query {:type :native
                                                       :native (let [model-ref (format "#%d-q1" model-id)]
                                                                 {:query (format "select o.id from orders o join {{%s}} q1 on o.PRODUCT_ID = q1.PRODUCT_ID"
                                                                                 model-ref)
                                                                  :template-tags {model-ref
                                                                                  {:id "2185b98b-20b3-65e6-8623-4fb56acb0ca7"
                                                                                   :name model-ref
                                                                                   :display-name model-ref
                                                                                   :type :card
                                                                                   :card-id model-id}}})
                                                       :database (mt/id)}}
                   ;; native query reference doesn't match
                   :model/Card card-5 {:name "Card 5"
                                       :dataset_query {:type :native
                                                       :native (let [model-ref (str "card__" model-id)
                                                                     card-id other-card-id
                                                                     card-ref (format "#%d-q1" card-id)]
                                                                 {:query (format "select o.id %s from orders o join {{%s}} q1 on o.PRODUCT_ID = q1.PRODUCT_ID"
                                                                                 model-ref card-ref)
                                                                  :template-tags {card-ref
                                                                                  {:id "2185b98b-20b3-65e6-8623-4fb56acb0ca7"
                                                                                   :name card-ref
                                                                                   :display-name card-ref
                                                                                   :type :card
                                                                                   :card-id card-id}}})
                                                       :database (mt/id)}}
                   :model/Database {other-database-id :id} {}
                   ;; database doesn't quite match
                   :model/Card card-6 {:name "Card 6", :database_id other-database-id
                                       :dataset_query {:query {:source-table (str "card__" model-id)}}}
                   ;; same as matching question, but archived
                   :model/Card card-7 {:name "Card 7"
                                       :archived true
                                       :dataset_query {:query {:source-table (str "card__" model-id)}}}]
      (with-cards-in-readable-collection [model card-1 card-2 card-3 card-4 card-5 card-6 card-7]
        (is (= #{"Card 1" "Card 3" "Card 4"}
               (into #{} (map :name) (mt/user-http-request :rasta :get 200 "card"
                                                           :f :using_model :model_id model-id))))))))

(deftest get-cards-with-last-edit-info-test
  (mt/with-temp [:model/Card {card-1-id :id} {:name "Card 1"}
                 :model/Card {card-2-id :id} {:name "Card 2"}]
    (with-cards-in-readable-collection [card-1-id card-2-id]
      (doseq [user-id [(mt/user->id :rasta) (mt/user->id :crowberto)]]
        (revision/push-revision!
         {:entity       :model/Card
          :id           card-1-id
          :user-id      user-id
          :is-creation? true
          :object       {:id card-1-id}}))

      (doseq [user-id [(mt/user->id :crowberto) (mt/user->id :rasta)]]
        (revision/push-revision!
         {:entity       :model/Card
          :id           card-2-id
          :user-id      user-id
          :is-creation? true
          :object       {:id card-2-id}}))
      (let [results (m/index-by :id (mt/user-http-request :rasta :get 200 "card"))]
        (is (=? {:name           "Card 1"
                 :last-edit-info {:id         (mt/user->id :rasta)
                                  :email      "rasta@metabase.com"
                                  :first_name "Rasta"
                                  :last_name  "Toucan"
                                  :timestamp  some?}}
                (get results card-1-id)))
        (is (=? {:name           "Card 2"
                 :last-edit-info {:id         (mt/user->id :crowberto)
                                  :email      "crowberto@metabase.com"
                                  :first_name "Crowberto"
                                  :last_name  "Corv"
                                  :timestamp  some?}}
                (get results card-2-id)))))))

(deftest get-series-for-card-permission-test
  (t2.with-temp/with-temp
    [:model/Card {card-id :id} {:name          "Card"
                                :display       "line"
                                :collection_id (t2/select-one-pk Collection :personal_owner_id (mt/user->id :crowberto))}]
    (is (= "You don't have permissions to do that."
           (mt/user-http-request :rasta :get 403 (format "card/%d/series" card-id))))

    (is (seq? (mt/user-http-request :crowberto :get 200 (format "card/%d/series" card-id))))))

(deftest get-series-for-card-type-check-test
  (testing "400 if the card's display is not comptaible"
    (t2.with-temp/with-temp
      [:model/Card {card-id :id} {:name    "Card"
                                  :display "table"}]
      (is (= "Card with type table is not compatible to have series"
             (:message (mt/user-http-request :crowberto :get 400 (format "card/%d/series" card-id)))))))

  (testing "404 if the card does not exsits"
    (is (= "Not found."
           (mt/user-http-request :crowberto :get 404 (format "card/%d/series" Integer/MAX_VALUE))))))

(deftest get-series-check-compatibility-test
  (let [simple-mbql-chart-query (fn [attrs]
                                  (merge (mt/card-with-source-metadata-for-query
                                           (mt/mbql-query venues {:aggregation [[:sum $venues.price]]
                                                                  :breakout    [$venues.category_id]}))
                                         {:visualization_settings {:graph.metrics    ["sum"]
                                                                   :graph.dimensions ["CATEGORY_ID"]}}
                                         attrs))]
    (t2.with-temp/with-temp
      [;; comptaible cards
       :model/Card line    (simple-mbql-chart-query {:name "A Line"   :display :line})
       :model/Card bar     (simple-mbql-chart-query {:name "A Bar"    :display :bar})
       :model/Card area    (simple-mbql-chart-query {:name "An Area"  :display :area})
       :model/Card scalar  (merge (mt/card-with-source-metadata-for-query
                                    (mt/mbql-query venues {:aggregation [[:count]]}))
                                  {:name "A Scalar 1" :display :scalar})
       :model/Card scalar-2(merge (mt/card-with-source-metadata-for-query
                                           (mt/mbql-query venues {:aggregation [[:count]]}))
                                  {:name "A Scalar 2" :display :scalar})

       :model/Card native  (merge (mt/card-with-source-metadata-for-query (mt/native-query {:query "select sum(price) from venues;"}))
                                  {:name       "A Native query"
                                   :display    :scalar
                                   :query_type "native"})

       ;; compatible but user doesn't have access so should not be readble
       :model/Card _       (simple-mbql-chart-query {:name "A Line with no access"   :display :line})
       ;; incomptabile cards
       :model/Card pie     (simple-mbql-chart-query {:name "A pie" :display :pie})
       :model/Card table   (simple-mbql-chart-query {:name "A table" :display :table})
       :model/Card native-2(merge (mt/card-with-source-metadata-for-query (mt/native-query {:query "select sum(price) from venues;"}))
                                  {:name       "A Native query table"
                                   :display    :table
                                   :query_type "native"})]
      (with-cards-in-readable-collection [line bar area scalar scalar-2 native pie table native-2]
       (doseq [[card-id display-type expected]
               [[(:id line)   :line   #{"A Native query" "An Area" "A Bar"}]
                [(:id bar)    :bar    #{"A Native query" "An Area" "A Line"}]
                [(:id area)   :area   #{"A Native query" "A Bar" "A Line"}]
                [(:id scalar) :scalar #{"A Native query" "A Scalar 2"}]]]
         (testing (format "Card with display-type=%s should have compatible cards correctly returned" display-type)
           (let [returned-card-names (set (map :name (mt/user-http-request :rasta :get 200 (format "/card/%d/series" card-id))))]
             (is (set/subset? expected returned-card-names))
             (is (not (contains? returned-card-names #{"A pie" "A table" "A Line with no access"}))))))))))

(deftest paging-and-filtering-works-for-series-card-test
  (let [simple-mbql-chart-query (fn [attrs]
                                  (merge (mt/card-with-source-metadata-for-query
                                           (mt/mbql-query venues {:aggregation [[:sum $venues.price]]
                                                                  :breakout    [$venues.category_id]}))
                                         {:visualization_settings {:graph.metrics    ["sum"]
                                                                   :graph.dimensions ["CATEGORY_ID"]}}
                                         attrs))]
    (t2.with-temp/with-temp
      [:model/Card card   (simple-mbql-chart-query {:name "Captain Toad" :display :line})
       :model/Card card1  (simple-mbql-chart-query {:name "Luigi 1"  :display :line})
       :model/Card _      (simple-mbql-chart-query {:name "Luigi 2"  :display :line})
       :model/Card _      (simple-mbql-chart-query {:name "Luigi 3"  :display :line})
       :model/Card card4  (simple-mbql-chart-query {:name "Luigi 4"  :display :line})
       :model/Card _      (simple-mbql-chart-query {:name "Luigi 5"  :display :line})
       :model/Card _      (simple-mbql-chart-query {:name "Luigi 6"  :display :line})
       :model/Card card7  (simple-mbql-chart-query {:name "Luigi 7"  :display :line})
       :model/Card card8  (simple-mbql-chart-query {:name "Luigi 8"  :display :line})]
      (testing "filter by name works"
        (is (true? (every? #(str/includes? % "Toad")
                         (->> (mt/user-http-request :crowberto :get 200 (format "/card/%d/series" (:id card)) :query "toad")
                              (map :name)))))

        (testing "exclude ids works"
          (testing "with single id"
            (is (true?
                  (every?
                    #(not (#{(:id card) (:id card8)} %))
                    (->> (mt/user-http-request :crowberto :get 200 (format "/card/%d/series" (:id card))
                                               :query "luigi" :exclude_ids (:id card8))
                         (map :id))))))
          (testing "with multiple ids"
            (is (true?
                  (every?
                    #(not (#{(:id card) (:id card7) (:id card8)} %))
                    (->> (mt/user-http-request :crowberto :get 200 (format "/card/%d/series" (:id card))
                                               :query "luigi" :exclude_ids (:id card7) :exclude_ids (:id card8))
                         (map :id)))))))

        (testing "with limit and sort by id descending"
          (is (= ["Luigi 8" "Luigi 7" "Luigi 6" "Luigi 5"]
                 (->> (mt/user-http-request :crowberto :get 200 (format "/card/%d/series" (:id card))
                                            :query "luigi" :limit 4)
                      (map :name))))

          (testing "and paging works too"
            (is (= ["Luigi 3" "Luigi 2" "Luigi 1"]
                   (->> (mt/user-http-request :crowberto :get 200 (format "/card/%d/series" (:id card))
                                              :query "luigi" :limit 10 :last_cursor (:id card4))
                        (map :name)))))

          (testing "And returning empty list if reaches there are nothing..."
            (is (= []
                   (->> (mt/user-http-request :crowberto :get 200 (format "/card/%d/series" (:id card))
                                              :query "luigi" :limit 10 :last_cursor (:id card1))
                        (map :name))))))))))

(def ^:private millisecond-card
  {:name                   "Card with dimension is unixtimestmap"
   :visualization_settings {:graph.dimensions ["timestamp"]
                            :graph.metrics ["severity"]}

   :display                :line
   :result_metadata        [{:base_type :type/BigInteger
                             :coercion_strategy :Coercion/UNIXMilliSeconds->DateTime
                             :effective_type :type/DateTime
                             :display_name "Timestamp"
                             :name "timestamp"
                             :unit "week"}
                            {:base_type :type/Integer
                             :display_name "count"
                             :name "severity"
                             :semantic_type :type/Number}]})

(deftest sereies-are-compatible-test
  (mt/dataset test-data
    (testing "area-line-bar charts"
      (t2.with-temp/with-temp
        [:model/Card datetime-card       (merge (mt/card-with-source-metadata-for-query
                                                  (mt/mbql-query orders {:aggregation [[:sum $orders.total]]
                                                                         :breakout    [!month.orders.created_at]}))
                                                {:visualization_settings {:graph.metrics    ["sum"]
                                                                          :graph.dimensions ["CREATED_AT"]}}
                                                {:name    "datetime card"
                                                 :display :line})
         :model/Card number-card         (merge (mt/card-with-source-metadata-for-query
                                                  (mt/mbql-query orders {:aggregation [:count]
                                                                         :breakout    [$orders.quantity]}))
                                                {:visualization_settings {:graph.metrics    ["count"]
                                                                          :graph.dimensions ["QUANTITY"]}}
                                                {:name    "number card"
                                                 :display :line})
         :model/Card without-metric-card (merge (mt/card-with-source-metadata-for-query
                                                  (mt/mbql-query orders {:breakout    [!month.orders.created_at]}))
                                                {:visualization_settings {:graph.dimensions ["CREATED_AT"]}}
                                                {:name    "card has no metric"
                                                 :display :line})
         :model/Card combo-card          (merge (mt/card-with-source-metadata-for-query
                                                  (mt/mbql-query orders {:aggregation [[:sum $orders.total]]
                                                                         :breakout    [!month.orders.created_at]}))
                                                {:visualization_settings {:graph.metrics    ["sum"]
                                                                          :graph.dimensions ["CREATED_AT"]}}
                                                {:name    "table card"
                                                 :display :combo})]
        (testing "2 datetime cards can be combined"
          (is (true? (api.card/series-are-compatible? datetime-card datetime-card))))

        (testing "2 number cards can be combined"
          (is (true? (api.card/series-are-compatible? number-card number-card))))

        (testing "number card can't be combined with datetime cards"
          (is (false? (api.card/series-are-compatible? number-card datetime-card)))
          (is (false? (api.card/series-are-compatible? datetime-card number-card))))

        (testing "can combine series with UNIX millisecond timestamp and datetime"
          (is (true? (api.card/series-are-compatible? millisecond-card datetime-card)))
          (is (true? (api.card/series-are-compatible? datetime-card millisecond-card))))

        (testing "can't combines series with UNIX milliseceond timestamp and number"
          (is (false? (api.card/series-are-compatible? millisecond-card number-card)))
          (is (false? (api.card/series-are-compatible? number-card millisecond-card))))

        (testing "second card must has a metric"
          (is (false? (api.card/series-are-compatible? datetime-card without-metric-card))))

        (testing "can't combine card of any other types rather than line/bar/area"
          (is (nil? (api.card/series-are-compatible? datetime-card combo-card)))))))

  (testing "scalar test"
    (t2.with-temp/with-temp
      [:model/Card scalar-1       (merge (mt/card-with-source-metadata-for-query
                                           (mt/mbql-query venues {:aggregation [[:count]]}))
                                         {:name "A Scalar 1" :display :scalar})
       :model/Card scalar-2       (merge (mt/card-with-source-metadata-for-query
                                           (mt/mbql-query venues {:aggregation [[:count]]}))
                                         {:name "A Scalar 2" :display :scalar})

       :model/Card scalar-2-cols  (merge (mt/card-with-source-metadata-for-query
                                           (mt/mbql-query venues {:aggregation [[:count]
                                                                                [:sum $venues.price]]}))
                                         {:name "A Scalar with 2 columns" :display :scalar})
       :model/Card line-card       (merge (mt/card-with-source-metadata-for-query
                                            (mt/mbql-query venues {:aggregation [[:sum $venues.price]]
                                                                   :breakout    [$venues.category_id]}))
                                          {:visualization_settings {:graph.metrics    ["sum"]
                                                                    :graph.dimensions ["CATEGORY_ID"]}}
                                          {:name "Line card" :display :line})]
      (testing "2 scalars with 1 column can be combined"
        (is (true? (api.card/series-are-compatible? scalar-1 scalar-2))))
      (testing "can't be combined if either one of 2 cards has more than one column"
        (is (false? (api.card/series-are-compatible? scalar-1 scalar-2-cols)))
        (is (false? (api.card/series-are-compatible? scalar-2-cols scalar-2))))

      (testing "can only be cominbed with scalar cards"
        (is (false? (api.card/series-are-compatible? scalar-1 line-card)))))))

;;; +----------------------------------------------------------------------------------------------------------------+
;;; |                                        CREATING A CARD (POST /api/card)                                        |
;;; +----------------------------------------------------------------------------------------------------------------+

(deftest create-a-card
  (testing "POST /api/card"
    (testing "Test that we can create a new Card"
      (mt/with-non-admin-groups-no-root-collection-perms
        (t2.with-temp/with-temp [Collection collection]
          (perms/grant-collection-readwrite-permissions! (perms-group/all-users) collection)
          (mt/with-model-cleanup [:model/Card]
            (let [card (assoc (card-with-name-and-query (mt/random-name)
                                                        (mbql-count-query (mt/id) (mt/id :venues)))
                         :collection_id (u/the-id collection)
                         :parameters [{:id "abc123", :name "test", :type "date"}]
                         :parameter_mappings [{:parameter_id "abc123", :card_id 10,
                                               :target       [:dimension [:template-tags "category"]]}])]
              (is (=? (merge
                        card-defaults
                        {:name                   (:name card)
                         :collection_id          true
                         :collection             (assoc collection :is_personal false)
                         :creator_id             (mt/user->id :rasta)
                         :parameters             [{:id "abc123", :name "test", :type "date"}]
                         :parameter_mappings     [{:parameter_id "abc123", :card_id 10,
                                                   :target       ["dimension" ["template-tags" "category"]]}]
                         :dataset_query          true
                         :query_type             "query"
                         :visualization_settings {:global {:title nil}}
                         :database_id            true
                         :table_id               true
                         :entity_id              true
                         :can_write              true
                         :dashboard_count        0
                         :result_metadata        true
                         :last-edit-info         {:timestamp true :id true :first_name "Rasta"
                                                  :last_name "Toucan" :email "rasta@metabase.com"}
                         :creator                (merge
                                                   (select-keys (mt/fetch-user :rasta) [:id :date_joined :last_login :locale])
                                                   {:common_name  "Rasta Toucan"
                                                    :is_superuser false
                                                    :last_name    "Toucan"
                                                    :first_name   "Rasta"
                                                    :email        "rasta@metabase.com"})
                         :metabase_version       config/mb-version-string})
                      (-> (mt/user-http-request :rasta :post 200 "card" card)
                          (dissoc :created_at :updated_at :id)
                          (update :table_id integer?)
                          (update :database_id integer?)
                          (update :collection_id integer?)
                          (update :dataset_query map?)
                          (update :entity_id string?)
                          (update :result_metadata (partial every? map?))
                          (update :creator dissoc :is_qbnewb)
                          (update :last-edit-info (fn [edit-info]
                                                    (-> edit-info
                                                        (update :id boolean)
                                                        (update :timestamp boolean))))))))))))))

(deftest ^:parallel create-card-validation-test
  (testing "POST /api/card"
    (is (= {:errors          {:visualization_settings "Value must be a map."}
            :specific-errors {:visualization_settings ["Value must be a map., received: \"ABC\""]}}
           (mt/user-http-request :crowberto :post 400 "card" {:visualization_settings "ABC"})))

    (is (= {:errors          {:parameters "nullable sequence of parameter must be a map with :id and :type keys"}
            :specific-errors {:parameters ["invalid type, received: \"abc\""]}}
           (mt/user-http-request :crowberto :post 400 "card" {:visualization_settings {:global {:title nil}}
                                                              :parameters             "abc"})))))

(deftest create-card-validation-test-2
  (testing "POST /api/card"
    (with-temp-native-card-with-params! [db card]
      (testing "You cannot create a card with variables as a model"
        (is (= "A model made from a native SQL question cannot have a variable or field filter."
               (mt/user-http-request :rasta :post 400 "card"
                                     (merge
                                      (mt/with-temp-defaults :model/Card)
                                      {:dataset       true
                                       :query_type    "native"
                                       :dataset_query (:dataset_query card)})))))
      (testing "You can create a card with a saved question CTE as a model"
        (mt/with-model-cleanup [:model/Card]
          (let [card-tag-name (str "#" (u/the-id card))
                dataset-query {:dataset_query {:database (u/the-id db)
                                               :type     :native
                                               :native   {:query         (format "SELECT * FROM {{%s}};" card-tag-name)
                                                          :template-tags {card-tag-name {:card-id      (u/the-id card),
                                                                                         :display-name card-tag-name,
                                                                                         :id           (str (random-uuid))
                                                                                         :name         card-tag-name,
                                                                                         :type         :card}}}}}
                {card-id :id
                 :as     created} (mt/user-http-request :rasta :post 200 "card"
                                              (merge
                                                (mt/with-temp-defaults :model/Card)
                                                dataset-query))
                retrieved     (mt/user-http-request :rasta :get 200 (str "card/" card-id))]
            (is (pos-int? card-id))
            (testing "A POST returns the newly created object, so no follow-on GET is required (#34828)"
              (is (=
                    (-> created
                        (update :last-edit-info dissoc :timestamp)
                        (dissoc :collection))
                    (-> retrieved
                        (update :last-edit-info dissoc :timestamp)
                        (dissoc :collection)))))))))))

(deftest create-card-disallow-setting-enable-embedding-test
  (testing "POST /api/card"
    (testing "Ignore values of `enable_embedding` while creating a Card (this must be done via `PUT /api/card/:id` instead)"
      ;; should be ignored regardless of the value of the `enable-embedding` Setting.
      (doseq [enable-embedding? [true false]]
        (mt/with-temporary-setting-values [enable-embedding enable-embedding?]
          (mt/with-model-cleanup [:model/Card]
            (is (=? {:enable_embedding false}
                    (mt/user-http-request :crowberto :post 200 "card" {:name                   "My Card"
                                                                       :display                :table
                                                                       :dataset_query          (mt/mbql-query venues)
                                                                       :visualization_settings {}
                                                                       :enable_embedding       true})))))))))

(deftest save-empty-card-test
  (testing "POST /api/card"
    (testing "Should be able to save an empty Card"
      (doseq [[query-description query] {"native query"
                                         (mt/native-query {:query "SELECT * FROM VENUES WHERE false;"})

                                         "MBQL query"
                                         (mt/mbql-query venues {:filter [:= $id 0]})}]
        (testing query-description
          (mt/with-model-cleanup [:model/Card]
            (testing "without result metadata"
              (is (=? {:id pos-int?}
                      (mt/user-http-request :rasta :post 200 "card"
                                            (merge (mt/with-temp-defaults :model/Card)
                                                   {:dataset_query query})))))
            (let [metadata (-> (qp/process-query query)
                               :data
                               :results_metadata
                               :columns)]
              (testing (format "with result metadata\n%s" (u/pprint-to-str metadata))
                (is (some? metadata))
                (is (=? {:id pos-int?}
                        (mt/user-http-request :rasta :post 200 "card"
                                              (merge (mt/with-temp-defaults :model/Card)
                                                     {:dataset_query   query
                                                      :result_metadata metadata}))))))))))))

(deftest save-card-with-empty-result-metadata-test
  (testing "we should be able to save a Card if the `result_metadata` is *empty* (but not nil) (#9286)"
    (mt/with-model-cleanup [:model/Card]
      (let [card        (card-with-name-and-query)]
        (is (=? {:id pos-int?}
                (mt/user-http-request :rasta
                                      :post
                                      200
                                      "card"
                                      (assoc card :result_metadata []))))))))

(deftest cache-ttl-save
  (testing "POST /api/card/:id"
    (testing "saving cache ttl by post actually saves it"
      (mt/with-model-cleanup [:model/Card]
        (let [card (card-with-name-and-query)]
          (is (= 1234
                 (:cache_ttl (mt/user-http-request :rasta
                                                   :post
                                                   200
                                                   "card"
                                                   (assoc card :cache_ttl 1234)))))))))
  (testing "PUT /api/card/:id"
    (testing "saving cache ttl by put actually saves it"
      (t2.with-temp/with-temp [:model/Card card]
        (is (= 1234
               (:cache_ttl (mt/user-http-request :rasta
                                                 :put
                                                 200
                                                 (str "card/" (u/the-id card))
                                                 {:cache_ttl 1234}))))))
    (testing "nilling out cache ttl works"
      (t2.with-temp/with-temp [:model/Card card]
        (is (= nil
               (do
                 (mt/user-http-request :rasta :put 200 (str "card/" (u/the-id card)) {:cache_ttl 1234})
                 (mt/user-http-request :rasta :put 200 (str "card/" (u/the-id card)) {:cache_ttl nil})
                 (:cache_ttl (mt/user-http-request :rasta :get 200 (str "card/" (u/the-id card)))))))))))

(deftest saving-card-fetches-correct-metadata
  (testing "make sure when saving a Card the correct query metadata is fetched (if incorrect)"
    (mt/with-non-admin-groups-no-root-collection-perms
      (let [card-name (mt/random-name)]
        (t2.with-temp/with-temp [Collection collection]
          (perms/grant-collection-readwrite-permissions! (perms-group/all-users) collection)
          (mt/with-model-cleanup [:model/Card]
            (mt/user-http-request :rasta :post 200 "card"
                                  (assoc (card-with-name-and-query card-name)
                                         :collection_id      (u/the-id collection)))
            (testing "check the correct metadata was fetched and was saved in the DB"
              (is (=? [{:base_type         :type/Integer
                        :display_name      "Count"
                        :name              "count"
                        :semantic_type     :type/Quantity
                        :source            :aggregation
                        :field_ref         [:aggregation 0]
                        :aggregation_index 0}]
                      (t2/select-one-fn :result_metadata :model/Card :name card-name))))))))))

(defn- updating-card-updates-metadata-query []
  (mt/mbql-query venues {:fields [$id $name]}))

(defn- norm [s]
  (u/upper-case-en (:name s)))

(defn- to-native [query]
  {:database (:database query)
   :type     :native
   :native   (mt/compile query)})

(deftest updating-card-updates-metadata
  (let [query          (updating-card-updates-metadata-query)
        modified-query (mt/mbql-query venues {:fields [$id $name $price]})]
    (testing "Updating query updates metadata"
      (doseq [[query-type query modified-query] [["mbql" query modified-query]
                                                 ["native" (to-native query) (to-native modified-query)]]]
        (testing (str "For: " query-type)
          (mt/with-model-cleanup [:model/Card]
            (let [{metadata :result_metadata
                   card-id  :id :as card} (mt/user-http-request
                                            :rasta :post 200
                                            "card"
                                            (card-with-name-and-query "card-name"
                                                                      query))
                  ;; simulate a user changing the query without rerunning the query
                  updated   (mt/user-http-request
                              :rasta :put 200 (str "card/" card-id)
                              (assoc card :dataset_query modified-query))
                  retrieved (mt/user-http-request :rasta :get 200 (str "card/" card-id))]
              (is (= ["ID" "NAME"] (map norm metadata)))
              (is (= ["ID" "NAME" "PRICE"]
                     (map norm (t2/select-one-fn :result_metadata :model/Card :id card-id))))
              (testing "A PUT returns the updated object, so no follow-on GET is required (#34828)"
                (is (=
                      (-> updated
                          (update :last-edit-info dissoc :timestamp)
                          (dissoc :collection))
                      (-> retrieved
                          (update :last-edit-info dissoc :timestamp)
                          (dissoc :collection))))))))))))

(deftest updating-card-updates-metadata-2
  (let [query (updating-card-updates-metadata-query)]
    (testing "Updating other parts but not query does not update the metadata"
      (let [orig   qp.async/result-metadata-for-query-async
            called (atom 0)]
        (with-redefs [qp.async/result-metadata-for-query-async (fn [q]
                                                                 (swap! called inc)
                                                                 (orig q))]
          (mt/with-model-cleanup [:model/Card]
            (let [card (mt/user-http-request :rasta :post 200 "card"
                                             (card-with-name-and-query "card-name"
                                                                       query))]
              (is (= @called 1))
              (is (= ["ID" "NAME"] (map norm (:result_metadata card))))
              (mt/user-http-request
               :rasta :put 200 (str "card/" (u/the-id card))
               (assoc card
                      :description "a change that doesn't change the query"
                      :name "compelling title"
                      :cache_ttl 20000
                      :display "table"
                      :collection_position 1))
              (is (= @called 1)))))))))

(deftest updating-card-updates-metadata-3
  (let [query (updating-card-updates-metadata-query)]
    (testing "Patching the card _without_ the query does not clear the metadata"
      ;; in practice the application does not do this. But cypress does and it poisons the state of the frontend
      (mt/with-model-cleanup [:model/Card]
        (let [card (mt/user-http-request :rasta :post 200 "card"
                                         (card-with-name-and-query "card-name"
                                                                   query))]
          (is (= ["ID" "NAME"] (map norm (:result_metadata card))))
          (let [updated (mt/user-http-request :rasta :put 200 (str "card/" (:id card))
                                              {:description "I'm innocently updating the description"
                                               :dataset     true})]
            (is (= ["ID" "NAME"] (map norm (:result_metadata updated))))))))))

(deftest updating-card-updates-metadata-4
  (let [query (updating-card-updates-metadata-query)]
    (testing "You can update just the metadata"
      (mt/with-model-cleanup [:model/Card]
        (let [card (mt/user-http-request :rasta :post 200 "card"
                                         (card-with-name-and-query "card-name"
                                                                   query))]
          (is (= ["ID" "NAME"] (map norm (:result_metadata card))))
          (let [new-metadata (map #(assoc % :display_name "UPDATED") (:result_metadata card))
                updated      (mt/user-http-request :rasta :put 200 (str "card/" (:id card))
                                                   {:result_metadata new-metadata})]
            (is (= ["UPDATED" "UPDATED"]
                   (map :display_name (:result_metadata updated))))))))))

(deftest fetch-results-metadata-test
  (testing "Check that the generated query to fetch the query result metadata includes user information in the generated query"
    (mt/with-non-admin-groups-no-root-collection-perms
      (let [card-name (mt/random-name)]
        (t2.with-temp/with-temp [Collection collection]
          (perms/grant-collection-readwrite-permissions! (perms-group/all-users) collection)
          (mt/with-model-cleanup [:model/Card]
            ;; Rebind the `execute-statement!` function so that we can capture the generated SQL and inspect it
            (let [orig       sql-jdbc.execute/execute-statement!
                  sql-result (atom nil)]
              (with-redefs [sql-jdbc.execute/execute-statement!
                            (fn [driver stmt sql]
                              (reset! sql-result sql)
                              (orig driver stmt sql))]
                (mt/user-http-request
                 :rasta :post 200 "card"
                 (assoc (card-with-name-and-query card-name)
                        :dataset_query      (mt/native-query {:query "SELECT count(*) AS \"count\" FROM VENUES"})
                        :collection_id      (u/the-id collection))))
              (testing "check the correct metadata was fetched and was saved in the DB"
                (is (= [{:base_type     (count-base-type)
                         :effective_type (count-base-type)
                         :display_name  "count"
                         :name          "count"
                         :semantic_type :type/Quantity
                         :fingerprint   {:global {:distinct-count 1
                                                  :nil%           0.0},
                                         :type   {:type/Number {:min 100.0, :max 100.0, :avg 100.0, :q1 100.0, :q3 100.0 :sd nil}}}
                         :field_ref     [:field "count" {:base-type (count-base-type)}]}]
                       (t2/select-one-fn :result_metadata :model/Card :name card-name))))
              (testing "Was the user id found in the generated SQL?"
                (is (= true
                       (boolean
                        (when-let [s @sql-result]
                          (re-find (re-pattern (str "userID: " (mt/user->id :rasta)))
                                   s)))))))))))))

(deftest create-card-with-collection-position
  (testing "Make sure we can create a Card with a Collection position"
    (mt/with-non-admin-groups-no-root-collection-perms
      (let [card-name (mt/random-name)]
        (t2.with-temp/with-temp [Collection collection]
          (perms/grant-collection-readwrite-permissions! (perms-group/all-users) collection)
          (mt/with-model-cleanup [:model/Card]
            (is (=? {:collection_id       (u/the-id collection)
                     :collection_position 1
                     :name                card-name}
                    (mt/user-http-request :rasta :post 200 "card"
                                          (assoc (card-with-name-and-query card-name)
                                                 :collection_id (u/the-id collection), :collection_position 1))))
            (is (=? {:collection_id       (u/the-id collection)
                     :collection_position 1}
                    (t2/select-one :model/Card :name card-name)))))))))

(deftest need-permission-for-collection
  (testing "You need to have Collection permissions to create a Card in a Collection"
    (mt/with-non-admin-groups-no-root-collection-perms
      (let [card-name (mt/random-name)]
        (t2.with-temp/with-temp [Collection collection]
          (mt/with-model-cleanup [:model/Card]
            (mt/user-http-request :rasta :post 403 "card"
                                  (assoc (card-with-name-and-query card-name)
                                         :collection_id (u/the-id collection)
                                         :collection_position 1))
            (is (nil? (some-> (t2/select-one [:model/Card :collection_id :collection_position] :name card-name)
                              (update :collection_id (partial = (u/the-id collection))))))))))))

(deftest create-card-check-adhoc-query-permissions-test
  (testing (str "Ad-hoc query perms should be required to save a Card -- otherwise people could save arbitrary "
                "queries, then run them.")
    ;; create a copy of the test data warehouse DB, then revoke permissions to it for All Users. Only admins should be
    ;; able to ad-hoc query it now.
    (mt/with-temp-copy-of-db
      (perms/revoke-data-perms! (perms-group/all-users) (mt/db))
      (let [query        (mt/mbql-query venues)
            create-card! (fn [test-user expected-status-code]
                           (mt/with-model-cleanup [:model/Card]
                             (mt/user-http-request test-user :post expected-status-code "card"
                                                   (merge (mt/with-temp-defaults :model/Card) {:dataset_query query}))))]
        (testing "admin should be able to save a Card if All Users doesn't have ad-hoc data perms"
          (is (some? (create-card! :crowberto 200))))
        (testing "non-admin should get an error"
          (testing "Permissions errors should be meaningful and include info for debugging (#14931)"
            (is (malli= [:map
                         [:message        [:= "You cannot save this Question because you do not have permissions to run its query."]]
                         [:query          [:= {} (mt/obj->json->obj query)]]
                         [:required-perms [:sequential perms.u/PathSchema]]
                         [:actual-perms   [:sequential perms.u/PathSchema]]
                         [:trace          [:sequential :any]]]
                        (create-card! :rasta 403)))))))))

(deftest create-card-with-type-and-dataset-test
  (mt/with-model-cleanup [:model/Card]
    (testing "type and dataset must match"
      (is (= ":dataset is inconsistent with :type"
             (mt/user-http-request :crowberto :post 400 "card" (assoc (card-with-name-and-query (mt/random-name))
                                                                      :dataset true
<<<<<<< HEAD
                                                                      :type :question)))))
=======
                                                                      :type :question))))
      (is (= ":dataset is inconsistent with :type"
             (mt/user-http-request :crowberto :post 400 "card" (assoc (card-with-name-and-query (mt/random-name))
                                                                      :dataset false
                                                                      :type "model")))))
>>>>>>> d601f0e8
    (testing "can create a model using dataset"
      (is (=? {:dataset true
               :type    "model"}
              (mt/user-http-request :crowberto :post 200 "card" (assoc (card-with-name-and-query (mt/random-name))
                                                                       :dataset true)))))

    (testing "can create a model using type"
      (is (=? {:dataset true
               :type    "model"}
              (mt/user-http-request :crowberto :post 200 "card" (assoc (card-with-name-and-query (mt/random-name))
                                                                       :type :model)))))

    (testing "default is a question"
      (is (=? {:dataset false
               :type    "question"}
              (mt/user-http-request :crowberto :post 200 "card" (card-with-name-and-query (mt/random-name))))))))

(deftest update-card-with-type-and-dataset-test
  (testing "can toggle model using only type"
    (mt/with-temp [:model/Card card {:dataset_query {}}]
      (is (=? {:dataset true
               :type    "model"}
              (mt/user-http-request :crowberto :put 200 (str "card/" (:id card)) {:type "model"})))

      (is (=? {:dataset false
               :type    "question"}
              (mt/user-http-request :crowberto :put 200 (str "card/" (:id card)) {:type "question"})))))

  (testing "can toggle model using both type and dataset"
    (mt/with-temp [:model/Card card {:dataset_query {}}]
      (is (=? {:dataset true
               :type    "model"}
              (mt/user-http-request :crowberto :put 200 (str "card/" (:id card)) {:type "model" :dataset true})))

      (is (=? {:dataset false
               :type    "question"}
              (mt/user-http-request :crowberto :put 200 (str "card/" (:id card)) {:type "question" :dataset false})))

      (testing "but error if type and dataset doesn't match"
        (is (= ":dataset is inconsistent with :type"
               (mt/user-http-request :crowberto :put 400 (str "card/" (:id card)) {:type "question" :dataset true})))))))

;;; +----------------------------------------------------------------------------------------------------------------+
;;; |                                    COPYING A CARD (POST /api/card/:id/copy)                                    |
;;; +----------------------------------------------------------------------------------------------------------------+

(deftest copy-card
  (testing "POST /api/card/:id/copy"
    (testing "Test that we can copy a Card"
      (mt/with-non-admin-groups-no-root-collection-perms
        (t2.with-temp/with-temp [Collection collection]
          (perms/grant-collection-readwrite-permissions! (perms-group/all-users) collection)
          (mt/with-model-cleanup [:model/Card]
            (let [card    (assoc (card-with-name-and-query (mt/random-name)
                                                           (mbql-count-query (mt/id) (mt/id :venues)))
                                 :collection_id (u/the-id collection))
                  card    (mt/user-http-request :rasta :post 200 "card" card)
                  newcard (mt/user-http-request :rasta :post 200 (format "card/%d/copy" (u/the-id card)))]
              (is (= (:name newcard) (str "Copy of " (:name card))))
              (is (= (:display newcard) (:display card)))
              (is (not= (:id newcard) (:id card))))))))))


;;; +----------------------------------------------------------------------------------------------------------------+
;;; |                                            FETCHING A SPECIFIC CARD                                            |
;;; +----------------------------------------------------------------------------------------------------------------+

(deftest fetch-card-test
  (testing "GET /api/card/:id"
    (mt/with-non-admin-groups-no-root-collection-perms
      (mt/with-temp [Collection collection {}
                     :model/Card       card {:collection_id (u/the-id collection)
                                             :dataset_query (mt/mbql-query venues)}]
        (testing "You have to have Collection perms to fetch a Card"
          (is (= "You don't have permissions to do that."
                 (mt/user-http-request :rasta :get 403 (str "card/" (u/the-id card))))))

        (testing "Should be able to fetch the Card if you have Collection read perms"
          (perms/grant-collection-read-permissions! (perms-group/all-users) collection)
          (is (= (merge
                  card-defaults
                  (select-keys card [:id :name :entity_id :created_at :updated_at])
                  {:dashboard_count        0
                   :parameter_usage_count  0
                   :creator_id             (mt/user->id :rasta)
                   :creator                (merge
                                            (select-keys (mt/fetch-user :rasta) [:id :date_joined :last_login])
                                            {:common_name  "Rasta Toucan"
                                             :is_superuser false
                                             :is_qbnewb    true
                                             :last_name    "Toucan"
                                             :first_name   "Rasta"
                                             :email        "rasta@metabase.com"})
                   :dataset_query          (mt/obj->json->obj (:dataset_query card))
                   :display                "table"
                   :query_type             "query"
                   :visualization_settings {}
                   :can_write              false
                   :database_id            (mt/id) ; these should be inferred from the dataset_query
                   :table_id               (mt/id :venues)
                   :collection_id          (u/the-id collection)
                   :collection             (into {:is_personal false} collection)
                   :result_metadata        (mt/obj->json->obj (:result_metadata card))
                   :metabase_version       config/mb-version-string})
                 (mt/user-http-request :rasta :get 200 (str "card/" (u/the-id card))))))
        (testing "Card should include last edit info if available"
          (mt/with-temp [:model/User     {user-id :id} {:first_name "Test" :last_name "User" :email "user@test.com"}
                         :model/Revision _             {:model    "Card"
                                                        :model_id (:id card)
                                                        :user_id  user-id
                                                        :object   (revision/serialize-instance card (:id card) card)}]
            (is (= {:id true :email "user@test.com" :first_name "Test" :last_name "User" :timestamp true}
                   (-> (mt/user-http-request :rasta :get 200 (str "card/" (u/the-id card)))
                       mt/boolean-ids-and-timestamps
                       :last-edit-info)))))
        (testing "Card should include moderation reviews"
          (letfn [(clean [mr] (-> mr
                                  (update :user #(select-keys % [:id]))
                                  (select-keys [:status :text :user])))]
            (mt/with-temp [ModerationReview review {:moderated_item_id   (:id card)
                                                    :moderated_item_type "card"
                                                    :moderator_id        (mt/user->id :rasta)
                                                    :most_recent         true
                                                    :status              "verified"
                                                    :text                "lookin good"}]
              (is (= [(clean (assoc review :user {:id true}))]
                     (->> (mt/user-http-request :rasta :get 200 (str "card/" (u/the-id card)))
                          mt/boolean-ids-and-timestamps
                          :moderation_reviews
                          (map clean)))))))))))

(deftest fetch-card-404-test
  (testing "GET /api/card/:id"
   (is (= "Not found."
         (mt/user-http-request :crowberto :get 404 (format "card/%d" Integer/MAX_VALUE))))))
;;; +----------------------------------------------------------------------------------------------------------------+
;;; |                                       UPDATING A CARD (PUT /api/card/:id)
;;; +----------------------------------------------------------------------------------------------------------------+


(deftest updating-a-card-that-doesnt-exist-should-give-a-404
  (is (= "Not found."
         (mt/user-http-request :crowberto :put 404 (format "card/%d" Integer/MAX_VALUE)))))

(deftest test-that-we-can-edit-a-card
  (t2.with-temp/with-temp [:model/Card card {:name "Original Name"}]
    (with-cards-in-writeable-collection card
      (is (= "Original Name"
             (t2/select-one-fn :name :model/Card, :id (u/the-id card))))
      (is (= {:timestamp true, :first_name "Rasta", :last_name "Toucan", :email "rasta@metabase.com", :id true}
             (-> (mt/user-http-request :rasta :put 200 (str "card/" (u/the-id card)) {:name "Updated Name"})
                 mt/boolean-ids-and-timestamps
                 :last-edit-info)))
      (is (= "Updated Name"
             (t2/select-one-fn :name :model/Card, :id (u/the-id card)))))))

(deftest can-we-update-a-card-s-archived-status-
  (t2.with-temp/with-temp [:model/Card card]
    (with-cards-in-writeable-collection card
      (let [archived?     (fn [] (:archived (t2/select-one :model/Card :id (u/the-id card))))
            set-archived! (fn [archived]
                            (mt/user-http-request :rasta :put 200 (str "card/" (u/the-id card)) {:archived archived})
                            (archived?))]
        (is (= false
               (archived?)))
        (is (= true
               (set-archived! true)))
        (is (= false
               (set-archived! false)))))))

(deftest we-shouldn-t-be-able-to-archive-cards-if-we-don-t-have-collection--write--perms
  (mt/with-non-admin-groups-no-root-collection-perms
    (mt/with-temp [Collection  collection {}
                   :model/Card card {:collection_id (u/the-id collection)}]
      (perms/grant-collection-read-permissions! (perms-group/all-users) collection)
      (is (= "You don't have permissions to do that."
             (mt/user-http-request :rasta :put 403 (str "card/" (u/the-id card)) {:archived true}))))))

(deftest we-shouldn-t-be-able-to-unarchive-cards-if-we-don-t-have-collection--write--perms
  (mt/with-non-admin-groups-no-root-collection-perms
    (mt/with-temp [Collection  collection {}
                   :model/Card card {:collection_id (u/the-id collection) :archived true}]
      (perms/grant-collection-read-permissions! (perms-group/all-users) collection)
      (is (= "You don't have permissions to do that."
              (mt/user-http-request :rasta :put 403 (str "card/" (u/the-id card)) {:archived false}))))))

(deftest clear-description-test
  (testing "Can we clear the description of a Card? (#4738)"
    (t2.with-temp/with-temp [:model/Card card {:description "What a nice Card"}]
      (with-cards-in-writeable-collection card
        (mt/user-http-request :rasta :put 200 (str "card/" (u/the-id card)) {:description nil})
        (is (nil? (t2/select-one-fn :description :model/Card :id (u/the-id card))))))))

(deftest description-should-be-blankable-as-well
  (t2.with-temp/with-temp [:model/Card card {:description "What a nice Card"}]
    (with-cards-in-writeable-collection card
      (mt/user-http-request :rasta :put 200 (str "card/" (u/the-id card)) {:description ""})
      (is (= ""
             (t2/select-one-fn :description :model/Card :id (u/the-id card)))))))

(deftest update-card-parameters-test
  (testing "PUT /api/card/:id"
    (t2.with-temp/with-temp [:model/Card card]
      (testing "successfully update with valid parameters"
        (is (partial= {:parameters [{:id   "random-id"
                                     :type "number"}]}
                      (mt/user-http-request :rasta :put 200 (str "card/" (u/the-id card))
                                            {:parameters [{:id   "random-id"
                                                           :type "number"}]})))))

    (t2.with-temp/with-temp [:model/Card card {:parameters [{:id   "random-id"
                                                             :type "number"}]}]
      (testing "nil parameters will no-op"
        (is (partial= {:parameters [{:id   "random-id"
                                     :type "number"}]}
                      (mt/user-http-request :rasta :put 200 (str "card/" (u/the-id card))
                                            {:parameters nil}))))
      (testing "an empty list will remove parameters"
        (is (partial= {:parameters []}
                      (mt/user-http-request :rasta :put 200 (str "card/" (u/the-id card))
                                            {:parameters []})))))))

(deftest update-card-parameter-mappings-test
  (testing "PUT /api/card/:id"
    (t2.with-temp/with-temp [:model/Card card]
      (testing "successfully update with valid parameter_mappings"
        (is (partial= {:parameter_mappings [{:parameter_id "abc123", :card_id 10,
                                             :target ["dimension" ["template-tags" "category"]]}]}
                      (mt/user-http-request :rasta :put 200 (str "card/" (u/the-id card))
                                            {:parameter_mappings [{:parameter_id "abc123", :card_id 10,
                                                                   :target ["dimension" ["template-tags" "category"]]}]})))))

    (t2.with-temp/with-temp [:model/Card card {:parameter_mappings [{:parameter_id "abc123", :card_id 10,
                                                                     :target ["dimension" ["template-tags" "category"]]}]}]
      (testing "nil parameters will no-op"
        (is (partial= {:parameter_mappings [{:parameter_id "abc123", :card_id 10,
                                             :target ["dimension" ["template-tags" "category"]]}]}
                      (mt/user-http-request :rasta :put 200 (str "card/" (u/the-id card))
                                            {:parameters nil}))))
      (testing "an empty list will remove parameter_mappings"
        (is (partial= {:parameter_mappings []}
                      (mt/user-http-request :rasta :put 200 (str "card/" (u/the-id card))
                                            {:parameter_mappings []})))))))

(deftest update-embedding-params-test
  (testing "PUT /api/card/:id"
    (t2.with-temp/with-temp [:model/Card card]
      (testing "If embedding is disabled, even an admin should not be allowed to update embedding params"
        (mt/with-temporary-setting-values [enable-embedding false]
          (is (= "Embedding is not enabled."
                 (mt/user-http-request :crowberto :put 400 (str "card/" (u/the-id card))
                                       {:embedding_params {:abc "enabled"}})))))

      (mt/with-temporary-setting-values [enable-embedding true]
        (testing "Non-admin should not be allowed to update Card's embedding parms"
          (is (= "You don't have permissions to do that."
                 (mt/user-http-request :rasta :put 403 (str "card/" (u/the-id card))
                                       {:embedding_params {:abc "enabled"}}))))

        (testing "Admin should be able to update Card's embedding params"
          (mt/user-http-request :crowberto :put 200 (str "card/" (u/the-id card))
                                {:embedding_params {:abc "enabled"}})
          (is (= {:abc "enabled"}
                 (t2/select-one-fn :embedding_params :model/Card :id (u/the-id card)))))))))

(deftest can-we-change-the-collection-position-of-a-card-
  (t2.with-temp/with-temp [:model/Card card]
    (with-cards-in-writeable-collection card
      (mt/user-http-request :rasta :put 200 (str "card/" (u/the-id card))
                            {:collection_position 1})
      (is (= 1
             (t2/select-one-fn :collection_position :model/Card :id (u/the-id card)))))))

(deftest can-we-change-the-collection-preview-flag-of-a-card-
  (t2.with-temp/with-temp [:model/Card card]
    (with-cards-in-writeable-collection card
      (mt/user-http-request :rasta :put 200 (str "card/" (u/the-id card))
                            {:collection_preview false})
      (is (= false
             (t2/select-one-fn :collection_preview :model/Card :id (u/the-id card)))))))

(deftest ---and-unset--unpin--it-as-well-
  (t2.with-temp/with-temp [:model/Card card {:collection_position 1}]
    (with-cards-in-writeable-collection card
      (mt/user-http-request :rasta :put 200 (str "card/" (u/the-id card))
                            {:collection_position nil})
      (is (= nil
             (t2/select-one-fn :collection_position :model/Card :id (u/the-id card)))))))

(deftest ---we-shouldn-t-be-able-to-if-we-don-t-have-permissions-for-the-collection
  (mt/with-non-admin-groups-no-root-collection-perms
    (mt/with-temp [Collection  collection {}
                   :model/Card card {:collection_id (u/the-id collection)}]
      (mt/user-http-request :rasta :put 403 (str "card/" (u/the-id card))
                            {:collection_position 1})
      (is (= nil
             (t2/select-one-fn :collection_position :model/Card :id (u/the-id card)))))))

(deftest gets-a-card
  (mt/with-non-admin-groups-no-root-collection-perms
    (mt/with-temp [Collection  collection {}
                   :model/Card card {:collection_id (u/the-id collection), :collection_position 1}]
      (mt/user-http-request :rasta :put 403 (str "card/" (u/the-id card))
                            {:collection_position nil})
      (is (= 1
             (t2/select-one-fn :collection_position :model/Card :id (u/the-id card)))))))

(deftest update-card-validation-test
  (testing "PUT /api/card"
    (with-temp-native-card-with-params! [_db card]
      (testing  "You cannot update a model to have variables"
        (is (= "A model made from a native SQL question cannot have a variable or field filter."
               (mt/user-http-request :rasta :put 400 (format "card/%d" (:id card)) {:dataset true})))))))

(deftest ^:parallel turn-card-to-model-change-display-test
  (mt/with-temp [:model/Card card {:display :line}]
    (is (=? {:display "table"}
            (mt/user-http-request :crowberto :put 200 (str "card/" (:id card))
                                  {:dataset true}))))

  (mt/with-temp [:model/Card card {:display :line}]
    (is (=? {:display "table"}
            (mt/user-http-request :crowberto :put 200 (str "card/" (:id card))
                                  {:type "model"})))))

;;; +----------------------------------------------------------------------------------------------------------------+
;;; |                                        Updating the positions of stuff                                         |
;;; +----------------------------------------------------------------------------------------------------------------+

(defn- name->position [results]
  (zipmap (map :name results)
          (map :collection_position results)))

(defn get-name->collection-position
  "Call the collection endpoint for `collection-id` as `user-kwd`. Will return a map with the names of the items as
  keys and their position as the value"
  [user-kwd collection-or-collection-id]
  (name->position (:data (mt/user-http-request user-kwd :get 200
                                               (format "collection/%s/items" (u/the-id collection-or-collection-id))))))

(defmacro with-ordered-items
  "Macro for creating many sequetial collection_position model instances, putting each in `collection`"
  {:style/indent :defn}
  [collection model-and-name-syms & body]
  `(mt/with-temp ~(vec (mapcat (fn [idx [model-instance name-sym]]
                                 [model-instance name-sym {:name                (name name-sym)
                                                           :collection_id       `(u/the-id ~collection)
                                                           :collection_position idx}])
                               (iterate inc 1)
                               (partition-all 2 model-and-name-syms)))
     (testing (format "\nWith ordered items in Collection %d: %s"
                      (u/the-id ~collection)
                      ~(str/join ", " (for [[model symb] (partition-all 2 model-and-name-syms)]
                                        (format "%s %s" (name model) (name symb)))))
       ~@body)))

(deftest check-to-make-sure-we-can-move-a-card-in-a-collection-of-just-cards
  (mt/with-non-admin-groups-no-root-collection-perms
    (t2.with-temp/with-temp [Collection collection]
      (with-ordered-items collection [:model/Card a
                                      :model/Card b
                                      :model/Card c
                                      :model/Card d]
        (perms/grant-collection-readwrite-permissions! (perms-group/all-users) collection)
        (mt/user-http-request :rasta :put 200 (str "card/" (u/the-id c))
                              {:collection_position 1})
        (is (= {"c" 1
                "a" 2
                "b" 3
                "d" 4}
               (get-name->collection-position :rasta collection)))))))

(deftest add-new-card-update-positions-test
  (testing "POST /api/card"
    (mt/with-non-admin-groups-no-root-collection-perms
      (t2.with-temp/with-temp [Collection collection]
        (perms/grant-collection-readwrite-permissions! (perms-group/all-users) collection)
        (doseq [{:keys [message position expected]}
                [{:message  (str "Add a new card to an existing collection at position 1, will cause all existing "
                                 "positions to increment by 1")
                  :position 1
                  :expected {"d" 1
                             "a" 2
                             "b" 3
                             "c" 4}}
                 {:message  "Add new card in the middle, should only increment positions of objects that come after"
                  :position 2
                  :expected {"a" 1
                             "d" 2
                             "b" 3
                             "c" 4}}
                 {:message  "Add new card to end, shouldn't affect positions of other objects"
                  :position 4
                  :expected {"a" 1
                             "b" 2
                             "c" 3
                             "d" 4}}
                 {:message  (str "When adding a new Card to a Collection that does not have a position, it should not "
                                 "change positions of other objects")
                  :position nil
                  :expected {"a" 1
                             "b" 2
                             "c" 3
                             "d" nil}}]]
          (testing (str "\n" message)
            (with-ordered-items collection [Dashboard a
                                            Pulse     b
                                            :model/Card      c]
              (testing "Original collection, before adding the new card"
                (is (= {"a" 1
                        "b" 2
                        "c" 3}
                       (get-name->collection-position :rasta collection))))
              (mt/with-model-cleanup [:model/Card]
                (mt/user-http-request :rasta :post 200 "card"
                                      (merge (card-with-name-and-query "d")
                                             {:collection_id       (u/the-id collection)
                                              :collection_position position}))
                (is (= expected
                       (get-name->collection-position :rasta collection)))))))))))

(deftest move-existing-card-update-positions-test
  (testing "PUT /api/card/:id"
    (mt/with-non-admin-groups-no-root-collection-perms
      (t2.with-temp/with-temp [Collection collection]
        (perms/grant-collection-readwrite-permissions! (perms-group/all-users) collection)
        (doseq [{:keys [message position expected]}
                [{:message  "Move existing Card to front"
                  :position 1
                  :expected {"d" 1
                             "a" 2
                             "b" 3
                             "c" 4
                             "e" 5
                             "f" 6}}
                 {:message  "Move existing Card to end"
                  :position 6
                  :expected {"a" 1
                             "b" 2
                             "c" 3
                             "e" 4
                             "f" 5
                             "d" 6}}
                 {:message  (str "When setting Collection position to nil, positions of other things should be adjusted "
                                 "accordingly")
                  :position nil
                  :expected {"a" 1
                             "b" 2
                             "c" 3
                             "e" 4
                             "f" 5
                             "d" nil}}]]
          (testing (str "\n" message)
            (with-ordered-items collection [Dashboard a
                                            Dashboard b
                                            :model/Card      c
                                            :model/Card      d
                                            Pulse     e
                                            Pulse     f]
              (testing "Original collection, before moving the Card"
                (is (= {"a" 1
                        "b" 2
                        "c" 3
                        "d" 4
                        "e" 5
                        "f" 6}
                       (get-name->collection-position :rasta collection))))
              (mt/user-http-request :rasta :put 200 (str "card/" (u/the-id d))
                                    {:collection_position position, :collection_id (u/the-id collection)})
              (is (= expected
                     (get-name->collection-position :rasta collection))))))))))

(deftest give-existing-card-a-position-test
  (testing "Give an existing Card without a `:collection_position` a position, and things should be adjusted accordingly"
    (mt/with-non-admin-groups-no-root-collection-perms
      (mt/with-temp [Collection  {coll-id :id :as collection} {}
                     :model/Card _ {:name "a", :collection_id coll-id, :collection_position 1}
                     ;; Card b does not start with a collection_position
                     :model/Card b {:name "b", :collection_id coll-id}
                     Dashboard   _ {:name "c", :collection_id coll-id, :collection_position 2}
                     :model/Card _ {:name "d", :collection_id coll-id, :collection_position 3}]
        (perms/grant-collection-readwrite-permissions! (perms-group/all-users) collection)
        (mt/user-http-request :rasta :put 200 (str "card/" (u/the-id b))
                              {:collection_position 2})
        (is (= {"a" 1
                "b" 2
                "c" 3
                "d" 4}
               (get-name->collection-position :rasta coll-id)))))))

(deftest change-collections-update-positions-test
  (testing (str "Change the Collection the Card is in, leave the position, should cause old and new collection to have "
                "their positions updated")
    (mt/with-non-admin-groups-no-root-collection-perms
      (mt/with-temp [Collection collection-1 {}
                     Collection collection-2] {}
        (with-ordered-items collection-1 [Dashboard a
                                          :model/Card      b
                                          Pulse     c
                                          Dashboard d]
          (with-ordered-items collection-2 [Pulse     e
                                            :model/Card      f
                                            :model/Card      g
                                            Dashboard h]
            (perms/grant-collection-readwrite-permissions! (perms-group/all-users) collection-1)
            (perms/grant-collection-readwrite-permissions! (perms-group/all-users) collection-2)
            (mt/user-http-request :rasta :put 200 (str "card/" (u/the-id f))
                                  {:collection_id (u/the-id collection-1)})
            (testing "Dest collection should get updated positions"
              (is (= {"a" 1
                      "f" 2
                      "b" 3
                      "c" 4
                      "d" 5}
                     (get-name->collection-position :rasta collection-1))))
            (testing "Original collection should get updated positions"
              (is (= {"e" 1
                      "g" 2
                      "h" 3}
                     (get-name->collection-position :rasta collection-2))))))))))

(deftest change-both-collection-and-position-test
  (testing "Change the collection and the position, causing both collections and the updated card to have their order changed"
    (mt/with-non-admin-groups-no-root-collection-perms
      (mt/with-temp [Collection collection-1 {}
                     Collection collection-2] {}
        (with-ordered-items collection-1 [Pulse     a
                                          Pulse     b
                                          Dashboard c
                                          Dashboard d]
          (with-ordered-items collection-2 [Dashboard e
                                            Dashboard f
                                            Pulse     g
                                            :model/Card      h]
            (perms/grant-collection-readwrite-permissions! (perms-group/all-users) collection-1)
            (perms/grant-collection-readwrite-permissions! (perms-group/all-users) collection-2)
            (mt/user-http-request :rasta :put 200 (str "card/" (u/the-id h))
                                  {:collection_position 1, :collection_id (u/the-id collection-1)})
            (is (= {"h" 1
                    "a" 2
                    "b" 3
                    "c" 4
                    "d" 5}
                   (get-name->collection-position :rasta collection-1)))
            (is (= {"e" 1
                    "f" 2
                    "g" 3}
                   (get-name->collection-position :rasta collection-2)))))))))

(deftest update-card-check-adhoc-query-permissions-test
  (testing (str "Ad-hoc query perms should be required to update the query for a Card -- otherwise people could save "
                "arbitrary queries, then run them.")
    ;; create a copy of the test data warehouse DB, then revoke permissions to it for All Users. Only admins should be
    ;; able to ad-hoc query it now.
    (mt/with-temp-copy-of-db
      (perms/revoke-data-perms! (perms-group/all-users) (mt/db))
      (t2.with-temp/with-temp [:model/Card {card-id :id} {:dataset_query (mt/mbql-query venues)}]
        (let [update-card! (fn [test-user expected-status-code request-body]
                             (mt/user-http-request test-user :put expected-status-code (format "card/%d" card-id)
                                                   request-body))]
          (testing "\nadmin"
            (testing "*should* be allowed to update query"
              (is (=? {:id            card-id
                       :dataset_query (mt/obj->json->obj (mt/mbql-query checkins))}
                      (update-card! :crowberto 200 {:dataset_query (mt/mbql-query checkins)})))))

          (testing "\nnon-admin"
            (testing "should be allowed to update fields besides query"
              (is (=? {:id   card-id
                       :name "Updated name"}
                      (update-card! :rasta 200 {:name "Updated name"}))))

            (testing "should *not* be allowed to update query"
              (testing "Permissions errors should be meaningful and include info for debugging (#14931)"
                (is (malli= [:map
                             [:message        [:= "You cannot save this Question because you do not have permissions to run its query."]]
                             [:query          [:= {} (mt/obj->json->obj (mt/mbql-query users))]]
                             [:required-perms [:sequential perms.u/PathSchema]]
                             [:actual-perms   [:sequential perms.u/PathSchema]]
                             [:trace          [:sequential :any]]]
                            (update-card! :rasta 403 {:dataset_query (mt/mbql-query users)}))))
              (testing "make sure query hasn't changed in the DB"
                (is (= (mt/mbql-query checkins)
                       (t2/select-one-fn :dataset_query :model/Card :id card-id)))))

            (testing "should be allowed to update other fields if query is passed in but hasn't changed (##11719)"
              (is (=? {:id            card-id
                       :name          "Another new name"
                       :dataset_query (mt/obj->json->obj (mt/mbql-query checkins))}
                      (update-card! :rasta 200 {:name "Another new name", :dataset_query (mt/mbql-query checkins)}))))))))))


;;; +----------------------------------------------------------------------------------------------------------------+
;;; |                                        Card updates that impact alerts                                         |
;;; +----------------------------------------------------------------------------------------------------------------+

(defn- rasta-alert-not-working [body-map]
  (mt/email-to :rasta {:subject "One of your alerts has stopped working"
                       :body    body-map}))

(defn- crowberto-alert-not-working [body-map]
  (mt/email-to :crowberto {:subject "One of your alerts has stopped working"
                           :body    body-map}))

(deftest alert-deletion-test
  (doseq [{:keys [message card deleted? expected-email-re f]}
          [{:message           "Archiving a Card should trigger Alert deletion"
            :deleted?          true
            :expected-email-re #"Alerts about [A-Za-z]+ \(#\d+\) have stopped because the question was archived by Rasta Toucan"
            :f                 (fn [{:keys [card]}]
                                 (mt/user-http-request :rasta :put 200 (str "card/" (u/the-id card)) {:archived true}))}
           {:message           "Validate changing a display type triggers alert deletion"
            :card              {:display :table}
            :deleted?          true
            :expected-email-re #"Alerts about <a href=\"https?://[^\/]+\/question/\d+\">([^<]+)<\/a> have stopped because the question was edited by Rasta Toucan"
            :f                 (fn [{:keys [card]}]
                                 (mt/user-http-request :rasta :put 200 (str "card/" (u/the-id card)) {:display :line}))}
           {:message           "Changing the display type from line to table should force a delete"
            :card              {:display :line}
            :deleted?          true
            :expected-email-re #"Alerts about <a href=\"https?://[^\/]+\/question/\d+\">([^<]+)<\/a> have stopped because the question was edited by Rasta Toucan"
            :f                 (fn [{:keys [card]}]
                                 (mt/user-http-request :rasta :put 200 (str "card/" (u/the-id card)) {:display :table}))}
           {:message           "Removing the goal value will trigger the alert to be deleted"
            :card              {:display                :line
                                :visualization_settings {:graph.goal_value 10}}
            :deleted?          true
            :expected-email-re #"Alerts about <a href=\"https?://[^\/]+\/question/\d+\">([^<]+)<\/a> have stopped because the question was edited by Rasta Toucan"
            :f                 (fn [{:keys [card]}]
                                 (mt/user-http-request :rasta :put 200 (str "card/" (u/the-id card)) {:visualization_settings {:something "else"}}))}
           {:message           "Adding an additional breakout does not cause the alert to be removed if no goal is set"
            :card              {:display                :line
                                :visualization_settings {}
                                :dataset_query          (assoc-in
                                                         (mbql-count-query (mt/id) (mt/id :checkins))
                                                         [:query :breakout]
                                                         [[:field
                                                           (mt/id :checkins :date)
                                                           {:temporal-unit :hour}]])}
            :expected-email-re #"Alerts about <a href=\"https?://[^\/]+\/question/\d+\">([^<]+)<\/a> have stopped because the question was edited by Crowberto Corv"
            :deleted?          false
            :f                 (fn [{:keys [card]}]
                                 (mt/user-http-request :crowberto :put 200 (str "card/" (u/the-id card))
                                                       {:dataset_query (assoc-in (mbql-count-query (mt/id) (mt/id :checkins))
                                                                                 [:query :breakout] [[:field (mt/id :checkins :date) {:temporal-unit :hour}]
                                                                                                     [:field (mt/id :checkins :date) {:temporal-unit :minute}]])}))}
           {:message           "Adding an additional breakout will cause the alert to be removed if a goal is set"
            :card              {:display                :line
                                :visualization_settings {:graph.goal_value 10}
                                :dataset_query          (assoc-in
                                                         (mbql-count-query (mt/id) (mt/id :checkins))
                                                         [:query :breakout]
                                                         [[:field
                                                           (mt/id :checkins :date)
                                                           {:temporal-unit :hour}]])}
            :deleted?          true
            :expected-email-re #"Alerts about <a href=\"https?://[^\/]+\/question/\d+\">([^<]+)<\/a> have stopped because the question was edited by Crowberto Corv"
            :f                 (fn [{:keys [card]}]
                                 (mt/user-http-request :crowberto :put 200 (str "card/" (u/the-id card))
                                                       {:dataset_query (assoc-in (mbql-count-query (mt/id) (mt/id :checkins))
                                                                                 [:query :breakout] [[:field (mt/id :checkins :date) {:temporal-unit :hour}]
                                                                                                     [:field (mt/id :checkins :date) {:temporal-unit :minute}]])}))}]]
    (testing message
      (mt/test-helpers-set-global-values!
        (mt/with-temp
          [:model/Card           card  card
           Pulse                 pulse {:alert_condition  "rows"
                                        :alert_first_only false
                                        :creator_id       (mt/user->id :rasta)
                                        :name             "Original Alert Name"}

           PulseCard             _     {:pulse_id (u/the-id pulse)
                                        :card_id  (u/the-id card)
                                        :position 0}
           PulseChannel          pc    {:pulse_id (u/the-id pulse)}
           PulseChannelRecipient _     {:user_id          (mt/user->id :crowberto)
                                        :pulse_channel_id (u/the-id pc)}
           PulseChannelRecipient _     {:user_id          (mt/user->id :rasta)
                                        :pulse_channel_id (u/the-id pc)}]
          (mt/with-temporary-setting-values [site-url "https://metabase.com"]
            (with-cards-in-writeable-collection card
              (mt/with-fake-inbox
                (when deleted?
                  (u/with-timeout 5000
                    (mt/with-expected-messages 2
                      (f {:card card}))
                    (is (= (merge (crowberto-alert-not-working {(str expected-email-re) true})
                                  (rasta-alert-not-working     {(str expected-email-re) true}))
                           (mt/regex-email-bodies expected-email-re))
                        (format "Email containing %s should have been sent to Crowberto and Rasta" (pr-str expected-email-re)))))
                (if deleted?
                  (is (= nil (t2/select-one Pulse :id (u/the-id pulse)))
                      "Alert should have been deleted")
                  (is (not= nil (t2/select-one Pulse :id (u/the-id pulse)))
                      "Alert should not have been deleted"))))))))))

(deftest changing-the-display-type-from-line-to-area-bar-is-fine-and-doesnt-delete-the-alert
  (is (= {:emails-1 {}
          :pulse-1  true
          :emails-2 {}
          :pulse-2  true}
         (mt/with-temp [:model/Card           card  {:display                :line
                                                     :visualization_settings {:graph.goal_value 10}}
                        Pulse                 pulse {:alert_condition  "goal"
                                                     :alert_first_only false
                                                     :creator_id       (mt/user->id :rasta)
                                                     :name             "Original Alert Name"}
                        PulseCard             _     {:pulse_id (u/the-id pulse)
                                                     :card_id  (u/the-id card)
                                                     :position 0}
                        PulseChannel          pc    {:pulse_id (u/the-id pulse)}
                        PulseChannelRecipient _     {:user_id          (mt/user->id :rasta)
                                                     :pulse_channel_id (u/the-id pc)}]
           (with-cards-in-writeable-collection card
             (mt/with-fake-inbox
               (array-map
                :emails-1 (do
                            (mt/user-http-request :rasta :put 200 (str "card/" (u/the-id card)) {:display :area})
                            (mt/regex-email-bodies #"the question was edited by Rasta Toucan"))
                :pulse-1  (boolean (t2/select-one Pulse :id (u/the-id pulse)))
                :emails-2 (do
                            (mt/user-http-request :rasta :put 200 (str "card/" (u/the-id card)) {:display :bar})
                            (mt/regex-email-bodies #"the question was edited by Rasta Toucan"))
                :pulse-2  (boolean (t2/select-one Pulse :id (u/the-id pulse))))))))))

;;; +----------------------------------------------------------------------------------------------------------------+
;;; |                                          DELETING A CARD (DEPRECATED)                                          |
;;; +----------------------------------------------------------------------------------------------------------------+
;; Deprecated because you're not supposed to delete cards anymore. Archive them instead

(deftest check-that-we-can-delete-a-card
  (is (nil? (t2.with-temp/with-temp [:model/Card card]
              (with-cards-in-writeable-collection card
                (mt/user-http-request :rasta :delete 204 (str "card/" (u/the-id card)))
                (t2/select-one :model/Card :id (u/the-id card)))))))

;; deleting a card that doesn't exist should return a 404 (#1957)
(deftest deleting-a-card-that-doesnt-exist-should-return-a-404---1957-
  (is (= "Not found."
         (mt/user-http-request :crowberto :delete 404 "card/12345"))))

;;; +----------------------------------------------------------------------------------------------------------------+
;;; |                                                  Timelines                                                     |
;;; +----------------------------------------------------------------------------------------------------------------+

(defn- timelines-request
  [card include-events?]
  (if include-events?
    (mt/user-http-request :rasta :get 200 (str "card/" (u/the-id card) "/timelines") :include "events")
    (mt/user-http-request :rasta :get 200 (str "card/" (u/the-id card) "/timelines"))))

(defn- timelines-range-request
  [card {:keys [start end]}]
  (apply mt/user-http-request (concat [:rasta :get 200
                                       (str "card/" (u/the-id card) "/timelines")
                                       :include "events"]
                                      (when start [:start start])
                                      (when end [:end end]))))

(defn- timeline-names [timelines]
  (->> timelines (map :name) set))

(defn- event-names [timelines]
  (->> timelines (mapcat :events) (map :name) set))

(deftest timelines-test
  (testing "GET /api/card/:id/timelines"
    (mt/with-temp [Collection coll-a {:name "Collection A"}
                   Collection coll-b {:name "Collection B"}
                   Collection coll-c {:name "Collection C"}
                   :model/Card card-a {:name          "Card A"
                                       :collection_id (u/the-id coll-a)}
                   :model/Card card-b {:name          "Card B"
                                       :collection_id (u/the-id coll-b)}
                   :model/Card card-c {:name          "Card C"
                                       :collection_id (u/the-id coll-c)}
                   Timeline tl-a {:name          "Timeline A"
                                  :collection_id (u/the-id coll-a)}
                   Timeline tl-b {:name          "Timeline B"
                                  :collection_id (u/the-id coll-b)}
                   Timeline _ {:name          "Timeline B-old"
                               :collection_id (u/the-id coll-b)
                               :archived      true}
                   Timeline _ {:name          "Timeline C"
                               :collection_id (u/the-id coll-c)}
                   TimelineEvent _ {:name        "event-aa"
                                    :timeline_id (u/the-id tl-a)}
                   TimelineEvent _ {:name        "event-ab"
                                    :timeline_id (u/the-id tl-a)}
                   TimelineEvent _ {:name        "event-ba"
                                    :timeline_id (u/the-id tl-b)}
                   TimelineEvent _ {:name        "event-bb"
                                    :timeline_id (u/the-id tl-b)
                                    :archived    true}]
      (testing "Timelines in the collection of the card are returned"
        (is (= #{"Timeline A"}
               (timeline-names (timelines-request card-a false)))))
      (testing "Timelines in the collection have a hydrated `:collection` key"
        (is (= #{(u/the-id coll-a)}
               (->> (timelines-request card-a false)
                    (map #(get-in % [:collection :id]))
                    set))))
      (testing "check that `:can_write` key is hydrated"
        (is (every?
             #(contains? % :can_write)
             (map :collection (timelines-request card-a false)))))
      (testing "Only un-archived timelines in the collection of the card are returned"
        (is (= #{"Timeline B"}
               (timeline-names (timelines-request card-b false)))))
      (testing "Timelines have events when `include=events` is passed"
        (is (= #{"event-aa" "event-ab"}
               (event-names (timelines-request card-a true)))))
      (testing "Timelines have only un-archived events when `include=events` is passed"
        (is (= #{"event-ba"}
               (event-names (timelines-request card-b true)))))
      (testing "Timelines with no events have an empty list on `:events` when `include=events` is passed"
        (is (= '()
               (->> (timelines-request card-c true) first :events)))))))

(deftest timelines-range-test
  (testing "GET /api/card/:id/timelines?include=events&start=TIME&end=TIME"
    (mt/with-temp [Collection collection {:name "Collection"}
                   :model/Card card {:name          "Card A"
                                     :collection_id (u/the-id collection)}
                   Timeline tl-a {:name          "Timeline A"
                                  :collection_id (u/the-id collection)}
                   ;; the temp defaults set {:time_matters true}
                   TimelineEvent _ {:name        "event-a"
                                    :timeline_id (u/the-id tl-a)
                                    :timestamp   #t "2020-01-01T10:00:00.0Z"}
                   TimelineEvent _ {:name        "event-b"
                                    :timeline_id (u/the-id tl-a)
                                    :timestamp   #t "2021-01-01T10:00:00.0Z"}
                   TimelineEvent _ {:name        "event-c"
                                    :timeline_id (u/the-id tl-a)
                                    :timestamp   #t "2022-01-01T10:00:00.0Z"}
                   TimelineEvent _ {:name        "event-d"
                                    :timeline_id (u/the-id tl-a)
                                    :timestamp   #t "2023-01-01T10:00:00.0Z"}]
      (testing "Events are properly filtered when given only `start=` parameter"
        (is (= #{"event-c" "event-d"}
               (event-names (timelines-range-request card {:start "2022-01-01T10:00:00.0Z"})))))
      (testing "Events are properly filtered when given only `end=` parameter"
        (is (= #{"event-a" "event-b" "event-c"}
               (event-names (timelines-range-request card {:end "2022-01-01T10:00:00.0Z"})))))
      (testing "Events are properly filtered when given `start=` and `end=` parameters"
        (is (= #{"event-b" "event-c"}
               (event-names (timelines-range-request card {:start "2020-12-01T10:00:00.0Z"
                                                           :end   "2022-12-01T10:00:00.0Z"})))))
      (t2.with-temp/with-temp [TimelineEvent _ {:name         "event-a2"
                                                :timeline_id  (u/the-id tl-a)
                                                :timestamp    #t "2020-01-01T10:00:00.0Z"
                                                :time_matters false}]
        (testing "Events are properly filtered considering the `time_matters` state."
          ;; notice that event-a and event-a2 have the same timestamp, but different time_matters states.
          ;; time_matters = false effectively means "We care only about the DATE of this event", so
          ;; if a start or end timestamp is on the same DATE (regardless of time), include the event
          (is (= #{"event-a2"}
                 (event-names (timelines-range-request card {:start "2020-01-01T11:00:00.0Z"
                                                             :end   "2020-12-01T10:00:00.0Z"})))))))))

;;; +----------------------------------------------------------------------------------------------------------------+
;;; |                                            CSV/JSON/XLSX DOWNLOADS                                             |
;;; +----------------------------------------------------------------------------------------------------------------+

;;; Test GET /api/card/:id/query/csv & GET /api/card/:id/json & GET /api/card/:id/query/xlsx **WITH PARAMETERS**
(def ^:private ^:const ^String encoded-params
  (json/generate-string [{:type   :number
                          :target [:variable [:template-tag :category]]
                          :value  2}]))

(deftest csv-download-test
  (testing "no parameters"
    (with-temp-native-card! [_ card]
      (with-cards-in-readable-collection card
        (is (= ["COUNT(*)"
                "75"]
               (str/split-lines
                (mt/user-http-request :rasta :post 200 (format "card/%d/query/csv"
                                                               (u/the-id card)))))))))
  (testing "with parameters"
    (with-temp-native-card-with-params! [_ card]
      (with-cards-in-readable-collection card
        (is (= ["COUNT(*)"
                "8"]
               (str/split-lines
                (mt/user-http-request :rasta :post 200 (format "card/%d/query/csv"
                                                               (u/the-id card))
                                      :parameters encoded-params))))))))

(deftest json-download-test
  (testing "no parameters"
    (with-temp-native-card! [_ card]
      (with-cards-in-readable-collection card
        (is (= [{(keyword "COUNT(*)") "75"}]
               (mt/user-http-request :rasta :post 200 (format "card/%d/query/json" (u/the-id card))))))))
  (testing "with parameters"
    (with-temp-native-card-with-params! [_ card]
      (with-cards-in-readable-collection card
        (is (= [{(keyword "COUNT(*)") "8"}]
               (mt/user-http-request :rasta :post 200 (format "card/%d/query/json" (u/the-id card))
                                     :parameters encoded-params)))))))

(deftest renamed-column-names-are-applied-to-json-test
  (testing "JSON downloads should have the same columns as displayed in Metabase (#18572)"
    (mt/with-temporary-setting-values [custom-formatting nil]
      (let [query        {:source-table (mt/id :orders)
                          :fields       [[:field (mt/id :orders :id) {:base-type :type/BigInteger}]
                                         [:field (mt/id :orders :tax) {:base-type :type/Float}]
                                         [:field (mt/id :orders :total) {:base-type :type/Float}]
                                         [:field (mt/id :orders :discount) {:base-type :type/Float}]
                                         [:field (mt/id :orders :quantity) {:base-type :type/Integer}]
                                         [:expression "Tax Rate"]],
                          :expressions  {"Tax Rate" [:/
                                                     [:field (mt/id :orders :tax) {:base-type :type/Float}]
                                                     [:field (mt/id :orders :total) {:base-type :type/Float}]]},
                          :limit        10}
            viz-settings {:table.cell_column "TAX",
                          :column_settings   {(format "[\"ref\",[\"field\",%s,null]]" (mt/id :orders :id))
                                              {:column_title "THE_ID"}
                                              (format "[\"ref\",[\"field\",%s,{\"base-type\":\"type/Float\"}]]"
                                                      (mt/id :orders :tax))
                                              {:column_title "ORDER TAX"}
                                              (format "[\"ref\",[\"field\",%s,{\"base-type\":\"type/Float\"}]]"
                                                      (mt/id :orders :total))
                                              {:column_title "Total Amount"},
                                              (format "[\"ref\",[\"field\",%s,{\"base-type\":\"type/Float\"}]]"
                                                      (mt/id :orders :discount))
                                              {:column_title "Discount Applied"}
                                              (format "[\"ref\",[\"field\",%s,{\"base-type\":\"type/Integer\"}]]"
                                                      (mt/id :orders :quantity))
                                              {:column_title "Amount Ordered"}
                                              "[\"ref\",[\"expression\",\"Tax Rate\"]]"
                                              {:column_title "Effective Tax Rate"}}}]
        (t2.with-temp/with-temp [Card {base-card-id :id} {:dataset_query          {:database (mt/id)
                                                                                   :type     :query
                                                                                   :query    query}
                                                          :visualization_settings viz-settings}
                                 Card {model-card-id  :id
                                       model-metadata :result_metadata} {:dataset       true
                                                                         :dataset_query {:database (mt/id)
                                                                                         :type     :query
                                                                                         :query    {:source-table
                                                                                                    (format "card__%s" base-card-id)}}}
                                 Card {meta-model-card-id :id} {:dataset         true
                                                                :dataset_query   {:database (mt/id)
                                                                                  :type     :query
                                                                                  :query    {:source-table
                                                                                             (format "card__%s" model-card-id)}}
                                                                :result_metadata (mapv
                                                                                   (fn [{column-name :name :as col}]
                                                                                     (cond-> col
                                                                                       (= "DISCOUNT" column-name)
                                                                                       (assoc :display_name "Amount of Discount")
                                                                                       (= "TOTAL" column-name)
                                                                                       (assoc :display_name "Grand Total")
                                                                                       (= "QUANTITY" column-name)
                                                                                       (assoc :display_name "N")))
                                                                                   model-metadata)}
                                 Card {question-card-id :id} {:dataset_query          {:database (mt/id)
                                                                                       :type     :query
                                                                                       :query    {:source-table
                                                                                                  (format "card__%s" meta-model-card-id)}}
                                                              :visualization_settings {:table.pivot_column "DISCOUNT",
                                                                                       :table.cell_column  "TAX",
                                                                                       :column_settings    {(format
                                                                                                              "[\"ref\",[\"field\",%s,{\"base-type\":\"type/Integer\"}]]"
                                                                                                              (mt/id :orders :quantity))
                                                                                                            {:column_title "Count"}
                                                                                                            (format
                                                                                                              "[\"ref\",[\"field\",%s,{\"base-type\":\"type/BigInteger\"}]]"
                                                                                                              (mt/id :orders :id))
                                                                                                            {:column_title "IDENTIFIER"}}}}]
          (letfn [(col-names [card-id]
                    (->> (mt/user-http-request :rasta :post 200 (format "card/%d/query/json" card-id)) first keys (map name) set))]
            (testing "Renaming columns via viz settings is correctly applied to the CSV export"
              (is (= #{"THE_ID" "ORDER TAX" "Total Amount" "Discount Applied ($)" "Amount Ordered" "Effective Tax Rate"}
                     (col-names base-card-id))))
            (testing "A question derived from another question does not bring forward any renames"
              (is (= #{"ID" "Tax" "Total" "Discount ($)" "Quantity" "Tax Rate"}
                     (col-names model-card-id))))
            (testing "A model with custom metadata shows the renamed metadata columns"
              (is (= #{"ID" "Tax" "Grand Total" "Amount of Discount ($)" "N" "Tax Rate"}
                     (col-names meta-model-card-id))))
            (testing "A question based on a model retains the curated metadata column names but overrides these with any existing visualization_settings"
              (is (= #{"IDENTIFIER" "Tax" "Grand Total" "Amount of Discount ($)" "Count" "Tax Rate"}
                     (col-names question-card-id))))))))))

(defn- parse-xlsx-results [results]
  (->> results
       ByteArrayInputStream.
       spreadsheet/load-workbook
       (spreadsheet/select-sheet "Query result")
       (spreadsheet/select-columns {:A :col})))

(deftest xlsx-download-test
  (testing "no parameters"
    (with-temp-native-card! [_ card]
      (with-cards-in-readable-collection card
        (is (= [{:col "COUNT(*)"} {:col 75.0}]
               (parse-xlsx-results
                (mt/user-http-request :rasta :post 200 (format "card/%d/query/xlsx" (u/the-id card)))))))))
  (testing "with parameters"
    (with-temp-native-card-with-params! [_ card]
      (with-cards-in-readable-collection card
        (is (= [{:col "COUNT(*)"} {:col 8.0}]
               (parse-xlsx-results
                (mt/user-http-request :rasta :post 200 (format "card/%d/query/xlsx" (u/the-id card))
                                      :parameters encoded-params))))))))

(defn- parse-xlsx-results-to-strings
  "Parse an excel response into a 2-D array of formatted values"
  [results]
  (let [df (DataFormatter.)]
    (->> results
         ByteArrayInputStream.
         spreadsheet/load-workbook
         (spreadsheet/select-sheet "Query result")
         spreadsheet/row-seq
         (mapv (fn [row]
                 (mapv (fn [cell] (.formatCellValue df cell)) (spreadsheet/cell-seq row)))))))

(deftest xlsx-timestamp-formatting-test
  (testing "A timestamp should format correctly in an excel export (#14393)"
    (t2.with-temp/with-temp [Card card {:dataset_query {:database (mt/id)
                                                        :type     :native
                                                        :native   {:query "select (TIMESTAMP '2023-01-01 12:34:56') as T"}}
                                        :display :table
                                        :visualization_settings {:table.pivot_column "T",
                                                                 :column_settings {"[\"name\",\"T\"]" {:date_style "YYYY/M/D",
                                                                                                       :date_separator "-",
                                                                                                       :time_enabled nil}}}}]
      (testing "Removing the time portion of the timestamp should only show the date"
        (is (= [["T"] ["2023-1-1"]]
               (parse-xlsx-results-to-strings
                 (mt/user-http-request :rasta :post 200 (format "card/%d/query/xlsx" (u/the-id card))))))))))

(deftest xlsx-default-currency-formatting-test
  (testing "The default currency is USD"
    (t2.with-temp/with-temp [Card card {:dataset_query          {:database (mt/id)
                                                                 :type     :native
                                                                 :native   {:query "SELECT 123.45 AS MONEY"}}
                                        :display                :table
                                        :visualization_settings {:column_settings {"[\"name\",\"MONEY\"]"
                                                                                   {:number_style       "currency"
                                                                                    :currency_in_header false}}}}]
      (is (= [["MONEY"]
              ["[$$]123.45"]]
             (parse-xlsx-results-to-strings
               (mt/user-http-request :rasta :post 200 (format "card/%d/query/xlsx" (u/the-id card))))))))
  (testing "Default localization settings take effect"
    (mt/with-temporary-setting-values [custom-formatting {:type/Temporal {:date_abbreviate true}
                                                          :type/Currency {:currency "EUR", :currency_style "symbol"}}]
      (t2.with-temp/with-temp [Card card {:dataset_query          {:database (mt/id)
                                                                   :type     :native
                                                                   :native   {:query "SELECT 123.45 AS MONEY"}}
                                          :display                :table
                                          :visualization_settings {:column_settings {"[\"name\",\"MONEY\"]"
                                                                                     {:number_style       "currency"
                                                                                      :currency_in_header false}}}}]
        (is (= [["MONEY"]
                ["[$€]123.45"]]
               (parse-xlsx-results-to-strings
                 (mt/user-http-request :rasta :post 200 (format "card/%d/query/xlsx" (u/the-id card))))))))))

(deftest xlsx-currency-formatting-test
  (testing "Currencies are applied correctly in Excel files"
    (let [currencies ["USD" "CAD" "EUR" "JPY"]
          q (format "SELECT %s" (str/join "," (map (partial format "123.45 as %s") currencies)))
          settings (reduce (fn [acc currency]
                             (assoc acc (format "[\"name\",\"%s\"]" currency)
                                        {:number_style       "currency"
                                         :currency           currency
                                         :currency_in_header false}))
                           {}
                           currencies)]
      (t2.with-temp/with-temp [Card card {:dataset_query          {:database (mt/id)
                                                                   :type     :native
                                                                   :native   {:query q}}
                                          :display                :table
                                          :visualization_settings {:column_settings settings}}]
        (testing "Removing the time portion of the timestamp should only show the date"
          (is (= [currencies
                  ["[$$]123.45" "[$CA$]123.45" "[$€]123.45" "[$¥]123.45"]]
                 (parse-xlsx-results-to-strings
                   (mt/user-http-request :rasta :post 200 (format "card/%d/query/xlsx" (u/the-id card)))))))))))

(deftest xlsx-full-formatting-test
  (testing "Formatting should be applied correctly for all types, including numbers, currencies, exponents, and times. (relates to #14393)"
    (let [excel-data-query
                       "with t1 as (
                      select *
                      FROM (
                       VALUES
                         (1234.05, 1234.05, 2345.05, 4321.05, 7180.643352291768, 1234.00, 0.053010935820623994, 0.1920, TIMESTAMP '2023-01-01 12:34:56'),
                         (2345.30, 2345.30, 3456.30, 2931.30, 17180.643352291768, 0.00, 8.01623207863001, 0.00, TIMESTAMP '2023-01-01 12:34:56'),
                         (3456.00, 3456.00, 2300.00, 2250.00, 127180.643352291768, 122.00, 95.40200874663908, 0.1158, TIMESTAMP '2023-01-01 12:34:56')
                       )
                     ),
                     t2 as (
                     select
                         c1 as default_currency,
                         c2 as currency1,
                         c3 as currency2,
                         c4 as currency3,
                         c5 as scientific,
                         c6 as hide_me,
                         c7 as percent1,
                         c8 as percent2,
                         c9 as og_creation_timestamp,
                         c9 as creation_timestamp,
                         c9 as creation_timestamp_dup,
                         CAST(c9 AS DATE) as creation_date,
                         CAST(c9 AS TIME) as creation_time,
                         from t1
                     )
                     select * from t2"
          viz-settings {:table.pivot_column "SCIENTIFIC"
                        :table.cell_column  "CURRENCY1"
                        :table.columns      [{:name     "OG_CREATION_TIMESTAMP"
                                              :fieldRef [:field "OG_CREATION_TIMESTAMP" {:base-type :type/DateTime}]
                                              :enabled  true}
                                             {:name     "CREATION_TIMESTAMP"
                                              :fieldRef [:field "CREATION_TIMESTAMP" {:base-type :type/DateTime}]
                                              :enabled  true}
                                             {:name     "CREATION_TIMESTAMP_DUP"
                                              :fieldRef [:field "CREATION_TIMESTAMP_DUP" {:base-type :type/DateTime}]
                                              :enabled  true}
                                             {:name     "CREATION_DATE"
                                              :fieldRef [:field "CREATION_DATE" {:base-type :type/Date}]
                                              :enabled  true}
                                             {:name     "CREATION_TIME"
                                              :fieldRef [:field "CREATION_TIME" {:base-type :type/Time}]
                                              :enabled  true}
                                             {:name     "DEFAULT_CURRENCY"
                                              :fieldRef [:field "DEFAULT_CURRENCY" {:base-type :type/Decimal}]
                                              :enabled  true}
                                             {:name     "CURRENCY1"
                                              :fieldRef [:field "CURRENCY1" {:base-type :type/Decimal}]
                                              :enabled  true}
                                             {:name     "CURRENCY2"
                                              :fieldRef [:field "CURRENCY2" {:base-type :type/Decimal}]
                                              :enabled  true}
                                             {:name     "CURRENCY3"
                                              :fieldRef [:field "CURRENCY3" {:base-type :type/Decimal}]
                                              :enabled  true}
                                             {:name     "SCIENTIFIC"
                                              :fieldRef [:field "SCIENTIFIC" {:base-type :type/Decimal}]
                                              :enabled  true}
                                             {:name     "HIDE_ME"
                                              :fieldRef [:field "HIDE_ME" {:base-type :type/Decimal}]
                                              :enabled  false}
                                             {:name     "PERCENT1"
                                              :fieldRef [:field "PERCENT1" {:base-type :type/Decimal}]
                                              :enabled  true}
                                             {:name     "PERCENT2"
                                              :fieldRef [:field "PERCENT2" {:base-type :type/Decimal}]
                                              :enabled  true}]
                        :column_settings    {"[\"name\",\"OG_CREATION_TIMESTAMP\"]"  {:column_title "No Formatting TS"}
                                             "[\"name\",\"SCIENTIFIC\"]"             {:number_style "scientific"
                                                                                      :column_title "EXPO"}
                                             "[\"name\",\"CREATION_TIME\"]"          {:column_title "Time"}
                                             "[\"name\",\"CURRENCY3\"]"              {:number_style       "currency"
                                                                                      :currency_style     "name"
                                                                                      :number_separators  ".’"
                                                                                      :column_title       "DOL Col"
                                                                                      :currency_in_header false}
                                             "[\"name\",\"PERCENT2\"]"               {:number_style "percent"
                                                                                      :column_title "3D PCT"
                                                                                      :decimals     3}
                                             "[\"name\",\"CURRENCY1\"]"              {:number_style       "currency"
                                                                                      :currency_in_header false
                                                                                      :column_title       "Col $"}
                                             "[\"name\",\"CREATION_TIMESTAMP\"]"     {:time_enabled   nil
                                                                                      :time_style     "HH:mm"
                                                                                      :date_style     "YYYY/M/D"
                                                                                      :date_separator "-"
                                                                                      :column_title   "DATE-ONLY TS"}
                                             "[\"name\",\"CREATION_TIMESTAMP_DUP\"]" {:time_enabled   "milliseconds",
                                                                                      :time_style     "HH:mm",
                                                                                      :date_style     "D/M/YYYY",
                                                                                      :date_separator "-",
                                                                                      :column_title   "TS W/FORMATTING"}
                                             "[\"name\",\"PERCENT1\"]"               {:number_style "percent"
                                                                                      :scale        0.01
                                                                                      :column_title "Scaled PCT"}
                                             "[\"name\",\"CURRENCY2\"]"              {:number_style       "currency"
                                                                                      :currency_style     "code"
                                                                                      :currency_in_header false
                                                                                      :number_separators  "."
                                                                                      :column_title       "USD Col"}
                                             "[\"name\",\"CREATION_DATE\"]"          {:column_title "Date"}
                                             "[\"name\",\"DEFAULT_CURRENCY\"]"       {:number_style "currency"
                                                                                      :column_title "Plain Currency"}}}]
      (testing "The default settings (USD) are applied correctly"
        (mt/with-temporary-setting-values [custom-formatting {:type/Temporal {:date_abbreviate true}}]
          (t2.with-temp/with-temp [Card card {:dataset_query          {:database (mt/id)
                                                                       :type     :native
                                                                       :native   {:query excel-data-query}}
                                              :display                :table
                                              :visualization_settings viz-settings}]
            ;; The following formatting has been applied:
            ;; - All columns renamed
            ;; - Column reordering
            ;; - Column hiding (See "HIDE_ME") above
            ;; - Base formatting ("No Formatting TS") conforms to standard datetime format
            ;; - "DATE-ONLY TS" shows only a date-formatted timestamp
            ;; - "TS W/FORMATTING" shows a timestamp with custom date and time formatting
            ;; - "Date" shows simple date formatting
            ;; - "Time" shows simple time formatting
            ;; - "Plain Currency ($)" formats numbers as regular numbers with no dollar sign in the number column
            ;; - "Col $" formats currency with leading $. Note that the strings as presented aren't as you'd see in Excel. Excel properly just adds a leading $.
            ;; - "USD Col" has a leading USD. Again, the formatting of this output is an artifact of POI rendering. It is correct in Excel as "USD 1.23"
            ;; - "DOL Col" has trailing US dollars
            ;; - "EXPO" has exponentiated values
            ;; - "Scaled PCT" multiplies values by 0.01 and presents as percentages
            ;; - "3D PCT" is a standard percentage with a customization of 3 significant digits
            (testing "All formatting is applied correctly in a complex situation."
              (is (= [["No Formatting TS" "DATE-ONLY TS" "TS W/FORMATTING" "Date" "Time" "Plain Currency ($)" "Col $" "USD Col" "DOL Col" "EXPO" "Scaled PCT" "3D PCT"]
                      ["Jan 1, 2023, 12:34 PM" "2023-1-1" "1-1-2023, 12:34:56.000" "Jan 1, 2023" "12:34 PM" "1,234.05" "[$$]1,234.05" "[$USD] 2345.05" "4,321.05 US dollars" "7180.64E+0" "0.05%" "19.200%"]
                      ["Jan 1, 2023, 12:34 PM" "2023-1-1" "1-1-2023, 12:34:56.000" "Jan 1, 2023" "12:34 PM" "2,345.30" "[$$]2,345.30" "[$USD] 3456.30" "2,931.30 US dollars" "1.71806E+4" "8.02%" "0.000%"]
                      ["Jan 1, 2023, 12:34 PM" "2023-1-1" "1-1-2023, 12:34:56.000" "Jan 1, 2023" "12:34 PM" "3,456.00" "[$$]3,456.00" "[$USD] 2300.00" "2,250.00 US dollars" "12.7181E+4" "95.40%" "11.580%"]]
                     (parse-xlsx-results-to-strings
                       (mt/user-http-request :rasta :post 200 (format "card/%d/query/xlsx" (u/the-id card))))))))))
      (testing "Global currency settings are applied correctly"
        (mt/with-temporary-setting-values [custom-formatting {:type/Temporal {:date_abbreviate true}
                                                              :type/Currency {:currency "EUR", :currency_style "symbol"}}]
          (t2.with-temp/with-temp [Card card {:dataset_query          {:database (mt/id)
                                                                       :type     :native
                                                                       :native   {:query excel-data-query}}
                                              :display                :table
                                              :visualization_settings viz-settings}]
            (testing "All formatting is applied correctly in a complex situation."
              (is (= [["No Formatting TS" "DATE-ONLY TS" "TS W/FORMATTING" "Date" "Time" "Plain Currency (€)" "Col $" "USD Col" "DOL Col" "EXPO" "Scaled PCT" "3D PCT"]
                      ["Jan 1, 2023, 12:34 PM" "2023-1-1" "1-1-2023, 12:34:56.000" "Jan 1, 2023" "12:34 PM" "1,234.05" "[$€]1,234.05" "[$EUR] 2345.05" "4,321.05 euros" "7180.64E+0" "0.05%" "19.200%"]
                      ["Jan 1, 2023, 12:34 PM" "2023-1-1" "1-1-2023, 12:34:56.000" "Jan 1, 2023" "12:34 PM" "2,345.30" "[$€]2,345.30" "[$EUR] 3456.30" "2,931.30 euros" "1.71806E+4" "8.02%" "0.000%"]
                      ["Jan 1, 2023, 12:34 PM" "2023-1-1" "1-1-2023, 12:34:56.000" "Jan 1, 2023" "12:34 PM" "3,456.00" "[$€]3,456.00" "[$EUR] 2300.00" "2,250.00 euros" "12.7181E+4" "95.40%" "11.580%"]]
                     (parse-xlsx-results-to-strings
                       (mt/user-http-request :rasta :post 200 (format "card/%d/query/xlsx" (u/the-id card)))))))
            (parse-xlsx-results-to-strings
              (mt/user-http-request :rasta :post 200 (format "card/%d/query/xlsx" (u/the-id card))))))))))

;;;;;;;;;;;;;;;;;;;;;;;;;;;;;;;;;;;;;;;;;;;;;;;;;;;;;;;;;;;;;;;;;;;;;;;;;;;;;;;;;;;;;;;;;;;;;;;;;;;;;;;;;;;;;;;;;;;;;;;;

(deftest download-default-constraints-test
  (t2.with-temp/with-temp [:model/Card card {:dataset_query {:database   (mt/id)
                                                             :type       :query
                                                             :query      {:source-table (mt/id :venues)}
                                                             :middleware {:add-default-userland-constraints? true
                                                                          :userland-query?                   true}}}]
    (with-cards-in-readable-collection card
      (let [orig qp.card/run-query-for-card-async]
        (with-redefs [qp.card/run-query-for-card-async (fn [card-id export-format & options]
                                                         (apply orig card-id export-format
                                                                :run (fn [{:keys [constraints]} _]
                                                                       {:constraints constraints})
                                                                options))]
          (testing "Sanity check: this CSV download should not be subject to C O N S T R A I N T S"
            (is (= {:constraints nil}
                   (mt/user-http-request :rasta :post 200 (format "card/%d/query/csv" (u/the-id card))))))
          (with-redefs [qp.constraints/default-query-constraints (constantly {:max-results 10, :max-results-bare-rows 10})]
            (testing (str "Downloading CSV/JSON/XLSX results shouldn't be subject to the default query constraints -- even "
                          "if the query comes in with `add-default-userland-constraints` (as will be the case if the query "
                          "gets saved from one that had it -- see #9831)")
              (is (= {:constraints nil}
                     (mt/user-http-request :rasta :post 200 (format "card/%d/query/csv" (u/the-id card))))))

            (testing (str "non-\"download\" queries should still get the default constraints (this also is a sanitiy "
                          "check to make sure the `with-redefs` in the test above actually works)")
              (is (= {:constraints {:max-results 10, :max-results-bare-rows 10}}
                     (mt/user-http-request :rasta :post 200 (format "card/%d/query" (u/the-id card))))))))))))

(defn- test-download-response-headers
  [url]
  (-> (client/client-full-response (test.users/username->token :rasta)
                                   :post 200 url
                                   :query (json/generate-string (mt/mbql-query checkins {:limit 1})))
      :headers
      (select-keys ["Cache-Control" "Content-Disposition" "Content-Type" "Expires" "X-Accel-Buffering"])
      (update "Content-Disposition" #(some-> % (str/replace #"my_awesome_card_.+(\.\w+)"
                                                            "my_awesome_card_<timestamp>$1")))))

(deftest download-response-headers-test
  (testing "Make sure CSV/etc. download requests come back with the correct headers"
    (t2.with-temp/with-temp [:model/Card card {:name "My Awesome Card"}]
      (is (= {"Cache-Control"       "max-age=0, no-cache, must-revalidate, proxy-revalidate"
              "Content-Disposition" "attachment; filename=\"my_awesome_card_<timestamp>.csv\""
              "Content-Type"        "text/csv"
              "Expires"             "Tue, 03 Jul 2001 06:00:00 GMT"
              "X-Accel-Buffering"   "no"}
             (test-download-response-headers (format "card/%d/query/csv" (u/the-id card)))))
      (is (= {"Cache-Control"       "max-age=0, no-cache, must-revalidate, proxy-revalidate"
              "Content-Disposition" "attachment; filename=\"my_awesome_card_<timestamp>.json\""
              "Content-Type"        "application/json; charset=utf-8"
              "Expires"             "Tue, 03 Jul 2001 06:00:00 GMT"
              "X-Accel-Buffering"   "no"}
             (test-download-response-headers (format "card/%d/query/json" (u/the-id card)))))
      (is (= {"Cache-Control"       "max-age=0, no-cache, must-revalidate, proxy-revalidate"
              "Content-Disposition" "attachment; filename=\"my_awesome_card_<timestamp>.xlsx\""
              "Content-Type"        "application/vnd.openxmlformats-officedocument.spreadsheetml.sheet"
              "Expires"             "Tue, 03 Jul 2001 06:00:00 GMT"
              "X-Accel-Buffering"   "no"}
             (test-download-response-headers (format "card/%d/query/xlsx" (u/the-id card))))))))


;;; +----------------------------------------------------------------------------------------------------------------+
;;; |                                                  COLLECTIONS                                                   |
;;; +----------------------------------------------------------------------------------------------------------------+

(deftest make-sure-we-can-create-a-card-and-specify-its--collection-id--at-the-same-time
  (mt/with-non-admin-groups-no-root-collection-perms
    (t2.with-temp/with-temp [Collection collection]
      (perms/grant-collection-readwrite-permissions! (perms-group/all-users) collection)
      (mt/with-model-cleanup [:model/Card]
        (let [card (mt/user-http-request :rasta :post 200 "card"
                                         (assoc (card-with-name-and-query)
                                                :collection_id (u/the-id collection)))]
          (is (= (t2/select-one-fn :collection_id :model/Card :id (u/the-id card))
                 (u/the-id collection))))))))

(deftest make-sure-we-card-creation-fails-if-we-try-to-set-a--collection-id--we-don-t-have-permissions-for
  (testing "POST /api/card"
    (testing "You must have permissions for the parent Collection to create a new Card in it"
      (mt/with-non-admin-groups-no-root-collection-perms
        (t2.with-temp/with-temp [Collection collection]
          (mt/with-model-cleanup [:model/Card]
            (is (=? {:message "You do not have curate permissions for this Collection."}
                    (mt/user-http-request :rasta :post 403 "card"
                                          (assoc (card-with-name-and-query) :collection_id (u/the-id collection)))))))))))

(deftest set-card-collection-id-test
  (testing "Should be able to set the Collection ID of a Card in the Root Collection (i.e., `collection_id` is nil)"
    (mt/with-temp [:model/Card        card {}
                   :model/Collection  collection]
      (mt/user-http-request :crowberto :put 200 (str "card/" (u/the-id card)) {:collection_id (u/the-id collection)})
      (is (= (t2/select-one-fn :collection_id :model/Card :id (u/the-id card))
             (u/the-id collection))))))

(deftest update-card-require-parent-perms-test
  (testing "Should require perms for the parent collection to change a Card's properties"
    (mt/with-non-admin-groups-no-root-collection-perms
      (mt/with-temp [Collection  collection {}
                     :model/Card card       {:collection_id (u/the-id collection)}]
        (is (= "You don't have permissions to do that."
               (mt/user-http-request :rasta :put 403 (str "card/" (u/the-id card))
                                     {:name "Number of Blueberries Consumed Per Month"})))))))

(deftest change-collection-permissions-test
  (testing "PUT /api/card/:id"
    (testing "\nChange the `collection_id` of a Card"
      (mt/with-non-admin-groups-no-root-collection-perms
        (mt/with-temp [Collection  original-collection {}
                       Collection  new-collection      {}
                       :model/Card card                {:collection_id (u/the-id original-collection)}]
          (letfn [(change-collection! [expected-status-code]
                    (mt/user-http-request :rasta :put expected-status-code (str "card/" (u/the-id card))
                                          {:collection_id (u/the-id new-collection)}))]
            (testing "requires write permissions for the new Collection"
              (is (= "You don't have permissions to do that."
                     (change-collection! 403))))

            (testing "requires write permissions for the current Collection"
              (perms/grant-collection-readwrite-permissions! (perms-group/all-users) new-collection)
              (is (= "You don't have permissions to do that."
                     (change-collection! 403))))

            (testing "Should be able to change it once you have perms for both collections"
              (perms/grant-collection-readwrite-permissions! (perms-group/all-users) original-collection)
              (change-collection! 200)
              (is (= (t2/select-one-fn :collection_id :model/Card :id (u/the-id card))
                     (u/the-id new-collection))))))))))


;;; ------------------------------ Bulk Collections Update (POST /api/card/collections) ------------------------------

(defn- collection-names
  "Given a sequences of `cards-or-card-ids`, return a corresponding sequence of names of the Collection each Card is
  in."
  [cards-or-card-ids]
  (when (seq cards-or-card-ids)
    (let [cards               (t2/select [:model/Card :collection_id] :id [:in (map u/the-id cards-or-card-ids)])
          collection-ids      (set (filter identity (map :collection_id cards)))
          collection-id->name (when (seq collection-ids)
                                (t2/select-pk->fn :name Collection :id [:in collection-ids]))]
      (for [card cards]
        (get collection-id->name (:collection_id card))))))

(defn- POST-card-collections!
  "Update the Collection of `cards-or-card-ids` via the `POST /api/card/collections` endpoint using `username`; return
  the response of this API request and the latest Collection IDs from the database."
  [username expected-status-code collection-or-collection-id-or-nil cards-or-card-ids]
  (array-map
   :response
   (mt/user-http-request username :post expected-status-code "card/collections"
                         {:collection_id (when collection-or-collection-id-or-nil
                                           (u/the-id collection-or-collection-id-or-nil))
                          :card_ids      (map u/the-id cards-or-card-ids)})

   :collections
   (collection-names cards-or-card-ids)))

(deftest update-verified-card-test
  (tools.macro/macrolet
      [(with-card [verified & body]
         `(mt/with-temp ~(cond-> `[Collection  ~'collection  {}
                                   Collection  ~'collection2 {}
                                   :model/Card ~'card        {:collection_id (u/the-id ~'collection)
                                                              :dataset_query (mt/mbql-query ~'venues)}]
                           (= verified :verified)
                           (into
                            `[ModerationReview
                              ~'review {:moderated_item_id   (:id ~'card)
                                        :moderated_item_type "card"
                                        :moderator_id        (mt/user->id :rasta)
                                        :most_recent         true
                                        :status              "verified"
                                        :text                "lookin good"}]))
            ~@body))]
      (letfn [(verified? [card]
                (-> card (t2/hydrate [:moderation_reviews :moderator_details])
                    :moderation_reviews first :status #{"verified"} boolean))
              (reviews [card]
                (t2/select ModerationReview
                           :moderated_item_type "card"
                           :moderated_item_id (u/the-id card)
                           {:order-by [[:id :desc]]}))
              (update-card [card diff]
                (mt/user-http-request :rasta :put 200 (str "card/" (u/the-id card)) (merge card diff)))]
        (testing "Changing core attributes un-verifies the card"
          (with-card :verified
            (is (verified? card))
            (update-card card (update-in card [:dataset_query :query :source-table] inc))
            (is (not (verified? card)))
            (testing "The unverification edit has explanatory text"
              (is (= "Unverified due to edit"
                     (-> (reviews card) first :text))))))
        (testing "Changing some attributes does not unverify"
          (tools.macro/macrolet [(remains-verified [& body]
                                   `(~'with-card :verified
                                     (is (~'verified? ~'card) "Not verified initially")
                                     ~@body
                                     (is (~'verified? ~'card) "Not verified after action")))]
            (testing "changing collection"
              (remains-verified
               (update-card card {:collection_id (u/the-id collection2)})))
            (testing "pinning"
              (remains-verified
               (update-card card {:collection_position 1})))
            (testing "making public"
              (remains-verified
               (update-card card {:made_public_by_id (mt/user->id :rasta)
                                  :public_uuid (random-uuid)})))
            (testing "Changing description"
              (remains-verified
               (update-card card {:description "foo"})))
            (testing "Changing name"
              (remains-verified
               (update-card card {:name "foo"})))
            (testing "Changing archived"
              (remains-verified
               (update-card card {:archived true})))
            (testing "Changing display"
              (remains-verified
               (update-card card {:display :line})))
            (testing "Changing visualization settings"
              (remains-verified
               (update-card card {:visualization_settings {:table.cell_column "FOO"}})))))
        (testing "Does not add a new nil moderation review when not verified"
          (with-card :not-verified
            (is (empty? (reviews card)))
            (update-card card {:description "a new description"})
            (is (empty? (reviews card)))))
        (testing "Does not add nil moderation reviews when there are reviews but not verified"
          ;; testing that we aren't just adding a nil moderation each time we update a card
          (with-card :verified
            (is (verified? card))
            (moderation-review/create-review! {:moderated_item_id   (u/the-id card)
                                               :moderated_item_type "card"
                                               :moderator_id        (mt/user->id :rasta)
                                               :status              nil})
            (is (not (verified? card)))
            (is (= 2 (count (reviews card))))
            (update-card card {:description "a new description"})
            (is (= 2 (count (reviews card)))))))))

(deftest test-that-we-can-bulk-move-some-cards-with-no-collection-into-a-collection
  (mt/with-temp [Collection  collection {:name "Pog Collection"}
                 :model/Card card-1     {}
                 :model/Card card-2     {}]
    (is (= {:response    {:status "ok"}
            :collections ["Pog Collection"
                          "Pog Collection"]}
           (POST-card-collections! :crowberto 200 collection [card-1 card-2])))))

(deftest test-that-we-can-bulk-move-some-cards-from-one-collection-to-another
  (mt/with-temp [Collection  old-collection {:name "Old Collection"}
                 Collection  new-collection {:name "New Collection"}
                 :model/Card card-1         {:collection_id (u/the-id old-collection)}
                 :model/Card card-2         {:collection_id (u/the-id old-collection)}]
    (is (= {:response    {:status "ok"}
            :collections ["New Collection" "New Collection"]}
           (POST-card-collections! :crowberto 200 new-collection [card-1 card-2])))))

(deftest test-that-we-can-bulk-remove-some-cards-from-a-collection
  (mt/with-temp [Collection  collection {}
                 :model/Card card-1     {:collection_id (u/the-id collection)}
                 :model/Card card-2     {:collection_id (u/the-id collection)}]
    (is (= {:response    {:status "ok"}
            :collections [nil nil]}
           (POST-card-collections! :crowberto 200 nil [card-1 card-2])))))

(deftest check-that-we-aren-t-allowed-to-move-cards-if-we-don-t-have-permissions-for-destination-collection
  (mt/with-non-admin-groups-no-root-collection-perms
    (mt/with-temp [Collection  collection {}
                   :model/Card card-1 {}
                   :model/Card card-2 {}]
      (is (= {:response    "You don't have permissions to do that."
              :collections [nil nil]}
             (POST-card-collections! :rasta 403 collection [card-1 card-2]))))))

(deftest check-that-we-aren-t-allowed-to-move-cards-if-we-don-t-have-permissions-for-source-collection
  (mt/with-non-admin-groups-no-root-collection-perms
    (mt/with-temp [Collection  collection {:name "Horseshoe Collection"}
                   :model/Card card-1     {:collection_id (u/the-id collection)}
                   :model/Card card-2     {:collection_id (u/the-id collection)}]
      (is (= {:response    "You don't have permissions to do that."
              :collections ["Horseshoe Collection" "Horseshoe Collection"]}
             (POST-card-collections! :rasta 403 nil [card-1 card-2]))))))

(deftest check-that-we-aren-t-allowed-to-move-cards-if-we-don-t-have-permissions-for-the-card
  (mt/with-non-admin-groups-no-root-collection-perms
    (mt/with-temp [Collection  collection {}
                   Database    database   {}
                   Table       table      {:db_id (u/the-id database)}
                   :model/Card card-1     {:dataset_query (mbql-count-query (u/the-id database) (u/the-id table))}
                   :model/Card card-2     {:dataset_query (mbql-count-query (u/the-id database) (u/the-id table))}]
      (perms/revoke-data-perms! (perms-group/all-users) (u/the-id database))
      (perms/grant-collection-readwrite-permissions! (perms-group/all-users) collection)
      (is (= {:response    "You don't have permissions to do that."
              :collections [nil nil]}
             (POST-card-collections! :rasta 403 collection [card-1 card-2]))))))

;; Test that we can bulk move some Cards from one collection to another, while updating the collection position of the
;; old collection and the new collection
(deftest bulk-move-cards
  (mt/with-temp [Collection   {coll-id-1 :id}      {:name "Old Collection"}
                 Collection   {coll-id-2 :id
                               :as new-collection} {:name "New Collection"}
                 :model/Card  card-a               {:name "a" :collection_id coll-id-1 :collection_position 1}
                 :model/Card  card-b               {:name "b" :collection_id coll-id-1 :collection_position 2}
                 :model/Card  _                    {:name "c" :collection_id coll-id-1 :collection_position 3}
                 :model/Card  _                    {:name "d" :collection_id coll-id-2 :collection_position 1}
                 :model/Card  _                    {:name "e" :collection_id coll-id-2 :collection_position 2}
                 :model/Card  _                    {:name "f" :collection_id coll-id-2 :collection_position 3}]
    (is (= {:response    {:status "ok"}
            :collections ["New Collection" "New Collection"]}
           (POST-card-collections! :crowberto 200 new-collection [card-a card-b])))
    (is (= {"a" 4                       ;-> Moved to the new collection, gets the first slot available
            "b" 5
            "c" 1                       ;-> With a and b no longer in the collection, c is first
            "d" 1                       ;-> Existing cards in new collection are untouched and position unchanged
            "e" 2
            "f" 3}
           (merge (name->position (:data (mt/user-http-request :crowberto :get 200 (format "collection/%s/items" coll-id-1)
                                                               :model "card" :archived "false")))
                  (name->position (:data (mt/user-http-request :crowberto :get 200 (format "collection/%s/items" coll-id-2)
                                                               :model "card" :archived "false"))))))))

(deftest moving-a-card-without-a-collection-position-keeps-the-collection-position-nil
  (mt/with-temp [Collection  {coll-id-1 :id}      {:name "Old Collection"}
                 Collection  {coll-id-2 :id
                              :as new-collection} {:name "New Collection"}
                 :model/Card card-a               {:name "a" :collection_id coll-id-1}
                 :model/Card card-b               {:name "b" :collection_id coll-id-2 :collection_position 1}
                 :model/Card _card-c              {:name "c" :collection_id coll-id-2 :collection_position 2}]
    (is (= {:response    {:status "ok"}
            :collections ["New Collection" "New Collection"]}
           (POST-card-collections! :crowberto 200 new-collection [card-a card-b])))
    (is (= {"a" nil
            "b" 1
            "c" 2}
           (merge (name->position (:data (mt/user-http-request :crowberto :get 200 (format "collection/%s/items" coll-id-1)
                                                               :model "card" :archived "false")))
                  (name->position (:data (mt/user-http-request :crowberto :get 200 (format "collection/%s/items" coll-id-2)
                                                               :model "card" :archived "false"))))))))

;;; +----------------------------------------------------------------------------------------------------------------+
;;; |                                            PUBLIC SHARING ENDPOINTS                                            |
;;; +----------------------------------------------------------------------------------------------------------------+

(defn- shared-card []
  {:public_uuid       (str (random-uuid))
   :made_public_by_id (mt/user->id :crowberto)})

(deftest share-card-test
  (testing "POST /api/card/:id/public_link"
    (mt/with-temporary-setting-values [enable-public-sharing true]
      (t2.with-temp/with-temp [:model/Card card]
        (let [{uuid :uuid} (mt/user-http-request :crowberto :post 200 (format "card/%d/public_link" (u/the-id card)))]
          (is (= true
                 (boolean (t2/exists? :model/Card :id (u/the-id card), :public_uuid uuid)))))))))

(deftest share-card-preconditions-test
  (testing "POST /api/card/:id/public_link"
    (testing "Public sharing has to be enabled to share a Card"
      (mt/with-temporary-setting-values [enable-public-sharing false]
        (t2.with-temp/with-temp [:model/Card card]
          (is (= "Public sharing is not enabled."
                 (mt/user-http-request :crowberto :post 400 (format "card/%d/public_link" (u/the-id card))))))))

    (mt/with-temporary-setting-values [enable-public-sharing true]
      (testing "Have to be an admin to share a Card"
        (t2.with-temp/with-temp [:model/Card card]
          (is (= "You don't have permissions to do that."
                 (mt/user-http-request :rasta :post 403 (format "card/%d/public_link" (u/the-id card)))))))

      (testing "Cannot share an archived Card"
        (t2.with-temp/with-temp [:model/Card card {:archived true}]
          (is (=? {:message    "The object has been archived."
                   :error_code "archived"}
                  (mt/user-http-request :crowberto :post 404 (format "card/%d/public_link" (u/the-id card)))))))

      (testing "Cannot share a Card that doesn't exist"
        (is (= "Not found."
               (mt/user-http-request :crowberto :post 404 (format "card/%d/public_link" Integer/MAX_VALUE))))))))

(deftest share-already-shared-card-test
  (testing "POST /api/card/:id/public_link"
    (testing "Attempting to share a Card that's already shared should return the existing public UUID"
      (mt/with-temporary-setting-values [enable-public-sharing true]
        (t2.with-temp/with-temp [:model/Card card (shared-card)]
          (is (= (:public_uuid card)
                 (:uuid (mt/user-http-request :crowberto :post 200 (format
                                                                    "card/%d/public_link"
                                                                    (u/the-id card)))))))))))

(deftest unshare-card-test
  (testing "DELETE /api/card/:id/public_link"
    (mt/with-temporary-setting-values [enable-public-sharing true]
      (t2.with-temp/with-temp [:model/Card card (shared-card)]
        (testing "requires superuser"
          (is (= "You don't have permissions to do that."
                 (mt/user-http-request :rasta :delete 403 (format "card/%d/public_link" (u/the-id card))))))

        (mt/user-http-request :crowberto :delete 204 (format "card/%d/public_link" (u/the-id card)))
        (is (= false
               (t2/exists? :model/Card :id (u/the-id card), :public_uuid (:public_uuid card))))))))

(deftest unshare-card-preconditions-test
  (testing "DELETE /api/card/:id/public_link\n"
    (mt/with-temporary-setting-values [enable-public-sharing true]
      (testing "Endpoint should return 404 if Card isn't shared"
        (t2.with-temp/with-temp [:model/Card card]
          (is (= "Not found."
                 (mt/user-http-request :crowberto :delete 404 (format "card/%d/public_link" (u/the-id card)))))))

      (testing "You have to be an admin to unshare a Card"
        (t2.with-temp/with-temp [:model/Card card (shared-card)]
          (is (= "You don't have permissions to do that."
                 (mt/user-http-request :rasta :delete 403 (format "card/%d/public_link" (u/the-id card)))))))

      (testing "Endpoint should 404 if Card doesn't exist"
        (is (= "Not found."
               (mt/user-http-request :crowberto :delete 404 (format "card/%d/public_link" Integer/MAX_VALUE))))))))

(deftest test-that-we-can-fetch-a-list-of-publicly-accessible-cards
  (testing "GET /api/card/public"
    (mt/with-temporary-setting-values [enable-public-sharing true]
      (t2.with-temp/with-temp [:model/Card _ (shared-card)]
        (testing "Test that it requires superuser"
          (is (= "You don't have permissions to do that."
                 (mt/user-http-request :rasta :get 403 "card/public"))))

        (testing "Test that superusers can fetch a list of publicly-accessible cards"
          (is (= [{:name true, :id true, :public_uuid true}]
                 (for [card (mt/user-http-request :crowberto :get 200 "card/public")]
                   (m/map-vals boolean (select-keys card [:name :id :public_uuid]))))))))))

(deftest test-that-we-can-fetch-a-list-of-embeddable-cards
  (testing "GET /api/card/embeddable"
    (mt/with-temporary-setting-values [enable-embedding true]
      (t2.with-temp/with-temp [:model/Card _ {:enable_embedding true}]
        (is (= [{:name true, :id true}]
               (for [card (mt/user-http-request :crowberto :get 200 "card/embeddable")]
                 (m/map-vals boolean (select-keys card [:name :id])))))))))

(deftest test-related-recommended-entities
  (t2.with-temp/with-temp [:model/Card card]
    (is (malli= [:map
                 [:table             :any]
                 [:metrics           :any]
                 [:segments          :any]
                 [:dashboard-mates   :any]
                 [:similar-questions :any]
                 [:canonical-metric  :any]
                 [:dashboards        :any]
                 [:collections       :any]]
                (mt/user-http-request :crowberto :get 200 (format "card/%s/related" (u/the-id card)))))))

(deftest pivot-card-test
  (mt/test-drivers (api.pivots/applicable-drivers)
    (mt/dataset test-data
      (testing "POST /api/card/pivot/:card-id/query"
        (t2.with-temp/with-temp [:model/Card card (api.pivots/pivot-card)]
          (let [result (mt/user-http-request :rasta :post 202 (format "card/pivot/%d/query" (u/the-id card)))
                rows   (mt/rows result)]
            (is (= 1144 (:row_count result)))
            (is (= "completed" (:status result)))
            (is (= 6 (count (get-in result [:data :cols]))))
            (is (= 1144 (count rows)))

            (is (= ["AK" "Affiliate" "Doohickey" 0 18 81] (first rows)))
            (is (= ["MS" "Organic" "Gizmo" 0 16 42] (nth rows 445)))
            (is (= [nil nil nil 7 18760 69540] (last rows)))))))))

(deftest dataset-card
  (testing "Setting a question to a dataset makes it viz type table"
    (t2.with-temp/with-temp [:model/Card card {:display       :bar
                                               :dataset_query (mbql-count-query)}]
      (is (=? {:display "table" :dataset true}
              (mt/user-http-request :crowberto :put 200 (str "card/" (u/the-id card))
                                    (assoc card :dataset true :type "model")))))))

(deftest dataset-card-2
  (testing "Cards preserve their edited metadata"
    (letfn [(query! [card-id] (mt/user-http-request :rasta :post 202 (format "card/%d/query" card-id)))
            (only-user-edits [col] (select-keys col [:name :description :display_name :semantic_type]))
            (refine-type [base-type] (condp #(isa? %2 %1) base-type
                                       :type/Integer :type/Quantity
                                       :type/Float :type/Cost
                                       :type/Text :type/Name
                                       base-type))
            (add-preserved [cols] (map merge
                                       cols
                                       (repeat {:description "user description"
                                                :display_name "user display name"})
                                       (map (comp
                                             (fn [x] {:semantic_type x})
                                             refine-type
                                             :base_type)
                                            cols)))]
      (mt/with-temp [:model/Card mbql-ds {:dataset_query
                                          {:database (mt/id)
                                           :type     :query
                                           :query    {:source-table (mt/id :venues)}}
                                          :dataset true}
                     :model/Card mbql-nested {:dataset_query
                                              {:database (mt/id)
                                               :type     :query
                                               :query    {:source-table
                                                          (str "card__" (u/the-id mbql-ds))}}}
                     :model/Card native-ds {:dataset true
                                            :dataset_query
                                            {:database (mt/id)
                                             :type :native
                                             :native
                                             {:query
                                              "select * from venues"
                                              :template-tags {}}}}
                     :model/Card native-nested {:dataset_query
                                                {:database (mt/id)
                                                 :type :query
                                                 :query {:source-table
                                                         (str "card__" (u/the-id native-ds))}}}]
        (doseq [[_query-type card-id nested-id] [[:mbql
                                                  (u/the-id mbql-ds) (u/the-id mbql-nested)]
                                                 [:native
                                                  (u/the-id native-ds) (u/the-id native-nested)]]]
          (query! card-id) ;; populate metadata
          (let [metadata (t2/select-one-fn :result_metadata :model/Card :id card-id)
                ;; simulate updating metadat with user changed stuff
                user-edited (add-preserved metadata)]
            (t2/update! :model/Card card-id {:result_metadata user-edited})
            (testing "Saved metadata preserves user edits"
              (is (= (map only-user-edits user-edited)
                     (map only-user-edits (t2/select-one-fn :result_metadata :model/Card :id card-id)))))
            (testing "API response includes user edits"
              (is (= (map only-user-edits user-edited)
                     (->> (query! card-id)
                          :data :results_metadata :columns
                          (map only-user-edits)
                          (map #(update % :semantic_type keyword))))))
            (testing "Nested queries have metadata"
              (is (= (map only-user-edits user-edited)
                     (->> (query! nested-id)
                          :data :results_metadata :columns
                          (map only-user-edits)
                          (map #(update % :semantic_type keyword))))))))))))

(deftest dataset-card-3
  (testing "Cards preserve edits to metadata when query changes"
    (let [query          (mt/mbql-query venues {:fields [$id $name]})
          modified-query (mt/mbql-query venues {:fields [$id $name $price]})
          norm           (comp u/upper-case-en :name)
          to-native      (fn [q]
                           {:database (:database q)
                            :type     :native
                            :native   (mt/compile q)})
          update-card!  (fn [card]
                          (mt/user-http-request :rasta :put 200
                                                (str "card/" (u/the-id card)) card))]
      (doseq [[query-type query modified-query] [["mbql"   query modified-query]
                                                 ["native" (to-native query) (to-native modified-query)]]]
        (testing (str "For: " query-type)
          (mt/with-model-cleanup [:model/Card]
            (let [{metadata :result_metadata
                   card-id  :id :as card} (mt/user-http-request
                                           :rasta :post 200
                                           "card"
                                           (assoc (card-with-name-and-query "card-name"
                                                                            query)
                                                  :dataset true))]
              (is (= ["ID" "NAME"] (map norm metadata)))
              (is (= ["EDITED DISPLAY" "EDITED DISPLAY"]
                     (->> (update-card!
                           (assoc card
                                  :result_metadata (map #(assoc % :display_name "EDITED DISPLAY") metadata)))
                          :result_metadata (map :display_name))))
              ;; simulate a user changing the query without rerunning the query
              (is (= ["EDITED DISPLAY" "EDITED DISPLAY" "PRICE"]
                     (->> (update-card! (assoc card
                                               :dataset_query modified-query
                                               :result_metadata (map #(assoc % :display_name "EDITED DISPLAY")
                                                                     metadata)))
                          :result_metadata
                          (map (comp u/upper-case-en :display_name)))))
              (is (= ["EDITED DISPLAY" "EDITED DISPLAY" "PRICE"]
                     (map (comp u/upper-case-en :display_name)
                          (t2/select-one-fn :result_metadata :model/Card :id card-id))))
              (testing "Even if you only send the new query and not existing metadata"
                (is (= ["EDITED DISPLAY" "EDITED DISPLAY"]
                       (->> (update-card! {:id (u/the-id card) :dataset_query query}) :result_metadata (map :display_name)))))
              (testing "Descriptions can be cleared (#20517)"
                (is (= ["foo" "foo"]
                       (->> (update-card! (update card
                                                  :result_metadata (fn [m]
                                                                     (map #(assoc % :description "foo") m))))
                            :result_metadata
                            (map :description))))
                (is (= ["" ""]
                       (->> (update-card! (update card
                                                  :result_metadata (fn [m]
                                                                     (map #(assoc % :description "") m))))
                            :result_metadata
                            (map :description))))))))))))

(deftest dataset-card-4
  (testing "Cards preserve edits to `visibility_type` (#22520)"
    (mt/with-temp [:model/Card model {:dataset_query (mt/mbql-query venues
                                                                    {:fields [$id $name]
                                                                     :limit 2})
                                      :dataset       true}]
      (let [updated-metadata (-> model :result_metadata vec
                                 (assoc-in [1 :visibility_type]
                                           :details-only))
            response         (mt/user-http-request :crowberto :put 200 (format "card/%d" (u/the-id model))
                                                   (assoc model :result_metadata updated-metadata))]
        ;; check they come back from saving the question
        (is (= "details-only" (-> response :result_metadata last :visibility_type))
            "saving metadata lacks visibility type")
        (let [query-result (mt/user-http-request :crowberto :post 202 (format "card/%d/query"
                                                                              (u/the-id model)))]
          ;; ensure future responses also include them
          (is (= "details-only" (-> query-result
                                    :data :results_metadata :columns last :visibility_type))
              "subsequent query lacks visibility type")
          (is (= "details-only" (-> query-result
                                    :data :cols last :visibility_type))
              "in cols (important for the saved metadata)"))))))

(defn- do-with-persistence-setup [f]
  ;; mt/with-temp-scheduler actually just reuses the current scheduler. The scheduler factory caches by name set in
  ;; the resources/quartz.properties file and we reuse that scheduler
  (let [sched (.getScheduler
               (StdSchedulerFactory. (doto (java.util.Properties.)
                                       (.setProperty "org.quartz.scheduler.instanceName" (str (gensym "card-api-test")))
                                       (.setProperty "org.quartz.scheduler.instanceID" "AUTO")
                                       (.setProperty "org.quartz.properties" "non-existant")
                                       (.setProperty "org.quartz.threadPool.threadCount" "6")
                                       (.setProperty "org.quartz.threadPool.class" "org.quartz.simpl.SimpleThreadPool"))))]
    ;; a binding won't work since we need to cross thread boundaries
    (with-redefs [task/scheduler (constantly sched)]
      (try
        (qs/standby sched)
        (#'task.persist-refresh/job-init!)
        (#'task.sync-databases/job-init)
        (mt/with-temporary-setting-values [:persisted-models-enabled true]
          ;; Use a postgres DB because it supports the :persist-models feature
          (mt/with-temp [Database db {:settings {:persist-models-enabled true} :engine :postgres}]
            (f db)))
        (finally
          (qs/shutdown sched))))))

(defmacro ^:private with-persistence-setup
  "Sets up a temp scheduler, a temp database and enabled persistence. Scheduler will be in standby mode so that jobs
  won't run. Just check for trigger presence."
  [db-binding & body]
  `(do-with-persistence-setup (fn [~db-binding] ~@body)))

(deftest refresh-persistence
  (testing "Can schedule refreshes for models"
    (with-persistence-setup db
      (t2.with-temp/with-temp
        [:model/Card          model      {:dataset true :database_id (u/the-id db)}
         :model/Card          notmodel   {:dataset false :database_id (u/the-id db)}
         :model/Card          archived   {:dataset true :archived true :database_id (u/the-id db)}
         :model/PersistedInfo pmodel     {:card_id (u/the-id model) :database_id (u/the-id db)}
         :model/PersistedInfo pnotmodel  {:card_id (u/the-id notmodel) :database_id (u/the-id db)}
         :model/PersistedInfo parchived  {:card_id (u/the-id archived) :database_id (u/the-id db)}]
        (testing "Can refresh models"
          (mt/user-http-request :crowberto :post 204 (format "card/%d/refresh" (u/the-id model)))
          (is (contains? (task.persist-refresh/job-info-for-individual-refresh)
                         (u/the-id pmodel))
              "Missing refresh of model"))
        (testing "Won't refresh archived models"
          (mt/user-http-request :crowberto :post 400 (format "card/%d/refresh" (u/the-id archived)))
          (is (not (contains? (task.persist-refresh/job-info-for-individual-refresh)
                              (u/the-id pnotmodel)))
              "Scheduled refresh of archived model"))
        (testing "Won't refresh cards no longer models"
          (mt/user-http-request :crowberto :post 400 (format "card/%d/refresh" (u/the-id notmodel)))
          (is (not (contains? (task.persist-refresh/job-info-for-individual-refresh)
                              (u/the-id parchived)))
              "Scheduled refresh of archived model"))))))

(deftest unpersist-persist-model-test
  (with-persistence-setup db
    (t2.with-temp/with-temp
      [:model/Card          model     {:database_id (u/the-id db), :dataset true}
       :model/PersistedInfo pmodel    {:database_id (u/the-id db), :card_id (u/the-id model)}]
      (testing "Can't unpersist models without :cache-granular-controls feature flag enabled"
        (mt/with-premium-features #{}
          (mt/user-http-request :crowberto :post 402 (format "card/%d/unpersist" (u/the-id model)))
          (is (= "persisted"
                 (t2/select-one-fn :state :model/PersistedInfo :id (u/the-id pmodel))))))
      (testing "Can unpersist models with the :cache-granular-controls feature flag enabled"
        (mt/with-premium-features #{:cache-granular-controls}
          (mt/user-http-request :crowberto :post 204 (format "card/%d/unpersist" (u/the-id model)))
          (is (= "off"
                 (t2/select-one-fn :state :model/PersistedInfo :id (u/the-id pmodel))))))
      (testing "Can't re-persist models with the :cache-granular-controls feature flag enabled"
        (mt/with-premium-features #{}
          (mt/user-http-request :crowberto :post 402 (format "card/%d/persist" (u/the-id model)))
          (is (= "off"
                 (t2/select-one-fn :state :model/PersistedInfo :id (u/the-id pmodel))))))
      (testing "Can re-persist models with the :cache-granular-controls feature flag enabled"
        (mt/with-premium-features #{:cache-granular-controls}
          (mt/user-http-request :crowberto :post 204 (format "card/%d/persist" (u/the-id model)))
          (is (= "creating"
                 (t2/select-one-fn :state :model/PersistedInfo :id (u/the-id pmodel)))))))
    (t2.with-temp/with-temp
      [:model/Card          notmodel  {:database_id (u/the-id db), :dataset false}
       :model/PersistedInfo pnotmodel {:database_id (u/the-id db), :card_id (u/the-id notmodel)}]
      (mt/with-premium-features #{:cache-granular-controls}
        (testing "Allows unpersisting non-model cards"
          (mt/user-http-request :crowberto :post 204 (format "card/%d/unpersist" (u/the-id notmodel)))
          (is (= "off"
                 (t2/select-one-fn :state :model/PersistedInfo :id (u/the-id pnotmodel)))))
        (testing "Can't re-persist non-model cards"
          (is (= "Card is not a model"
                 (mt/user-http-request :crowberto :post 400 (format "card/%d/persist" (u/the-id notmodel))))))))))

(defn param-values-url
  "Returns an URL used to get values for parameter of a card.
  Use search end point if a `query` is provided."
  ([card-or-id param-key]
   (param-values-url card-or-id param-key nil))
  ([card-or-id param-key query]
   (if query
     (format "card/%d/params/%s/search/%s" (u/the-id card-or-id) (name param-key) query)
     (format "card/%d/params/%s/values" (u/the-id card-or-id) (name param-key)))))

(defn do-with-card-param-values-fixtures
  "Impl of `with-card-param-values-fixtures` macro."
  ([f]
   (do-with-card-param-values-fixtures nil f))

  ([card-values f]
   (mt/with-temp
     [:model/Card source-card {:database_id   (mt/id)
                               :table_id      (mt/id :venues)
                               :dataset_query (mt/mbql-query venues {:limit 5})}
      :model/Card field-filter-card  {:dataset_query
                                      {:database (mt/id)
                                       :type     :native
                                       :native   {:query         "SELECT COUNT(*) FROM VENUES WHERE {{NAME}}"
                                                  :template-tags {"NAME" {:id           "name_param_id"
                                                                          :name         "NAME"
                                                                          :display_name "Name"
                                                                          :type         :dimension
                                                                          :dimension    [:field (mt/id :venues :name) nil]
                                                                          :required     true}}}}
                                      :name       "native card with field filter"
                                      :parameters [{:id     "name_param_id"
                                                    :type   :string/=
                                                    :target [:dimension [:template-tag "NAME"]]
                                                    :name   "Name"
                                                    :slug   "NAME"}]}
      :model/Card card        (merge
                               {:database_id   (mt/id)
                                :dataset_query (mt/mbql-query venues)
                                :parameters    [{:name                 "Static Category"
                                                 :slug                 "static_category"
                                                 :id                   "_STATIC_CATEGORY_"
                                                 :type                 "category"
                                                 :values_source_type   "static-list"
                                                 :values_source_config {:values ["African" "American" "Asian"]}}
                                                {:name                 "Static Category label"
                                                 :slug                 "static_category_label"
                                                 :id                   "_STATIC_CATEGORY_LABEL_"
                                                 :type                 "category"
                                                 :values_source_type   "static-list"
                                                 :values_source_config {:values [["African" "Af"] ["American" "Am"] ["Asian" "As"]]}}
                                                {:name                 "Card as source"
                                                 :slug                 "card"
                                                 :id                   "_CARD_"
                                                 :type                 "category"
                                                 :values_source_type   "card"
                                                 :values_source_config {:card_id     (:id source-card)
                                                                        :value_field (mt/$ids $venues.name)}}]
                                :table_id      (mt/id :venues)}
                               card-values)]
     (f {:source-card       source-card
         :card              card
         :field-filter-card field-filter-card
         :param-keys        {:static-list       "_STATIC_CATEGORY_"
                             :static-list-label "_STATIC_CATEGORY_LABEL_"
                             :card              "_CARD_"
                             :field-values      "name_param_id"}}))))

(defmacro with-card-param-values-fixtures
  "Execute `body` with all needed setup to tests param values on card."
  [[binding card-values] & body]
  `(do-with-card-param-values-fixtures ~card-values (fn [~binding] ~@body)))

(deftest parameters-with-source-is-card-test
  (testing "getting values"
    (with-card-param-values-fixtures [{:keys [card param-keys]}]
      (testing "GET /api/card/:card-id/params/:param-key/values"
        (is (=? {:values          [["Brite Spot Family Restaurant"]
                                   ["Red Medicine"]
                                   ["Stout Burgers & Beers"]
                                   ["The Apple Pan"]
                                   ["Wurstküche"]]
                 :has_more_values false}
                (mt/user-http-request :rasta :get 200 (param-values-url card (:card param-keys))))))

      (testing "GET /api/card/:card-id/params/:param-key/search/:query"
        (is (= {:values          [["Red Medicine"]]
                :has_more_values false}
               (mt/user-http-request :rasta :get 200 (param-values-url card (:card param-keys) "red")))))))

  (testing "fallback to field-values"
    (let [mock-default-result {:values          [["field-values"]]
                               :has_more_values false}]
      (with-redefs [api.card/mapping->field-values (constantly mock-default-result)]
        (testing "if value-field not found in source card"
          (mt/with-temp
            [:model/Card {source-card-id :id} {}
             :model/Card card {:parameters [{:id                   "abc"
                                             :type                 "category"
                                             :name                 "CATEGORY"
                                             :values_source_type   "card"
                                             :values_source_config {:card_id     source-card-id
                                                                    :value_field (mt/$ids $venues.name)}}]}]
            (let [url (param-values-url card "abc")]
              (is (= mock-default-result (mt/user-http-request :rasta :get 200 url))))))

        (testing "if card is archived"
          (mt/with-temp
            [:model/Card {source-card-id :id} {:archived true}
             :model/Card card {:parameters [{:id                   "abc"
                                             :type                 "category"
                                             :name                 "CATEGORY"
                                             :values_source_type   "card"
                                             :values_source_config {:card_id     source-card-id
                                                                    :value_field (mt/$ids $venues.name)}}]}]
            (let [url (param-values-url card "abc")]
              (is (= mock-default-result (mt/user-http-request :rasta :get 200 url)))))))))

  (testing "users must have permissions to read the collection that source card is in"
    (mt/with-non-admin-groups-no-root-collection-perms
      (mt/with-temp
        [Collection  coll1                 {:name "Source card collection"}
         :model/Card {source-card-id :id}  {:collection_id (:id coll1)
                                            :database_id   (mt/id)
                                            :table_id      (mt/id :venues)
                                            :dataset_query (mt/mbql-query venues {:limit 5})}
         Collection  coll2                 {:name "Card collections"}
         :model/Card {card-id         :id} {:collection_id  (:id coll2)
                                            :database_id    (mt/id)
                                            :dataset_query  (mt/mbql-query venues)
                                            :parameters     [{:id                   "abc"
                                                              :type                 "category"
                                                              :name                 "CATEGORY"
                                                              :values_source_type   "card"
                                                              :values_source_config {:card_id     source-card-id
                                                                                     :value_field (mt/$ids $venues.name)}}]
                                            :table_id       (mt/id :venues)}]
        (testing "Fail because user doesn't have read permissions to coll1"
          (is (=? "You don't have permissions to do that."
                  (mt/user-http-request :rasta :get 403 (param-values-url card-id "abc"))))
          (is (=? "You don't have permissions to do that."
                  (mt/user-http-request :rasta :get 403 (param-values-url card-id "abc" "search-query")))))
        ;; grant permission to read the collection contains the card
        (perms/grant-collection-read-permissions! (perms-group/all-users) coll2)
        (testing "having read permissions to the card collection is not enough"
          (is (=? "You don't have permissions to do that."
                  (mt/user-http-request :rasta :get 403 (param-values-url card-id "abc"))))
          (is (=? "You don't have permissions to do that."
                  (mt/user-http-request :rasta :get 403 (param-values-url card-id "abc" "search-query")))))
        ;; grant permission to read the collection contains the source card
        (perms/grant-collection-read-permissions! (perms-group/all-users) coll1)
        (testing "success if has read permission to the source card's collection"
          (is (some? (mt/user-http-request :rasta :get 200 (param-values-url card-id "abc"))))
          (is (some? (mt/user-http-request :rasta :get 200 (param-values-url card-id "abc" "search-query")))))))))

(deftest paramters-using-old-style-field-values
  (with-card-param-values-fixtures [{:keys [param-keys field-filter-card]}]
    (testing "GET /api/card/:card-id/params/:param-key/values for field-filter based params"
      (testing "without search query"
        (let [response (mt/user-http-request :rasta :get 200
                                             (param-values-url field-filter-card (:field-values param-keys)))]
          (is (false? (:has_more_values response)))
          (is (set/subset? #{["20th Century Cafe"] ["33 Taps"]}
                           (-> response :values set)))))
      (testing "with search query"
        (let [response (mt/user-http-request :rasta :get 200
                                             (param-values-url field-filter-card
                                                               (:field-values param-keys)
                                                               "bar"))]
          (is (set/subset? #{["Barney's Beanery"] ["bigmista's barbecue"]}
                           (-> response :values set)))
          (is (not ((into #{} (mapcat identity) (:values response)) "The Virgil")))))))
  (testing "Old style, inferred parameters from native template-tags"
    (with-card-param-values-fixtures [{:keys [param-keys field-filter-card]}]
      ;; e2e tests and some older cards don't have an explicit parameter and infer them from the native template tags
      (t2/update! :model/Card (:id field-filter-card) {:parameters []})
      (testing "GET /api/card/:card-id/params/:param-key/values for field-filter based params"
        (testing "without search query"
          (let [response (mt/user-http-request :rasta :get 200
                                               (param-values-url field-filter-card (:field-values param-keys)))]
            (is (false? (:has_more_values response)))
            (is (set/subset? #{["20th Century Cafe"] ["33 Taps"]}
                             (-> response :values set)))))
        (testing "with search query"
          (let [response (mt/user-http-request :rasta :get 200
                                               (param-values-url field-filter-card
                                                                 (:field-values param-keys)
                                                                 "bar"))]
            (is (set/subset? #{["Barney's Beanery"] ["bigmista's barbecue"]}
                             (-> response :values set)))
            (is (not ((into #{} (mapcat identity) (:values response)) "The Virgil")))))))))

(deftest parameters-with-field-to-field-remapping-test
  (let [param-key "id_param_id"]
    (t2.with-temp/with-temp
      [:model/Card card {:dataset_query
                         {:database (mt/id)
                          :type     :native
                          :native   {:query         "SELECT COUNT(*) FROM VENUES WHERE {{ID}}"
                                     :template-tags {"ID" {:id           param-key
                                                           :name         "ID"
                                                           :display_name "ID"
                                                           :type         :dimension
                                                           :dimension    [:field (mt/id :venues :id) nil]
                                                           :required     true}}}}
                         :name       "native card with ID field filter"
                         :parameters [{:id     param-key,
                                       :type   :id,
                                       :target [:dimension [:template-tag "ID"]],
                                       :name   "ID",
                                       :slug   "ID"}]}]
      (testing "Get values for field-filter based params for Fields that have a Field -> Field remapping\n"
        (is (= :type/Name
               (t2/select-one-fn :semantic_type :model/Field (mt/id :venues :name)))
            "venues.name has semantic_type=type/Name, so it will be searched")
        (testing "without search query"
          (mt/let-url [url (param-values-url card param-key)]
            (is (partial= {:has_more_values false
                           :values [[1 "Red Medicine"] [2 "Stout Burgers & Beers"] [3 "The Apple Pan"]]}
                          (mt/user-http-request :rasta :get 200 url)))))
        (testing "with search query"
          (mt/let-url [url (param-values-url card param-key "pan")]
            (is (partial= {:has_more_values true
                           :values [[3 "The Apple Pan"] [18 "The Original Pantry"] [62 "Hot Sauce and Panko"]]}
                          (mt/user-http-request :rasta :get 200 url)))))))))

(deftest parameters-with-source-is-static-list-test
  (with-card-param-values-fixtures [{:keys [card param-keys]}]
    (testing "we could get the values"
      (is (= {:has_more_values false,
              :values          [["African"] ["American"] ["Asian"]]}
             (mt/user-http-request :rasta :get 200
                                   (param-values-url card (:static-list param-keys)))))

      (is (= {:has_more_values false,
              :values          [["African" "Af"] ["American" "Am"] ["Asian" "As"]]}
             (mt/user-http-request :rasta :get 200
                                   (param-values-url card (:static-list-label param-keys))))))

    (testing "we could search the values"
      (is (= {:has_more_values false,
              :values          [["African"]]}
             (mt/user-http-request :rasta :get 200
                                   (param-values-url card (:static-list param-keys) "af"))))

      (is (= {:has_more_values false,
              :values          [["African" "Af"]]}
             (mt/user-http-request :rasta :get 200
                                   (param-values-url card (:static-list-label param-keys) "af")))))

    (testing "we could edit the values list"
      (let [card (mt/user-http-request :rasta :put 200 (str "card/" (:id card))
                                       {:parameters [{:name                  "Static Category",
                                                      :slug                  "static_category"
                                                      :id                    "_STATIC_CATEGORY_",
                                                      :type                  "category",
                                                      :values_source_type    "static-list"
                                                      :values_source_config {"values" ["BBQ" "Bakery" "Bar"]}}]})]
        (is (= [{:name                  "Static Category",
                 :slug                  "static_category"
                 :id                    "_STATIC_CATEGORY_",
                 :type                  "category",
                 :values_source_type    "static-list"
                 :values_source_config {:values ["BBQ" "Bakery" "Bar"]}}]
               (:parameters card)))))))

(defn upload-example-csv-via-api!
  "Upload a small CSV file to the given collection ID. Default args can be overridden"
  [& {:as args}]
  (mt/with-current-user (mt/user->id :rasta)
    (let [;; Make the file-name unique so the table names don't collide
          filename (str "example csv file " (random-uuid) ".csv")
          file     (upload-test/csv-file-with
                    ["id, name"
                     "1, Luke Skywalker"
                     "2, Darth Vader"]
                    filename)]
      (mt/with-current-user (mt/user->id :crowberto)
        (@#'api.card/from-csv! (merge {:collection-id nil ;; root collection
                                       :filename      filename
                                       :file          file}
                                      args))))))

(deftest from-csv-test
  (mt/test-driver :h2
    (mt/with-empty-db
      (testing "Happy path"
        (mt/with-temporary-setting-values [uploads-enabled true
                                           uploads-database-id (mt/id)
                                           uploads-table-prefix nil
                                           uploads-schema-name "PUBLIC"]
          (let [{:keys [status body]} (upload-example-csv-via-api!)]
            (is (= 200
                   status))
            (is (= body
                   (t2/select-one-pk :model/Card :database_id (mt/id)))))))
      (testing "Failure paths return an appropriate status code and a message in the body"
        (mt/with-temporary-setting-values [uploads-enabled true
                                           uploads-database-id nil
                                           uploads-table-prefix nil
                                           uploads-schema-name "PUBLIC"]
          (is (= {:body   {:message "The uploads database is not configured."},
                  :status 422}
                 (upload-example-csv-via-api!))))
        (mt/with-temporary-setting-values [uploads-enabled true
                                           uploads-database-id Integer/MAX_VALUE
                                           uploads-table-prefix nil
                                           uploads-schema-name "PUBLIC"]
          (is (= {:body   {:message "The uploads database does not exist."},
                  :status 422}
                 (upload-example-csv-via-api!))))))))

(deftest card-read-event-test
  (testing "Card reads (views) via the API are recorded in the view_log"
    (t2.with-temp/with-temp [:model/Card card {:name "My Cool Card" :dataset false}]
      (testing "GET /api/card/:id"
        (mt/user-http-request :crowberto :get 200 (format "card/%s" (u/id card)))
        (is (partial=
             {:user_id  (mt/user->id :crowberto)
              :model    "card"
              :model_id (u/id card)}
             (view-log-test/latest-view (mt/user->id :crowberto) (u/id card))))))))

(deftest pivot-from-model-test
  (testing "Pivot options should match fields through models (#35319)"
    (mt/dataset test-data
      (testing "visualization_settings references field by id"
        (t2.with-temp/with-temp [:model/Card model {:dataset_query (mt/mbql-query orders)
                                                    :dataset true}
                                 :model/Card card {:dataset_query
                                                   {:database (mt/id)
                                                    :type :query
                                                    :query {:source-table (str "card__" (u/the-id model))
                                                            :breakout [[:field "USER_ID" {:base-type :type/Integer}]]
                                                            :aggregation [[:sum [:field "TOTAL" {:base-type :type/Float}]]]}}
                                                   ;; The FE sometimes used a field id instead of field by name - we need
                                                   ;; to handle this
                                                   :visualization_settings {:pivot_table.column_split {:rows [[:field (mt/id :orders :user_id) nil]],
                                                                                                       :columns [],
                                                                                                       :values [[:aggregation 0]]},
                                                                            :table.cell_column "sum"}}]
          (with-cards-in-readable-collection [model card]
            (is (=?
                  {:data {:cols [{:name "USER_ID"} {:name "pivot-grouping"} {:name "sum"}]}}
                  (mt/user-http-request :rasta :post 202 (format "card/pivot/%d/query" (u/the-id card))))))))

      (testing "visualization_settings references field by name"
        (t2.with-temp/with-temp [:model/Card model {:dataset_query (mt/mbql-query orders)
                                                    :dataset true}
                                 :model/Card card {:dataset_query
                                                   {:database (mt/id)
                                                    :type :query
                                                    :query {:source-table (str "card__" (u/the-id model))
                                                            :breakout [[:field "USER_ID" {:base-type :type/Integer}]]
                                                            :aggregation [[:sum [:field "TOTAL" {:base-type :type/Float}]]]}}
                                                   :visualization_settings {:pivot_table.column_split {:rows [[:field "USER_ID" nil]],
                                                                                                       :columns [],
                                                                                                       :values [[:aggregation 0]]},
                                                                            :table.cell_column "sum"}}]
          (with-cards-in-readable-collection [model card]
            (is (=?
                  {:data {:cols [{:name "USER_ID"} {:name "pivot-grouping"} {:name "sum"}]}}
                  (mt/user-http-request :rasta :post 202 (format "card/pivot/%d/query" (u/the-id card)))))))))))

(defn run-based-on-upload-test
  "Runs tests for based-on-upload `request` is a function that takes a card and returns a map which may have {:based_on_upload <table-id>}]
  This function exists to deduplicate test logic for all API endpoints that must return `based_on_upload`,
  including GET /api/collection/:id/items and GET /api/card/:id"
  [request]
  (mt/with-driver :h2 ; just test on H2 because failure should be independent of drivers
    (mt/with-temporary-setting-values [uploads-enabled true]
      (mt/with-temp [:model/Database   {db-id :id :as db}     {:engine "h2"}
                     :model/Table      {table-id :id}         {:db_id db-id, :is_upload true}
                     :model/Collection {collection-id :id}    {}]
        (let [card-defaults {:collection_id collection-id
                             :dataset       true
                             :dataset_query {:type     :query
                                             :database db-id
                                             :query    {:source-table table-id}}}]
          (mt/with-temp [:model/Card {card-id :id :as card} card-defaults]
            (testing "\nCards based on uploads have based_on_upload=<table-id> if they meet all the criteria"
              (is (= table-id (:based_on_upload (request card)))))
            (testing "If one of the criteria for appends is not met, based_on_upload should be nil."
              (testing "\nIf the card is based on another card, which is based on the table, based_on_upload should be nil"
                (mt/with-temp [:model/Card card' (assoc card-defaults
                                                        :dataset_query
                                                        {:type     :query
                                                         :database db-id
                                                         :query    {:source-table (str "card__" card-id)}})]
                  (is (nil? (:based_on_upload (request card'))))))
              (testing "\nIf the card has a join in the query (even to itself), based_on_upload should be nil"
                (mt/with-temp [:model/Card card' (assoc card-defaults
                                                        :dataset_query
                                                        {:type     :query
                                                         :database db-id
                                                         :query    {:source-table table-id
                                                                    :joins [{:fields       :all
                                                                             :source-table table-id
                                                                             :condition    [:= 1 2] ; field-ids don't matter
                                                                             :alias        "SomeAlias"}]}})]
                  (is (nil? (:based_on_upload (request card'))))))
              (testing "\nIf the table is not based on uploads, based_on_upload should be nil"
                (t2/update! :model/Table table-id {:is_upload false})
                (is (nil? (:based_on_upload (request card))))
                (t2/update! :model/Table table-id {:is_upload true}))
              (testing "\nIf uploads are disabled, based_on_upload should be nil"
                (mt/with-temp-copy-of-db
                  (perms/revoke-data-perms! (perms-group/all-users) db)
                  (is (nil? (:based_on_upload (mt/user-http-request :rasta :get 200 (str "card/" card-id)))))))
              (testing "\nIf uploads are disabled, based_on_upload should be nil"
                (mt/with-temporary-setting-values [uploads-enabled false]
                  (is (nil? (:based_on_upload (request card))))))
              (testing "\nIf the card is not a model, based_on_upload should be nil"
                (mt/with-temp [:model/Card card' (assoc card-defaults :dataset false)]
                  (is (nil? (:based_on_upload (request card'))))))
              (testing "\nIf the card is a native query, based_on_upload should be nil"
                (mt/with-temp [:model/Card card' (assoc card-defaults
                                                        :dataset_query (mt/native-query {:native "select 1"}))]
                  (is (nil? (:based_on_upload (request card')))))))))))))

(deftest based-on-upload-test
  (run-based-on-upload-test
   (fn [card]
     (mt/user-http-request :crowberto :get 200 (str "card/" (:id card))))))<|MERGE_RESOLUTION|>--- conflicted
+++ resolved
@@ -984,15 +984,11 @@
       (is (= ":dataset is inconsistent with :type"
              (mt/user-http-request :crowberto :post 400 "card" (assoc (card-with-name-and-query (mt/random-name))
                                                                       :dataset true
-<<<<<<< HEAD
-                                                                      :type :question)))))
-=======
                                                                       :type :question))))
       (is (= ":dataset is inconsistent with :type"
              (mt/user-http-request :crowberto :post 400 "card" (assoc (card-with-name-and-query (mt/random-name))
                                                                       :dataset false
                                                                       :type "model")))))
->>>>>>> d601f0e8
     (testing "can create a model using dataset"
       (is (=? {:dataset true
                :type    "model"}
