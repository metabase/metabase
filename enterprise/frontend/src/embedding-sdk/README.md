> **NOTE**: This SDK is actively being developed. We don't recommend using it in production yet!

# Metabase Embedding SDK for React

The Metabase Embedding SDK for React offers a way to integrate Metabase into your application more seamlessly and with greater flexibility than using the current interactive embedding offering based on iframes.

Features currently supported:

- embedding questions - static
- embedding questions - w/drill-down
- theming with CSS variables
- plugins for custom actions

Features planned:

- embedding dashboards - static (WIP)
- embedding dashboards - w/ drill-down
- embedding the collection browser
- subscribing to events

# Prerequisites

- You have an application using React 17 or higher
- You have a Pro or Enterprise [subscription or free trial](https://www.metabase.com/pricing/) of Metabase
- You have a running Metabase instance using a compatible version of the enterprise binary. For now, we supply specific compatible versions as Jar files and Docker images. Note these are not considered stable.

# Getting started

## Start Metabase

Currently, the SDK only works with specific versions of Metabase.

> Note these are not considered stable. Do not use these in production.

You have the following options:

### 1. Running on Docker

Start the Metabase container:

```bash
docker run -d -p 3000:3000 --name metabase metabase/metabase-dev:embedding-sdk-0.1.5
```

### 2. Running the Jar file
<<<<<<< HEAD
1. Download the Jar file from http://downloads.metabase.com/sdk/v0.1.5/metabase.jar
=======

1. Download the Jar file from http://downloads.metabase.com/sdk/v0.1.4/metabase.jar
>>>>>>> 127d2626
2. Create a new directory and move the Metabase JAR into it.
3. Change into your new Metabase directory and run the JAR.

```bash
java -jar metabase.jar
```

## Configure Metabase

1. Go to Admin settings > Authentication > JWT
   1. Set JWT Identity Provider URI to your JWT endpoint
   1. Generate JWT signing key and take note of this value. You will need it later.
1. Go to Admin settings > Embedding
   1. Enable embedding if not already enabled
   1. Inside interactive embedding, set Authorized Origins to your application URL, e.g. `http://localhost:9090`

## Authenticate users from your back-end

> **Note:** Metabase Embedding SDK for React only supports JWT authentication.

The SDK requires an endpoint in the backend that signs a user into Metabase and returns a token that the SDK will use to make authenticated calls to Metabase.

The SDK will call this endpoint if it doesn't have a token or to refresh the token when it's about to expire.

Example:

```ts
const express = require("express");

const jwt = require("jsonwebtoken");
const fetch = require("node-fetch");

async function metabaseAuthHandler(req, res) {
  const { user } = req.session;

  if (!user) {
    return res.status(401).json({
      status: "error",
      message: "not authenticated",
    });
  }

  const token = jwt.sign(
    {
      email: user.email,
      first_name: user.firstName,
      last_name: user.lastName,
      groups: [user.group],
      exp: Math.round(Date.now() / 1000) + 60 * 10, // 10 minutes expiration
    },
    // This is the JWT signing secret in your Metabase JWT authentication setting
    METABASE_JWT_SHARED_SECRET,
  );
  const ssoUrl = `${METABASE_INSTANCE_URL}/auth/sso?token=true&jwt=${token}`;

  try {
    const response = await fetch(ssoUrl, { method: "GET" });
    const token = await response.json();

    return res.status(200).json(token);
  } catch (error) {
    if (error instanceof Error) {
      res.status(401).json({
        status: "error",
        message: "authentication failed",
        error: error.message,
      });
    }
  }
}

const app = express();

// Middleware

// If your FE application is on a different domain from your BE, you need to enable CORS
// by setting Access-Control-Allow-Credentials to true and Access-Control-Allow-Origin
// to your FE application URL.
app.use(
  cors({
    credentials: true,
  }),
);

app.use(
  session({
    secret: SESSION_SECRET,
    resave: false,
    saveUninitialized: true,
    cookie: { secure: false },
  }),
);
app.use(express.json());

// routes
app.get("/sso/metabase", metabaseAuthHandler);
app.listen(PORT, () => {
  console.log(`API running at http://localhost:${PORT}`);
});
```

## Installation

You can install Metabase Embedding SDK for React via npm:

```bash
npm install @metabase/embedding-sdk-react --force
```

or using yarn:

```bash
yarn add @metabase/embedding-sdk-react
```

## Using the SDK

### Initializing the SDK

Once installed, you need to import `MetabaseProvider` and provide it with a `config` object.

```jsx
import React from "react";
import { MetabaseProvider } from "@metabase/embedding-sdk-react";

// Configuration
const config = {
  metabaseInstanceUrl: "https://metabase.example.com", // Required: Your Metabase instance URL
  jwtProviderUri: "https://app.example.com/sso/metabase", // Required: An endpoint in your app that returns signs the user in and delivers a token
};

// See the "Customizing appearance" section for more information
const theme = {
  // Optional: Specify a font to use from the set of fonts supported by Metabase
  fontFamily: "Lato",

  // Optional: Match your application's color scheme
  colors: {
    brand: "#9B5966",
    "text-primary": "#4C5773",
    "text-secondary": "#696E7B",
    "text-tertiary": "#949AAB",
  },
};

export default function App() {
  return (
    <MetabaseProvider config={config} theme={theme}>
      Hello World!
    </MetabaseProvider>
  );
}
```

### Embedding a static question

After the SDK is configured, you can use embed your question using the `StaticQuestion` component.

You can optionally pass in `height` to change the height of the component.

```jsx
import React from "react";
import { MetabaseProvider, StaticQuestion } from "@metabase/embedding-sdk-react";

const config = {...}

export default function App() {
  const questionId = 1; // This is the question ID you want to embed

  return (
    <MetabaseProvider config={config}>
        <StaticQuestion questionId={questionId} showVisualizationSelector={false} />
    </MetabaseProvider>
  );
}
```

### Embedding an interactive question (drill-down)

```jsx
import React from "react";
import { MetabaseProvider, InteractiveQuestion } from "@metabase/embedding-sdk-react";

const config = {...}

export default function App() {
  const questionId = 1; // This is the question ID you want to embed

  return (
    <MetabaseProvider config={config}>
      <InteractiveQuestion questionId={questionId}  />
    </MetabaseProvider>
  );
}
const questionId = 1; // This is the question ID you want to embed

```

### Customizing appearance

You can provide a theme object to the `MetabaseProvider` to customize the look and feel of embedded Metabase components.

Here is the full list of theme properties supported. All of them are optional.

```ts
const theme = {
  // Specify a font to use from the set of fonts supported by Metabase.
  // You can set the font to "Custom" to use the custom font
  // configured in your Metabase instance.
  fontFamily: "Lato",

  // Override the base font size for every component.
  // This does not usually need to be set, as the components
  // inherit the font size from the parent container, such as the body.
  fontSize: "16px",

  // Override the base line height for every component.
  lineHeight: 1.5,

  // Match your application's color scheme
  colors: {
    // The primary color of your application
    brand: "#9B5966",

    // The color of text that is most prominent
    "text-primary": "#4C5773",

    // The color of text that is less prominent
    "text-secondary": "#696E7B",

    // The color of text that is least prominent
    "text-tertiary": "#949AAB",

    // Default background color
    background: "#FFFFFF",

    // Slightly darker background color used for hover and accented elements
    "background-hover": "#F9FBFC",

    // Color used for borders
    border: "#EEECEC",

    // Color used for filters context
    filter: "#7172AD",

    // Color used for aggregations and breakouts context
    summarize: "#88BF4D",

    // Color used to indicate successful actions and positive values/trends
    positive: "#BADC58",

    // Color used to indicate dangerous actions and negative values/trends
    negative: "#FF7979",

    /** Color used for popover shadows */
    shadow: "rgba(0,0,0,0.08)",

    // Overrides the chart colors. Supports up to 8 colors
    // Limitation: this does not affect charts with custom series color
    charts: [
      // can either be a hex code
      "#9b59b6",

      // or a color object. tint and shade represents lighter and darker variations
      // only base color is required, while tint and shade are optional
      { base: "#e74c3c", tint: "#ee6b56", shade: "#cb4436" },
    ],
  },

  components: {
    table: {
      cell: {
        // Text color of cells, defaults to `text-primary`
        textColor: "#4C5773",

        // Default background color of cells, defaults to `background`
        backgroundColor: "#FFFFFF",
      },

      idColumn: {
        // Text color of ID column, defaults to `brand`
        textColor: "#9B5966",

        // Background color of ID column, defaults to a lighter shade of `brand`
        backgroundColor: "#F5E9EB",
      },
    },

    // Numerical value display
    scalar: {
      // The primary value to display
      value: {
        fontSize: "24px",
        lineHeight: "21px",
      },
    },
  },
};
```

### Implementing custom actions

`MetabaseProvider` also supports `pluginsConfig`. You can use `pluginsConfig` to customize the behavior of components. Currently we only allow configuring `mapQuestionClickActions` which lets you add custom actions or remove Metabase default actions in `InteractiveQuestion` component.

We'll support more plugins in next releases. Please share your uses cases for us!

```jsx
// You can provide a custom action with your own `onClick` logic.
const createCustomAction = clicked => ({
  buttonType: "horizontal",
  name: "client-custom-action",
  section: "custom",
  type: "custom",
  icon: "chevronright",
  title: "Hello from the click app!!!",
  onClick: ({ closePopover }) => {
    alert(`Clicked ${clicked.column?.name}: ${clicked.value}`);
    closePopover();
  },
});

// Or customize the appearance of the custom action to suit your need.
const createCustomActionWithView = clicked => ({
  name: "client-custom-action-2",
  section: "custom",
  type: "custom",
  view: ({ closePopover }) => (
    <button
      className="tw-text-base tw-text-yellow-900 tw-bg-slate-400 tw-rounded-lg"
      onClick={() => {
        alert(`Clicked ${clicked.column?.name}: ${clicked.value}`);
        closePopover();
      }}
    >
      Custom element
    </button>
  ),
});

const plugins = {
  /**
   * You will have access to default `clickActions` that Metabase render by default.
   * So you could decide if you want to add custom actions, remove certain actions, etc.
   */
  mapQuestionClickActions: (clickActions, clicked) => {
    return [
      ...clickActions,
      createCustomAction(clicked),
      createCustomActionWithView(clicked),
    ];
  },
};

const questionId = 1; // This is the question ID you want to embed

return (
  <MetabaseProvider config={config} pluginsConfig={plugins}>
    <InteractiveQuestion questionId={questionId} />
  </MetabaseProvider>
);
```

# Known limitations

The Metabase Embedding SDK only supports React on SPA Webpack applications. Applications built with Vite aren't currently supported. We aim to add support for other platforms in the near future.

# Feedback

For issues and feedback, there are two options:

- Chat with the team directly on Slack: If you don't have access, please reach out to us at [sdk-feedback@metabase.com](mailto:sdk-feedback@metabase.com) and we'll get you setup.
- Email the team at [sdk-feedback@metabase.com](mailto:sdk-feedback@metabase.com). This will reach the development team directly.

For security issues, please follow the instructions for responsible disclosure [here](https://github.com/metabase/metabase/blob/master/SECURITY.md#reporting-a-vulnerability).

# Development

## Building locally

First you need to build the Metabase Embedding SDK for React locally:

```bash
yarn build-release:cljs
```

And then run:

```bash
yarn build-embedding-sdk:watch
```

## Using the local build

After that you need to add this built SDK package location to your package.json. In this example we assume that your application is located in the same directory as Metabase directory:

```json
"dependencies": {
  "@metabase/embedding-sdk-react": "file:../metabase/resources/embedding-sdk"
}
```

And then you can install the package using npm or yarn:

```bash
npm install
# or
yarn
```

## Releases

Embedding SDK package build happens with Github actions if `embedding-sdk-build` label has been set on the PR.

Published package will use a version from `package.template.json` + current date and commit short hash.<|MERGE_RESOLUTION|>--- conflicted
+++ resolved
@@ -43,12 +43,8 @@
 ```
 
 ### 2. Running the Jar file
-<<<<<<< HEAD
+
 1. Download the Jar file from http://downloads.metabase.com/sdk/v0.1.5/metabase.jar
-=======
-
-1. Download the Jar file from http://downloads.metabase.com/sdk/v0.1.4/metabase.jar
->>>>>>> 127d2626
 2. Create a new directory and move the Metabase JAR into it.
 3. Change into your new Metabase directory and run the JAR.
 
