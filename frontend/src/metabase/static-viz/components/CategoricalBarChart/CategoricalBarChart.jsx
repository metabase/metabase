--- conflicted
+++ resolved
@@ -6,15 +6,6 @@
 import { Bar } from "@visx/shape";
 import { Text } from "@visx/text";
 import {
-<<<<<<< HEAD
-  getXTickHeight,
-  getXTickLabelProps,
-  getYTickLabelProps,
-  getYTickWidth,
-} from "../../lib/axes";
-import { formatNumber } from "../../lib/numbers";
-import { truncateText } from "metabase/static-viz/lib/text";
-=======
   getXTickWidth,
   getXTickLabelProps,
   getYTickLabelProps,
@@ -23,7 +14,6 @@
 } from "../../lib/axes";
 import { formatNumber } from "../../lib/numbers";
 import { truncateText } from "../../lib/text";
->>>>>>> 75ff4d78
 
 const propTypes = {
   data: PropTypes.array.isRequired,
@@ -105,16 +95,10 @@
   };
 
   const getXTickProps = ({ x, y, formattedValue, ...props }) => {
-<<<<<<< HEAD
-    const baseline = Math.floor(layout.font.size / 2);
-    const transform = isVertical
-      ? `rotate(45, ${x} ${y}) translate(-${baseline} 0)`
-=======
     const textWidth = isVertical ? xTickWidth : xScale.bandwidth();
     const truncatedText = truncateText(formattedValue, textWidth);
     const transform = isVertical
       ? `rotate(45, ${x} ${y}) translate(-${textBaseline} 0)`
->>>>>>> 75ff4d78
       : undefined;
 
     return { ...props, x, y, transform, children: truncatedText };
