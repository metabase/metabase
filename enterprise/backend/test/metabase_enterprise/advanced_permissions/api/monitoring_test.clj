(ns metabase-enterprise.advanced-permissions.api.monitoring-test
  "Permisisons tests for API that needs to be enforced by General Permissions of type `:monitoring`."
  (:require [clojure.test :refer :all]
<<<<<<< HEAD
            [metabase-enterprise.advanced-permissions.common :as adv-perms]
=======
            [metabase.models :refer [TaskHistory]]
>>>>>>> 8cd304ad
            [metabase.models.permissions :as perms]
            [metabase.public-settings.premium-features-test :as premium-features-test]
            [metabase.test :as mt]))

(deftest task-test
  (testing "/api/task/*"
    (mt/with-user-in-groups [group {:name "New Group"}
                             user  [group]]
<<<<<<< HEAD
      (letfn [(get-task [user status]
                (testing (format "get task with %s user" (adv-perms/friendly-user-name user))
                  (mt/user-http-request user :get status "task")))
              (get-task-info [user status]
                (testing (format "get task info with %s user" (adv-perms/friendly-user-name user))
                  (mt/user-http-request user :get status "task/info")))]
        (testing "if `advanced-permissions` is disabled, require admins"
          (premium-features-test/with-premium-features #{}
            (get-task user 403)
            (get-task-info user 403)
            (get-task :crowberto 200)
            (get-task-info :crowberto 200)))
=======
      (mt/with-temp TaskHistory [task]
        (letfn [(get-tasks [user status]
                  (testing (format "get task with %s user" (user->name user))
                    (mt/user-http-request user :get status "task")))
                (get-single-task [user status]
                  (mt/user-http-request user :get status (format "task/%d" (:id task))))
                (get-task-info [user status]
                  (testing (format "get task info with %s user" (user->name user))
                    (mt/user-http-request user :get status "task/info")))]
          (testing "if `advanced-permissions` is disabled, require admins"
            (premium-features-test/with-premium-features #{}
              (get-tasks user 403)
              (get-single-task user 403)
              (get-task-info user 403)
              (get-tasks :crowberto 200)
              (get-single-task :crowberto 200)
              (get-task-info :crowberto 200)))
>>>>>>> 8cd304ad

          (testing "if `advanced-permissions` is enabled"
            (premium-features-test/with-premium-features #{:advanced-permissions}
              (testing "still fail if user's group doesn't have `monitoring` permission"
                (get-tasks user 403)
                (get-single-task user 403)
                (get-task-info user 403))

              (testing "allowed if user's group has `monitoring` permission"
                (perms/grant-general-permissions! group :monitoring)
                (get-tasks user 200)
                (get-single-task user 200)
                (get-task-info user 200)))))))))

(deftest util-tset
  (testing "/api/util/"
    (mt/with-user-in-groups [group {:name "New Group"}
                             user  [group]]
      (letfn [(get-logs [user status]
                (testing (format "get logs with %s user" (adv-perms/friendly-user-name user))
                  (mt/user-http-request user :get status "util/logs")))
              (get-stats [user status]
                (testing (format "get stats with %s user" (adv-perms/friendly-user-name user))
                  (mt/user-http-request user :get status "util/stats")))
              (get-bug-report-detail [user status]
                (testing (format "get bug report details with %s user" (adv-perms/friendly-user-name user))
                  (mt/user-http-request user :get status "util/bug_report_details")))
              (get-db-connection-info [user status]
                (testing (format "get db connection info with %s user" (adv-perms/friendly-user-name user))
                  (mt/user-http-request user :get status "util/diagnostic_info/connection_pool_info")))]

        (testing "if `advanced-permissions` is disabled, require admins"
          (premium-features-test/with-premium-features #{}
            (get-logs user 403)
            (get-stats user 403)
            (get-bug-report-detail user 403)
            (get-db-connection-info user 403)
            (get-logs :crowberto 200)
            (get-stats :crowberto 200)
            (get-bug-report-detail :crowberto 200)
            (get-db-connection-info :crowberto 200)))

        (testing "if `advanced-permissions` is enabled"
          (premium-features-test/with-premium-features #{:advanced-permissions}
            (testing "still fail if user's group doesn't have `monitoring` permission"
              (get-logs user 403)
              (get-stats user 403)
              (get-bug-report-detail user 403)
              (get-db-connection-info user 403))

          (testing "allowed if user's group has `monitoring` permission"
            (perms/grant-general-permissions! group :monitoring)
            (get-logs user 200)
            (get-stats user 200)
            (get-bug-report-detail user 200)
            (get-db-connection-info user 200))))))))<|MERGE_RESOLUTION|>--- conflicted
+++ resolved
@@ -1,11 +1,8 @@
 (ns metabase-enterprise.advanced-permissions.api.monitoring-test
   "Permisisons tests for API that needs to be enforced by General Permissions of type `:monitoring`."
   (:require [clojure.test :refer :all]
-<<<<<<< HEAD
             [metabase-enterprise.advanced-permissions.common :as adv-perms]
-=======
             [metabase.models :refer [TaskHistory]]
->>>>>>> 8cd304ad
             [metabase.models.permissions :as perms]
             [metabase.public-settings.premium-features-test :as premium-features-test]
             [metabase.test :as mt]))
@@ -14,28 +11,14 @@
   (testing "/api/task/*"
     (mt/with-user-in-groups [group {:name "New Group"}
                              user  [group]]
-<<<<<<< HEAD
-      (letfn [(get-task [user status]
-                (testing (format "get task with %s user" (adv-perms/friendly-user-name user))
-                  (mt/user-http-request user :get status "task")))
-              (get-task-info [user status]
-                (testing (format "get task info with %s user" (adv-perms/friendly-user-name user))
-                  (mt/user-http-request user :get status "task/info")))]
-        (testing "if `advanced-permissions` is disabled, require admins"
-          (premium-features-test/with-premium-features #{}
-            (get-task user 403)
-            (get-task-info user 403)
-            (get-task :crowberto 200)
-            (get-task-info :crowberto 200)))
-=======
       (mt/with-temp TaskHistory [task]
         (letfn [(get-tasks [user status]
-                  (testing (format "get task with %s user" (user->name user))
+                  (testing (format "get task with %s user" (adv-perms/friendly-user-name user))
                     (mt/user-http-request user :get status "task")))
                 (get-single-task [user status]
                   (mt/user-http-request user :get status (format "task/%d" (:id task))))
                 (get-task-info [user status]
-                  (testing (format "get task info with %s user" (user->name user))
+                  (testing (format "get task info with %s user" (adv-perms/friendly-user-name user))
                     (mt/user-http-request user :get status "task/info")))]
           (testing "if `advanced-permissions` is disabled, require admins"
             (premium-features-test/with-premium-features #{}
@@ -45,7 +28,6 @@
               (get-tasks :crowberto 200)
               (get-single-task :crowberto 200)
               (get-task-info :crowberto 200)))
->>>>>>> 8cd304ad
 
           (testing "if `advanced-permissions` is enabled"
             (premium-features-test/with-premium-features #{:advanced-permissions}
