import cx from "classnames";
import PropTypes from "prop-types";
import { forwardRef } from "react";
import { t } from "ttag";

import ButtonsS from "metabase/css/components/buttons.module.css";
import CS from "metabase/css/core/index.css";

export const AddRow = forwardRef(function AddRow(
  {
    value,
    isValid,
    placeholder,
    onKeyDown,
    onChange,
    onDone,
    onCancel,
    children,
  },
  ref,
) {
  return (
    <div
      ref={ref}
      className={cx(
        CS.my2,
        CS.pl1,
        CS.p1,
        CS.bordered,
        CS.borderBrand,
        CS.rounded,
        CS.relative,
        CS.flex,
        CS.alignCenter,
      )}
    >
      {children}
      <input
        className={cx(CS.inputBorderless, CS.h3, CS.ml1, CS.flexFull)}
        type="text"
        value={value}
        placeholder={placeholder}
        autoFocus
        onKeyDown={onKeyDown}
        onChange={onChange}
      />
<<<<<<< HEAD
      <span
        className={cx("link", CS.noDecoration, CS.cursorPointer)}
        onClick={onCancel}
      >
=======
      <span className={CS.link} onClick={onCancel}>
>>>>>>> bf2bb242
        {t`Cancel`}
      </span>
      <button
        className={cx(ButtonsS.Button, CS.ml2, {
          [ButtonsS.ButtonPrimary]: !!isValid,
        })}
        disabled={!isValid}
        onClick={onDone}
      >
        {t`Add`}
      </button>
    </div>
  );
});

AddRow.propTypes = {
  value: PropTypes.string.isRequired,
  isValid: PropTypes.bool.isRequired,
  placeholder: PropTypes.string,
  onKeyDown: PropTypes.func,
  onChange: PropTypes.func.isRequired,
  onDone: PropTypes.func.isRequired,
  onCancel: PropTypes.func.isRequired,
  children: PropTypes.node,
};<|MERGE_RESOLUTION|>--- conflicted
+++ resolved
@@ -44,14 +44,7 @@
         onKeyDown={onKeyDown}
         onChange={onChange}
       />
-<<<<<<< HEAD
-      <span
-        className={cx("link", CS.noDecoration, CS.cursorPointer)}
-        onClick={onCancel}
-      >
-=======
       <span className={CS.link} onClick={onCancel}>
->>>>>>> bf2bb242
         {t`Cancel`}
       </span>
       <button
