import cx from "classnames";
import type { ReactNode } from "react";
import { useEffect, useRef, useState } from "react";
import { useMount } from "react-use";
import { t } from "ttag";
import _ from "underscore";

import TitleAndDescription from "metabase/components/TitleAndDescription";
import CS from "metabase/css/core/index.css";
import {
  FixedWidthContainer,
  ParametersFixedWidthContainer,
} from "metabase/dashboard/components/Dashboard/Dashboard.styled";
import { DASHBOARD_PDF_EXPORT_ROOT_ID } from "metabase/dashboard/constants";
import { initializeIframeResizer, isSmallScreen } from "metabase/lib/dom";
import { useSelector } from "metabase/lib/redux";
import { FilterApplyButton } from "metabase/parameters/components/FilterApplyButton";
import {
  ParametersList,
  SyncedParametersList,
} from "metabase/parameters/components/ParametersList";
import { getVisibleParameters } from "metabase/parameters/utils/ui";
import { getIsEmbeddingSdk } from "metabase/selectors/embed";
import { getSetting } from "metabase/selectors/settings";
import { Box, Button, Icon } from "metabase/ui";
import { SAVING_DOM_IMAGE_DISPLAY_NONE_CLASS } from "metabase/visualizations/lib/save-chart-image";
import {
  getExportTabAsPdfButtonText,
  saveDashboardPdf,
} from "metabase/visualizations/lib/save-dashboard-pdf";
import type Question from "metabase-lib/v1/Question";
import { getValuePopulatedParameters } from "metabase-lib/v1/parameters/utils/parameter-values";
import type {
  Dashboard,
  Parameter,
  ParameterId,
  ParameterValuesMap,
} from "metabase-types/api";

import type { DashboardUrlHashOptions } from "../../../dashboard/types";
import ParameterValueWidgetS from "../../../parameters/components/ParameterValueWidget.module.css";

import EmbedFrameS from "./EmbedFrame.module.css";
import type { FooterVariant } from "./EmbedFrame.styled";
import {
  ActionButtonsContainer,
  Body,
  ContentContainer,
  DashboardTabsContainer,
  Footer,
  Header,
  ParametersWidgetContainer,
  Root,
  Separator,
  TitleAndButtonsContainer,
  TitleAndDescriptionContainer,
} from "./EmbedFrame.styled";
import { LogoBadge } from "./LogoBadge";

export type EmbedFrameBaseProps = Partial<{
  className: string;
  name: string | null;
  description: string | null;
  question: Question;
  dashboard: Dashboard | null;
  actionButtons: ReactNode;
  footerVariant: FooterVariant;
  parameters: Parameter[];
  parameterValues: ParameterValuesMap;
  draftParameterValues: ParameterValuesMap;
  hiddenParameterSlugs: string;
  enableParameterRequiredBehavior: boolean;
  setParameterValue: (parameterId: ParameterId, value: any) => void;
  setParameterValueToDefault: (id: ParameterId) => void;
  children: ReactNode;
  dashboardTabs: ReactNode;
  downloadsEnabled: boolean;
}>;

type WithRequired<T, K extends keyof T> = T & Required<Pick<T, K>>;
export type EmbedFrameProps = EmbedFrameBaseProps &
  WithRequired<DashboardUrlHashOptions, "background">;

const EMBED_THEME_CLASSES = (theme: DashboardUrlHashOptions["theme"]) => {
  if (!theme) {
    return null;
  }

  if (theme === "night") {
    return cx(ParameterValueWidgetS.ThemeNight, EmbedFrameS.ThemeNight);
  }

  if (theme === "transparent") {
    return EmbedFrameS.ThemeTransparent;
  }
};

export const EmbedFrame = ({
  className,
  children,
  name,
  description,
  question,
  dashboard,
  actionButtons,
  dashboardTabs = null,
  footerVariant = "default",
  parameters,
  parameterValues,
  draftParameterValues,
  hiddenParameterSlugs,
  setParameterValue,
  setParameterValueToDefault,
  enableParameterRequiredBehavior,
  background,
  bordered,
  titled,
  theme,
  hide_parameters,
  downloadsEnabled = true,
}: EmbedFrameProps) => {
  const isEmbeddingSdk = useSelector(getIsEmbeddingSdk);
  const hasEmbedBranding = useSelector(
    state => !getSetting(state, "hide-embed-branding?"),
  );

  const ParametersListComponent = isEmbeddingSdk
    ? ParametersList
    : SyncedParametersList;

  const [hasFrameScroll, setHasFrameScroll] = useState(!isEmbeddingSdk);

  useMount(() => {
    initializeIframeResizer(() => setHasFrameScroll(false));
  });

  const [isFilterSticky, intersectionObserverTargetRef] = useIsFiltersSticky();

  const hideParameters = [hide_parameters, hiddenParameterSlugs]
    .filter(Boolean)
    .join(",");

  const showFooter = hasEmbedBranding || (downloadsEnabled && actionButtons);

  const finalName = titled ? name : null;

  const hasParameters = Array.isArray(parameters) && parameters.length > 0;
  const visibleParameters = hasParameters
    ? getVisibleParameters(parameters, hideParameters)
    : [];
  const hasVisibleParameters = visibleParameters.length > 0;

<<<<<<< HEAD
  const hasHeader = Boolean(finalName || dashboardTabs);
  const canParameterPanelSticky =
    !!dashboard && isParametersWidgetContainersSticky(visibleParameters.length);
=======
  const hasHeader = Boolean(finalName || dashboardTabs) || downloadsEnabled;
  const isParameterPanelSticky =
    !!dashboard &&
    theme !== "transparent" && // https://github.com/metabase/metabase/pull/38766#discussion_r1491549200
    isParametersWidgetContainersSticky(visibleParameters.length);
>>>>>>> 8aeebaa2

  const saveAsPDF = async () => {
    const cardNodeSelector = `#${DASHBOARD_PDF_EXPORT_ROOT_ID}`;
    await saveDashboardPdf(
      cardNodeSelector,
      name ?? t`Exported dashboard`,
    ).then(() => {
      // TODO: tracking
      // trackExportDashboardToPDF(dashboard.id);
    });
  };

  return (
    <Root
      hasScroll={hasFrameScroll}
      isBordered={bordered}
      className={cx(
        EmbedFrameS.EmbedFrame,
        className,
        EMBED_THEME_CLASSES(theme),
        {
          [EmbedFrameS.NoBackground]: !background,
        },
      )}
      data-testid="embed-frame"
      data-embed-theme={theme}
    >
      <ContentContainer
        id={DASHBOARD_PDF_EXPORT_ROOT_ID}
        className={EmbedFrameS.WithThemeBackground}
      >
        {hasHeader && (
          <Header
            className={cx(
              EmbedFrameS.EmbedFrameHeader,
              SAVING_DOM_IMAGE_DISPLAY_NONE_CLASS,
            )}
            data-testid="embed-frame-header"
          >
            {(finalName || downloadsEnabled) && (
              <TitleAndDescriptionContainer>
                <TitleAndButtonsContainer
                  data-testid="fixed-width-dashboard-header"
                  isFixedWidth={dashboard?.width === "fixed"}
                >
                  {finalName && (
                    <TitleAndDescription
                      title={finalName}
                      description={description}
                      className={CS.my2}
                    />
                  )}
                  <Box style={{ flex: 1 }} />
                  {dashboard && downloadsEnabled && (
                    <Button
                      variant="subtle"
                      leftIcon={<Icon name="document" />}
                      color="text-dark"
                      onClick={saveAsPDF}
                    >
                      {getExportTabAsPdfButtonText(dashboard.tabs)}
                    </Button>
                  )}
                </TitleAndButtonsContainer>
              </TitleAndDescriptionContainer>
            )}
            {dashboardTabs && (
              <DashboardTabsContainer>
                <FixedWidthContainer
                  data-testid="fixed-width-dashboard-tabs"
                  isFixedWidth={dashboard?.width === "fixed"}
                >
                  {dashboardTabs}
                </FixedWidthContainer>
              </DashboardTabsContainer>
            )}
            <Separator />
          </Header>
        )}
        {/**
         * I put the target for IntersectionObserver right above the parameters container,
         * so that it detects when the parameters container is about to be sticky (is about
         * to go out of the viewport).
         */}
        <span ref={intersectionObserverTargetRef} />
        {hasVisibleParameters && (
          <ParametersWidgetContainer
            embedFrameTheme={theme}
            canSticky={canParameterPanelSticky}
            isSticky={isFilterSticky}
            data-testid="dashboard-parameters-widget-container"
          >
            <ParametersFixedWidthContainer
              data-testid="fixed-width-filters"
              isFixedWidth={dashboard?.width === "fixed"}
            >
              <ParametersListComponent
                question={question}
                dashboard={dashboard}
                parameters={getValuePopulatedParameters({
                  parameters,
                  values: _.isEmpty(draftParameterValues)
                    ? parameterValues
                    : draftParameterValues,
                })}
                setParameterValue={setParameterValue}
                hideParameters={hideParameters}
                setParameterValueToDefault={setParameterValueToDefault}
                enableParameterRequiredBehavior={
                  enableParameterRequiredBehavior
                }
              />
              {dashboard && <FilterApplyButton />}
            </ParametersFixedWidthContainer>
          </ParametersWidgetContainer>
        )}
        <Body>{children}</Body>
      </ContentContainer>
      {showFooter && (
        <Footer
          className={EmbedFrameS.EmbedFrameFooter}
          variant={footerVariant}
        >
          {hasEmbedBranding && <LogoBadge dark={theme === "night"} />}
          {actionButtons && (
            <ActionButtonsContainer>{actionButtons}</ActionButtonsContainer>
          )}
        </Footer>
      )}
    </Root>
  );
};

function isParametersWidgetContainersSticky(parameterCount: number) {
  if (!isSmallScreen()) {
    return true;
  }

  // Sticky header with more than 5 parameters
  // takes too much space on small screens
  return parameterCount <= 5;
}

function useIsFiltersSticky() {
  const intersectionObserverTargetRef = useRef<HTMLElement>(null);
  const [isSticky, setIsSticky] = useState(false);

  useEffect(() => {
    if (
      intersectionObserverTargetRef.current &&
      // Allow this hook in tests, since Node don't have access to some Browser APIs
      typeof IntersectionObserver !== "undefined"
    ) {
      const settings: IntersectionObserverInit = {
        threshold: 1,
      };
      const observer = new IntersectionObserver(([entry]) => {
        setIsSticky(entry.intersectionRatio < 1);
      }, settings);
      observer.observe(intersectionObserverTargetRef.current);

      return () => {
        observer.disconnect();
      };
    }
  }, []);

  return [isSticky, intersectionObserverTargetRef] as const;
}<|MERGE_RESOLUTION|>--- conflicted
+++ resolved
@@ -150,17 +150,9 @@
     : [];
   const hasVisibleParameters = visibleParameters.length > 0;
 
-<<<<<<< HEAD
-  const hasHeader = Boolean(finalName || dashboardTabs);
+  const hasHeader = Boolean(finalName || dashboardTabs) || downloadsEnabled;
   const canParameterPanelSticky =
     !!dashboard && isParametersWidgetContainersSticky(visibleParameters.length);
-=======
-  const hasHeader = Boolean(finalName || dashboardTabs) || downloadsEnabled;
-  const isParameterPanelSticky =
-    !!dashboard &&
-    theme !== "transparent" && // https://github.com/metabase/metabase/pull/38766#discussion_r1491549200
-    isParametersWidgetContainersSticky(visibleParameters.length);
->>>>>>> 8aeebaa2
 
   const saveAsPDF = async () => {
     const cardNodeSelector = `#${DASHBOARD_PDF_EXPORT_ROOT_ID}`;
