(ns metabase.util.malli.registry
  (:refer-clojure :exclude [declare def])
  (:require
   #?@(:clj ([malli.experimental.time :as malli.time]))
   [malli.core :as mc]
   [malli.registry]
   [malli.util :as mut])
  #?(:cljs (:require-macros [metabase.util.malli.registry])))

(defonce ^:private cache (atom {}))

(defn- schema-cache-key
  "Make schemas that aren't `=` to identical ones e.g.

    [:re #\"\\d{4}\"]

  work correctly as cache keys instead of creating new entries every time the code is evaluated."
  [x]
  (if (and (vector? x)
           (= (first x) :re))
    (into (empty x)
          (map (fn [child]
                 (cond-> child
                   (instance? #?(:clj java.util.regex.Pattern :cljs js/RegExp) child) str)))
          x)
    x))

(defn cached
  "Get a cached value for `k` + `schema`. Cache is cleared whenever a schema is (re)defined
  with [[metabase.util.malli.registry/def]]. If value doesn't exist, `value-thunk` is used to calculate (and cache)
  it.

  You generally shouldn't use this outside of this namespace unless you have a really good reason to do so! Make sure
  you used namespaced keys if you are using it elsewhere."
  [k schema value-thunk]
  (let [schema-key (schema-cache-key schema)]
    (or (get (get @cache k) schema-key)     ; get-in is terribly inefficient
        (let [v (value-thunk)]
          (swap! cache assoc-in [k schema-key] v)
          v))))

(defn validator
  "Fetch a cached [[mc/validator]] for `schema`, creating one if needed. The cache is flushed whenever the registry
  changes."
  [schema]
<<<<<<< HEAD
  (letfn [(make-validator []
            (try
              (mc/validator schema)
              (catch #?(:clj Throwable :cljs :default) e
                (throw (ex-info (str "Error making validator for " (pr-str schema) ":" (ex-message e))
                                {:schema schema}
                                e)))))]
    (cached :validator schema make-validator)))
=======
  (cached :validator schema #_{:clj-kondo/ignore [:discouraged-var]} #(mc/validator schema)))
>>>>>>> 6fbe8727

(defn validate
  "[[mc/validate]], but uses a cached validator from [[validator]]."
  [schema value]
  ((validator schema) value))

(defn explainer
  "Fetch a cached [[mc/explainer]] for `schema`, creating one if needed. The cache is flushed whenever the registry
  changes."
  [schema]
  (letfn [(make-explainer []
            (try
              #_{:clj-kondo/ignore [:discouraged-var]}
              (let [validator* (mc/validator schema)
                    explainer* (mc/explainer schema)]
                ;; for valid values, it's significantly faster to just call the validator. Let's optimize for the 99.9%
                ;; of calls whose values are valid.
                (fn schema-explainer [value]
                  (when-not (validator* value)
                    (explainer* value))))
              (catch #?(:clj Throwable :cljs :default) e
                (throw (ex-info (str "Error making explainer for " (pr-str schema) ":" (ex-message e))
                                {:schema schema}
                                e)))))]
    (cached :explainer schema make-explainer)))

(defn explain
  "[[mc/explain]], but uses a cached explainer from [[explainer]]."
  [schema value]
  ((explainer schema) value))

(defonce ^:private registry*
  (atom (merge (mc/default-schemas)
               (mut/schemas)
               #?(:clj (malli.time/schemas)))))

(defonce ^:private registry (malli.registry/mutable-registry registry*))

(malli.registry/set-default-registry! registry)

(defn register!
  "Register a spec with our Malli spec registry."
  [schema definition]
  (swap! registry* assoc schema definition)
  (reset! cache {})
  nil)

(defn schema
  "Get the Malli schema for `type` from the registry."
  [type]
  (malli.registry/schema registry type))

;;; TODO -- we should change `:doc/message` to `:description` so it's inline
;;; with [[metabase.util.malli.describe/describe]] and [[malli.experimental.describe/describe]]
(defn -with-doc
  "Add a `:description` option to a `schema`. Tries to merge it in existing vector schemas to avoid unnecessary
  indirection."
  [schema docstring]
  (cond
    (and (vector? schema)
         (map? (second schema)))
    (let [[tag opts & args] schema]
      (into [tag (assoc opts :description docstring)] args))

    (vector? schema)
    (let [[tag & args] schema]
      (into [tag {:description docstring}] args))

    :else
    [:schema {:description docstring} schema]))

#?(:clj
   (defmacro def
     "Like [[clojure.spec.alpha/def]]; add a Malli schema to our registry."
     ([type schema]
      `(register! ~type ~schema))
     ([type docstring schema]
      `(metabase.util.malli.registry/def ~type
         (-with-doc ~schema ~docstring)))))

(defn- deref-all-preserving-properties
  "Like [[mc/deref-all]] but preserves properties attached to a `:ref` by wrapping the result in `:schema`."
  [schema]
  (letfn [(with-properties [schema properties]
            (-> schema
                (mc/-set-properties (merge (mc/properties schema) properties))))
          (deref* [schema]
            (let [dereffed   (-> schema mc/deref deref-all-preserving-properties)
                  properties (mc/properties schema)]
              (cond-> dereffed
                (seq properties) (with-properties properties))))]
    (cond-> schema
      (mc/-ref-schema? schema) deref*)))

(defn resolve-schema
  "For REPL/test/documentation generation usage: get the definition of a registered schema from the registry.
  Recursively resolves the top-level schema (e.g. a `:ref` to another `:ref`), but does not recursively resolve
  children of the schema e.g. the value schemas for a `:map`.

  I was going to use [[mc/deref-recursive]] here but it tosses out properties attached to `:ref`s or `:schemas` which
  are sorta important when they contain stuff like `:description` -- so this version uses the
  custom [[deref-all-preserving-properties]] function above which merges them in. -- Cam"
  [schema]
  (let [schema (-> schema mc/schema deref-all-preserving-properties)]
    (mc/walk schema
             (fn [schema _path children _options]
               (cond (= (mc/type schema) :ref)
                     schema

                     (mc/-ref-schema? schema)
                     (deref-all-preserving-properties (mc/-set-children schema children))

                     :else
                     (mc/-set-children schema children)))
             ;; not sure this option is really needed, but [[mc/deref-recursive]] sets it... turning it off doesn't
             ;; seem to make any of our tests fail so maybe I'm not capturing something
             {::mc/walk-schema-refs true})))<|MERGE_RESOLUTION|>--- conflicted
+++ resolved
@@ -43,18 +43,15 @@
   "Fetch a cached [[mc/validator]] for `schema`, creating one if needed. The cache is flushed whenever the registry
   changes."
   [schema]
-<<<<<<< HEAD
   (letfn [(make-validator []
             (try
+              #_{:clj-kondo/ignore [:discouraged-var]}
               (mc/validator schema)
               (catch #?(:clj Throwable :cljs :default) e
                 (throw (ex-info (str "Error making validator for " (pr-str schema) ":" (ex-message e))
                                 {:schema schema}
                                 e)))))]
     (cached :validator schema make-validator)))
-=======
-  (cached :validator schema #_{:clj-kondo/ignore [:discouraged-var]} #(mc/validator schema)))
->>>>>>> 6fbe8727
 
 (defn validate
   "[[mc/validate]], but uses a cached validator from [[validator]]."
