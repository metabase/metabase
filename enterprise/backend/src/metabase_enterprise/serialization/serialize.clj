--- conflicted
+++ resolved
@@ -107,14 +107,9 @@
   [entity]
   (cond-> (dissoc entity :id :creator_id :created_at :updated_at :db_id :location
                   :dashboard_id :fields_hash :personal_owner_id :made_public_by_id :collection_id
-<<<<<<< HEAD
-                  :pulse_id :result_metadata :entity_id :action_id)
-    (some #(instance? % entity) (map type [LegacyMetric Field Segment])) (dissoc :table_id)))
-=======
                   :pulse_id :result_metadata :action_id)
     (not *include-entity-id*)   (dissoc :entity_id)
-    (some #(instance? % entity) (map type [Metric Field Segment])) (dissoc :table_id)))
->>>>>>> 341e4b4c
+    (some #(instance? % entity) (map type [LegacyMetric Field Segment])) (dissoc :table_id)))
 
 (defmulti ^:private serialize-one
   {:arglists '([instance])}
