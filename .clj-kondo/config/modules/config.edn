--- conflicted
+++ resolved
@@ -590,14 +590,8 @@
            util}}
 
   models
-<<<<<<< HEAD
   {:api #{metabase.models.dispatch
-          metabase.models.field
-          metabase.models.field-values
-=======
-  {:api #{metabase.models.database
           metabase.models.dispatch
->>>>>>> 8661c9a1
           metabase.models.humanization
           metabase.models.init
           metabase.models.interface
@@ -607,12 +601,7 @@
           metabase.models.user-parameter-value
           metabase.models.util.spec-update
           metabase.models.visualization-settings}
-<<<<<<< HEAD
-   :uses #{analyze
-=======
-   :uses #{analytics
->>>>>>> 8661c9a1
-           api
+   :uses #{api
            audit-app
            channel
            classloader
@@ -625,12 +614,6 @@
            lib
            permissions
            premium-features
-<<<<<<< HEAD
-           query-processor
-=======
-           secrets
-           settings
->>>>>>> 8661c9a1
            search
            settings
            setup
@@ -1100,11 +1083,8 @@
            task
            task-history
            util
-<<<<<<< HEAD
+           warehouse-schema
            warehouses}}
-=======
-           warehouse-schema}}
->>>>>>> 8661c9a1
 
   system
   {:api  #{metabase.system.core
@@ -1444,11 +1424,8 @@
            query-processor
            settings
            util
-<<<<<<< HEAD
+           warehouse-schema
            warehouses}}
-=======
-           warehouse-schema}}
->>>>>>> 8661c9a1
 
   enterprise/enhancements
   {:api  #{metabase-enterprise.enhancements.init}
