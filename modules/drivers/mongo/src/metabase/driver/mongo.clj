(ns metabase.driver.mongo
  "MongoDB Driver."
  (:require
   [clojure.string :as str]
   [clojure.walk :as walk]
   [medley.core :as m]
   [metabase.db.metadata-queries :as metadata-queries]
   [metabase.driver :as driver]
   [metabase.driver.mongo.connection :as mongo.connection]
   [metabase.driver.mongo.conversion :as mongo.conversion]
   [metabase.driver.mongo.database :as mongo.db]
   [metabase.driver.mongo.execute :as mongo.execute]
   [metabase.driver.mongo.json]
   [metabase.driver.mongo.parameters :as mongo.params]
   [metabase.driver.mongo.query-processor :as mongo.qp]
   [metabase.driver.mongo.util :as mongo.util]
   [metabase.driver.util :as driver.u]
   [metabase.lib.metadata :as lib.metadata]
   [metabase.lib.metadata.protocols :as lib.metadata.protocols]
   [metabase.lib.schema.common :as lib.schema.common]
   [metabase.query-processor :as qp]
   [metabase.query-processor.store :as qp.store]
   [metabase.util :as u]
   [metabase.util.json :as json]
   [metabase.util.log :as log]
   [metabase.util.malli :as mu]
   [taoensso.nippy :as nippy])
  (:import
   (com.mongodb.client MongoClient MongoDatabase)
   (org.bson.types Binary ObjectId)))

(set! *warn-on-reflection* true)

(comment metabase.driver.mongo.json/keep-me)

;; JSON Encoding (etc.)

;; Encode BSON undefined like `nil`
(json/add-encoder org.bson.BsonUndefined json/generate-nil)

(nippy/extend-freeze ObjectId :mongodb/ObjectId
  [^ObjectId oid data-output]
  (.writeUTF data-output (.toHexString oid)))

(nippy/extend-thaw :mongodb/ObjectId
  [data-input]
  (ObjectId. (.readUTF data-input)))

(driver/register! :mongo)

(defmethod driver/can-connect? :mongo
  [_ db-details]
  (mongo.connection/with-mongo-client [^MongoClient c db-details]
    (let [db-names (mongo.util/list-database-names c)
          db-name (mongo.db/db-name db-details)
          db (mongo.util/database c db-name)
          db-stats (mongo.util/run-command db {:dbStats 1} :keywordize true)]
      (and
       ;; 1. check db.dbStats command completes successfully
       (= (float (:ok db-stats))
          1.0)
       ;; 2. check the database is actually on the server
       ;; (this is required because (1) is true even if the database doesn't exist)
       (boolean (some #(= % db-name) db-names))))))

(defmethod driver/humanize-connection-error-message
  :mongo
  [_ message]
  (condp re-matches message
    #"^Timed out after \d+ ms while waiting for a server .*$"
    :cannot-connect-check-host-and-port

    #"^host and port should be specified in host:port format$"
    :invalid-hostname

    #"^Password can not be null when the authentication mechanism is unspecified$"
    :password-required

    #"^org.apache.sshd.common.SshException: No more authentication methods available$"
    :ssh-tunnel-auth-fail

    #"^java.net.ConnectException: Connection refused$"
    :ssh-tunnel-connection-fail

    #".*javax.net.ssl.SSLHandshakeException: PKIX path building failed.*"
    :certificate-not-trusted

    #".*MongoSocketReadException: Prematurely reached end of stream.*"
    :requires-ssl

    #".* KeyFactory not available"
    :unsupported-ssl-key-type

    #"java.security.InvalidKeyException: invalid key format"
    :invalid-key-format

    message))

;;; ### Syncing

(defmethod driver/sync-in-context :mongo
  [_ database do-sync-fn]
  (mongo.connection/with-mongo-client [_ database]
    (do-sync-fn)))

(defmethod driver/dbms-version :mongo
  [_driver database]
  (mongo.connection/with-mongo-database [db database]
    (let [build-info (mongo.util/run-command db {:buildInfo 1})
          version-array (get build-info "versionArray")
          sanitized-version-array (into [] (take-while nat-int?) version-array)]
      (when (not= (take 3 version-array) (take 3 sanitized-version-array))
        (log/warnf "sanitizing versionArray %s results in %s, losing information"
                   version-array sanitized-version-array))
      {:version (get build-info "version")
       :semantic-version sanitized-version-array})))

(defmethod driver/describe-database :mongo
  [_ database]
  (mongo.connection/with-mongo-database [^MongoDatabase db database]
    {:tables (set (for [collection (mongo.util/list-collection-names db)
                        :when (not (contains? #{"system.indexes" "system.views"} collection))]
                    {:schema nil, :name collection}))}))

(defmethod driver/describe-table-indexes :mongo
  [_ database table]
  (mongo.connection/with-mongo-database [^MongoDatabase db database]
    (let [collection (mongo.util/collection db (:name table))]
      (try
        (->> (mongo.util/list-indexes collection)
             (map (fn [index]
                    ;; for text indexes, column names are specified in the weights
                    (if (contains? index "textIndexVersion")
                      (get index "weights")
                      (get index "key"))))
             (map (comp name first keys))
             ;; mongo support multi key index, aka nested fields index, so we need to split the keys
             ;; and represent it as a list of field names
             (map #(if (str/includes? % ".")
                     {:type  :nested-column-index
                      :value (str/split % #"\.")}
                     {:type  :normal-column-index
                      :value %}))
             set)
        (catch com.mongodb.MongoCommandException e
          ;; com.mongodb.MongoCommandException: Command failed with error 166 (CommandNotSupportedOnView): 'Namespace test-data.orders_m is a view, not a collection' on server bee:27017. The full response is {"ok": 0.0, "errmsg": "Namespace test-data.orders_m is a view, not a collection", "code": 166, "codeName": "CommandNotSupportedOnView"}
          (if (= (.getErrorCode e) 166)
            #{}
            (throw e)))))))

(defn- describe-table-query-step
  "A single reduction step in the [[describe-table-query]] pipeline.
  At the end of each step the output is a combination of 'result' and 'item' objects. There is one 'result' for each
  path which has the most common type for that path. 'item' objects have yet to be aggregated into 'result' objects.
  Each object has the following keys:
  - result: true means the object represents a 'result', false means it represents a 'item' to be further processed.
  - path:   The path to the field in the document.
  - type:   If 'item', the type of the field's value. If 'result', the most common type for the field.
  - index:  If 'item', the index of the field in the parent object. If 'result', it is the minimum of such indices.
  - object: If 'item', the value of the field if it's an object. If 'result', it is null."
  [max-depth depth]
  [{"$facet"
    (cond-> {"results"    [{"$match" {"result" true}}]
             "newResults" [{"$match" {"result" false}}
                           {"$group" {"_id"   {"type"       "$type"
                                               "path"       "$path"}
                                      ;; count is zero if type is "null" so we only select "null" as the type if there
                                      ;; is no other type for the path
                                      "count" {"$sum" {"$cond" {"if"   {"$eq" ["$type" "null"]}
                                                                "then" 0
                                                                "else" 1}}}
                                      "index" {"$min" "$index"}}}
                           {"$sort" {"count" -1}}
                           {"$group" {"_id"        "$_id.path"
                                      "type"       {"$first" "$_id.type"}
                                      "index"      {"$min" "$index"}}}
                           {"$project" {"path"      "$_id"
                                        "type"       1
                                        "result"     {"$literal" true}
                                        "object"     nil
                                        "index"      1}}]}
      (not= depth max-depth)
      (assoc "nextItems" [{"$match" {"result" false, "object" {"$ne" nil}}}
                          {"$project" {"path" 1
                                       "kvs"  {"$map" {"input" {"$objectToArray" "$object"}
                                                       "as"    "item"
                                                       "in"    {"k"          "$$item.k"
                                                                ;; we only need v in the next step it's an object
                                                                "object"     {"$cond" {"if"   {"$eq" [{"$type" "$$item.v"} "object"]}
                                                                                       "then" "$$item.v"
                                                                                       "else" nil}}
                                                                "type"       {"$type" "$$item.v"}}}}}}
                          {"$unwind" {"path" "$kvs", "includeArrayIndex" "index"}}
                          {"$project" {"path"       {"$concat" ["$path" "." "$kvs.k"]}
                                       "type"       "$kvs.type"
                                       "result"     {"$literal" false}
                                       "index"      1
                                       "object"     "$kvs.object"}}]))}
   {"$project" {"acc" {"$concatArrays" (cond-> ["$results" "$newResults"]
                                         (not= depth max-depth)
                                         (conj "$nextItems"))}}}
   {"$unwind" "$acc"}
   {"$replaceRoot" {"newRoot" "$acc"}}])

(defn- describe-table-query
  "To understand how this works, see the comment block below for a rough translation of this query into Clojure."
  [& {:keys [collection-name sample-size max-depth]}]
  (let [start-n       (quot sample-size 2)
        end-n         (- sample-size start-n)
        sample        [{"$sort" {"_id" 1}}
                       {"$limit" start-n}
                       {"$unionWith"
                        {"coll" collection-name
                         "pipeline" [{"$sort" {"_id" -1}}
                                     {"$limit" end-n}]}}]
        initial-items [{"$project" {"path" "$ROOT"
                                    "kvs" {"$map" {"input" {"$objectToArray" "$$ROOT"}
                                                   "as"    "item"
                                                   "in"    {"k"          "$$item.k"
                                                            "object"     {"$cond" {"if"   {"$eq" [{"$type" "$$item.v"} "object"]}
                                                                                   "then" "$$item.v"
                                                                                   "else" nil}}
                                                            "type"       {"$type" "$$item.v"}}}}}}
                       {"$unwind" {"path" "$kvs", "includeArrayIndex" "index"}}
                       {"$project" {"path"       "$kvs.k"
                                    "result"     {"$literal" false}
                                    "type"       "$kvs.type"
                                    "index"      1
                                    "object"     "$kvs.object"}}]]
    (concat sample
            initial-items
            (mapcat #(describe-table-query-step max-depth %) (range (inc max-depth)))
            [{"$project" {"_id" 0, "path" "$path", "type" "$type", "index" "$index"}}])))

(comment
  ;; `describe-table-clojure` is a reference implementation for [[describe-table-query]] in Clojure.
  ;; It is almost logically equivalent, excluding minor details like how the sample is taken, and dealing with null
  ;; values. It is arguably easier to understand the Clojure version and translate it into MongoDB query language
  ;; than to understand the MongoDB query version directly.
  (defn describe-table-clojure [sample-data max-depth]
    (let [;; initial items is a list of maps, each map a field in a document in the sample
          initial-items (mapcat (fn [x]
                                  (for [[i [k v]] (map vector (range) x)]
                                    {:path   (name k)
                                     :object (if (map? v) v nil)
                                     :index  i
                                     :type   (type v)}))
                                sample-data)
          most-common (fn [xs]
                        (key (apply max-key val (frequencies xs))))]
      (:results (reduce
                 (fn [{:keys [results next-items]} depth]
                   {:results    (concat results
                                        (for [[path group] (group-by :path next-items)]
                                          {:path  path
                                           :type  (most-common (map :type group))
                                           :index (apply min (map :index group))}))
                    :next-items (when (not= depth max-depth)
                                  (->> (keep :object next-items)
                                       (mapcat (fn [x]
                                                 (for [[i [k v]] (map vector (range) x)]
                                                   {:path   (str (:path x) "." (name k))
                                                    :object (if (map? v) v nil)
                                                    :index  i
                                                    :type   (type v)})))))})
                 {:results [], :next-items initial-items}
                 (range (inc max-depth))))))
  ;; Example:
  (def sample-data
    [{:a 1 :b {:c "hello" :d [1 2 3]}}
     {:a 2 :b {:c "world"}}])
  (describe-table-clojure sample-data 0)
  ;; => ({:path "a", :type java.lang.Long, :index 0}
  ;;     {:path "b", :type clojure.lang.PersistentArrayMap, :index 1})
  (describe-table-clojure sample-data 1)
  ;; => ({:path "a", :type java.lang.Long, :index 0}
  ;;     {:path "b", :type clojure.lang.PersistentArrayMap, :index 1}
  ;;     {:path ".c", :type java.lang.String, :index 0}
  ;;     {:path ".d", :type clojure.lang.PersistentVector, :index 1})
  )

(def describe-table-query-depth
  "The depth of nested objects that [[describe-table-query]] will execute to. If set to 0, the query will only return the
  fields at the root level of the document. If set to K, the query will return fields at K levels of nesting beyond that.
  Setting its value involves a trade-off: the lower it is, the faster describe-table-query executes, but the more queries we might
  have to execute."
  ;; Cal 2024-09-15: I chose 100 as the limit because it's a pretty safe bet it won't be exceeded (the documents we've
  ;; seen on cloud are all <20 levels deep)
  ;; Case 2024-10-04: Sharded clusters seem to run into exponentially more work the bigger this is. Over 20 and this
  ;; risks never finishing.
  ;; From arakaki:
  ;;  > I think we can pick a max-depth that works well. I know that some other related tools set limits of 7 nested levels.
  ;;  > And that would be definitely ok for most.
  ;;  > If people have problems with that, I think we can make it configurable.
  7)

(mu/defn- describe-table :- [:sequential
                             [:map {:closed true}
                              [:path  ::lib.schema.common/non-blank-string]
                              [:type  ::lib.schema.common/non-blank-string]
                              [:index :int]]]
  "Queries the database, returning a list of maps with metadata for each field in the table (aka collection).
  Like `driver/describe-table` but the data is directly from the [[describe-table-query]] and needs further processing."
  [db table]
  (let [query (describe-table-query {:collection-name (:name table)
                                     :sample-size     (* metadata-queries/nested-field-sample-limit 2)
                                     :max-depth       describe-table-query-depth})
        data  (:data (qp/process-query {:database (:id db)
                                        :type     "native"
                                        :native   {:collection (:name table)
                                                   :query      (json/encode query)}}))
        cols  (map (comp keyword :name) (:cols data))]
    (map #(zipmap cols %) (:rows data))))

(defn- db-type->base-type [db-type]
  ;; Mongo types from $type aggregation operation
  ;; https://www.mongodb.com/docs/manual/reference/operator/aggregation/type/#available-types
  (get {"double"     :type/Float
        "string"     :type/Text
        "object"     :type/Dictionary
        "array"      :type/Array
        "binData"    :type/MongoBinData
        ;; "uuid" is not a database type like the rest here
        ;; it's determined by the subtype of binData fields in describe-table
        "uuid"       :type/UUID
        "objectId"   :type/MongoBSONID
        "bool"       :type/Boolean
        ;; Mongo's date type is actually a date time so we can't map it to :type/Date
        ;; See documentation: https://www.mongodb.com/docs/manual/reference/bson-types/#std-label-document-bson-type-date
        "date"       :type/Instant
        "null"       :type/*
        "regex"      :type/*
        "dbPointer"  :type/*
        "javascript" :type/*
        "symbol"     :type/Text
        "int"        :type/Integer
        "timestamp"  :type/Instant
        "long"       :type/Integer
        "decimal"    :type/Decimal}
       db-type :type/*))

(defn- add-database-position
  "Adds :database-position to all fields. It starts at 0 and is ordered by a depth-first traversal of nested fields."
  [fields i]
  (->> fields
       ;; Previously database-position was set with Clojure according to the logic in this imperative pseudocode:
       ;; i = 0
       ;; for each row in sample:
       ;;   for each k,v in row:
       ;;     field.database-position = i
       ;;     i = i + 1
       ;;     for each k,v in field.nested-fields:
       ;;       field.database-position = i
       ;;       i = i + 1
       ;;       etc.
       ;; We can't match this logic exactly with a MongoDB query. We can get close though: index is the minimum index
       ;; of the key in the object over all documents in the sample. however, there can be more than one key that has
       ;; the same index. so name is used to keep the order stable.
       (sort-by (juxt :index :name))
       (reduce (fn [[fields i] field]
                 (let [field             (assoc field :database-position i)
                       i                 (inc i)
                       nested-fields     (:nested-fields field)
                       [nested-fields i] (if nested-fields
                                           (add-database-position nested-fields i)
                                           [nested-fields i])
                       field             (-> field
                                             (m/assoc-some :nested-fields nested-fields)
                                             (dissoc :index))]
                   [(conj fields field) i]))
               [#{} i])))

(defmethod driver/describe-table :mongo
  [_driver database table]
  (let [fields (->> (describe-table database table)
                    (map (fn [field]
                           (let [path (str/split (:path field) #"\.")
                                 name (last path)]
                             (cond-> {:name              name
                                      :database-type     (:type field)
                                      :base-type         (db-type->base-type (:type field))
                                      ; index is used by `set-database-position`, and not present in final result
                                      :index             (:index field)
                                      ; path is used to nest fields, and not present in final result
                                      :path              path}
                               (= name "_id")
                               (assoc :pk? true))))))
        ;; convert the flat list of fields into deeply-nested map.
        ;; `fields` and `:nested-fields` values are maps from name to field
        fields (reduce
                (fn [acc field]
                  (assoc-in acc (interpose :nested-fields (:path field)) (dissoc field :path)))
                {}
                fields)
        ;; replace maps from name to field with sets of fields
        fields (walk/postwalk (fn [x]
                                (cond-> x
                                  (map? x)
                                  (m/update-existing :nested-fields #(set (vals %)))))
                              (set (vals fields)))
        [fields _] (add-database-position fields 0)]
    {:schema nil
     :name   (:name table)
     :fields fields}))

(doseq [[feature supported?] {:basic-aggregations              true
                              :expression-aggregations         true
                              :inner-join                      true
                              :left-join                       true
                              :nested-fields                   true
                              :native-parameter-card-reference false
                              :native-parameters               true
                              :nested-queries                  true
                              :set-timezone                    true
                              :standard-deviation-aggregations true
                              :test/jvm-timezone-setting       false
                              :identifiers-with-spaces         true
<<<<<<< HEAD
                              ;; Index sync is turned off across the application as it is not used ATM.
                              :index-info                      false}]
=======
                              :saved-question-sandboxing       false
                              :index-info                      true}]
>>>>>>> fe3792cd
  (defmethod driver/database-supports? [:mongo feature] [_driver _feature _db] supported?))

(defmethod driver/database-supports? [:mongo :schemas] [_driver _feat _db] false)

(defmethod driver/database-supports? [:mongo :window-functions/cumulative]
  [_driver _feat db]
  (-> ((some-fn :dbms-version :dbms_version) db)
      :semantic-version
      (driver.u/semantic-version-gte [5])))

(defmethod driver/database-supports? [:mongo :expressions]
  [_driver _feature db]
  (-> ((some-fn :dbms-version :dbms_version) db)
      :semantic-version
      (driver.u/semantic-version-gte [4 2])))

(defmethod driver/database-supports? [:mongo :date-arithmetics]
  [_driver _feature db]
  (-> ((some-fn :dbms-version :dbms_version) db)
      :semantic-version
      (driver.u/semantic-version-gte [5])))

(defmethod driver/database-supports? [:mongo :datetime-diff]
  [_driver _feature db]
  (-> ((some-fn :dbms-version :dbms_version) db)
      :semantic-version
      (driver.u/semantic-version-gte [5])))

(defmethod driver/database-supports? [:mongo :now]
  ;; The $$NOW aggregation expression was introduced in version 4.2.
  [_driver _feature db]
  (-> ((some-fn :dbms-version :dbms_version) db)
      :semantic-version
      (driver.u/semantic-version-gte [4 2])))

(defmethod driver/database-supports? [:mongo :native-requires-specified-collection]
  [_driver _feature _db]
  true)

;; We say Mongo supports foreign keys so that the front end can use implicit
;; joins. In reality, Mongo doesn't support foreign keys.
;; Only define an implementation for `:foreign-keys` if none exists already.
;; In test extensions we define an alternate implementation, and we don't want
;; to stomp over that if it was loaded already.
(when-not (get (methods driver/database-supports?) [:mongo :foreign-keys])
  (defmethod driver/database-supports? [:mongo :foreign-keys] [_driver _feature _db] true))

(defmethod driver/mbql->native :mongo
  [_ query]
  (mongo.qp/mbql->native query))

(defmethod driver/execute-reducible-query :mongo
  [_driver query _context respond]
  (assert (string? (get-in query [:native :collection])) "Cannot execute MongoDB query without a :collection name")
  (mongo.connection/with-mongo-client [_ (lib.metadata/database (qp.store/metadata-provider))]
    (mongo.execute/execute-reducible-query query respond)))

(defmethod driver/substitute-native-parameters :mongo
  [driver inner-query]
  (mongo.params/substitute-native-parameters driver inner-query))

(defmethod driver/db-start-of-week :mongo
  [_]
  :sunday)

(defn- get-id-field-id [table]
  (some (fn [field]
          (when (= (:name field) "_id")
            (:id field)))
        (lib.metadata.protocols/fields (qp.store/metadata-provider) (u/the-id table))))

(defmethod driver/table-rows-sample :mongo
  [_driver table fields rff opts]
  (qp.store/with-metadata-provider (:db_id table)
    (let [mongo-opts {:limit    metadata-queries/nested-field-sample-limit
                      :order-by [[:desc [:field (get-id-field-id table) nil]]]}]
      (metadata-queries/table-rows-sample table fields rff (merge mongo-opts opts)))))

(defn- encode-mongo
  "Converts a Clojure representation of a Mongo aggregation pipeline to a formatted JSON-like string"
  ([mgo] (encode-mongo mgo 0))
  ([mgo indent-level]
   (let [indent (apply str (repeat indent-level "  "))
         next-indent (str indent "  ")]
     (letfn [(encode-map [m next-indent]
               (if (empty? m) "{}"
                   (str "{\n"
                        (->> m
                             (map (fn [[k v]] (str next-indent "\"" (name k) "\": " (encode-mongo v (inc indent-level)))))
                             (str/join ",\n"))
                        "\n" indent "}")))
             (encode-vector [v next-indent]
               (if (empty? v) "[]"
                   (str "[\n"
                        (->> v
                             (map #(str next-indent (encode-mongo % (inc indent-level))))
                             (str/join ",\n"))
                        "\n" indent "]")))
             (encode-binary [bin]
               (if (= (.getType ^Binary bin) mongo.conversion/bson-uuid-type)
                 (str "UUID(\"" (mongo.conversion/bsonuuid->uuid bin) "\")")
                 (json/encode bin)))
             (encode-object-id [oid] (str "ObjectId(\"" (.toString ^ObjectId oid) "\")"))]
       (cond
         (map? mgo) (encode-map mgo next-indent)
         (vector? mgo) (encode-vector mgo next-indent)
         (instance? ObjectId mgo) (encode-object-id mgo)
         (instance? Binary mgo) (encode-binary mgo)
         :else (json/encode mgo))))))

(defmethod driver/prettify-native-form :mongo
  [_driver native-form]
  (try
    (encode-mongo native-form)
    (catch Throwable e
      (log/errorf "Unexpected error while encoding Mongo BSON query: %s" (ex-message e))
      (log/debugf e "Query:\n%s" native-form)
      native-form)))

;; Following code is using monger. Leaving it here for a reference as it could be transformed when there is need
;; for ssl experiments.
#_(comment
    (require '[clojure.java.io :as io]
             '[monger.credentials :as mcred])
    (import javax.net.ssl.SSLSocketFactory)

  ;; The following forms help experimenting with the behaviour of Mongo
  ;; servers with different configurations. They can be used to check if
  ;; the environment has been set up correctly (or at least according to
  ;; the expectations), as well as the exceptions thrown in various
  ;; constellations.

  ;; Test connection to Mongo with client and server SSL authentication.
    (let [ssl-socket-factory
          (driver.u/ssl-socket-factory
           :private-key (-> "ssl/mongo/metabase.key" io/resource slurp)
           :password "passw"
           :own-cert (-> "ssl/mongo/metabase.crt" io/resource slurp)
           :trust-cert (-> "ssl/mongo/metaca.crt" io/resource slurp))
          connection-options
          (mg/mongo-options {:ssl-enabled true
                             :ssl-invalid-host-name-allowed false
                             :socket-factory ssl-socket-factory})
          credentials
          (mcred/create "metabase" "admin" "metasample123")]
      (with-open [connection (mg/connect (mg/server-address "127.0.0.1")
                                         connection-options
                                         credentials)]
        (mg/get-db-names connection)))

  ;; Test what happens if the client only support server authentication.
    (let [server-auth-ssl-socket-factory
          (driver.u/ssl-socket-factory
           :trust-cert (-> "ssl/mongo/metaca.crt" io/resource slurp))
          server-auth-connection-options
          (mg/mongo-options {:ssl-enabled true
                             :ssl-invalid-host-name-allowed false
                             :socket-factory server-auth-ssl-socket-factory
                             :server-selection-timeout 200})
          credentials
          (mcred/create "metabase" "admin" "metasample123")]
      (with-open [server-auth-connection
                  (mg/connect (mg/server-address "127.0.0.1")
                              server-auth-connection-options
                              credentials)]
        (mg/get-db-names server-auth-connection)))

  ;; Test what happens if the client support only server authentication
  ;; with well known (default) CAs.
    (let [unauthenticated-connection-options
          (mg/mongo-options {:ssl-enabled true
                             :ssl-invalid-host-name-allowed false
                             :socket-factory (SSLSocketFactory/getDefault)
                             :server-selection-timeout 200})
          credentials
          (mcred/create "metabase" "admin" "metasample123")]
      (with-open [unauthenticated-connection
                  (mg/connect (mg/server-address "127.0.0.1")
                              unauthenticated-connection-options
                              credentials)]
        (mg/get-db-names unauthenticated-connection)))
    :.)<|MERGE_RESOLUTION|>--- conflicted
+++ resolved
@@ -415,13 +415,9 @@
                               :standard-deviation-aggregations true
                               :test/jvm-timezone-setting       false
                               :identifiers-with-spaces         true
-<<<<<<< HEAD
+                              :saved-question-sandboxing       false
                               ;; Index sync is turned off across the application as it is not used ATM.
                               :index-info                      false}]
-=======
-                              :saved-question-sandboxing       false
-                              :index-info                      true}]
->>>>>>> fe3792cd
   (defmethod driver/database-supports? [:mongo feature] [_driver _feature _db] supported?))
 
 (defmethod driver/database-supports? [:mongo :schemas] [_driver _feat _db] false)
