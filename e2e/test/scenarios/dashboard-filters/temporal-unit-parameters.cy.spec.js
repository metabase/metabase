import { H } from "e2e/support";
import { SAMPLE_DATABASE } from "e2e/support/cypress_sample_database";

const { ORDERS, ORDERS_ID, PRODUCTS } = SAMPLE_DATABASE;

const dashboardDetails = {
  name: "Test Dashboard",
};

const singleBreakoutQuestionDetails = {
  name: "Single breakout",
  display: "table",
  query: {
    "source-table": ORDERS_ID,
    aggregation: [["count"]],
    breakout: [["field", ORDERS.CREATED_AT, { "temporal-unit": "month" }]],
  },
};

const multiBreakoutQuestionDetails = {
  name: "Multiple breakouts",
  display: "table",
  query: {
    "source-table": ORDERS_ID,
    aggregation: [["count"]],
    breakout: [
      ["field", ORDERS.CREATED_AT, { "temporal-unit": "month" }],
      [
        "field",
        PRODUCTS.CREATED_AT,
        { "temporal-unit": "year", "source-field": ORDERS.PRODUCT_ID },
      ],
    ],
  },
};

const noBreakoutQuestionDetails = {
  name: "No breakouts",
  display: "table",
  query: {
    "source-table": ORDERS_ID,
    aggregation: [["count"]],
    limit: 1,
  },
};

const multiStageQuestionDetails = {
  name: "Multiple stages",
  display: "table",
  query: {
    "source-query": {
      "source-table": ORDERS_ID,
      aggregation: [["count"]],
      breakout: [
        [
          "field",
          ORDERS.CREATED_AT,
          {
            "base-type": "type/DateTime",
            "temporal-unit": "month",
          },
        ],
      ],
    },
    filter: [">", ["field", "count", { "base-type": "type/Integer" }], 2],
    aggregation: [["avg", ["field", "count", { "base-type": "type/Integer" }]]],
    breakout: [
      [
        "field",
        "CREATED_AT",
        { "base-type": "type/DateTime", "temporal-unit": "year" },
      ],
    ],
  },
};

const expressionBreakoutQuestionDetails = {
  name: "Breakout by expression",
  display: "table",
  query: {
    "source-table": ORDERS_ID,
    aggregation: [["count"]],
    expressions: {
      Date: [
        "datetime-add",
        ["field", ORDERS.CREATED_AT, { "base-type": "type/DateTime" }],
        1,
        "day",
      ],
    },
    breakout: [
      [
        "expression",
        "Date",
        { "base-type": "type/DateTime", "temporal-unit": "day" },
      ],
    ],
  },
};

const binningBreakoutQuestionDetails = {
  name: "Breakout by a column with a binning strategy",
  display: "table",
  query: {
    "source-table": ORDERS_ID,
    aggregation: [["count"]],
    breakout: [
      [
        "field",
        ORDERS.TOTAL,
        { binning: { strategy: "num-bins", "num-bins": 100 } },
      ],
    ],
  },
};

const nativeQuestionDetails = {
  name: "SQL query",
  display: "table",
  native: {
    query: "SELECT * FROM ORDERS",
  },
};

const nativeQuestionWithTextParameterDetails = {
  name: "SQL query with a text parameter",
  display: "table",
  native: {
    query: "SELECT * FROM PRODUCTS WHERE CATEGORY = {{category}}",
    "template-tags": {
      category: {
        id: "6b8b10ef-0104-1047-1e1b-2492d5954555",
        name: "category",
        "display-name": "Category",
        type: "text",
      },
    },
  },
};

const nativeQuestionWithDateParameterDetails = {
  name: "SQL query with a date parameter",
  display: "table",
  native: {
    query: "SELECT * FROM ORDERS WHERE {{date}}",
    "template-tags": {
      date: {
        id: "6b8b10ef-0104-1047-1e1b-2492d5954555",
        name: "date",
        "display-name": "Date",
        type: "dimension",
        dimension: ["field", ORDERS.CREATED_AT, null],
        "widget-type": "date/all-options",
      },
    },
  },
};

const nativeUnitQuestionDetails = {
  name: "SQL units",
  display: "table",
  native: {
    query:
      "SELECT 'month' AS UNIT " +
      "UNION ALL SELECT 'year' AS UNIT " +
      "UNION ALL SELECT 'invalid' AS UNIT",
  },
};

const nativeTimeQuestionDetails = {
  name: "SQL time",
  display: "table",
  native: {
    query: "SELECT CAST('10:00' AS TIME) AS TIME",
  },
};

const getNativeTimeQuestionBasedQuestionDetails = card => ({
  query: {
    "source-table": `card__${card.id}`,
    aggregation: [["count"]],
    breakout: [["field", "TIME", { "base-type": "type/Time" }]],
  },
});

const parameterDetails = {
  id: "1",
  name: "Time grouping",
  slug: "unit_of_time",
  type: "temporal-unit",
  sectionId: "temporal-unit",
};

const getParameterMapping = card => ({
  card_id: card.id,
  parameter_id: parameterDetails.id,
  target: [
    "dimension",
    [
      "field",
      ORDERS.CREATED_AT,
      {
        "base-type": "type/DateTime",
        "temporal-unit": "month",
      },
    ],
  ],
});

describe("scenarios > dashboard > temporal unit parameters", () => {
  beforeEach(() => {
    H.restore();
    cy.signInAsNormalUser();
  });

  describe("mapping targets", () => {
    it("should connect a parameter to a question and drill thru", () => {
      H.createQuestion(noBreakoutQuestionDetails);
      H.createQuestion(singleBreakoutQuestionDetails);
      H.createQuestion(multiBreakoutQuestionDetails);
      H.createQuestion(multiStageQuestionDetails);
      H.createQuestion(expressionBreakoutQuestionDetails);
      H.createQuestion(binningBreakoutQuestionDetails);
      H.createNativeQuestion(nativeQuestionWithDateParameterDetails);
      cy.createDashboard(dashboardDetails).then(({ body: dashboard }) =>
        H.visitDashboard(dashboard.id),
      );
      H.editDashboard();
      addTemporalUnitParameter();

      cy.log("single breakout");
      addQuestion(singleBreakoutQuestionDetails.name);
      editParameter(parameterDetails.name);
      H.getDashboardCard().findByText("Select…").click();
      H.popover().findByText("Created At").click();
      H.saveDashboard();
      H.filterWidget().click();
      H.popover().findByText("Year").click();
      H.getDashboardCard().within(() => {
        cy.findByText("Created At: Year").should("be.visible");
        cy.findByText(singleBreakoutQuestionDetails.name).click();
      });
      H.tableInteractive().findByText("Created At: Year").should("be.visible");
      backToDashboard();
      H.editDashboard();
      removeQuestion();

      cy.log("multiple breakouts");
      addQuestion(multiBreakoutQuestionDetails.name);
      editParameter(parameterDetails.name);
      H.getDashboardCard().findByText("Select…").click();
      H.popover()
        .findAllByText("Created At")
        .should("have.length", 2)
        .eq(0)
        .click();
      H.saveDashboard();
      H.filterWidget().click();
      H.popover().findByText("Quarter").click();
      H.getDashboardCard().within(() => {
        cy.findByText("Q2 2022").should("be.visible");
        cy.findByText(multiBreakoutQuestionDetails.name).click();
      });
      H.tableInteractive()
        .findByText("Created At: Quarter")
        .should("be.visible");
      backToDashboard();
      H.editDashboard();
      removeQuestion();

      cy.log("multiple stages");
      addQuestion(multiStageQuestionDetails.name);
      editParameter(parameterDetails.name);
<<<<<<< HEAD
      getDashboardCard().findByText("Select…").click();
      popover().findByText("Created At: Month").click();
      saveDashboard();
      filterWidget().click();
      popover().findByText("Quarter").click();
      getDashboardCard().within(() => {
        cy.findByText("Created At: Month: Quarter").should("be.visible");
        cy.findByText(multiStageQuestionDetails.name).click();
      });
      queryBuilderMain()
=======
      H.getDashboardCard().findByText("Select…").click();
      H.popover().findByText("Created At: Month").click();
      H.saveDashboard();
      H.filterWidget().click();
      H.popover().findByText("Quarter").click();
      H.getDashboardCard().within(() => {
        cy.findByText("Created At: Month: Quarter").should("be.visible");
        cy.findByText(multiStageQuestionDetails.name).click();
      });
      H.tableInteractive()
>>>>>>> cfe32222
        .findByText("Created At: Month: Quarter")
        .should("be.visible");
      backToDashboard();
      H.editDashboard();
      removeQuestion();

      cy.log("no breakout");
      addQuestion(noBreakoutQuestionDetails.name);
      editParameter(parameterDetails.name);
      H.getDashboardCard().findByText("No valid fields").should("be.visible");
      H.dashboardParametersDoneButton().click();
      removeQuestion();

      cy.log("breakout by expression");
      addQuestion(expressionBreakoutQuestionDetails.name);
      editParameter(parameterDetails.name);
      H.getDashboardCard().findByText("Select…").click();
      H.popover().findByText("Date").click();
      H.saveDashboard();
      H.filterWidget().click();
      H.popover().findByText("Quarter").click();
      H.getDashboardCard().within(() => {
        cy.findByText("Date: Quarter").should("be.visible");
        cy.findByText(expressionBreakoutQuestionDetails.name).click();
      });
      H.tableInteractive().findByText("Date: Quarter").should("be.visible");
      backToDashboard();
      H.editDashboard();
      removeQuestion();

      cy.log("breakout by a column with a binning strategy");
      addQuestion(binningBreakoutQuestionDetails.name);
      editParameter(parameterDetails.name);
      H.getDashboardCard().findByText("No valid fields").should("be.visible");
      H.dashboardParametersDoneButton().click();
      removeQuestion();

      cy.log("native query");
      addQuestion(nativeQuestionWithDateParameterDetails.name);
      editParameter(parameterDetails.name);
      H.getDashboardCard()
        .findByText(/Add a variable to this question/)
        .should("be.visible");
    });

    it("should connect a parameter to a model", () => {
      H.createQuestion({ ...singleBreakoutQuestionDetails, type: "model" });
      H.createNativeQuestion({ ...nativeQuestionDetails, type: "model" });
      cy.createDashboard(dashboardDetails).then(({ body: dashboard }) =>
        H.visitDashboard(dashboard.id),
      );
      H.editDashboard();
      addTemporalUnitParameter();

      cy.log("MBQL model");
      addQuestion(singleBreakoutQuestionDetails.name);
      editParameter(parameterDetails.name);
      H.getDashboardCard().findByText("No valid fields").should("be.visible");
      H.dashboardParametersDoneButton().click();
      removeQuestion();
    });

    it("should connect a parameter to a metric", () => {
      H.createQuestion({ ...singleBreakoutQuestionDetails, type: "metric" });
      cy.createDashboard(dashboardDetails).then(({ body: dashboard }) =>
        H.visitDashboard(dashboard.id),
      );
      H.editDashboard();
      addTemporalUnitParameter();

      addQuestion(singleBreakoutQuestionDetails.name);
      editParameter(parameterDetails.name);
      H.getDashboardCard().findByText("Select…").click();
      H.popover().findByText("Created At").click();
      H.saveDashboard();
      H.filterWidget().click();
      H.popover().findByText("Year").click();
      H.getDashboardCard().within(() => {
        cy.findByText("Created At: Year").should("be.visible");
        cy.findByText(singleBreakoutQuestionDetails.name).click();
      });
      H.queryBuilderHeader()
        .findByText(`${singleBreakoutQuestionDetails.name} by Created At: Year`)
        .should("be.visible");
    });

    it("should connect multiple parameters to a card with multiple breakouts and drill thru", () => {
      H.createQuestion(multiBreakoutQuestionDetails);
      cy.createDashboard(dashboardDetails).then(({ body: dashboard }) =>
        H.visitDashboard(dashboard.id),
      );

      H.editDashboard();
      addQuestion(multiBreakoutQuestionDetails.name);
      addTemporalUnitParameter();
      H.getDashboardCard().findByText("Select…").click();
      H.popover().findAllByText("Created At").eq(0).click();
      addTemporalUnitParameter();
      H.getDashboardCard().findByText("Select…").click();
      H.popover().findAllByText("Created At").eq(1).click();
      H.saveDashboard();

      H.filterWidget().eq(0).click();
      H.popover().findByText("Year").click();
      H.filterWidget().eq(1).click();
      H.popover().findByText("Week").click();
      H.getDashboardCard().within(() => {
        cy.findByText("Created At: Year").should("be.visible");
        cy.findByText("April 24, 2022").should("be.visible");
        cy.findByText("May 1, 2022").should("be.visible");
        cy.findByText(multiBreakoutQuestionDetails.name).click();
      });
      H.appBar()
        .should("contain.text", "Started from")
        .should("contain.text", multiBreakoutQuestionDetails.name);
      H.tableInteractive().within(() => {
        cy.findByText("Created At: Year").should("be.visible");
        cy.findByText("Product → Created At: Week").should("be.visible");
      });
    });

    it("should connect multiple parameters to the same column in a card and drill thru, with the last parameter taking priority", () => {
      H.createQuestion(singleBreakoutQuestionDetails);
      cy.createDashboard(dashboardDetails).then(({ body: dashboard }) =>
        H.visitDashboard(dashboard.id),
      );

      H.editDashboard();
      addQuestion(singleBreakoutQuestionDetails.name);
      addTemporalUnitParameter();
      H.selectDashboardFilter(H.getDashboardCard(), "Created At");
      addTemporalUnitParameter();
      H.selectDashboardFilter(H.getDashboardCard(), "Created At");
      H.saveDashboard();

      H.filterWidget().eq(0).click();
      H.popover().findByText("Quarter").click();
      H.filterWidget().eq(1).click();
      H.popover().findByText("Year").click();
      H.getDashboardCard().within(() => {
        // metabase#44684
        // should be "Created At: Year" and "2022" because the last parameter is "Year"
        cy.findByText("Created At: Quarter").should("be.visible");
        cy.findByText("Q2 2022").should("be.visible");
        cy.findByText(singleBreakoutQuestionDetails.name).click();
      });
      H.appBar()
        .should("contain.text", "Started from")
        .should("contain.text", singleBreakoutQuestionDetails.name);
      H.tableInteractive().within(() => {
        cy.findByText("Created At: Year").should("be.visible");
        cy.findByText("2022").should("be.visible");
      });
    });

    it("should connect a parameter to multiple questions within a dashcard and drill thru", () => {
      createDashboardWithMultiSeriesCard().then(dashboard =>
        H.visitDashboard(dashboard.id),
      );

      H.editDashboard();
      addTemporalUnitParameter();
      H.getDashboardCard()
        .findAllByText("Select…")
        .should("have.length", 2)
        .eq(0)
        .click();
      H.popover().findByText("Created At").click();
      H.getDashboardCard().findByText("Select…").click();
      H.popover().findByText("Created At").click();
      H.saveDashboard();

      H.filterWidget().click();
      H.popover().findByText("Quarter").click();
      H.getDashboardCard().within(() => {
        cy.findByText("Q1 2023").should("be.visible");
        cy.findByText("Question 1").click();
      });
      H.appBar()
        .should("contain.text", "Started from")
        .should("contain.text", "Question 1");
      H.queryBuilderHeader()
        .findByText("Count by Created At: Quarter")
        .should("be.visible");
      backToDashboard();

      H.getDashboardCard().within(() => {
        cy.findByText("Q1 2023").should("be.visible");
        cy.findByText("Question 2").click();
      });
      H.appBar()
        .should("contain.text", "Started from")
        .should("contain.text", "Question 2");
      H.queryBuilderHeader()
        .findByText("Count by Created At: Quarter")
        .should("be.visible");
    });
  });

  describe("click behaviors", () => {
    it("should pass a temporal unit with 'update dashboard filter' click behavior", () => {
      createDashboardWithMappedQuestion({
        extraQuestions: [nativeUnitQuestionDetails],
      }).then(dashboard => {
        cy.wrap(dashboard.id).as("dashboardId");
        H.visitDashboard(dashboard.id);
      });

      cy.log("unsupported column types are ignored");
      H.editDashboard();
      H.getDashboardCard(0)
        .findByLabelText("Click behavior")
        .click({ force: true });
      H.sidebar().within(() => {
        cy.log("datetime columns cannot be mapped");
        cy.findByText("Created At: Month").click();
        cy.findByText("Update a dashboard filter").click();
        cy.findByText("No available targets").should("be.visible");
        cy.icon("chevronleft").click();

        cy.log("number columns cannot be mapped");
        cy.findByText("Count").click();
        cy.findByText("Update a dashboard filter").click();
        cy.findByText("No available targets").should("be.visible");
        cy.button("Cancel").click();
      });

      cy.log("setup a valid click behavior with a text column");
      H.getDashboardCard(1)
        .findByLabelText("Click behavior")
        .click({ force: true });
      H.sidebar().within(() => {
        cy.findByText("UNIT").click();
        cy.findByText("Update a dashboard filter").click();
        cy.findByText(parameterDetails.name).click();
      });
      H.popover().findByText("UNIT").click();
      H.saveDashboard();

      cy.log("verify click behavior with a valid temporal unit");

      // this is done to bypass race condition problem, the root cause for it is
      // described in `updateDashboardAndCards` from frontend/src/metabase/dashboard/actions/save.js
      H.visitDashboard("@dashboardId");

      H.getDashboardCard(1).findByText("year").click();

      H.getDashboardCard(0)
        .findByText("Created At: Year", { timeout: 10000 })
        .should("be.visible");

      H.filterWidget().findByText("Year").should("be.visible");

      cy.log("verify that invalid temporal units are ignored");
      H.getDashboardCard(1).findByText("invalid").click();
      H.filterWidget()
        .findByText(/invalid/i)
        .should("not.exist");
      H.getDashboardCard(0)
        .findByText("Created At: Month")
        .should("be.visible");

      cy.log("verify that recovering from an invalid temporal unit works");
      H.getDashboardCard(1).findByText("year").click();
      H.filterWidget().findByText("Year").should("be.visible");
      H.getDashboardCard(0).findByText("Created At: Year").should("be.visible");
    });

    it("should pass a temporal unit 'custom destination -> dashboard' click behavior", () => {
      createDashboardWithMappedQuestion({
        dashboardDetails: {
          name: "Target dashboard",
        },
      });
      cy.createDashboardWithQuestions({
        dashboardDetails: {
          name: "Source dashboard",
        },
        questions: [nativeUnitQuestionDetails],
      }).then(({ dashboard }) => cy.wrap(dashboard.id).as("sourceDashboardId"));
      H.visitDashboard("@sourceDashboardId");

      cy.log("setup click behavior");
      H.editDashboard();
      H.getDashboardCard()
        .findByLabelText("Click behavior")
        .click({ force: true });
      H.sidebar().within(() => {
        cy.findByText("UNIT").click();
        cy.findByText("Go to a custom destination").click();
        cy.findByText("Dashboard").click();
      });
      H.modal().findByText("Target dashboard").click();
      H.sidebar().findByText(parameterDetails.name).click();
      H.popover().findByText("UNIT").click();
      H.saveDashboard();

      cy.log("verify that invalid temporal units are ignored");
      H.getDashboardCard().findByText("invalid").click();
      H.dashboardHeader().findByText("Target dashboard").should("be.visible");
      H.filterWidget()
        .findByText(/invalid/i)
        .should("not.exist");
      H.getDashboardCard().findByText("Created At: Month").should("be.visible");

      cy.log("verify click behavior with a valid temporal unit");
      H.visitDashboard("@sourceDashboardId");
      H.getDashboardCard().findByText("year").click();
      H.dashboardHeader().findByText("Target dashboard").should("be.visible");
      H.filterWidget().findByText("Year").should("be.visible");
      H.getDashboardCard().findByText("Created At: Year").should("be.visible");
    });

    it("should pass a temporal unit with 'custom destination -> url' click behavior", () => {
      createDashboardWithMappedQuestion({
        dashboardDetails: {
          name: "Target dashboard",
        },
      }).then(dashboard => cy.wrap(dashboard.id).as("targetDashboardId"));
      cy.createDashboardWithQuestions({
        dashboardDetails: {
          name: "Source dashboard",
        },
        questions: [nativeUnitQuestionDetails],
      }).then(({ dashboard }) => cy.wrap(dashboard.id).as("sourceDashboardId"));
      H.visitDashboard("@sourceDashboardId");

      cy.log("setup click behavior");
      H.editDashboard();
      H.getDashboardCard()
        .findByLabelText("Click behavior")
        .click({ force: true });
      H.sidebar().within(() => {
        cy.findByText("UNIT").click();
        cy.findByText("Go to a custom destination").click();
        cy.findByText("URL").click();
      });
      H.modal().findByText("Values you can reference").click();
      H.popover().within(() => {
        cy.findByText("UNIT").should("be.visible");
        cy.findByText(parameterDetails.name).should("not.exist");
      });
      cy.get("@targetDashboardId").then(targetDashboardId => {
        H.modal().within(() => {
          cy.findByPlaceholderText("e.g. http://acme.com/id/{{user_id}}").type(
            `http://localhost:4000/dashboard/${targetDashboardId}?${parameterDetails.slug}={{UNIT}}`,
            { parseSpecialCharSequences: false },
          );
          cy.button("Done").click();
        });
      });
      H.saveDashboard();

      cy.log("verify click behavior with a temporal valid unit");
      H.getDashboardCard().findByText("year").click();
      H.dashboardHeader().findByText("Target dashboard").should("be.visible");
      H.filterWidget().findByText("Year").should("be.visible");
      H.getDashboardCard().findByText("Created At: Year").should("be.visible");

      cy.log("verify that invalid temporal units are ignored");
      H.visitDashboard("@sourceDashboardId");
      H.getDashboardCard().findByText("invalid").click();
      H.dashboardHeader().findByText("Target dashboard").should("be.visible");
      H.filterWidget()
        .findByText(/invalid/i)
        .should("not.exist");
      H.getDashboardCard().findByText("Created At: Month").should("be.visible");
    });

    it("should not allow to use temporal unit parameter values with SQL queries", () => {
      H.createNativeQuestion(nativeQuestionWithTextParameterDetails);
      createDashboardWithMappedQuestion().then(dashboard =>
        H.visitDashboard(dashboard.id),
      );

      cy.log("setup click behavior only with a temporal unit parameter");
      H.editDashboard();
      H.getDashboardCard()
        .findByLabelText("Click behavior")
        .click({ force: true });
      H.sidebar().within(() => {
        cy.findByText("Count").click();
        cy.findByText("Go to a custom destination").click();
        cy.findByText("Saved question").click();
      });
      H.modal().findByText(nativeQuestionWithTextParameterDetails.name).click();
      H.sidebar().findByText("No available targets").should("be.visible");

      cy.log("setup click behavior with a text parameter");
      H.setFilter("Text or Category");
      H.dashboardParametersDoneButton().click();
      H.getDashboardCard()
        .findByLabelText("Click behavior")
        .click({ force: true });
      H.sidebar().within(() => {
        cy.findByText(/Count goes to/).click();
        cy.findByText("Go to a custom destination").click();
        cy.findByText("Category").click();
      });
      H.popover().within(() => {
        cy.findByText("Text").should("be.visible");
        cy.findByText(parameterDetails.name).should("not.exist");
      });
    });
  });

  describe("auto-wiring", () => {
    it("should not auto-wire to cards without breakout columns", () => {
      cy.createDashboardWithQuestions({
        dashboardDetails,
        questions: [noBreakoutQuestionDetails, singleBreakoutQuestionDetails],
      }).then(({ dashboard }) => H.visitDashboard(dashboard.id));
      H.editDashboard();
      addTemporalUnitParameter();

      cy.log("new mapping");
      H.selectDashboardFilter(H.getDashboardCard(1), "Created At");
      H.undoToast().should("not.exist");

      cy.log("new card");
      addQuestion(noBreakoutQuestionDetails.name);
      H.undoToast().should("not.exist");
    });

    it("should auto-wire to cards with breakouts on column selection", () => {
      cy.createDashboardWithQuestions({
        dashboardDetails,
        questions: [
          noBreakoutQuestionDetails,
          singleBreakoutQuestionDetails,
          multiBreakoutQuestionDetails,
        ],
      }).then(({ dashboard }) => H.visitDashboard(dashboard.id));
      H.editDashboard();
      addTemporalUnitParameter();

      H.selectDashboardFilter(H.getDashboardCard(1), "Created At");
      H.undoToast().button("Auto-connect").click();
      H.saveDashboard();

      H.filterWidget().click();
      H.popover().findByText("Year").click();
      H.getDashboardCard(1).findByText("Created At: Year").should("exist");
      H.getDashboardCard(2).findByText("Created At: Year").should("exist");
    });

    it("should auto-wire to cards with breakouts after a new card is added", () => {
      H.createQuestion(multiBreakoutQuestionDetails);
      cy.createDashboardWithQuestions({
        dashboardDetails,
        questions: [noBreakoutQuestionDetails, singleBreakoutQuestionDetails],
      }).then(({ dashboard }) => H.visitDashboard(dashboard.id));
      H.editDashboard();
      addTemporalUnitParameter();

      H.selectDashboardFilter(H.getDashboardCard(1), "Created At");
      H.undoToast().should("not.exist");
      addQuestion(multiBreakoutQuestionDetails.name);
      H.undoToast().button("Auto-connect").click();
      H.saveDashboard();

      H.filterWidget().click();
      H.popover().findByText("Year").click();
      H.getDashboardCard(1).findByText("Created At: Year").should("exist");
      H.getDashboardCard(2).findByText("Created At: Year").should("exist");
    });

    it("should not overwrite parameter mappings for a card when doing auto-wiring", () => {
      cy.createDashboardWithQuestions({
        dashboardDetails,
        questions: [
          noBreakoutQuestionDetails,
          singleBreakoutQuestionDetails,
          multiBreakoutQuestionDetails,
        ],
      }).then(({ dashboard }) => H.visitDashboard(dashboard.id));
      H.getDashboardCard(1).within(() => {
        cy.findByText("199").should("not.exist");
      });
      H.editDashboard();

      cy.log("add a regular parameter");
      H.setFilter("Text or Category", "Is");
      H.selectDashboardFilter(H.getDashboardCard(0), "Category");
      H.undoToast().button("Auto-connect").click();

      cy.log("add a temporal unit parameter");
      addTemporalUnitParameter();
      H.selectDashboardFilter(H.getDashboardCard(1), "Created At");
      H.undoToastList().last().button("Auto-connect").click();
      H.saveDashboard();

      cy.log("verify data with 2 parameters");
      H.filterWidget().eq(0).click();
      H.popover().within(() => {
        cy.findByText("Gadget").click();
        cy.button("Add filter").click();
      });
      H.filterWidget().eq(1).click();
      H.popover().findByText("Year").click();
      H.getDashboardCard(1).within(() => {
        cy.findByText("199").should("exist"); // sample filtered data
        cy.findByText("Created At: Year").should("be.visible");
      });

      cy.log("verify data without the first parameter");
      H.filterWidget().eq(0).icon("close").click();
      H.getDashboardCard(1).within(() => {
        cy.findByText("199").should("not.exist"); // sample filtered data
        cy.findByText("Created At: Year").should("be.visible");
      });
    });
  });

  describe("parameter settings", () => {
    it("should be able to set available temporal units", () => {
      createDashboardWithMappedQuestion().then(dashboard =>
        H.visitDashboard(dashboard.id),
      );

      H.editDashboard();
      editParameter(parameterDetails.name);
      H.dashboardParameterSidebar().findByText("All").click();
      H.popover().within(() => {
        cy.findByLabelText("Select none").click();
        cy.findByLabelText("Month").click();
        cy.findByLabelText("Year").click();
        cy.findByLabelText("Minute").click();
      });
      H.dashboardParametersDoneButton().click();
      H.saveDashboard();

      H.filterWidget().click();
      H.popover().within(() => {
        cy.findByText("Minute").should("not.exist");
        cy.findByText("Day").should("not.exist");
        cy.findByText("Month").should("be.visible");
        cy.findByText("Year").should("be.visible").click();
      });
      H.getDashboardCard().findByText("Created At: Year").should("be.visible");
    });

    it("should clear the default value if it is no longer within the allowed unit list", () => {
      createDashboardWithMappedQuestion().then(dashboard =>
        H.visitDashboard(dashboard.id),
      );

      cy.log("set the default value");
      H.editDashboard();
      editParameter(parameterDetails.name);
      H.dashboardParameterSidebar().findByText("No default").click();
      H.popover().findByText("Year").click();

      cy.log("exclude an unrelated temporal unit");
      H.dashboardParameterSidebar().findByText("All").click();
      H.popover().findByLabelText("Month").click();
      H.dashboardParameterSidebar()
        .findByText("No default")
        .should("not.exist");

      cy.log("exclude the temporal unit used for the default value");
      H.popover().findByLabelText("Year").click();
      H.dashboardParameterSidebar()
        .findByText("No default")
        .should("be.visible");
    });

    it("should be able to set the default value and make it required", () => {
      createDashboardWithMappedQuestion().then(dashboard =>
        cy.wrap(dashboard.id).as("dashboardId"),
      );
      H.visitDashboard("@dashboardId");

      cy.log("set the default value");
      H.editDashboard();
      editParameter(parameterDetails.name);
      H.dashboardParameterSidebar().findByText("No default").click();
      H.popover().findByText("Year").click();
      H.saveDashboard();
      H.filterWidget().findByText("Year").should("be.visible");
      H.getDashboardCard().findByText("Created At: Year").should("be.visible");

      cy.log("clear the default value");
      H.clearFilterWidget();
      H.getDashboardCard().findByText("Created At: Month").should("be.visible");

      cy.log("reload the dashboard and check the default value is applied");
      H.visitDashboard("@dashboardId");
      H.filterWidget().findByText("Year").should("be.visible");
      H.getDashboardCard().findByText("Created At: Year").should("be.visible");

      cy.log("make the parameter required");
      H.editDashboard();
      editParameter(parameterDetails.name);
      H.dashboardParameterSidebar()
        .findByText("Always require a value")
        .click();
      H.saveDashboard();

      cy.log("change the parameter value and reset it to the default value");
      H.filterWidget().click();
      H.popover().findByText("Quarter").click();
      H.getDashboardCard()
        .findByText("Created At: Quarter")
        .should("be.visible");
      H.resetFilterWidgetToDefault();
      H.getDashboardCard().findByText("Created At: Year").should("be.visible");
    });

    it("should show an error message when an incompatible temporal unit is used", () => {
      cy.log("setup dashboard with a time column");
      H.createNativeQuestion(nativeTimeQuestionDetails).then(
        ({ body: card }) => {
          cy.createDashboardWithQuestions({
            questions: [getNativeTimeQuestionBasedQuestionDetails(card)],
          }).then(({ dashboard }) => {
            H.visitDashboard(dashboard.id);
          });
        },
      );
      H.editDashboard();
      addTemporalUnitParameter();
      H.selectDashboardFilter(H.getDashboardCard(), "TIME");
      H.saveDashboard();

      cy.log("use an invalid temporal unit");
      H.filterWidget().click();
      H.popover().findByText("Year").click();
      H.getDashboardCard().should(
        "contain.text",
        "This chart can not be broken out by the selected unit of time: year.",
      );

      cy.log("use an valid temporal unit");
      H.filterWidget().click();
      H.popover().findByText("Minute").click();
      H.getDashboardCard().findByText("TIME: Minute").should("be.visible");
    });
  });

  describe("query string parameters", () => {
    it("should be able to parse the parameter value from the url", () => {
      createDashboardWithMappedQuestion().then(dashboard => {
        H.visitDashboard(dashboard.id, { params: { unit_of_time: "year" } });
      });
      H.getDashboardCard().findByText("Created At: Year").should("be.visible");
    });

    it("should ignore invalid temporal unit values from the url", () => {
      createDashboardWithMappedQuestion().then(dashboard => {
        H.visitDashboard(dashboard.id, { params: { unit_of_time: "invalid" } });
      });
      H.filterWidget().within(() => {
        cy.findByText(parameterDetails.name).should("be.visible");
        cy.findByText(/invalid/i).should("not.exist");
      });
      H.getDashboardCard().findByText("Created At: Month").should("be.visible");
    });

    it("should accept temporal units outside of the allowlist if they are otherwise valid values from the url", () => {
      createDashboardWithMappedQuestion({
        dashboardDetails: {
          parameters: [
            {
              ...parameterDetails,
              temporal_units: ["month", "quarter"],
            },
          ],
        },
      }).then(dashboard => {
        H.visitDashboard(dashboard.id, { params: { unit_of_time: "year" } });
      });
      H.filterWidget().findByText("Year").should("be.visible");
      H.getDashboardCard().findByText("Created At: Year").should("be.visible");
    });
  });

  describe("permissions", () => {
    it("should add a temporal unit parameter and connect it to a card and drill thru", () => {
      createDashboardWithMappedQuestion().then(dashboard => {
        cy.signIn("nodata");
        H.visitDashboard(dashboard.id);
      });
      H.filterWidget().click();
      H.popover().findByText("Year").click();
      H.getDashboardCard().within(() => {
        cy.findByText("Created At: Year").should("be.visible");
        cy.findByText(singleBreakoutQuestionDetails.name).click();
      });
      cy.findByTestId("TableInteractive-root")
        .findByText("Created At: Year")
        .should("be.visible");
    });
  });

  describe("embedding", () => {
    beforeEach(() => {
      cy.signInAsAdmin();
      H.updateSetting("enable-public-sharing", true);
    });

    it("should be able to use temporal unit parameters in a public dashboard", () => {
      createDashboardWithMappedQuestion().then(dashboard => {
        cy.request("POST", `/api/dashboard/${dashboard.id}/public_link`).then(
          ({ body: { uuid } }) => {
            cy.signOut();
            cy.visit(`/public/dashboard/${uuid}`);
          },
        );
      });

      H.filterWidget().click();
      H.popover().findByText("Year").click();
      H.getDashboardCard().findByText("Created At: Year").should("be.visible");
    });

    it("should be able to use temporal unit parameters in a embedded dashboard", () => {
      createDashboardWithMappedQuestion({
        dashboardDetails: {
          enable_embedding: true,
          embedding_params: {
            [parameterDetails.slug]: "enabled",
          },
        },
      }).then(dashboard => {
        H.visitEmbeddedPage({
          resource: { dashboard: dashboard.id },
          params: {},
        });
      });

      H.filterWidget().click();
      H.popover().findByText("Year").click();
      H.getDashboardCard().findByText("Created At: Year").should("be.visible");
    });
  });
});

function backToDashboard() {
  cy.findByLabelText(`Back to ${dashboardDetails.name}`).click();
}

function addTemporalUnitParameter() {
  H.setFilter("Time grouping");
}

function addQuestion(name) {
  cy.findByTestId("dashboard-header").icon("add").click();
  cy.findByTestId("add-card-sidebar").findByText(name).click();
}

function removeQuestion() {
  H.getDashboardCard().icon("close").click({ force: true });
}

function editParameter(name) {
  cy.findByTestId("edit-dashboard-parameters-widget-container")
    .findByText(name)
    .click();
}

function createDashboardWithMappedQuestion({
  dashboardDetails = {},
  extraQuestions = [],
} = {}) {
  return cy
    .createDashboardWithQuestions({
      dashboardDetails: {
        parameters: [parameterDetails],
        ...dashboardDetails,
      },
      questions: [singleBreakoutQuestionDetails, ...extraQuestions],
    })
    .then(({ dashboard, questions: [card, ...extraCards] }) => {
      return H.updateDashboardCards({
        dashboard_id: dashboard.id,
        cards: [
          {
            card_id: card.id,
            parameter_mappings: [getParameterMapping(card)],
          },
          ...extraCards.map(({ id }) => ({ card_id: id })),
        ],
      }).then(() => dashboard);
    });
}

function createDashboardWithMultiSeriesCard() {
  return cy.createDashboard(dashboardDetails).then(({ body: dashboard }) => {
    return H.createQuestion({
      ...singleBreakoutQuestionDetails,
      name: "Question 1",
      display: "line",
    }).then(({ body: card1 }) => {
      return H.createQuestion({
        ...singleBreakoutQuestionDetails,
        name: "Question 2",
        display: "line",
      }).then(({ body: card2 }) => {
        H.updateDashboardCards({
          dashboard_id: dashboard.id,
          cards: [
            {
              card_id: card1.id,
              series: [
                {
                  id: card2.id,
                },
              ],
            },
          ],
        }).then(() => dashboard);
      });
    });
  });
}<|MERGE_RESOLUTION|>--- conflicted
+++ resolved
@@ -271,18 +271,6 @@
       cy.log("multiple stages");
       addQuestion(multiStageQuestionDetails.name);
       editParameter(parameterDetails.name);
-<<<<<<< HEAD
-      getDashboardCard().findByText("Select…").click();
-      popover().findByText("Created At: Month").click();
-      saveDashboard();
-      filterWidget().click();
-      popover().findByText("Quarter").click();
-      getDashboardCard().within(() => {
-        cy.findByText("Created At: Month: Quarter").should("be.visible");
-        cy.findByText(multiStageQuestionDetails.name).click();
-      });
-      queryBuilderMain()
-=======
       H.getDashboardCard().findByText("Select…").click();
       H.popover().findByText("Created At: Month").click();
       H.saveDashboard();
@@ -293,7 +281,6 @@
         cy.findByText(multiStageQuestionDetails.name).click();
       });
       H.tableInteractive()
->>>>>>> cfe32222
         .findByText("Created At: Month: Quarter")
         .should("be.visible");
       backToDashboard();
