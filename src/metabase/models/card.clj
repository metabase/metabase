--- conflicted
+++ resolved
@@ -912,11 +912,7 @@
         (update :parameters             serdes/export-parameters)
         (update :parameter_mappings     serdes/export-parameter-mappings)
         (update :visualization_settings serdes/export-visualization-settings)
-<<<<<<< HEAD
-        (update :result_metadata        (partial export-result-metadata card))
-=======
         (update :result_metadata        export-result-metadata)
->>>>>>> 811c796a
         (dissoc :cache_invalidated_at))
     (catch Exception e
       (throw (ex-info (format "Failed to export Card: %s" (ex-message e)) {:card card} e)))))
