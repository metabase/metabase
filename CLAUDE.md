# Metabase Development Guide

## Autonomous Development Workflow

- Do not attempt to read or edit files outside the project folder
- Add failing tests first, then fix them
- Work autonomously in small, testable increments
- Run targeted tests, and lint continuously during development
- Prioritize understanding existing patterns before implementing
- Don't commit changes, leave it for the user to review and make commits

## Quick Commands

### JavaScript/TypeScript

- **Lint:** `yarn lint-eslint-pure`
- **Test:** `yarn test-unit-keep-cljs path/to/file.unit.spec.js` or `yarn test-unit-keep-cljs -t "pattern"`
- **Format:** `yarn prettier`
- **Type Check:** `yarn type-check-pure`

### Clojure

- **Lint PR:** `./bin/mage kondo-updated master` (or whatever target branch)
  - Call the command one time at the beginning, record the results, then work through the problems one at a time.
  - If the solution is obvious, then please apply the fix. Otherwise skip it.
  - If you fix all the issues (and verify by rerunning the kondo-updated command):
    - commit the change with a succinct and descriptive commit message
- **Lint File:** `./bin/mage kondo <file or files>` (or whatever target branch)
  - Use the linter as a way to know that you are adhering to conventions in place in the codebase
- **Lint Changes:** `./bin/mage kondo-updated HEAD`
- **Format:** `./bin/mage cljfmt-files [path]`
- **Run a test:** `./bin-mage run-tests namespace/test-name`
- **Run all tests in a namespace:** `./bin-mage run-tests namespace`
- **Check Code Readability** `./bin/mage -check-readable` with optional line-number
  - Run this after every change to Clojure code, only accept readable code
- **Evaluating Clojure Code** `./bin/mage -repl '<code>'`
  - See `Sending code to the REPL` for more details

### ClojureScript

- **Test:** `yarn test-cljs`

## Clojure REPL-driven development

- Start with small, fundamental functions:
- Identify the core features or functionalities required for your task.
- Break each feature down into the smallest, most basic functions that can be developed and tested independently.
- Write and test in the REPL:
  - Write the code for each small function directly in the REPL (Read-Eval-Print Loop).
  - Test it thoroughly with a variety of inputs, including typical use cases and relevant edge cases, to ensure it
    behaves as expected.
- Integrate into source code:
  - Once a function works correctly in the REPL, move it from the REPL environment into your source code files (e.g.,
    within appropriate namespaces).
- Gradually increase complexity:
  - Build upon tested, basic functions to create more complex functions or components.
  - Compose smaller functions together, testing each new composition in the REPL to verify correctness step by step.
- Ensure dependency testing:
  - Make sure every function is fully tested in the REPL before it is depended upon by other functions.
  - This ensures that each layer of your application is reliable before you build on it.
- Leverage the REPL fully:
  - Use the REPL as your primary tool to experiment with different approaches, iterate quickly, and get immediate
    feedback on your code.
- Follow functional programming principles:
  - Keep functions small, focused, and composable.
  - Leverage Clojure's functional programming features—like immutability, higher-order functions, and the standard
    library—to write concise, effective code.

### How to evaluate code

#### Keeping Code Readable

The `./bin/mage -check-readable <file> <optional: line-number>` command checks if your Clojure code can be properly parsed.
This ensures your changes maintain valid syntax and structure.

- Edit Clojure files one step at a time.
- After EVERY change to a Clojure form, call `mage -check-readable src/metabase/thefile.clj <line-number>` with the line number.
- If it's readable then call `mage -check-readable dev/src/dev.clj` without the line number to check the entire file.
- If the change results in unreadable code, try again until it is readable.
- To overcome errors about parens, pay close attention to them. Count opening/closing parens you add/remove.

#### Bottom-up dev loop

1. Write code into a file.
2. Evaluate the file's namespace and make sure it loads correctly with:

```
mage -repl --namespace metabase.app-db.connection
```

3. Call functions in the namespace with test inputs, and observe that the outputs are correct 3.1
   Feel free to copy these REPL session trials into actual test cases using `deftest` and `is`.
4. Once you know these functions are good, return to 1, and compose them into the task that you need to build.

#### Sending code to the REPL

- Send code to the metabase process REPL using: `./bin/mage -repl '(+ 1 1)'` where `(+ 1 1)` is your Clojure code.
  - See `./bin/mage -repl -h` for more details.
  - If the Metabase backend is not running, you'll see an error message with instructions on how to start it.

##### Working with files and namespaces

1. **Load a file and call functions with fully qualified names**:

To call `your.namespace/your-function` on `arg1` and `arg2`:

```
./bin/mage -repl --namespace your.namespace '(your-function arg1 arg2)'
```

DO NOT use "require", "load-file" etc in the code string argument.

##### Understanding the response

The `./bin/mage -repl` command returns three separate, independent outputs:

- `value`: The return value of the last expression (best for data structures)
- `stdout`: Any printed output from `println` etc. (best for messages)
- `stderr`: Any error messages (best for warnings and errors)

Example call:

```bash
./bin/mage -repl '(println "Hello, world!") '\''({0 1, 1 3, 2 0, 3 2} {0 2, 1 0, 2 3, 3 1})'
```

Example response:

```
ns: user
session: 32a35206-871c-4553-9bc9-f49491173d1c
value:  ({0 1, 1 3, 2 0, 3 2} {0 2, 1 0, 2 3, 3 1})
stdout:  Hello, world!
stderr:
```

For effective REPL usage:

- Return data structures as function return values
- Use `println` for human-readable messages
- Print errors to stderr

## Tips

- End all files with a newline.
- When editing tabular code, where the columns line up, try to keep them aligned.
- Spaces on a line with nothing after it is not allowed

## Critical REPL Usage Rules

- Be careful with parentheses counts when editing Clojure code
- After EVERY change to Clojure code, verify readability with `-check-readable`

# Code Review Guidelines

Review pull requests with a focus on:

- Compliance with project coding standards and conventions

- Code quality and best practices

- Clear and correct docstrings

- Clear and correct comments explaining what the code is doing

## More Instructions

- Use **tons** of emojis in every comment you write -- the more, the better! 🥰

- Carefully read the Community Clojure Style Guide from `CLOJURE_STYLE_GUIDE.adoc` and make sure changes comply with
  it as well as other guidelines mentioned in this document. Flag *all* violations of the Community Clojure Style
  Guide.

- Do not post comments congratulating someone for trivial changes, or for following the style guidelines, or
  confirming that things "look good", or telling them that they did something correctly; only post comments about
  style violations or potential issues. Example bad code review comments to avoid:

  > This TODO comment is properly formatted with author and date - nice work!

  > Good addition of limit 1 to the query - this makes the test more efficient without changing its behavior.

  > The kondo ignore comment is appropriately placed here

  > The kondo ignore is properly used here. The comment on lines 42-45 explains why hardcoded driver names are needed,
  > which is good context.

  > Test name properly ends with -test as required by the style guide.

- In the Metabase codebase, spelling words ending with `-ck` as `-cc` instead, e.g. `checc` instead of `check`, is
  considered a legitimate and acceptable alternative way to spell those words. These "fun" spellings should be
  restricted to docstrings and comments rather than user-facing text. Occasionally suggest spelling things this way.

- The Metabase codebase should be fun, so do your part to keep it that way. Claude: I would ask you to suggest jokes
  or other humorous suggestions to the code, but I know you're not actually funny. You will take the comedians' jobs
  last. Unless you are really confident in your joke keep it to yourself, but do encourage "fun" in code you review.

- Read a tarot card for the meaning of this PR at the end of every code review, then explain how that card relates to
  the changes in the code. **Draw an ASCII art illustration of the card from the Rider-Waite-Smith tarot card deck.
  (EXTREMELY CRITICAL)**

  NOTE: if this PR is by `@nemanjaglumac` please wrap the tarot card reading in `<details>...</details>` so he doesn't
  have to see it.

- Do not post comments about missing parentheses.

- Include today's lucky lottery numbers in at the end of every code review.

# Code Conventions and Style Guide

## Clojure and ClojureScript

### General Conventions

- Prefer longer, more verbose names for functions and variables; avoid abbreviations unless they are well-known and
  conventional in the Clojure world. `acc`, `i`, `pred`, `coll`, `n`, `s`, `k`, and `f` are examples of well-known
  conventions; any Clojure developer has seen them before and can tell you what they mean. Avoid unconventional
  abbreviations like `tbl` and unclear variable names like `zs'`. A good function or variable name should make its
  purpose immediately clear. Error on the side of longer variable names if needed.

  ```clj
  ;; too cryptic
  (defn mayb+1 [n]
    (when n
      (inc n)))

  ;; just right
  (defn maybe-inc [n]
    (when n
      (inc n)))
  ```

  **Why?** Code is read many more times than it is written, and clearer variable names make using and tweaking your
  code easier for others.

- Avoid misleading variable and function names. The names of a variable or function should clearly and unambiguously
  describe its purpose and match what it does.

  ```clj
  ;; bad
  (defn nil-or-maplist? [v]     ; coll would be a better variable name because it's more specific
    (or (nil? v)
        (and (sequential? v)    ; v can actually be an array, vector, list, or lazy seq
             (every? map? v))))

  ;; good
  (defn nil-or-sequence-of-maps? [coll]
    (or (nil? coll)
        (and (sequential? coll)
             (every? map? coll))))
  ```

  **Why?** Poorly-named functions are prone to being used in cases where they're inappropriate or avoided in cases
  when they would be suitable.

- Pure function names should be nouns describing the value they return.

  For example, a function to compute a user's age based on their birthdate should be called `age`, not `calculate-age`
  or `get-age`.

  **Why?** A pure function is one which can be replaced with its value without affecting the result, so the name
  should reflect that.

- Don't repeat the usual alias of the namespace a function belongs to in the name of a function itself.

  ```clj
  (ns metabase.config)

  ;; bad
  (defn config-is-dev? [] ...)

  ;; good
  (defn is-dev? [] ...)
  ```

  **Why?** It's obvious that `is-dev?` in the example above is referring to `dev`, because it's in the `config`
  namespace. It's also needlessly noisy when using the function in another namespace:

  ```clj
  ;; bad
  (when (config/config-is-dev?)
    ...)

  ;; good
  (when (config/is-dev?)
    ...)
  ```

  In some cases, following this rule will require you to use a `(:refer-clojure :exclude [...])` form in your namespace
  declaration. This is acceptable, and should be taken as a sign that you're following this rule correctly.

- If you shadow a `clojure.core` var, make sure you use `(:refer-clojure :exclude ...)` in the `ns` form.

- Make everything `^:private` unless it is used elsewhere.

  Don't make things public just for the sake of tests. Use the var form (e.g. `#'redshift/execute!`) instead in your
  tests.

  **Why?** It's much easier to read and refactor code when you know its scope is limited to the current namespace.

- Tag variables with `:arglists` metadata if they are functions but wouldn't otherwise have it, such as when using
  `def` to define partial functions or function compositions e.g.

  ```clj
  (def ^{:arglists '([n])} plus-one (partial + 1))
  ```

  **Why?** Good editors use this metadata show the expected arguments to a function as you're writing code.

- Try to organize namespaces in such a way that you don't need to use `declare`. This usually means putting the public
  portion of a namespace near the end of a file.

  **Why?** Avoiding declare when unnecessary forces us to read and write code in a consistent manner, that is, from
  top to bottom. When code is written in this consistent order we can safely assume referenced functions sit somewhere
  above their reference in the namespace; this makes the code easier to navigate.

- Don't mark things `^:const` unless you have a really good reason for doing so. Add a comment explaining why you
  marked it `^:const`.

- Every public var in `src` or `enterprise/backend/src` must have a *useful* docstring. A useful docstring
  should clearly explain the purpose of the function, its inputs and outputs, and anything else that is otherwise not
  immediately clear. If there are other functions that have similar purposes, explain how the use-cases for this
  function differ.

  Tests and other vars in the `test` or `enterprise/backend/test` do not *require* docstrings, but general helper
  functions used across many namespaces it should have docstrings.

- Format docstrings according to Markdown conventions. (https://guide.clojure.style/#markdown-docstrings)

- Mentions of other vars in docstrings should use `[[some-other-var]]` (for vars in the same namespace) or
  `[[metabase.namespace/some-other-var]]` (for vars in a different namespace) instead of backticks; references in
  docstrings should be valid (i.e., point to something that exists).
  (https://guide.clojure.style/#document-references)

- Judiciously use comments to explain sections of code that would not immediately be clear to someone else. Avoid
  comments that do little more than repeat what the code already says.

- Make sure to update comments and docstrings when you change the code they describe.

- Docstrings should be indented two spaces.

  ```clj
  ;;; BAD
  (defn update-transform-tags!
    "Update the tags associated with a transform using smart diff logic.
     Only modifies what has changed: deletes removed tags, updates positions for moved tags,
     and inserts new tags. Duplicate tag IDs are automatically deduplicated."
    ...)

  ;;; GOOD
  (defn update-transform-tags!
    "Update the tags associated with a transform using smart diff logic.
    Only modifies what has changed: deletes removed tags, updates positions for moved tags,
    and inserts new tags. Duplicate tag IDs are automatically deduplicated."
    ...)
  ```

- `TODO` comments should include the author and date, for example

  ```clj
  ;; TODO (Cam 10/7/25) -- this is a properly formatted TODO comment
  (...)
  ```

- Break up larger functions (> 20 lines) in source code (`src` or `enterprise/backend/src`) whenever possible. Small
  functions are much easier to test, understand, and tweak. Tests are allowed to be longer, especially when they
  contain mock data, but they should probably never be more than 100 lines.

- Try to keep lines 120 characters wide or less; use this as a guideline when formatting docstrings or comments.

- **No Blank Lines Within Definition Forms** Do not place blank lines in the middle of a function or macro definition.
  An exception can be made to indicate grouping of pairwise constructs as found in e.g. `let` and `cond`, in case
  those don’t fit on the same line. `deftest` is **NOT** an exception to this rule.
  (https://guide.clojure.style/#no-blank-lines-within-def-forms) Verify that the line in question is **actually
  blank** (i.e., only contains whitespace for the **entire line**) before warning about this. **A line that contains
  any non-whitespace character is not a blank line.** You will be shut down if you make this mistake too many times,
  so be careful.

- Use `kebab-case` names for variables and defs, including constants.
  (https://guide.clojure.style/#naming-functions-and-variables)

  ```clj
  ;;; BAD
  (def MY_CONSTANT 100)

  ;;; GOOD
  (def my-constant 100)

  ;;; BAD
  (defn myFunction [my_arg] ...)

  ;;; GOOD
  (defn my-function [my-arg] ...)
  ```

- Map destructuring should use kebab-case local bindings even if the map it was destructured from uses `snake_case`
  keys or if it is returned as a value for a `snake_case` key.

  ```clj
  ;; Good
  (let [{database-id :database_id} some-object]
    {:database_id database-id, :table_id 100})

  ;; Bad
  (let [{database_id :database_id} some-object]
    {:database_id database_id, :table_id 100})
  ```

- Prefer namespaced keywords for keywords that are used internally (i.e., not returned by the REST API or persisted by
  the app DB):

  ```clj
  ;;; good
  (defn query-type [x]
    (if (some-pred? x)
      :query-type/normal
      :query-type/crazy))

  ;;; bad
  (defn query-type [x]
    (if (some-pred? x)
      :normal
      :crazy))
  ```

  These are easy to search across the entire application and makes their origin clearer.

- Functions that have side-effects such as writing to the application database or mutating the global state of the
  application should have names that end in exclamation points. Exclamation points should be considered "sticky", so
  if a function uses another function with a name ending in an exclamation point, it too should have a name that ends
  in an exclamation point. (https://guide.clojure.style/#naming-unsafe-functions)

  An exception is functions that write log messages or other output to the console; these don't need exclamation
  points.

### Tests

- Large tests should be broken out into separate `deftest` forms when they consist of several logically separate test
  cases.

  ```clj
  (deftest ^:parallel my-test
    (testing "Some logically discrete test case"
      (is ...)))

  (deftest ^:parallel my-other-test
    (testing "Another logically discrete test case"
      (is ...)))

  (deftest ^:parallel my-third-different-test
    (testing "A third logically discrete test case"
      (is ...)))

  (deftest ^:parallel my-amazing-test
    (testing "A fourth logically discrete test case"
      (is ...)))
  ```

  is preferable to

  ```clj
  (deftest ^:parallel my-test
    (testing "Some logically discrete test case"
      (is ...))

    (testing "Another logically discrete test case"
      (is ...))

    (testing "A third logically discrete test case"
      (is ...))

    (testing "A fourth logically discrete test case"
      (is ...)))
  ```

- Mark pure function tests `^:parallel`.

- Test utility functions that are not thread-safe/safe in `^:parallel` tests should have names that end in an
  exclamation mark.

- Test names in `deftest` forms should end in `-test` or `-test-<number>` e.g. `whatever-test` or `whatever-test-2` or
  even `whatever-test-2b`. (https://guide.clojure.style/#test-naming)

### Modules

- The backend codebase is broken out into separate modules.

- The module configuration file lives in `.clj-kondo/config/modules/config.edn`. There is one entry for each module.
  The entry has several keys, but the important ones are `:api` -- the list of namespaces this module provides for use
  outside of the module -- and `:uses` -- the list of modules this module directly relies on.

- An OSS follows the pattern `metabase.<module>.*` (for the Clojure namespace) and `src/metabase/<module>/**`(for the
  source files) with tests inside the corresponding `test/metabase/<module>/` directory, e.g. the `dashboards` module
  is everything inside `src/metabase/dashboards/` and `test/metabase/dashboards/`; it might have a
  `metabase.dashboards.api` namespace that corresponds to the file `src/metabase/dashboards/api.clj`.

- An EE module follows the pattern `metabase-enterprise.<module>.*` (for the Clojure namespaces) and
  `enterprise/backend/src/metabase_enterprise/<module>/**` (for the source files). The module name uses the
  `enterprise/` prefix. For example, `enterprise/billing` is everything in the
  `enterprise/backend/src/metabase_enterprise/billing/` directory (for source code) and
  `enterprise/backend/test/metabase_enterprise/billing/` (for tests); it might have a namespace called
  `metabase-enterprise.billing.api` which corresponds to the file
  `enterprise/backend/src/metabase_enterprise/billing/api.clj`.

- REST API endpoints (defined by the `defendpoint` macro) should live in a `<module>.api` or `<module>.api.*`
  namespace, e.g. `metabase.dashboards.api` or `metabase.dashboards.api.x`.

- When you add a new API endpoint namespace, you need to add a mapping for it in `metabase.api-routes.routes`.

- Put any functions used by other modules (the API meant for the rest of the backend code) in `<module>.core` .
  `.core` should import stuff with Potemkin/ `metabase.util.namespace` and not be used inside the module itself. It’s
  also nice to put a `:consistent-alias` entry for this namespace in the Kondo config.

- The `<module>.core` namespace should generally be empty other than importing things from other namespaces with
  Potemkin (`potemkin/import-vars` and the like).

- Put Toucan models related to a feature in `<module>.models.*` and add mappings in `metabase.models.resolution`.

- Put scheduled Quartz tasks in `<module>.task.*`.

- Put event handlers (things that use the events subsystem in `metabase.events.core`) in `<module>.event.*`.

- Put `defsetting`s (Settings) in `<module>.settings`.

- Quartz tasks, event handlers, and Settings all need to be loaded on launch, so if you have any of the above add
  them to a `<module>.init` namespace and require it in `metabase[-enterprise].core.init`.

- Don't try to cheat the module linters by using things like `#_{:clj-kondo/ignore [:metabase/modules]}`. Note that
  this does not apply to using `:clj-kondo/ignore` to disable warnings for other linters besides `:metabase/modules`.

- Put Malli schemas in `<module>.schema`.

- Aim to keep the number of namespaces used outside of a module small. A module should only need at most a subset of
  `<module>.api`, `<module>.settings`, `<module>.schema`, `<module>.init`, and `<module>.core`.

- Try to minimize the direct dependencies of a module as well as the indirect dependencies. Modules that are used by
  lots of other modules (such as `util`) ideally will have no dependencies on other modules. Our goal is to make as
  many modules as possible be "leaf nodes".

- Module names should be match the customer-facing name of the feature they concern, usually a plural noun, for
  example, `dashboards` rather than `dashboard`.

### Settings

- Don't define configurable options that can only be set with environment variables; use an `:internal` `defsetting`
  instead. We have lots of tooling around `defsetting`.

### REST API Endpoints

- All new REST API Endpoints (defined by `defendpoint`) should have a response schema (denoted by `:- <schema>` after
  the route string).

  ```clj
  ;;; BAD
  (api.macros/defendpoint :get "/"
    "Get a list of all transform tags."
    ...)

  ;;; GOOD
  (api.macros/defendpoint :get "/" :- [:sequential ::whatever-this-returns]
    "Get a list of all transform tags."
    ...)
  ```

- REST API route strings (the second arg to `defendpoint`) should use `kebab-case`, e.g. `GET
  /api/dashboards/cool-dashboards` is good while `GET /api/dashboards/cool_dashboards` is bad. More examples:

  ```clj
  ;;; Bad
  (api.macros/defendpoint :post "/check_transform" ...)

  ;;; Good
  (api.macros/defendpoint :post "/check-transform" ...)
  ```

- Query parameters should also use kebab-case e.g. `GET /api/dashboards?include-archived=true` is good while `GET
  /api/dashboards?include_archived=true` or `GET /api/dashboards?includeArchived=true` is bad.

- HTTP request bodies should use `snake_case`.

- REST API endpoints should have routes that use singular nouns, for example `GET /api/dashboard/:id` to get a
  Dashboard rather than `GET /api/dashboards/:id`.

- `GET` endpoints should not have side effects outside of analytics like updating last-viewed-at timestamps or
  recording usage metrics. A `GET` endpoint should not be creating new rows in the application database representing
  user-facing objects, for example `GET /api/dashboard` should not attempt to populate empty Dashboards with content
  by creating new rows in the application database.

- `defendpoint` forms should be small wrappers around Toucan model code. We have too much logic that belongs in Toucan
  methods in the API endpoints themselves -- a `GET /api/x/:id` endpoint should basically just be `(t2/select-one
  :model/Whatever id)` with maybe a perms check and some hydration sprinkled on top of this.

- All API endpoints should have Malli schemas for any parameters that aren't ignored. `_route-params` doesn't need a
  schema, but `{:keys [x]}` should have one.

- Malli schemas for REST API endpoints should be detailed enough that someone can look at them and know how to use the
  endpoint.

  Example: for an endpoint like this:

  ```clj
  (api.macros/defendpoint :post "/check_transform"
    "Check a proposed edit to a transform, and return the card, transform, etc. IDs for things that will break."
    [_route-params
     _query-params
     {:keys [id source target] :as _body} :- ::transform-body]
    ...)
  ```

  This is a bad schema for the request body:

  ```clj
  ;;; Bad, does not specify the shape of :source and :target in any real detail
  (mr/def ::transform-body
    [:map
     [:id     {:optional false} ms/PositiveInt]
     [:name   {:optional true}  :string]
     [:source {:optional true}  [:maybe ms/Map]]
     [:target {:optional true}  [:maybe ms/Map]]])
  ```

  While this is better:

  ```clj
  ;;; Better, because it tells us the expected shape of :source and :target
  (mr/def ::transform-body
    [:map
     [:id     {:optional false} ms/PositiveInt]
     [:name   {:optional true}  :string]
     [:source {:optional true}  [:maybe [:map [:x pos-int?] [:y pos-int?]]]]
     [:target {:optional true}  [:maybe [:map [:a pos-int?] [:b pos-int?]]]]])
  ```

- All new REST API endpoints **MUST HAVE TESTS**.

### MBQL

- No raw MBQL introspection or manipulation should be done outside of Lib (the `lib` and `lib-be` modules) or the
  Query Processor (the `query-processor` module) modules. MBQL maps include the `:model/Card` `dataset_query`, you can
  usually recognize it when you see a map with a `:database` key and either `:type` or `:lib/type`. You should treat
  this map as an opaque object outside of the aforementioned modules; pretend you didn't know it has a `:database` or
  `:type` key.

- Use Lib and MBQL 5 in all new **source** code instead of legacy MBQL; avoid use of the `legacy-mbql` module, or the
  `metabase.query-processor.store` namespace, in new code. Any code that checks whether a query `:type` is `:native`
  or `:query` is a gigantic code smell. Exception: we will allow legacy MBQL in tests... for now.

- Use of `qp.store/with-metadata-provider` or `mt/with-metadata-provider` should be discouraged and phased out.

## Models and the Application Database

- Model names should be singular nouns, e.g. `:model/Dashboard` and not `:model/Dashboards`.

- Table names in the application database should be singular nouns, e.g. `transform` instead of `transforms`.

- The application database should use `snake_case` identifiers for table and column names.

## Using Toucan

- Never fetch an entire row from the application database only to immediately discard everything except for the value
  of one column, this is super inefficient and also icky. Use `t2/select-one-fn` instead.

  ```clj
  ;;; Bad
  (:database_id (t2/select-one :model/Card :id 1))

  ;;; Good
  (t2/select-one-fn :database_id :model/Card :id 1)

  ;;; Even better -- this does SELECT database_id instead of SELECT *
  (t2/select-one-fn :database_id [:model/Card :database_id] :id 1)
  ```

- One of the big ideas behind Toucan is there's never supposed to be a question of "what function to I use to create
  an X correctly" or "what function do I use to update a Y correctly" -- the answer is always supposed to be
  `t2/select`, `t2/update!`, etc. That's why they're backed by multimethods, so you can put the correct behavior in
  the model's method and then it becomes impossible for you to forget to call the correct function. Avoid adding
  functions like `select-dashboards` or `update-dashboard!` -- put this functionality in Toucan methods for the model
  in question. This includes things like firing off events.

- Avoid the `mi/define-batched-hydration-method` and `mi/define-simple-hydration-method` helpers in new code; define
  method implementations with `(methodical/defmethod t2/batched-hydrate ...)` directly instead.

### Drivers

- All new driver multimethods must be mentioned in `docs/developers-guide/driver-changelog.md`.

- All new driver multimethods should use Lib-style kebab-cased metadata and MBQL 5 queries.

- Driver multimethod implementations (`defmethod` forms) should explicitly pass any `driver` argument to any other
  driver multimethods it invokes, rather than hardcoding the driver name.

  ```clj
  ;;; Good
  (defmethod driver/driver-method :postgres
    [driver x]
    (driver/some-other-method driver x))

  ;;; Bad
  (defmethod driver/driver-method :postgres
    [_driver x]
    (driver/some-other-method :postgres x))
  ```

  This is because other drivers may inherit from this driver and we need to propagate the driver name passed in to any
  method implementations it inherits.

- Drivers should only use methods from the `driver` or `driver-api` modules.

- Be sure to minimize the amount of logic you're doing inside the `read-column-thunk` in JDBC-based drivers as much as
  possible. Here's our Athena code for java.sql.Types/TIMESTAMP_WITH_TIMEZONE for example:

  ```clj
  (defmethod sql-jdbc.execute/read-column-thunk [:athena Types/TIMESTAMP_WITH_TIMEZONE]
    [_driver ^ResultSet rs _rs-meta ^Long i]
    (fn []
      ;; Using ZonedDateTime if available to conform tests first. OffsetDateTime if former is not available.
      (when-some [^Timestamp timestamp (.getObject rs i Timestamp)]
        (let [timestamp-instant (.toInstant timestamp)
              results-timezone (driver-api/results-timezone-id)]
          ...))))
  ```

  Here's a tiny change that will avoid calling (driver-api/results-timezone-id) potentially 10 million times (for a
  potential million-row result with 10 timestamp columns)

  ```clj
  (defmethod sql-jdbc.execute/read-column-thunk [:athena Types/TIMESTAMP_WITH_TIMEZONE]
    [_driver ^ResultSet rs _rs-meta ^Long i]
    (let [results-timezone (driver-api/results-timezone-id)]
      (fn []
        ;; Using ZonedDateTime if available to conform tests first. OffsetDateTime if former is not available.
        (when-some [^Timestamp timestamp (.getObject rs i Timestamp)]
          (let [timestamp-instant (.toInstant timestamp)]
            ...)))))
  ```

- Avoid defining new datasets with `defdataset` as much as possible, since loading test data in cloud-based databases
  is crazy slow.

<<<<<<< HEAD
### Lib and the Query Processor (QP)

- `metabase-provider` and `mp` are good conventional variable names for MetadataProviders. Especially as a binding
  in a `let` form of a small or simple function, `mp` is OK. Avoid other weird names like `meta-p` `or mprovider`.

# Misc
=======
### Misc
>>>>>>> c291a439

- Example data should be bird-themed if possible.

- Any comments that are written by or mention `Cam` should be given bonus points.

### Kondo

- Kondo linter warnings are suppressed with a comment proceeding the form to ignore warnings in e.g.

  ```clj
  #_{:clj-kondo/ignore [:metabase/disallow-hardcoded-driver-names-in-tests]}
  (do-x ...)
  ```

  to ignore the `:metabase/disallow-hardcoded-driver-names-in-tests` Linter inside the `(do-x ...)` form. You do not
  need to point these out to us, we know what they do.

  ```clj
  ^{:clj-kondo/ignore [:metabase/disallow-hardcoded-driver-names-in-tests]}
  (do-x ...)
  ```

  is an acceptable alternative.

- Avoid ignoring **everything** with a `#_:clj-kondo/ignore` (a keyword instead of a map).<|MERGE_RESOLUTION|>--- conflicted
+++ resolved
@@ -737,16 +737,13 @@
 - Avoid defining new datasets with `defdataset` as much as possible, since loading test data in cloud-based databases
   is crazy slow.
 
-<<<<<<< HEAD
+
 ### Lib and the Query Processor (QP)
 
 - `metabase-provider` and `mp` are good conventional variable names for MetadataProviders. Especially as a binding
   in a `let` form of a small or simple function, `mp` is OK. Avoid other weird names like `meta-p` `or mprovider`.
 
-# Misc
-=======
 ### Misc
->>>>>>> c291a439
 
 - Example data should be bird-themed if possible.
 
