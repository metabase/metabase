--- conflicted
+++ resolved
@@ -46,31 +46,19 @@
       { loadBaseQuestionMetadata: true },
     );
 
-<<<<<<< HEAD
-    tableHeaderClick("Total");
-=======
     H.tableHeaderClick("Total");
->>>>>>> cfe32222
     // eslint-disable-next-line no-unscoped-text-selectors -- deprecated usage
     cy.contains("Distribution").click();
     cy.wait("@dataset");
     // eslint-disable-next-line no-unscoped-text-selectors -- deprecated usage
     cy.contains("Count by Total: Auto binned");
-<<<<<<< HEAD
-    chartPathWithFillColor("#509EE3").should("have.length.of.at.least", 8);
-=======
     H.chartPathWithFillColor("#509EE3").should("have.length.of.at.least", 8);
->>>>>>> cfe32222
 
     // Go back to the nested question and make sure Sum over time works
     // eslint-disable-next-line no-unscoped-text-selectors -- deprecated usage
     cy.findByText("Nested GUI").click();
 
-<<<<<<< HEAD
-    tableHeaderClick("Total");
-=======
     H.tableHeaderClick("Total");
->>>>>>> cfe32222
     // eslint-disable-next-line no-unscoped-text-selectors -- deprecated usage
     cy.contains("Sum over time").click();
     // eslint-disable-next-line no-unscoped-text-selectors -- deprecated usage
