--- conflicted
+++ resolved
@@ -406,15 +406,6 @@
   metabase.channel.impl.http-test/with-captured-http-requests                           clojure.core/fn
   metabase.channel.impl.http-test/with-server                                           clojure.core/let
   metabase.collections.models.collection-test/with-collection-in-location               clojure.core/let
-<<<<<<< HEAD
-  metabase.db.custom-migrations.util/with-temp-scheduler!                               clojure.core/fn
-  metabase.db.custom-migrations/define-migration                                        clj-kondo.lint-as/def-catch-all
-  metabase.db.custom-migrations/define-reversible-migration                             clj-kondo.lint-as/def-catch-all
-  metabase.db.liquibase/with-liquibase                                                  clojure.core/let
-  metabase.db.schema-migrations-test.impl/with-temp-empty-app-db                        clojure.core/let
-=======
-  metabase.dashboard-subscription-test/with-dashboard-sub-for-card                      clojure.core/let
->>>>>>> 3ecfbb74
   metabase.driver.mongo.connection/with-mongo-client                                    clojure.core/let
   metabase.driver.mongo.connection/with-mongo-database                                  clojure.core/let
   metabase.driver.mongo.query-processor/mongo-let                                       clojure.core/let
@@ -513,10 +504,6 @@
    metabase.collections.api-test/with-french-user-and-personal-collection!                                                   hooks.common/with-two-top-level-bindings
    metabase.collections.models.collection-test/with-collection-hierarchy!                                                    hooks.common/let-one-with-optional-value
    metabase.collections.models.collection-test/with-personal-and-impersonal-collections                                      hooks.common/with-two-bindings
-<<<<<<< HEAD
-=======
-   metabase.dashboard-subscription-test/with-link-card-fixture-for-dashboard                                                 hooks.common/let-second
->>>>>>> 3ecfbb74
    metabase.dashboards.api-test/with-chain-filter-fixtures                                                                   hooks.common/let-one-with-optional-value
    metabase.dashboards.api-test/with-simple-dashboard-with-tabs                                                              hooks.common/with-one-binding
    metabase.dashboards.models.dashboard-tab-test/with-dashtab-in-personal-collection                                         hooks.common/with-one-top-level-binding
