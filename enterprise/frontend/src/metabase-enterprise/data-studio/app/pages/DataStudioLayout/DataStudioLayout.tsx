import { useDisclosure } from "@mantine/hooks";
import cx from "classnames";
<<<<<<< HEAD
import dayjs from "dayjs";
import { type ReactNode, useCallback, useMemo, useState } from "react";
import { push } from "react-router-redux";
import { t } from "ttag";

import { useListDatabasesQuery } from "metabase/api";
import { ConfirmModal } from "metabase/common/components/ConfirmModal";
import { ForwardRefLink } from "metabase/common/components/Link";
import { useDispatch, useSelector } from "metabase/lib/redux";
=======
import type { ReactNode } from "react";
import { t } from "ttag";

import DataStudioLogo from "assets/img/data-studio-logo.svg";
import { ForwardRefLink } from "metabase/common/components/Link";
import { useUserKeyValue } from "metabase/common/hooks/use-user-key-value";
import { useSelector } from "metabase/lib/redux";
>>>>>>> 9e62f8c2
import * as Urls from "metabase/lib/urls";
import { useMetadataToasts } from "metabase/metadata/hooks";
import {
  PLUGIN_DEPENDENCIES,
  PLUGIN_FEATURE_LEVEL_PERMISSIONS,
  PLUGIN_TRANSFORMS,
} from "metabase/plugins";
import { getLocation } from "metabase/selectors/routing";
import {
  ActionIcon,
  Box,
  Center,
  FixedSizeIcon,
  Flex,
  Group,
  Icon,
  type IconName,
<<<<<<< HEAD
  Menu,
  Skeleton,
=======
  Loader,
>>>>>>> 9e62f8c2
  Stack,
  Text,
  Tooltip,
  UnstyledButton,
} from "metabase/ui";
<<<<<<< HEAD
import {
  useArchiveWorkspaceMutation,
  useCreateWorkspaceMutation,
  useDeleteWorkspaceMutation,
  useGetWorkspacesQuery,
  useUnarchiveWorkspaceMutation,
} from "metabase-enterprise/api";
import { DataStudioContext } from "metabase-enterprise/data-studio/common/contexts/DataStudioContext";
import { CreateWorkspaceModal } from "metabase-enterprise/data-studio/workspaces/components/CreateWorkspaceModal/CreateWorkspaceModal";
import type { Database, Workspace, WorkspaceId } from "metabase-types/api";
=======
>>>>>>> 9e62f8c2

import S from "./DataStudioLayout.module.css";
import { getCurrentTab } from "./utils";

type DataStudioLayoutProps = {
  children?: ReactNode;
};

export function DataStudioLayout({ children }: DataStudioLayoutProps) {
<<<<<<< HEAD
  const [isSidebarOpened, setIsSidebarOpened] = useState(false);
  const [isSidebarAvailable, setIsSidebarAvailable] = useState(false);
  const [isNavExpanded, setIsNavExpanded] = useState(true);
  const contextValue = useMemo(
    () => ({
      isSidebarOpened,
      isSidebarAvailable,
      setIsSidebarOpened,
      setIsSidebarAvailable,
    }),
    [isSidebarOpened, isSidebarAvailable],
  );

  return (
    <DataStudioContext.Provider value={contextValue}>
      <Flex h="100%">
        <DataStudioNav
          isSidebarOpened={isSidebarOpened}
          isSidebarAvailable={isSidebarAvailable}
          onSidebarToggle={setIsSidebarOpened}
          isNavExpanded={isNavExpanded}
          onNavToggle={setIsNavExpanded}
        />
        <Box h="100%" flex={1} miw={0}>
          {children}
        </Box>
      </Flex>
    </DataStudioContext.Provider>
=======
  const {
    value: _isNavbarOpened,
    setValue: setIsNavbarOpened,
    isLoading,
  } = useUserKeyValue({
    namespace: "data_studio",
    key: "isNavbarOpened",
  });
  const isNavbarOpened = _isNavbarOpened !== false;

  return isLoading ? (
    <Center h="100%">
      <Loader />
    </Center>
  ) : (
    <Flex h="100%">
      <DataStudioNav
        isNavbarOpened={isNavbarOpened}
        onNavbarToggle={setIsNavbarOpened}
      />
      <Box h="100%" flex={1} miw={0}>
        {children}
      </Box>
    </Flex>
>>>>>>> 9e62f8c2
  );
}

type DataStudioNavProps = {
<<<<<<< HEAD
  isSidebarOpened: boolean;
  isSidebarAvailable: boolean;
  onSidebarToggle: (isOpened: boolean) => void;
  isNavExpanded: boolean;
  onNavToggle: (isExpanded: boolean) => void;
};

function DataStudioNav({
  isSidebarOpened,
  isSidebarAvailable,
  onSidebarToggle,
  isNavExpanded,
  onNavToggle,
}: DataStudioNavProps) {
=======
  isNavbarOpened: boolean;
  onNavbarToggle: (isOpened: boolean) => void;
};

function DataStudioNav({ isNavbarOpened, onNavbarToggle }: DataStudioNavProps) {
>>>>>>> 9e62f8c2
  const { pathname } = useSelector(getLocation);
  const canAccessDataModel = useSelector(
    PLUGIN_FEATURE_LEVEL_PERMISSIONS.canAccessDataModel,
  );
  const canAccessTransforms = useSelector(
    PLUGIN_TRANSFORMS.canAccessTransforms,
  );
<<<<<<< HEAD
  const isDataTab = pathname.startsWith(Urls.dataStudioData());
  const isWorkspacePage = pathname.startsWith(Urls.dataStudioWorkspaceList());
  const isTransformsTab =
    pathname.startsWith(Urls.transformList()) && !isWorkspacePage;
  const isModelingTab = pathname.startsWith(Urls.dataStudioModeling());
  const isDependenciesTab = pathname.startsWith(Urls.dependencyGraph());

  return (
    <Stack
      className={cx(S.nav, { [S.navCollapsed]: !isNavExpanded })}
      h="100%"
      p="0.75rem"
      justify="space-between"
    >
      <Stack gap="0.75rem">
        <DataStudioNavToggle
          isNavExpanded={isNavExpanded}
          onNavToggle={onNavToggle}
        />
        <Stack gap="0.75rem">
          {canAccessDataModel && (
            <DataStudioTab
              label={t`Data`}
              icon="database"
              to={Urls.dataStudioData()}
              isSelected={isDataTab}
              isExpanded={isNavExpanded}
            />
          )}
          {canAccessTransforms && (
            <DataStudioTab
              label={t`Transforms`}
              icon="transform"
              to={Urls.transformList()}
              isSelected={isTransformsTab}
              isExpanded={isNavExpanded}
            />
          )}
          <DataStudioTab
            label={t`Modeling`}
            icon="model"
            to={Urls.dataStudioModeling()}
            isSelected={isModelingTab}
            isExpanded={isNavExpanded}
=======

  const currentTab = getCurrentTab(pathname);

  return (
    <Stack
      className={cx(S.nav, { [S.opened]: isNavbarOpened })}
      h="100%"
      p="0.75rem"
      justify="space-between"
      data-testid="data-studio-nav"
    >
      <Stack gap="0.75rem">
        <DataStudioNavbarToggle
          isNavbarOpened={isNavbarOpened}
          onNavbarToggle={onNavbarToggle}
        />
        <DataStudioTab
          label={t`Library`}
          icon="repository"
          to={Urls.dataStudioLibrary()}
          isSelected={currentTab === "library"}
          showLabel={isNavbarOpened}
        />

        {canAccessDataModel && (
          <DataStudioTab
            label={t`Data structure`}
            icon="open_folder"
            to={Urls.dataStudioData()}
            isSelected={currentTab === "data"}
            showLabel={isNavbarOpened}
          />
        )}
        {canAccessDataModel && (
          <DataStudioTab
            label={t`Glossary`}
            icon="glossary"
            to={Urls.dataStudioGlossary()}
            isSelected={currentTab === "glossary"}
            showLabel={isNavbarOpened}
          />
        )}
        {PLUGIN_DEPENDENCIES.isEnabled && (
          <DataStudioTab
            label={t`Dependency graph`}
            icon="dependencies"
            to={Urls.dependencyGraph()}
            isSelected={currentTab === "dependencies"}
            showLabel={isNavbarOpened}
          />
        )}
        {canAccessTransforms && (
          <DataStudioTab
            label={t`Transforms`}
            icon="transform"
            to={Urls.transformList()}
            isSelected={currentTab === "transforms"}
            showLabel={isNavbarOpened}
>>>>>>> 9e62f8c2
          />
          {PLUGIN_DEPENDENCIES.isEnabled && (
            <DataStudioTab
              label={t`Dependency graph`}
              icon="schema"
              to={Urls.dependencyGraph()}
              isSelected={isDependenciesTab}
              isExpanded={isNavExpanded}
            />
          )}
        </Stack>
        {canAccessTransforms && (
          <WorkspacesSection isExpanded={isNavExpanded} />
        )}
      </Stack>
      <Stack gap="0.75rem">
        {canAccessTransforms && (
          <DataStudioTab
            label={t`Jobs`}
            icon="clock"
            to={Urls.transformJobList()}
            isSelected={currentTab === "jobs"}
            showLabel={isNavbarOpened}
          />
        )}
        {canAccessTransforms && (
          <DataStudioTab
            label={t`Runs`}
            icon="play_outlined"
            to={Urls.transformRunList()}
            isSelected={currentTab === "runs"}
            showLabel={isNavbarOpened}
          />
        )}
        <DataStudioTab
          label={t`Exit`}
          icon="exit"
          to={"/"}
          showLabel={isNavbarOpened}
        />
      </Stack>
    </Stack>
  );
}

type DataStudioTabProps = {
  label: string;
  icon: IconName;
  to: string;
<<<<<<< HEAD
  isSelected: boolean;
  isExpanded: boolean;
=======
  isSelected?: boolean;
  showLabel: boolean;
>>>>>>> 9e62f8c2
};

const TOOLTIP_OPEN_DELAY = 1000;

function DataStudioTab({
  label,
  icon,
  to,
  isSelected,
<<<<<<< HEAD
  isExpanded,
}: DataStudioTabProps) {
  const content = (
    <Box
      className={cx(S.tab, { [S.selected]: isSelected })}
      component={ForwardRefLink}
      to={to}
      p="0.75rem"
      bdrs="md"
    >
      <Flex
        align="center"
        gap="sm"
        justify={isExpanded ? "flex-start" : "center"}
      >
        <FixedSizeIcon name={icon} display="block" />
        {isExpanded && (
          <Text size="sm" fw={600}>
            {label}
          </Text>
        )}
      </Flex>
    </Box>
  );

  if (!isExpanded) {
    return (
      <Tooltip label={label} position="right" openDelay={TOOLTIP_OPEN_DELAY}>
        {content}
      </Tooltip>
    );
  }

  return content;
}

type WorkspacesSectionProps = {
  isExpanded: boolean;
};

function WorkspacesSection({
  isExpanded: isNavExpanded,
}: WorkspacesSectionProps) {
  const dispatch = useDispatch();
  const [isWorkspacesExpanded, setIsWorkspacesExpanded] = useState(true);
  const [isCreateModalOpen, setIsCreateModalOpen] = useState(false);
  const { pathname } = useSelector(getLocation);
  const { data: workspacesData, isLoading } = useGetWorkspacesQuery();
  const { data: databaseData, isLoading: isLoadingDatabases } =
    useListDatabasesQuery({ include_analytics: true });
  const [createWorkspace, { isLoading: isCreating }] =
    useCreateWorkspaceMutation();

  const workspaces = useMemo(
    () =>
      [...(workspacesData?.items ?? [])]
        // .filter((w) => !w.archived)
        .sort((a, b) => {
          const aDate = a.updated_at ? new Date(a.updated_at).getTime() : 0;
          const bDate = b.updated_at ? new Date(b.updated_at).getTime() : 0;
          return bDate - aDate;
        }),
    [workspacesData],
  );

  const databaseOptions = useMemo(
    () =>
      (databaseData?.data ?? []).map((db: Database) => ({
        value: String(db.id),
        label: db.name,
      })),
    [databaseData],
  );

  const handleOpenWorkspace = useCallback(
    (workspaceId: number) => {
      dispatch(push(Urls.dataStudioWorkspace(workspaceId)));
    },
    [dispatch],
  );

  const handleOpenCreateModal = useCallback(() => {
    setIsCreateModalOpen(true);
  }, []);

  const handleCloseCreateModal = useCallback(() => {
    setIsCreateModalOpen(false);
  }, []);

  const { sendErrorToast, sendSuccessToast } = useMetadataToasts();

  const handleCreateWorkspace = useCallback(
    async ({ name, databaseId }: { name: string; databaseId: string }) => {
      try {
        const workspace = await createWorkspace({
          name,
          database_id: Number(databaseId),
          upstream: {},
        }).unwrap();
        handleCloseCreateModal();
        handleOpenWorkspace(workspace.id);
      } catch (error) {
        sendErrorToast(t`Failed to create workspace`);
      }
    },
    [
      createWorkspace,
      handleCloseCreateModal,
      handleOpenWorkspace,
      sendErrorToast,
    ],
  );

  const [archiveWorkspace] = useArchiveWorkspaceMutation();
  const [unarchiveWorkspace] = useUnarchiveWorkspaceMutation();
  const [deleteWorkspace] = useDeleteWorkspaceMutation();

  const handleWorkspaceArchive = async (id: WorkspaceId) => {
    try {
      await archiveWorkspace(id).unwrap();
      sendSuccessToast(t`Workspace archived successfully`);
      dispatch(push(Urls.dataStudioWorkspaceList()));
    } catch (error) {
      sendErrorToast(t`Failed to archive workspace`);
    }
  };

  const handleWorkspaceUnarchive = async (id: WorkspaceId) => {
    try {
      await unarchiveWorkspace(id).unwrap();
      sendSuccessToast(t`Workspace restored successfully`);
    } catch (error) {
      sendErrorToast(t`Failed to restore workspace`);
    }
  };

  const handleWorkspaceDelete = async (id: WorkspaceId) => {
    try {
      await deleteWorkspace(id).unwrap();
      sendSuccessToast(t`Workspace deleted successfully`);
      dispatch(push(Urls.dataStudioWorkspaceList()));
    } catch (error) {
      sendErrorToast(t`Failed to delete workspace`);
    }
  };

  const isWorkspaceListPage = pathname === Urls.dataStudioWorkspaceList();

  if (!isNavExpanded) {
    // In collapsed mode, show only an icon button with tooltip
    return (
      <Tooltip
        label={t`Workspaces`}
        position="right"
        openDelay={TOOLTIP_OPEN_DELAY}
      >
        <UnstyledButton
          className={cx(S.tab, { [S.selected]: isWorkspaceListPage })}
          component={ForwardRefLink}
          to={Urls.dataStudioWorkspaceList()}
          p="0.75rem"
          bdrs="md"
        >
          <Flex align="center" justify="center">
            <FixedSizeIcon name="git_branch" display="block" />
          </Flex>
        </UnstyledButton>
      </Tooltip>
    );
  }

  return (
    <Stack
      data-testid="workspaces-section"
      gap="0.5rem"
      className={S.workspacesSection}
    >
      <UnstyledButton
        className={cx(S.workspacesSectionHeader, {
          [S.selected]: isWorkspaceListPage,
        })}
        onClick={() => setIsWorkspacesExpanded(!isWorkspacesExpanded)}
        p="0.75rem"
=======
  showLabel,
}: DataStudioTabProps) {
  return (
    <Tooltip
      label={label}
      position="right"
      openDelay={TOOLTIP_OPEN_DELAY}
      disabled={showLabel}
    >
      <Box
        className={cx(S.tab, { [S.selected]: isSelected })}
        component={ForwardRefLink}
        to={to}
        p="0.5rem"
>>>>>>> 9e62f8c2
        bdrs="md"
        aria-label={label}
      >
<<<<<<< HEAD
        <Flex align="center" justify="space-between" w="100%">
          <Text size="sm" fw={600}>
            {t`Workspaces`}
          </Text>
          <Icon
            name={isWorkspacesExpanded ? "chevrondown" : "chevronright"}
            size={16}
          />
        </Flex>
      </UnstyledButton>

      {isWorkspacesExpanded && (
        <>
          <UnstyledButton
            className={S.newWorkspaceButton}
            onClick={handleOpenCreateModal}
            disabled={isLoadingDatabases}
            p="0.5rem"
            bdrs="md"
          >
            <Flex align="center" gap="xs">
              <Icon name="add" size={16} />
              <Text size="sm" fw={500}>
                {t`New workspace`}
              </Text>
            </Flex>
          </UnstyledButton>
          <Stack gap="0.75rem" style={{ overflowY: "auto", maxHeight: "50vh" }}>
            {isLoading ? (
              <>
                <Skeleton height={80} radius="md" />
                <Skeleton height={80} radius="md" />
              </>
            ) : workspaces.length === 0 ? (
              <Text c="text-secondary" size="xs" px="0.5rem">
                {t`No workspaces yet`}
              </Text>
            ) : (
              workspaces.map((workspace) => {
                const isSelected =
                  pathname === Urls.dataStudioWorkspace(workspace.id);

                return (
                  <WorkspaceItem
                    key={workspace.id}
                    workspace={workspace}
                    isSelected={isSelected}
                    onOpen={handleOpenWorkspace}
                    onArchive={handleWorkspaceArchive}
                    onUnarchive={handleWorkspaceUnarchive}
                    onDelete={handleWorkspaceDelete}
                  />
                );
              })
            )}
          </Stack>
        </>
      )}

      <CreateWorkspaceModal
        opened={isCreateModalOpen}
        onClose={handleCloseCreateModal}
        onSubmit={handleCreateWorkspace}
        databaseOptions={databaseOptions}
        isSubmitting={isCreating}
      />
    </Stack>
=======
        <FixedSizeIcon name={icon} display="block" className={S.icon} />
        {showLabel && <Text lh="sm">{label}</Text>}
      </Box>
    </Tooltip>
>>>>>>> 9e62f8c2
  );
}

type DataStudioNavbarToggleProps = {
  isNavbarOpened: boolean;
  onNavbarToggle: (isOpened: boolean) => void;
};

function DataStudioNavbarToggle({
  isNavbarOpened,
  onNavbarToggle,
}: DataStudioNavbarToggleProps) {
  return (
<<<<<<< HEAD
    <Tooltip
      label={isSidebarOpened ? t`Close sidebar` : t`Open sidebar`}
      position="right"
      openDelay={TOOLTIP_OPEN_DELAY}
    >
=======
    <Flex justify="space-between">
>>>>>>> 9e62f8c2
      <UnstyledButton
        className={cx(S.toggle, {
          [S.hoverButton]: !isNavbarOpened,
          [S.disablePointer]: isNavbarOpened,
        })}
        p="0.5rem"
        bdrs="md"
        onClick={() => !isNavbarOpened && onNavbarToggle(true)}
      >
        <img src={DataStudioLogo} className={cx(S.hideOnHover, S.logo)} />
        <FixedSizeIcon
          name="sidebar_open"
          className={S.showOnHover}
          c="text-secondary"
        />
      </UnstyledButton>
      {isNavbarOpened && (
        <UnstyledButton
          className={S.toggle}
          p="0.5rem"
          bdrs="md"
          onClick={() => onNavbarToggle(false)}
        >
          <FixedSizeIcon name="sidebar_closed" c="text-secondary" />
        </UnstyledButton>
      )}
    </Flex>
  );
}

type DataStudioNavToggleProps = {
  isNavExpanded: boolean;
  onNavToggle: (isExpanded: boolean) => void;
};

function DataStudioNavToggle({
  isNavExpanded,
  onNavToggle,
}: DataStudioNavToggleProps) {
  return (
    <Tooltip
      label={isNavExpanded ? t`Collapse navigation` : t`Expand navigation`}
      position="right"
      openDelay={TOOLTIP_OPEN_DELAY}
    >
      <UnstyledButton
        className={S.toggle}
        p="0.75rem"
        bdrs="md"
        onClick={() => onNavToggle(!isNavExpanded)}
      >
        <FixedSizeIcon name={isNavExpanded ? "chevronleft" : "chevronright"} />
      </UnstyledButton>
    </Tooltip>
  );
}

interface WorkspaceItemProps {
  workspace: Workspace;
  isSelected: boolean;
  onOpen: (workspaceId: WorkspaceId) => void;
  onArchive: (workspaceId: WorkspaceId) => Promise<void>;
  onUnarchive: (workspaceId: WorkspaceId) => Promise<void>;
  onDelete: (workspaceId: WorkspaceId) => Promise<void>;
}

function WorkspaceItem({
  workspace,
  isSelected,
  onOpen,
  onArchive,
  onUnarchive,
  onDelete,
}: WorkspaceItemProps) {
  const [
    deleteModalOpened,
    { open: openDeleteModal, close: closeDeleteModal },
  ] = useDisclosure();
  const timeAgo = workspace.updated_at
    ? dayjs(workspace.updated_at).fromNow()
    : null;

  const handleArchive = () => {
    onArchive(workspace.id);
  };

  const handleUnarchive = () => {
    onUnarchive(workspace.id);
  };

  const handleDelete = () => {
    openDeleteModal();
  };

  const handleConfirmDelete = async () => {
    await onDelete(workspace.id);
    closeDeleteModal();
  };

  const status = getWorkspaceListStatus(workspace);

  return (
    <UnstyledButton
      className={cx(S.workspaceItem, { [S.selected]: isSelected })}
      onClick={() => onOpen(workspace.id)}
      p="0.75rem"
      bdrs="md"
    >
      <Flex align="flex-start" justify="space-between" gap="xs">
        <Stack gap="xs" style={{ flex: 1, minWidth: 0 }}>
          <Text size="sm" fw={600} truncate>
            {workspace.name}
          </Text>
          {status && (
            <Group gap="xs" align="center" wrap="nowrap">
              <Icon name={status.icon} size={10} c={status.color} />
              <Text size="xs" fw={500} c={status.color}>
                {status.label}
              </Text>
            </Group>
          )}
          {timeAgo && (
            <Text size="xs" c="text-secondary" truncate>
              {t`Updated ${timeAgo}`}
            </Text>
          )}
        </Stack>
        <Menu position="right" withinPortal>
          <Menu.Target>
            <ActionIcon
              className={S.workspaceMenuButton}
              aria-label={t`More actions`}
              onClick={(e: React.MouseEvent) => e.stopPropagation()}
              size="sm"
              variant="subtle"
            >
              <Icon name="ellipsis" size={16} />
            </ActionIcon>
          </Menu.Target>
          <Menu.Dropdown onClick={(e: React.MouseEvent) => e.stopPropagation()}>
            {workspace.archived ? (
              <Menu.Item
                leftSection={<Icon name="revert" />}
                onClick={handleUnarchive}
              >
                {t`Restore`}
              </Menu.Item>
            ) : (
              <Menu.Item
                leftSection={<Icon name="archive" />}
                onClick={handleArchive}
              >
                {t`Archive`}
              </Menu.Item>
            )}
            <Menu.Divider />
            <Menu.Item
              c="error"
              leftSection={<Icon name="trash" />}
              onClick={handleDelete}
              color="danger"
            >
              {t`Delete`}
            </Menu.Item>
          </Menu.Dropdown>
        </Menu>
      </Flex>

      <ConfirmModal
        confirmButtonText={t`Delete`}
        message={t`This can't be undone.`}
        opened={deleteModalOpened}
        title={t`Delete ${workspace.name}?`}
        onClose={closeDeleteModal}
        onConfirm={handleConfirmDelete}
      />
    </UnstyledButton>
  );
}

type WorkspaceListStatus = {
  label: string;
  icon: IconName;
  color: string;
};

function getWorkspaceListStatus(workspace: Workspace): WorkspaceListStatus {
  if (workspace.archived) {
    return { label: t`Archived`, icon: "archive", color: "text-light" };
  }

  if (workspace.status === "pending") {
    return { label: t`Pending setup`, icon: "clock", color: "warning" };
  }

  return { label: t`Ready`, icon: "check", color: "success" };
}<|MERGE_RESOLUTION|>--- conflicted
+++ resolved
@@ -1,16 +1,5 @@
 import { useDisclosure } from "@mantine/hooks";
 import cx from "classnames";
-<<<<<<< HEAD
-import dayjs from "dayjs";
-import { type ReactNode, useCallback, useMemo, useState } from "react";
-import { push } from "react-router-redux";
-import { t } from "ttag";
-
-import { useListDatabasesQuery } from "metabase/api";
-import { ConfirmModal } from "metabase/common/components/ConfirmModal";
-import { ForwardRefLink } from "metabase/common/components/Link";
-import { useDispatch, useSelector } from "metabase/lib/redux";
-=======
 import type { ReactNode } from "react";
 import { t } from "ttag";
 
@@ -18,7 +7,6 @@
 import { ForwardRefLink } from "metabase/common/components/Link";
 import { useUserKeyValue } from "metabase/common/hooks/use-user-key-value";
 import { useSelector } from "metabase/lib/redux";
->>>>>>> 9e62f8c2
 import * as Urls from "metabase/lib/urls";
 import { useMetadataToasts } from "metabase/metadata/hooks";
 import {
@@ -36,30 +24,12 @@
   Group,
   Icon,
   type IconName,
-<<<<<<< HEAD
-  Menu,
-  Skeleton,
-=======
   Loader,
->>>>>>> 9e62f8c2
   Stack,
   Text,
   Tooltip,
   UnstyledButton,
 } from "metabase/ui";
-<<<<<<< HEAD
-import {
-  useArchiveWorkspaceMutation,
-  useCreateWorkspaceMutation,
-  useDeleteWorkspaceMutation,
-  useGetWorkspacesQuery,
-  useUnarchiveWorkspaceMutation,
-} from "metabase-enterprise/api";
-import { DataStudioContext } from "metabase-enterprise/data-studio/common/contexts/DataStudioContext";
-import { CreateWorkspaceModal } from "metabase-enterprise/data-studio/workspaces/components/CreateWorkspaceModal/CreateWorkspaceModal";
-import type { Database, Workspace, WorkspaceId } from "metabase-types/api";
-=======
->>>>>>> 9e62f8c2
 
 import S from "./DataStudioLayout.module.css";
 import { getCurrentTab } from "./utils";
@@ -69,36 +39,6 @@
 };
 
 export function DataStudioLayout({ children }: DataStudioLayoutProps) {
-<<<<<<< HEAD
-  const [isSidebarOpened, setIsSidebarOpened] = useState(false);
-  const [isSidebarAvailable, setIsSidebarAvailable] = useState(false);
-  const [isNavExpanded, setIsNavExpanded] = useState(true);
-  const contextValue = useMemo(
-    () => ({
-      isSidebarOpened,
-      isSidebarAvailable,
-      setIsSidebarOpened,
-      setIsSidebarAvailable,
-    }),
-    [isSidebarOpened, isSidebarAvailable],
-  );
-
-  return (
-    <DataStudioContext.Provider value={contextValue}>
-      <Flex h="100%">
-        <DataStudioNav
-          isSidebarOpened={isSidebarOpened}
-          isSidebarAvailable={isSidebarAvailable}
-          onSidebarToggle={setIsSidebarOpened}
-          isNavExpanded={isNavExpanded}
-          onNavToggle={setIsNavExpanded}
-        />
-        <Box h="100%" flex={1} miw={0}>
-          {children}
-        </Box>
-      </Flex>
-    </DataStudioContext.Provider>
-=======
   const {
     value: _isNavbarOpened,
     setValue: setIsNavbarOpened,
@@ -123,33 +63,15 @@
         {children}
       </Box>
     </Flex>
->>>>>>> 9e62f8c2
   );
 }
 
 type DataStudioNavProps = {
-<<<<<<< HEAD
-  isSidebarOpened: boolean;
-  isSidebarAvailable: boolean;
-  onSidebarToggle: (isOpened: boolean) => void;
-  isNavExpanded: boolean;
-  onNavToggle: (isExpanded: boolean) => void;
-};
-
-function DataStudioNav({
-  isSidebarOpened,
-  isSidebarAvailable,
-  onSidebarToggle,
-  isNavExpanded,
-  onNavToggle,
-}: DataStudioNavProps) {
-=======
   isNavbarOpened: boolean;
   onNavbarToggle: (isOpened: boolean) => void;
 };
 
 function DataStudioNav({ isNavbarOpened, onNavbarToggle }: DataStudioNavProps) {
->>>>>>> 9e62f8c2
   const { pathname } = useSelector(getLocation);
   const canAccessDataModel = useSelector(
     PLUGIN_FEATURE_LEVEL_PERMISSIONS.canAccessDataModel,
@@ -157,52 +79,6 @@
   const canAccessTransforms = useSelector(
     PLUGIN_TRANSFORMS.canAccessTransforms,
   );
-<<<<<<< HEAD
-  const isDataTab = pathname.startsWith(Urls.dataStudioData());
-  const isWorkspacePage = pathname.startsWith(Urls.dataStudioWorkspaceList());
-  const isTransformsTab =
-    pathname.startsWith(Urls.transformList()) && !isWorkspacePage;
-  const isModelingTab = pathname.startsWith(Urls.dataStudioModeling());
-  const isDependenciesTab = pathname.startsWith(Urls.dependencyGraph());
-
-  return (
-    <Stack
-      className={cx(S.nav, { [S.navCollapsed]: !isNavExpanded })}
-      h="100%"
-      p="0.75rem"
-      justify="space-between"
-    >
-      <Stack gap="0.75rem">
-        <DataStudioNavToggle
-          isNavExpanded={isNavExpanded}
-          onNavToggle={onNavToggle}
-        />
-        <Stack gap="0.75rem">
-          {canAccessDataModel && (
-            <DataStudioTab
-              label={t`Data`}
-              icon="database"
-              to={Urls.dataStudioData()}
-              isSelected={isDataTab}
-              isExpanded={isNavExpanded}
-            />
-          )}
-          {canAccessTransforms && (
-            <DataStudioTab
-              label={t`Transforms`}
-              icon="transform"
-              to={Urls.transformList()}
-              isSelected={isTransformsTab}
-              isExpanded={isNavExpanded}
-            />
-          )}
-          <DataStudioTab
-            label={t`Modeling`}
-            icon="model"
-            to={Urls.dataStudioModeling()}
-            isSelected={isModelingTab}
-            isExpanded={isNavExpanded}
-=======
 
   const currentTab = getCurrentTab(pathname);
 
@@ -261,20 +137,16 @@
             to={Urls.transformList()}
             isSelected={currentTab === "transforms"}
             showLabel={isNavbarOpened}
->>>>>>> 9e62f8c2
-          />
-          {PLUGIN_DEPENDENCIES.isEnabled && (
-            <DataStudioTab
-              label={t`Dependency graph`}
-              icon="schema"
-              to={Urls.dependencyGraph()}
-              isSelected={isDependenciesTab}
-              isExpanded={isNavExpanded}
-            />
-          )}
-        </Stack>
-        {canAccessTransforms && (
-          <WorkspacesSection isExpanded={isNavExpanded} />
+          />
+        )}
+        {PLUGIN_DEPENDENCIES.isEnabled && (
+          <DataStudioTab
+            label={t`Dependency graph`}
+            icon="schema"
+            to={Urls.dependencyGraph()}
+            isSelected={isDependenciesTab}
+            isExpanded={isNavExpanded}
+          />
         )}
       </Stack>
       <Stack gap="0.75rem">
@@ -311,13 +183,8 @@
   label: string;
   icon: IconName;
   to: string;
-<<<<<<< HEAD
-  isSelected: boolean;
-  isExpanded: boolean;
-=======
   isSelected?: boolean;
   showLabel: boolean;
->>>>>>> 9e62f8c2
 };
 
 const TOOLTIP_OPEN_DELAY = 1000;
@@ -327,191 +194,6 @@
   icon,
   to,
   isSelected,
-<<<<<<< HEAD
-  isExpanded,
-}: DataStudioTabProps) {
-  const content = (
-    <Box
-      className={cx(S.tab, { [S.selected]: isSelected })}
-      component={ForwardRefLink}
-      to={to}
-      p="0.75rem"
-      bdrs="md"
-    >
-      <Flex
-        align="center"
-        gap="sm"
-        justify={isExpanded ? "flex-start" : "center"}
-      >
-        <FixedSizeIcon name={icon} display="block" />
-        {isExpanded && (
-          <Text size="sm" fw={600}>
-            {label}
-          </Text>
-        )}
-      </Flex>
-    </Box>
-  );
-
-  if (!isExpanded) {
-    return (
-      <Tooltip label={label} position="right" openDelay={TOOLTIP_OPEN_DELAY}>
-        {content}
-      </Tooltip>
-    );
-  }
-
-  return content;
-}
-
-type WorkspacesSectionProps = {
-  isExpanded: boolean;
-};
-
-function WorkspacesSection({
-  isExpanded: isNavExpanded,
-}: WorkspacesSectionProps) {
-  const dispatch = useDispatch();
-  const [isWorkspacesExpanded, setIsWorkspacesExpanded] = useState(true);
-  const [isCreateModalOpen, setIsCreateModalOpen] = useState(false);
-  const { pathname } = useSelector(getLocation);
-  const { data: workspacesData, isLoading } = useGetWorkspacesQuery();
-  const { data: databaseData, isLoading: isLoadingDatabases } =
-    useListDatabasesQuery({ include_analytics: true });
-  const [createWorkspace, { isLoading: isCreating }] =
-    useCreateWorkspaceMutation();
-
-  const workspaces = useMemo(
-    () =>
-      [...(workspacesData?.items ?? [])]
-        // .filter((w) => !w.archived)
-        .sort((a, b) => {
-          const aDate = a.updated_at ? new Date(a.updated_at).getTime() : 0;
-          const bDate = b.updated_at ? new Date(b.updated_at).getTime() : 0;
-          return bDate - aDate;
-        }),
-    [workspacesData],
-  );
-
-  const databaseOptions = useMemo(
-    () =>
-      (databaseData?.data ?? []).map((db: Database) => ({
-        value: String(db.id),
-        label: db.name,
-      })),
-    [databaseData],
-  );
-
-  const handleOpenWorkspace = useCallback(
-    (workspaceId: number) => {
-      dispatch(push(Urls.dataStudioWorkspace(workspaceId)));
-    },
-    [dispatch],
-  );
-
-  const handleOpenCreateModal = useCallback(() => {
-    setIsCreateModalOpen(true);
-  }, []);
-
-  const handleCloseCreateModal = useCallback(() => {
-    setIsCreateModalOpen(false);
-  }, []);
-
-  const { sendErrorToast, sendSuccessToast } = useMetadataToasts();
-
-  const handleCreateWorkspace = useCallback(
-    async ({ name, databaseId }: { name: string; databaseId: string }) => {
-      try {
-        const workspace = await createWorkspace({
-          name,
-          database_id: Number(databaseId),
-          upstream: {},
-        }).unwrap();
-        handleCloseCreateModal();
-        handleOpenWorkspace(workspace.id);
-      } catch (error) {
-        sendErrorToast(t`Failed to create workspace`);
-      }
-    },
-    [
-      createWorkspace,
-      handleCloseCreateModal,
-      handleOpenWorkspace,
-      sendErrorToast,
-    ],
-  );
-
-  const [archiveWorkspace] = useArchiveWorkspaceMutation();
-  const [unarchiveWorkspace] = useUnarchiveWorkspaceMutation();
-  const [deleteWorkspace] = useDeleteWorkspaceMutation();
-
-  const handleWorkspaceArchive = async (id: WorkspaceId) => {
-    try {
-      await archiveWorkspace(id).unwrap();
-      sendSuccessToast(t`Workspace archived successfully`);
-      dispatch(push(Urls.dataStudioWorkspaceList()));
-    } catch (error) {
-      sendErrorToast(t`Failed to archive workspace`);
-    }
-  };
-
-  const handleWorkspaceUnarchive = async (id: WorkspaceId) => {
-    try {
-      await unarchiveWorkspace(id).unwrap();
-      sendSuccessToast(t`Workspace restored successfully`);
-    } catch (error) {
-      sendErrorToast(t`Failed to restore workspace`);
-    }
-  };
-
-  const handleWorkspaceDelete = async (id: WorkspaceId) => {
-    try {
-      await deleteWorkspace(id).unwrap();
-      sendSuccessToast(t`Workspace deleted successfully`);
-      dispatch(push(Urls.dataStudioWorkspaceList()));
-    } catch (error) {
-      sendErrorToast(t`Failed to delete workspace`);
-    }
-  };
-
-  const isWorkspaceListPage = pathname === Urls.dataStudioWorkspaceList();
-
-  if (!isNavExpanded) {
-    // In collapsed mode, show only an icon button with tooltip
-    return (
-      <Tooltip
-        label={t`Workspaces`}
-        position="right"
-        openDelay={TOOLTIP_OPEN_DELAY}
-      >
-        <UnstyledButton
-          className={cx(S.tab, { [S.selected]: isWorkspaceListPage })}
-          component={ForwardRefLink}
-          to={Urls.dataStudioWorkspaceList()}
-          p="0.75rem"
-          bdrs="md"
-        >
-          <Flex align="center" justify="center">
-            <FixedSizeIcon name="git_branch" display="block" />
-          </Flex>
-        </UnstyledButton>
-      </Tooltip>
-    );
-  }
-
-  return (
-    <Stack
-      data-testid="workspaces-section"
-      gap="0.5rem"
-      className={S.workspacesSection}
-    >
-      <UnstyledButton
-        className={cx(S.workspacesSectionHeader, {
-          [S.selected]: isWorkspaceListPage,
-        })}
-        onClick={() => setIsWorkspacesExpanded(!isWorkspacesExpanded)}
-        p="0.75rem"
-=======
   showLabel,
 }: DataStudioTabProps) {
   return (
@@ -526,84 +208,13 @@
         component={ForwardRefLink}
         to={to}
         p="0.5rem"
->>>>>>> 9e62f8c2
         bdrs="md"
         aria-label={label}
       >
-<<<<<<< HEAD
-        <Flex align="center" justify="space-between" w="100%">
-          <Text size="sm" fw={600}>
-            {t`Workspaces`}
-          </Text>
-          <Icon
-            name={isWorkspacesExpanded ? "chevrondown" : "chevronright"}
-            size={16}
-          />
-        </Flex>
-      </UnstyledButton>
-
-      {isWorkspacesExpanded && (
-        <>
-          <UnstyledButton
-            className={S.newWorkspaceButton}
-            onClick={handleOpenCreateModal}
-            disabled={isLoadingDatabases}
-            p="0.5rem"
-            bdrs="md"
-          >
-            <Flex align="center" gap="xs">
-              <Icon name="add" size={16} />
-              <Text size="sm" fw={500}>
-                {t`New workspace`}
-              </Text>
-            </Flex>
-          </UnstyledButton>
-          <Stack gap="0.75rem" style={{ overflowY: "auto", maxHeight: "50vh" }}>
-            {isLoading ? (
-              <>
-                <Skeleton height={80} radius="md" />
-                <Skeleton height={80} radius="md" />
-              </>
-            ) : workspaces.length === 0 ? (
-              <Text c="text-secondary" size="xs" px="0.5rem">
-                {t`No workspaces yet`}
-              </Text>
-            ) : (
-              workspaces.map((workspace) => {
-                const isSelected =
-                  pathname === Urls.dataStudioWorkspace(workspace.id);
-
-                return (
-                  <WorkspaceItem
-                    key={workspace.id}
-                    workspace={workspace}
-                    isSelected={isSelected}
-                    onOpen={handleOpenWorkspace}
-                    onArchive={handleWorkspaceArchive}
-                    onUnarchive={handleWorkspaceUnarchive}
-                    onDelete={handleWorkspaceDelete}
-                  />
-                );
-              })
-            )}
-          </Stack>
-        </>
-      )}
-
-      <CreateWorkspaceModal
-        opened={isCreateModalOpen}
-        onClose={handleCloseCreateModal}
-        onSubmit={handleCreateWorkspace}
-        databaseOptions={databaseOptions}
-        isSubmitting={isCreating}
-      />
-    </Stack>
-=======
         <FixedSizeIcon name={icon} display="block" className={S.icon} />
         {showLabel && <Text lh="sm">{label}</Text>}
       </Box>
     </Tooltip>
->>>>>>> 9e62f8c2
   );
 }
 
@@ -617,15 +228,7 @@
   onNavbarToggle,
 }: DataStudioNavbarToggleProps) {
   return (
-<<<<<<< HEAD
-    <Tooltip
-      label={isSidebarOpened ? t`Close sidebar` : t`Open sidebar`}
-      position="right"
-      openDelay={TOOLTIP_OPEN_DELAY}
-    >
-=======
     <Flex justify="space-between">
->>>>>>> 9e62f8c2
       <UnstyledButton
         className={cx(S.toggle, {
           [S.hoverButton]: !isNavbarOpened,
