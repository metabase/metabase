(ns metabase.api.activity-test
  "Tests for /api/activity endpoints."
  (:require
   [clojure.test :refer :all]
   [java-time.api :as t]
   [metabase.events :as events]
   [metabase.models.card :refer [Card]]
   [metabase.models.dashboard :refer [Dashboard]]
   [metabase.models.query-execution :refer [QueryExecution]]
   [metabase.models.table :refer [Table]]
   [metabase.models.view-log :refer [ViewLog]]
   [metabase.query-processor.util :as qp.util]
   [metabase.test :as mt]
   [metabase.test.fixtures :as fixtures]
   [metabase.util :as u]
   [toucan2.core :as t2]))

(set! *warn-on-reflection* true)

(use-fixtures :once (fixtures/initialize :db))

(defn- clear-recent-views-for-user
  [test-user]
  (t2/delete! :model/RecentViews :user_id (mt/user->id test-user)))

(deftest most-recently-viewed-dashboard-views-test
  (clear-recent-views-for-user :crowberto)
  (clear-recent-views-for-user :rasta)
  (mt/with-temp [Card      card-1  {:name       "rand-name"
                                    :creator_id (mt/user->id :crowberto)
                                    :display    "table"}
                 Dashboard dash-1  {:name        "rand-name2"
                                    :description "rand-name2"
                                    :creator_id  (mt/user->id :crowberto)}
                 Dashboard dash-2  {:name        "rand-name2"
                                    :description "rand-name2"
                                    :creator_id  (mt/user->id :crowberto)}
                 Dashboard dash-3  {:name        "rand-name2"
                                    :description "rand-name2"
                                    :archived    true
                                    :creator_id  (mt/user->id :crowberto)}
                 Table     table-1 {:name "rand-name"}]
    (mt/with-test-user :crowberto
      (doseq [{:keys [topic event]} [{:topic :event/dashboard-read :event {:object dash-1}}
                                     {:topic :event/dashboard-read :event {:object dash-2}}
                                     {:topic :event/dashboard-read :event {:object dash-3}}
                                     {:topic :event/card-query :event {:card-id (:id card-1)}}
                                     {:topic :event/table-read :event {:object table-1}}]]
        (events/publish-event! topic (assoc event :user-id (mt/user->id :crowberto))))
      (testing "most_recently_viewed_dashboard endpoint shows the current user's most recently viewed dashboard."
        (is (= (assoc dash-3 :collection nil :view_count 1) #_dash-2 ;; TODO: this should be dash-2, because dash-3 is archived
               (mt/user-http-request :crowberto :get 200 "activity/most_recently_viewed_dashboard")))))
    (mt/with-test-user :rasta
      (testing "If nothing has been viewed, return a 204"
        (is (nil? (mt/user-http-request :rasta :get 204
                                        "activity/most_recently_viewed_dashboard"))))
      (events/publish-event! :event/dashboard-read {:object dash-1 :user-id (mt/user->id :rasta)})
      (testing "Only the user's own views are returned."
        (is (= (assoc dash-1 :collection nil :view_count 2)
               (mt/user-http-request :rasta :get 200
                                     "activity/most_recently_viewed_dashboard"))))
      (events/publish-event! :event/dashboard-read {:object dash-1 :user-id (mt/user->id :rasta)})
      (testing "If the user has no permissions for the dashboard, return a 204"
        (mt/with-non-admin-groups-no-root-collection-perms
          (is (nil? (mt/user-http-request :rasta :get 204
                                          "activity/most_recently_viewed_dashboard"))))))))

(deftest most-recently-viewed-dashboard-views-include-colllection-test
  (mt/with-temp [:model/Collection coll   {:name "Analytics"}
                 :model/Dashboard  dash-1 {:collection_id (t2/select-one-pk :model/Collection :personal_owner_id (mt/user->id :crowberto))}
                 :model/Dashboard  dash-2 {:collection_id (:id coll)}]
    (mt/with-model-cleanup [ViewLog]
      (mt/with-test-user :crowberto
        (testing "view a dashboard in a personal collection"
          (events/publish-event! :event/dashboard-read {:object dash-1 :user-id (mt/user->id :crowberto)})
          (let [crowberto-personal-coll (t2/select-one :model/Collection :personal_owner_id (mt/user->id :crowberto))]
            (is (= (assoc dash-1 :collection (assoc crowberto-personal-coll :is_personal true) :view_count 1)
                   (mt/user-http-request :crowberto :get 200
                                         "activity/most_recently_viewed_dashboard")))))

        (testing "view a dashboard in a public collection"
          (events/publish-event! :event/dashboard-read {:object dash-2 :user-id (mt/user->id :crowberto)})
          (is (= (assoc dash-2 :collection (assoc coll :is_personal false) :view_count 1)
                 (mt/user-http-request :crowberto :get 200
                                       "activity/most_recently_viewed_dashboard"))))))))

(deftest recent-views-test
  (clear-recent-views-for-user :crowberto)
  (clear-recent-views-for-user :rasta)
  (mt/with-temp [Card      card1     {:name                   "rand-name"
                                      :creator_id             (mt/user->id :crowberto)
                                      :display                "table"
                                      :visualization_settings {}}
                 Card      archived  {:name                   "archived-card"
                                      :creator_id             (mt/user->id :crowberto)
                                      :display                "table"
                                      :archived               true
                                      :visualization_settings {}}
                 Dashboard dash {:name        "rand-name2"
                                 :description "rand-name2"
                                 :creator_id  (mt/user->id :crowberto)}
                 Table     table1 {:name "rand-name"}
                 Table     hidden-table {:name            "hidden table"
                                         :visibility_type "hidden"}
                 Card      dataset {:name                   "rand-name"
                                    :type                   :model
                                    :creator_id             (mt/user->id :crowberto)
                                    :display                "table"
                                    :visualization_settings {}}]
    (testing "recent_views endpoint shows the current user's recently viewed items."
      (mt/with-model-cleanup [ViewLog]
        (mt/with-test-user :crowberto
          (doseq [{:keys [topic event]} [{:topic :event/card-query :event {:card-id (:id dataset)}}
                                         {:topic :event/card-query :event {:card-id (:id dataset)}}
                                         {:topic :event/card-query :event {:card-id (:id card1)}}
                                         {:topic :event/card-query :event {:card-id (:id card1)}}
                                         {:topic :event/card-query :event {:card-id (:id card1)}}
                                         {:topic :event/dashboard-read :event {:object dash}}
                                         {:topic :event/card-query :event {:card-id (:id card1)}}
                                         {:topic :event/dashboard-read :event {:object dash}}
                                         {:topic :event/table-read :event {:object table1}}
                                         {:topic :event/card-query :event {:card-id (:id archived)}}
                                         {:topic :event/table-read :event {:object hidden-table}}]]
            (events/publish-event! topic (assoc event :user-id (mt/user->id :crowberto))))
          (testing "No duplicates or archived items are returned."
            (let [recent-views (:recent_views (mt/user-http-request :crowberto :get 200 "activity/recent_views"))]
<<<<<<< HEAD
              (is (= [{:model "table" :id (u/the-id table1) :name "rand-name"}
                      {:model "dashboard" :id (u/the-id dash) :name "rand-name2"}
                      {:model "card" :id (u/the-id card1) :name "rand-name"}
                      {:model "dataset" :id (u/the-id dataset) :name "rand-name"}]
                   (map #(select-keys % [:model :id :name]) recent-views))))))
=======
              (is (partial= {(u/the-id table1)  "table"
                             (u/the-id dash)    "dashboard"
                             (u/the-id card1)   "card"
                             (u/the-id dataset) "dataset"}
                            (into {} (map (juxt :id :model)) recent-views))))))
>>>>>>> 3697804c
        (mt/with-test-user :rasta
          (events/publish-event! :event/card-query {:card-id (:id dataset) :user-id (mt/user->id :rasta)})
          (events/publish-event! :event/card-query {:card-id (:id card1) :user-id (mt/user->id :crowberto)})
          (testing "Only the user's own views are returned."
            (let [recent-views (:recent_views (mt/user-http-request :rasta :get 200 "activity/recent_views"))]
              (is (partial=
                   [{:model "dataset" :id (u/the-id dataset)}]
                   (reverse recent-views))))))))))

(defn- create-views!
  "Insert views [user-id model model-id]. Views are entered a second apart with last view as most recent."
  [views]
  (let [start-time (t/offset-date-time)
        views (->> (map (fn [[user model model-id] seconds-ago]
                          (case model
                            "card" {:executor_id user :card_id model-id
                                    :context :question
                                    :hash (qp.util/query-hash {})
                                    :running_time 1
                                    :result_rows 1
                                    :native false
                                    :started_at (t/plus start-time (t/seconds (- seconds-ago)))}
                            {:user_id user, :model model, :model_id model-id
                             :timestamp (t/plus start-time (t/seconds (- seconds-ago)))}))
                        (reverse views)
                        (range))
                   (group-by #(if (:card_id %) :card :other)))]
    (t2/insert! ViewLog (:other views))
    (t2/insert! QueryExecution (:card views))))

(deftest popular-items-test
  ;; Clear out the view log & query execution log so that test doesn't read stale state
  (t2/delete! :model/ViewLog)
  (t2/delete! :model/QueryExecution)
  (mt/with-temp [Card      card1 {:name                   "rand-name"
                                  :creator_id             (mt/user->id :crowberto)
                                  :display                "table"
                                  :visualization_settings {}}
                 Card      archived  {:name                   "archived-card"
                                      :creator_id             (mt/user->id :crowberto)
                                      :display                "table"
                                      :archived               true
                                      :visualization_settings {}}
                 Dashboard dash1 {:name        "rand-name"
                                  :description "rand-name"
                                  :creator_id  (mt/user->id :crowberto)}
                 Dashboard dash2 {:name        "other-dashboard"
                                  :description "just another dashboard"
                                  :creator_id  (mt/user->id :crowberto)}
                 Table     table1 {:name "rand-name"}
                 Table     hidden-table {:name            "hidden table"
                                         :visibility_type "hidden"}
                 Card      dataset {:name                   "rand-name"
                                    :type                   :model
                                    :creator_id             (mt/user->id :crowberto)
                                    :display                "table"
                                    :visualization_settings {}}]
    (let [test-ids (set (map :id [card1 archived dash1 dash2 table1 hidden-table dataset]))]
      (testing "Items viewed by multiple users are never duplicated in the popular items list."
        (mt/with-model-cleanup [ViewLog QueryExecution]
          (create-views! [[(mt/user->id :rasta)     "dashboard" (:id dash1)]
                          [(mt/user->id :crowberto) "dashboard" (:id dash1)]
                          [(mt/user->id :rasta)     "card"      (:id card1)]
                          [(mt/user->id :crowberto) "card"      (:id card1)]])
          (is (= [["dashboard" (u/the-id dash1)]
                  ["card" (u/the-id card1)]]
                 ;; all views are from :rasta, but :crowberto can still see popular items
                 (->> (mt/user-http-request :crowberto :get 200 "activity/popular_items")
                      :popular_items
                      (filter (comp test-ids u/the-id))
                      (map (juxt :model :id)))))))
      (testing "Items viewed by other users can still show up in popular items."
        (mt/with-model-cleanup [ViewLog QueryExecution]
          (create-views! [[(mt/user->id :rasta) "dashboard" (:id dash1)]
                          [(mt/user->id :rasta) "card"      (:id card1)]
                          [(mt/user->id :rasta) "table"     (:id table1)]
                          [(mt/user->id :rasta) "card"      (:id dataset)]])
          (is (= [["dashboard" (:id dash1)]
                  ["card" (:id card1)]
                  ["dataset" (:id dataset)]
                  ["table" (:id table1)]]
                 ;; all views are from :rasta, but :crowberto can still see popular items
                 (->> (mt/user-http-request :crowberto :get 200 "activity/popular_items")
                      :popular_items
                      (filter #(test-ids (:id %)))
                      (map (juxt :model :id)))))))
      (testing "Items with more views show up sooner in popular items."
        (mt/with-model-cleanup [ViewLog QueryExecution]
          (create-views! (concat
                          ;; one item with many views is considered more popular
                          (repeat 10 [(mt/user->id :rasta) "dashboard" (:id dash1)])
                          [[(mt/user->id :rasta) "dashboard" (:id dash2)]
                           [(mt/user->id :rasta) "card"      (:id dataset)]
                           [(mt/user->id :rasta) "table"     (:id table1)]
                           [(mt/user->id :rasta) "card"      (:id card1)]]))
          (is (= [["dashboard" (:id dash1)]
                  ["dashboard" (:id dash2)]
                  ["card"      (:id card1)]
                  ["dataset"   (:id dataset)]
                  ["table"     (:id table1)]]
                 ;; all views are from :rasta, but :crowberto can still see popular items
                 (->> (mt/user-http-request :crowberto :get 200 "activity/popular_items")
                      :popular_items
                      (filter #(test-ids (:id %)))
                      (map (juxt :model :id))))))))))<|MERGE_RESOLUTION|>--- conflicted
+++ resolved
@@ -124,19 +124,11 @@
             (events/publish-event! topic (assoc event :user-id (mt/user->id :crowberto))))
           (testing "No duplicates or archived items are returned."
             (let [recent-views (:recent_views (mt/user-http-request :crowberto :get 200 "activity/recent_views"))]
-<<<<<<< HEAD
               (is (= [{:model "table" :id (u/the-id table1) :name "rand-name"}
                       {:model "dashboard" :id (u/the-id dash) :name "rand-name2"}
                       {:model "card" :id (u/the-id card1) :name "rand-name"}
                       {:model "dataset" :id (u/the-id dataset) :name "rand-name"}]
-                   (map #(select-keys % [:model :id :name]) recent-views))))))
-=======
-              (is (partial= {(u/the-id table1)  "table"
-                             (u/the-id dash)    "dashboard"
-                             (u/the-id card1)   "card"
-                             (u/the-id dataset) "dataset"}
-                            (into {} (map (juxt :id :model)) recent-views))))))
->>>>>>> 3697804c
+                     (map #(select-keys % [:model :id :name]) recent-views))))))
         (mt/with-test-user :rasta
           (events/publish-event! :event/card-query {:card-id (:id dataset) :user-id (mt/user->id :rasta)})
           (events/publish-event! :event/card-query {:card-id (:id card1) :user-id (mt/user->id :crowberto)})
