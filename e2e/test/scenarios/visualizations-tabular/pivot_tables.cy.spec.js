--- conflicted
+++ resolved
@@ -315,7 +315,6 @@
     cy.findByText("Show totals").should("not.be.visible");
 
     // turn off subtotals for User -> Source
-<<<<<<< HEAD
     openColumnSettings(/Users? → Source/);
     cy.findByTestId(
       "chart-settings-widget-pivot_table.column_show_totals",
@@ -323,11 +322,6 @@
       cy.findByText("Show totals").should("be.visible");
       cy.findByRole("switch").click({ force: true });
     });
-=======
-    openColumnSettings("User → Source");
-    // eslint-disable-next-line no-unscoped-text-selectors -- deprecated usage
-    cy.findByText("Show totals").parent().find("input").click({ force: true });
->>>>>>> c170d973
 
     // eslint-disable-next-line no-unscoped-text-selectors -- deprecated usage
     cy.findByText("3,520").should("not.exist"); // the subtotal has disappeared!
@@ -353,7 +347,6 @@
     cy.findByTestId("viz-settings-button").click();
 
     // turn off subtotals for User -> Source
-<<<<<<< HEAD
     openColumnSettings(/Users? → Source/);
     cy.findByTestId(
       "chart-settings-widget-pivot_table.column_show_totals",
@@ -361,11 +354,6 @@
       cy.findByText("Show totals").should("be.visible");
       cy.findByRole("switch").click({ force: true });
     });
-=======
-    openColumnSettings("User → Source");
-    // eslint-disable-next-line no-unscoped-text-selectors -- deprecated usage
-    cy.findByText("Show totals").parent().find("input").click({ force: true });
->>>>>>> c170d973
 
     // eslint-disable-next-line no-unscoped-text-selectors -- deprecated usage
     cy.findByText("3,520").should("not.exist"); // the subtotal isn't there
