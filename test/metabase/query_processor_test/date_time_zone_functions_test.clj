(ns metabase.query-processor-test.date-time-zone-functions-test
  (:require [clojure.string :as str]
            [clojure.test :refer :all]
            [java-time :as t]
            [metabase.driver :as driver]
            [metabase.test :as mt]
            [metabase.util.date-2 :as u.date]))

<<<<<<< HEAD
;;; +----------------------------------------------------------------------------------------------------------------+
;;; |                                                Date extract tests                                              |
;;; +----------------------------------------------------------------------------------------------------------------+

(defn test-date-extract
=======
(defn test-temporal-extract
>>>>>>> 8567e9a2
  [{:keys [aggregation breakout expressions fields filter limit]}]
  (if breakout
    (->> (mt/run-mbql-query times {:expressions expressions
                                   :aggregation aggregation
                                   :limit       limit
                                   :filter      filter
                                   :breakout    breakout})
         (mt/formatted-rows [int int]))
    (->> (mt/run-mbql-query times {:expressions expressions
                                   :aggregation aggregation
                                   :limit       limit
                                   :filter      filter
                                   :fields      fields})
         (mt/formatted-rows [int])
         (map first))))

(mt/defdataset times-mixed
  [["times" [{:field-name "index"
              :base-type :type/Integer}
             {:field-name "dt"
              :base-type :type/DateTime}
             {:field-name "d"
              :base-type :type/Date}
             {:field-name "as_dt"
              :base-type :type/Text
              :effective-type :type/DateTime
              :coercion-strategy :Coercion/ISO8601->DateTime}
             {:field-name "as_d"
              :base-type :type/Text
              :effective-type :type/Date
              :coercion-strategy :Coercion/ISO8601->Date}]
    [[1 #t "2004-03-19 09:19:09" #t "2004-03-19" "2004-03-19 09:19:09" "2004-03-19"]
     [2 #t "2008-06-20 10:20:10" #t "2008-06-20" "2008-06-20 10:20:10" "2008-06-20"]
     [3 #t "2012-11-21 11:21:11" #t "2012-11-21" "2012-11-21 11:21:11" "2012-11-21"]
     [4 #t "2012-11-21 11:21:11" #t "2012-11-21" "2012-11-21 11:21:11" "2012-11-21"]]]])

(def ^:private temporal-extraction-op->unit
  {:get-second      :second-of-minute
   :get-minute      :minute-of-hour
   :get-hour        :hour-of-day
   :get-day-of-week :day-of-week
   :get-day         :day-of-month
   :get-week        :week-of-year
   :get-month       :month-of-year
   :get-quarter     :quarter-of-year
   :get-year        :year})

(defn- extract
  [x op]
  (u.date/extract x (temporal-extraction-op->unit op)))

(def ^:private extraction-test-cases
  [{:expected-fn (fn [op]          [(extract #t "2004-03-19 09:19:09" op) (extract #t "2008-06-20 10:20:10" op)
                                    (extract #t "2012-11-21 11:21:11" op) (extract #t "2012-11-21 11:21:11" op)])
    :query-fn    (fn [op field-id] {:expressions {"expr" [op [:field field-id nil]]}
                                    :fields      [[:expression "expr"]]})}
   {:expected-fn (fn [op]          (into [] (frequencies [(extract #t "2004-03-19 09:19:09" op)
                                                          (extract #t "2008-06-20 10:20:10" op)
                                                          (extract #t "2012-11-21 11:21:11" op)
                                                          (extract #t "2012-11-21 11:21:11" op)])))
    :query-fn    (fn [op field-id] {:expressions {"expr" [op [:field field-id nil]]}
                                    :aggregation [[:count]]
                                    :breakout    [[:expression "expr"]]})}])

(deftest extraction-function-tests
  (mt/dataset times-mixed
    (mt/test-drivers (disj (mt/normal-drivers-with-feature :temporal-extract) :mongo)
      (testing "with datetime columns"
        (doseq [[col-type field-id] [[:datetime (mt/id :times :dt)] [:text-as-datetime (mt/id :times :as_dt)]]
                op                  [:get-year :get-quarter :get-month :get-day
                                     :get-day-of-week :get-hour :get-minute :get-second]
                {:keys [expected-fn query-fn]}
                extraction-test-cases]
          (testing (format "extract %s function works as expected on %s column for driver %s" op col-type driver/*driver*)
            (is (= (set (expected-fn op)) (set (test-temporal-extract (query-fn op field-id))))))))

     (testing "with date columns"
       (doseq [[col-type field-id] [[:date (mt/id :times :d)] [:text-as-date (mt/id :times :as_d)]]
               op                  [:get-year :get-quarter :get-month :get-day :get-day-of-week]
               {:keys [expected-fn query-fn]}
               extraction-test-cases]
        (testing (format "extract %s function works as expected on %s column for driver %s" op col-type driver/*driver*)
          (is (= (set (expected-fn op)) (set (test-temporal-extract (query-fn op field-id)))))))))

    ;; need to have seperate tests for mongo because it doesn't have supports for casting yet
    (mt/test-driver :mongo
      (testing "with datetimes columns"
        (let [[col-type field-id] [:datetime (mt/id :times :dt)]]
          (doseq [op              [:get-year :get-quarter :get-month :get-day
                                   :get-day-of-week :get-hour :get-minute :get-second]
                  {:keys [expected-fn query-fn]}
                  extraction-test-cases]
           (testing (format "extract %s function works as expected on %s column for driver %s" op col-type driver/*driver*)
             (is (= (set (expected-fn op)) (set (test-temporal-extract (query-fn op field-id)))))))))

      (testing "with date columns"
        (let [[col-type field-id] [:date (mt/id :times :d)]]
          (doseq [op               [:get-year :get-quarter :get-month :get-day :get-day-of-week]
                  {:keys [expected-fn query-fn]}
                  extraction-test-cases]
           (testing (format "extract %s function works as expected on %s column for driver %s" op col-type driver/*driver*)
             (is (= (set (expected-fn op)) (set (test-temporal-extract (query-fn op field-id))))))))))))

<<<<<<< HEAD
(deftest date-extraction-with-filter-expresion-tests
  (mt/test-drivers (mt/normal-drivers-with-feature :date-extract)
=======

(deftest temporal-extraction-with-filter-expresion-tests
  (mt/test-drivers (mt/normal-drivers-with-feature :temporal-extract)
>>>>>>> 8567e9a2
    (mt/dataset times-mixed
      (doseq [{:keys [title expected query]}
              [{:title    "Nested expression"
                :expected [2004]
                :query    {:expressions {"expr" [:abs [:get-year [:field (mt/id :times :dt) nil]]]}
                           :filter      [:= [:field (mt/id :times :index) nil] 1]
                           :fields      [[:expression "expr"]]}}

               {:title     "Nested with arithmetic"
                :expected  [4008]
                :query     {:expressions {"expr" [:* [:get-year [:field (mt/id :times :dt) nil]] 2]}
                            :filter      [:= [:field (mt/id :times :index) nil] 1]
                            :fields      [[:expression "expr"]]}}

               {:title    "Filter using the extracted result - equality"
                :expected [1]
                :query    {:filter [:= [:get-year [:field (mt/id :times :dt) nil]] 2004]
                           :fields [[:field (mt/id :times :index) nil]]}}

               {:title    "Filter using the extracted result - comparable"
                :expected [1]
                :query    {:filter [:< [:get-year [:field (mt/id :times :dt) nil]] 2005]
                           :fields [[:field (mt/id :times :index) nil]]}}

               {:title    "Nested expression in fitler"
                :expected [1]
                :query    {:filter [:= [:* [:get-year [:field (mt/id :times :dt) nil]] 2] 4008]
                           :fields [[:field (mt/id :times :index) nil]]}}]]
        (testing title
<<<<<<< HEAD
          (is (= expected (test-date-extract query))))))))

;;; +----------------------------------------------------------------------------------------------------------------+
;;; |                                              Date arithmetics tests                                            |
;;; +----------------------------------------------------------------------------------------------------------------+

(defn date-math
  [op x amount unit col-type]
  (let [amount (if (= op :date-add)
                 amount
                 (- amount))
        fmt    (cond
                 ;; the :date column of :presto should have this format too,
                 ;; but the test data we created for presto is datetime even if we define it as date
                 (and (= driver/*driver* :presto) (#{:text-as-date} col-type))
                 "yyyy-MM-dd"

                 (= unit :millisecond)
                 "yyyy-MM-dd HH:mm:ss.SSS"

                 :else
                 "yyyy-MM-dd HH:mm:ss")]
    (t/format fmt (u.date/add x unit amount))))

(defn- normalize-timestamp-str [x]
  (if (number? x)
    (int x)
    (-> x
        (str/replace  #"T" " ")
        (str/replace  #"Z" ""))))

(defn test-date-math
  [{:keys [aggregation breakout expressions fields filter limit]}]
  (if breakout
    (->> (mt/run-mbql-query times {:expressions expressions
                                   :aggregation aggregation
                                   :limit       limit
                                   :filter      filter
                                   :breakout    breakout})
         (mt/formatted-rows [normalize-timestamp-str normalize-timestamp-str]))
    (->> (mt/run-mbql-query times {:expressions expressions
                                   :aggregation aggregation
                                   :limit       limit
                                   :filter      filter
                                   :fields      fields})
         (mt/formatted-rows [normalize-timestamp-str])
         (map first))))

(deftest date-math-tests
  (mt/dataset times-mixed
    ;; mongo doesn't supports coercion yet so we exclude it here, Tests for it are in [[metabase.driver.mongo.query-processor-test]]
    (mt/test-drivers (disj (mt/normal-drivers-with-feature :date-arithmetics) :mongo)
      (testing "date arithmetic with datetime columns"
        (doseq [[col-type field-id] [[:datetime (mt/id :times :dt)] [:text-as-datetime (mt/id :times :as_dt)]]
                op                  [:date-add :date-subtract]
                unit                [:year :quarter :month :day :hour :minute :second :millisecond]

                {:keys [expected query]}
                [{:expected [(date-math op #t "2004-03-19 09:19:09" 2 unit col-type) (date-math op #t "2008-06-20 10:20:10" 2 unit col-type)
                             (date-math op #t "2012-11-21 11:21:11" 2 unit col-type) (date-math op #t "2012-11-21 11:21:11" 2 unit col-type)]
                  :query    {:expressions {"expr" [op [:field field-id nil] 2 unit]}
                             :fields      [[:expression "expr"]]}}
                 {:expected (into [] (frequencies
                                       [(date-math op #t "2004-03-19 09:19:09" 2 unit col-type) (date-math op #t "2008-06-20 10:20:10" 2 unit col-type)
                                        (date-math op #t "2012-11-21 11:21:11" 2 unit col-type) (date-math op #t "2012-11-21 11:21:11" 2 unit col-type)]))
                  :query    {:expressions {"expr" [op [:field field-id nil] 2 unit]}
                             :aggregation [[:count]]
                             :breakout    [[:expression "expr"]]}}]]
          (testing (format "%s %s function works as expected on %s column for driver %s" op unit col-type driver/*driver*)
            (is (= (set expected) (set (test-date-math query)))))))

      (testing "date arithmetic with datetime columns"
        (doseq [[col-type field-id] [[:date (mt/id :times :d)] [:text-as-date (mt/id :times :as_d)]]
                op                  [:date-add :date-subtract]
                unit                [:year :quarter :month :day]

                {:keys [expected query]}
                [{:expected [(date-math op #t "2004-03-19 00:00:00" 2 unit col-type) (date-math op #t "2008-06-20 00:00:00" 2 unit col-type)
                             (date-math op #t "2012-11-21 00:00:00" 2 unit col-type) (date-math op #t "2012-11-21 00:00:00" 2 unit col-type)]
                  :query    {:expressions {"expr" [op [:field field-id nil] 2 unit]}
                             :fields      [[:expression "expr"]]}}
                 {:expected (into [] (frequencies
                                       [(date-math op #t "2004-03-19 00:00:00" 2 unit col-type) (date-math op #t "2008-06-20 00:00:00" 2 unit col-type)
                                        (date-math op #t "2012-11-21 00:00:00" 2 unit col-type) (date-math op #t "2012-11-21 00:00:00" 2 unit col-type)]))
                  :query    {:expressions {"expr" [op [:field field-id nil] 2 unit]}
                             :aggregation [[:count]]
                             :breakout    [[:expression "expr"]]}}]]
          (testing (format "%s %s function works as expected on %s column for driver %s" op unit col-type driver/*driver*)
            (is (= (set expected) (set (test-date-math query))))))))))

(deftest date-math-with-extract-test
  (mt/test-drivers (mt/normal-drivers-with-feature :date-arithmetics)
    (mt/dataset times-mixed
      (doseq [{:keys [title expected query]}
              [{:title    "Nested date math then extract"
                :expected [2006 2010 2014]
                :query    {:expressions {"expr" [:get-year [:date-add [:field (mt/id :times :dt) nil] 2 :year]]}
                            :fields [[:expression "expr"]]}}

               {:title   "Nested date math twice"
                :expected ["2006-05-19 09:19:09" "2010-08-20 10:20:10" "2015-01-21 11:21:11"]
                :query    {:expressions {"expr" [:date-add [:date-add [:field (mt/id :times :dt) nil] 2 :year] 2 :month]}
                           :fields [[:expression "expr"]]}}

               {:title    "filter with date math"
                :expected [1]
                :query   {:filter [:= [:get-year [:date-add [:field (mt/id :times :dt) nil] 2 :year]] 2006]
                          :fields [[:field (mt/id :times :index)]]}}]]
        (testing title
          (is (= (set expected) (set (test-date-math query)))))))))
=======
          (is (= expected (test-temporal-extract query))))))))
>>>>>>> 8567e9a2
<|MERGE_RESOLUTION|>--- conflicted
+++ resolved
@@ -6,15 +6,11 @@
             [metabase.test :as mt]
             [metabase.util.date-2 :as u.date]))
 
-<<<<<<< HEAD
 ;;; +----------------------------------------------------------------------------------------------------------------+
 ;;; |                                                Date extract tests                                              |
 ;;; +----------------------------------------------------------------------------------------------------------------+
 
-(defn test-date-extract
-=======
 (defn test-temporal-extract
->>>>>>> 8567e9a2
   [{:keys [aggregation breakout expressions fields filter limit]}]
   (if breakout
     (->> (mt/run-mbql-query times {:expressions expressions
@@ -118,14 +114,8 @@
            (testing (format "extract %s function works as expected on %s column for driver %s" op col-type driver/*driver*)
              (is (= (set (expected-fn op)) (set (test-temporal-extract (query-fn op field-id))))))))))))
 
-<<<<<<< HEAD
-(deftest date-extraction-with-filter-expresion-tests
-  (mt/test-drivers (mt/normal-drivers-with-feature :date-extract)
-=======
-
 (deftest temporal-extraction-with-filter-expresion-tests
   (mt/test-drivers (mt/normal-drivers-with-feature :temporal-extract)
->>>>>>> 8567e9a2
     (mt/dataset times-mixed
       (doseq [{:keys [title expected query]}
               [{:title    "Nested expression"
@@ -155,8 +145,7 @@
                 :query    {:filter [:= [:* [:get-year [:field (mt/id :times :dt) nil]] 2] 4008]
                            :fields [[:field (mt/id :times :index) nil]]}}]]
         (testing title
-<<<<<<< HEAD
-          (is (= expected (test-date-extract query))))))))
+          (is (= expected (test-temporal-extract query))))))))
 
 ;;; +----------------------------------------------------------------------------------------------------------------+
 ;;; |                                              Date arithmetics tests                                            |
@@ -211,7 +200,7 @@
       (testing "date arithmetic with datetime columns"
         (doseq [[col-type field-id] [[:datetime (mt/id :times :dt)] [:text-as-datetime (mt/id :times :as_dt)]]
                 op                  [:date-add :date-subtract]
-                unit                [:year :quarter :month :day :hour :minute :second :millisecond]
+                unit                [:year :quarter :month :day :hour :minute :second]
 
                 {:keys [expected query]}
                 [{:expected [(date-math op #t "2004-03-19 09:19:09" 2 unit col-type) (date-math op #t "2008-06-20 10:20:10" 2 unit col-type)
@@ -265,7 +254,4 @@
                 :query   {:filter [:= [:get-year [:date-add [:field (mt/id :times :dt) nil] 2 :year]] 2006]
                           :fields [[:field (mt/id :times :index)]]}}]]
         (testing title
-          (is (= (set expected) (set (test-date-math query)))))))))
-=======
-          (is (= expected (test-temporal-extract query))))))))
->>>>>>> 8567e9a2
+          (is (= (set expected) (set (test-date-math query)))))))))