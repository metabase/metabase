--- conflicted
+++ resolved
@@ -264,7 +264,6 @@
   });
 });
 
-<<<<<<< HEAD
 describeWithSnowplow("scenarios > collections > timelines", () => {
   beforeEach(() => {
     restore();
@@ -297,10 +296,7 @@
   });
 });
 
-const openEventMenu = name => {
-=======
 const openMenu = name => {
->>>>>>> f890cec8
   return cy
     .findByText(name)
     .parent()
