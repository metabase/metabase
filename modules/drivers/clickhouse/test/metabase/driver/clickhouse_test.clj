--- conflicted
+++ resolved
@@ -355,17 +355,15 @@
                               :value  "2"}]
                 :middleware {:format-rows? false}})))))))
 
-<<<<<<< HEAD
 (deftest ^:parallel clickhouse-db-supports-schemas-test
   (doseq [[schemas-supported? details] [[false? {}]
                                         [false? {:enable-multiple-db nil}]
                                         [false? {:enable-multiple-db false}]
                                         [true? {:enable-multiple-db true}]]]
     (is (schemas-supported? (driver/database-supports? :clickhouse :schemas {:details details})))))
-=======
+
 (deftest ^:parallel humanize-connection-error-message-test
   (is (= "random message" (driver/humanize-connection-error-message :clickhouse ["random message"])))
   (is (= :username-or-password-incorrect (driver/humanize-connection-error-message :clickhouse ["Failed to create connection"
                                                                                                 "Failed to get server info"
-                                                                                                "Code: 516. DB::Exception: asdf: Authentication failed: password is incorrect, or there is no user with such name. (AUTHENTICATION_FAILED) (version 25.7.4.11 (official build))"]))))
->>>>>>> 1ae8ff82
+                                                                                                "Code: 516. DB::Exception: asdf: Authentication failed: password is incorrect, or there is no user with such name. (AUTHENTICATION_FAILED) (version 25.7.4.11 (official build))"]))))