--- conflicted
+++ resolved
@@ -7,12 +7,8 @@
 import { useListRecentsQuery, useSearchQuery } from "metabase/api";
 import { BULK_ACTIONS_Z_INDEX } from "metabase/components/BulkActionBar";
 import { useModalOpen } from "metabase/hooks/use-modal-open";
-<<<<<<< HEAD
-import { Icon, Modal, TextInput } from "metabase/ui";
-=======
-import { Box, Flex, Modal, Skeleton } from "metabase/ui";
+import { Box, Flex, Icon, Modal, Skeleton, TextInput } from "metabase/ui";
 import { Repeat } from "metabase/ui/components/feedback/Skeleton/Repeat";
->>>>>>> 40ed53ef
 import type {
   RecentContexts,
   RecentItem,
@@ -95,13 +91,10 @@
   defaultToRecentTab?: boolean;
   /**recentsContext: Defaults to returning recents based off both views and selections. Can be overridden by props */
   recentsContext?: RecentContexts[];
-<<<<<<< HEAD
   onClose: () => void;
   onConfirm?: () => void;
   onItemSelect: (item: Item) => void;
-=======
   isLoadingTabs?: boolean;
->>>>>>> 40ed53ef
 }
 
 export function EntityPickerModal<
@@ -121,17 +114,12 @@
   trapFocus = true,
   searchParams,
   defaultToRecentTab = true,
-<<<<<<< HEAD
   recentsContext = DEFAULT_RECENTS_CONTEXT,
   onClose,
   onConfirm,
   onItemSelect,
+  isLoadingTabs = false,
 }: EntityPickerModalProps<Id, Model, Item>) {
-=======
-  recentsContext = ["selections", "views"],
-  isLoadingTabs = false,
-}: EntityPickerModalProps<Model, Item>) {
->>>>>>> 40ed53ef
   const [searchQuery, setSearchQuery] = useState<string>("");
   const [searchScope, setSearchScope] =
     useState<EntityPickerSearchScope>("everywhere");
@@ -393,50 +381,20 @@
           <Modal.CloseButton size={21} pos="relative" top="1px" />
         </Modal.Header>
         <ModalBody p="0">
-<<<<<<< HEAD
-          <ErrorBoundary>
-            {hasTabs ? (
-              <TabsView
-                selectedTabId={selectedTabId}
-                tabs={tabs}
-                onItemSelect={handleSelectItem}
-                onTabChange={handleTabChange}
-              />
-            ) : (
-              <SinglePickerView data-testid="single-picker-view">
-                {tabs[0]?.render({
-                  onItemSelect: item => handleSelectItem(item, tabs[0].id),
-                }) ?? null}
-              </SinglePickerView>
-            )}
-            {!!hydratedOptions.hasConfirmButtons && onConfirm && (
-              <ButtonBar
-                onConfirm={onConfirm}
-                onCancel={onClose}
-                canConfirm={canSelectItem}
-                actionButtons={showActionButtons ? actionButtons : []}
-                confirmButtonText={options?.confirmButtonText}
-                cancelButtonText={options?.cancelButtonText}
-              />
-            )}
-          </ErrorBoundary>
-=======
           {!isLoadingTabs && !isLoadingRecentItems ? (
             <ErrorBoundary>
               {hasTabs ? (
                 <TabsView
+                  selectedTabId={selectedTabId}
                   tabs={tabs}
-                  onItemSelect={onItemSelect}
-                  searchQuery={searchQuery}
-                  searchResults={searchResults}
-                  selectedItem={selectedItem}
-                  initialValue={initialValue}
-                  defaultToRecentTab={defaultToRecentTab}
-                  setShowActionButtons={setShowActionButtons}
+                  onItemSelect={handleSelectItem}
+                  onTabChange={handleTabChange}
                 />
               ) : (
                 <SinglePickerView data-testid="single-picker-view">
-                  {tabs?.[0]?.element}
+                  {tabs[0]?.render({
+                    onItemSelect: item => handleSelectItem(item, tabs[0].id),
+                  }) ?? null}
                 </SinglePickerView>
               )}
               {!!hydratedOptions.hasConfirmButtons && onConfirm && (
@@ -453,7 +411,6 @@
           ) : (
             <EntityPickerLoadingSkeleton />
           )}
->>>>>>> 40ed53ef
         </ModalBody>
       </ModalContent>
     </Modal.Root>
