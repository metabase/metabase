;; # Metabase Backend Developer Documentation
;;
;; Welcome to Metabase! Here are links to useful resources.
;;
;; ## Project Management
;;
;; - [Engineering and Product Playbook](https://www.notion.so/metabase/Engineering-and-Product-Playbook-cd4bc1c0b8744470bebc0b979f8f5268)
;; - [Weekly Tactical Board: how to](https://www.notion.so/metabase/Weekly-Tactical-Board-how-to-6e81f994a792493ba7ae430f2afa1673)
;; - [The Escalations Process](https://www.notion.so/Escalating-a-bug-b876f78c801345f3bda8504d4a63ba80)
;;
;; ## Dev Environment
;;
;; - [Getting started with backend development](https://github.com/metabase/metabase/blob/master/docs/developers-guide/devenv.md#backend-development)
;; - [Additional notes on using tools.deps](https://github.com/metabase/metabase/wiki/Migrating-from-Leiningen-to-tools.deps)
;; - [Use the dev-scripts repo to run various local DBs](https://github.com/metabase/dev-scripts)
;; - If you're on a Mac and need a VM to run Windows or Linux, [check out UTM](https://mac.getutm.app/)
;;
;; ## Important Parts of the Codebase
;;
;; - [API Endpoints](#metabase.api.common)
;; - [Drivers](#metabase.driver)
;; - [Permissions](#metabase.models.permissions)
;; - [The Query Processor](#metabase.query-processor)
;; - [Application Settings](#metabase.settings.models.setting)
;;
;; ## Important Libraries
;;
;; - [Toucan 2](https://github.com/camsaul/toucan2/) to work with models
;; - [Honey SQL](https://github.com/seancorfield/honeysql) (version 2) for SQL queries
;; - [Liquibase](https://docs.liquibase.com/concepts/changelogs/changeset.html) for database migrations
;; - [Compojure](https://github.com/weavejester/compojure) on top of [Ring](https://github.com/ring-clojure/ring) for our API
;;
;; ## Other Helpful Things
;;
;; [Tips on our Github wiki](https://github.com/metabase/metabase/wiki/Metabase-Backend-Dev-Secrets)
;;
;; ### The Dev Debug Page
;; If you want an easy way to GET/POST to an endpoint and display the results in a webpage, check out the [Dev Debug
;; Page](https://github.com/metabase/metabase/pull/40580). Cherry-pick the commit from that PR, modify `DevDebug.jsx` as
;; you see fit ([here](https://github.com/metabase/metabase/commit/4c5723f44424dca2a68a753b83e31ec8129da0fb) is an
;; example from the ParseSQL project), and then play with the results at `/dev_debug`. *Don't forget to remove the
;; commit before merging to `master`!*
;;
;; ### Lifecycle of a Query
;; Dan wrote a nice guide [here](https://www.notion.so/metabase/Lifecycle-of-a-query-58e212402b7e444d937aba7757f9ec06?pvs=4)
;;
;; <hr />


(ns dev
  "Put everything needed for REPL development within easy reach"
  (:require
   [clojure.core.async :as a]
   [clojure.string :as str]
   [clojure.test]
   [dev.debug-qp :as debug-qp]
   [dev.explain :as dev.explain]
   [dev.memory :as dev.memory]
   [dev.migrate :as dev.migrate]
   [dev.model-tracking :as model-tracking]
   [dev.render-png :as render-png]
   [hashp.preload :as hashp]
   [honey.sql :as sql]
   [java-time.api :as t]
   [malli.dev :as malli-dev]
   [metabase.api.common :as api]
   [metabase.channel.email :as email]
   [metabase.config :as config]
   [metabase.core.core :as mbc]
   [metabase.db :as mdb]
   [metabase.db.env :as mdb.env]
   [metabase.driver :as driver]
   [metabase.driver.sql-jdbc.connection :as sql-jdbc.conn]
   [metabase.driver.sql-jdbc.execute :as sql-jdbc.execute]
   [metabase.query-processor.compile :as qp.compile]
   [metabase.query-processor.timezone :as qp.timezone]
   [metabase.server.core :as server]
   [metabase.server.test-handler :as server.test-handler]
   [metabase.settings.core :as setting]
   [metabase.sync.core :as sync]
   [metabase.test :as mt]
   [metabase.test-runner]
   [metabase.test.data.impl :as data.impl]
   [metabase.util :as u]
   [metabase.util.log :as log]
   [methodical.core :as methodical]
   [potemkin :as p]
   [toucan2.connection :as t2.connection]
   [toucan2.core :as t2]
   [toucan2.pipeline :as t2.pipeline]
   [toucan2.tools.hydrate :as t2.hydrate]))

(set! *warn-on-reflection* true)

(comment
  debug-qp/keep-me
  model-tracking/keep-me)

#_:clj-kondo/ignore
(defn tap>-spy [x]
  (doto x tap>))

(p/import-vars
 [debug-qp
  pprint-sql]
 [dev.explain
  explain-query]
 [dev.migrate
  migrate!
  rollback!
  migration-sql-by-id]
 [dev.memory
  with-memory-logging
  measuring-thread-allocations]
 [render-png
  open-html
  open-png-bytes
  open-hiccup-as-html]
 [model-tracking
  track!
  untrack!
  untrack-all!
  reset-changes!
  changes]
 [mt
  set-ns-log-level!])

(def initialized?
  "Was Metabase already initialized? Used in `init!` to prevent calling `core/init!`
   more than once (during `start!`, for example)."
  (atom nil))

(defn init!
  "Trigger general initialization, but only once."
  []
  (when-not @initialized?
    (mbc/init!)
    (reset! initialized? true)))

(defn migration-timestamp
  "Returns a UTC timestamp in format `yyyy-MM-dd'T'HH:mm:ss` that you can used to postfix for migration ID."
  []
  (t/format (t/formatter "yyyy-MM-dd'T'HH:mm:ss") (t/zoned-date-time (t/zone-id "UTC"))))

(defn deleted-inmem-databases
  "Finds in-memory Databases for which the underlying in-mem h2 db no longer exists."
  []
  (let [h2-dbs (t2/select :model/Database :engine :h2)
        in-memory? (fn [db] (some-> db :details :db (str/starts-with? "mem:")))
        can-connect? (fn [db]
                       #_:clj-kondo/ignore
                       (binding [metabase.driver.h2/*allow-testing-h2-connections* true]
                         (try
                           (driver/can-connect? :h2 (:details db))
                           (catch org.h2.jdbc.JdbcSQLNonTransientConnectionException _
                             false)
                           (catch Exception e
                             (log/error e "Error checking in-memory database for deletion")
                             ;; we don't want to delete these, so just pretend we could connect
                             true))))]
    (remove can-connect? (filter in-memory? h2-dbs))))

(defn prune-deleted-inmem-databases!
  "Delete any in-memory Databases to which we can't connect (in order to trigger cleanup of their related tasks, which
  will otherwise spam logs)."
  []
  (when-let [outdated-ids (seq (map :id (deleted-inmem-databases)))]
    (t2/delete! :model/Database :id [:in outdated-ids])))

(defn start!
  "Start Metabase"
  []
  (server/start-web-server! (server.test-handler/test-handler))
  (init!)
  (when config/is-dev?
    (prune-deleted-inmem-databases!)
    (with-out-str (malli-dev/start!))))

(defn stop!
  "Stop Metabase"
  []
  (malli-dev/stop!)
  (server/stop-web-server!))

(defn restart!
  "Restart Metabase"
  []
  (stop!)
  (start!))

(defn ns-unmap-all
  "Unmap all interned vars in a namespace. Reset the namespace to a blank slate! Perfect for when you rename everything
  and want to make sure you didn't miss a reference or when you redefine a multimethod.

    (ns-unmap-all *ns*)"
  ([]
   (ns-unmap-all *ns*))

  ([a-namespace]
   (doseq [[symb] (ns-interns a-namespace)]
     (ns-unmap a-namespace symb))
   (doseq [[symb varr] (ns-refers a-namespace)
           :when (not= (the-ns (:ns (meta varr)))
                       (the-ns 'clojure.core))]
     (ns-unmap a-namespace symb))))

(defn ns-unalias-all
  "Remove all aliases for other namespaces from the current namespace.

    (ns-unalias-all *ns*)"
  ([]
   (ns-unalias-all *ns*))

  ([a-namespace]
   (doseq [[symb] (ns-aliases a-namespace)]
     (ns-unalias a-namespace symb))))

(defmacro require-model
  "Rather than requiring all models in the ns declaration, make it easy to require the ones you need for your current
  session"
  [model-sym]
  `(require [(symbol (str "metabase.models." (quote ~model-sym))) :as (quote ~model-sym)]))

(defmacro with-permissions
  "Execute the body with the given permissions."
  [permissions & body]
  `(binding [api/*current-user-permissions-set* (delay ~permissions)]
     ~@body))

(defn query-jdbc-db
  "Execute a SQL query against a JDBC database. Useful for testing SQL syntax locally.

    (query-jdbc-db :oracle \"SELECT to_date('1970-01-01', 'YYYY-MM-DD') FROM dual\")

    (query-jdbc-db :h2 \"SELECT name FROM people WHERE name LIKE '%Ken%'\")

  `sql-args` can be either a SQL string or a tuple with a SQL string followed by any prepared statement args. By
  default this method uses the same methods to set prepared statement args and read columns from results as used by
  the `:sql-jdbc` Query Processor, but you pass the optional third arg `options`, as `nil` to use the driver's default
  behavior.

  You can query against a dataset other than the default test data DB by passing in a `[driver dataset]` tuple as the
  first arg:

    (dev/query-jdbc-db
     [:sqlserver 'time-test-data]
     [\"SELECT * FROM dbo.users WHERE dbo.users.last_login_time > ?\" (java-time/offset-time \"16:00Z\")])"
  {:arglists '([driver sql]            [[driver dataset] sql]
                                       [driver honeysql-form]  [[driver dataset] honeysql-form]
                                       [driver [sql & params]] [[driver dataset] [sql & params]])}
  [driver-or-driver+dataset sql-args]
  (let [[driver dataset] (u/one-or-many driver-or-driver+dataset)
        [sql & params]   (if (map? sql-args)
                           (sql/format sql-args)
                           (u/one-or-many sql-args))
        canceled-chan    (a/promise-chan)]
    (try
      (driver/with-driver driver
        (letfn [(thunk []
                  (let [db (mt/db)]
                    (sql-jdbc.execute/do-with-connection-with-options
                     driver
                     db
                     {:session-timezone (qp.timezone/report-timezone-id-if-supported driver db)}
                     (fn [conn]
                       (with-open [stmt (sql-jdbc.execute/prepared-statement driver conn sql params)
                                   rs   (sql-jdbc.execute/execute-prepared-statement! driver stmt)]
                         (let [rsmeta (.getMetaData rs)]
                           {:cols (sql-jdbc.execute/column-metadata driver rsmeta)
                            :rows (reduce conj [] (sql-jdbc.execute/reducible-rows driver rs rsmeta canceled-chan))}))))))]
          (if dataset
            (data.impl/do-with-dataset (data.impl/resolve-dataset-definition *ns* dataset) thunk)
            (thunk))))
      (catch InterruptedException e
        (a/>!! canceled-chan :cancel)
        (throw e)))))

(methodical/defmethod t2.connection/do-with-connection :model/Database
  "Support running arbitrary queries against data warehouse DBs for easy REPL debugging. Only works for SQL+JDBC drivers
  right now!

    ;; use Honey SQL
    (t2/query (t2/select-one Database :engine :postgres, :name \"test-data\")
              {:select [:*], :from [:venues]})

    ;; use it with `select`
    (t2/select :conn (t2/select-one Database :engine :postgres, :name \"test-data\")
               \"venues\")

    ;; use it with raw SQL
    (t2/query (t2/select-one Database :engine :postgres, :name \"test-data\")
              \"SELECT * FROM venues;\")

    ;; use it with the Sample Database
    (t2/query (t2/select-one Database :engine :h2, :name \"Sample Database\")
              \"SELECT * FROM people LIMIT 1;\")"
  [database f]
  (t2.connection/do-with-connection (sql-jdbc.conn/db->pooled-connection-spec database) f))

(methodical/defmethod t2.pipeline/build [#_query-type     :default
                                         #_model          :default
                                         #_resolved-query :mbql]
  [_query-type _model _parsed-args resolved-query]
  resolved-query)

(methodical/defmethod t2.pipeline/compile [#_query-type  :default
                                           #_model       :default
                                           #_built-query :mbql]
  "Run arbitrary MBQL queries. Only works for SQL right now!

    ;; Run a query against a Data warehouse DB
    (t2/query (t2/select-one Database :name \"test-data\")
              (mt/mbql-query venues))

    ;; Run MBQL queries against the application database
    (t2/query (dev/with-app-db (mt/mbql-query core_user {:aggregation [[:min [:get-year $date_joined]]]})))
    =>
    [{:min 2023}]"
  [_query-type _model built-query]
  ;; make sure we use the application database when compiling the query and not something goofy like a connection for a
  ;; Data warehouse DB, if we're using this in combination with a Database as connectable
  (let [{:keys [query params]} (binding [t2.connection/*current-connectable* nil]
                                 (qp.compile/compile built-query))]
    (into [query] params)))

(defn- maybe-realize
  "Realize a lazy sequence if it's a lazy sequence. Otherwise, return the value as is."
  [x]
  (if (instance? clojure.lang.LazySeq x)
    (doall x)
    x))

(methodical/defmethod t2.hydrate/hydrate-with-strategy :around ::t2.hydrate/multimethod-simple
  "Throws an error if simple hydrations make DB calls (which is an easy way to accidentally introduce an N+1 bug)."
  [model strategy k instances]
  (if (or config/is-prod?
          (< (count instances) 2))
    (next-method model strategy k instances)
    (do
      ;; prevent things like dereferencing metabase.api.common/*current-user-permissions-set* from triggering the check
      ;; by calling `next-method` *twice*. To reduce the performance impact, just call it with the first instance.
      (maybe-realize (next-method model strategy k [(first instances)]))
      ;; Now we can actually run the hydration with the full set of instances and make sure no more DB calls happened.
      (t2/with-call-count [call-count]
        (let [res (maybe-realize (next-method model strategy k instances))]
          ;; only throws an exception if the simple hydration makes a DB call
          (when (pos-int? (call-count))
            (throw (ex-info (format "N+1 hydration detected!!! Model %s, key %s]" (pr-str model) k)
                            {:model model :strategy strategy :k k :items-count (count instances) :db-calls (call-count)})))
          res)))))

(defn app-db-as-data-warehouse
  "Add the application database as a Database. Currently only works if your app DB uses broken-out details!"
  []
  (binding [t2.connection/*current-connectable* nil]
    (or (t2/select-one :model/Database :name "Application Database")
        #_:clj-kondo/ignore
        (let [details (#'metabase.db.env/broken-out-details
                       (mdb/db-type)
                       @#'metabase.db.env/env)
              app-db  (first (t2/insert-returning-instances! :model/Database
                                                             {:name    "Application Database"
                                                              :engine  (mdb/db-type)
                                                              :details details}))]
          (sync/sync-database! app-db)
          app-db))))

(defmacro with-app-db
  "Use the app DB as a `Database` and bind it so [[metabase.test/db]], [[metabase.test/mbql-query]], and the like use
  it."
  [& body]
  `(let [db# (app-db-as-data-warehouse)]
     (mt/with-driver (:engine db#)
       (mt/with-db db#
         ~@body))))

(defmacro p
  "#p, but to use in pipelines like `(-> 1 inc dev/p inc)`.

  See https://github.com/weavejester/hashp"
  [form]
  (hashp/p* form))

#_:clj-kondo/ignore
(defn tap
  "#tap, but to use in pipelines like `(-> 1 inc dev/tap prn inc)`."
  [form]
  (u/prog1 form
    (tap> <>)))

(defn- tests-in-var-ns [test-var]
  (->> test-var meta :ns ns-interns vals
       (filter (comp :test meta))))

(defn find-root-test-failure!
  "Sometimes tests fail due to another test not cleaning up after itself properly (e.g. leaving permissions in a dirty
  state). This is a common cause of tests failing in CI, or when run via `find-and-run-tests`, but not when run alone.

  This helper allows you to pass in a test var for a test that fails only after other tests run. It finds and runs all
  tests, running your passed test after each.

  When the passed test starts failing, it throws an exception notifying you of the test that caused it to start
  failing. At that point, you can start investigating what pleasant surprises that test is leaving behind in the
  database.

  You can also run it with `clojure -X`:

<<<<<<< HEAD
    clojure -X:dev dev/find-root-test-failure! \\
     :failing-test-var metabase.users.models.user-parameter-value-test/user-parameter-value-store-test \\
     :scope :full-suite \\
=======
    clojure -X:dev dev/find-root-test-failure!
     :failing-test-var metabase.users.models.user-parameter-value-test/user-parameter-value-store-test
     :scope :full-suite
>>>>>>> ac444667
     :find-tests-options '{:exclude-tags [:mb/driver-tests] :only [\"test\"] :partition/total 2 :partition/index 1}'"
  ([opts]
   (find-root-test-failure! (requiring-resolve (:failing-test-var opts)) opts))

  ([failing-test-var & {:keys [scope find-tests-options] :or {scope :same-ns, find-tests-options {}}}]
   (let [failed? (fn []
                   (not= [0 0] ((juxt :fail :error) (clojure.test/run-test-var failing-test-var))))]
     (when (failed?)
       (throw (ex-info "Test is already failing! Better go fix it." {:failed-test failing-test-var})))
     (let [tests (case scope
                   :same-ns (tests-in-var-ns failing-test-var)
                   :full-suite (metabase.test-runner/find-tests find-tests-options))]
       (doseq [test tests]
         (clojure.test/run-test-var test)
         (when (failed?)
           (println (u/colorize :red (format "Test failed after running: `%s`" test)))
           (spit (str "test_failure_" (munge test))
                 (format "Test failed after running: `%s`" test))))))))

(defn setup-email!
  "Set up email settings for sending emails from Metabase. This is useful for testing email sending in the REPL."
  [& settings]
  (let [settings (merge {:host     "localhost"
                         :port     1025
                         :user     "metabase"
                         :pass     "metabase@secret"
                         :security :none}
                        settings)]
    (when (::email/error (email/test-smtp-connection settings))
      (throw (ex-info "Failed to connect to SMTP server" {:settings settings})))
    (setting/set-many! (update-keys settings
                                    {:host        :email-smtp-host,
                                     :user        :email-smtp-username,
                                     :pass        :email-smtp-password,
                                     :port        :email-smtp-port,
                                     :security    :email-smtp-security,
                                     :sender-name :email-from-name,
                                     :sender      :email-from-address,
                                     :reply-to    :email-reply-to}))))

(defn seed-instance!
  "Seed an empty instance with test users and test db.
  This is useful for bootstrapping an instance in the REPL."
  []
  ;; seed test users
  (mt/initialize-if-needed! :test-users)
  ;; seed test db
  (mt/id))<|MERGE_RESOLUTION|>--- conflicted
+++ resolved
@@ -405,15 +405,9 @@
 
   You can also run it with `clojure -X`:
 
-<<<<<<< HEAD
-    clojure -X:dev dev/find-root-test-failure! \\
-     :failing-test-var metabase.users.models.user-parameter-value-test/user-parameter-value-store-test \\
-     :scope :full-suite \\
-=======
     clojure -X:dev dev/find-root-test-failure!
      :failing-test-var metabase.users.models.user-parameter-value-test/user-parameter-value-store-test
      :scope :full-suite
->>>>>>> ac444667
      :find-tests-options '{:exclude-tags [:mb/driver-tests] :only [\"test\"] :partition/total 2 :partition/index 1}'"
   ([opts]
    (find-root-test-failure! (requiring-resolve (:failing-test-var opts)) opts))
