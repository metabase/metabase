--- conflicted
+++ resolved
@@ -254,12 +254,8 @@
                     (-> (lib.metadata.calculation/metadata query stage-number expression-definition)
                         (assoc :lib/source   :source/expressions
                                :name         expression-name
-<<<<<<< HEAD
                                :display-name expression-name)))))))
-=======
-                               :display_name expression-name)))))))
 
 (defmethod lib.ref/ref-method :expression
   [expression-clause]
-  expression-clause)
->>>>>>> df8278c2
+  expression-clause)