--- conflicted
+++ resolved
@@ -184,24 +184,19 @@
   driver/dispatch-on-initialized-driver
   :hierarchy #'driver/hierarchy)
 
+(defmethod float-dbtype :sql
+  [_driver]
+  :double)
+
 (defmulti ->float
   "Cast to float."
   {:changelog-test/ignore true :added "0.45.0" :arglists '([driver honeysql-expr])}
   driver/dispatch-on-initialized-driver
   :hierarchy #'driver/hierarchy)
 
-(defmethod float-dbtype :sql
-  [_driver]
-  :double)
-
 (defmethod ->float :sql
   [driver value]
   (h2x/maybe-cast (float-dbtype driver) value))
-
-(defn- untyped-inline-value [h2x]
-  (let [unwrapped (h2x/unwrap-typed-honeysql-form h2x)]
-    (when (inline? unwrapped)
-      (second unwrapped))))
 
 (defn coerce-float
   "Convert honeysql numbers/strings to floats, being smart about converting inlines and constants at compile-time."
@@ -1139,15 +1134,13 @@
           (map safe-denominator)
           denominators)))
 
-<<<<<<< HEAD
 (defmethod ->honeysql [:sql :integer]
   [driver [_ value]]
   (coerce-integer driver (->honeysql driver value)))
-=======
+
 (defmethod ->honeysql [:sql :float]
   [driver [_ value]]
   (coerce-float driver (->honeysql driver value)))
->>>>>>> 67ef0e39
 
 (defmethod ->honeysql [:sql :sum-where]
   [driver [_ arg pred]]
