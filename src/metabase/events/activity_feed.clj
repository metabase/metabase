--- conflicted
+++ resolved
@@ -20,29 +20,15 @@
 (derive :event/card-delete ::card-event)
 
 (methodical/defmethod events/publish-event! ::card-event
-<<<<<<< HEAD
-  [topic {query :dataset_query, dataset? :dataset :as object}]
-  (let [details-fn  #(cond-> (select-keys % [:name :description])
-                       ;; right now datasets are all models. In the future this will change so lets keep a breadcumb
-                       ;; around
-                       dataset? (assoc :original-model "card"))
-        query       (when (seq query)
-                      (try (qp.preprocess/preprocess query)
-                           (catch Throwable e
-                             (log/error e (tru "Error preprocessing query:")))))
-        database-id (some-> query :database u/the-id)
-        table-id    (mbql.u/query->source-table-id query)]
-=======
   [topic {:keys [user-id] card :object :as _event}]
   (let [{query :dataset_query
          dataset? :dataset}   card
         query                 (when (seq query)
-                                (try (qp/preprocess query)
+                                (try (qp.preprocess/preprocess query)
                                      (catch Throwable e
                                        (log/error e (tru "Error preprocessing query:")))))
         database-id           (some-> query :database u/the-id)
         table-id              (mbql.u/query->source-table-id query)]
->>>>>>> 053ba0bb
     (activity/record-activity!
      {:topic       topic
       :user-id     user-id
