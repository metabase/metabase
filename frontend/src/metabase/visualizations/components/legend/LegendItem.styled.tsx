--- conflicted
+++ resolved
@@ -46,11 +46,6 @@
   }
 `;
 
-<<<<<<< HEAD
-export const LegendItemRemoveIcon = styled((props: IconProps) => (
-  <Icon {...props} name={props.name ?? "close"} size={props.size ?? 12} />
-))`
-=======
 export const LegendItemRemoveIcon = styled(
   forwardRef<SVGSVGElement, IconProps>(
     function LegendItemRemoveIcon(props, ref) {
@@ -65,7 +60,6 @@
     },
   ),
 )`
->>>>>>> 087adec8
   color: var(--mb-color-text-light);
   cursor: pointer;
   margin-left: 0.5rem;
