--- conflicted
+++ resolved
@@ -1510,13 +1510,9 @@
             transforms (:transforms (:transforms resp))
             salesforce-transform-tables (:tables resp)
             salesforce-collection (create-salesforce-collection!)
-<<<<<<< HEAD
             coll-id (:id salesforce-collection)
             _salesforce-cards (blueprints/create-salesforce-cards! db salesforce-transform-tables coll-id transforms)
-=======
-            _salesforce-cards (blueprints/create-salesforce-cards! db salesforce-transform-tables)
             document (blueprints/document-for-collection salesforce-collection api/*current-user-id*)
->>>>>>> 8caa06ee
             #_salesforce-dashboard #_(blueprints/create-salesforce-dashboard! db salesforce-cards)]
         {:tables salesforce-transform-tables
          :collection salesforce-collection
