--- conflicted
+++ resolved
@@ -3,14 +3,11 @@
 import { setLocaleHeader } from "metabase/lib/api";
 import { loadLocalization, setUserLocale } from "metabase/lib/i18n";
 
-<<<<<<< HEAD
 import localesData from "../../../../resources/locales.json";
-=======
 interface LocaleProviderProps {
   locale?: string | null;
   shouldWaitForLocale?: boolean;
 }
->>>>>>> 9acb577c
 
 export const LocaleProvider = ({
   children,
@@ -21,21 +18,14 @@
   const [isLocaleLoading, setIsLocaleLoading] = useState(shouldLoadLocale);
 
   useEffect(() => {
-<<<<<<< HEAD
-    const validatedLocale = getLocaleToUse(locale ?? null, localesData.locales);
-    if (validatedLocale) {
-      setIsLoadingLocale(true);
-      setLocaleHeader(validatedLocale);
-      loadLocalization(validatedLocale.replace("-", "_")).then(
-        translatedObject => {
-          setIsLoadingLocale(false);
-          setUserLocale(translatedObject);
-        },
+    if (shouldLoadLocale) {
+      const validatedLocale = getLocaleToUse(
+        locale ?? null,
+        localesData.locales,
       );
-=======
-    if (shouldLoadLocale) {
+
       setLocaleHeader(locale);
-      loadLocalization(locale)
+      loadLocalization(validatedLocale!.replace("-", "_"))
         .then(translatedObject => {
           setIsLocaleLoading(false);
           setUserLocale(translatedObject);
@@ -43,7 +33,6 @@
         .catch(() => {
           setIsLocaleLoading(false);
         });
->>>>>>> 9acb577c
     }
   }, [locale, shouldLoadLocale]);
 
@@ -54,8 +43,7 @@
   // note: we may show a loader here while loading, this would prevent race
   // conditions and things being rendered for some time with the wrong locale
   // downside is that it would make the initial load slower
-<<<<<<< HEAD
-  return <>{children}</>;
+  return children;
 };
 
 // Re-implementation of the fallback logic of the backend.
@@ -89,7 +77,4 @@
   }
 
   return null;
-=======
-  return children;
->>>>>>> 9acb577c
 };