--- conflicted
+++ resolved
@@ -292,15 +292,9 @@
   "Alternative implementation of `execute-sql!` that executes statements one at a time for drivers
   that don't support executing multiple statements at once.
 
-<<<<<<< HEAD
-   Since there are some cases were you might want to execute compound statements without splitting, an upside-down ampersand (`⅋`) is understood as an
-   \"escaped\" semicolon in the resulting SQL statement."
-  [driver context dbdef sql & {:keys [execute] :or {execute default-execute-sql!}}]
-=======
   Since there are some cases were you might want to execute compound statements without splitting, an upside-down
   ampersand (`⅋`) is understood as an \"escaped\" semicolon in the resulting SQL statement."
-  [driver context dbdef sql]
->>>>>>> d199d81e
+  [driver context dbdef sql  & {:keys [execute] :or {execute default-execute-sql!}}]
   (when sql
     (doseq [statement (map s/trim (s/split sql #";+"))]
       (when (seq statement)
