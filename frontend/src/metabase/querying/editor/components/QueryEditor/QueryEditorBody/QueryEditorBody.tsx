--- conflicted
+++ resolved
@@ -41,9 +41,9 @@
   question: Question;
   proposedQuestion: Question | undefined;
   modalSnippet?:
-    | NativeQuerySnippet
-    | Partial<Omit<NativeQuerySnippet, "id">>
-    | null;
+  | NativeQuerySnippet
+  | Partial<Omit<NativeQuerySnippet, "id">>
+  | null;
   nativeEditorSelectedText?: string | null;
   readOnly?: boolean;
   canChangeDatabase?: boolean;
@@ -69,11 +69,8 @@
   onOpenModal: (type: QueryModalType) => void;
   onAcceptProposed?: () => void;
   onRejectProposed?: () => void;
-<<<<<<< HEAD
   editorHeight?: number;
-=======
   topBarInnerContent?: ReactNode;
->>>>>>> 9e62f8c2
 };
 
 export function QueryEditorBody({
@@ -103,19 +100,12 @@
   onOpenModal,
   onAcceptProposed,
   onRejectProposed,
-<<<<<<< HEAD
   editorHeight: editorHeightOverride,
+  topBarInnerContent
 }: QueryEditorBodyProps) {
   const [isResizing, setIsResizing] = useState(false);
   const reportTimezone = useSetting("report-timezone-long");
-  const editorHeight = useInitialEditorHeight(isNative, editorHeightOverride);
-=======
-  topBarInnerContent,
-}: QueryEditorBodyProps) {
-  const [isResizing, setIsResizing] = useState(false);
-  const reportTimezone = useSetting("report-timezone-long");
-  const editorHeight = useInitialEditorHeight(isNative, readOnly);
->>>>>>> 9e62f8c2
+  const editorHeight = useInitialEditorHeight(isNative, readOnly, editorHeightOverride);
 
   const dataPickerOptions = useMemo(
     () => ({ shouldDisableItem, shouldDisableDatabase, shouldShowLibrary }),
@@ -214,20 +204,15 @@
   return HEADER_HEIGHT;
 }
 
-<<<<<<< HEAD
-function useInitialEditorHeight(
-  isNative: boolean,
-  editorHeightOverride?: number,
-) {
-  const { height: windowHeight } = useWindowSize();
-  const headerHeight = getHeaderHeight(isNative);
-  const targetHeight = editorHeightOverride ?? DEFAULT_EDITOR_HEIGHT;
-  return Math.min(0.8 * (windowHeight - headerHeight), targetHeight);
-=======
-function useInitialEditorHeight(isNative: boolean, readOnly?: boolean) {
+function useInitialEditorHeight(isNative: boolean, readOnly?: boolean, editorHeightOverride?: number) {
   const { height: windowHeight } = useWindowSize();
   const headerHeight = getHeaderHeight(isNative);
   const availableHeight = windowHeight - headerHeight;
+
+  if (editorHeightOverride) {
+    return Math.min(0.8 * (windowHeight - headerHeight), editorHeightOverride);
+
+  }
 
   if (readOnly) {
     // When read-only, we don't need to split the container to show the query visualization on the bottom
@@ -240,6 +225,5 @@
     PREVIEW_MAX_INITIAL_HEIGHT,
   );
 
-  return Math.min(availableHeight - previewInitialHeight, EDITOR_HEIGHT);
->>>>>>> 9e62f8c2
+  return Math.min(availableHeight - previewInitialHeight, DEFAULT_EDITOR_HEIGHT);
 }