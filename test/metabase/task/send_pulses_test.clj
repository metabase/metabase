--- conflicted
+++ resolved
@@ -2,12 +2,8 @@
   (:require
    [clojure.set :as set]
    [clojure.test :refer :all]
-<<<<<<< HEAD
    [java-time.api :as t]
    [metabase.driver :as driver]
-=======
-   [clojurewerkz.quartzite.triggers :as triggers]
->>>>>>> 1ffe69f1
    [metabase.models.pulse :refer [Pulse]]
    [metabase.models.pulse-channel :refer [PulseChannel]]
    [metabase.models.pulse-channel-recipient :refer [PulseChannelRecipient]]
