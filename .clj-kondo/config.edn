--- conflicted
+++ resolved
@@ -324,14 +324,10 @@
    ;;
    ;; PRO TIP: Check out the `dev.deps-graph` namespace for helpful tools to see where a module is used externally.
    :api-namespaces
-<<<<<<< HEAD
    {metabase.actions               #{metabase.actions.api
                                      metabase.actions.core}
-=======
-   {metabase.actions               #{metabase.actions.core}
     metabase.activity-feed         #{metabase.activity-feed.api
                                      metabase.activity-feed.init}
->>>>>>> 7fc08ff0
     metabase.analytics             #{metabase.analytics.prometheus
                                      metabase.analytics.snowplow
                                      metabase.analytics.stats
