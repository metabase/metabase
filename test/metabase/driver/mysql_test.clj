(ns metabase.driver.mysql-test
  (:require [clojure.java.jdbc :as jdbc]
            [clojure.string :as str]
            [clojure.test :refer :all]
            [metabase.db.metadata-queries :as metadata-queries]
            [metabase.driver :as driver]
            [metabase.driver.sql-jdbc.connection :as sql-jdbc.conn]
            [metabase.models.database :refer [Database]]
            [metabase.models.field :refer [Field]]
            [metabase.models.table :refer [Table]]
            [metabase.query-processor :as qp]
            [metabase.sync :as sync]
            [metabase.sync.analyze.fingerprint :as fingerprint]
            [metabase.test :as mt]
            [metabase.test.data.interface :as tx]
            [metabase.util :as u]
            [toucan.db :as db]
            [toucan.hydrate :refer [hydrate]]
            [toucan.util.test :as tt])
  (:import [java.time ZonedDateTime ZoneId]
           java.time.format.DateTimeFormatter))

(deftest all-zero-dates-test
  (mt/test-driver :mysql
    (testing (str "MySQL allows 0000-00-00 dates, but JDBC does not; make sure that MySQL is converting them to NULL "
                  "when returning them like we asked")
      (let [spec (sql-jdbc.conn/connection-details->spec :mysql (tx/dbdef->connection-details :mysql :server nil))]
        (try
          ;; Create the DB
          (doseq [sql ["DROP DATABASE IF EXISTS all_zero_dates;"
                       "CREATE DATABASE all_zero_dates;"]]
            (jdbc/execute! spec [sql]))
          ;; Create Table & add data
          (let [details (tx/dbdef->connection-details :mysql :db {:database-name "all_zero_dates"})
                spec    (-> (sql-jdbc.conn/connection-details->spec :mysql details)
                            ;; allow inserting dates where value is '0000-00-00' -- this is disallowed by default on newer
                            ;; versions of MySQL, but we still want to test that we can handle it correctly for older ones
                            (assoc :sessionVariables "sql_mode='ALLOW_INVALID_DATES'"))]
            (doseq [sql ["CREATE TABLE `exciting-moments-in-history` (`id` integer, `moment` timestamp);"
                         "INSERT INTO `exciting-moments-in-history` (`id`, `moment`) VALUES (1, '0000-00-00');"]]
              (jdbc/execute! spec [sql]))
            ;; create & sync MB DB
            (tt/with-temp Database [database {:engine "mysql", :details details}]
              (sync/sync-database! database)
              (mt/with-db database
                ;; run the query
                (is (= [[1 nil]]
                       (mt/rows
                         (mt/run-mbql-query exciting-moments-in-history))))))))))))

;; Test how TINYINT(1) columns are interpreted. By default, they should be interpreted as integers, but with the
;; correct additional options, we should be able to change that -- see
;; https://github.com/metabase/metabase/issues/3506
(tx/defdataset ^:private tiny-int-ones
  [["number-of-cans"
     [{:field-name "thing",          :base-type :type/Text}
      {:field-name "number-of-cans", :base-type {:native "tinyint(1)"}}]
     [["Six Pack"              6]
      ["Toucan"                2]
      ["Empty Vending Machine" 0]]]])

(defn- db->fields [db]
<<<<<<< HEAD
  (let [table-ids (db/select-ids 'Table :db_id (u/get-id db))]
    (set (map (partial into {}) (db/select [Field :name :base_type :semantic_type] :table_id [:in table-ids])))))
=======
  (let [table-ids (db/select-ids 'Table :db_id (u/the-id db))]
    (set (map (partial into {}) (db/select [Field :name :base_type :special_type] :table_id [:in table-ids])))))
>>>>>>> f65890ad

(deftest tiny-int-1-test
  (mt/test-driver :mysql
    (mt/dataset tiny-int-ones
      ;; trigger a full sync on this database so fields are categorized correctly
      (sync/sync-database! (mt/db))
      (testing "By default TINYINT(1) should be a boolean"
        (is (= #{{:name "number-of-cans", :base_type :type/Boolean, :semantic_type :type/Category}
                 {:name "id", :base_type :type/Integer, :semantic_type :type/PK}
                 {:name "thing", :base_type :type/Text, :semantic_type :type/Category}}
               (db->fields (mt/db)))))

      (testing "if someone says specifies `tinyInt1isBit=false`, it should come back as a number instead"
        (tt/with-temp Database [db {:engine  "mysql"
                                    :details (assoc (:details (mt/db))
                                                    :additional-options "tinyInt1isBit=false")}]
          (sync/sync-database! db)
          (is (= #{{:name "number-of-cans", :base_type :type/Integer, :semantic_type :type/Quantity}
                   {:name "id", :base_type :type/Integer, :semantic_type :type/PK}
                   {:name "thing", :base_type :type/Text, :semantic_type :type/Category}}
                 (db->fields db))))))))

(tx/defdataset ^:private year-db
  [["years"
    [{:field-name "year_column", :base-type {:native "YEAR"}}]
    [[2001] [2002] [1999]]]])

(deftest year-test
  (mt/test-driver :mysql
    (mt/dataset year-db
      (testing "By default YEAR"
        (is (= #{{:name "year_column", :base_type :type/Date, :semantic_type nil}
                 {:name "id", :base_type :type/Integer, :semantic_type :type/PK}}
               (db->fields (mt/db)))))
      (let [table  (db/select-one Table :db_id (u/id (mt/db)))
            fields (db/select Field :table_id (u/id table) :name "year_column")]
        (testing "Can select from this table"
          (is (= [[#t "2001-01-01"] [#t "2002-01-01"] [#t "1999-01-01"]]
                 (metadata-queries/table-rows-sample table fields (constantly conj)))))
        (testing "We can fingerprint this table"
          (is (= 1
                 (:updated-fingerprints (#'fingerprint/fingerprint-table! table fields)))))))))

(deftest db-timezone-id-test
  (mt/test-driver :mysql
    (let [timezone (fn [result-row]
                     (let [db (mt/db)]
                       (with-redefs [jdbc/query (let [orig jdbc/query]
                                                  (fn [spec sql-args & options]
                                                    (if (and (string? sql-args)
                                                             (str/includes? sql-args "GLOBAL.time_zone"))
                                                      [result-row]
                                                      (apply orig spec sql-args options))))]
                         (driver/db-default-timezone driver/*driver* db))))]
      (testing "Should use global timezone by default"
        (is (= "US/Pacific"
               (timezone {:global_tz "US/Pacific", :system_tz "UTC"}))))
      (testing "If global timezone is 'SYSTEM', should use system timezone"
        (is (= "UTC"
               (timezone {:global_tz "SYSTEM", :system_tz "UTC"}))))
      (testing "Should fall back to returning `offset` if global/system aren't present"
        (is (= "+00:00"
               (timezone {:offset "00:00"}))))
      (testing "If global timezone is invalid, should fall back to offset"
        (is (= "-08:00"
               (timezone {:global_tz "PDT", :system_tz "PDT", :offset "-08:00"}))))
      (testing "Should add a `+` if needed to offset"
        (is (= "+00:00"
               (timezone {:global_tz "PDT", :system_tz "UTC", :offset "00:00"})))))

    (testing "real timezone query doesn't fail"
      (is (nil? (try
                  (driver/db-default-timezone driver/*driver* (mt/db))
                  nil
                  (catch Throwable e
                    e)))))))


(def ^:private before-daylight-savings #t "2018-03-10T10:00:00Z")
(def ^:private after-daylight-savings  #t "2018-03-12T10:00:00Z")

(deftest timezone-date-formatting-test
  (mt/test-driver :mysql
    ;; Most of our tests either deal in UTC (offset 00:00) or America/Los_Angeles timezones (-07:00/-08:00). When dealing
    ;; with dates, we will often truncate the timestamp to a date. When we only test with negative timezone offsets, in
    ;; combination with this truncation, means we could have a bug and it's hidden by this negative-only offset. As an
    ;; example, if we have a datetime like 2018-08-17 00:00:00-08:00, converting to UTC this becomes 2018-08-17
    ;; 08:00:00+00:00, which when truncated is still 2018-08-17. That same scenario in Hong Kong is 2018-08-17
    ;; 00:00:00+08:00, which then becomes 2018-08-16 16:00:00+00:00 when converted to UTC, which will truncate to
    ;; 2018-08-16, instead of 2018-08-17
    (mt/with-system-timezone-id "Asia/Hong_Kong"
      (letfn [(run-query-with-report-timezone [report-timezone]
                (mt/with-temporary-setting-values [report-timezone report-timezone]
                  (mt/first-row
                    (qp/process-query
                     {:database   (mt/id)
                      :type       :native
                      :settings   {:report-timezone "UTC"}
                      :native     {:query         "SELECT cast({{date}} as date)"
                                   :template-tags {:date {:name "date" :display_name "Date" :type "date" }}}
                      :parameters [{:type "date/single" :target ["variable" ["template-tag" "date"]] :value "2018-04-18"}]}))))]
        (testing "date formatting when system-timezone == report-timezone"
          (is (= ["2018-04-18T00:00:00+08:00"]
                 (run-query-with-report-timezone "Asia/Hong_Kong"))))

        ;; This tests a similar scenario, but one in which the JVM timezone is in Hong Kong, but the report timezone
        ;; is in Los Angeles. The Joda Time date parsing functions for the most part default to UTC. Our tests all run
        ;; with a UTC JVM timezone. This test catches a bug where we are incorrectly assuming a date is in UTC when
        ;; the JVM timezone is different.
        ;;
        ;; The original bug can be found here: https://github.com/metabase/metabase/issues/8262. The MySQL driver code
        ;; was parsing the date using JodateTime's date parser, which is in UTC. The MySQL driver code was assuming
        ;; that date was in the system timezone rather than UTC which caused an incorrect conversion and with the
        ;; trucation, let to it being off by a day
        (testing "date formatting when system-timezone != report-timezone"
          (is (= ["2018-04-18T00:00:00-07:00"]
                 (run-query-with-report-timezone "America/Los_Angeles"))))))))

(def ^:private sample-connection-details
  {:db "my_db", :host "localhost", :port "3306", :user "cam", :password "bad-password"})

(def ^:private sample-jdbc-spec
  {:password             "bad-password"
   :characterSetResults  "UTF8"
   :characterEncoding    "UTF8"
   :classname            "org.mariadb.jdbc.Driver"
   :subprotocol          "mysql"
   :zeroDateTimeBehavior "convertToNull"
   :user                 "cam"
   :subname              "//localhost:3306/my_db"
   :useCompression       true
   :useUnicode           true})

(deftest connection-spec-test
  (testing "Do `:ssl` connection details give us the connection spec we'd expect?"
    (= (assoc sample-jdbc-spec :useSSL true)
       (sql-jdbc.conn/connection-details->spec :mysql (assoc sample-connection-details :ssl true))))

  (testing "what about non-SSL connections?"
    (is (= (assoc sample-jdbc-spec :useSSL false)
           (sql-jdbc.conn/connection-details->spec :mysql sample-connection-details))))

  (testing "Connections that are `:ssl false` but with `useSSL` in the additional options should be treated as SSL (see #9629)"
    (is (= (assoc sample-jdbc-spec :useSSL true, :subname "//localhost:3306/my_db?useSSL=true&trustServerCertificate=true")
           (sql-jdbc.conn/connection-details->spec :mysql
             (assoc sample-connection-details
                    :ssl false
                    :additional-options "useSSL=true&trustServerCertificate=true"))))))

(deftest read-timediffs-test
  (mt/test-driver :mysql
    (testing "Make sure negative result of *diff() functions don't cause Exceptions (#10983)"
      (doseq [{:keys [interval expected message]}
              [{:interval "-1 HOUR"
                :expected "-01:00:00"
                :message  "Negative durations should come back as Strings"}
               {:interval "25 HOUR"
                :expected "25:00:00"
                :message  "Durations outside the valid range of `LocalTime` should come back as Strings"}
               {:interval "1 HOUR"
                :expected #t "01:00:00"
                :message  "A `timediff()` result within the valid range should still come back as a `LocalTime`"}]]
        (testing (str "\n" interval "\n" message)
          (is (= [expected]
                 (mt/first-row
                   (qp/process-query
                    (assoc (mt/native-query
                             {:query (format "SELECT timediff(current_timestamp + INTERVAL %s, current_timestamp)" interval)})
                           ;; disable the middleware that normally converts `LocalTime` to `Strings` so we can verify
                           ;; our driver is actually doing the right thing
                           :middleware {:format-rows? false}))))))))))

(defn- table-fingerprint
  [{:keys [fields name]}]
  {:name   name
   :fields (map #(select-keys % [:name :base_type]) fields)})

(deftest system-versioned-tables-test
  (mt/test-driver :mysql
    (testing "system versioned tables appear during a sync"
      (let [spec (sql-jdbc.conn/connection-details->spec :mysql (tx/dbdef->connection-details :mysql :server nil))]
       (try
         ;; Create the DB
         (doseq [sql ["DROP DATABASE IF EXISTS versioned_tables;"
                      "CREATE DATABASE versioned_tables;"]]
           (jdbc/execute! spec [sql]))
         ;; Create Table & add data
         (let [details (tx/dbdef->connection-details :mysql :db {:database-name "versioned_tables"})
               spec    (sql-jdbc.conn/connection-details->spec :mysql details)
               compat  (try
                         (doseq [sql ["CREATE TABLE IF NOT EXISTS src1 (id INTEGER, t TEXT);"
                                      "CREATE TABLE IF NOT EXISTS src2 (id INTEGER, t TEXT);"
                                      "ALTER TABLE src2 ADD SYSTEM VERSIONING;"
                                      "INSERT INTO src1 VALUES (1, '2020-03-01 12:20:35');"
                                      "INSERT INTO src2 VALUES (1, '2020-03-01 12:20:35');"]]
                           (jdbc/execute! spec [sql]))
                         true
                         (catch java.sql.SQLSyntaxErrorException se
                           ;; if an error is received with SYSTEM VERSIONING mentioned, the version
                           ;; of mysql or mariadb being tested against does not support system versioning,
                           ;; so do not continue
                           (if (re-matches #".*VERSIONING'.*" (.getMessage se))
                             false
                             (throw se))))]
           (when compat
             (tt/with-temp Database [database {:engine "mysql", :details details}]
               (sync/sync-database! database)
               (is (= [{:name   "src1"
                        :fields [{:name      "id"
                                  :base_type :type/Integer}
                                 {:name      "t"
                                  :base_type :type/Text}]}
                       {:name   "src2"
                        :fields [{:name      "id"
                                  :base_type :type/Integer}
                                 {:name      "t"
                                  :base_type :type/Text}]}]
                      (->> (hydrate (db/select Table :db_id (:id database) {:order-by [:name]}) :fields)
                           (map table-fingerprint))))))))))))

(deftest group-on-time-column-test
  (let [driver :mysql]
    (mt/test-driver driver
      (let [db-name "time_test"
            spec (sql-jdbc.conn/connection-details->spec :mysql (tx/dbdef->connection-details driver :server nil))]
        (doseq [stmt ["DROP DATABASE IF EXISTS time_test;"
                      "CREATE DATABASE time_test;"]]
          (jdbc/execute! spec [stmt]))
        (let [details (tx/dbdef->connection-details driver :db {:database-name db-name})
              spec (sql-jdbc.conn/connection-details->spec driver details)]
          (doseq [stmt ["DROP TABLE IF EXISTS time_table;"
                        "CREATE TABLE time_table (id serial, mytime time);"
                        "INSERT INTO time_table (mytime) VALUES ('00:00'), ('00:00'), ('23:01'), ('23:01'), ('18:43');"]]
            (jdbc/execute! spec [stmt]))
          (mt/with-temp Database [db {:engine driver :details details}]
            (sync/sync-database! db)
            (mt/with-db db
              (testing "can group on TIME columns"
                (let [now (ZonedDateTime/now (ZoneId/of "UTC"))
                      now-date-str (.format now (DateTimeFormatter/ISO_LOCAL_DATE))
                      add-date-fn (fn [t] [(str now-date-str "T" t)])]
                  (is (= (map add-date-fn ["00:00:00Z" "18:43:00Z" "23:01:00Z"])
                         (mt/rows
                           (mt/run-mbql-query time_table
                             {:breakout [[:datetime-field (mt/id :time_table :mytime) :minute]]
                              :order-by [[:asc [:datetime-field (mt/id :time_table :mytime) :minute]]]}))))
                  (is (= (map add-date-fn ["23:00:00Z" "18:00:00Z" "00:00:00Z"])
                         (mt/rows
                           (mt/run-mbql-query time_table
                             {:breakout [[:datetime-field (mt/id :time_table :mytime) :hour]]
                              :order-by [[:desc [:datetime-field (mt/id :time_table :mytime) :hour]]]})))))))))))))<|MERGE_RESOLUTION|>--- conflicted
+++ resolved
@@ -60,13 +60,8 @@
       ["Empty Vending Machine" 0]]]])
 
 (defn- db->fields [db]
-<<<<<<< HEAD
-  (let [table-ids (db/select-ids 'Table :db_id (u/get-id db))]
-    (set (map (partial into {}) (db/select [Field :name :base_type :semantic_type] :table_id [:in table-ids])))))
-=======
   (let [table-ids (db/select-ids 'Table :db_id (u/the-id db))]
     (set (map (partial into {}) (db/select [Field :name :base_type :special_type] :table_id [:in table-ids])))))
->>>>>>> f65890ad
 
 (deftest tiny-int-1-test
   (mt/test-driver :mysql
@@ -74,9 +69,9 @@
       ;; trigger a full sync on this database so fields are categorized correctly
       (sync/sync-database! (mt/db))
       (testing "By default TINYINT(1) should be a boolean"
-        (is (= #{{:name "number-of-cans", :base_type :type/Boolean, :semantic_type :type/Category}
-                 {:name "id", :base_type :type/Integer, :semantic_type :type/PK}
-                 {:name "thing", :base_type :type/Text, :semantic_type :type/Category}}
+        (is (= #{{:name "number-of-cans", :base_type :type/Boolean, :special_type :type/Category}
+                 {:name "id", :base_type :type/Integer, :special_type :type/PK}
+                 {:name "thing", :base_type :type/Text, :special_type :type/Category}}
                (db->fields (mt/db)))))
 
       (testing "if someone says specifies `tinyInt1isBit=false`, it should come back as a number instead"
@@ -84,9 +79,9 @@
                                     :details (assoc (:details (mt/db))
                                                     :additional-options "tinyInt1isBit=false")}]
           (sync/sync-database! db)
-          (is (= #{{:name "number-of-cans", :base_type :type/Integer, :semantic_type :type/Quantity}
-                   {:name "id", :base_type :type/Integer, :semantic_type :type/PK}
-                   {:name "thing", :base_type :type/Text, :semantic_type :type/Category}}
+          (is (= #{{:name "number-of-cans", :base_type :type/Integer, :special_type :type/Quantity}
+                   {:name "id", :base_type :type/Integer, :special_type :type/PK}
+                   {:name "thing", :base_type :type/Text, :special_type :type/Category}}
                  (db->fields db))))))))
 
 (tx/defdataset ^:private year-db
@@ -98,8 +93,8 @@
   (mt/test-driver :mysql
     (mt/dataset year-db
       (testing "By default YEAR"
-        (is (= #{{:name "year_column", :base_type :type/Date, :semantic_type nil}
-                 {:name "id", :base_type :type/Integer, :semantic_type :type/PK}}
+        (is (= #{{:name "year_column", :base_type :type/Date, :special_type nil}
+                 {:name "id", :base_type :type/Integer, :special_type :type/PK}}
                (db->fields (mt/db)))))
       (let [table  (db/select-one Table :db_id (u/id (mt/db)))
             fields (db/select Field :table_id (u/id table) :name "year_column")]
