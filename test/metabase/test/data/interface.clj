--- conflicted
+++ resolved
@@ -352,14 +352,9 @@
    {:base_type    :type/Integer
     :special_type :type/Number
     :name         "count"
-<<<<<<< HEAD
     :display_name "Count"
-    :source       :aggregation})
-=======
-    :display_name "count"
     :source       :aggregation
     :field_ref    [:aggregation 0]})
->>>>>>> d3ff5fdc
 
   ([driver aggregation-type {field-id :id, :keys [base_type special_type table_id]}]
    {:pre [base_type special_type]}
