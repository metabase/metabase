(ns metabase.lib.drill-thru.zoom-in-geographic
  "\"Zoom\" transform for different geo semantic types.

  Entry points:

  - Cell

  - Pivot cell

  - Legend item

  Possible transformations:

  - Country -> State

  - Country -> LatLon(10)

  - State -> LatLon(1)

  - City -> LatLon(0.1)

  - LatLon -> LatLon

  Query transformation follows rules from other `zoom-in` transforms, however new breakout columns are handled
  differently for each type.

  - Country -> State. If a column with `type/State` semantic type exists, add a filter based on the selected country
    and breakout by State.

  - Country -> LatLon(10). If there is no `type/State` column available but there are `type/Latitude` and
    `type/Longitude` columns, add a filter based on the selected country and 2 breakouts (latitude and longitude)
    using \"Every 10 degrees\" binning strategy.

  - State -> LatLon(1). Add a filter based on the selected state and 2 breakouts (latitude and longitude) using \"Every 1
    degree\" binning strategy.

  - City -> LatLon(0.1). Add a filter based on the selected city and 2 breakouts (latitude and longitude) using \"Every
    0.1 degrees\" binning strategy.

  - LatLon -> LatLon. If the binning strategy is greater than every 20 degrees, change it to 10 degrees. Otherwise,
    divide the value by 10 and use it as the new binning strategy.

  Question transformation:

  - Set default display

  All geographic zooms require both a `:type/Latitude` and a `:type/Longitude` column
  in [[metabase.lib.metadata.calculation/visible-columns]], not necessarily in the
  query's [[metabase.lib.metadata.calculation/returned-columns]]. E.g. 'count broken out by state' query should still
  get presented this drill.

  These drills are only for 'cell' context for specific values.

  Geographic zooms are of the following flavors:

  1. Country, State, or City => Binned LatLon

     1a. If we are breaking out by a `:type/Country` column: remove breakout on country column, and add/replace
         breakouts on Latitude/Longitude with binning `:bin-width` of 10°, and add `=` filter for the clicked
         country value.

     1b. If we have a `:type/State` column, remove breakout on state column, add/replace breakouts on
         Latitude/Longitude with binning `:bin-width` of 1°, and add `=` filter for the clicked state value.

     1c. If we have a `:type/City` column, remove breakout on city column, add/replace breakouts on Latitude/Longitude
         with binning `:bin-width` of 0.1°, and add `=` filter for the clicked city value.

  2. Binned LatLon => Binned LatLon

     If we have binned breakouts on latitude and longitude:

     2a. With binning `:bin-width` >= 20°, replace them with `:bin-width` of 10° and add `:>=`/`:<` filters for the
         clicked latitude/longitude values.

     2b. Otherwise if `:bin-width` is < 20°, replace them with the current `:bin-width` divided by 10, and add
         `:>=`/`:<` filters for the clicked latitude/longitude values."
  (:refer-clojure :exclude [some])
  (:require
   [medley.core :as m]
   [metabase.lib.binning :as lib.binning]
   [metabase.lib.breakout :as lib.breakout]
   [metabase.lib.drill-thru.common :as lib.drill-thru.common]
   [metabase.lib.filter :as lib.filter]
   [metabase.lib.metadata.calculation :as lib.metadata.calculation]
   [metabase.lib.remove-replace :as lib.remove-replace]
   [metabase.lib.schema :as lib.schema]
   [metabase.lib.schema.binning :as lib.schema.binning]
   [metabase.lib.schema.drill-thru :as lib.schema.drill-thru]
   [metabase.lib.schema.metadata :as lib.schema.metadata]
   [metabase.lib.types.isa :as lib.types.isa]
   [metabase.lib.underlying :as lib.underlying]
   [metabase.util.i18n :as i18n]
   [metabase.util.malli :as mu]
   [metabase.util.performance :refer [some]]))

(def ^:private ContextWithLatLon
  [:merge
   ::lib.schema.drill-thru/context
   [:map
    [:lat-column ::lib.schema.metadata/column]
    [:lon-column ::lib.schema.metadata/column]
    [:lat-value  [:maybe number?]]
    [:lon-value  [:maybe number?]]]])

(mu/defn- context-with-lat-lon :- [:maybe ContextWithLatLon]
  [query                      :- ::lib.schema/query
   stage-number               :- :int
   {:keys [row], :as context} :- ::lib.schema.drill-thru/context]
<<<<<<< HEAD
  (let [stage (lib.util/query-stage query stage-number)
        ;; First check returned columns in case we breakout by lat/lon so we maintain the binning, otherwise check visible.
=======
  (let [;; First check returned columns in case we breakout by lat/lon so we maintain the binning, othwerwise check visible.
>>>>>>> cccb11b0
        [lat-column lon-column] (some
                                 (fn [columns]
                                   (when-let [lat-column (m/find-first lib.types.isa/latitude? columns)]
                                     (when-let [lon-column (m/find-first lib.types.isa/longitude? columns)]
                                       [lat-column lon-column])))
                                 [(lib.metadata.calculation/returned-columns query stage-number)
                                  (lib.metadata.calculation/visible-columns query stage-number)])]
    (when (and lat-column lon-column)
      (letfn [(same-column? [col-x col-y]
                (if (:id col-x)
                  (= (:id col-x) (:id col-y))
                  (= (:lib/desired-column-alias col-x) (:lib/desired-column-alias col-y))))
              (column-value [column]
                (some
                 (fn [row-value]
                   (when (same-column? column (:column row-value))
                     (:value row-value)))
                 row))]
        (assoc context
               :lat-column lat-column
               :lon-column lon-column
               :lat-value (column-value lat-column)
               :lon-value (column-value lon-column))))))

;;;
;;; available-drill-thrus
;;;

(mu/defn- country-state-city->binned-lat-lon-drill :- [:maybe ::lib.schema.drill-thru/drill-thru.zoom-in.geographic.country-state-city->binned-lat-lon]
  [{:keys [column value lat-column lon-column], :as _context} :- ContextWithLatLon
   lat-lon-bin-width                                          :- ::lib.schema.binning/bin-width]
  (when value
    {:lib/type     :metabase.lib.drill-thru/drill-thru
     :type         :drill-thru/zoom-in.geographic
     :subtype      :drill-thru.zoom-in.geographic/country-state-city->binned-lat-lon
     :column       column
     :value        value
     :display-name (case (:semantic-type column)
                     :type/City (i18n/tru "Zoom in: City")
                     :type/State (i18n/tru "Zoom in: State")
                     :type/Country (i18n/tru "Zoom in: Country")
                     (i18n/tru "Zoom in"))
     :latitude     {:column    lat-column
                    :bin-width lat-lon-bin-width}
     :longitude    {:column    lon-column
                    :bin-width lat-lon-bin-width}}))

(mu/defn- country->binned-lat-lon-drill :- [:maybe ::lib.schema.drill-thru/drill-thru.zoom-in.geographic.country-state-city->binned-lat-lon]
  [{:keys [column], :as context} :- ContextWithLatLon]
  (when (some-> column lib.types.isa/country?)
    (country-state-city->binned-lat-lon-drill context 10)))

(mu/defn- state->binned-lat-lon-drill :- [:maybe ::lib.schema.drill-thru/drill-thru.zoom-in.geographic.country-state-city->binned-lat-lon]
  [{:keys [column], :as context} :- ContextWithLatLon]
  (when (some-> column lib.types.isa/state?)
    (country-state-city->binned-lat-lon-drill context 1)))

(mu/defn- city->binned-lat-lon-drill :- [:maybe ::lib.schema.drill-thru/drill-thru.zoom-in.geographic.country-state-city->binned-lat-lon]
  [{:keys [column], :as context} :- ContextWithLatLon]
  (when (some-> column lib.types.isa/city?)
    (country-state-city->binned-lat-lon-drill context 0.1)))

(mu/defn- binned-lat-lon->binned-lat-lon-drill :- [:maybe ::lib.schema.drill-thru/drill-thru.zoom-in.geographic.binned-lat-lon->binned-lat-lon]
  [metadata-providerable                                             :- ::lib.schema.metadata/metadata-providerable
   {:keys [column lat-column lon-column lat-value lon-value], :as _context} :- ContextWithLatLon]
  (when (and lat-value
             lon-value
             ;; Only display this drill for latitude columns.  We only display this drill when we have both latitude
             ;; and longitude columns, so by default, we get this drill twice whenever it shows up.  Only displaying
             ;; it for one column type fixes that.
             (= (:semantic-type column) :type/Latitude))
    (when-let [{lat-bin-width :bin-width} (lib.binning/resolve-bin-width metadata-providerable lat-column lat-value)]
      (when-let [{lon-bin-width :bin-width} (lib.binning/resolve-bin-width metadata-providerable lon-column lon-value)]
        (let [[new-lat-bin-width new-lon-bin-width] (if (and (>= lat-bin-width 20)
                                                             (>= lon-bin-width 20))
                                                      [10 10]
                                                      [(/ lat-bin-width 10.0)
                                                       (/ lon-bin-width 10.0)])]
          {:lib/type     :metabase.lib.drill-thru/drill-thru
           :type         :drill-thru/zoom-in.geographic
           :subtype      :drill-thru.zoom-in.geographic/binned-lat-lon->binned-lat-lon
           :display-name (i18n/tru "Zoom in: Lat/Lon")
           :latitude     {:column    lat-column
                          :bin-width new-lat-bin-width
                          :min       lat-value
                          :max       (+ lat-value lat-bin-width)}
           :longitude     {:column    lon-column
                           :bin-width new-lon-bin-width
                           :min       lon-value
                           :max       (+ lon-value lon-bin-width)}})))))

(mu/defn zoom-in-geographic-drill :- [:maybe ::lib.schema.drill-thru/drill-thru.zoom-in.geographic]
  "Return a `:drill-thru/zoom-in.geographic` drill if appropriate. See docstring
  for [[metabase.lib.drill-thru.zoom-in-geographic]] for more information on what circumstances this is returned in
  and what it means to apply this drill."
  [query                        :- ::lib.schema/query
   _stage-number                :- :int
   {:keys [value], :as context} :- ::lib.schema.drill-thru/context]
  (when (and value (not= value :null))
    (when-let [context (context-with-lat-lon query (lib.underlying/top-level-stage-number query) context)]
      (some (fn [f]
              (f context))
            [country->binned-lat-lon-drill
             state->binned-lat-lon-drill
             city->binned-lat-lon-drill
             (partial binned-lat-lon->binned-lat-lon-drill query)]))))

;;;
;;; Application
;;;

(mu/defn- add-or-update-binning :- ::lib.schema/query
  [query        :- ::lib.schema/query
   stage-number :- :int
   column       :- ::lib.schema.metadata/column
   bin-width    :- pos?]
  (let [binning {:strategy  :bin-width
                 :bin-width bin-width}]
    (if-let [existing-breakout (first (lib.breakout/existing-breakouts query stage-number column))]
      (let [new-breakout (lib.binning/with-binning existing-breakout binning)]
        (lib.remove-replace/replace-clause query stage-number existing-breakout new-breakout))
      (lib.breakout/breakout query stage-number (lib.binning/with-binning column binning)))))

(mu/defn- add-or-update-lat-lon-binning :- ::lib.schema/query
  [query                                                :- ::lib.schema/query
   stage-number                                         :- :int
   {{lat :column, lat-bin-width :bin-width} :latitude
    {lon :column, lon-bin-width :bin-width} :longitude} :- ::lib.schema.drill-thru/drill-thru.zoom-in.geographic]
  (-> query
      (add-or-update-binning stage-number lat lat-bin-width)
      (add-or-update-binning stage-number lon lon-bin-width)))

(mu/defn- apply-country-state-city->binned-lat-lon-drill :- ::lib.schema/query
  [query                             :- ::lib.schema/query
   stage-number                      :- :int
   {:keys [column value], :as drill} :- ::lib.schema.drill-thru/drill-thru.zoom-in.geographic.country-state-city->binned-lat-lon]
  (let [resolved-column (lib.drill-thru.common/breakout->resolved-column query stage-number column)]
    (-> query
        (lib.breakout/remove-existing-breakouts-for-column stage-number column)
        ;; TODO -- remove/update existing filter?
        (lib.filter/filter stage-number (lib.filter/= resolved-column value))
        (add-or-update-lat-lon-binning stage-number drill))))

(mu/defn- apply-binned-lat-lon->binned-lat-lon-drill :- ::lib.schema/query
  [query        :- ::lib.schema/query
   stage-number :- :int
   {{lat :column, lat-min :min, lat-max :max} :latitude
    {lon :column, lon-min :min, lon-max :max} :longitude
    :as drill} :- ::lib.schema.drill-thru/drill-thru.zoom-in.geographic.binned-lat-lon->binned-lat-lon]
  (-> query
      ;; TODO -- remove/update existing filters on these columns?
      (lib.filter/filter stage-number (lib.filter/>= lat lat-min))
      (lib.filter/filter stage-number (lib.filter/<  lat lat-max))
      (lib.filter/filter stage-number (lib.filter/>= lon lon-min))
      (lib.filter/filter stage-number (lib.filter/<  lon lon-max))
      (add-or-update-lat-lon-binning stage-number drill)))

(mu/defmethod lib.drill-thru.common/drill-thru-method :drill-thru/zoom-in.geographic :- ::lib.schema/query
  [query                        :- ::lib.schema/query
   _stage-number                :- :int
   {:keys [subtype], :as drill} :- ::lib.schema.drill-thru/drill-thru.zoom-in.geographic]
  (let [stage-number (lib.underlying/top-level-stage-number query)]
    (case subtype
      :drill-thru.zoom-in.geographic/country-state-city->binned-lat-lon
      (apply-country-state-city->binned-lat-lon-drill query stage-number drill)

      :drill-thru.zoom-in.geographic/binned-lat-lon->binned-lat-lon
      (apply-binned-lat-lon->binned-lat-lon-drill query stage-number drill))))<|MERGE_RESOLUTION|>--- conflicted
+++ resolved
@@ -106,12 +106,7 @@
   [query                      :- ::lib.schema/query
    stage-number               :- :int
    {:keys [row], :as context} :- ::lib.schema.drill-thru/context]
-<<<<<<< HEAD
-  (let [stage (lib.util/query-stage query stage-number)
-        ;; First check returned columns in case we breakout by lat/lon so we maintain the binning, otherwise check visible.
-=======
   (let [;; First check returned columns in case we breakout by lat/lon so we maintain the binning, othwerwise check visible.
->>>>>>> cccb11b0
         [lat-column lon-column] (some
                                  (fn [columns]
                                    (when-let [lat-column (m/find-first lib.types.isa/latitude? columns)]
