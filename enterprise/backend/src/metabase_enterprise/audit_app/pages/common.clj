--- conflicted
+++ resolved
@@ -3,11 +3,8 @@
   (:require
    [clojure.core.async :as a]
    [clojure.core.memoize :as memoize]
-<<<<<<< HEAD
    [clojure.java.jdbc :as jdbc]
-=======
    [clojure.string :as str]
->>>>>>> af395108
    [clojure.walk :as walk]
    [honeysql.core :as hsql]
    [honeysql.format :as hformat]
