(ns metabase.api.app
  (:require
    [clojure.string :as str]
    [clojure.walk :as walk]
    [compojure.core :refer [POST PUT]]
    [medley.core :as m]
    [metabase.api.card :as api.card]
    [metabase.api.collection :as api.collection]
    [metabase.api.common :as api]
    [metabase.mbql.schema :as mbql.s]
<<<<<<< HEAD
    [metabase.models :refer [App Collection Dashboard ModelAction Table]]
    [metabase.models.collection :as collection]
    [metabase.models.dashboard :as dashboard]
=======
    [metabase.models :refer [App Collection Dashboard Table]]
    [metabase.models.app.graph :as app.graph]
    [metabase.models.collection :as collection]
    [metabase.models.dashboard :as dashboard]
    [metabase.plugins.classloader :as classloader]
>>>>>>> f1eb2772
    [metabase.util :as u]
    [metabase.util.i18n :as i18n]
    [metabase.util.schema :as su]
    [schema.core :as s]
    [toucan.db :as db]
    [toucan.hydrate :refer [hydrate]]))

(defn- hydrate-details [apps]
  (hydrate apps [:collection :can_write]))

(defn- create-app! [{:keys [collection] :as app}]
  (db/transaction
   (let [coll-params (select-keys collection [:name :color :description :namespace :authority_level])
         collection-instance (api.collection/create-collection! coll-params)
         app-params (-> app
                        (select-keys [:dashboard_id :options :nav_items])
                        (assoc :collection_id (:id collection-instance)))
         app (db/insert! App app-params)]
     (app.graph/set-default-permissions! app)
     (hydrate-details app))))

(api/defendpoint POST "/"
  "Endpoint to create an app"
  [:as {{:keys [dashboard_id options nav_items]
         {:keys [name color description namespace authority_level]} :collection
         :as app} :body}]
  {dashboard_id    (s/maybe su/IntGreaterThanOrEqualToZero)
   options         (s/maybe su/Map)
   nav_items       (s/maybe [(s/maybe su/Map)])
   name            su/NonBlankString
   color           collection/hex-color-regex
   description     (s/maybe su/NonBlankString)
   namespace       (s/maybe su/NonBlankString)
   authority_level collection/AuthorityLevel}
  (create-app! app))

(api/defendpoint PUT "/:app-id"
  "Endpoint to change an app"
  [app-id :as {{:keys [dashboard_id options nav_items] :as body} :body}]
  {app-id su/IntGreaterThanOrEqualToZero
   dashboard_id (s/maybe su/IntGreaterThanOrEqualToZero)
   options (s/maybe su/Map)
   nav_items (s/maybe [(s/maybe su/Map)])}
  (api/write-check Collection (db/select-one-field :collection_id App :id app-id))
  (db/update! App app-id (select-keys body [:dashboard_id :options :nav_items]))
  (hydrate-details (db/select-one App :id app-id)))

(api/defendpoint GET "/"
  "Fetch a list of all Apps that the current user has read permissions for.

  By default, this returns Apps with non-archived Collections, but instead you can show archived ones by passing
  `?archived=true`."
  [archived]
  {archived (s/maybe su/BooleanString)}
  (let [archived? (Boolean/parseBoolean archived)]
    (hydrate-details
     (db/select [App :app.*]
       {:left-join [:collection [:= :collection.id :app.collection_id]]
        :where    [:and
                   [:= :collection.archived archived?]
                   (collection/visible-collection-ids->honeysql-filter-clause
                    (collection/permissions-set->visible-collection-ids @api/*current-user-permissions-set*))]
        :order-by [[:%lower.collection.name :asc]]}))))

(api/defendpoint GET "/:id"
  "Fetch a specific App"
  [id]
  (hydrate-details (api/read-check App id)))

(defn- replace-scaffold-targets
  [structure scaffold-target->target-id]
  (walk/postwalk
    (fn [node]
      (if-let [target-id (get scaffold-target->target-id node)]
        target-id
        node))
    structure))

(defn- create-scaffold-cards-and-pages!
  "Insert new cards and pages (dashboards), keep track of scaffold-target->id for each insert.
   If an item has a `scaffold-target` field, its id should be added to the accumulator."
  [collection-id cards pages]
  ;; We create the cards so we can replace scaffold-target-id elsewhere
  (let [scaffold-target->id (reduce
                              (fn [accum {:keys [scaffold-target] :as card}]
                                (when-not scaffold-target
                                  (throw (ex-info (i18n/tru "A scaffold-target was not provided for Card: {0}" (:name card))
                                                  {:status-code 400})))
                                (let [card (api.card/create-card! (-> card
                                                                      (replace-scaffold-targets accum)
                                                                      (assoc :collection_id collection-id)
                                                                      (dissoc :scaffold-target)
                                                                      (cond-> ;; card
                                                                        (not (:dataset card))
                                                                        (update-in [:dataset_query :query :source_table] #(str "card__" %)))))]
<<<<<<< HEAD
                                  (when (:dataset card)
                                    (db/insert-many! ModelAction [{:card_id (:id card) :slug "insert" :requires_pk false}
                                                                  {:card_id (:id card) :slug "update" :requires_pk true}
                                                                  {:card_id (:id card) :slug "delete" :requires_pk true}]))
=======
>>>>>>> f1eb2772
                                  (assoc accum (into ["scaffold-target-id"] scaffold-target) (:id card))))
                              {}
                              cards)]
    ;; We create the dashboards (without dashcards) so we can replace scaffold-target-id elsewhere
    (reduce
      (fn [accum {:keys [scaffold-target] :as page}]
        (when-not scaffold-target
          (throw (ex-info (i18n/tru "A scaffold-target was not provided for Page: {0}" (:name page))
                          {:status-code 400})))
        (let [blank-page (-> page
                             (assoc :collection_id collection-id
                                    :is_app_page true
                                    :creator_id api/*current-user-id*)
                             (dissoc :ordered_cards :scaffold-target))
              dashboard (db/insert! Dashboard blank-page)]
          (assoc accum (into ["scaffold-target-id"] scaffold-target) (:id dashboard))))
      scaffold-target->id
      pages)))

(defn- create-scaffold-dashcards! [scaffold-target->id pages]
  (doseq [{:keys [ordered_cards scaffold-target]} pages
          :let [dashboard-id (get scaffold-target->id (into ["scaffold-target-id"] scaffold-target))]]
    ;; if dashcards need to refer to each other with scaffold-target they must be in the right order
    (reduce (fn [accum {:keys [scaffold-target] :as dashcard}]
              (let [{dashcard-id :id} (dashboard/add-dashcard!
                                        dashboard-id
                                        (:card_id dashcard)
                                        (replace-scaffold-targets dashcard accum))]
                (cond-> accum
                  scaffold-target (assoc (into ["scaffold-target-id"] scaffold-target) dashcard-id))))
            {}
            ordered_cards)))

(defn- generate-scaffold
  [app-name table-ids]
  (let [table-ids (distinct table-ids)
        tables (hydrate (db/select Table :id [:in table-ids]) :fields)
        _ (when (not= (count table-ids) (count tables))
            (throw (ex-info (i18n/tru "Some tables could not be found. Given: {0} Found: {1}"
                                      (pr-str table-ids)
                                      (pr-str (map :id tables)))
                            {:status-code 400})))
        table-id->table (m/index-by :id tables)
        page-type-display {"model" {:name (i18n/tru "Model")
                                    :display "table"}
                           "list" {:name (i18n/tru "List")
                                   :display "list"}
                           "detail" {:name (i18n/tru "Detail")
                                     :display "object"}}]
    {:app {:collection {:name app-name :color "#FFA500"}
           :dashboard_id ["scaffold-target-id" "page" (:id (first tables)) "list"]
           :nav_items (for [table-id table-ids
                            page-type ["list" "detail"]]
                        (cond-> {:page_id ["scaffold-target-id" "page" table-id page-type]}
                          (= page-type "detail") (assoc :indent 1 :hidden true)))}
     :cards (for [table-id table-ids
                  :let [table (get table-id->table table-id)
                        order-by-field-id (->> table
                                               :fields
                                               (keep (fn [field]
                                                       (let [field-name (str/lower-case (:name field))]
                                                         (cond
                                                           (= field-name "updated_at")
                                                           {:priority 0 :field-id (:id field)}

                                                           (= field-name "created_at")
                                                           {:priority 1 :field-id (:id field)}

                                                           (and (= :type/PK (:semantic_type field))
                                                                (isa? (:base_type field) :type/Number))
                                                           {:priority 2 :field-id (:id field)}))))
                                               (sort-by :priority)
                                               first
                                               :field-id)]
                  page-type ["model" "list" "detail"]]
              (if (= "model" page-type)
                {:scaffold-target ["card" table-id page-type]
                 :name (or (:display_name table) (:name table))
                 :display (get-in page-type-display [page-type :display])
                 :visualization_settings {}
                 :dataset true
                 :dataset_query {:type "query"
                                 :database (:db_id table)
                                 :query (cond-> {:source_table table-id}
                                          order-by-field-id (assoc :order_by [["desc", ["field", order-by-field-id, nil]]]))}}
                {:scaffold-target ["card" table-id page-type]
                 :name (format "Query %s %s"
                               (or (:display_name table) (:name table))
                               (get-in page-type-display [page-type :name]))
                 :display (get-in page-type-display [page-type :display])
                 :visualization_settings (cond-> {}
                                           (= page-type "list") (assoc "actions.bulk_enabled" false))
                 :dataset_query {:database mbql.s/saved-questions-virtual-database-id, :type "query", :query {:source_table ["scaffold-target-id" "card" table-id "model"]}}}))
     :pages (for [table-id table-ids
                  :let [table (get table-id->table table-id)
                        pks (filter (comp #(= :type/PK %) :semantic_type) (:fields table))
                        _ (when (not= 1 (count pks))
                            (throw (ex-info (i18n/tru "Table must have a single primary key: {0}" (:name table))
                                            {:status-code 400})))
                        pk-field-name (u/slugify (:name (first pks)))]
                  page-type ["list" "detail"]]
              (cond->
               {:name (format "%s %s"
                              (or (:display_name table) (:name table))
                              (get-in page-type-display [page-type :name]))
                :scaffold-target ["page" table-id page-type]
                :ordered_cards (if (= "list" page-type)
                                 [{:size_y 8 :size_x 18 :row 1 :col 0
                                   :card_id ["scaffold-target-id" "card" table-id page-type]
                                   :visualization_settings {"click_behavior"
                                                            {"type" "link"
                                                             "linkType" "page"
                                                             "parameterMapping" {(str "scaffold_" table-id) {"source" {"type" "column",
                                                                                                                       "id" "ID",
                                                                                                                       "name" "ID"},
                                                                                                             "target" {"type" "parameter",
                                                                                                                       "id" (str "scaffold_" table-id)},
                                                                                                             "id" (str "scaffold_" table-id)}}
                                                             "targetId" ["scaffold-target-id" "page" table-id "detail"]}}}
                                  {:size_y 1 :size_x 2 :row 0 :col 16
                                   :card_id ["scaffold-target-id" "card" table-id "model"]
                                   :visualization_settings {"virtual_card" {"display" "action"}
                                                            "button.label" (i18n/tru "New"),
                                                            "action_slug" "insert"}}]
                                 [{:size_y 8 :size_x 18 :row 1 :col 0
                                   :parameter_mappings [{"parameter_id" (str "scaffold_" table-id)
                                                         "card_id" ["scaffold-target-id" "card" table-id "detail"]
                                                         "target" ["variable", ["template-tag", pk-field-name]]}]
                                   :card_id ["scaffold-target-id" "card" table-id "detail"]
                                   :scaffold-target ["dashcard" table-id]}
                                  {:size_y 1 :size_x 2 :row 0 :col 0
                                   :visualization_settings {"virtual_card" {"display" "action"}
                                                            "button.label" (i18n/tru "← Back to list"),
                                                            "click_behavior" {"type" "link" "linkType" "page" "targetId" ["scaffold-target-id" "page" table-id "list"]}}}
                                  {:size_y 1 :size_x 2 :row 0 :col 16
                                   :card_id ["scaffold-target-id" "card" table-id "model"]
                                   :parameter_mappings [{"parameter_id" (str "scaffold_" table-id)
                                                         "target" ["variable", ["template-tag", pk-field-name]]}]
                                   :visualization_settings {"virtual_card" {"display" "action"}
                                                            "button.label" (i18n/tru "Delete"),
                                                            "button.variant" "danger"
                                                            "action_slug" "delete"}}
                                  {:size_y 1 :size_x 2 :row 0 :col 14
                                   :card_id ["scaffold-target-id" "card" table-id "model"]
                                   :parameter_mappings [{"parameter_id" (str "scaffold_" table-id)
                                                         "target" ["variable", ["template-tag", pk-field-name]]}]
                                   :visualization_settings {"virtual_card" {"display" "action"}
                                                            "button.label" (i18n/tru "Edit"),
                                                            "action_slug" "update"}}])}
                (= "detail" page-type) (assoc :parameters [{:name "ID",
                                                            :slug "id",
                                                            :id (str "scaffold_" table-id),
                                                            :type "id",
                                                            :hidden true
                                                            :sectionId "id"}])))}))

(api/defendpoint POST "/scaffold"
  "Endpoint to scaffold a fully working data-app"
  [:as {{:keys [table-ids app-name]} :body}]
  (db/transaction
    (let [{:keys [app pages cards] :as scaffold} (generate-scaffold app-name table-ids)
          ;; Create a blank app with just the collection info, we will update the rest later after we replace scaffold-target-id
          {app-id :id {collection-id :id} :collection} (create-app! (select-keys app [:collection]))
          scaffold-target->id (create-scaffold-cards-and-pages! collection-id cards pages)
          ;; now replace targets with actual ids
          {:keys [app pages]} (replace-scaffold-targets scaffold scaffold-target->id)]
      (db/update! App app-id (select-keys app [:dashboard_id :options :nav_items]))
      (create-scaffold-dashcards! scaffold-target->id pages)
      (hydrate-details (db/select-one App :id app-id)))))

(api/defendpoint POST "/:app-id/scaffold"
  "Endpoint to scaffold a new table onto an existing data-app"
  [app-id :as {{:keys [table-ids]} :body}]
  (db/transaction
    (let [{app-id :id app-name :name nav-items :nav_items {collection-id :id} :collection} (hydrate-details (db/select-one App :id app-id))
          ;; We can scaffold this as a new app, but use the existing collection-id and nav-items to merge into the existing app
          {:keys [pages cards] :as scaffold} (generate-scaffold app-name table-ids)
          scaffold-target->id (create-scaffold-cards-and-pages! collection-id cards pages)
          ;; now replace targets with actual ids
          {:keys [app pages]} (replace-scaffold-targets scaffold scaffold-target->id)]
      ;; update nav items
      (db/update! App app-id {:nav_items (vec (concat nav-items (:nav_items app)))})
      (create-scaffold-dashcards! scaffold-target->id pages)
      (hydrate-details (db/select-one App :id app-id)))))


;;; ------------------------------------------------ GRAPH ENDPOINTS -------------------------------------------------

(api/defendpoint GET "/global-graph"
  "Fetch the global graph of all App Permissions."
  []
  (api/check-superuser)
  (app.graph/global-graph))

(defn- resolve-advanced-app-permission-function
  "Resolve `fn-name` in the advanced app permission namespace. `fn-name` can be
  a string or an instance of clojure.lang.Named.
  Throws an exception if `fn-name` cannot be resolved."
  [fn-name]
  (or (u/ignore-exceptions
       (classloader/require 'metabase-enterprise.advanced-permissions.models.permissions.app-permissions)
       (resolve (symbol "metabase-enterprise.advanced-permissions.models.permissions.app-permissions"
                        (name fn-name))))
      (ex-info
       (i18n/tru "The granular app permission functionality is only enabled if you have a premium token with the advanced-permissions feature.")
       {:status-code 402})))

(api/defendpoint GET "/graph"
  "Fetch the graph of all App Permissions."
  []
  (api/check-superuser)
  (let [graph (resolve-advanced-app-permission-function 'graph)]
    (graph)))

(defn- ->int [id] (Integer/parseInt (name id)))

(defn- dejsonify-with [f m]
  (into {}
        (map (fn [[k v]]
               [(->int k) (f v)]))
        m))

(defn- dejsonify-id->permission-map [m]
  (dejsonify-with keyword m))

(defn- dejsonify-groups-map [m]
  (dejsonify-with dejsonify-id->permission-map m))

(defn- dejsonify-global-graph
  "Fix the types in the graph when it comes in from the API, e.g. converting things like `\"none\"` to `:none` and
  parsing object keys as integers."
  [graph]
  (update graph :groups dejsonify-id->permission-map))

(defn- dejsonify-graph
  "Fix the types in the graph when it comes in from the API, e.g. converting things like `\"none\"` to `:none` and
  parsing object keys as integers."
  [graph]
  (update graph :groups dejsonify-groups-map))

(api/defendpoint PUT "/global-graph"
  "Do a batch update of the global App Permissions by passing in a modified graph."
  [:as {body :body}]
  {body su/Map}
  (api/check-superuser)
  (-> body
      dejsonify-global-graph
      app.graph/update-global-graph!))

(api/defendpoint PUT "/graph"
  "Do a batch update of the advanced App Permissions by passing in a modified graph."
  [:as {body :body}]
  {body su/Map}
  (api/check-superuser)
  (let [update-graph! (resolve-advanced-app-permission-function 'update-graph!)]
    (-> body
        dejsonify-graph
        update-graph!)))

(api/define-routes)<|MERGE_RESOLUTION|>--- conflicted
+++ resolved
@@ -8,17 +8,11 @@
     [metabase.api.collection :as api.collection]
     [metabase.api.common :as api]
     [metabase.mbql.schema :as mbql.s]
-<<<<<<< HEAD
     [metabase.models :refer [App Collection Dashboard ModelAction Table]]
-    [metabase.models.collection :as collection]
-    [metabase.models.dashboard :as dashboard]
-=======
-    [metabase.models :refer [App Collection Dashboard Table]]
     [metabase.models.app.graph :as app.graph]
     [metabase.models.collection :as collection]
     [metabase.models.dashboard :as dashboard]
     [metabase.plugins.classloader :as classloader]
->>>>>>> f1eb2772
     [metabase.util :as u]
     [metabase.util.i18n :as i18n]
     [metabase.util.schema :as su]
@@ -114,13 +108,10 @@
                                                                       (cond-> ;; card
                                                                         (not (:dataset card))
                                                                         (update-in [:dataset_query :query :source_table] #(str "card__" %)))))]
-<<<<<<< HEAD
                                   (when (:dataset card)
                                     (db/insert-many! ModelAction [{:card_id (:id card) :slug "insert" :requires_pk false}
                                                                   {:card_id (:id card) :slug "update" :requires_pk true}
                                                                   {:card_id (:id card) :slug "delete" :requires_pk true}]))
-=======
->>>>>>> f1eb2772
                                   (assoc accum (into ["scaffold-target-id"] scaffold-target) (:id card))))
                               {}
                               cards)]
