(ns metabase.cloud-migration.models.cloud-migration
  "A model representing a migration to cloud."
  (:require
   [clj-http.client :as http]
   [clojure.java.io :as io]
   [clojure.set :as set]
   [metabase.app-db.core :as mdb]
   [metabase.cloud-migration.settings :as cloud-migration.settings]
   [metabase.cmd.copy :as copy]
   [metabase.cmd.dump-to-h2 :as dump-to-h2]
<<<<<<< HEAD
   [metabase.config.core :as config]
   [metabase.db :as mdb]
=======
   [metabase.config :as config]
>>>>>>> 3ecfbb74
   [metabase.models.interface :as mi]
   [metabase.settings.core :as setting]
   [metabase.task.bootstrap :as task.bootstrap]
   [metabase.task.core :as task]
   [metabase.util :as u]
   [metabase.util.i18n :refer [tru]]
   [metabase.util.json :as json]
   [metabase.util.log :as log]
   [methodical.core :as methodical]
   [toucan2.core :as t2]
   [toucan2.pipeline :as t2.pipeline])
  (:import
   (java.io File InputStream)
   (org.apache.commons.io.input BoundedInputStream)))

(set! *warn-on-reflection* true)

(doto :model/CloudMigration
  (derive :metabase/model)
  (derive :hook/timestamped?))

(methodical/defmethod t2/table-name :model/CloudMigration [_model] :cloud_migration)

(t2/deftransforms :model/CloudMigration
  {:state mi/transform-keyword})

(def ^:private read-only-mode-inclusions
  (->> copy/entities (map t2/table-name) (into #{})))

(def ^:private read-only-mode-exceptions
  (update-keys {;; Migrations need to update their own state
                :model/CloudMigration :all :model/Setting :all
                ;; Users need to login, make queries, and we need need to audit them.
                :model/User :all :model/Session :all :model/LoginHistory :all
                :model/UserParameterValue :all
                :model/AuditLog :all :model/ViewLog :all
                ;; Cards need to able to update their last used at timestamp, but we don't want to create
                ;; new cards or update other fields.
                :model/Card #{:id :last_used_at :updated_at}}
               ;; These exceptions use table name instead of model name because you can actually bypass the model
               ;; and write toucan2 functions that interact with table directly.
               t2/table-name))

(defn- update-exempted?
  [table-name {:keys [changes]}]
  (or (=  (read-only-mode-exceptions table-name) :all)
      (set/subset? (read-only-mode-exceptions table-name)
                   (->> changes keys (into #{})))))

;; Block write calls to most tables in read-only mode.
(methodical/defmethod t2.pipeline/build :before [#_query-type     :toucan.statement-type/DML
                                                 #_model          :default
                                                 #_resolved-query :default]
  [_query-type model parsed-args resolved-query]
  (let [table-name (t2/table-name model)]
    (when (and (cloud-migration.settings/read-only-mode)
               (read-only-mode-inclusions table-name)
               (not (update-exempted? table-name parsed-args)))
      (throw (ex-info (tru "Metabase is in read-only-mode mode!")
                      {:status-code 403}))))
  resolved-query)

;; Helpers

(defn migration-url
  "Store API URL for migrations."
  ([]
   (str (cloud-migration.settings/store-api-url) "/api/v2/migration"))
  ([external-id path]
   (str (migration-url) "/" external-id path)))

(def terminal-states
  "Cloud migration states that are terminal."
  #{:done :error :cancelled})

(defn cluster?
  "EXPERIMENTAL Returns true if this metabase instance is part of a cluster.
  Works by checking how many Quartz nodes there are.
  See https://github.com/quartz-scheduler/quartz/issues/733"
  []
  (>= (t2/count (if (= (mdb/db-type) :postgres)
                  "qrtz_scheduler_state"
                  "QRTZ_SCHEDULER_STATE"))
      2))

(defn- progress-file-input-stream
  "File input stream that calls on-percent-progress with current read progress as int from 0 to 100."
  ^InputStream [^File file on-percent-progress]
  (let [input-stream             (io/input-stream file)
        length                   (.length file)
        *bytes                   (atom 0)
        add-bytes                #(on-percent-progress (int (* 100 (/ (swap! *bytes + %) length))))
        f                        (fn [ret & single?]
                                   (cond
                                     ;; -1 is end of stream
                                     (= -1 ret)  (on-percent-progress 100)
                                     single?     (add-bytes 1)
                                     (int? ret)  (add-bytes ret))
                                   ret)]
    (proxy [InputStream] []
      (read
        ([]
         (f (.read input-stream) true))
        ([^bytes b]
         (f (.read input-stream b)))
        ([^bytes b off len]
         (f (.read input-stream b off len))))
      (close [] (.close input-stream)))))

(defn- set-progress
  "Attempt to set id to state and progress.
  Throws if the migration has already reached a terminal state (e.g. cancelled).
  This is the main cluster coordination mechanism for migrations, since any instance
  can cancel the migration, not just the one that initiated it."
  [id state progress]
  (when (= 0 (t2/update! :model/CloudMigration :id id :state [:not-in terminal-states]
                         {:state state :progress progress}))
    (throw (ex-info "Cannot update migration in terminal state" {:terminal true}))))

(defn abs-progress
  "Returns absolute progress from a relative progress.
  E.g. if you're at relative 50 from 51 to 99, that's absolute 75."
  [relative-progress from to]
  (int (+ from (* (- to from) (/ relative-progress 100)))))

(defn sub-stream
  "Like subs, but for input-streams.
  Returns a sub-stream that should be used inside with-open."
  [^InputStream stream start end]
  (.skip stream start)
  (BoundedInputStream. stream (- end start)))

(defn- put-file
  "Put file, whole or from start to end, on url, reporting on-progress. Retries up to 3 times."
  [url ^File file on-progress & {:keys [headers start end]}]
  (u/auto-retry 3
    (with-open [file-stream (progress-file-input-stream file on-progress)]
      (let [[stream length] (if (and start end)
                              [(sub-stream file-stream start end) (- end start)]
                              [file-stream (.length file)])]
        (http/put url {:headers headers :length length :body stream})))))

;; ~100mb
(def ^:private part-size 100e6)

(defn- upload [{:keys [id external_id upload_url]} ^File dump-file]
  (let [;; memoize so we don't have repeats for each percent and don't go back on retries
        set-progress-memo (memoize set-progress)
        ;; 50 is set before we start the upload
        on-progress       #(set-progress-memo id :upload (abs-progress % 51 99))
        ;; the migration-dump-file setting is used for testing older dumps in the rich comment
        ;; at the end of this file
        file              (if (cloud-migration.settings/migration-dump-file)
                            (io/file (cloud-migration.settings/migration-dump-file))
                            dump-file)
        file-length       (.length file)]
    (if-not (> file-length part-size)
      ;; single put uses SSE, but multipart doesn't support it.
      (put-file upload_url file on-progress :headers {"x-amz-server-side-encryption" "aws:kms"})
      (let [parts
            (partition 2 1 (-> (range 0 file-length part-size)
                               vec
                               (conj file-length)))

            {:keys [multipart-upload-id multipart-urls]}
            (-> (http/put (migration-url external_id "/multipart")
                          {:form-params  {:part_count (count parts)}
                           :content-type :json})
                :body
                json/decode+kw)

            etags
            (->> (map (fn [[start end] [part-number url]]
                        [part-number
                         (get-in (put-file url file on-progress :start start :end end)
                                 [:headers "ETag"])])
                      parts multipart-urls)
                 (into {}))]
        (http/put (migration-url external_id "/multipart/complete")
                  {:form-params  {:multipart_upload_id multipart-upload-id
                                  :multipart_etags     etags}
                   :content-type :json})))))

(defn migrate!
  "Migrate this instance to Metabase Cloud.
  Will exit early if migration has been cancelled in any cluster instance.
  Should run in a separate thread since it can take a long time to complete."
  [{:keys [id external_id] :as migration} & {:keys [retry?]}]
  ;; dump-to-h2 starts behaving oddly if you try to dump repeatly to the same file
  ;; in the same process, so use a random name.
  ;; The docker image process runs in non-root, so write to a dir it can access.
  (let [dump-file (io/file (System/getProperty "java.io.tmpdir")
                           (str "cloud_migration_dump_" (random-uuid) ".mv.db"))]
    (try
      (when retry?
        (t2/update! :model/CloudMigration :id id {:state :init}))

      (log/info "Setting read-only mode")
      (set-progress id :setup 1)
      (cloud-migration.settings/read-only-mode! true)
      (when (cluster?)
        (log/info "Cluster detected, waiting for read-only mode to propagate")
        (Thread/sleep (int (* 1.5 setting/cache-update-check-interval-ms))))
      (log/info "Stopping scheduler")
      (task/stop-scheduler!)

      (log/info "Dumping h2 backup to" (.getAbsolutePath dump-file))
      (set-progress id :dump 20)
      (dump-to-h2/dump-to-h2! (.getAbsolutePath dump-file) {:dump-plaintext? true})
      (when-not (cloud-migration.settings/read-only-mode)
        (throw (ex-info "Read-only mode disabled before h2 dump was completed, contents might not be self-consistent!"
                        {:id id})))
      (cloud-migration.settings/read-only-mode! false)

      (log/info "Uploading dump to store")
      (set-progress id :upload 50)
      (upload migration dump-file)

      (log/info "Notifying store that upload is done")
      (http/put (migration-url external_id "/uploaded"))

      ;; Need to restore the previous scheduler configuration because the database quartz is pointing at has changed
      ;; after finishing the dump to h2 migration
      (task.bootstrap/set-jdbc-backend-properties! (mdb/db-type))
      (log/info "Restarting scheduler")
      (task/start-scheduler!)

      (log/info "Migration finished")
      (set-progress id :done 100)
      (catch Exception e
        ;; See set-progress for when :terminal is set.
        (if (-> e ex-data :terminal)
          (log/info "Migration interruped due to terminal state")
          (do
            (t2/update! :model/CloudMigration id {:state :error})
            (log/info "Migration failed")
            (throw (ex-info "Error performing migration" {} e)))))
      (finally
        (cloud-migration.settings/read-only-mode! false)
        (io/delete-file dump-file :silently)))))

(defn get-store-migration
  "Calls Store and returns {:external_id ,,, :upload_url ,,,}."
  []
  (-> (migration-url)
      (http/post {:form-params  {:local_mb_version (or (cloud-migration.settings/migration-dump-version)
                                                       (config/mb-version-info :tag))}
                  :content-type :json})
      :body
      json/decode+kw
      (select-keys [:id :upload_url])
      (set/rename-keys {:id :external_id})))

(comment
  ;; are we in read-only-mode ?
  (read-only-mode)

  ;; test settings you might want to change manually
  ;; force prod if even in dev
  #_(migration-use-staging! false)
  ;; make sure to use a version that store supports, and a dump for that version.
  #_(migration-dump-version! "v0.49.7")
  ;; make a new dump with any released metabase jar using the command below:
  ;;   java --add-opens java.base/java.nio=ALL-UNNAMED -jar metabase.jar dump-to-h2 dump --dump-plaintext
  #_(migration-dump-file! "/path/to/dump.mv.db")
  ;; force migration with a smaller multipart threshold (~6mb is minimum)
  #_(def ^:private part-size 6e6)

  ;; add new
  (t2/insert-returning-instance! :model/CloudMigration (get-store-migration))

  ;; get migration
  @(def mig (t2/select-one :model/CloudMigration {:order-by [[:created_at :desc]]}))

  ;; migrate
  (migrate! mig)

  ;; retry failed migration
  (migrate! mig :retry? true)

  ;; cancel all
  (t2/update! :model/CloudMigration {:state [:not-in terminal-states]} {:state :cancelled}))<|MERGE_RESOLUTION|>--- conflicted
+++ resolved
@@ -8,12 +8,7 @@
    [metabase.cloud-migration.settings :as cloud-migration.settings]
    [metabase.cmd.copy :as copy]
    [metabase.cmd.dump-to-h2 :as dump-to-h2]
-<<<<<<< HEAD
    [metabase.config.core :as config]
-   [metabase.db :as mdb]
-=======
-   [metabase.config :as config]
->>>>>>> 3ecfbb74
    [metabase.models.interface :as mi]
    [metabase.settings.core :as setting]
    [metabase.task.bootstrap :as task.bootstrap]
