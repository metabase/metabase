--- conflicted
+++ resolved
@@ -1060,10 +1060,8 @@
   "Returns a list of all the schemas found for the database `id`"
   [id include_editable_data_model include_hidden]
   {id                          ms/PositiveInt
-<<<<<<< HEAD
    include_editable_data_model [:maybe ms/BooleanString]
    include_hidden              [:maybe ms/BooleanString]}
-  (api/read-check Database id)
   (let [include_editable_data_model (Boolean/parseBoolean include_editable_data_model)
         include_hidden              (Boolean/parseBoolean include_hidden)
         filter-schemas (fn [schemas]
@@ -1074,6 +1072,8 @@
                              (map :schema (f (map (fn [s] {:db_id id :schema s}) schemas)))
                              schemas)
                            (filter (partial can-read-schema? id) schemas)))]
+    (when-not include_editable_data_model
+      (api/read-check Database id))
     (->> (t2/select-fn-set :schema Table
                            :db_id id :active true
                            (merge
@@ -1081,25 +1081,6 @@
                             (when-not include_hidden
                               ;; a non-nil value means Table is hidden -- see [[metabase.models.table/visibility-types]]
                               {:where [:= :visibility_type nil]})))
-=======
-   include_editable_data_model [:maybe ms/BooleanString]}
-  (let [include_editable_data_model (Boolean/parseBoolean include_editable_data_model)
-        filter-schemas              (fn [schemas]
-                                      (if include_editable_data_model
-                                        (if-let [f (u/ignore-exceptions
-                                                    (classloader/require 'metabase-enterprise.advanced-permissions.common)
-                                                    (resolve 'metabase-enterprise.advanced-permissions.common/filter-schema-by-data-model-perms))]
-                                          (map :schema (f (map (fn [s] {:db_id id :schema s}) schemas)))
-                                          schemas)
-                                        (filter (partial can-read-schema? id) schemas)))]
-    (when-not include_editable_data_model
-      (api/read-check Database id))
-    (->> (t2/select-fn-set :schema Table
-                           :db_id id :active true
-                           ;; a non-nil value means Table is hidden -- see [[metabase.models.table/visibility-types]]
-                           :visibility_type nil
-                           {:order-by [[:%lower.schema :asc]]})
->>>>>>> 95cc8ee2
          filter-schemas
          ;; for `nil` schemas return the empty string
          (map #(if (nil? %) "" %))
