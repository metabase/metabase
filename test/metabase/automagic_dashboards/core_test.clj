(ns ^:mb/once metabase.automagic-dashboards.core-test
  (:require
   [cheshire.core :as json]
   [clojure.core.async :as a]
   [clojure.set :as set]
   [clojure.string :as str]
   [clojure.test :refer :all]
   [java-time :as t]
   [metabase.api.common :as api]
   [metabase.automagic-dashboards.core :as magic]
   [metabase.automagic-dashboards.rules :as rules]
   [metabase.lib.schema.id :as lib.schema.id]
   [metabase.models
    :refer [Card Collection Database Field Metric Segment Table]]
   [metabase.models.interface :as mi]
   [metabase.models.permissions :as perms]
   [metabase.models.permissions-group :as perms-group]
   [metabase.models.query :as query :refer [Query]]
   [metabase.query-processor.async :as qp.async]
   [metabase.sync :as sync]
   [metabase.test :as mt]
   [metabase.test.automagic-dashboards :as automagic-dashboards.test]
   [metabase.util :as u]
   [metabase.util.date-2 :as u.date]
   [metabase.util.i18n :refer [tru]]
   [ring.util.codec :as codec]
   [schema.core :as s]
   [toucan2.core :as t2]
   [toucan2.tools.with-temp :as t2.with-temp]))

(set! *warn-on-reflection* true)

;;; ------------------- `->reference` -------------------

(deftest ^:parallel ->reference-test
  (is (= [:field 1 nil]
         (->> (assoc (mi/instance Field) :id 1)
              (#'magic/->reference :mbql))))

  (is (= [:field 2 {:source-field 1}]
         (->> (assoc (mi/instance Field) :id 1 :fk_target_field_id 2)
              (#'magic/->reference :mbql))))

  (is (= 42
         (->> 42
              (#'magic/->reference :mbql)))))


;;; ------------------- Rule matching  -------------------

(deftest ^:parallel rule-matching-test
  (is (= [:entity/UserTable :entity/GenericTable :entity/*]
         (->> (mt/id :users)
              (t2/select-one Table :id)
              (#'magic/->root)
              (#'magic/matching-dashboard-templates (rules/get-dashboard-templates ["table"]))
              (map (comp first :applies_to)))))

  (testing "Test fallback to GenericTable"
    (is (= [:entity/GenericTable :entity/*]
           (->> (-> (t2/select-one Table :id (mt/id :users))
                    (assoc :entity_type nil)
                    (#'magic/->root))
                (#'magic/matching-dashboard-templates (rules/get-dashboard-templates ["table"]))
                (map (comp first :applies_to)))))))


;;; ------------------- `automagic-anaysis` -------------------

(defn- test-automagic-analysis
  ([entity card-count] (test-automagic-analysis entity nil card-count))
  ([entity cell-query card-count]
   ;; We want to both generate as many cards as we can to catch all aberrations, but also make sure
   ;; that size limiting works.
   (testing (u/pprint-to-str (list 'automagic-analysis entity {:cell-query cell-query, :show :all}))
     (automagic-dashboards.test/test-dashboard-is-valid (magic/automagic-analysis entity {:cell-query cell-query, :show :all}) card-count))
   (when (or (and (not (mi/instance-of? Query entity))
                  (not (mi/instance-of? Card entity)))
             (#'magic/table-like? entity))
     (testing (u/pprint-to-str (list 'automagic-analysis entity {:cell-query cell-query, :show 1}))
       ;; 1 for the actual card returned + 1 for the visual display card = 2
       (automagic-dashboards.test/test-dashboard-is-valid (magic/automagic-analysis entity {:cell-query cell-query, :show 1}) 2)))))

;; These test names were named by staring at them for a while, so they may be misleading

(deftest automagic-analysis-test
  (mt/with-test-user :rasta
    (automagic-dashboards.test/with-dashboard-cleanup
      (doseq [[table cardinality] (map vector
                                       (t2/select Table :db_id (mt/id) {:order-by [[:id :asc]]})
                                       [7 5 8 2])]
        (test-automagic-analysis table cardinality)))

    (automagic-dashboards.test/with-dashboard-cleanup
      (is (= 1
             (->> (magic/automagic-analysis (t2/select-one Table :id (mt/id :venues)) {:show 1})
                  :ordered_cards
                  (filter :card)
                  count))))))

(deftest weird-characters-in-names-test
  (mt/with-test-user :rasta
    (automagic-dashboards.test/with-dashboard-cleanup
      (-> (t2/select-one Table :id (mt/id :venues))
          (assoc :display_name "%Venues")
          (test-automagic-analysis 7)))))

;; Cardinality of cards genned from fields is much more labile than anything else
;; Not just with respect to drivers, but all sorts of other stuff that makes it chaotic
(deftest mass-field-test
  (mt/with-test-user :rasta
    (automagic-dashboards.test/with-dashboard-cleanup
      (doseq [field (t2/select Field
                               :table_id [:in (t2/select-fn-set :id Table :db_id (mt/id))]
                               :visibility_type "normal"
                               {:order-by [[:id :asc]]})]
        (is (pos? (count (:ordered_cards (magic/automagic-analysis field {})))))))))

(deftest metric-test
  (t2.with-temp/with-temp [Metric metric {:table_id (mt/id :venues)
                                          :definition {:aggregation [[:count]]}}]
    (mt/with-test-user :rasta
      (automagic-dashboards.test/with-dashboard-cleanup
        (test-automagic-analysis metric 8)))))

(deftest complicated-card-test
  (mt/with-non-admin-groups-no-root-collection-perms
    (mt/with-temp
      [Collection {collection-id :id} {}
       Card       {card-id :id}       {:table_id      (mt/id :venues)
                                       :collection_id collection-id
                                       :dataset_query {:query    {:filter [:> [:field (mt/id :venues :price) nil] 10]
                                                                  :source-table (mt/id :venues)}
                                                       :type     :query
                                                       :database (mt/id)}}]
      (mt/with-test-user :rasta
        (automagic-dashboards.test/with-dashboard-cleanup
          (perms/grant-collection-readwrite-permissions! (perms-group/all-users) collection-id)
          (test-automagic-analysis (t2/select-one Card :id card-id) 7))))))

(deftest query-breakout-test
  (mt/with-non-admin-groups-no-root-collection-perms
    (mt/with-temp
      [Collection {collection-id :id} {}
       Card       {card-id :id}       {:table_id      (mt/id :venues)
                                       :collection_id collection-id
                                       :dataset_query {:query {:aggregation [[:count]]
                                                               :breakout [[:field (mt/id :venues :category_id) nil]]
                                                               :source-table (mt/id :venues)}
                                                       :type :query
                                                       :database (mt/id)}}]
      (mt/with-test-user :rasta
        (automagic-dashboards.test/with-dashboard-cleanup
          (test-automagic-analysis (t2/select-one Card :id card-id) 17))))))

(deftest native-query-test
  (mt/with-non-admin-groups-no-root-collection-perms
    (mt/with-temp
      [Collection {collection-id :id} {}
       Card       {card-id :id}       {:table_id      nil
                                       :collection_id collection-id
                                       :dataset_query {:native {:query "select * from users"}
                                                       :type :native
                                                       :database (mt/id)}}]
      (mt/with-test-user :rasta
        (automagic-dashboards.test/with-dashboard-cleanup
          (perms/grant-collection-readwrite-permissions! (perms-group/all-users) collection-id)
          (test-automagic-analysis (t2/select-one Card :id card-id) 2))))))

(defn- result-metadata-for-query [query]
  (first
   (a/alts!!
    [(qp.async/result-metadata-for-query-async query)
     (a/timeout 1000)])))

(deftest explicit-filter-test
  (mt/with-non-admin-groups-no-root-collection-perms
    (let [source-query {:query    {:source-table (mt/id :venues)}
                        :type     :query
                        :database (mt/id)}]
      (mt/with-temp
        [Collection {collection-id :id} {}
         Card       {source-id :id}     {:table_id        (mt/id :venues)
                                               :collection_id   collection-id
                                               :dataset_query   source-query
                                               :result_metadata (mt/with-test-user :rasta (result-metadata-for-query source-query))}
         Card       {card-id :id}     {:table_id      (mt/id :venues)
                                       :collection_id collection-id
                                       :dataset_query {:query    {:filter       [:> [:field "PRICE" {:base-type "type/Number"}] 10]
                                                                  :source-table (str "card__" source-id)}
                                                       :type     :query
                                                       :database lib.schema.id/saved-questions-virtual-database-id}}]
        (mt/with-test-user :rasta
          (automagic-dashboards.test/with-dashboard-cleanup
            (perms/grant-collection-readwrite-permissions! (perms-group/all-users) collection-id)
            (test-automagic-analysis (t2/select-one Card :id card-id) 7)))))))

(deftest native-query-with-cards-test
  (mt/with-non-admin-groups-no-root-collection-perms
    (let [source-query {:native   {:query "select * from venues"}
                        :type     :native
                        :database (mt/id)}]
      (mt/with-temp [Collection {collection-id :id} {}
                     Card       {source-id :id}     {:table_id        nil
                                                     :collection_id   collection-id
                                                     :dataset_query   source-query
                                                     :result_metadata (mt/with-test-user :rasta (result-metadata-for-query source-query))}
                     Card       {card-id :id}       {:table_id      nil
                                                     :collection_id collection-id
                                                     :dataset_query {:query    {:filter       [:> [:field "PRICE" {:base-type "type/Number"}] 10]
                                                                                :source-table (str "card__" source-id)}
                                                                     :type     :query
                                                                     :database lib.schema.id/saved-questions-virtual-database-id}}]
        (mt/with-test-user :rasta
          (automagic-dashboards.test/with-dashboard-cleanup
            (perms/grant-collection-readwrite-permissions! (perms-group/all-users) collection-id)
            (test-automagic-analysis (t2/select-one Card :id card-id) 8)))))))

(defn field! [table column]
  (or (t2/select-one Field :id (mt/id table column))
      (throw (ex-info (format "Did not find %s.%s" (name table) (name column))
                      {:table table :column column}))))

(deftest field-matching-predicates-test
  (testing "A Google Analytics dimension will match on field name."
    (let [fa-fieldspec "ga:name"]
      (is (= fa-fieldspec ((#'magic/fieldspec-matcher fa-fieldspec) {:name fa-fieldspec})))))
  (testing "The fieldspec-matcher does not match on ID columns."
    (mt/dataset sample-dataset
      (let [id-field (field! :products :id)]
        ;; the id-field does have a type...
        (is (true? (#'magic/field-isa? id-field :type/*)))
        ;; ...but it isn't a candidate dimension because it is an id column...
        (is (false? ((#'magic/fieldspec-matcher :type/*) id-field)))
        ;; ...unless you're looking explicitly for a primary key
        (is (true? ((#'magic/fieldspec-matcher :type/PK) id-field))))))
  (testing "The fieldspec-matcher should match fields by their fieldspec"
    (mt/dataset sample-dataset
      (let [price-field (field! :products :price)
            latitude-field (field! :people :latitude)
            created-at-field (field! :people :created_at)
            pred (#'magic/fieldspec-matcher :type/Latitude)]
        (is (false? (pred price-field)))
        (is (true? (pred latitude-field)))
        (is (true? ((#'magic/fieldspec-matcher :type/CreationTimestamp) created-at-field)))
        (is (true? ((#'magic/fieldspec-matcher :type/*) created-at-field))))))
  (testing "The name-regex-matcher should return fields with string/regex matches"
    (mt/dataset sample-dataset
      (let [price-field (field! :products :price)
            category-field (field! :products :category)
            ice-pred (#'magic/name-regex-matcher "ice")]
        (is (some? (ice-pred price-field)))
        (is (nil? (ice-pred category-field))))))
  (testing "The max-cardinality-matcher should return fields with cardinality <= the specified cardinality"
    (mt/dataset sample-dataset
      (let [category-field (field! :products :category)]
        (is (false? ((#'magic/max-cardinality-matcher 3) category-field)))
        (is (true? ((#'magic/max-cardinality-matcher 4) category-field)))
        (is (true? ((#'magic/max-cardinality-matcher 100) category-field))))))
  (testing "Roll the above together and test filter-fields"
    (mt/dataset sample-dataset
      (let [category-field (field! :products :category)
            price-field (field! :products :price)
            latitude-field (field! :people :latitude)
            created-at-field (field! :people :created_at)
            source-field (field! :people :source)
            fields [category-field price-field latitude-field created-at-field source-field]]
        ;; Get the lone field that is both a CreationTimestamp and has "at" in the name
        (is (= #{(mt/id :people :created_at)}
               (set (map :id (#'magic/filter-fields
                              {:fieldspec :type/CreationTimestamp
                               :named "at"}
                              fields)))))
        ;; Get all fields with "at" in their names
        (is (= #{(mt/id :products :category)
                 (mt/id :people :created_at)
                 (mt/id :people :latitude)}
               (set (map :id (#'magic/filter-fields {:named "at"} fields)))))
        ;; Products.Category has cardinality 4 and People.Source has cardinality 5
        ;; Both are picked up here
        (is (= #{(mt/id :products :category)
                 (mt/id :people :source)}
               (set (map :id (#'magic/filter-fields {:max-cardinality 5} fields)))))
        ;; People.Source is rejected here
        (is (= #{(mt/id :products :category)}
               (set (map :id (#'magic/filter-fields {:max-cardinality 4} fields)))))))))

(deftest ensure-field-dimension-bindings-test
  (testing "A very simple card with two plain fields should return the singe assigned dimension for each field."
    (mt/dataset sample-dataset
      (mt/with-non-admin-groups-no-root-collection-perms
        (let [source-query {:database (mt/id)
                            :query    (mt/$ids
                                        {:source-table $$products
                                         :fields       [$products.category
                                                        $products.price]})
                            :type     :query}]
          (mt/with-temp
            [Collection {collection-id :id} {}
             Card       card                {:table_id        (mt/id :products)
                                             :collection_id   collection-id
                                             :dataset_query   source-query
                                             :result_metadata (mt/with-test-user
                                                                :rasta
                                                                (result-metadata-for-query
                                                                 source-query))
                                             :dataset         true}]
            (let [root               (#'magic/->root card)
                  {:keys [dimensions] :as _rule} (rules/get-dashboard-template ["table" "GenericTable"])
                  base-context       (#'magic/make-base-context root)
                  candidate-bindings (#'magic/candidate-bindings base-context dimensions)
                  bindset            #(->> % candidate-bindings (map ffirst) set)]
              (is (= #{"GenericCategoryMedium"} (bindset (mt/id :products :category))))
              (is (= #{"GenericNumber"} (bindset (mt/id :products :price)))))))))))

(deftest ensure-field-dimension-bindings-test-2
  (testing "A model that spans 3 tables should use all fields, provide correct candidate bindings,
            and choose the best-match candidate."
    (mt/dataset sample-dataset
      (mt/with-non-admin-groups-no-root-collection-perms
        (let [source-query {:database (mt/id)
                            :type     :query
                            :query    (mt/$ids
                                        {:source-table $$orders
                                         :joins        [{:fields       [$people.state
                                                                        $people.longitude
                                                                        $people.latitude]
                                                         :source-table $$people
                                                         :condition    [:= $orders.user_id $people.id]}
                                                        {:fields       [$products.price]
                                                         :source-table $$products
                                                         :condition    [:= $orders.product_id $products.id]}]
                                         :fields       [$orders.created_at]})}]
          (mt/with-temp [Collection {collection-id :id} {}
                         Card       card                {:table_id        (mt/id :products)
                                                         :collection_id   collection-id
                                                         :dataset_query   source-query
                                                         :result_metadata (mt/with-test-user
                                                                            :rasta
                                                                            (result-metadata-for-query
                                                                             source-query))
                                                         :dataset         true}]
            (let [root               (#'magic/->root card)
                  {:keys [dimensions] :as _rule} (rules/get-dashboard-template ["table" "GenericTable"])
                  base-context       (#'magic/make-base-context root)
                  candidate-bindings (#'magic/candidate-bindings base-context dimensions)
                  bindset            #(->> % candidate-bindings (map ffirst) set)
                  boundval            #(->> % candidate-bindings (#'magic/most-specific-definition) ffirst)]
              (is (= #{"State"} (bindset (mt/id :people :state))))
              (is (= "State" (boundval (mt/id :people :state))))
              (is (= #{"GenericNumber" "Long"} (bindset (mt/id :people :longitude))))
              (is (= "Long" (boundval (mt/id :people :longitude))))
              (is (= #{"GenericNumber" "Lat"} (bindset (mt/id :people :latitude))))
              (is (= "Lat" (boundval (mt/id :people :latitude))))
              (is (= #{"GenericNumber"} (bindset (mt/id :products :price))))
              (is (= "GenericNumber" (boundval (mt/id :products :price))))
              (is (= #{"CreateTimestamp" "Timestamp"} (bindset (mt/id :orders :created_at))))
              (is (= "CreateTimestamp" (boundval (mt/id :orders :created_at)))))))))))

(deftest field-candidate-matching-test
  (testing "Simple dimensions with only a tablespec can be matched directly against fields."
    (mt/dataset sample-dataset
      (mt/with-non-admin-groups-no-root-collection-perms
        ;; This is a fabricated context with simple fields.
        ;; These can be matched against dimension definitions with simple 1-element vector table specs
        ;; Example: {:field_type [:type/CreationTimestamp]}
        ;; More context is needed (see below test) for two-element dimension definitions
        (let [context    {:source {:fields (t2/select Field :id [:in [(mt/id :people :created_at)
                                                                      (mt/id :people :latitude)
                                                                      (mt/id :orders :created_at)]])}}
              ;; Lifted from the GenericTable dimensions definition
              dimensions {"CreateTimestamp"       {:field_type [:type/CreationTimestamp]}
                          "Lat"                   {:field_type [:entity/GenericTable :type/Latitude]}
                          "Timestamp"             {:field_type [:type/DateTime]}}]
          (is (= #{(mt/id :people :created_at)
                   (mt/id :orders :created_at)}
                 (set (map :id (#'magic/field-candidates context (dimensions "Timestamp"))))))
          (is (= #{(mt/id :people :created_at)
                   (mt/id :orders :created_at)}
                 (set (map :id (#'magic/field-candidates context (dimensions "CreateTimestamp"))))))
          ;; This does not match any of our fabricated context fields (even (mt/id :people :latitude)) because the
          ;; context is fabricated and needs additional data (:table). See above test for a working example with a match
          (is (= #{} (set (map :id (#'magic/field-candidates context (dimensions "Lat"))))))))))
  (testing "Verify dimension selection works for dimension definitions with 2-element [tablespec fieldspec] definitions."
    (mt/dataset sample-dataset
      (mt/with-non-admin-groups-no-root-collection-perms
        ;; Unlike the above test, we do need to provide a full context to match these fields against the dimension definitions.
        (let [source-query {:database (mt/id)
                            :type     :query
                            :query    (mt/$ids
                                        {:source-table $$orders
                                         :joins        [{:fields       [&u.people.state
                                                                        &u.people.source
                                                                        &u.people.longitude
                                                                        &u.people.latitude]
                                                         :source-table $$people
                                                         :condition    [:= $orders.user_id &u.people.id]}
                                                        {:fields       [&p.products.category
                                                                        &p.products.price]
                                                         :source-table $$products
                                                         :condition    [:= $orders.product_id &p.products.id]}]
                                         :fields       [$orders.created_at]})}]
          (mt/with-temp
            [Collection {collection-id :id} {}
             Card       card                {:table_id        (mt/id :products)
                                             :collection_id   collection-id
                                             :dataset_query   source-query
                                             :result_metadata (mt/with-test-user
                                                                :rasta
                                                                (result-metadata-for-query
                                                                 source-query))
                                             :dataset         true}]
            (let [base-context (#'magic/make-base-context (#'magic/->root card))
                  dimensions   {"GenericCategoryMedium" {:field_type [:entity/GenericTable :type/Category] :max_cardinality 10}
                                "GenericNumber"         {:field_type [:entity/GenericTable :type/Number]}
                                "Lat"                   {:field_type [:entity/GenericTable :type/Latitude]}
                                "Long"                  {:field_type [:entity/GenericTable :type/Longitude]}
                                "State"                 {:field_type [:entity/GenericTable :type/State]}}]
              (is (= #{(mt/id :people :state)}
                     (->> (#'magic/field-candidates base-context (dimensions "State")) (map :id) set)))
              (is (= #{(mt/id :products :category)
                       (mt/id :people :source)}
                     (->> (#'magic/field-candidates base-context (dimensions "GenericCategoryMedium")) (map :id) set)))
              (is (= #{(mt/id :products :price)
                       (mt/id :people :longitude)
                       (mt/id :people :latitude)}
                     (->> (#'magic/field-candidates base-context (dimensions "GenericNumber")) (map :id) set)))
              (is (= #{(mt/id :people :latitude)}
                     (->> (#'magic/field-candidates base-context (dimensions "Lat")) (map :id) set)))
              (is (= #{(mt/id :people :longitude)}
                     (->> (#'magic/field-candidates base-context (dimensions "Long")) (map :id) set))))))))))

(defn- ensure-card-sourcing
  "Ensure that destination data is only derived from source data.
  This is a check against a card being generated that presents results unavailable to it with respect to its source data."
  [{source-card-id     :id
    source-database-id :database_id
    source-table-id    :table_id
    source-meta        :result_metadata
    :as                _source-card}
   {magic-card-table-id    :table_id
    magic-card-database-id :database_id
    magic-card-query       :dataset_query
    :as                    _magic-card}]
  (let [valid-source-ids (set (map (fn [{:keys [name id]}] (or id name)) source-meta))
        {query-db-id  :database
         query-actual :query} magic-card-query
        {source-table :source-table
         breakout     :breakout} query-actual]
    (is (= source-database-id magic-card-database-id))
    (is (= source-database-id query-db-id))
    (is (= source-table-id magic-card-table-id))
    (is (= (format "card__%s" source-card-id) source-table))
    (is (= true (every? (fn [[_ id]] (valid-source-ids id)) breakout)))))

(defn- ensure-dashboard-sourcing [source-card dashboard]
  (doseq [magic-card (->> dashboard
                          :ordered_cards
                          (filter :card)
                          (map :card))]
    (ensure-card-sourcing source-card magic-card)))

(defn- ensure-single-table-sourced
  "Check that the related table from the x-ray is the table we are sourcing from.
  This is applicable for a query/card/etc/ that is sourced directly from one table only."
  [table-id dashboard]
  (is (=
       (format "/auto/dashboard/table/%s" table-id)
       (-> dashboard :related :zoom-out first :url))))

(deftest basic-root-model-test
  ;; These test scenarios consist of a single model sourced from one table.
  ;; Key elements being tested:
  ;; - The dashboard should only present data visible to the model
  ;; (don't show non-selected fields from within the model or its parent)
  ;; - The dashboard should reference its source as a :related field
  (testing "Simple model with a price dimension"
    (mt/dataset sample-dataset
      (mt/with-non-admin-groups-no-root-collection-perms
        (let [source-query {:database (mt/id)
                            :query    (mt/$ids
                                        {:source-table $$products
                                         :fields       [$products.category
                                                        $products.price]})
                            :type     :query}]
          (mt/with-temp
            [Collection {collection-id :id} {}
             Card       card                {:table_id        (mt/id :products)
                                             :collection_id   collection-id
                                             :dataset_query   source-query
                                             :result_metadata (mt/with-test-user
                                                                :rasta
                                                                (result-metadata-for-query
                                                                 source-query))
                                             :dataset         true}]
            (let [dashboard (mt/with-test-user :rasta (magic/automagic-analysis card nil))
                  binned-field-id (mt/id :products :price)]
              (ensure-single-table-sourced (mt/id :products) dashboard)
              ;; Count of records
              ;; Distributions:
              ;; - Binned price
              ;; - Binned by category
              (is (= 3 (->> dashboard :ordered_cards (filter :card) count)))
              (ensure-dashboard-sourcing card dashboard)
              ;; This ensures we get a card that does binning on price
              (is (= binned-field-id
                     (first
                      (for [card (:ordered_cards dashboard)
                            :let [fields (get-in card [:card :dataset_query :query :breakout])]
                            [_ field-id m] fields
                            :when (:binning m)]
                        field-id))))
              (->> dashboard :ordered_cards (filter :card) count))))))))

(deftest basic-root-model-test-2
  (testing "Simple model with a temporal dimension detected"
    ;; Same as above, but the code should detect the time dimension of the model and present
    ;; cards with a time axis.
    (mt/dataset sample-dataset
      (mt/with-non-admin-groups-no-root-collection-perms
        (let [temporal-field-id (mt/id :products :created_at)
              source-query      {:database (mt/id)
                                 :query    (mt/$ids
                                             {:source-table $$products
                                              :fields       [$products.category
                                                             $products.price
                                                             [:field temporal-field-id nil]]}),
                                 :type     :query}]
          (mt/with-temp
            [Collection {collection-id :id} {}
             Card       card                {:table_id        (mt/id :products)
                                             :collection_id   collection-id
                                             :dataset_query   source-query
                                             :result_metadata (mt/with-test-user
                                                                :rasta
                                                                (result-metadata-for-query
                                                                 source-query))
                                             :dataset         true}]
            (let [dashboard (mt/with-test-user :rasta (magic/automagic-analysis card nil))
                  temporal-field-ids (for [card (:ordered_cards dashboard)
                                           :let [fields (get-in card [:card :dataset_query :query :breakout])]
                                           [_ field-id m] fields
                                           :when (:temporal-unit m)]
                                       field-id)]
              (ensure-single-table-sourced (mt/id :products) dashboard)
              (ensure-dashboard-sourcing card dashboard)
              ;; We want to produce at least one temporal axis card
              (is (pos? (count temporal-field-ids)))
              ;; We only have one temporal field, so ensure that's what's used for the temporal cards
              (is (every? #{temporal-field-id} temporal-field-ids)))))))))

(deftest basic-root-model-test-3
  (testing "A simple model with longitude and latitude dimensions should generate a card with a map."
    (mt/dataset sample-dataset
      (mt/with-non-admin-groups-no-root-collection-perms
        (let [source-query {:database (mt/id)
                            :query    (mt/$ids
                                        {:source-table $$people
                                         :fields       [$people.longitude
                                                        $people.latitude]}),
                            :type     :query}]
          (mt/with-temp
            [Collection {collection-id :id} {}
             Card       card                {:table_id        (mt/id :people)
                                             :collection_id   collection-id
                                             :dataset_query   source-query
                                             :result_metadata (mt/with-test-user
                                                                :rasta
                                                                (result-metadata-for-query
                                                                 source-query))
                                             :dataset         true}]
            (let [{:keys [ordered_cards] :as dashboard} (mt/with-test-user :rasta (magic/automagic-analysis card nil))]
              (ensure-single-table-sourced (mt/id :people) dashboard)
              (ensure-dashboard-sourcing card dashboard)
              ;; We should generate two cards - locations and total values
              (is (= #{(format "%s by coordinates" (:name card))
                       (format "Total %s" (:name card))}
                     (set
                      (for [{:keys [card]} ordered_cards
                            :let [{:keys [name]} card]
                            :when name]
                        name)))))))))))

(deftest model-title-does-not-leak-abstraction-test
  (testing "The title of a model or question card should not be X model or X question, but just X."
    (mt/dataset sample-dataset
      (mt/with-non-admin-groups-no-root-collection-perms
        (let [source-query {:database (mt/id)
                            :query    (mt/$ids
                                        {:source-table $$products
                                         :fields       [$products.category
                                                        $products.price]})
                            :type     :query}]
          (mt/with-temp
            [Collection {collection-id :id} {}
             Card       model-card          {:table_id        (mt/id :products)
                                             :collection_id   collection-id
                                             :dataset_query   source-query
                                             :result_metadata (mt/with-test-user
                                                                :rasta
                                                                (result-metadata-for-query
                                                                 source-query))
                                             :dataset         true}
             Card       question-card       {:table_id        (mt/id :products)
                                             :collection_id   collection-id
                                             :dataset_query   source-query
                                             :result_metadata (mt/with-test-user
                                                                :rasta
                                                                (result-metadata-for-query
                                                                 source-query))
                                             :dataset         false}]
            (let [{model-dashboard-name :name} (mt/with-test-user :rasta (magic/automagic-analysis model-card nil))
                  {question-dashboard-name :name} (mt/with-test-user :rasta (magic/automagic-analysis question-card nil))]
              (is (false? (str/ends-with? model-dashboard-name "question")))
              (is (false? (str/ends-with? model-dashboard-name "model")))
              (is (true? (str/ends-with? model-dashboard-name (format "\"%s\"" (:name model-card)))))
              (is (false? (str/ends-with? question-dashboard-name "question")))
              (is (false? (str/ends-with? question-dashboard-name "model")))
              (is (true? (str/ends-with? question-dashboard-name (format "\"%s\"" (:name question-card))))))))))))

(deftest test-table-title-test
  (testing "Given the current automagic_dashboards/field/GenericTable.yaml template, produce the expected dashboard title"
    (mt/with-non-admin-groups-no-root-collection-perms
      (mt/with-temp [Table {table-name :name :as table} {:name "FOO"}]
        (is (= (format "A look at %s" (u/capitalize-en table-name))
               (:name (mt/with-test-user :rasta (magic/automagic-analysis table nil)))))))))

(deftest test-field-title-test
  (testing "Given the current automagic_dashboards/field/GenericField.yaml template, produce the expected dashboard title"
    (mt/with-non-admin-groups-no-root-collection-perms
      (mt/with-temp [Field {field-name :name :as field} {:name "TOTAL"}]
        (is (= (format "A look at the %s fields" (u/capitalize-en field-name))
               (:name (mt/with-test-user :rasta (magic/automagic-analysis field nil)))))))))

(deftest test-metric-title-test
  (testing "Given the current automagic_dashboards/metric/GenericMetric.yaml template, produce the expected dashboard title"
    (mt/with-non-admin-groups-no-root-collection-perms
      (mt/with-temp [Metric {metric-name :name :as metric} {:table_id   (mt/id :venues)
                                                            :definition {:aggregation [[:count]]}}]
        (is (= (format "A look at the %s metrics" metric-name)
               (:name (mt/with-test-user :rasta (magic/automagic-analysis metric nil)))))))))

(deftest test-segment-title-test
  (testing "Given the current automagic_dashboards/metric/GenericTable.yaml template (This is the default template for segments), produce the expected dashboard title"
    (mt/with-non-admin-groups-no-root-collection-perms
      (mt/with-temp [Segment {table-id    :table_id
                              segment-name :name
                              :as          segment} {:table_id   (mt/id :venues)
                                                     :definition {:filter [:> [:field (mt/id :venues :price) nil] 10]}}]
        (is (= (format "A look at %s in the %s segment"
                       (u/capitalize-en (t2/select-one-fn :name Table :id table-id))
                       segment-name)
               (:name (mt/with-test-user :rasta (magic/automagic-analysis segment nil)))))))))

(deftest model-with-joins-test
  ;; This model does a join of 3 tables and aliases columns.
  ;; The created dashboard should use all the data with the correct labels.
  (mt/dataset sample-dataset
    (mt/with-non-admin-groups-no-root-collection-perms
      (let [source-query {:database (mt/id)
                          :type     :query
                          :query    {:source-table (mt/id :orders)
                                     :joins        [{:fields       [[:field (mt/id :people :state) {:join-alias "People - User"}]]
                                                     :source-table (mt/id :people)
                                                     :condition    [:=
                                                                    [:field (mt/id :orders :user_id) nil]
                                                                    [:field (mt/id :people :id) {:join-alias "People - User"}]]
                                                     :alias        "People - User"}
                                                    {:fields       [[:field (mt/id :products :price) {:join-alias "Products"}]]
                                                     :source-table (mt/id :products)
                                                     :condition    [:=
                                                                    [:field (mt/id :orders :product_id) nil]
                                                                    [:field (mt/id :products :id) {:join-alias "Products"}]]
                                                     :alias        "Products"}]
                                     :fields       [[:field (mt/id :orders :created_at) nil]]}}]
        (mt/with-temp [Collection {collection-id :id} {}
                       Card card {:table_id        (mt/id :orders)
                                  :collection_id   collection-id
                                  :dataset_query   source-query
                                  :result_metadata (->> (mt/with-test-user :rasta (result-metadata-for-query source-query))
                                                        (map (fn [m] (update m :display_name {"Created At"            "Created At"
                                                                                              "People - User → State" "State Where Placed"
                                                                                              "Products → Price"      "Ordered Item Price"}))))
                                  :dataset         true}]
          (let [{:keys [ordered_cards] :as dashboard} (mt/with-test-user :rasta (magic/automagic-analysis card nil))
                card-names (set (filter identity (map (comp :name :card) ordered_cards)))
                expected-oip-labels #{"Ordered Item Price over time"
                                      (format "%s by Ordered Item Price" (:name card))}
                expected-time-labels (set
                                      (map
                                       #(format "%s when %s were added" % (:name card))
                                       ["Quarters" "Months" "Days" "Hours" "Weekdays"]))
                expected-geo-labels #{(format "%s per state" (:name card))}]
            (is (= 11 (->> dashboard :ordered_cards (filter :card) count)))
            ;; Note that this is only true because we currently only pick up the table referenced by the :table_id field
            ;; in the Card and don't use the :result_metadata :(
            (ensure-dashboard-sourcing card dashboard)
            ;; Ensure that the renamed Products → Price field shows the new name when used
            (is (= expected-oip-labels
                   (set/intersection card-names expected-oip-labels)))
            ;; Ensure that the "created at" column was picked up, which will trigger plots over time
            (is (= expected-time-labels
                   (set/intersection card-names expected-time-labels)))
            ;; Ensure that the state field was picked up as a geographic dimension
            (is (= expected-geo-labels
                   (set/intersection card-names expected-geo-labels)))))))))

(deftest card-breakout-test
  (mt/with-non-admin-groups-no-root-collection-perms
    (mt/with-temp
      [Collection {collection-id :id} {}
       Card       {card-id :id}       {:table_id      (mt/id :venues)
                                       :collection_id collection-id
                                       :dataset_query {:query    {:aggregation  [[:count]]
                                                                  :breakout     [[:field (mt/id :venues :category_id) nil]]
                                                                  :source-table (mt/id :venues)}
                                                       :type     :query
                                                       :database (mt/id)}}]
      (mt/with-test-user :rasta
        (automagic-dashboards.test/with-dashboard-cleanup
          (perms/grant-collection-readwrite-permissions! (perms-group/all-users) collection-id)
          (test-automagic-analysis (t2/select-one Card :id card-id) 17))))))

(deftest figure-out-table-id-test
  (mt/with-non-admin-groups-no-root-collection-perms
    (mt/with-temp [Collection {collection-id :id} {}
                   Card {card-id :id} {:table_id      nil
                                       :collection_id collection-id
                                       :dataset_query {:native   {:query "select * from users"}
                                                       :type     :native
                                                       :database (mt/id)}}]
      (mt/with-test-user :rasta
        (automagic-dashboards.test/with-dashboard-cleanup
          (perms/grant-collection-readwrite-permissions! (perms-group/all-users) collection-id)
          (test-automagic-analysis (t2/select-one Card :id card-id) 2))))))

(deftest card-cell-test
  (mt/with-non-admin-groups-no-root-collection-perms
    (mt/with-temp [Collection {collection-id :id} {}
                   Card {card-id :id} {:table_id      (mt/id :venues)
                                       :collection_id collection-id
                                       :dataset_query {:query    {:filter       [:> [:field (mt/id :venues :price) nil] 10]
                                                                  :source-table (mt/id :venues)}
                                                       :type     :query
                                                       :database (mt/id)}}]
      (mt/with-test-user :rasta
        (automagic-dashboards.test/with-dashboard-cleanup
          (perms/grant-collection-readwrite-permissions! (perms-group/all-users) collection-id)
          (-> (t2/select-one Card :id card-id)
              (test-automagic-analysis [:= [:field (mt/id :venues :category_id) nil] 2] 7)))))))


(deftest complicated-card-cell-test
  (mt/with-non-admin-groups-no-root-collection-perms
    (mt/with-temp [Collection {collection-id :id} {}
                   Card {card-id :id} {:table_id      (mt/id :venues)
                                       :collection_id collection-id
                                       :dataset_query {:query    {:filter       [:> [:field (mt/id :venues :price) nil] 10]
                                                                  :source-table (mt/id :venues)}
                                                       :type     :query
                                                       :database (mt/id)}}]
      (mt/with-test-user :rasta
        (automagic-dashboards.test/with-dashboard-cleanup
          (perms/grant-collection-readwrite-permissions! (perms-group/all-users) collection-id)
          (-> (t2/select-one Card :id card-id)
              (test-automagic-analysis [:= [:field (mt/id :venues :category_id) nil] 2] 7)))))))


(deftest adhoc-filter-test
  (mt/with-test-user :rasta
    (automagic-dashboards.test/with-dashboard-cleanup
      (let [q (query/adhoc-query {:query {:filter [:> [:field (mt/id :venues :price) nil] 10]
                                          :source-table (mt/id :venues)}
                                  :type :query
                                  :database (mt/id)})]
        (test-automagic-analysis q 7)))))

(deftest adhoc-count-test
  (mt/with-test-user :rasta
    (automagic-dashboards.test/with-dashboard-cleanup
      (let [q (query/adhoc-query {:query {:aggregation [[:count]]
                                          :breakout [[:field (mt/id :venues :category_id) nil]]
                                          :source-table (mt/id :venues)}
                                  :type :query
                                  :database (mt/id)})]
        (test-automagic-analysis q 17)))))

(deftest adhoc-fk-breakout-test
  (mt/with-test-user :rasta
    (automagic-dashboards.test/with-dashboard-cleanup
      (let [q (query/adhoc-query {:query {:aggregation [[:count]]
                                          :breakout [[:field (mt/id :venues :category_id) {:source-field (mt/id :checkins)}]]
                                          :source-table (mt/id :checkins)}
                                  :type :query
                                  :database (mt/id)})]
        (test-automagic-analysis q 17)))))

(deftest adhoc-filter-cell-test
  (mt/with-test-user :rasta
    (automagic-dashboards.test/with-dashboard-cleanup
      (let [q (query/adhoc-query {:query {:filter [:> [:field (mt/id :venues :price) nil] 10]
                                          :source-table (mt/id :venues)}
                                  :type :query
                                  :database (mt/id)})]
        (test-automagic-analysis q [:= [:field (mt/id :venues :category_id) nil] 2] 7)))))

(deftest join-splicing-test
  (mt/with-test-user :rasta
    (automagic-dashboards.test/with-dashboard-cleanup
      (let [join-vec    [{:source-table (mt/id :categories)
                          :condition    [:= [:field (mt/id :categories :id) nil] 1]
                          :strategy     :left-join
                          :alias        "Dealios"}]
            q           (query/adhoc-query {:query {:source-table (mt/id :venues)
                                                    :joins join-vec
                                                    :aggregation [[:sum [:field (mt/id :categories :id) {:join-alias "Dealios"}]]]}
                                            :type :query
                                            :database (mt/id)})
            res         (magic/automagic-analysis q {})
            cards       (vec (:ordered_cards res))
            join-member (get-in cards [2 :card :dataset_query :query :joins])]
        (is (= join-vec join-member))))))


;;; ------------------- /candidates -------------------

(deftest candidates-test
  (testing "/candidates"
    (testing "should work with the normal test-data DB"
      (mt/with-test-user :rasta
        (is (schema= [(s/one {:tables   (s/constrained [s/Any] #(= (count %) 4))
                              s/Keyword s/Any}
                             "first result")
                      s/Any]
                     (magic/candidate-tables (mt/db))))))

    (testing "should work with unanalyzed tables"
      (mt/with-test-user :rasta
        (mt/with-temp [Database {db-id :id} {}
                       Table    {table-id :id} {:db_id db-id}
                       Field    _ {:table_id table-id}
                       Field    _ {:table_id table-id}]
          (automagic-dashboards.test/with-dashboard-cleanup
            (is (schema= [(s/one {:tables   [(s/one {:table    {:id       (s/eq table-id)
                                                                s/Keyword s/Any}
                                                     s/Keyword s/Any}
                                                    "first Table")]
                                  s/Keyword s/Any}
                                 "first result")]
                         (magic/candidate-tables (t2/select-one Database :id db-id))))))))))

(deftest call-count-test
  (mt/with-temp [Database {db-id :id} {}
                 Table    {table-id :id} {:db_id db-id}
                 Field    _ {:table_id table-id}
                 Field    _ {:table_id table-id}]
    (mt/with-test-user :rasta
      ;; make sure the current user permissions set is already fetched so it's not included in the DB call count below
      @api/*current-user-permissions-set*
      (automagic-dashboards.test/with-dashboard-cleanup
        (let [database (t2/select-one Database :id db-id)]
          (t2/with-call-count [call-count]
            (magic/candidate-tables database)
            (is (= 4
                   (call-count)))))))))

(deftest empty-table-test
  (testing "candidate-tables should work with an empty Table (no Fields)"
    (t2.with-temp/with-temp [Database db {}
                             Table    _  {:db_id (:id db)}]
      (mt/with-test-user :rasta
        (is (= []
               (magic/candidate-tables db)))))))

(deftest enhance-table-stats-test
  (mt/with-temp [Database {db-id :id} {}
                 Table    {table-id :id} {:db_id db-id}
                 Field    _ {:table_id table-id :semantic_type :type/PK}
                 Field    _ {:table_id table-id}]
    (mt/with-test-user :rasta
      (automagic-dashboards.test/with-dashboard-cleanup
        (is (= {:list-like?  true
                :link-table? false
                :num-fields 2}
               (-> (#'magic/enhance-table-stats [(t2/select-one Table :id table-id)])
                   first
                   :stats)))))))

(deftest enhance-table-stats-fk-test
  (t2.with-temp/with-temp [Database {db-id :id}    {}
                           Table    {table-id :id} {:db_id db-id}
                           Field    _              {:table_id table-id :semantic_type :type/PK}
                           Field    _              {:table_id table-id :semantic_type :type/FK}
                           Field    _              {:table_id table-id :semantic_type :type/FK}]
    (mt/with-test-user :rasta
      (automagic-dashboards.test/with-dashboard-cleanup
        (is (= {:list-like?  false
                :link-table? true
                :num-fields 3}
               (-> (#'magic/enhance-table-stats [(t2/select-one Table :id table-id)])
                   first
                   :stats)))))))


;;; ------------------- Definition overloading -------------------

(deftest ^:parallel most-specific-definition-test
  (testing "Identity"
    (is (= :d1
           (-> [{:d1 {:field_type [:type/Category] :score 100}}]
               (#'magic/most-specific-definition)
               first
               key)))))

(deftest ^:parallel ancestors-definition-test
  (testing "Base case: more ancestors"
    (is (= :d2
           (-> [{:d1 {:field_type [:type/Category] :score 100}}
                {:d2 {:field_type [:type/State] :score 100}}]
               (#'magic/most-specific-definition)
               first
               key)))))

(deftest ^:parallel definition-tiebreak-test
  (testing "Break ties based on the number of additional filters"
    (is (= :d3
           (-> [{:d1 {:field_type [:type/Category] :score 100}}
                {:d2 {:field_type [:type/State] :score 100}}
                {:d3 {:field_type [:type/State]
                      :named      "foo"
                      :score      100}}]
               (#'magic/most-specific-definition)
               first
               key)))))

(deftest ^:parallel definition-tiebreak-score-test
  (testing "Break ties on score"
    (is (= :d2
           (-> [{:d1 {:field_type [:type/Category] :score 100}}
                {:d2 {:field_type [:type/State] :score 100}}
                {:d3 {:field_type [:type/State] :score 90}}]
               (#'magic/most-specific-definition)
               first
               key)))))

(deftest ^:parallel definition-tiebreak-precedence-test
  (testing "Number of additional filters has precedence over score"
    (is (= :d3
           (-> [{:d1 {:field_type [:type/Category] :score 100}}
                {:d2 {:field_type [:type/State] :score 100}}
                {:d3 {:field_type [:type/State]
                      :named      "foo"
                      :score      0}}]
               (#'magic/most-specific-definition)
               first
               key)))))


;;; ------------------- Datetime resolution inference -------------------

(deftest ^:parallel optimal-datetime-resolution-test
  (doseq [[m expected] [[{:earliest "2015"
                          :latest   "2017"}
                         :month]
                        [{:earliest "2017-01-01"
                          :latest   "2017-03-04"}
                         :day]
                        [{:earliest "2005"
                          :latest   "2017"}
                         :year]
                        [{:earliest "2017-01-01"
                          :latest   "2017-01-02"}
                         :hour]
                        [{:earliest "2017-01-01T00:00:00"
                          :latest   "2017-01-01T00:02:00"}
                         :minute]]
          :let         [fingerprint {:type {:type/DateTime m}}]]
    (testing (format "fingerprint = %s" (pr-str fingerprint))
      (is (= expected
             (#'magic/optimal-datetime-resolution {:fingerprint fingerprint}))))))


;;; ------------------- Datetime humanization (for chart and dashboard titles) -------------------

(deftest ^:parallel temporal-humanization-test
  (let [dt    #t "1990-09-09T12:30"
        t-str "1990-09-09T12:30:00"]
    (doseq [[unit expected] {:minute          (tru "at {0}" (t/format "h:mm a, MMMM d, YYYY" dt))
                             :hour            (tru "at {0}" (t/format "h a, MMMM d, YYYY" dt))
                             :day             (tru "on {0}" (t/format "MMMM d, YYYY" dt))
                             :week            (tru "in {0} week - {1}" (#'magic/pluralize (u.date/extract dt :week-of-year)) (str (u.date/extract dt :year)))
                             :month           (tru "in {0}" (t/format "MMMM YYYY" dt))
                             :quarter         (tru "in Q{0} - {1}" (u.date/extract dt :quarter-of-year) (str (u.date/extract dt :year)))
                             :year            (t/format "YYYY" dt)
                             :day-of-week     (t/format "EEEE" dt)
                             :hour-of-day     (tru "at {0}" (t/format "h a" dt))
                             :month-of-year   (t/format "MMMM" dt)
                             :quarter-of-year (tru "Q{0}" (u.date/extract dt :quarter-of-year))
                             :minute-of-hour  (u.date/extract dt :minute-of-hour)
                             :day-of-month    (u.date/extract dt :day-of-month)
                             :week-of-year    (u.date/extract dt :week-of-year)}]
      (testing (format "unit = %s" unit)
        (is (= (str expected)
               (str (#'magic/humanize-datetime t-str unit))))))))

(deftest ^:parallel pluralize-test
  (are [expected n] (= (str expected)
                       (str (#'magic/pluralize n)))
    (tru "{0}st" 1)   1
    (tru "{0}nd" 22)  22
    (tru "{0}rd" 303) 303
    (tru "{0}th" 0)   0
    (tru "{0}th" 8)   8))

(deftest ^:parallel handlers-test
  (testing "Make sure we have handlers for all the units available"
    (doseq [unit (disj (set (concat u.date/extract-units u.date/truncate-units))
                       :iso-day-of-year :second-of-minute :millisecond)]
      (testing unit
        (is (some? (#'magic/humanize-datetime "1990-09-09T12:30:00" unit)))))))

;;; ------------------- Cell titles -------------------
(deftest ^:parallel cell-title-test
  (mt/$ids venues
    (let [query (query/adhoc-query {:query    {:source-table (mt/id :venues)
                                               :aggregation  [:count]}
                                    :type     :query
                                    :database (mt/id)})
          root  (magic/->root query)]
      (testing "Should humanize equal filter"
        (is (= "number of Venues where Name is Test"
               ;; Test specifically the un-normalized form (metabase#15737)
               (magic/cell-title root ["=" ["field" %name nil] "Test"]))))
      (testing "Should humanize and filter"
        (is (= "number of Venues where Name is Test and Price is 0"
               (magic/cell-title root ["and"
                                       ["=" $name "Test"]
                                       ["=" $price 0]]))))
      (testing "Should humanize between filter"
        (is (= "number of Venues where Name is between A and J"
               (magic/cell-title root ["between" $name "A", "J"]))))
      (testing "Should humanize inside filter"
        (is (= "number of Venues where Longitude is between 2 and 4; and Latitude is between 3 and 1"
               (magic/cell-title root ["inside" (mt/$ids venues $latitude) (mt/$ids venues $longitude) 1 2 3 4])))))))


;;; -------------------- Filters --------------------

(deftest filter-referenced-fields-test
  (testing "X-Ray should work if there's a filter in the question (#19241)"
    (mt/dataset sample-dataset
      (let [query (mi/instance
                   Query
                   {:database-id   (mt/id)
                    :table-id      (mt/id :products)
                    :dataset_query {:database (mt/id)
                                    :type     :query
                                    :query    {:source-table (mt/id :products)
                                               :aggregation  [[:count]]
                                               :breakout     [[:field (mt/id :products :created_at) {:temporal-unit :year}]]
                                               :filter       [:=
                                                              [:field (mt/id :products :category) nil]
                                                              "Doohickey"]}}})]
        (testing `magic/filter-referenced-fields
          (is (= {(mt/id :products :category)   (field! :products :category)
                  (mt/id :products :created_at) (field! :products :created_at)}
                 (#'magic/filter-referenced-fields
                  {:source   (t2/select-one Table :id (mt/id :products))
                   :database (mt/id)
                   :entity   query}
                  [:and
                   [:=
                    [:field (mt/id :products :created_at) {:temporal-unit :year}]
                    "2017-01-01T00:00:00Z"]
                   [:=
                    [:field (mt/id :products :category) nil]
                    "Doohickey"]]))))

        (testing "end-to-end"
          ;; VERY IMPORTANT! Make sure the Table is FULLY synced (so it gets classified correctly), otherwise the
          ;; automagic Dashboards won't work (the normal quick sync we do for tests doesn't include everything that's
          ;; needed)
          (sync/sync-table! (t2/select-one Table :id (mt/id :products)))
          (let [query     {:database (mt/id)
                           :type     :query
                           :query    {:source-table (mt/id :products)
                                      :filter       [:= [:field (mt/id :products :category) nil] "Doohickey"]
                                      :aggregation  [[:count]]
                                      :breakout     [[:field (mt/id :products :created_at) {:temporal-unit "year"}]]}}
                cell      [:=
                           [:field (mt/id :products :created_at) {:temporal-unit "year"}]
                           "2017-01-01T00:00:00Z"]
                ->base-64 (fn [x]
                            (codec/base64-encode (.getBytes (json/generate-string x) "UTF-8")))]
            (is (schema= {:description (s/eq "A closer look at the metrics and dimensions used in this saved question.")
                          s/Keyword    s/Any}
                         (mt/user-http-request
                          :crowberto :get 200
                          (format "automagic-dashboards/adhoc/%s/cell/%s" (->base-64 query) (->base-64 cell)))))))))))

;;; -------------------- Bind dimensions, candidate bindings, field candidates, and related --------------------


(deftest field-candidates-with-tablespec-specialization
  (testing "Test for when both a tablespec and fieldspec are provided in the dimension definition"
    (let [matching-field           {:name          "QUANTITY BUT NAME DOES NOT MATTER"
                                    :semantic_type :type/Quantity}
          non-matching-field       {:name          "QUANTITY IS MY NAME, BUT I AM A GENERIC NUMBER"
                                    :semantic_type :type/GenericNumber}
          context                  {:tables
                                    [{:entity_type :entity/GenericTable
                                      :fields      [matching-field
                                                    non-matching-field]}]}
          gt-quantity-dimension    {:field_type [:entity/GenericTable :type/Quantity], :score 100}
          generic-number-dimension {:field_type [:type/GenericNumber], :score 100}
          quantity-dimension       {:field_type [:type/Quantity], :score 100}]
      (testing "A match occurs when the dimension field_type tablespec and fieldspec
                match the table entity_type and field semantic_type."
        (is (=? [matching-field]
                (#'magic/field-candidates
                  context
                  gt-quantity-dimension))))
      (testing "When the table entity_type does not match the dimension, nothing is returned."
        (is (empty? (#'magic/field-candidates
                      (assoc-in context [:tables 0 :entity_type] :entity/Whatever)
                      gt-quantity-dimension))))
      (testing "When the dimension spec does not contain a table spec and no :source is provided
                in the context nothing is returned."
        (is (empty? (#'magic/field-candidates
                      context
                      generic-number-dimension))))
      (testing "Even if the field and dimension semantic types match, a match will not occur without a table spec."
        (is (empty? (#'magic/field-candidates
                      context
                      quantity-dimension)))))))

(deftest field-candidates-with-no-tablespec-specialization
  (testing "Tests for when only a fieldspec is provided in the dimension definition.
            The expectation is a `source` will be provided with populated fields."
    (let [quantity-field           {:name          "QUANTITY BUT NAME DOES NOT MATTER"
                                    :semantic_type :type/Quantity}
          generic-number-field     {:name          "QUANTITY IS MY NAME, BUT I AM A GENERIC NUMBER"
                                    :semantic_type :type/GenericNumber}
          another-field            {:name          "X"
                                    :semantic_type :type/GenericNumber}
          context                  {:source
                                    {:fields [quantity-field
                                              generic-number-field]}}
          quantity-dimension       {:field_type [:type/Quantity], :score 100}
          gt-quantity-dimension    {:field_type [:entity/GenericTable :type/Quantity], :score 100}
          generic-number-dimension {:field_type [:type/GenericNumber], :score 100}]
      (testing "A match occurs when the dimension field_type tablespec and fieldspec
                match the table entity_type and field semantic_type."
        (is (=? [quantity-field]
                (#'magic/field-candidates
                  context
                  quantity-dimension))))
      (testing "When a table spec is provided in the dimension and the source contains no tables there is no match."
        (is (empty? (#'magic/field-candidates
                      context
                      gt-quantity-dimension))))
      (testing "Multiple fields of the same type will match"
        (is (=? [generic-number-field
                 another-field]
                (#'magic/field-candidates
                  (update-in context [:source :fields] conj another-field)
                  generic-number-dimension)))))))

(deftest candidate-bindings-1f-3b-test
  (testing "Candidate bindings with one field and multiple bindings"
    (let [field                {:base_type     :type/Integer
                                :name          "QUANTITY"
                                :semantic_type :type/Quantity}
          context              {:tables
                                [{:entity_type :entity/GenericTable
                                  :fields      [field]}]}
          generic-number-dim   {"GenericNumber" {:field_type [:entity/GenericTable :type/Number], :score 80}}
          generic-quantity-dim {"Quantity" {:field_type [:entity/GenericTable :type/Quantity], :score 100}}
          unmatched-dim        {"Quantity no table" {:field_type [:type/Quantity], :score 100}}
          dimensions           [generic-number-dim
                                generic-quantity-dim
                                unmatched-dim]
          bindings             (vals (#'magic/candidate-bindings context dimensions))]
      (testing "The single field binds to the two relevant dimensions"
        (is (=? [[generic-number-dim
                  generic-quantity-dim]]
                bindings)))
      (testing "The single field binds only to those two dimensions and not the unmatched dim"
        (is (= 2 (count (first bindings))))))))

(deftest candidate-bindings-2f-4d-test
  (testing "Candidate bindings with multiple fields and bindings"
    (let [nurnies       {:base_type     :type/Integer
                         :name          "Number of Nurnies"
                         :semantic_type :type/Quantity}
          greebles      {:base_type     :type/Integer
                         :name          "Number of Greebles"
                         :semantic_type :type/Quantity}
          context       {:tables
                         [{:entity_type :entity/GenericTable
                           :fields      [nurnies
                                         greebles]}]}
          integer-dim   {"GenericInteger" {:field_type [:entity/GenericTable :type/Integer], :score 60}}
          number-dim    {"GenericNumber" {:field_type [:entity/GenericTable :type/Number], :score 80}}
          quantity-dim  {"Quantity" {:field_type [:entity/GenericTable :type/Quantity], :score 100}}
          unmatched-dim {"Range Free Quantity" {:field_type [:type/Quantity], :score 100}}
          dimensions    [integer-dim
                         number-dim
                         quantity-dim
                         unmatched-dim]
          bindings      (#'magic/candidate-bindings context dimensions)]
      (testing "2 results are returned - one for each matched field group"
        (is (= 2 (count bindings))))
      (testing "The return data shape is a vector for each field, each of which is a vector of
                each matching dimension, each of which as associated a `:matches` into the
                value of the dimension map."
        (is (=? (apply
                  merge
                  (for [{field-name :name :as field} [nurnies greebles]]
                    {field-name
                     (for [dimension [integer-dim number-dim quantity-dim]]
                       (update-vals dimension #(assoc % :matches [field])))}))
                bindings))))))

(deftest candidate-bindings-3f-4d-test
  (testing "Candidate bindings with multiple fields and bindings"
    (let [nurnies       {:base_type     :type/Integer
                         :name          "Number of Nurnies"
                         :semantic_type :type/Quantity}
          greebles      {:base_type     :type/Integer
                         :name          "Number of Greebles"
                         :semantic_type :type/Quantity}
          froobs        {:base_type :type/Float
                         :name      "A double number field"}
          context       {:tables
                         [{:entity_type :entity/GenericTable
                           :fields      [nurnies
                                         greebles
                                         froobs]}]}
          integer-dim   {"GenericInteger" {:field_type [:entity/GenericTable :type/Integer], :score 60}}
          number-dim    {"GenericNumber" {:field_type [:entity/GenericTable :type/Number], :score 80}}
          quantity-dim  {"Quantity" {:field_type [:entity/GenericTable :type/Quantity], :score 100}}
          unmatched-dim {"Range Free Quantity" {:field_type [:type/Quantity], :score 100}}
          dimensions    [integer-dim
                         number-dim
                         quantity-dim
                         unmatched-dim]
          bindings      (vals (#'magic/candidate-bindings context dimensions))]
      bindings
      (testing "3 results are returned - one for each matched field group"
        (is (= 3 (count bindings))))
      (testing "The return data shape is a vector for each field, each of which is a vector of
                each matching dimension, each of which as associated a `:matches` into the
                value of the dimension map."
        (is (=? (for [field [nurnies greebles froobs]]
                  (if (= field froobs)
                    [(update-vals number-dim #(assoc % :matches [field]))]
                    (for [dimension [integer-dim number-dim quantity-dim]]
                      (update-vals dimension #(assoc % :matches [field])))))
                bindings))))))

(deftest bind-dimensions-merge-logic-test
  (testing "An example based test of the merge logic in bind dimensions."
    (let [equal-bindings           [{"Quantity" {:score   100
                                                 :matches [{:name "Number of Nurnies"}]}}
                                    {"Quantity" {:score   100
                                                 :matches [{:name "Number of Greebles"}]}}]
          a-lt-b-bindings          [{"Quantity" {:matches [{:name "Number of Nurnies"}]}}
                                    {"Quantity" {:score   100
                                                 :matches [{:name "Number of Greebles"}]}}]
          b-lt-a-bindings          [{"Quantity" {:score   100
                                                 :matches [{:name "Number of Nurnies"}]}}
                                    {"Quantity" {:score   1,
                                                 :matches [{:name "Number of Greebles"}]}}]
          bind-dimensions-merge-fn #(apply merge-with (fn [a b]
                                                        (case (compare (:score a) (:score b))
                                                          1 a
                                                          0 (update a :matches concat (:matches b))
                                                          -1 b))
                                           {}
                                           %)]
      (is (= {"Quantity" {:score 100 :matches [{:name "Number of Nurnies"} {:name "Number of Greebles"}]}}
             (bind-dimensions-merge-fn equal-bindings)))
      (is (= {"Quantity" {:score 100, :matches [{:name "Number of Greebles"}]}}
             (bind-dimensions-merge-fn a-lt-b-bindings)))
      (is (= {"Quantity" {:score 100, :matches [{:name "Number of Nurnies"}]}}
             (bind-dimensions-merge-fn b-lt-a-bindings))))))

(deftest bind-dimensions-3f-4d-test
  (testing "Perform end-to-end dimension binding with multiple dimensions and fields."
    (let [nurnies       {:base_type     :type/Integer
                         :name          "Number of Nurnies"
                         :semantic_type :type/Quantity}
          greebles      {:base_type     :type/Integer
                         :name          "Number of Greebles"
                         :semantic_type :type/Quantity}
          froobs        {:base_type :type/Float
                         :name      "A double number field"}
          context       {:tables
                         [{:entity_type :entity/GenericTable
                           :fields      [nurnies
                                         greebles
                                         froobs]}]}
          integer-dim   {"GenericInteger" {:field_type [:entity/GenericTable :type/Integer], :score 60}}
          number-dim    {"GenericNumber" {:field_type [:entity/GenericTable :type/Number], :score 80}}
          quantity-dim  {"Quantity" {:field_type [:entity/GenericTable :type/Quantity], :score 100}}
          unmatched-dim {"Range Free Quantity" {:field_type [:type/Quantity], :score 100}}
          dimensions    [integer-dim
                         number-dim
                         quantity-dim
                         unmatched-dim]
          bindings      (#'magic/bind-dimensions context dimensions)]
      (is (= {"Quantity" {:field_type [:entity/GenericTable :type/Quantity],
                          :score 100,
                          :matches    [{:base_type     :type/Integer,
                                        :name          "Number of Nurnies",
                                        :semantic_type :type/Quantity,
                                        :link          nil,
                                        :field_type    [:entity/GenericTable :type/Quantity],
                                        :score         100}
                                       {:base_type     :type/Integer,
                                        :name          "Number of Greebles",
                                        :semantic_type :type/Quantity,
                                        :link          nil,
                                        :field_type    [:entity/GenericTable :type/Quantity],
                                        :score         100}]},
              "GenericNumber" {:field_type [:entity/GenericTable :type/Number],
                               :score      80,
                               :matches    [{:base_type  :type/Float,
                                             :name       "A double number field",
                                             :link       nil,
                                             :field_type [:entity/GenericTable :type/Number],
                                             :score      80}]}}
             bindings)))))

(deftest bind-dimensions-select-most-specific-test
  (testing "When multiple dimensions are candidates the most specific dimension is selected."
    (is (= {"Quantity" {:field_type [:entity/GenericTable :type/Quantity],
                        :score      100,
                        :matches    [{:semantic_type  :type/Quantity,
                                      :name           "QUANTITY",
                                      :effective_type :type/Integer,
                                      :display_name   "Quantity",
                                      :base_type      :type/Integer,
                                      :link           nil,
                                      :field_type     [:entity/GenericTable :type/Quantity],
                                      :score          100}]}}
           (let [context        {:source {:entity_type :entity/GenericTable
                                          :fields      [{:semantic_type  :type/Discount,
                                                         :name           "DISCOUNT"
                                                         :effective_type :type/Float
                                                         :base_type      :type/Float}
                                                        {:semantic_type  :type/Quantity,
                                                         :name           "QUANTITY"
                                                         :effective_type :type/Integer
                                                         :base_type      :type/Integer}]}
                                 :tables [{:entity_type :entity/TransactionTable
                                           :fields      [{:semantic_type  :type/Discount,
                                                          :name           "DISCOUNT"
                                                          :effective_type :type/Float,
                                                          :display_name   "Discount"
                                                          :base_type      :type/Float}
                                                         {:semantic_type  :type/Quantity,
                                                          :name           "QUANTITY"
                                                          :effective_type :type/Integer
                                                          :display_name   "Quantity"
                                                          :base_type      :type/Integer}]}]}
                 dimension-defs [{"Quantity" {:field_type [:entity/GenericTable :type/Quantity], :score 100}}
                                 {"Quantity" {:field_type [:type/Quantity], :score 100}}]]
             (#'magic/bind-dimensions context dimension-defs))))))

(deftest bind-dimensions-single-field-binding-subtleties-test
  (testing "Fields are always bound to one and only one dimension."
    (let [context        {:tables [{:entity_type :entity/GenericTable
                                    :fields      [{:name "DISCOUNT" :base_type :type/Float}
                                                  {:name "QUANTITY" :base_type :type/Float}
                                                  {:name "Date" :base_type :type/Date}]}]}
          dimension-defs [{"Date" {:field_type [:entity/GenericTable :type/Date], :score 100}}
                          {"Profit" {:field_type [:entity/GenericTable :type/Float], :score 100}}
                          {"Revenue" {:field_type [:entity/GenericTable :type/Float], :score 100}}
                          {"Loss" {:field_type [:entity/GenericTable :type/Float], :score 100}}]]
      (testing "All other things being equal, the bound dimension is the last one in the list.
              It's also important to note that we will lose 2 of the 3 Float bindings even if we have a situation like:
              - Chart 1: Revenue vs. Date
              - Chart 2: Profit vs. Loss
              In this situation, we only get the last bound dimension. Note that there is still a dimension selection
              element downstream when choosing metrics (the ordinate dimension), but at this point these potential named
              dimensions are lost as everything is bound to only one of the three."
        (is (=? {"Date" {:matches [{:name "Date"}]}
                 "Loss" {:matches [{:name "DISCOUNT"}
                                   {:name "QUANTITY"}]}}
                (#'magic/bind-dimensions context dimension-defs)))
        (is (=? {"Date"   {:matches [{:name "Date"}]}
                 "Profit" {:matches [{:name "DISCOUNT"}
                                     {:name "QUANTITY"}]}}
                (#'magic/bind-dimensions context
                  (->> dimension-defs cycle (drop 2) (take 4)))))
        (is (=? {"Date"    {:matches [{:name "Date"}]}
                 "Revenue" {:matches [{:name "DISCOUNT"}
                                      {:name "QUANTITY"}]}}
                (#'magic/bind-dimensions context
                  (->> dimension-defs cycle (drop 3) (take 4)))))))))


(deftest candidate-binding-inner-shape-test
  (testing "Ensure we have examples to understand the shape returned from candidate-bindings"
    (mt/dataset sample-dataset
      (testing "A model with a single field that matches all potential bindings"
        (let [source-query {:database (mt/id)
                            :query    {:source-table (mt/id :people)
                                       :fields       [(mt/id :people :latitude)]}
                            :type     :query}]
          (mt/with-temp
            [Card card {:table_id        (mt/id :products)
                        :dataset_query   source-query
                        :result_metadata (mt/with-test-user
                                           :rasta
                                           (result-metadata-for-query
                                             source-query))
                        :dataset         true}]
            (let [{{:keys [entity_type]} :source :as root} (#'magic/->root card)
                  base-context       (#'magic/make-base-context root)
                  dimensions         [{"GenericNumber" {:field_type [:type/Number], :score 70}}
                                      {"GenericNumber" {:field_type [:entity/GenericTable :type/Number], :score 80}}
                                      {"Lat" {:field_type [:type/Latitude], :score 90}}
                                      {"Lat" {:field_type [:entity/GenericTable :type/Latitude], :score 100}}]
                  candidate-bindings (#'magic/candidate-bindings base-context dimensions)]
              (testing "For a model, the entity_type is :entity/GenericTable"
                (is (= :entity/GenericTable entity_type)))
              (is (= (count dimensions)
                     (-> (mt/id :people :latitude)
                         candidate-bindings
                         count)))
              (testing "The return shape of candidate bindings is a map of bound field id to sequence of dimension
                      definitions, each of which has been associated a matches vector containing a single element --
                      the field whose id is the id of the key in this map entry. E.g. if your field id is 1, the result
                      will look like {1 [(assoc matched-dimension-definition-1 :matches [field 1])
                                         (assoc matched-dimension-definition-2 :matches [field 1])
                                         (assoc matched-dimension-definition-3 :matches [field 1])]}"
                (is (=?
                      {(mt/id :people :latitude)
                       (map
                         (fn [m]
                           (update-vals m (fn [v]
                                            (assoc v :matches [{:id (mt/id :people :latitude)}]))))
                         dimensions)}
                      candidate-bindings)))))))
      (testing "A model with two fields that each have a high degree of matching."
        (let [source-query {:database (mt/id)
                            :query    {:source-table (mt/id :people)
                                       :fields       [(mt/id :people :latitude)
                                                      (mt/id :people :longitude)]}
                            :type     :query}]
          (mt/with-temp
            [Card card {:table_id        (mt/id :products)
                        :dataset_query   source-query
                        :result_metadata (mt/with-test-user
                                           :rasta
                                           (result-metadata-for-query
                                             source-query))
                        :dataset         true}]
            (let [{{:keys [entity_type]} :source :as root} (#'magic/->root card)
                  base-context       (#'magic/make-base-context root)
                  ;; These typically come from the "rules," but can be mocked (injected dyamically if desired) easily.
                  dimensions         [{"GenericNumber" {:field_type [:type/Number], :score 70}}
                                      {"GenericNumber" {:field_type [:entity/GenericTable :type/Number], :score 80}}
                                      {"Lat" {:field_type [:type/Latitude], :score 90}}
                                      {"Lat" {:field_type [:entity/GenericTable :type/Latitude], :score 100}}
                                      {"Lon" {:field_type [:type/Longitude], :score 90}}
                                      {"Lon" {:field_type [:entity/GenericTable :type/Longitude], :score 100}}]
                  candidate-bindings (#'magic/candidate-bindings base-context dimensions)]
              (testing "For a model, the entity_type is :entity/GenericTable"
                (is (= :entity/GenericTable entity_type)))
              (testing "Each of these binds to 4 potential binding definitions"
                (is (= 4 (-> (mt/id :people :latitude) candidate-bindings count)))
                (is (= 4 (-> (mt/id :people :longitude) candidate-bindings count))))
              (testing "The return shape of candidate bindings is a map of bound field id to sequence of dimension
                      definitions, each of which has been associated a matches vector containing a single element --
                      the field whose id is the id of the key in this map entry. E.g. if your field id is 1, the result
                      will look like {1 [(assoc matched-dimension-definition-1 :matches [field 1])
                                         (assoc matched-dimension-definition-2 :matches [field 1])
                                         (assoc matched-dimension-definition-3 :matches [field 1])]
                                      ;; These matches match 2. They aren't necessarily the same as match-x above.
                                      2 [(assoc matched-dimension-definition-1 :matches [field 2])
                                         (assoc matched-dimension-definition-2 :matches [field 2])
                                         (assoc matched-dimension-definition-3 :matches [field 2])]}"
                (is (=?
                      {(mt/id :people :latitude)
                       (map
                         (fn [m]
                           (update-vals m (fn [v]
                                            (assoc v :matches [{:id (mt/id :people :latitude)}]))))
                         (remove (fn [dimension] (= "Lon" (ffirst dimension))) dimensions))}
                      candidate-bindings))
                (is (=?
                      {(mt/id :people :longitude)
                       (map
                         (fn [m]
                           (update-vals m (fn [v]
                                            (assoc v :matches [{:id (mt/id :people :longitude)}]))))
                         (remove (fn [dimension] (= "Lat" (ffirst dimension))) dimensions))}
                      candidate-bindings)))))))
      (testing "A table with a more specific entity-type will match to more specific binding definitions."
        (let [table (t2/select-one :model/Table (mt/id :people))]
          (let [{{:keys [entity_type]} :source :as root} (#'magic/->root table)
                base-context       (#'magic/make-base-context root)
                dimensions         [{"Loc" {:field_type [:type/Location], :score 60}}
                                    {"GenericNumber" {:field_type [:type/Number], :score 70}}
                                    {"GenericNumber" {:field_type [:entity/GenericTable :type/Number], :score 80}}
                                    {"GenericNumber" {:field_type [:entity/UserTable :type/Number], :score 85}}
                                    {"Lat" {:field_type [:type/Latitude], :score 90}}
                                    {"Lat" {:field_type [:entity/GenericTable :type/Latitude], :score 95}}
                                    {"Lat" {:field_type [:entity/UserTable :type/Latitude], :score 100}}]
                candidate-bindings (#'magic/candidate-bindings base-context dimensions)]
            (testing "For a model, the entity_type is :entity/UserTable"
              (is (= :entity/UserTable entity_type)))
            (testing "A table of type :entity/UserTable will match on all 6 of the above dimension definitions."
              (is (= (count dimensions)
                     (-> (mt/id :people :latitude)
                         candidate-bindings
                         count))))
            (testing "The return shape of candidate bindings is a map of bound field id to sequence of dimension
                      definitions, each of which has been associated a matches vector containing a single element --
                      the field whose id is the id of the key in this map entry. E.g. if your field id is 1, the result
                      will look like {1 [(assoc matched-dimension-definition-1 :matches [field 1])
                                         (assoc matched-dimension-definition-2 :matches [field 1])
                                         (assoc matched-dimension-definition-3 :matches [field 1])]}

                      While this looks super weird, it groups a single field to every potential binding in the
                      dimension definition list."
              (is (=?
                    {(mt/id :people :latitude)
                     (map
                       (fn [m]
                         (update-vals m (fn [v]
                                          (assoc v :matches [{:id (mt/id :people :latitude)}]))))
                       dimensions)}
                    (select-keys candidate-bindings [(mt/id :people :latitude)]))))))))))

(deftest most-specific-definition-inner-shape-test
  (testing "Ensure we have examples to understand the shape returned from most-specific-definition"
    (mt/dataset sample-dataset
      (testing ""
        (testing "A table with a more specific entity-type will match to more specific binding definitions."
          (let [table (t2/select-one :model/Table (mt/id :people))]
            (let [{{:keys [entity_type]} :source :as root} (#'magic/->root table)
                  base-context       (#'magic/make-base-context root)
                  dimensions         [{"Loc" {:field_type [:type/Location], :score 60}}
                                      {"GenericNumber" {:field_type [:type/Number], :score 70}}
                                      {"GenericNumber" {:field_type [:entity/GenericTable :type/Number], :score 80}}
                                      {"GenericNumber" {:field_type [:entity/UserTable :type/Number], :score 85}}
                                      {"Lat" {:field_type [:type/Latitude], :score 90}}
                                      {"Lat" {:field_type [:entity/GenericTable :type/Latitude], :score 100}}
                                      {"Lat" {:field_type [:entity/UserTable :type/Latitude], :score 100}}]
                  candidate-bindings (#'magic/candidate-bindings base-context dimensions)]
              (testing "For a model, the entity_type is :entity/UserTable"
                (is (= :entity/UserTable entity_type)))
              (testing "A table of type :entity/UserTable will match on all 6 of the above dimension definitions."
                (is (= (count dimensions)
                       (-> (mt/id :people :latitude)
                           candidate-bindings
                           count))))
              (testing "The return shape of most-specific-definition a single dimension containing a matches vector
                        that contains a single field. Recall from candidate-binding-inner-shape-test that each
                        most-most-specific-definition call ensures every field is bound to at most one dimension
                        definition. The sequence of all most-specific-definition may have multiple of the same dimension
                        name, however. Example:

                        [{\"Lat\" {:matches [latitude field]}}
                         ;; Note - test does not have a Lon specified
                         {\"GenericNumber\" {:matches [longitude field]}}
                         ;; Both of these have higher semantic types than Loc, so match on :type/Loc since no
                         ;; dimension definitions are more specific
                         {\"Loc\" {:matches [state field]}}
                         {\"Loc\" {:matches [city field]}}]
                        "
                (testing "Latitude is very specific so binds to Lat"
                  (is (=?
                        (-> (peek dimensions)
                            (update-vals (fn [v] (assoc v :matches [{:id (mt/id :people :latitude)}]))))
                        (-> (mt/id :people :latitude)
                            candidate-bindings
                            (#'magic/most-specific-definition)))))
                (testing "Longitude binds to GenericNumber since there is no more specific Lon dimension definition."
                  (is (=?
                        (-> {"GenericNumber" {:field_type [:entity/UserTable :type/Number], :score 85}}
                            (update-vals (fn [v] (assoc v :matches [{:id (mt/id :people :longitude)}]))))
                        (-> (mt/id :people :longitude)
                            candidate-bindings
                            (#'magic/most-specific-definition)))))
                (testing "City and State both have semantic types that descend from type/Location"
                  (is (=?
                        (-> {"Loc" {:field_type [:type/Location], :score 60}}
                            (update-vals (fn [v] (assoc v :matches [{:id (mt/id :people :city)}]))))
                        (-> (mt/id :people :city)
                            candidate-bindings
                            (#'magic/most-specific-definition))))
                  (is (=?
                        (-> {"Loc" {:field_type [:type/Location], :score 60}}
                            (update-vals (fn [v] (assoc v :matches [{:id (mt/id :people :state)}]))))
                        (-> (mt/id :people :state)
                            candidate-bindings
                            (#'magic/most-specific-definition)))))
                (testing "Although type/ZipCode exists, in this table that classification wasn't made, so Zip doesn't
                          bind to anything since there isn't a more generic dimension definition to bind to."
                  (is (nil? (-> (mt/id :people :zip)
                                candidate-bindings
                                (#'magic/most-specific-definition)))))))))))))

(deftest bind-dimensions-inner-shape-test
  (testing "Ensure we have examples to understand the shape returned from bind-dimensions"
    (mt/dataset sample-dataset
      (testing "Clearly demonstrate the mechanism of full dimension binding"
        (let [table (t2/select-one :model/Table (mt/id :people))]
          (let [{{:keys [entity_type]} :source :as root} (#'magic/->root table)
                base-context     (#'magic/make-base-context root)
                dimensions       [{"Loc" {:field_type [:type/Location], :score 60}}
                                  {"GenericNumber" {:field_type [:type/Number], :score 70}}
                                  {"GenericNumber" {:field_type [:entity/GenericTable :type/Number], :score 80}}
                                  {"GenericNumber" {:field_type [:entity/UserTable :type/Number], :score 85}}
                                  {"Lat" {:field_type [:type/Latitude], :score 90}}
                                  {"Lat" {:field_type [:entity/GenericTable :type/Latitude], :score 100}}
                                  {"Lat" {:field_type [:entity/UserTable :type/Latitude], :score 100}}]
                bound-dimensions (#'magic/bind-dimensions base-context dimensions)]
            (testing "For a model, the entity_type is :entity/UserTable"
              (is (= :entity/UserTable entity_type)))
            (testing "The return shape of bound dimensions is a map of bound dimensions (those that are used from the
                      dimension definitions) to their own definitions with the addition of a `:matches` vector
                      containing the fields that most closely match this particular dimension definition."
              (is (=?
                    {"Lat"           {:field_type [:entity/UserTable :type/Latitude]
                                      :matches [{:id (mt/id :people :latitude)}]
                                      :score 100}
                     "GenericNumber" {:field_type [:entity/UserTable :type/Number]
                                      :matches [{:id (mt/id :people :longitude)}]
                                      :score 85}
                     "Loc"           {:field_type [:type/Location]
                                      :matches [{:id (mt/id :people :state)}
                                                {:id (mt/id :people :city)}]
                                      :score 60}}
                    bound-dimensions)))))))))

(deftest binding-functions-with-all-same-names-and-types-test
  (testing "Ensure expected behavior when multiple columns alias to the same base column and display metadata uses the
            same name for all columns."
    (mt/dataset sample-dataset
      (let [source-query {:native   {:query "SELECT LATITUDE AS L1, LATITUDE AS L2, LATITUDE AS L3 FROM PEOPLE;"}
                          :type     :native
                          :database (mt/id)}]
        (mt/with-temp [Card card {:table_id        nil
                                  :dataset_query   source-query
                                  :result_metadata (->> (result-metadata-for-query source-query)
                                                        (mt/with-test-user :rasta)
                                                        (mapv (fn [m]
                                                                (assoc m
                                                                  :display_name "Frooby"
                                                                  :semantic_type :type/Latitude))))}]
                      (let [{{:keys [entity_type]} :source :as root} (#'magic/->root card)
                            base-context        (#'magic/make-base-context root)
                            dimensions          [{"Loc" {:field_type [:type/Location], :score 60}}
                                                 {"GenericNumber" {:field_type [:type/Number], :score 70}}
                                                 {"GenericNumber" {:field_type [:entity/GenericTable :type/Number], :score 80}}
                                                 {"GenericNumber" {:field_type [:entity/UserTable :type/Number], :score 85}}
                                                 {"Lat" {:field_type [:type/Latitude], :score 90}}
                                                 {"Lat" {:field_type [:entity/GenericTable :type/Latitude], :score 100}}
                                                 {"Lat" {:field_type [:entity/UserTable :type/Latitude], :score 100}}]
                            ;; These will be matched in our tests since this is a generic table entity.
                            bindable-dimensions (remove
                                                  #(-> % vals first :field_type first #{:entity/UserTable})
                                                  dimensions)
                            candidate-bindings  (#'magic/candidate-bindings base-context dimensions)
                            bound-dimensions    (#'magic/bind-dimensions base-context dimensions)]
                        (testing "For a plain native query (even on a specialized table), the entity_type is :entity/GenericTable"
                          (is (= :entity/GenericTable entity_type)))
                        (testing "candidate bindings are a map of field identifier (id or name) to dimension matches."
                          (is (= #{"L1" "L2" "L3"} (set (keys candidate-bindings)))))
                        (testing "Everything except for the specialized :entity/GenericTable definitions are candidates.
                                  Note that this is a map of field id -> vector of passing candidate bindings with
                                  the keyed field added to the dimension as a `:matches` vector with just that field.

                                  Also note that the actual field names and display name are not used in candidate
                                   selection. Ultimately, the filtering was based on entity_type and semantic_type."
                          (is (=?
                                (let [add-matches (fn [col-name]
                                                    (map
                                                      (fn [bd]
                                                        (update-vals
                                                          bd
                                                          (fn [v]
                                                            (assoc v
                                                              :matches [{:name col-name :display_name "Frooby"}]))))
                                                      bindable-dimensions))]
                                  {"L1" (add-matches "L1")
                                   "L2" (add-matches "L2")
                                   "L3" (add-matches "L3")})
                                candidate-bindings)))
                        (testing "Despite binding to 5 potential dimension bindings, all 3 query fields end up binding
                                  to latitude."
                          (is (= ["Lat"] (keys bound-dimensions))))
                        (testing "Finally, after the candidates are scored and sorted, all 3 latitude fields end up
                                  being bound to the Lat dimension."
                          (is (=? {"Lat" {:field_type [:entity/GenericTable :type/Latitude]
                                          :score      100
                                          :matches    [{:name "L1" :display_name "Frooby"}
                                                       {:name "L2" :display_name "Frooby"}
                                                       {:name "L3" :display_name "Frooby"}]}}
                                  bound-dimensions)))))))))

;;; -------------------- Resolve overloading (metrics and filters) --------------------

(deftest has-matches-test
  (testing "has-matches? checks only the keys of the bound dimensions map against the [dimension X] vector in the
            metric or filter definition."
    (let [dimensions {"GenericNumber" {:this :does :not :matter}
                      "Income" {:this :does :not :matter}
                      "Day" {:this :does :not :matter}}]
      (testing "has-matches only matches on dimension name. These have no nominal matches to our input dimension names."
        (is (false? (#'magic/has-matches? dimensions
                      {"Avg" {:metric ["avg" ["dimension" "FROOB"]]}})))
        (is (false? (#'magic/has-matches? dimensions
                      {"Last30Days" {:filter ["time-interval" ["dimension" "Timestamp"] -30 "day"]}}))))
      (testing "Basic single name match will match on dimension names."
        (is (true?
              (#'magic/has-matches?
                dimensions
                {"Avg" {:metric ["avg" ["dimension" "GenericNumber"]]}})))
        (is (true?
              (#'magic/has-matches?
                dimensions
                {"Last30Days" {:filter ["time-interval" ["dimension" "Day"] -30 "day"]}}))))
      (testing "Despite one dimension matching (Income) both must match to pass."
        (is (false?
              (#'magic/has-matches?
                dimensions
                {"AvgDiscount" {:metric ["/" ["sum" ["dimension" "Discount"]] ["sum" ["dimension" "Income"]]]}}))))
      (testing "Once all specified dimensions are present the predicate will pass."
        (is (true?
              (#'magic/has-matches?
                (assoc dimensions "Discount" :something)
                {"AvgDiscount" {:metric ["/" ["sum" ["dimension" "Discount"]] ["sum" ["dimension" "Income"]]]}})))))))

(deftest resolve-overloading-no-dimensions-test
  (testing "Testing cases where no dimensions are present.
            Note that this may be a bug in the implementation. If no dimensions are present, the overloaded items should
            potentially be filtered out as they will never be used in cards anyways."
    (let [dimensions nil
          metrics [{"Count" {:metric ["count"] :score 100}}
                   {"CountDistinctFKs" {:metric ["distinct" ["dimension" "FK"]] :score 100}}
                   {"Sum" {:metric ["sum" ["dimension" "GenericNumber"]] :score 100}}
                   {"Avg" {:metric ["avg" ["dimension" "GenericNumber"]] :score 1}}]]
      (testing "When no dimensions are present and there are no conflicts in metric name, the metrics are simply merged."
        (is (= (apply merge metrics)
               (#'magic/resolve-overloading dimensions metrics))))
      (testing "When no dimensions are present and there is a conflict, tie is broken by score."
        (let [new-metric {"Avg" {:metric ["avg" ["dimension" "GenericNumber"]] :score 100}}
              conflicting-metrics (into [new-metric] metrics)]
          (testing "A simple merge won't do"
            (is (not= (apply merge conflicting-metrics)
                      (#'magic/resolve-overloading dimensions conflicting-metrics))))
          (testing "The new metric wins because it has a higher score."
            (is (= (into (apply merge metrics) new-metric)
                   (#'magic/resolve-overloading dimensions conflicting-metrics)))))))))

(deftest resolve-overloading-test
  (testing "When there is a conflict in metric or filter name,
            what matters is the ability to match to dimension name first."
    (is (= {"Avg" {:metric ["avg" ["dimension" "GenericNumber"]] :score 0}}
           (#'magic/resolve-overloading
             {:dimensions {"GenericNumber" {}}}
             [{"Avg" {:metric ["avg" ["dimension" "FROOB"]] :score 100}}
              {"Avg" {:metric ["avg" ["dimension" "GenericNumber"]] :score 0}}]))))
  (testing "When there is a conflict in metric or filter name, we rank on score amongst the matching metrics."
    (is (= {"Avg" {:metric ["/"
                            ["sum" ["dimension" "Discount"]]
                            ["sum" ["dimension" "Income"]]] :score 100}}
           (#'magic/resolve-overloading
             {:dimensions {"GenericNumber" {}
                           "Discount"      {}
                           "Income"        {}}}
             [{"Avg" {:metric ["avg" ["dimension" "FROOB"]] :score 100}}
              {"Avg" {:metric ["/"
                               ["sum" ["dimension" "Discount"]]
                               ["sum" ["dimension" "Income"]]] :score 100}}
              {"Avg" {:metric ["avg" ["dimension" "GenericNumber"]] :score 99}}])))
    (is (= {"Last30Days" {:filter ["time-interval" ["dimension" "Day"] -30 "day"] :score 100}}
           (#'magic/resolve-overloading
             {:dimensions {"Day" {}}}
             [{"Last30Days" {:filter ["something-made-up" ["dimension" "Day"] -720 "hour"] :score 90}}
              {"Last30Days" {:filter ["time-interval" ["dimension" "Day"] -30 "day"] :score 100}}]))))
  (testing "When no dimensions match, we rank on score alone"
    (is (= {"Avg" {:metric ["avg" ["dimension" "FROOB"]] :score 100}}
           (#'magic/resolve-overloading
             {:dimensions {"X" {}}}
             [{"Avg" {:metric ["/"
                               ["sum" ["dimension" "Discount"]]
                               ["sum" ["dimension" "Income"]]] :score 1}}
              {"Avg" {:metric ["/"
                               ["sum" ["dimension" "Discount"]]
                               ["sum" ["dimension" "Income"]]] :score 2}}
              {"Avg" {:metric ["avg" ["dimension" "FROOB"]] :score 100}}])))))

;;; -------------------- make-cards and related (e.g. card-candidates) --------------------

(deftest simple-one-field-query-card-candidates-test
  (mt/dataset sample-dataset
    (testing "A model with a single field that matches all potential bindings"
      (let [source-query {:database (mt/id)
                          :query    {:source-table (mt/id :people)
                                     :fields       [(mt/id :people :latitude)]}
                          :type     :query}]
        (mt/with-temp
          [Card {card-id :id :as card} {:table_id        (mt/id :products)
                                        :dataset_query   source-query
                                        :result_metadata (mt/with-test-user
                                                           :rasta
                                                           (result-metadata-for-query
                                                             source-query))
                                        :dataset         true}]
          (let [rule (some
                       #(when (-> % :dashboard-template-name #{"GenericTable"}) %)
                       (rules/get-dashboard-templates ["table"]))
                {:keys [dimensions metrics] :as context} (#'magic/make-context (#'magic/->root card) rule)]
            (testing "In this case, we are only binding to a single dimension, Lat, which matches the LATITUDE field."
              (is (= #{"Lat"} (set (keys dimensions))))
              (is (=? {"Lat" {:matches [{:id (mt/id :people :latitude) :name "LATITUDE"}]}} dimensions)))
            (testing "These are the metrics that were merged without conflict. Note that not all are actually applicable
                      in our scenario."
              (is (=? {"Count"            {:metric ["count"], :score 100},
                       "CountDistinctFKs" {:metric ["distinct" ["dimension" "FK"]], :score 100},
                       "Sum"              {:metric ["sum" ["dimension" "GenericNumber"]], :score 100},
                       "Avg"              {:metric ["avg" ["dimension" "GenericNumber"]], :score 100}}
                      metrics)))
            (testing "The only metric that will actually be used in our scenario is Count as it is dimensionless.
                      Our other bound dimension is Lat, which does not satisfy the other required dimensions of either
                      FK or GenericNumber."
              (is (= [["Count" {:metric ["count"] :score 100}]]
                     (->> (seq metrics)
                          (filter
                            (fn [metric]
                              (every? dimensions (rules/collect-dimensions metric))))))))
            (testing "A card spec that requires only a dimensionless metric will not bind to any dimensions."
              (let [card-def {:title   "A dimensionless quantity card"
                              :metrics ["Count"]
                              :score   100}]
                (is (=? [{:title         "A dimensionless quantity card"
                          :metrics       [{:metric ["count"] :op "count"}]
                          :dimensions    []
                          :dataset_query {:type     :query
                                          :database (mt/id)
                                          :query    {:source-table (format "card__%s" card-id)
                                                     :aggregation  [["count"]]}}}]
                        (#'magic/card-candidates context card-def)))))
            (testing "A card spec that requires both the Count and Lat metrics and dimensions will produce cards that
                      use those bound dimensions."
              (let [card-def {:title      "Some sort of card"
                              :metrics    ["Count"]
                              :dimensions [{"Lat" {}}]
                              :score      100}]
                (is (=? [{:title         "Some sort of card"
                          :metrics       [{:metric ["count"] :op "count"}]
                          :dimensions    ["LATITUDE"]
                          :dataset_query {:type     :query
                                          :database (mt/id)
                                          :query    {:source-table (format "card__%s" card-id)
                                                     :breakout     [[:field (mt/id :people :latitude) nil]]
                                                     :aggregation  [["count"]]}}}]
                        (#'magic/card-candidates context card-def)))))
            (testing "A card spec that requires dimensions we haven't bound to will produce no cards."
              (let [card-def {:title      "Some sort of card"
                              :metrics    ["Count"]
                              :dimensions [{"Lat" {}} {"Lon" {}}]
                              :score      100}]
                (is (=? [] (#'magic/card-candidates context card-def)))))))))))
<<<<<<< HEAD
#_
(mt/dataset sample-dataset
  (testing "A model with a single field that matches all potential bindings"
    (let [source-query {:database (mt/id)
                        :query    {:source-table (mt/id :people)
                                   :fields       [(mt/id :people :latitude)]}
                        :type     :query}]
      (mt/with-temp
        [Card {card-id :id :as card} {:table_id        (mt/id :products)
                                      :dataset_query   source-query
                                      :result_metadata (mt/with-test-user
                                                         :rasta
                                                         (result-metadata-for-query
                                                           source-query))
                                      :dataset         true}]
        (let [rule (some
                     #(when (-> % :dashboard-template-name #{"GenericTable"}) %)
                     (rules/get-dashboard-templates ["table"]))
              context (#'magic/make-context (#'magic/->root card) rule)]
          (#'magic/indepth
            context
            rule))))))
=======

;;; -------------------- Ensure generation of subcards via related (includes indepth, drilldown) --------------------

(deftest related-card-generation-test
  (testing "Ensure that the `related` function is called and the right cards are created."
    (mt/with-test-user :rasta
      (mt/dataset sample-dataset
        (let [{table-id :id :as table} (t2/select-one Table :id (mt/id :orders))
              {:keys [related]} (magic/automagic-analysis table {:show :all})]
          (is (=? {:zoom-in [{:title       "Orders per source"
                              :description "Where most traffic is coming from."
                              :url         (format "/auto/dashboard/table/%s/rule/TransactionTable/BySource" table-id)}
                             {:title       "Orders per product"
                              :description "How different products are performing."
                              :url         (format "/auto/dashboard/table/%s/rule/TransactionTable/ByProduct" table-id)}
                             {:title       "Orders per state"
                              :description "Which US states are bringing you the most business."
                              :url         (format "/auto/dashboard/table/%s/rule/TransactionTable/ByState" table-id)}
                             {:title       "Orders over time"
                              :description "Whether or not there are any patterns to when they happen."
                              :url         (format "/auto/dashboard/table/%s/rule/TransactionTable/Seasonality" table-id)}
                             {:url         (format "/auto/dashboard/field/%s" (mt/id :people :source))
                              :title       "Source fields"
                              :description "A look at People across Source fields, and how it changes over time."}
                             {:url         (format "/auto/dashboard/field/%s" (mt/id :people :created_at))
                              :title       "Created At fields"
                              :description "How People are distributed across this time field, and if it has any seasonal patterns."}]
                   :related [{:url         (format "/auto/dashboard/table/%s" (mt/id :people)),
                              :title       "People"
                              :description "An exploration of your users to get you started."}
                             {:url         (format "/auto/dashboard/table/%s" (mt/id :products))
                              :title       "Products"
                              :description "An overview of Products and how it's distributed across time, place, and categories."}]}
                  related)))))))
>>>>>>> 5e0dd13a
<|MERGE_RESOLUTION|>--- conflicted
+++ resolved
@@ -1871,30 +1871,6 @@
                               :dimensions [{"Lat" {}} {"Lon" {}}]
                               :score      100}]
                 (is (=? [] (#'magic/card-candidates context card-def)))))))))))
-<<<<<<< HEAD
-#_
-(mt/dataset sample-dataset
-  (testing "A model with a single field that matches all potential bindings"
-    (let [source-query {:database (mt/id)
-                        :query    {:source-table (mt/id :people)
-                                   :fields       [(mt/id :people :latitude)]}
-                        :type     :query}]
-      (mt/with-temp
-        [Card {card-id :id :as card} {:table_id        (mt/id :products)
-                                      :dataset_query   source-query
-                                      :result_metadata (mt/with-test-user
-                                                         :rasta
-                                                         (result-metadata-for-query
-                                                           source-query))
-                                      :dataset         true}]
-        (let [rule (some
-                     #(when (-> % :dashboard-template-name #{"GenericTable"}) %)
-                     (rules/get-dashboard-templates ["table"]))
-              context (#'magic/make-context (#'magic/->root card) rule)]
-          (#'magic/indepth
-            context
-            rule))))))
-=======
 
 ;;; -------------------- Ensure generation of subcards via related (includes indepth, drilldown) --------------------
 
@@ -1928,5 +1904,4 @@
                              {:url         (format "/auto/dashboard/table/%s" (mt/id :products))
                               :title       "Products"
                               :description "An overview of Products and how it's distributed across time, place, and categories."}]}
-                  related)))))))
->>>>>>> 5e0dd13a
+                  related)))))))