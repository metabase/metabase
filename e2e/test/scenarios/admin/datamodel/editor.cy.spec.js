import {
  describeEE,
  openOrdersTable,
  openProductsTable,
  openReviewsTable,
  popover,
  restore,
  startNewQuestion,
} from "e2e/support/helpers";
import {
  SAMPLE_DB_ID,
  SAMPLE_DB_SCHEMA_ID,
  USER_GROUPS,
} from "e2e/support/cypress_data";
import { SAMPLE_DATABASE } from "e2e/support/cypress_sample_database";

const { ORDERS, ORDERS_ID, PRODUCTS_ID, REVIEWS, REVIEWS_ID, PEOPLE_ID } =
  SAMPLE_DATABASE;
const { ALL_USERS_GROUP } = USER_GROUPS;
const MYSQL_DB_ID = SAMPLE_DB_ID + 1;
const MYSQL_DB_SCHEMA_ID = `${MYSQL_DB_ID}:PUBLIC`;

const ORDERS_DESCRIPTION =
  "Confirmed Sample Company orders for a product, from a user.";
const CUSTOM_MAPPING_ERROR =
  "You need unrestricted data access on this table to map custom display values.";

describe("scenarios > admin > datamodel > editor", () => {
  beforeEach(() => {
    cy.intercept("GET", "/api/database/*/schema/*").as("fetchTables");
    cy.intercept("GET", "/api/table/*/query_metadata*").as("fetchMetadata");
    cy.intercept("PUT", "/api/table").as("updateTables");
    cy.intercept("PUT", "/api/table/*").as("updateTable");
    cy.intercept("PUT", "/api/field/*").as("updateField");
    cy.intercept("PUT", "/api/table/*/fields/order").as("updateFieldOrder");
    cy.intercept("POST", "/api/field/*/dimension").as("updateFieldDimension");
  });

  describe("table settings", () => {
    beforeEach(() => {
      restore();
      cy.signInAsAdmin();
    });

    it("should allow changing the table name", () => {
      visitTableMetadata();
      setValueAndBlurInput("Orders", "New orders");
      cy.wait("@updateTable");
      cy.findByDisplayValue("New orders").should("be.visible");
      // eslint-disable-next-line no-unscoped-text-selectors -- deprecated usage
      cy.findByText("Updated Table display_name").should("be.visible");

      startNewQuestion();
      popover().within(() => {
        cy.findByText("Sample Database").click();
        cy.findByText("People").should("be.visible");
        cy.findByText("New orders").should("be.visible");
      });
    });

    it("should allow changing the table description", () => {
      visitTableMetadata();
      setValueAndBlurInput(ORDERS_DESCRIPTION, "New description");
      cy.wait("@updateTable");
      cy.findByDisplayValue("New description").should("be.visible");
      // eslint-disable-next-line no-unscoped-text-selectors -- deprecated usage
      cy.findByText("Updated Table description").should("be.visible");

      cy.visit(`/reference/databases/${SAMPLE_DB_ID}/tables/${ORDERS_ID}`);
      // eslint-disable-next-line no-unscoped-text-selectors -- deprecated usage
      cy.findByText("Orders").should("be.visible");
      // eslint-disable-next-line no-unscoped-text-selectors -- deprecated usage
      cy.findByText("New description").should("be.visible");
    });

    it("should allow clearing the table description", () => {
      visitTableMetadata();
      clearAndBlurInput(ORDERS_DESCRIPTION);
      cy.wait("@updateTable");
      // eslint-disable-next-line no-unscoped-text-selectors -- deprecated usage
      cy.findByText("Updated Table description").should("be.visible");

      cy.visit(`/reference/databases/${SAMPLE_DB_ID}/tables/${ORDERS_ID}`);
      // eslint-disable-next-line no-unscoped-text-selectors -- deprecated usage
      cy.findByText("Orders").should("be.visible");
      // eslint-disable-next-line no-unscoped-text-selectors -- deprecated usage
      cy.findByText("No description yet").should("be.visible");
    });

    it("should allow changing the table visibility", () => {
      visitTableMetadata();
      // eslint-disable-next-line no-unscoped-text-selectors -- deprecated usage
      cy.findByText("Hidden").click();
      cy.wait("@updateTable");
      // eslint-disable-next-line no-unscoped-text-selectors -- deprecated usage
      cy.findByText("Updated Table visibility_type").should("be.visible");
      // eslint-disable-next-line no-unscoped-text-selectors -- deprecated usage
      cy.findByText("5 Hidden Tables").should("be.visible");

      startNewQuestion();
      popover().within(() => {
        cy.findByText("Sample Database").click();
        cy.findByText("People").should("be.visible");
        cy.findByText("Orders").should("not.exist");
      });

      visitTableMetadata();
      // eslint-disable-next-line no-unscoped-text-selectors -- deprecated usage
      cy.findByText("Queryable").click();
      cy.wait("@updateTable");
      // eslint-disable-next-line no-unscoped-text-selectors -- deprecated usage
      cy.findByText("4 Hidden Tables").should("be.visible");

      startNewQuestion();
      popover().within(() => {
        cy.findByText("Sample Database").click();
        cy.findByText("People").should("be.visible");
        cy.findByText("Orders").should("be.visible");
      });
    });

    it("should allow changing the field name", () => {
      visitTableMetadata();
      getFieldSection("TAX").within(() => {
        setValueAndBlurInput("Tax", "New tax");
      });
      cy.wait("@updateField");
      getFieldSection("TAX").findByDisplayValue("New tax").should("be.visible");
      // eslint-disable-next-line no-unscoped-text-selectors -- deprecated usage
      cy.findByText("Updated Tax").should("be.visible");

      openOrdersTable();
      // eslint-disable-next-line no-unscoped-text-selectors -- deprecated usage
      cy.findByText("New tax").should("be.visible");
      // eslint-disable-next-line no-unscoped-text-selectors -- deprecated usage
      cy.findByText("Tax").should("not.exist");
    });

    it("should allow changing the field description", () => {
      visitTableMetadata();
      getFieldSection("TOTAL").within(() => {
        setValueAndBlurInput("The total billed amount.", "New description");
      });
      cy.wait("@updateField");
      getFieldSection("TOTAL")
        .findByDisplayValue("New description")
        .should("be.visible");
      // eslint-disable-next-line no-unscoped-text-selectors -- deprecated usage
      cy.findByText("Updated Total").should("be.visible");

      cy.visit(
        `/reference/databases/${SAMPLE_DB_ID}/tables/${ORDERS_ID}/fields/${ORDERS.TOTAL}`,
      );
      // eslint-disable-next-line no-unscoped-text-selectors -- deprecated usage
      cy.findByText("Total").should("be.visible");
      // eslint-disable-next-line no-unscoped-text-selectors -- deprecated usage
      cy.findByText("New description").should("be.visible");
    });

    it("should allow clearing the field description", () => {
      visitTableMetadata();
      getFieldSection("TOTAL").within(() => {
        clearAndBlurInput("The total billed amount.");
      });
      cy.wait("@updateField");
      // eslint-disable-next-line no-unscoped-text-selectors -- deprecated usage
      cy.findByText("Updated Total").should("be.visible");

      cy.visit(
        `/reference/databases/${SAMPLE_DB_ID}/tables/${ORDERS_ID}/fields/${ORDERS.TOTAL}`,
      );
      // eslint-disable-next-line no-unscoped-text-selectors -- deprecated usage
      cy.findByText("Total").should("be.visible");
      // eslint-disable-next-line no-unscoped-text-selectors -- deprecated usage
      cy.findByText("No description yet").should("be.visible");
    });

    it("should allow changing the field visibility", () => {
      visitTableMetadata();
      getFieldSection("TAX").findByText("Everywhere").click();
      popover().findByText("Do not include").click();
      cy.wait("@updateField");
      getFieldSection("TAX").findByText("Do not include").should("be.visible");
      // eslint-disable-next-line no-unscoped-text-selectors -- deprecated usage
      cy.findByText("Do not include").should("be.visible");
      // eslint-disable-next-line no-unscoped-text-selectors -- deprecated usage
      cy.findByText("Updated Tax").should("be.visible");

      openOrdersTable();
      // eslint-disable-next-line no-unscoped-text-selectors -- deprecated usage
      cy.findByText("Total").should("be.visible");
      // eslint-disable-next-line no-unscoped-text-selectors -- deprecated usage
      cy.findByText("Tax").should("not.exist");
    });

    it("should allow changing the field semantic type and currency", () => {
      visitTableMetadata();
      getFieldSection("TAX").findByText("No semantic type").click();
      searchAndSelectValue("Currency");
      cy.wait("@updateField");
      getFieldSection("TAX").findByText("Currency").should("be.visible");
      // eslint-disable-next-line no-unscoped-text-selectors -- deprecated usage
      cy.findByText("Updated Tax").should("be.visible");

      getFieldSection("TAX").findByText("US Dollar").click();
      searchAndSelectValue("Canadian Dollar");
      cy.wait("@updateField");

      openOrdersTable();
      // eslint-disable-next-line no-unscoped-text-selectors -- deprecated usage
      cy.findByText("Tax (CA$)").should("be.visible");
    });

    it("should allow changing the field foreign key target", () => {
      visitTableMetadata();
      getFieldSection("USER_ID").findByText("People → ID").click();
      popover().findByText("Products → ID").click();
      cy.wait("@updateField");
      getFieldSection("USER_ID")
        .findByText("Products → ID")
        .should("be.visible");
      // eslint-disable-next-line no-unscoped-text-selectors -- deprecated usage
      cy.findByText("Updated User ID").should("be.visible");

      startNewQuestion();
      popover().within(() => {
        cy.findByText("Sample Database").click();
        cy.findByText("Orders").click();
      });
      cy.icon("join_left_outer").click();
      popover().within(() => {
        cy.findByText("Products").click();
      });
      // eslint-disable-next-line no-unscoped-text-selectors -- deprecated usage
      cy.findByText("User ID").should("be.visible");
    });

    it("should allow sorting fields as in the database", () => {
      visitTableMetadata({ tableId: PRODUCTS_ID });
      setTableOrder("Database");
      openProductsTable();
      assertTableHeader([
        "ID",
        "Ean",
        "Title",
        "Category",
        "Vendor",
        "Price",
        "Rating",
        "Created At",
      ]);
    });

    it("should allow sorting fields alphabetically", () => {
      visitTableMetadata({ tableId: PRODUCTS_ID });
      setTableOrder("Alphabetical");
      openProductsTable();
      assertTableHeader([
        "Category",
        "Created At",
        "Ean",
        "ID",
        "Price",
        "Rating",
        "Title",
        "Vendor",
      ]);
    });

    it("should allow sorting fields smartly", () => {
      visitTableMetadata({ tableId: PRODUCTS_ID });
      setTableOrder("Smart");
      openProductsTable();
      assertTableHeader([
        "ID",
        "Created At",
        "Category",
        "Ean",
        "Price",
        "Rating",
        "Title",
        "Vendor",
      ]);
    });

    it("should allow sorting fields in the custom order", () => {
      visitTableMetadata({ tableId: PRODUCTS_ID });
      moveField(0, 200);
      cy.wait("@updateFieldOrder");
      openProductsTable();
      assertTableHeader([
        "Ean",
        "ID",
        "Title",
        "Category",
        "Vendor",
        "Price",
        "Rating",
        "Created At",
      ]);
    });

    it("should allow hiding and restoring all tables in a schema", () => {
      visitTableMetadata();
      // eslint-disable-next-line no-unscoped-text-selectors -- deprecated usage
      cy.findByText("4 Queryable Tables").should("be.visible");
      cy.findByLabelText("Hide all").click();
      cy.wait("@updateTables");

      visitTableMetadata();
      // eslint-disable-next-line no-unscoped-text-selectors -- deprecated usage
      cy.findByText("8 Hidden Tables").should("be.visible");
      cy.findByLabelText("Unhide all").click();
      cy.wait("@updateTables");
      // eslint-disable-next-line no-unscoped-text-selectors -- deprecated usage
      cy.findByText("8 Queryable Tables").should("be.visible");
    });
  });

  describe("field settings", () => {
    beforeEach(() => {
      restore();
      cy.signInAsAdmin();
    });

    it("should allow changing the field name", () => {
      visitFieldMetadata({ fieldId: ORDERS.TAX });
      setValueAndBlurInput("Tax", "New tax");
      cy.wait("@updateField");
      cy.findByDisplayValue("New tax").should("be.visible");
      // eslint-disable-next-line no-unscoped-text-selectors -- deprecated usage
      cy.findByText("Updated Tax").should("be.visible");

      openOrdersTable();
      // eslint-disable-next-line no-unscoped-text-selectors -- deprecated usage
      cy.findByText("New tax").should("be.visible");
      // eslint-disable-next-line no-unscoped-text-selectors -- deprecated usage
      cy.findByText("Tax").should("not.exist");
    });

    it("should allow changing the field description", () => {
      visitFieldMetadata({ fieldId: ORDERS.TOTAL });
      setValueAndBlurInput("The total billed amount.", "New description");
      cy.wait("@updateField");
      cy.findByDisplayValue("New description").should("be.visible");
      // eslint-disable-next-line no-unscoped-text-selectors -- deprecated usage
      cy.findByText("Updated Total").should("be.visible");

      cy.visit(
        `/reference/databases/${SAMPLE_DB_ID}/tables/${ORDERS_ID}/fields/${ORDERS.TOTAL}`,
      );
      // eslint-disable-next-line no-unscoped-text-selectors -- deprecated usage
      cy.findByText("Total").should("be.visible");
      // eslint-disable-next-line no-unscoped-text-selectors -- deprecated usage
      cy.findByText("New description").should("be.visible");
    });

    it("should allow changing the field visibility", () => {
      visitFieldMetadata({ fieldId: ORDERS.TAX });
      // eslint-disable-next-line no-unscoped-text-selectors -- deprecated usage
      cy.findByText("Everywhere").click();
      popover().findByText("Do not include").click();
      cy.wait("@updateField");
      // eslint-disable-next-line no-unscoped-text-selectors -- deprecated usage
      cy.findByText("Do not include").should("be.visible");
      // eslint-disable-next-line no-unscoped-text-selectors -- deprecated usage
      cy.findByText("Updated Tax").should("be.visible");

      openOrdersTable();
      // eslint-disable-next-line no-unscoped-text-selectors -- deprecated usage
      cy.findByText("Total").should("be.visible");
      // eslint-disable-next-line no-unscoped-text-selectors -- deprecated usage
      cy.findByText("Tax").should("not.exist");
    });

    it("should allow changing the field semantic type and currency", () => {
      visitFieldMetadata({ fieldId: ORDERS.TAX });
      // eslint-disable-next-line no-unscoped-text-selectors -- deprecated usage
      cy.findByText("No semantic type").click();
      searchAndSelectValue("Currency");
      cy.wait("@updateField");
      // eslint-disable-next-line no-unscoped-text-selectors -- deprecated usage
      cy.findByText("Currency").should("be.visible");
      // eslint-disable-next-line no-unscoped-text-selectors -- deprecated usage
      cy.findByText("Updated Tax").should("be.visible");

      // eslint-disable-next-line no-unscoped-text-selectors -- deprecated usage
      cy.findByText("US Dollar").click();
      searchAndSelectValue("Canadian Dollar");
      cy.wait("@updateField");

      openOrdersTable();
      // eslint-disable-next-line no-unscoped-text-selectors -- deprecated usage
      cy.findByText("Tax (CA$)").should("be.visible");
    });

    it("should allow changing the field foreign key target", () => {
      visitFieldMetadata({ fieldId: ORDERS.USER_ID });
      // eslint-disable-next-line no-unscoped-text-selectors -- deprecated usage
      cy.findByText("People → ID").click();
      popover().findByText("Products → ID").click();
      cy.wait("@updateField");
      // eslint-disable-next-line no-unscoped-text-selectors -- deprecated usage
      cy.findByText("Products → ID").should("be.visible");
      // eslint-disable-next-line no-unscoped-text-selectors -- deprecated usage
      cy.findByText("Updated User ID").should("be.visible");

      startNewQuestion();
      popover().within(() => {
        cy.findByText("Sample Database").click();
        cy.findByText("Orders").click();
      });
      cy.icon("join_left_outer").click();
      popover().within(() => {
        cy.findByText("Products").click();
      });
      // eslint-disable-next-line no-unscoped-text-selectors -- deprecated usage
      cy.findByText("User ID").should("be.visible");
    });
  });

  describeEE("data model permissions", () => {
    beforeEach(() => {
      restore();
      cy.signInAsAdmin();
    });

<<<<<<< HEAD
    visitAlias("@ORDERS_URL");
    cy.icon("sort").click();
=======
    it("should allow changing the table name with data model permissions only", () => {
      setDataModelPermissions({ tableIds: [ORDERS_ID] });

      cy.signIn("none");
      visitTableMetadata();
      setValueAndBlurInput("Orders", "New orders");
      cy.findByDisplayValue("New orders").should("be.visible");
      cy.wait("@updateTable");
      // eslint-disable-next-line no-unscoped-text-selectors -- deprecated usage
      cy.findByText("Updated Table display_name");
      cy.signOut();

      cy.signInAsNormalUser();
      startNewQuestion();
      popover().within(() => {
        cy.findByText("Sample Database").click();
        cy.findByText("People").should("be.visible");
        cy.findByText("New orders").should("be.visible");
      });
    });

    it("should allow changing the field name with data model permissions only in table settings", () => {
      setDataModelPermissions({ tableIds: [ORDERS_ID] });

      cy.signIn("none");
      visitTableMetadata();
      getFieldSection("TAX").within(() =>
        setValueAndBlurInput("Tax", "New tax"),
      );
      cy.wait("@updateField");
      getFieldSection("TAX").findByDisplayValue("New tax").should("be.visible");
      // eslint-disable-next-line no-unscoped-text-selectors -- deprecated usage
      cy.findByText("Updated Tax").should("be.visible");

      cy.signInAsNormalUser();
      openOrdersTable();
      // eslint-disable-next-line no-unscoped-text-selectors -- deprecated usage
      cy.findByText("New tax").should("be.visible");
      // eslint-disable-next-line no-unscoped-text-selectors -- deprecated usage
      cy.findByText("Tax").should("not.exist");
    });
>>>>>>> 125b5e60

    it("should allow changing the field name with data model permissions only in field settings", () => {
      setDataModelPermissions({ tableIds: [ORDERS_ID] });

      cy.signIn("none");
      visitFieldMetadata({ fieldId: ORDERS.TOTAL });
      setValueAndBlurInput("Total", "New total");
      cy.wait("@updateField");
      cy.findByDisplayValue("New total").should("be.visible");
      // eslint-disable-next-line no-unscoped-text-selectors -- deprecated usage
      cy.findByText("Updated Total").should("be.visible");

      cy.signInAsNormalUser();
      openOrdersTable();
      // eslint-disable-next-line no-unscoped-text-selectors -- deprecated usage
      cy.findByText("New total").should("be.visible");
      // eslint-disable-next-line no-unscoped-text-selectors -- deprecated usage
      cy.findByText("Total").should("not.exist");
    });

    it("should allow changing the field foreign key target", () => {
      setDataModelPermissions({
        tableIds: [ORDERS_ID, PRODUCTS_ID, PEOPLE_ID],
      });

      cy.signIn("none");
      visitFieldMetadata({ fieldId: ORDERS.USER_ID });
      // eslint-disable-next-line no-unscoped-text-selectors -- deprecated usage
      cy.findByText("People → ID").click();
      popover().within(() => {
        cy.findByText("Reviews → ID").should("not.exist");
        cy.findByText("Products → ID").click();
      });
      cy.wait("@updateField");
      // eslint-disable-next-line no-unscoped-text-selectors -- deprecated usage
      cy.findByText("Products → ID").should("be.visible");
      // eslint-disable-next-line no-unscoped-text-selectors -- deprecated usage
      cy.findByText("Updated User ID").should("be.visible");

      cy.signInAsNormalUser();
      startNewQuestion();
      popover().within(() => {
        cy.findByText("Sample Database").click();
        cy.findByText("Orders").click();
      });
      cy.icon("join_left_outer").click();
      popover().within(() => {
        cy.findByText("Products").click();
      });
      // eslint-disable-next-line no-unscoped-text-selectors -- deprecated usage
      cy.findByText("User ID").should("be.visible");
    });

    it("should allow setting foreign key mapping for accessible tables", () => {
      setDataModelPermissions({
        tableIds: [ORDERS_ID, REVIEWS_ID, PRODUCTS_ID],
      });

      cy.signIn("none");
      visitFieldMetadata({ tableId: REVIEWS_ID, fieldId: REVIEWS.PRODUCT_ID });
      // eslint-disable-next-line no-unscoped-text-selectors -- deprecated usage
      cy.findByText("Use original value").click();
      popover().findByText("Use foreign key").click();
      popover().findByText("Title").click();
      cy.wait("@updateFieldDimension");

      cy.signInAsNormalUser();
      openReviewsTable({ limit: 1 });
      // eslint-disable-next-line no-unscoped-text-selectors -- deprecated usage
      cy.findByText("Rustic Paper Wallet").should("be.visible");
    });

    it("should now allow setting foreign key mapping for inaccessible tables", () => {
      setDataModelPermissions({ tableIds: [REVIEWS_ID] });

      cy.signIn("none");
      visitFieldMetadata({ tableId: REVIEWS_ID, fieldId: REVIEWS.PRODUCT_ID });
      // eslint-disable-next-line no-unscoped-text-selectors -- deprecated usage
      cy.findByText("Use original value").click();
      popover().within(() => {
        cy.findByText("Use original value").should("be.visible");
        cy.findByText("Use foreign key").should("not.exist");
      });
    });

    it("should show a proper error message when using custom mapping", () => {
      setDataModelPermissions({ tableIds: [REVIEWS_ID] });

      cy.signIn("none");
      visitFieldMetadata({ tableId: REVIEWS_ID, fieldId: REVIEWS.RATING });
      // eslint-disable-next-line no-unscoped-text-selectors -- deprecated usage
      cy.findByText("Use original value").click();
      popover().within(() => {
        cy.findByText("Use original value").should("be.visible");
        cy.findByText("Custom mapping").should("not.exist");
      });

      cy.signInAsAdmin();
      visitFieldMetadata({ tableId: REVIEWS_ID, fieldId: REVIEWS.RATING });
      // eslint-disable-next-line no-unscoped-text-selectors -- deprecated usage
      cy.findByText("Use original value").click();
      popover().findByText("Custom mapping").click();
      cy.wait("@updateFieldDimension");

      cy.signIn("none");
      visitFieldMetadata({ tableId: REVIEWS_ID, fieldId: REVIEWS.RATING });
      // eslint-disable-next-line no-unscoped-text-selectors -- deprecated usage
      cy.findByText("Custom mapping").click();
      // eslint-disable-next-line no-unscoped-text-selectors -- deprecated usage
      cy.findByText(CUSTOM_MAPPING_ERROR).should("be.visible");
    });
  });

  describe("databases without schemas", { tags: ["@external"] }, () => {
    beforeEach(() => {
      restore("mysql-8");
      cy.signInAsAdmin();
    });

    it("should be able to select and update a table in a database without schemas", () => {
      visitTableMetadata({
        databaseId: MYSQL_DB_SCHEMA_ID,
        schemaId: MYSQL_DB_SCHEMA_ID,
      });
      setValueAndBlurInput("Orders", "New orders");
      cy.wait("@updateTable");
      cy.findByDisplayValue("New orders").should("be.visible");
    });

    it("should be able to select and update a field in a database without schemas", () => {
      visitTableMetadata({
        databaseId: MYSQL_DB_SCHEMA_ID,
        schemaId: MYSQL_DB_SCHEMA_ID,
      });
      getFieldSection("TAX").findByText("Everywhere").click();
      popover().findByText("Do not include").click();
      cy.wait("@updateField");
      getFieldSection("TAX").findByText("Do not include").should("be.visible");
    });
  });
});

const setDataModelPermissions = ({ tableIds = [] }) => {
  const permissions = Object.fromEntries(tableIds.map(id => [id, "all"]));

  cy.updatePermissionsGraph({
    [ALL_USERS_GROUP]: {
      [SAMPLE_DB_ID]: {
        "data-model": {
          schemas: {
            PUBLIC: permissions,
          },
        },
      },
    },
  });
};

const visitTableMetadata = ({
  databaseId = SAMPLE_DB_ID,
  schemaId = SAMPLE_DB_SCHEMA_ID,
  tableId = ORDERS_ID,
} = {}) => {
  cy.visit(
    `/admin/datamodel/database/${databaseId}/schema/${schemaId}/table/${tableId}`,
  );
  cy.wait("@fetchMetadata");
};

const visitFieldMetadata = ({
  databaseId = SAMPLE_DB_ID,
  schemaId = SAMPLE_DB_SCHEMA_ID,
  tableId = ORDERS_ID,
  fieldId,
}) => {
  cy.visit(
    `/admin/datamodel/database/${databaseId}/schema/${schemaId}/table/${tableId}/field/${fieldId}`,
  );
  cy.wait("@fetchMetadata");
};

const setValueAndBlurInput = (oldValue, newValue) => {
  cy.findByDisplayValue(oldValue).clear().type(newValue).blur();
};

const clearAndBlurInput = oldValue => {
  cy.findByDisplayValue(oldValue).clear().blur();
};

const searchAndSelectValue = (newValue, searchText = newValue) => {
  popover().within(() => {
    cy.findByRole("grid").scrollTo("top", { ensureScrollable: false });
    cy.findByPlaceholderText("Find...").type(searchText);
    cy.findByText(newValue).click();
  });
};

const getFieldSection = fieldName => {
  return cy.findByLabelText(fieldName);
};

const moveField = (fieldIndex, deltaY) => {
  cy.get(".Grabber").eq(fieldIndex).trigger("mousedown", 0, 0);
  cy.get("#ColumnsList")
    .trigger("mousemove", 10, deltaY)
    .trigger("mouseup", 10, deltaY);
};

const setTableOrder = order => {
  cy.findByLabelText("Sort").click();
  popover().findByText(order).click();
  cy.wait("@updateTable");
};

const assertTableHeader = columns => {
  cy.findAllByTestId("header-cell").should("have.length", columns.length);

  columns.forEach((column, index) => {
    cy.findAllByTestId("header-cell").eq(index).should("have.text", column);
  });
};<|MERGE_RESOLUTION|>--- conflicted
+++ resolved
@@ -425,10 +425,6 @@
       cy.signInAsAdmin();
     });
 
-<<<<<<< HEAD
-    visitAlias("@ORDERS_URL");
-    cy.icon("sort").click();
-=======
     it("should allow changing the table name with data model permissions only", () => {
       setDataModelPermissions({ tableIds: [ORDERS_ID] });
 
@@ -470,7 +466,6 @@
       // eslint-disable-next-line no-unscoped-text-selectors -- deprecated usage
       cy.findByText("Tax").should("not.exist");
     });
->>>>>>> 125b5e60
 
     it("should allow changing the field name with data model permissions only in field settings", () => {
       setDataModelPermissions({ tableIds: [ORDERS_ID] });
