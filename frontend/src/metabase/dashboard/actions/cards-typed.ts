--- conflicted
+++ resolved
@@ -17,17 +17,12 @@
 } from "metabase-types/api";
 import type { Dispatch, GetState } from "metabase-types/store";
 
-<<<<<<< HEAD
-import { trackCardCreated, trackQuestionReplaced } from "../analytics";
-import type { SectionLayout } from "../sections";
-=======
-import type { SectionLayout } from "../sections";
 import {
   trackCardCreated,
   trackQuestionReplaced,
   trackSectionAdded,
 } from "../analytics";
->>>>>>> 7fe1620f
+import type { SectionLayout } from "../sections";
 import { getDashCardById, getDashboardId } from "../selectors";
 import {
   createDashCard,
