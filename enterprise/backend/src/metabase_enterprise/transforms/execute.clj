--- conflicted
+++ resolved
@@ -203,29 +203,8 @@
                             {:to-start to-start
                              :ordering ordering
                              :running  running
-<<<<<<< HEAD
                              :complete complete}))))))))
-=======
-                             :complete complete}))))))))
-
-;; TODO (eric)
-;;
-;; Can I do this?
-(defmethod task/init! ::CancelLostRuns [_]
-  (.scheduleAtFixedRate scheduler
-                        #(try
-                           (log/trace "Checking for canceling items.")
-                           (let [runs (worker/reducible-canceled-local-runs)]
-                             (reduce (fn [_ run]
-                                       (try
-                                         (cancel-run! (:run_id run))
-                                         (catch Throwable t
-                                           (log/error t (str "Error canceling " (:run_id run))))))
-                                     nil runs))
-                           (catch Throwable t
-                             (log/error t "Error while canceling on worker."))) 0 20 TimeUnit/SECONDS))
 
 (defn execute-jobs!
   [jobs]
-  nil)
->>>>>>> 9a50f3d2
+  nil)