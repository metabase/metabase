import type { FormEvent } from "react";
import { useCallback, useMemo, useState } from "react";
import { t } from "ttag";

import { Box, Button, Flex, Stack } from "metabase/ui";
import type * as Lib from "metabase-lib";

import { ExpressionWidgetHeader } from "../expressions/ExpressionWidgetHeader";

import {
  ColumnPicker,
  OffsetInput,
  ReferenceAggregationPicker,
  ComparisonTypePicker,
  CurrentPerionInput,
} from "./components";
<<<<<<< HEAD
import type { ColumnType, ComparisonType } from "./types";
import { canSubmit, getAggregations, getTitle } from "./utils";
=======
import type { ColumnType } from "./types";
import {
  canSubmit,
  getBreakout,
  getTitle,
  updateQueryWithCompareOffsetAggregations,
} from "./utils";
>>>>>>> 9fa749d6

interface Props {
  aggregations: Lib.AggregationClause[];
  query: Lib.Query;
  stageIndex: number;
  onClose: () => void;
  onSubmit: (query: Lib.Query, aggregations: Lib.ExpressionClause[]) => void;
}

const DEFAULT_OFFSET = 1;
const DEFAULT_COMPARISON_TYPE = "offset";
const DEFAULT_COLUMNS: ColumnType[] = ["offset", "percent-diff-offset"];
const STEP_1_WIDTH = 378;
const STEP_2_WIDTH = 472;

export const CompareAggregations = ({
  aggregations,
  query,
  stageIndex,
  onClose,
  onSubmit,
}: Props) => {
  const hasManyAggregations = aggregations.length > 1;
  const [aggregation, setAggregation] = useState<
    Lib.AggregationClause | Lib.ExpressionClause | undefined
  >(hasManyAggregations ? undefined : aggregations[0]);
  const columnAndBucket = useMemo(
    () => getBreakout(query, stageIndex),
    [query, stageIndex],
  );

  const [offset, setOffset] = useState<number | "">(DEFAULT_OFFSET);
  const [columns, setColumns] = useState<ColumnType[]>(DEFAULT_COLUMNS);
  const [comparisonType, setComparisonType] = useState<ComparisonType>(
    DEFAULT_COMPARISON_TYPE,
  );
  const [includeCurrentPeriod, setIncludeCurrentPeriod] = useState(false);
  const width = aggregation ? STEP_2_WIDTH : STEP_1_WIDTH;

  const title = useMemo(
    () => getTitle(query, stageIndex, aggregation),
    [query, stageIndex, aggregation],
  );

  const handleComparisonTypeChange = useCallback(
    (comparisonType: ComparisonType) => {
      setComparisonType(comparisonType);
      setColumns(convertColumnTypes(columns, comparisonType));
      if (comparisonType === "moving-average" && offset !== "" && offset <= 1) {
        setOffset(2);
      }
    },
    [offset, columns],
  );

  const handleBack = () => {
    if (hasManyAggregations && aggregation) {
      setAggregation(undefined);
    } else {
      onClose();
    }
  };

  const handleSubmit = (event: FormEvent) => {
    event.preventDefault();

<<<<<<< HEAD
    if (aggregation && offset !== "") {
      const aggregations = getAggregations(
        query,
        stageIndex,
        aggregation,
        columns,
        offset,
        includeCurrentPeriod,
      );
      onSubmit(aggregations);
      onClose();
=======
    if (!aggregation || !columnAndBucket) {
      return;
>>>>>>> 9fa749d6
    }

    const next = updateQueryWithCompareOffsetAggregations(
      query,
      stageIndex,
      aggregation,
      offset,
      columns,
      columnAndBucket,
    );

    if (!next) {
      return;
    }

    onSubmit(next.query, next.addedAggregations);
    onClose();
  };

  return (
    <Box miw={width} maw={width}>
      <ExpressionWidgetHeader title={title} onBack={handleBack} />

      {!aggregation && (
        <ReferenceAggregationPicker
          query={query}
          stageIndex={stageIndex}
          onChange={setAggregation}
        />
      )}

      {aggregation && (
        <form onSubmit={handleSubmit}>
          <Stack p="lg" spacing="xl">
            <Stack spacing="md">
              <ComparisonTypePicker
                value={comparisonType}
                onChange={handleComparisonTypeChange}
              />

              <OffsetInput
                query={query}
                stageIndex={stageIndex}
                comparisonType={comparisonType}
                value={offset}
                onChange={setOffset}
              />

              {comparisonType === "moving-average" && (
                <CurrentPerionInput
                  value={includeCurrentPeriod}
                  onChange={setIncludeCurrentPeriod}
                />
              )}

              <ColumnPicker
                value={columns}
                onChange={setColumns}
                comparisonType={comparisonType}
              />
            </Stack>

            <Flex justify="flex-end">
              <Button
                disabled={!canSubmit(offset, columns)}
                type="submit"
                variant="filled"
              >{t`Done`}</Button>
            </Flex>
          </Stack>
        </form>
      )}
    </Box>
  );
};

const comparisonTypeMapping = {
  offset: {
    offset: "offset",
    "diff-offset": "diff-offset",
    "percent-diff-offset": "percent-diff-offset",
    "moving-average": "offset",
    "diff-moving-average": "diff-offset",
    "percent-diff-moving-average": "percent-diff-offset",
  },
  "moving-average": {
    offset: "moving-average",
    "diff-offset": "diff-moving-average",
    "percent-diff-offset": "percent-diff-moving-average",
    "moving-average": "moving-average",
    "diff-moving-average": "diff-moving-average",
    "percent-diff-moving-average": "percent-diff-moving-average",
  },
} as const;

function convertColumnTypes(
  columnTypes: ColumnType[],
  comparisonType: ComparisonType,
): ColumnType[] {
  return columnTypes.map(
    columnType => comparisonTypeMapping[comparisonType][columnType],
  );
}<|MERGE_RESOLUTION|>--- conflicted
+++ resolved
@@ -14,18 +14,13 @@
   ComparisonTypePicker,
   CurrentPerionInput,
 } from "./components";
-<<<<<<< HEAD
 import type { ColumnType, ComparisonType } from "./types";
-import { canSubmit, getAggregations, getTitle } from "./utils";
-=======
-import type { ColumnType } from "./types";
 import {
   canSubmit,
   getBreakout,
   getTitle,
   updateQueryWithCompareOffsetAggregations,
 } from "./utils";
->>>>>>> 9fa749d6
 
 interface Props {
   aggregations: Lib.AggregationClause[];
@@ -92,22 +87,8 @@
   const handleSubmit = (event: FormEvent) => {
     event.preventDefault();
 
-<<<<<<< HEAD
-    if (aggregation && offset !== "") {
-      const aggregations = getAggregations(
-        query,
-        stageIndex,
-        aggregation,
-        columns,
-        offset,
-        includeCurrentPeriod,
-      );
-      onSubmit(aggregations);
-      onClose();
-=======
     if (!aggregation || !columnAndBucket) {
       return;
->>>>>>> 9fa749d6
     }
 
     const next = updateQueryWithCompareOffsetAggregations(
