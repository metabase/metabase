// eslint-disable-next-line no-restricted-imports
import styled from "@emotion/styled";
import { forwardRef } from "react";

import { Icon, type IconProps } from "metabase/ui";

export const PermissionPageRoot = styled.div`
  display: flex;
  height: 100%;
  overflow: hidden;
`;

export const PermissionPageContent = styled.div`
  display: flex;
  flex: 1;
  flex-direction: column;
  height: 100%;
  overflow: hidden;
`;

export const PermissionPageSidebar = styled.aside`
  position: relative;
  display: flex;
  flex-direction: column;
  height: 100%;
  overflow: auto;
  border-left: 1px solid var(--mb-color-border);
  max-width: 320px;
`;

export const TabsContainer = styled.div`
  display: flex;
  justify-content: space-between;
  align-items: center;
`;

export const FullHeightContainer = styled.div`
  display: flex;
  height: 100%;
  overflow: hidden;
`;

<<<<<<< HEAD
export const CloseSidebarButton = styled((props: IconProps) => (
  <Icon {...props} name={props.name ?? "close"} />
))`
=======
export const CloseSidebarButton = styled(
  forwardRef<SVGSVGElement, IconProps>(function CloseSidebarButton(props, ref) {
    return <Icon {...props} name={props.name ?? "close"} ref={ref} />;
  }),
)`
>>>>>>> 087adec8
  top: 1.75rem;
  right: 1.5rem;
  color: var(--mb-color-text-light);
  position: absolute;
  cursor: pointer;
  transition: color 200ms;

  &:hover {
    color: var(--mb-color-text-medium);
  }
`;

export const ToolbarButtonsContainer = styled.div`
  display: flex;
  flex-direction: row;
  padding: 0 1rem;
`;<|MERGE_RESOLUTION|>--- conflicted
+++ resolved
@@ -40,17 +40,11 @@
   overflow: hidden;
 `;
 
-<<<<<<< HEAD
-export const CloseSidebarButton = styled((props: IconProps) => (
-  <Icon {...props} name={props.name ?? "close"} />
-))`
-=======
 export const CloseSidebarButton = styled(
   forwardRef<SVGSVGElement, IconProps>(function CloseSidebarButton(props, ref) {
     return <Icon {...props} name={props.name ?? "close"} ref={ref} />;
   }),
 )`
->>>>>>> 087adec8
   top: 1.75rem;
   right: 1.5rem;
   color: var(--mb-color-text-light);
