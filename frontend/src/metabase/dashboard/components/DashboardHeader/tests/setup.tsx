import { Route } from "react-router";

import { setupEnterprisePlugins } from "__support__/enterprise";
import {
  setupBookmarksEndpoints,
  setupCollectionByIdEndpoint,
  setupCollectionsEndpoints,
} from "__support__/server-mocks";
import { setupNotificationChannelsEndpoints } from "__support__/server-mocks/pulse";
import { mockSettings } from "__support__/settings";
import { renderWithProviders, waitForLoaderToBeRemoved } from "__support__/ui";
import { getDefaultTab } from "metabase/dashboard/actions";
import { MockDashboardContext } from "metabase/public/containers/PublicOrEmbeddedDashboard/mock-context";
import {
  createMockDashboard,
  createMockDashboardCard,
  createMockTokenFeatures,
  createMockUser,
} from "metabase-types/api/mocks";
import { createMockDashboardState } from "metabase-types/store/mocks";

import { DashboardHeader, type DashboardHeaderProps } from "../DashboardHeader";

const DASHCARD = createMockDashboardCard();

export const TEST_DASHBOARD = createMockDashboard({
  dashcards: [DASHCARD],
});

export const TEST_DASHBOARD_WITH_TABS = createMockDashboard({
  tabs: [
    getDefaultTab({ tabId: 1, dashId: 1, name: "Tab 1" }),
    getDefaultTab({
      tabId: 2,
      dashId: 1,
      name: "Tab 2",
    }),
  ],
});

export const setup = async ({
  dashboard = TEST_DASHBOARD,
  isAdmin = false,
  email = false,
  slack = false,
  collections = [],
  hasEnterprisePlugins = false,
  tokenFeatures = {},
}) => {
  setupCollectionsEndpoints({ collections });
  setupCollectionByIdEndpoint({ collections });
  setupBookmarksEndpoints([]);

  const settings = mockSettings({
    "token-features": createMockTokenFeatures(tokenFeatures),
  });

  if (hasEnterprisePlugins) {
    setupEnterprisePlugins();
  }

  const channelData: {
    channels: {
      email?: any;
      slack?: any;
    };
  } = { channels: {} };

  if (email) {
    channelData.channels.email = {
      type: "email",
      name: "Email",
      allows_recipients: true,
      recipients: ["user", "email"],
      schedules: ["hourly"],
      configured: true,
    };
  }

  if (slack) {
    channelData.channels.slack = {
      type: "slack",
      name: "Slack",
      allows_recipients: false,
      schedules: ["hourly"],
      configured: true,
      fields: [
        {
          name: "channel",
          type: "select",
          displayName: "Post to",
          options: ["#general", "#random", "#alerts"],
          required: true,
        },
      ],
    };
  }

  setupNotificationChannelsEndpoints(channelData.channels);

  const dashboardHeaderProps: DashboardHeaderProps = {
    dashboard,
    isFullscreen: false,
    isNightMode: false,
    hasNightModeToggle: false,
    isAdditionalInfoVisible: false,
    refreshPeriod: 0,
    setRefreshElapsedHook: jest.fn(),
    onRefreshPeriodChange: jest.fn(),
    onNightModeChange: jest.fn(),
    onFullscreenChange: jest.fn(),
    parameterQueryParams: {},
  };

  renderWithProviders(
    <Route
      path="*"
      component={() => (
<<<<<<< HEAD
        <MockDashboardContext>
=======
        <MockDashboardContext
          dashboardId={dashboard.id}
          navigateToNewCardFromDashboard={null}
        >
>>>>>>> ee962c16
          <DashboardHeader {...dashboardHeaderProps} />
        </MockDashboardContext>
      )}
    ></Route>,
    {
      withRouter: true,
      storeInitialState: {
        currentUser: createMockUser({
          is_superuser: isAdmin,
        }),
        settings,
        dashboard: createMockDashboardState({
          dashboardId: dashboard.id,
          dashboards: {
            [dashboard.id]: {
              ...dashboard,
              dashcards: dashboard.dashcards.map((c) => c.id),
            },
          },
          dashcards: {
            [DASHCARD.id]: {
              ...DASHCARD,
              isDirty: false,
              isRemoved: false,
            },
          },
        }),
      },
    },
  );

  await waitForLoaderToBeRemoved();
};<|MERGE_RESOLUTION|>--- conflicted
+++ resolved
@@ -116,14 +116,10 @@
     <Route
       path="*"
       component={() => (
-<<<<<<< HEAD
-        <MockDashboardContext>
-=======
         <MockDashboardContext
           dashboardId={dashboard.id}
           navigateToNewCardFromDashboard={null}
         >
->>>>>>> ee962c16
           <DashboardHeader {...dashboardHeaderProps} />
         </MockDashboardContext>
       )}
