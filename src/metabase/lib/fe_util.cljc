--- conflicted
+++ resolved
@@ -405,33 +405,11 @@
        :unit         unit
        :offset-value offset-value
        :offset-unit  offset-unit
-<<<<<<< HEAD
-       :options      {}})))
-=======
        :options      {}}
 
-      ;; legacy expression; replaced by :relative-time-interval; supported for backward compatibility
-      [:between _
-       [:+ _
-        (col-ref :guard date-col?)
-        [:internal _ (offset-value :guard number?) (offset-unit :guard keyword?)]]
-       [:relative-datetime _
-        (start-value :guard number?)
-        (start-unit :guard keyword?)]
-       [:relative-datetime _
-        (end-value :guard number?)
-        (end-unit :guard keyword?)]]
-      {:column       (ref->col col-ref)
-       :value        (if (pos? offset-value) start-value end-value)
-       :unit         start-unit
-       :offset-value (- offset-value)
-       :offset-unit  offset-unit
-       :options      {}}
-
-      ;; do not match inner clauses
-      _
-      nil)))
->>>>>>> be64e28a
+       ;; do not match inner clauses
+      _
+      nil)))
 
 (def ^:private ExcludeDateFilterParts
   [:map
