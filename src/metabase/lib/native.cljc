(ns metabase.lib.native
  "Functions for working with native queries."
  (:require
   [clojure.set :as set]
   [clojure.string :as str]
   [medley.core :as m]
   [metabase.lib.metadata :as lib.metadata]
   [metabase.lib.options :as lib.options]
   [metabase.lib.query :as lib.query]
   [metabase.lib.schema :as lib.schema]
   [metabase.lib.schema.common :as common]
   [metabase.lib.schema.template-tag :as lib.schema.template-tag]
   [metabase.lib.util :as lib.util]
   [metabase.shared.util.i18n :as i18n]
   [metabase.util.humanization :as u.humanization]
   [metabase.util.malli :as mu]
   [metabase.util.malli.registry :as mr]))

(def ^:private variable-tag-regex
  #"\{\{\s*([A-Za-z0-9_\.]+)\s*\}\}")

(def ^:private snippet-tag-regex
  #"\{\{\s*(snippet:\s*[^}]+)\s*\}\}")

(def ^:private card-tag-regex
  #"\{\{\s*(#([0-9]*)(-[a-z0-9-]*)?)\s*\}\}")

(def ^:private tag-regexes
  [variable-tag-regex snippet-tag-regex card-tag-regex])

(mu/defn ^:private recognize-template-tags :- [:set ::common/non-blank-string]
  "Given the text of a native query, extract a possibly-empty set of template tag strings from it."
  [query-text :- ::common/non-blank-string]
  (into #{}
        (comp (mapcat #(re-seq % query-text))
              (map second))
        tag-regexes))

(defn- tag-name->card-id [tag-name]
  (when-let [[_ id-str] (re-matches #"^#(\d+)(-[a-z0-9-]*)?$" tag-name)]
    (parse-long id-str)))

(defn- tag-name->snippet-name [tag-name]
  (when (str/starts-with? tag-name "snippet:")
    (str/trim (subs tag-name (count "snippet:")))))

(defn- fresh-tag [tag-name]
  {:type :text
   :name tag-name
   :id   (str (random-uuid))})

(defn- finish-tag [{tag-name :name :as tag}]
  (merge tag
         (when-let [card-id (tag-name->card-id tag-name)]
           {:type    :card
            :card-id card-id})
         (when-let [snippet-name (tag-name->snippet-name tag-name)]
           {:type         :snippet
            :snippet-name snippet-name})
         (when-not (:display-name tag)
           {:display-name (u.humanization/name->human-readable-name :simple tag-name)})))

(defn- rename-template-tag
  [existing-tags old-name new-name]
  (let [old-tag       (get existing-tags old-name)
        display-name  (if (= (:display-name old-tag)
                             (u.humanization/name->human-readable-name :simple old-name))
                        ;; Replace the display name if it was the default; keep it if customized.
                        (u.humanization/name->human-readable-name :simple new-name)
                        (:display-name old-tag))
        new-tag       (-> old-tag
                          (dissoc :snippet-name :card-id :snippet-id)
                          (assoc :display-name display-name
                                 :name         new-name))]
    (-> existing-tags
        (dissoc old-name)
        (assoc new-name new-tag))))

(defn- unify-template-tags
  [query-tag-names existing-tags existing-tag-names]
  (let [new-tags (set/difference query-tag-names existing-tag-names)
        old-tags (set/difference existing-tag-names query-tag-names)
        tags     (if (= 1 (count new-tags) (count old-tags))
                   ;; With exactly one change, we treat it as a rename.
                   (rename-template-tag existing-tags (first old-tags) (first new-tags))
                   ;; With more than one change, just drop the old ones and add the new.
                   (merge (m/remove-keys old-tags existing-tags)
                          (m/index-by :name (map fresh-tag new-tags))))]
    (update-vals tags finish-tag)))

(mu/defn extract-template-tags :- ::lib.schema.template-tag/template-tag-map
  "Extract the template tags from a native query's text.

  If the optional map of existing tags previously parsed is given, this will reuse the existing tags where
  they match up with the new one (in particular, it will preserve the UUIDs).

  Given the text of a native query, extract a possibly-empty set of template tag strings from it.

  These looks like mustache templates. For variables, we only allow alphanumeric characters, eg. `{{foo}}`.
  For snippets they start with `snippet:`, eg. `{{ snippet: arbitrary text here }}`.
  And for card references either `{{ #123 }}` or with the optional human label `{{ #123-card-title-slug }}`.

  Invalid patterns are simply ignored, so something like `{{&foo!}}` is just disregarded."
  ([query-text :- ::common/non-blank-string]
   (extract-template-tags query-text nil))
  ([query-text    :- ::common/non-blank-string
    existing-tags :- [:maybe ::lib.schema.template-tag/template-tag-map]]
   (let [query-tag-names    (not-empty (recognize-template-tags query-text))
         existing-tag-names (not-empty (set (keys existing-tags)))]
     (if (or query-tag-names existing-tag-names)
       ;; If there's at least some tags, unify them.
       (unify-template-tags query-tag-names existing-tags existing-tag-names)
       ;; Otherwise just an empty map, no tags.
       {}))))

(defn- assert-native-query! [stage]
  (assert (= (:lib/type stage) :mbql.stage/native) (i18n/tru "Must be a native query")))

(def ^:private all-native-extra-keys
  #{:collection})

(mr/def ::native-extras
  [:map
   [:collection {:optional true} ::common/non-blank-string]])

(mu/defn required-native-extras :- set?
  "Returns the extra keys that are required for this database's native queries, for example `:collection` name is
  needed for MongoDB queries."
  [metadata-provider :- lib.metadata/MetadataProviderable]
  (let [db (lib.metadata/database metadata-provider)]
   (cond-> #{}
    (get-in db [:features :native-requires-specified-collection])
    (conj :collection))))

(mu/defn with-native-extras :- ::lib.schema/query
  "Updates the extras required for the db to run this query.
   The first stage must be a native type. Will ignore extras not in `required-native-extras`"
  [query :- ::lib.schema/query
   native-extras :- [:maybe ::native-extras]]
  (let [required-extras (required-native-extras query)]
    (lib.util/update-query-stage
      query 0
      (fn [stage]
        (let [extras-to-remove (set/difference all-native-extra-keys required-extras)
              stage-without-old-extras (apply dissoc stage extras-to-remove)
              result (merge stage-without-old-extras (select-keys native-extras required-extras))
              missing-keys (set/difference required-extras (set (keys native-extras)))]
          (assert-native-query! (lib.util/query-stage query 0))
          (assert (empty? missing-keys)
                  (i18n/tru "Missing extra, required keys for native query: {0}"
                            (pr-str missing-keys)))
          result)))))

(mu/defn native-query :- ::lib.schema/query
  "Create a new native query.

  Native in this sense means a pMBQL query with a first stage that is a native query."
  ([metadata-providerable :- lib.metadata/MetadataProviderable
    inner-query :- ::common/non-blank-string]
   (native-query metadata-providerable inner-query nil nil))

  ([metadata-providerable :- lib.metadata/MetadataProviderable
    inner-query :- ::common/non-blank-string
    results-metadata :- [:maybe lib.metadata/StageMetadata]
    native-extras :- [:maybe ::native-extras]]
   (let [tags (extract-template-tags inner-query)]
     (-> (lib.query/query-with-stages metadata-providerable
                                      [(-> {:lib/type           :mbql.stage/native
                                            :lib/stage-metadata results-metadata
                                            :template-tags      tags
                                            :native             inner-query}
                                           lib.options/ensure-uuid)])
         (with-native-extras native-extras)))))

(mu/defn with-different-database :- ::lib.schema/query
  "Changes the database for this query. The first stage must be a native type.
   Native extras must be provided if the new database requires it."
  ([query :- ::lib.schema/query
    metadata-provider :- lib.metadata/MetadataProviderable]
   (with-different-database query metadata-provider nil))
  ([query :- ::lib.schema/query
    metadata-provider :- lib.metadata/MetadataProviderable
    native-extras :- [:maybe ::native-extras]]
   (assert-native-query! (lib.util/query-stage query 0))
   ;; Changing the database should also clean up template tags, see #31926
   (-> (lib.query/query-with-stages metadata-provider (:stages query))
       (with-native-extras native-extras))))

(mu/defn native-extras :- [:maybe ::native-extras]
  "Returns the extra keys for native queries associated with this query."
  [query :- ::lib.schema/query]
  (not-empty (select-keys (lib.util/query-stage query 0) (required-native-extras query))))

(mu/defn with-native-query :- ::lib.schema/query
  "Update the raw native query, the first stage must already be a native type.
   Replaces templates tags"
  [query :- ::lib.schema/query
   inner-query :- ::common/non-blank-string]
  (lib.util/update-query-stage
    query 0
    (fn [{existing-tags :template-tags :as stage}]
      (assert-native-query! stage)
      (assoc stage
        :native inner-query
        :template-tags (extract-template-tags inner-query existing-tags)))))

(mu/defn with-template-tags :- ::lib.schema/query
  "Updates the native query's template tags."
  [query :- ::lib.schema/query
   tags :- ::lib.schema.template-tag/template-tag-map]
  (lib.util/update-query-stage
    query 0
    (fn [{existing-tags :template-tags :as stage}]
      (assert-native-query! stage)
      (let [valid-tags (keys existing-tags)]
        (assoc stage :template-tags
               (m/deep-merge existing-tags (select-keys tags valid-tags)))))))

(mu/defn raw-native-query :- ::common/non-blank-string
  "Returns the native query string"
  [query :- ::lib.schema/query]
  (:native (lib.util/query-stage query 0)))

(mu/defn template-tags :- ::lib.schema.template-tag/template-tag-map
  "Returns the native query's template tags"
  [query :- ::lib.schema/query]
  (:template-tags (lib.util/query-stage query 0)))

(mu/defn has-write-permission :- :boolean
  "Returns whether the database has native write permissions.
   This is only filled in by [[metabase.api.database/add-native-perms-info]]
   and added to metadata when pulling a database from the list of dbs in js."
  [query :- ::lib.schema/query]
  (assert-native-query! (lib.util/query-stage query 0))
  (= :write (:native-permissions (lib.metadata/database query))))

<<<<<<< HEAD
(defmethod lib.query/can-run-method :mbql.stage/native
  [query]
  (and
    (empty? (set/difference (required-native-extras query)
                            (set (keys (native-extras query)))))
    (not (str/blank? (raw-native-query query)))))
=======
(mu/defn engine :- :keyword
  "Returns the database engine.
   Must be a native query"
  [query :- ::lib.schema/query]
  (assert-native-query! (lib.util/query-stage query 0))
  (:engine (lib.metadata/database query)))
>>>>>>> 1815233a
<|MERGE_RESOLUTION|>--- conflicted
+++ resolved
@@ -234,18 +234,16 @@
   (assert-native-query! (lib.util/query-stage query 0))
   (= :write (:native-permissions (lib.metadata/database query))))
 
-<<<<<<< HEAD
 (defmethod lib.query/can-run-method :mbql.stage/native
   [query]
   (and
     (empty? (set/difference (required-native-extras query)
                             (set (keys (native-extras query)))))
     (not (str/blank? (raw-native-query query)))))
-=======
+
 (mu/defn engine :- :keyword
   "Returns the database engine.
    Must be a native query"
   [query :- ::lib.schema/query]
   (assert-native-query! (lib.util/query-stage query 0))
-  (:engine (lib.metadata/database query)))
->>>>>>> 1815233a
+  (:engine (lib.metadata/database query)))