(ns metabase.driver.mongo
  "MongoDB Driver."
  (:require
   [clojure.set :as set]
   [clojure.string :as str]
   [metabase.driver :as driver]
   [metabase.driver-api.core :as driver-api]
   [metabase.driver.common.table-rows-sample :as table-rows-sample]
   [metabase.driver.mongo.connection :as mongo.connection]
   [metabase.driver.mongo.conversion :as mongo.conversion]
   [metabase.driver.mongo.database :as mongo.db]
   [metabase.driver.mongo.execute :as mongo.execute]
   [metabase.driver.mongo.json]
   [metabase.driver.mongo.parameters :as mongo.params]
   [metabase.driver.mongo.query-processor :as mongo.qp]
   [metabase.driver.mongo.util :as mongo.util]
   [metabase.driver.settings :as driver.settings]
   [metabase.driver.util :as driver.u]
   [metabase.util :as u]
   [metabase.util.json :as json]
   [metabase.util.log :as log]
   [taoensso.nippy :as nippy])
  (:import
   (com.mongodb.client MongoClient MongoDatabase)
   (org.bson.types Binary ObjectId)))

(set! *warn-on-reflection* true)

(comment metabase.driver.mongo.json/keep-me)

;; JSON Encoding (etc.)

;; Encode BSON undefined like `nil`
(json/add-encoder org.bson.BsonUndefined json/generate-nil)

(nippy/extend-freeze ObjectId :mongodb/ObjectId
  [^ObjectId oid data-output]
  (.writeUTF data-output (.toHexString oid)))

(nippy/extend-thaw :mongodb/ObjectId
  [data-input]
  (ObjectId. (.readUTF data-input)))

(driver/register! :mongo)

(defmethod driver/can-connect? :mongo
  [_ db-details]
  (mongo.connection/with-mongo-client [^MongoClient c db-details]
    (let [db-names (mongo.util/list-database-names c)
          db-name (mongo.db/db-name db-details)
          db (mongo.util/database c db-name)
          db-stats (mongo.util/run-command db {:dbStats 1} :keywordize true)]
      (and
       ;; 1. check db.dbStats command completes successfully
       (= (float (:ok db-stats))
          1.0)
       ;; 2. check the database is actually on the server
       ;; (this is required because (1) is true even if the database doesn't exist)
       (boolean (some #(= % db-name) db-names))))))

(defmethod driver/humanize-connection-error-message
  :mongo
  [_ message]
  (condp re-matches message
    #"^Timed out after \d+ ms while waiting for a server .*$"
    :cannot-connect-check-host-and-port

    #"^host and port should be specified in host:port format$"
    :invalid-hostname

    #"^Password can not be null when the authentication mechanism is unspecified$"
    :password-required

    #"^org.apache.sshd.common.SshException: No more authentication methods available$"
    :ssh-tunnel-auth-fail

    #"^java.net.ConnectException: Connection refused$"
    :ssh-tunnel-connection-fail

    #".*javax.net.ssl.SSLHandshakeException: PKIX path building failed.*"
    :certificate-not-trusted

    #".*MongoSocketReadException: Prematurely reached end of stream.*"
    :requires-ssl

    #".* KeyFactory not available"
    :unsupported-ssl-key-type

    #"java.security.InvalidKeyException: invalid key format"
    :invalid-key-format

    message))

;;; ### Syncing

(defmethod driver/sync-in-context :mongo
  [_ database do-sync-fn]
  (mongo.connection/with-mongo-client [_ database]
    (do-sync-fn)))

(defmethod driver/dbms-version :mongo
  [_driver database]
  (mongo.connection/with-mongo-database [db database]
    (let [build-info (mongo.util/run-command db {:buildInfo 1})
          version-array (get build-info "versionArray")
          sanitized-version-array (into [] (take-while nat-int?) version-array)]
      (when (not= (take 3 version-array) (take 3 sanitized-version-array))
        (log/warnf "sanitizing versionArray %s results in %s, losing information"
                   version-array sanitized-version-array))
      {:version (get build-info "version")
       :semantic-version sanitized-version-array})))

(defmethod driver/describe-database :mongo
  [_ database]
  (mongo.connection/with-mongo-database [^MongoDatabase db database]
    {:tables (set (for [collection (mongo.util/list-collection-names db)
                        :when (not (contains? #{"system.indexes" "system.views"} collection))]
                    {:schema nil, :name collection}))}))

(defmethod driver/describe-table-indexes :mongo
  [_ database table]
  (mongo.connection/with-mongo-database [^MongoDatabase db database]
    (let [collection (mongo.util/collection db (:name table))]
      (try
        (->> (mongo.util/list-indexes collection)
             (map (fn [index]
                    ;; for text indexes, column names are specified in the weights
                    (if (contains? index "textIndexVersion")
                      (get index "weights")
                      (get index "key"))))
             (map (comp name first keys))
             ;; mongo support multi key index, aka nested fields index, so we need to split the keys
             ;; and represent it as a list of field names
             (map #(if (str/includes? % ".")
                     {:type  :nested-column-index
                      :value (str/split % #"\.")}
                     {:type  :normal-column-index
                      :value %}))
             set)
        (catch com.mongodb.MongoCommandException e
          ;; com.mongodb.MongoCommandException: Command failed with error 166 (CommandNotSupportedOnView): 'Namespace test-data.orders_m is a view, not a collection' on server bee:27017. The full response is {"ok": 0.0, "errmsg": "Namespace test-data.orders_m is a view, not a collection", "code": 166, "codeName": "CommandNotSupportedOnView"}
          (if (= (.getErrorCode e) 166)
            #{}
            (throw e)))))))

;; describe-table impl start

(def describe-table-query-depth
  "The depth of nested objects that [[describe-table-query]] will execute to. If set to 0, the query will only return the
  fields at the root level of the document. If set to K, the query will return fields at K levels of nesting beyond that.
  Setting its value involves a trade-off: the lower it is, the faster describe-table-query executes, but the more queries we might
  have to execute."
  ;; Cal 2024-09-15: I chose 100 as the limit because it's a pretty safe bet it won't be exceeded (the documents we've
  ;; seen on cloud are all <20 levels deep)
  ;; Case 2024-10-04: Sharded clusters seem to run into exponentially more work the bigger this is. Over 20 and this
  ;; risks never finishing.
  ;; From arakaki:
  ;;  > I think we can pick a max-depth that works well. I know that some other related tools set limits of 7 nested levels.
  ;;  > And that would be definitely ok for most.
  ;;  > If people have problems with that, I think we can make it configurable.
  7)

<<<<<<< HEAD
(def ^:private leaf-fields-limit
  "Consider at most 1K leaf paths to sync. That combined with [[describe-table-query-depth]] (= 7) gives at most
  7K app-db fields per collection."
  1000)

=======
>>>>>>> 3a5e8d14
(defn ^:dynamic *sample-stages*
  "Stages to get sample of a collection in [[describe-table-pipeline]]. Dynamic for testing purposes."
  [collection-name sample-size]
  (let [start-n       (quot sample-size 2)
        end-n         (- sample-size start-n)]
    [{"$sort" {"_id" 1}}
     {"$limit" start-n}
     {"$unionWith"
      {"coll" collection-name
       "pipeline" [{"$sort" {"_id" -1}}
                   {"$limit" end-n}]}}]))

(def ^:private unwind-stages
  "Sequence of stages repeated in _search_ phase of [[describe-table-pipeline]]
    for [[describe-table-query-depth]] times.

    Each repetion $unwinds documents having `val` of type \"object\", so those are __swapped__ for sequence
    of their children.

    Documents with non-object val are left untouched.

    Each document that is processed has path from parent stored in `path`. `indices` represent indices of keys
    in the `path` in parent objects as per $objectToArray."
  [{"$addFields" {"kvs" {"$cond" [{"$eq" [{"$type" "$val"} "object"]} {"$objectToArray" "$val"} nil]}}}
   {"$unwind" {"path" "$kvs" "preserveNullAndEmptyArrays" true "includeArrayIndex" "index"}}
   {"$project" {"path" {"$cond" [{"$and" ["$path" "$kvs.k"]}
                                 {"$concat" ["$path" "." "$kvs.k"]}
                                 {"$ifNull" ["$kvs.k" "$path"]}]}
                "val" {"$cond" ["$kvs.k" "$kvs.v" "$val"]}
                "indices" {"$cond" [{"$or" ["$index" {"$eq" ["$index" 0]}]}
                                    {"$concatArrays" ["$indices" ["$index"]]}
                                    "$indices"]}}}])

(defn- describe-table-pipeline
  "Construct mongo aggregation pipeline to fetch at most `leaf-limit` number of _leaf fields_. _Leaf fields_ are later
  transformed by [[dbfields->ftree]] and [[ftree->nested-fields]] to be returned as :fields
  of [[driver/describe-table]]. `sample-size` represents number of documents taken from start and end of a collection.
  `document-sample-depth` conveys how deep the documents are sampled, ie. number of repetitions of [[unwind-stages]]."
  [{:keys [collection-name sample-size document-sample-depth leaf-limit]}]
  (into []
        cat
        [;; 1. Fetch.
         (*sample-stages* collection-name sample-size)
         [;; 2. Initialize.
          {"$project" {"path"    {"$literal" nil}
                       "indices" {"$literal" []}
                       "val"     "$$ROOT"}}]
         ;; 3. Search
         (apply concat (repeat document-sample-depth unwind-stages))
         ;; 4. Group results
         [{"$group" {"_id"     {"path"   "$path"
                                "type"   {"$type" "$val"}
                                "ensure" {"$cond" [{"$eq" ["$path" "_id"]} 0 1]}}
                     "count"   {"$sum" {"$cond" [{"$eq" [{"$type" "$val"} "null"]} 0 1]}}
                     "indices" {"$min" "$indices"}}}
          {"$sort" {"count" -1}}
          {"$group" {"_id" "$_id.path"
                     "info" {"$first" {"count"   "$count"
                                       "type"    "$_id.type"
                                       "ensure"  "$_id.ensure"
                                       "indices" "$indices"}}}}
          {"$sort" {"info.ensure" 1 "info.count"  -1 "_id" 1}}
          {"$limit" leaf-limit}
          {"$project" {"_id"     1
                       "type"    "$info.type"
                       "indices" "$info.indices"}}
          {"$project" {"info" 0}}]]))

(defn- raw-path->ftree-paths
  "Construct sequence of ftree paths from `path`. `path` is string of form eg. `c1.c2...`. The result
  for the example looks as '([:children 'c1'] [:children 'c1' :children 'c2']."
  [path]
  (->> (str/split path #"\.")
       (reductions conj [])
       rest
       (map #(vec (interleave (repeat :children) %)))))

(defn- ftree-path->raw-path
  [ftree-path]
  (str/join "." (remove #{:children} ftree-path)))

(defn- ftree-set-type
  "Set type in ftree node.

  There may be situations where some documents from sampled data contain path `a.b` of type eg. datetime and path
  `a.b.c` of some other type. That could result in type conflict on `a.b`.

  When building the ftree, Type conflicts are resolved as \"object wins\"."
  [ftree path new-type]
  (let [type-path (conj (vec path) :database-type)
        current-type (get-in ftree type-path)]
    (when (and (some? current-type) (not= current-type new-type))
      (log/warnf "Type conflict in sampled data at path `%s`, t1 `%s`, t2 `%s`."
                 (ftree-path->raw-path path) current-type new-type))
    (cond-> ftree
      (or (= "object" new-type) (nil? current-type)) (assoc-in type-path new-type))))

(defn- dbfields->ftree*
  "Construct _raw_ ftree from `dbfields`. Intended result is described in the [[dbfields->ftree]] docstring.
  _Raw_ means that nodes have only #{:database-type :visibility-type :index} keys."
  [dbfields]
  (loop [[{raw-path :path leaf-type :type :as dbfield} & dbfields*] dbfields
         ftree {:children {}}]
    (if (nil? dbfield)
      ftree
      (let [ftree-paths (raw-path->ftree-paths raw-path)
            parents-paths (butlast ftree-paths)
            leaf-path (last ftree-paths)
            ftree* (reduce #(-> %1
                                (ftree-set-type %2 "object")
                                (assoc-in (conj %2 :visibility-type) :details-only))
                           ftree parents-paths)
            ftree* (ftree-set-type ftree* leaf-path leaf-type)
            ftree* (reduce #(assoc-in %1 (conj (vec (first %2)) :index) (second %2))
                           ftree*
                           (map vector ftree-paths (:indices dbfield)))]
        (recur dbfields* ftree*)))))

(defn- ftree-prewalk
  "Walk the `ftree` and apply (f ftree path) to each node prior descending to its children. Nodes are walked according
  to index and name. Returns the modified ftree."
  [ftree f]
  (letfn [(sorted-children-paths
            [ftree* path]
            (->> (get-in ftree* (conj path :children))
                 keys (sort-by (juxt #(get-in ftree* (conj path :children % :index)) identity))
                 (map (partial conj path :children))))

          (ftree-prewalk*
            [ftree* path]
            (reduce ftree-prewalk*
                    (f ftree* path)
                    (sorted-children-paths ftree* path)))]
    (reduce ftree-prewalk* ftree (sorted-children-paths ftree []))))

(defn- db-type->base-type [db-type]
  ;; Mongo types from $type aggregation operation
  ;; https://www.mongodb.com/docs/manual/reference/operator/aggregation/type/#available-types
  (get {"double"     :type/Float
        "string"     :type/Text
        "object"     :type/Dictionary
        "array"      :type/Array
        "binData"    :type/MongoBinData
        ;; "uuid" is not a database type like the rest here
        ;; it's determined by the subtype of binData fields in describe-table
        "uuid"       :type/UUID
        "objectId"   :type/MongoBSONID
        "bool"       :type/Boolean
        ;; Mongo's date type is actually a date time so we can't map it to :type/Date
        ;; See documentation: https://www.mongodb.com/docs/manual/reference/bson-types/#std-label-document-bson-type-date
        "date"       :type/Instant
        "null"       :type/*
        "regex"      :type/*
        "dbPointer"  :type/*
        "javascript" :type/*
        "symbol"     :type/Text
        "int"        :type/Integer
        "timestamp"  :type/Instant
        "long"       :type/Integer
        "decimal"    :type/Decimal}
       db-type :type/*))

(defn- ftree-reconcile-nodes
  "Add missing keys [[dbfields->ftree*]] nodes to match description in [[dbfields->ftree]]."
  [ftree]
  (let [index (atom -1)]
    (-> (ftree-prewalk
         ftree
         (fn [ftree* path]
           (-> ftree*
               (assoc-in (conj path :database-position) (swap! index inc))
               (assoc-in (conj path :base-type) (-> (get-in ftree* (conj path :database-type))
                                                    db-type->base-type))
               (assoc-in (conj path :name) (last path)))))
        (as-> $ (if (map? (get-in $ [:children "_id"]))
                  (assoc-in $ [:children "_id" :pk?] true)
                  $)))))

(defn- dbfields->ftree
  "Build ftree from `dbfields`. Ftree is intermediate structure, later transformed for needs
  of [[driver/describe-table]]. For details see the [[ftree->nested-fields]].

  Ftree is of form
  {:children {'toplevelkey' {:name 'toplevelkey'
                             :database-position <int>
                             :database-type <string>
                             :base-type <base-type>
                             :index <int>                              ; index of key in mongo object
                             :visibility-type :details-only            ; only for object database-type
                             :pk? true                                 ; only in '_id' named toplevel key
                             :children {'nestedkey' {:name 'nestedkey'
                                                     ...}
                                        ...}}
              ...}}

  Reason for doing this in 2 steps is that for adding database-position the structure has to be fully constructed
  first.

  The resulting structure will hold at most [[driver.settings/sync-leaf-fields-limit]] leaf fields. That translates
  to at most [[driver.settings/sync-leaf-fields-limit]] * [[describe-table-query-depth]]. That is 7K fields at the 
  time of writing hence safe to reside in memory for further operation."
  [dbfields]
  (-> dbfields dbfields->ftree* ftree-reconcile-nodes))

(defn- ftree->nested-fields
  "Create nested-fields structure suitable for :fields key of structure return by [[driver/describe-table]]. `ftree`
  is a tree that represents sampled mongo documents. See the [[dbfields->ftree]] for details."
  [ftree]
  (letfn [(ftree->nested-fields*
            [ftree*]
            (-> ftree*
                (cond-> (contains? ftree* :children)
                  (-> (update :children #(set (map ftree->nested-fields* (vals %))))
                      (set/rename-keys {:children :nested-fields})))
                (dissoc :index)))]
    (:nested-fields (ftree->nested-fields* ftree))))

(defn- fetch-dbfields-rff
  [_metadata]
  (fn
    ([] (transient []))
    ([r] (persistent! r))
    ([acc row]
     (conj! acc (zipmap [:path :type :indices] row)))))

(defn- fetch-dbfields
  "Fetch _dbfields_ from a mongo collection.

  Result is vector of maps as
  [{:path 'x.y.z' :type 'int' :indices [1 1 1]} ...]

  Each row represents leaf in sampled documents, its type and indices of keys present in the path of mongo of nested
  object."
  [database table]
  (let [pipeline (describe-table-pipeline {:collection-name (:name table)
                                           :sample-size (* table-rows-sample/nested-field-sample-limit 2)
                                           :document-sample-depth describe-table-query-depth
                                           :leaf-limit (driver.settings/sync-leaf-fields-limit)})
        query {:database (:id database)
               :type     "native"
               :native   {:collection (:name table)
                          :query      (json/encode pipeline)}}]
    (driver-api/process-query query fetch-dbfields-rff)))

(defmethod driver/describe-table :mongo
  [_driver database table]
  {:schema nil
   :name (:name table)
   :fields (-> (fetch-dbfields database table) dbfields->ftree ftree->nested-fields)})

;; describe-table impl end

(doseq [[feature supported?] {:basic-aggregations              true
                              :expression-aggregations         true
                              :expression-literals             true
                              :inner-join                      true
                              :left-join                       true
                              :nested-fields                   true
                              :native-parameter-card-reference false
                              :native-parameters               true
                              :nested-queries                  true
                              :set-timezone                    true
                              :standard-deviation-aggregations true
                              :test/jvm-timezone-setting       false
                              :identifiers-with-spaces         true
                              :saved-question-sandboxing       false
                              :expressions/date                true
                              :expressions/text                true
                              :expressions/datetime            true
                              :expressions/today               true
                              ;; Index sync is turned off across the application as it is not used ATM.
                              :index-info                      false
                              :database-routing                true}]
  (defmethod driver/database-supports? [:mongo feature] [_driver _feature _db] supported?))

(defmethod driver/database-supports? [:mongo :schemas] [_driver _feat _db] false)

(defmethod driver/database-supports? [:mongo :window-functions/cumulative]
  [_driver _feat db]
  (-> ((some-fn :dbms-version :dbms_version) db)
      :semantic-version
      (driver.u/semantic-version-gte [5])))

(defmethod driver/database-supports? [:mongo :expressions]
  [_driver _feature db]
  (-> ((some-fn :dbms-version :dbms_version) db)
      :semantic-version
      (driver.u/semantic-version-gte [4 2])))

(defmethod driver/database-supports? [:mongo :date-arithmetics]
  [_driver _feature db]
  (-> ((some-fn :dbms-version :dbms_version) db)
      :semantic-version
      (driver.u/semantic-version-gte [5])))

(defmethod driver/database-supports? [:mongo :datetime-diff]
  [_driver _feature db]
  (-> ((some-fn :dbms-version :dbms_version) db)
      :semantic-version
      (driver.u/semantic-version-gte [5])))

(defmethod driver/database-supports? [:mongo :now]
  ;; The $$NOW aggregation expression was introduced in version 4.2.
  [_driver _feature db]
  (-> ((some-fn :dbms-version :dbms_version) db)
      :semantic-version
      (driver.u/semantic-version-gte [4 2])))

(defmethod driver/database-supports? [:mongo :native-requires-specified-collection]
  [_driver _feature _db]
  true)

;; We say Mongo supports foreign keys so that the front end can use implicit
;; joins. In reality, Mongo doesn't support foreign keys.
;; Only define an implementation for `:foreign-keys` if none exists already.
;; In test extensions we define an alternate implementation, and we don't want
;; to stomp over that if it was loaded already.
(when-not (get (methods driver/database-supports?) [:mongo :foreign-keys])
  (defmethod driver/database-supports? [:mongo :foreign-keys] [_driver _feature _db] true))

(defmethod driver/mbql->native :mongo
  [_ query]
  (mongo.qp/mbql->native query))

(defmethod driver/execute-reducible-query :mongo
  [_driver query _context respond]
  (assert (string? (get-in query [:native :collection])) "Cannot execute MongoDB query without a :collection name")
  (mongo.connection/with-mongo-client [_ (driver-api/database (driver-api/metadata-provider))]
    (mongo.execute/execute-reducible-query query respond)))

(defmethod driver/substitute-native-parameters-mbql-5 :mongo
  [driver inner-query]
  (mongo.params/substitute-native-parameters driver inner-query))

(defmethod driver/db-start-of-week :mongo
  [_]
  :sunday)

(defn- get-id-field-id [table]
  (some (fn [field]
          (when (= (:name field) "_id")
            (:id field)))
        (driver-api/fields (driver-api/metadata-provider) (u/the-id table))))

(defmethod driver/table-rows-sample :mongo
  [_driver table fields rff opts]
  (driver-api/with-metadata-provider (:db_id table)
    (let [mongo-opts {:limit    table-rows-sample/nested-field-sample-limit
                      :order-by [[:desc [:field (get-id-field-id table) nil]]]}]
      (table-rows-sample/table-rows-sample table fields rff (merge mongo-opts opts)))))

(defn- encode-mongo
  "Converts a Clojure representation of a Mongo aggregation pipeline to a formatted JSON-like string"
  ([mgo] (encode-mongo mgo 0))
  ([mgo indent-level]
   (let [indent (apply str (repeat indent-level "  "))
         next-indent (str indent "  ")]
     (letfn [(encode-map [m next-indent]
               (if (empty? m) "{}"
                   (str "{\n"
                        (->> m
                             (map (fn [[k v]] (str next-indent "\"" (name k) "\": " (encode-mongo v (inc indent-level)))))
                             (str/join ",\n"))
                        "\n" indent "}")))
             (encode-vector [v next-indent]
               (if (empty? v) "[]"
                   (str "[\n"
                        (->> v
                             (map #(str next-indent (encode-mongo % (inc indent-level))))
                             (str/join ",\n"))
                        "\n" indent "]")))
             (encode-binary [bin]
               (if (= (.getType ^Binary bin) mongo.conversion/bson-uuid-type)
                 (str "UUID(\"" (mongo.conversion/bsonuuid->uuid bin) "\")")
                 (json/encode bin)))
             (encode-object-id [oid] (str "ObjectId(\"" (.toString ^ObjectId oid) "\")"))]
       (cond
         (map? mgo) (encode-map mgo next-indent)
         (vector? mgo) (encode-vector mgo next-indent)
         (instance? ObjectId mgo) (encode-object-id mgo)
         (instance? Binary mgo) (encode-binary mgo)
         :else (json/encode mgo))))))

(defmethod driver/prettify-native-form :mongo
  [_driver native-form]
  (try
    (encode-mongo native-form)
    (catch Throwable e
      (log/errorf "Unexpected error while encoding Mongo BSON query: %s" (ex-message e))
      (log/debugf e "Query:\n%s" native-form)
      native-form)))

;; Following code is using monger. Leaving it here for a reference as it could be transformed when there is need
;; for ssl experiments.
#_(comment
    (require '[clojure.java.io :as io]
             '[monger.credentials :as mcred])
    (import javax.net.ssl.SSLSocketFactory)

  ;; The following forms help experimenting with the behaviour of Mongo
  ;; servers with different configurations. They can be used to check if
  ;; the environment has been set up correctly (or at least according to
  ;; the expectations), as well as the exceptions thrown in various
  ;; constellations.

  ;; Test connection to Mongo with client and server SSL authentication.
    (let [ssl-socket-factory
          (driver.u/ssl-socket-factory
           :private-key (-> "ssl/mongo/metabase.key" io/resource slurp)
           :password "passw"
           :own-cert (-> "ssl/mongo/metabase.crt" io/resource slurp)
           :trust-cert (-> "ssl/mongo/metaca.crt" io/resource slurp))
          connection-options
          (mg/mongo-options {:ssl-enabled true
                             :ssl-invalid-host-name-allowed false
                             :socket-factory ssl-socket-factory})
          credentials
          (mcred/create "metabase" "admin" "metasample123")]
      (with-open [connection (mg/connect (mg/server-address "127.0.0.1")
                                         connection-options
                                         credentials)]
        (mg/get-db-names connection)))

  ;; Test what happens if the client only support server authentication.
    (let [server-auth-ssl-socket-factory
          (driver.u/ssl-socket-factory
           :trust-cert (-> "ssl/mongo/metaca.crt" io/resource slurp))
          server-auth-connection-options
          (mg/mongo-options {:ssl-enabled true
                             :ssl-invalid-host-name-allowed false
                             :socket-factory server-auth-ssl-socket-factory
                             :server-selection-timeout 200})
          credentials
          (mcred/create "metabase" "admin" "metasample123")]
      (with-open [server-auth-connection
                  (mg/connect (mg/server-address "127.0.0.1")
                              server-auth-connection-options
                              credentials)]
        (mg/get-db-names server-auth-connection)))

  ;; Test what happens if the client support only server authentication
  ;; with well known (default) CAs.
    (let [unauthenticated-connection-options
          (mg/mongo-options {:ssl-enabled true
                             :ssl-invalid-host-name-allowed false
                             :socket-factory (SSLSocketFactory/getDefault)
                             :server-selection-timeout 200})
          credentials
          (mcred/create "metabase" "admin" "metasample123")]
      (with-open [unauthenticated-connection
                  (mg/connect (mg/server-address "127.0.0.1")
                              unauthenticated-connection-options
                              credentials)]
        (mg/get-db-names unauthenticated-connection)))
    :.)<|MERGE_RESOLUTION|>--- conflicted
+++ resolved
@@ -160,14 +160,6 @@
   ;;  > If people have problems with that, I think we can make it configurable.
   7)
 
-<<<<<<< HEAD
-(def ^:private leaf-fields-limit
-  "Consider at most 1K leaf paths to sync. That combined with [[describe-table-query-depth]] (= 7) gives at most
-  7K app-db fields per collection."
-  1000)
-
-=======
->>>>>>> 3a5e8d14
 (defn ^:dynamic *sample-stages*
   "Stages to get sample of a collection in [[describe-table-pipeline]]. Dynamic for testing purposes."
   [collection-name sample-size]
@@ -367,7 +359,7 @@
   first.
 
   The resulting structure will hold at most [[driver.settings/sync-leaf-fields-limit]] leaf fields. That translates
-  to at most [[driver.settings/sync-leaf-fields-limit]] * [[describe-table-query-depth]]. That is 7K fields at the 
+  to at most [[driver.settings/sync-leaf-fields-limit]] * [[describe-table-query-depth]]. That is 7K fields at the
   time of writing hence safe to reside in memory for further operation."
   [dbfields]
   (-> dbfields dbfields->ftree* ftree-reconcile-nodes))
