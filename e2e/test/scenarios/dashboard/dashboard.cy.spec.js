--- conflicted
+++ resolved
@@ -566,13 +566,7 @@
       cy.findByText("State").click();
     });
     cy.icon("close");
-<<<<<<< HEAD
-
-    // TODO: fix test after styles migration
-    cy.get(".Button--primary").contains("Done").click();
-=======
     cy.button("Done").click();
->>>>>>> 68a232e5
 
     saveDashboard();
 
