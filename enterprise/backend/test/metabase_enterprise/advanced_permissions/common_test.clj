(ns metabase-enterprise.advanced-permissions.common-test
  (:require
   [cheshire.core :as json]
   [clojure.core.memoize :as memoize]
   [clojure.java.jdbc :as jdbc]
   [clojure.test :refer :all]
   [metabase.api.database :as api.database]
   [metabase.driver :as driver]
   [metabase.driver.sql-jdbc.connection :as sql-jdbc.conn]
   [metabase.models
    :refer [Dashboard DashboardCard Database Field FieldValues Table]]
   [metabase.models.database :as database]
   [metabase.models.field :as field]
   [metabase.models.permissions :as perms]
   [metabase.models.permissions-group :as perms-group]
<<<<<<< HEAD
=======
   [metabase.permissions.test-util :as perms.test-util]
   [metabase.public-settings.premium-features-test
    :as premium-features-test]
>>>>>>> 2476e2fa
   [metabase.sync :as sync]
   [metabase.sync.concurrent :as sync.concurrent]
   [metabase.test :as mt]
   [metabase.test.fixtures :as fixtures]
   [metabase.upload-test :as upload-test]
   [metabase.util :as u]
   [toucan2.core :as t2]
   [toucan2.tools.with-temp :as t2.with-temp]))

(use-fixtures :once (fixtures/initialize :db :test-users))

;; TODO: change this namespace to use the version in metabase.test
(defn- do-with-all-user-data-perms
  "Implementation for [[with-all-users-data-perms]]"
  [graph f]
<<<<<<< HEAD
  (let [all-users-group-id  (u/the-id (perms-group/all-users))
        current-graph       (get-in (perms/data-perms-graph) [:groups all-users-group-id])]
    (mt/with-additional-premium-features #{:advanced-permissions}
=======
  (let [all-users-group-id  (u/the-id (perms-group/all-users))]
    (premium-features-test/with-additional-premium-features #{:advanced-permissions}
>>>>>>> 2476e2fa
      (memoize/memo-clear! @#'field/cached-perms-object-set)
      (perms.test-util/with-restored-perms!
        (u/ignore-exceptions (@#'perms/update-group-permissions! all-users-group-id graph))
        (f)))))

(defmacro ^:private with-all-users-data-perms!
  "Runs `body` with perms for the All Users group temporarily set to the values in `graph`. Also enables the advanced
  permissions feature flag, and clears the (5 second TTL) cache used for Field permissions, for convenience."
  {:style/indent 1}
  [graph & body]
  `(do-with-all-user-data-perms ~graph (fn [] ~@body)))

(deftest current-user-test
  (testing "GET /api/user/current returns additional fields if advanced-permissions is enabled"
    (mt/with-premium-features #{:advanced-permissions}
      (letfn [(user-permissions [user]
                (-> (mt/user-http-request user :get 200 "user/current")
                    :permissions))]
        (testing "admins should have full advanced permisions"
          (is (= {:can_access_setting      true
                  :can_access_subscription true
                  :can_access_monitoring   true
                  :can_access_data_model   true
                  :is_group_manager        false
                  :can_access_db_details   true}
                 (user-permissions :crowberto))))

        (testing "non-admin users should only have subscriptions enabled by default"
          (is (= {:can_access_setting      false
                  :can_access_subscription true
                  :can_access_monitoring   false
                  :can_access_data_model   false
                  :is_group_manager        false
                  :can_access_db_details   false}
                 (user-permissions :rasta))))

        (testing "can_access_data_model is true if a user has any data model perms"
          (let [[id-1 id-2 id-3 id-4] (map u/the-id (database/tables (mt/db)))]
            (with-all-users-data-perms! {(mt/id) {:data       {:schemas :all :native :write}
                                                  :data-model {:schemas {"PUBLIC" {id-1 :all
                                                                                   id-2 :none
                                                                                   id-3 :none
                                                                                   id-4 :none}}}}}
              (is (partial= {:can_access_data_model true}
                            (user-permissions :rasta))))))

        (testing "can_access_db_details is true if a user has any details perms"
          (with-all-users-data-perms! {(mt/id) {:details :yes}}
            (is (partial= {:can_access_db_details true}
                          (user-permissions :rasta)))))))))

;;; +----------------------------------------------------------------------------------------------------------------+
;;; |                                        Data model permission enforcement                                       |
;;; +----------------------------------------------------------------------------------------------------------------+

(deftest fetch-databases-test
  (testing "GET /api/database?include_editable_data_model=true"
    (letfn [(get-test-db
              ([] (get-test-db "database?include_editable_data_model=true"))
              ([url] (->> (mt/user-http-request :rasta :get 200 url)
                          :data
                          (filter (fn [db] (= (mt/id) (:id db))))
                          first)))]
      (testing "Sanity check: a non-admin can fetch a DB when they have full data access and data model perms"
        (with-all-users-data-perms! {(mt/id) {:data       {:schemas :all :native :write}
                                              :data-model {:schemas :all}}}
          (is (partial= {:id (mt/id)} (get-test-db)))))

      (testing "A non-admin cannot fetch a DB for which they do not have data model perms if
               include_editable_data_model=true"
        (with-all-users-data-perms! {(mt/id) {:data       {:schemas :all :native :write}
                                              :data-model {:schemas :none}}}
          (is (= nil (get-test-db)))))

      (let [[id-1 id-2 id-3 id-4] (map u/the-id (database/tables (mt/db)))]
        (with-all-users-data-perms! {(mt/id) {:data       {:schemas :all :native :write}
                                              :data-model {:schemas {"PUBLIC" {id-1 :all
                                                                               id-2 :none
                                                                               id-3 :none
                                                                               id-4 :none}}}}}
          (testing "If a non-admin has data model perms for a single table in a DB, the DB is returned when listing
                   all DBs"
            (is (partial= {:id (mt/id)} (get-test-db))))

          (testing "if include=tables, only tables with data model perms are included"
            (is (= [id-1] (->> (get-test-db "database?include_editable_data_model=true&include=tables")
                               :tables
                               (map :id)))))))))
  (doseq [query-param ["exclude_uneditable_details=true"
                       "include_only_uploadable=true"]]
    (testing (format "GET /api/database?%s" query-param)
      (letfn [(get-test-db
                ([] (get-test-db (str "database?" query-param)))
                ([url] (->> (mt/user-http-request :rasta :get 200 url)
                            :data
                            (filter (fn [db] (= (mt/id) (:id db))))
                            first)))]
        (testing "Sanity check: a non-admin can fetch a DB when they have 'manage' access"
          (with-all-users-data-perms! {(mt/id) {:details :yes}}
            (is (partial= {:id (mt/id)} (get-test-db)))))

        (testing "A non-admin cannot fetch a DB for which they do not not have 'manage' access"
          (with-all-users-data-perms! {(mt/id) {:details :no}}
            (is (= nil (get-test-db)))))))))

(deftest fetch-database-test
  (testing "GET /api/database/:id?include_editable_data_model=true"
    (testing "A non-admin without data model perms for a DB cannot fetch the DB when include_editable_data_model=true"
      (with-all-users-data-perms! {(mt/id) {:data       {:native :write :schemas :all}
                                            :data-model {:schemas :none}}}
        (mt/user-http-request :rasta :get 403 (format "database/%d?include_editable_data_model=true" (mt/id)))))

    (testing "A non-admin with only data model perms for a DB can fetch the DB when include_editable_data_model=true"
      (with-all-users-data-perms! {(mt/id) {:data       {:native :none :schemas :none}
                                            :data-model {:schemas :all}}}
        (mt/user-http-request :rasta :get 200 (format "database/%d?include_editable_data_model=true" (mt/id)))))))

(deftest fetch-database-metadata-test
  (testing "GET /api/database/:id/metadata?include_editable_data_model=true"
    (let [[id-1 id-2 id-3 id-4] (map u/the-id (database/tables (mt/db)))]
      (with-all-users-data-perms! {(mt/id) {:data       {:schemas :all :native :write}
                                            :data-model {:schemas {"PUBLIC" {id-1 :all
                                                                             id-2 :none
                                                                             id-3 :none
                                                                             id-4 :none}}}}}
        (let [tables (->> (mt/user-http-request :rasta
                                                :get
                                                200
                                                (format "database/%d/metadata?include_editable_data_model=true" (mt/id)))
                          :tables)]
          (is (= [id-1] (map :id tables))))))

    (testing "A user with data model perms can still fetch a DB name and tables if they have block perms for a DB"
      (let [[id-1 id-2 id-3 id-4] (map u/the-id (database/tables (mt/db)))]
        (with-all-users-data-perms! {(mt/id) {:data       {:schemas :block :native :none}
                                              :data-model {:schemas {"PUBLIC" {id-1 :all
                                                                               id-2 :none
                                                                               id-3 :none
                                                                               id-4 :none}}}}}
          (let [result (mt/user-http-request :rasta
                                             :get
                                             200
                                             (format "database/%d/metadata?include_editable_data_model=true" (mt/id)))]
            (is (= {:id (mt/id) :name (:name (mt/db))} (dissoc result :tables)))
            (is (= [id-1] (map :id (:tables result))))))))))

(deftest fetch-id-fields-test
  (testing "GET /api/database/:id/idfields?include_editable_data_model=true"
    (testing "A non-admin without data model perms for a DB cannot fetch id fields when include_editable_data_model=true"
      (with-all-users-data-perms! {(mt/id) {:data       {:native :write :schemas :all}
                                            :data-model {:schemas :none}}}
        (mt/user-http-request :rasta :get 403 (format "database/%d/idfields?include_editable_data_model=true" (mt/id)))))

    (testing "A non-admin with only data model perms for a DB can fetch id fields when include_editable_data_model=true"
      (with-all-users-data-perms! {(mt/id) {:data       {:native :none :schemas :none}
                                            :data-model {:schemas :all}}}
        (mt/user-http-request :rasta :get 200 (format "database/%d/idfields?include_editable_data_model=true" (mt/id)))))))

(deftest get-schema-with-advanced-perms-test
  (testing "Permissions: We can verify include_editable_data_model flag works for the `/:id/schema/:schema` endpoint"
    (mt/with-temp [Database {db-id :id} {}
                   Table    t1          {:db_id db-id :schema "schema1" :name "t1"}
                   Table    _t2         {:db_id db-id :schema "schema2"}
                   Table    t3          {:db_id db-id :schema "schema1" :name "t3"}]
      (testing "If a non-admin has data model perms, but no data perms"
        (with-all-users-data-perms! {db-id {:data       {:schemas :block :native :none}
                                            :data-model {:schemas :all}}}
          (testing "and if data permissions are revoked, it should be a 403"
            (is (= "You don't have permissions to do that."
                   (mt/user-http-request :rasta :get 403 (format "database/%d/schema/%s" db-id "schema1")))))
          (testing "and if include_editable_data_model=true and data permissions are revoked, it should return values"
            (is (= ["t1" "t3"]
                   (map :name (mt/user-http-request :rasta :get 200 (format "database/%d/schema/%s" db-id "schema1")
                                                    :include_editable_data_model true)))))))

      (testing "If include_editable_data_model=true and a non-admin does not have data model perms, it should respond
                with a 404"
        (with-all-users-data-perms! {db-id {:data       {:schemas :block :native :none}
                                            :data-model {:schemas :none}}}
          (is (= "Not found."
                 (mt/user-http-request :rasta :get 404 (format "database/%d/schema/%s" db-id "schema1")
                                       :include_editable_data_model true)))))

      (testing "If include_editable_data_model=true and a non-admin has data model perms for a single table in a schema,
                the table is returned"
        (with-all-users-data-perms! {db-id {:data       {:schemas :block :native :none}
                                            :data-model {:schemas {"schema1" {(u/the-id t1) :all
                                                                              (u/the-id t3) :none}}}}}
          (is (= ["t1"]
                 (map :name (mt/user-http-request :rasta :get 200 (format "database/%d/schema/%s" db-id "schema1")
                                                  :include_editable_data_model true)))))))))

(deftest get-schema-with-empty-name-and-advanced-perms-test
  (testing "Permissions: We can verify include_editable_data_model flag works for the `/:id/schema/` endpoint"
    (mt/with-temp [Database {db-id :id} {}
                   Table    t1 {:db_id db-id :schema nil :name "t1"}
                   Table    _t2 {:db_id db-id :schema "public"}
                   Table    t3 {:db_id db-id :schema "" :name "t3"}]
      (with-all-users-data-perms! {db-id {:data       {:schemas :block :native :none}
                                          :data-model {:schemas :all}}}
        (perms/revoke-data-perms! (perms-group/all-users) db-id)
        (testing "If data permissions are revoked, it should be a 403"
          (is (= "You don't have permissions to do that."
                 (mt/user-http-request :rasta :get 403 (format "database/%d/schema/" db-id)))))
        (testing "If include_editable_data_model=true and data permissions are revoked, it should return tables with both
                  `nil` and \"\" as its schema"
          (is (= ["t1" "t3"]
                 (map :name (mt/user-http-request :rasta :get 200 (format "database/%d/schema/" db-id)
                                                  :include_editable_data_model true))))))

      (testing "If include_editable_data_model=true and a non-admin does not have data model perms, it should respond
                with a 404"
        (with-all-users-data-perms! {db-id {:data       {:schemas :block :native :none}
                                            :data-model {:schemas :none}}}
          (is (= "Not found."
                 (mt/user-http-request :rasta :get 404 (format "database/%d/schema/" db-id)
                                       :include_editable_data_model true)))))

      (testing "If include_editable_data_model=true and a non-admin has data model perms for a single table in an empty
                string schema, it should return the table"
        (with-all-users-data-perms! {db-id {:data       {:schemas :block :native :none}
                                            :data-model {:schemas {"" {(u/the-id t1) :all
                                                                       (u/the-id t3) :none}}}}}
          (is (= ["t1"]
                 (map :name (mt/user-http-request :rasta :get 200 (format "database/%d/schema/" db-id)
                                                  :include_editable_data_model true)))))))))

(deftest get-schemas-with-advanced-perms-test
  (testing "Permissions: We can verify include_editable_data_model flag works for the `/:id/:schemas` endpoint"
    (mt/with-temp [Database {db-id :id} {}
                   Table    t1 {:db_id db-id, :schema "schema1", :name "t1"}
                   Table    _t2 {:db_id db-id, :schema "schema2"}
                   Table    _t3 {:db_id db-id, :schema "schema1", :name "t3"}]
      (testing "If a non-admin has data model perms, but no data perms"
        (with-all-users-data-perms! {db-id {:data       {:schemas :block :native :none}
                                            :data-model {:schemas :all}}}
          (testing "if include_editable_data_model=nil, it should be a 403"
            (is (= "You don't have permissions to do that."
                   (mt/user-http-request :rasta :get 403 (format "database/%d/schemas" db-id)))))
          (testing "and if include_editable_data_model=true, it should return values"
            (is (= ["schema1" "schema2"]
                   (mt/user-http-request :rasta :get 200 (format "database/%d/schemas" db-id)
                                         :include_editable_data_model true))))
          (testing "and if the database doesn't exist, it should be a 404"
            (is (= "Not found."
                   (mt/user-http-request :rasta :get 404 (format "database/%d/schemas" Integer/MAX_VALUE)
                                         :include_editable_data_model true))))))
      (testing "If include_editable_data_model=true and a non-admin does not have data model perms, it should return []"
        (with-all-users-data-perms! {db-id {:data       {:schemas :block :native :none}
                                            :data-model {:schemas :none}}}
          (is (= []
                 (mt/user-http-request :rasta :get 200 (format "database/%d/schemas" db-id)
                                       :include_editable_data_model true)))))
      (testing "If include_editable_data_model=true and a non-admin has data model perms for a schema,
                  it should return the schema"
        (with-all-users-data-perms! {db-id {:data       {:schemas :block :native :none}
                                            :data-model {:schemas {"schema1" :all}}}}
          (is (= ["schema1"]
                 (mt/user-http-request :rasta :get 200 (format "database/%d/schemas" db-id)
                                       :include_editable_data_model true)))))
      (testing "If include_editable_data_model=true and a non-admin has data model perms for a single table in a schema,
                  it should return the schema"
        (with-all-users-data-perms! {db-id {:data       {:schemas :block :native :none}
                                            :data-model {:schemas {"schema1" {(u/the-id t1) :all}}}}}
          (is (= ["schema1"]
                 (mt/user-http-request :rasta :get 200 (format "database/%d/schemas" db-id)
                                       :include_editable_data_model true))))))))

(deftest get-field-hydrated-target-with-advanced-perms-test
  (testing "GET /api/field/:id"
    (mt/with-temp [Database {db-id :id} {}
                   Table    table1 {:db_id db-id, :schema "schema1"}
                   Table    table2 {:db_id db-id, :schema "schema2"}
                   Field    fk-field {:table_id (:id table1)}
                   Field    field {:table_id           (:id table2)
                                   :semantic_type      :type/FK
                                   :fk_target_field_id (:id fk-field)}]
      (let [expected-target (-> fk-field
                                (update :base_type u/qualified-name)
                                (update :visibility_type u/qualified-name))
            get-field       (fn []
                              (mt/user-http-request :rasta :get 200 (format "field/%d?include_editable_data_model=true" (:id field))))]
        (testing "target should be hydrated if a non-admin has data model perms for the DB"
          (with-all-users-data-perms! {db-id {:data-model {:schemas :all}}}
            (is (= expected-target
                   (:target (get-field))))))
        (testing "target should not be hydrated if a non-admin does not have data model perms for the target's schema"
          (with-all-users-data-perms! {db-id {:data-model {:schemas {"schema1" :none
                                                                     "schema2" :all}}}}
            (is (nil? (:target (get-field))))))
        (testing "target should not be hydrated if a non-admin does not have data model perms for the target's table"
          (with-all-users-data-perms! {db-id {:data-model {:schemas {"schema1" {(:id table1) :none}
                                                                     "schema2" {(:id table2) :all}}}}}
            (is (nil? (:target (get-field))))))
        (testing "target should be hydrated if a non-admin does have data model perms for the target's table"
          (with-all-users-data-perms! {db-id {:data-model {:schemas {"schema1" {(:id table1) :all}
                                                                     "schema2" {(:id table2) :all}}}}}
            (is (= expected-target
                   (:target (get-field))))))))))

(deftest update-field-hydrated-target-with-advanced-perms-test
  (testing "PUT /api/field/:id"
    (mt/with-temp [Database {db-id :id} {}
                   Table    table1 {:db_id db-id, :schema "schema1"}
                   Table    table2 {:db_id db-id, :schema "schema2"}
                   Table    table3 {:db_id db-id, :schema "schema3"}
                   Field    fk-field-1 {:table_id (:id table1)}
                   Field    fk-field-2 {:table_id (:id table2)}
                   Field    field {:table_id           (:id table3)
                                   :semantic_type      :type/FK
                                   :fk_target_field_id (:id fk-field-1)}]
      (let [expected-target (-> fk-field-2
                                (update :base_type u/qualified-name)
                                (update :visibility_type u/qualified-name))
            update-target   (fn []
                              (mt/user-http-request :rasta :put 200 (format "field/%d" (:id field)) (assoc field :fk_target_field_id (:id fk-field-2))))]
        (testing "target should be hydrated if a non-admin has data model perms for the DB"
          (with-all-users-data-perms! {db-id {:data-model {:schemas :all}}}
            (is (= expected-target
                   (:target (update-target))))))
        (testing "target should not be hydrated if a non-admin does not have data model perms for the target's schema"
          (with-all-users-data-perms! {db-id {:data-model {:schemas {"schema1" :none
                                                                     "schema2" :none
                                                                     "schema3" :all}}}}
            (is (nil? (:target (update-target))))))
        (testing "target should not be hydrated if a non-admin does not have data model perms for the target's table"
          (with-all-users-data-perms! {db-id {:data-model {:schemas {"schema1" {(:id table1) :all}
                                                                     "schema2" {(:id table2) :none}
                                                                     "schema3" {(:id table3) :all}}}}}
            (is (nil? (:target (update-target))))))
        (testing "target should be hydrated if a non-admin does have data model perms for the target's table"
          (with-all-users-data-perms! {db-id {:data-model {:schemas {"schema1" {(:id table1) :none}
                                                                     "schema2" {(:id table2) :all}
                                                                     "schema3" {(:id table3) :all}}}}}
            (is (= expected-target
                   (:target (update-target))))))))))

(deftest update-field-test
  (t2.with-temp/with-temp [Field {field-id :id, table-id :table_id} {:name "Field "}]
    (let [{table-id :id, schema :schema, db-id :db_id} (t2/select-one Table :id table-id)]
      (testing "PUT /api/field/:id"
        (let [endpoint (format "field/%d" field-id)]
          (testing "a non-admin cannot update field metadata if the advanced-permissions feature flag is not present"
<<<<<<< HEAD
            (with-all-users-data-perms {db-id {:data-model {:schemas {schema {table-id :all}}}}}
              (mt/with-premium-features #{}
=======
            (with-all-users-data-perms! {db-id {:data-model {:schemas {schema {table-id :all}}}}}
              (premium-features-test/with-premium-features #{}
>>>>>>> 2476e2fa
                (mt/user-http-request :rasta :put 403 endpoint {:name "Field Test 4"}))))

          (testing "a non-admin cannot update field metadata if they have no data model permissions for the DB"
            (with-all-users-data-perms! {db-id {:data-model {:schemas :none}}}
              (mt/user-http-request :rasta :put 403 endpoint {:name "Field Test 2"})))

          (testing "a non-admin cannot update field metadata if they only have data model permissions for other schemas"
            (with-all-users-data-perms! {db-id {:data-model {:schemas {schema             :none
                                                                       "different schema" :all}}}}

              (mt/user-http-request :rasta :put 403 endpoint {:name "Field Test 2"})))

          (testing "a non-admin cannot update field metadata if they only have data model permissions for other tables"
            (with-all-users-data-perms! {db-id {:data-model {:schemas {schema {table-id       :none
                                                                               (inc table-id) :all}}}}}
              (mt/user-http-request :rasta :put 403 endpoint {:name "Field Test 2"})))

          (testing "a non-admin can update field metadata if they have data model perms for the DB"
            (with-all-users-data-perms! {db-id {:data-model {:schemas :all}}}
              (mt/user-http-request :rasta :put 200 endpoint {:name "Field Test 2"})))

          (testing "a non-admin can update field metadata if they have data model perms for the schema"
            (with-all-users-data-perms! {db-id {:data-model {:schemas {schema :all}}}}
              (mt/user-http-request :rasta :put 200 endpoint {:name "Field Test 3"})))

          (testing "a non-admin can update field metadata if they have data model perms for the table"
            (with-all-users-data-perms! {db-id {:data-model {:schemas {schema {table-id :all}}}}}
              (mt/user-http-request :rasta :put 200 endpoint {:name "Field Test 3"})))))

      (testing "POST /api/field/:id/rescan_values"
        (testing "A non-admin can trigger a rescan of field values if they have data model perms for the table"
          (with-all-users-data-perms! {(mt/id) {:data-model {:schemas {schema {table-id :none}}}}}
            (mt/user-http-request :rasta :post 403 (format "field/%d/rescan_values" field-id)))

          (with-all-users-data-perms! {(mt/id) {:data-model {:schemas {schema {table-id :all}}}}}
            (mt/user-http-request :rasta :post 200 (format "field/%d/rescan_values" field-id))))

        (testing "A non-admin with no data access can trigger a re-scan of field values if they have data model perms"
          (t2/delete! FieldValues :field_id (mt/id :venues :price))
          (is (= nil (t2/select-one-fn :values FieldValues, :field_id (mt/id :venues :price))))
          (with-all-users-data-perms! {(mt/id) {:data       {:schemas :block :native :none}
                                                :data-model {:schemas {"PUBLIC" {(mt/id :venues) :all}}}}}
            (mt/user-http-request :rasta :post 200 (format "field/%d/rescan_values" (mt/id :venues :price))))
          (is (= [1 2 3 4] (t2/select-one-fn :values FieldValues, :field_id (mt/id :venues :price))))))

      (testing "POST /api/field/:id/discard_values"
        (testing "A non-admin can discard field values if they have data model perms for the table"
          (with-all-users-data-perms! {(mt/id) {:data-model {:schemas {schema {table-id :none}}}}}
            (mt/user-http-request :rasta :post 403 (format "field/%d/discard_values" field-id)))

          (with-all-users-data-perms! {(mt/id) {:data-model {:schemas {schema {table-id :all}}}}}
            (mt/user-http-request :rasta :post 200 (format "field/%d/discard_values" field-id))))

        (testing "A non-admin with no data access can discard field values if they have data model perms"
          (is (= [1 2 3 4] (t2/select-one-fn :values FieldValues, :field_id (mt/id :venues :price))))
          (with-all-users-data-perms! {(mt/id) {:data       {:schemas :block :native :none}
                                                :data-model {:schemas {"PUBLIC" {(mt/id :venues) :all}}}}}
            (mt/user-http-request :rasta :post 200 (format "field/%d/discard_values" (mt/id :venues :price))))
          (is (= nil (t2/select-one-fn :values FieldValues, :field_id (mt/id :venues :price)))))))))

(deftest get-field-with-advanced-perms-test
  (testing "GET /api/field/:id?include_editable_data_model=true"
    (testing "A non-admin can fetch a field when they have data model perms if include_editable_data_model=true"
      (with-all-users-data-perms! {(mt/id) {:data       {:schemas :block :native :none}
                                            :data-model {:schemas :all}}}
        (is (partial= {:id (mt/id :users :name)}
                      (mt/user-http-request :rasta :get 200 (format "field/%d?include_editable_data_model=true" (mt/id :users :name)))))))
    (with-all-users-data-perms! {(mt/id) {:data       {:schemas :all :native :write}
                                          :data-model {:schemas {"PUBLIC" {(mt/id :categories) :all
                                                                           (mt/id :users)      :none}}}}}
      (testing "A non-admin can fetch a field for which they have data model perms if include_editable_data_model=true"
        (is (partial= {:id (mt/id :categories :name)}
                      (mt/user-http-request :rasta :get 200 (format "field/%d?include_editable_data_model=true" (mt/id :categories :name))))))
      (testing "A non-admin cannot fetch a field for which they do not have data model perms if include_editable_data_model=true"
        (is (= "You don't have permissions to do that."
               (mt/user-http-request :rasta :get 403 (format "field/%d?include_editable_data_model=true" (mt/id :users :name)))))))))

(deftest update-table-test
  (t2.with-temp/with-temp [Table {table-id :id} {:db_id (mt/id) :schema "PUBLIC"}]
    (testing "PUT /api/table/:id"
      (let [endpoint (format "table/%d" table-id)]
        (testing "a non-admin cannot update table metadata if the advanced-permissions feature flag is not present"
<<<<<<< HEAD
          (with-all-users-data-perms {(mt/id) {:data-model {:schemas :all}}}
            (mt/with-premium-features #{}
=======
          (with-all-users-data-perms! {(mt/id) {:data-model {:schemas :all}}}
            (premium-features-test/with-premium-features #{}
>>>>>>> 2476e2fa
              (mt/user-http-request :rasta :put 403 endpoint {:name "Table Test 2"}))))

        (testing "a non-admin cannot update table metadata if they have no data model permissions for the DB"
          (with-all-users-data-perms! {(mt/id) {:data-model {:schemas :none}}}
            (mt/user-http-request :rasta :put 403 endpoint {:name "Table Test 2"})))

        (testing "a non-admin cannot update table metadata if they only have data model permissions for other schemas"
          (with-all-users-data-perms! {(mt/id) {:data-model {:schemas {"PUBLIC"           :none
                                                                       "different schema" :all}}}}
            (mt/user-http-request :rasta :put 403 endpoint {:name "Table Test 2"})))

        (testing "a non-admin cannot update table metadata if they only have data model permissions for other tables"
          (with-all-users-data-perms! {(mt/id) {:data-model {:schemas {"PUBLIC" {table-id       :none
                                                                                 (inc table-id) :all}}}}}
            (mt/user-http-request :rasta :put 403 endpoint {:name "Table Test 2"})))

        (testing "a non-admin can update table metadata if they have data model perms for the DB"
          (with-all-users-data-perms! {(mt/id) {:data-model {:schemas :all}}}
            (mt/user-http-request :rasta :put 200 endpoint {:name "Table Test 2"})))

        (testing "a non-admin can update table metadata if they have data model perms for the schema"
          (with-all-users-data-perms! {(mt/id) {:data-model {:schemas {"PUBLIC" :all}}}}
            (mt/user-http-request :rasta :put 200 endpoint {:name "Table Test 3"})))

        (testing "a non-admin can update table metadata if they have data model perms for the table"
          (with-all-users-data-perms! {(mt/id) {:data-model {:schemas {"PUBLIC" {table-id :all}}}}}
            (mt/user-http-request :rasta :put 200 endpoint {:name "Table Test 3"})))))

    (testing "POST /api/table/:id/rescan_values"
      (testing "A non-admin can trigger a rescan of field values if they have data model perms for the table"
        (with-all-users-data-perms! {(mt/id) {:data-model {:schemas {"PUBLIC" {table-id :none}}}}}
          (mt/user-http-request :rasta :post 403 (format "table/%d/rescan_values" table-id)))

        (with-all-users-data-perms! {(mt/id) {:data-model {:schemas {"PUBLIC" {table-id :all}}}}}
          (mt/user-http-request :rasta :post 200 (format "table/%d/rescan_values" table-id))))

      (testing "A non-admin with no data access can trigger a re-scan of field values if they have data model perms"
        (t2/delete! FieldValues :field_id (mt/id :venues :price))
        (is (= nil (t2/select-one-fn :values FieldValues, :field_id (mt/id :venues :price))))
        (with-redefs [sync.concurrent/submit-task (fn [task] (task))]
          (with-all-users-data-perms! {(mt/id) {:data       {:schemas :block :native :none}
                                                :data-model {:schemas {"PUBLIC" {(mt/id :venues) :all}}}}}
            (mt/user-http-request :rasta :post 200 (format "table/%d/rescan_values" (mt/id :venues)))))
        (is (= [1 2 3 4] (t2/select-one-fn :values FieldValues, :field_id (mt/id :venues :price))))))

    (testing "POST /api/table/:id/discard_values"
      (testing "A non-admin can discard field values if they have data model perms for the table"
        (with-all-users-data-perms! {(mt/id) {:data-model {:schemas {"PUBLIC" {table-id :none}}}}}
          (mt/user-http-request :rasta :post 403 (format "table/%d/discard_values" table-id)))

        (with-all-users-data-perms! {(mt/id) {:data-model {:schemas {"PUBLIC" {table-id :all}}}}}
          (mt/user-http-request :rasta :post 200 (format "table/%d/discard_values" table-id)))))

    (testing "POST /api/table/:id/fields/order"
      (testing "A non-admin can set a custom field ordering if they have data model perms for the table"
        (mt/with-temp [Field {field-1-id :id} {:table_id table-id}
                       Field {field-2-id :id} {:table_id table-id}]
          (with-all-users-data-perms! {(mt/id) {:data-model {:schemas {"PUBLIC" {table-id :none}}}}}
            (mt/user-http-request :rasta :put 403 (format "table/%d/fields/order" table-id)
                                  {:request-options {:body (json/encode [field-2-id field-1-id])}}))

          (with-all-users-data-perms! {(mt/id) {:data-model {:schemas {"PUBLIC" {table-id :all}}}}}
            (mt/user-http-request :rasta :put 200 (format "table/%d/fields/order" table-id)
                                  {:request-options {:body (json/encode [field-2-id field-1-id])}})))))))

(deftest audit-log-generated-when-table-manual-scan
  (t2.with-temp/with-temp [Table {table-id :id} {:db_id (mt/id) :schema "PUBLIC"}]
    (testing "An audit log entry is generated when a manually triggered re-scan occurs"
<<<<<<< HEAD
      (mt/with-additional-premium-features #{:audit-app}
        (with-all-users-data-perms {(mt/id) {:data-model {:schemas {"PUBLIC" {table-id :all}}}}}
=======
      (premium-features-test/with-additional-premium-features #{:audit-app}
        (with-all-users-data-perms! {(mt/id) {:data-model {:schemas {"PUBLIC" {table-id :all}}}}}
>>>>>>> 2476e2fa
          (mt/user-http-request :rasta :post 200 (format "table/%d/rescan_values" table-id))))
      (is (= table-id (:model_id (mt/latest-audit-log-entry :table-manual-scan))))
      (is (= table-id (-> (mt/latest-audit-log-entry :table-manual-scan) :details :id))))))

(deftest fetch-table-test
  (testing "GET /api/table/:id"
    (t2.with-temp/with-temp [Table {table-id :id} {:db_id (mt/id) :schema "PUBLIC"}]
      (testing "A non-admin without self-service perms for a table cannot fetch the table normally"
        (with-all-users-data-perms! {(mt/id) {:data {:native :none :schemas :none}}}
          (mt/user-http-request :rasta :get 403 (format "table/%d?include_editable_data_model=true" table-id))))

      (testing "A non-admin without self-service perms for a table can fetch the table if they have data model perms for
               the DB"
        (with-all-users-data-perms! {(mt/id) {:data       {:native :none :schemas :none}
                                              :data-model {:schemas :all}}}
          (mt/user-http-request :rasta :get 200 (format "table/%d?include_editable_data_model=true" table-id))))

      (testing "A non-admin without self-service perms for a table can fetch the table if they have data model perms for
               the schema"
        (with-all-users-data-perms! {(mt/id) {:data       {:native :none :schemas :none}
                                              :data-model {:schemas {"PUBLIC" :all}}}}
          (mt/user-http-request :rasta :get 200 (format "table/%d?include_editable_data_model=true" table-id))))

      (testing "A non-admin without self-service perms for a table can fetch the table if they have data model perms for
               the table"
        (with-all-users-data-perms! {(mt/id) {:data       {:native :none :schemas :none}
                                              :data-model {:schemas {"PUBLIC" {table-id :all}}}}}
          (mt/user-http-request :rasta :get 200 (format "table/%d?include_editable_data_model=true" table-id)))))))

(deftest fetch-query-metadata-test
  (testing "GET /api/table/:id/query_metadata?include_editable_data_model=true"
    (t2.with-temp/with-temp [Table {table-id :id} {:db_id (mt/id) :schema "PUBLIC"}]
      (testing "A non-admin without data model perms for a table cannot fetch the query metadata when
               include_editable_data_model=true"
        (with-all-users-data-perms! {(mt/id) {:data       {:native :write :schemas :all}
                                              :data-model {:schemas :none}}}
          (mt/user-http-request :rasta :get 403
                                (format "table/%d/query_metadata?include_editable_data_model=true" table-id))))

      (testing "A non-admin with only data model perms for a table can fetch the query metadata when
               include_editable_data_model=true"
        (with-all-users-data-perms! {(mt/id) {:data       {:native :none :schemas :none}
                                              :data-model {:schemas :all}}}
          (mt/user-http-request :rasta :get 200
                                (format "table/%d/query_metadata?include_editable_data_model=true" table-id)))))))

;;; +----------------------------------------------------------------------------------------------------------------+
;;; |                                  Database details permission enforcement                                       |
;;; +----------------------------------------------------------------------------------------------------------------+

(deftest update-database-test
  (testing "PUT /api/database/:id"
    (t2.with-temp/with-temp [Database {db-id :id}]
      (testing "A non-admin cannot update database metadata if the advanced-permissions feature flag is not present"
<<<<<<< HEAD
        (with-all-users-data-perms {db-id {:details :yes}}
          (mt/with-premium-features #{}
=======
        (with-all-users-data-perms! {db-id {:details :yes}}
          (premium-features-test/with-premium-features #{}
>>>>>>> 2476e2fa
            (is (= "You don't have permissions to do that."
                   (mt/user-http-request :rasta :put 403 (format "database/%d" db-id) {:name "Database Test"}))))))

      (testing "A non-admin cannot update database metadata if they do not have DB details permissions"
        (with-all-users-data-perms! {db-id {:details :no}}
          (is (= "You don't have permissions to do that."
                 (mt/user-http-request :rasta :put 403 (format "database/%d" db-id) {:name "Database Test"})))))

      (testing "A non-admin can update database metadata if they have DB details permissions"
        (with-all-users-data-perms! {db-id {:details :yes}}
          (is (=? {:id db-id}
                  (mt/user-http-request :rasta :put 200 (format "database/%d" db-id) {:name "Database Test"}))))))))

(deftest delete-database-test
  (t2.with-temp/with-temp [Database {db-id :id}]
    (testing "A non-admin cannot delete a database even if they have DB details permissions"
      (with-all-users-data-perms! {db-id {:details :yes}}
        (mt/user-http-request :rasta :delete 403 (format "database/%d" db-id))))))

(deftest db-operations-test
<<<<<<< HEAD
  (mt/with-test-helpers-set-global-values!
=======
  (mt/test-helpers-set-global-values!
>>>>>>> 2476e2fa
    (mt/with-temp [Database    {db-id :id}     {:engine "h2", :details (:details (mt/db))}
                   Table       {table-id :id}  {:db_id db-id}
                   Field       {field-id :id}  {:table_id table-id}
                   FieldValues {values-id :id} {:field_id field-id, :values [1 2 3 4]}]
      (with-redefs [api.database/*rescan-values-async* false]
        (testing "A non-admin can trigger a sync of the DB schema if they have DB details permissions"
<<<<<<< HEAD
          (with-all-users-data-perms {db-id {:details :yes}}
            (mt/user-http-request :rasta :post 200 (format "database/%d/sync_schema" db-id))))

        (testing "A non-admin can discard saved field values if they have DB details permissions"
          (with-all-users-data-perms {db-id {:details :yes}}
=======
          (with-all-users-data-perms! {db-id {:details :yes}}
            (mt/user-http-request :rasta :post 200 (format "database/%d/sync_schema" db-id))))

        (testing "A non-admin can discard saved field values if they have DB details permissions"
          (with-all-users-data-perms! {db-id {:details :yes}}
>>>>>>> 2476e2fa
            (mt/user-http-request :rasta :post 200 (format "database/%d/discard_values" db-id))))

        (testing "A non-admin with no data access can discard field values if they have DB details perms"
          (t2/insert! FieldValues :id values-id :field_id field-id :values [1 2 3 4])
<<<<<<< HEAD
          (with-all-users-data-perms {db-id {:data    {:schemas :block :native :none}
                                             :details :yes}}
=======
          (with-all-users-data-perms! {db-id {:data    {:schemas :block :native :none}
                                              :details :yes}}
>>>>>>> 2476e2fa
            (mt/user-http-request :rasta :post 200 (format "database/%d/discard_values" db-id)))
          (is (= nil (t2/select-one-fn :values FieldValues, :field_id field-id)))
          (mt/user-http-request :crowberto :post 200 (format "database/%d/rescan_values" db-id)))

        ;; Use test database for rescan_values tests so we can verify that scan actually succeeds
        (testing "A non-admin can trigger a re-scan of field values if they have DB details permissions"
<<<<<<< HEAD
          (with-all-users-data-perms {(mt/id) {:details :yes}}
=======
          (with-all-users-data-perms! {(mt/id) {:details :yes}}
>>>>>>> 2476e2fa
            (mt/user-http-request :rasta :post 200 (format "database/%d/rescan_values" (mt/id)))))

        (testing "A non-admin with no data access can trigger a re-scan of field values if they have DB details perms"
          (t2/delete! FieldValues :field_id (mt/id :venues :price))
          (is (= nil (t2/select-one-fn :values FieldValues, :field_id (mt/id :venues :price))))
<<<<<<< HEAD
          (with-all-users-data-perms {(mt/id) {:data   {:schemas :block :native :none}
                                               :details :yes}}
=======
          (with-all-users-data-perms! {(mt/id) {:data    {:schemas :block :native :none}
                                                :details :yes}}
>>>>>>> 2476e2fa
            (mt/user-http-request :rasta :post 200 (format "database/%d/rescan_values" (mt/id))))
          (is (= [1 2 3 4] (t2/select-one-fn :values FieldValues, :field_id (mt/id :venues :price)))))))))

(deftest fetch-db-test
  (t2.with-temp/with-temp [Database {db-id :id}]
    (testing "A non-admin without self-service perms for a DB cannot fetch the DB normally"
      (with-all-users-data-perms! {db-id {:data {:native :none :schemas :none}}}
        (mt/user-http-request :rasta :get 403 (format "database/%d?exclude_uneditable_details=true" db-id))))

    (testing "A non-admin without self-service perms for a DB can fetch the DB if they have DB details permissions"
      (with-all-users-data-perms! {db-id {:data    {:native :none :schemas :none}
                                          :details :yes}}
        (mt/user-http-request :rasta :get 200 (format "database/%d?exclude_uneditable_details=true" db-id))))

    (testing "A non-admin with block perms for a DB can fetch the DB if they have DB details permissions"
      (with-all-users-data-perms! {db-id {:data    {:native :none :schemas :block}
                                          :details :yes}}
        (mt/user-http-request :rasta :get 200 (format "database/%d?exclude_uneditable_details=true" db-id))))

    (testing "The returned database contains a :details field for a user with DB details permissions"
      (with-all-users-data-perms! {db-id {:data    {:native :none :schemas :block}
                                          :details :yes}}
        (is (partial= {:details {}}
                      (mt/user-http-request :rasta :get 200 (format "database/%d?exclude_uneditable_details=true" db-id))))))))

(deftest actions-test
  (mt/with-temp-copy-of-db
    (mt/with-actions-test-data
      (mt/with-actions [{:keys [action-id model-id]} {}]
        (testing "Executing dashcard with action"
          (mt/with-temp [Dashboard {dashboard-id :id} {}
                         DashboardCard {dashcard-id :id} {:dashboard_id dashboard-id
                                                          :action_id action-id
                                                          :card_id model-id}]
            (let [execute-path (format "dashboard/%s/dashcard/%s/execute"
                                       dashboard-id
                                       dashcard-id)]
              (testing "Fails with access to the DB blocked"
                (with-all-users-data-perms! {(u/the-id (mt/db)) {:data    {:native :none :schemas :block}
                                                                 :details :yes}}
                  (mt/with-actions-enabled
                    (is (partial= {:message "You don't have permissions to do that."}
                                  (mt/user-http-request :rasta :post 403 execute-path
                                                        {:parameters {"id" 1}}))))))
              (testing "Works with access to the DB not blocked"
                (mt/with-actions-enabled
                  (is (= {:rows-affected 1}
                         (mt/user-http-request :rasta :post 200 execute-path
                                               {:parameters {"id" 1}}))))))))))))

(deftest settings-managers-can-have-uploads-db-access-revoked
  (perms/grant-application-permissions! (perms-group/all-users) :setting)
  (testing "Upload DB can be set with the right permission"
    (with-all-users-data-perms! {(mt/id) {:details :yes}}
      (mt/user-http-request :rasta :put 204 "setting/" {:uploads-database-id (mt/id)})))
  (testing "Upload DB cannot be set without the right permission"
    (with-all-users-data-perms! {(mt/id) {:details :no}}
      (mt/user-http-request :rasta :put 403 "setting/" {:uploads-database-id (mt/id)})))
  (perms/revoke-application-permissions! (perms-group/all-users) :setting))

(deftest upload-csv-test
  (mt/test-drivers (mt/normal-drivers-with-feature :uploads :schemas)
    (testing "Uploads should be blocked without data access"
      (mt/with-empty-db
        (let [conn-spec (sql-jdbc.conn/db->pooled-connection-spec (mt/db))]
          ;; Create not_public schema
          (jdbc/execute! conn-spec "CREATE SCHEMA \"not_public\"; CREATE TABLE \"not_public\".\"table_name\" (id INTEGER)"))
        (sync/sync-database! (mt/db))
        (let [db-id    (u/the-id (mt/db))
              table-id (t2/select-one-pk :model/Table :db_id db-id)
              upload-csv! (fn []
                            (upload-test/upload-example-csv! {:grant-permission? false
                                                              :schema-name       "not_public"
                                                              :table-prefix      "uploaded_magic_"}))]
          (doseq [[schema-perms can-upload?] {:all            true
                                              :none           false
                                              {table-id :all} false}]
            (with-all-users-data-perms! {db-id {:data {:native :none, :schemas {"public"     :all
                                                                                "not_public" schema-perms}}}}
              (if can-upload?
                (is (some? (upload-csv!)))
                (is (thrown-with-msg?
                     clojure.lang.ExceptionInfo
                     #"You don't have permissions to do that\."
                     (upload-csv!)))))
            (with-all-users-data-perms! {db-id {:data {:native :write, :schemas ["not_public"]}}}
              (is (some? (upload-csv!))))))))))

(deftest append-csv-data-perms-test
  (mt/test-drivers (mt/normal-drivers-with-feature :uploads)
    (if (driver/database-supports? driver/*driver* :schemas (mt/db))
      (testing "CSV appends should be blocked without data access to the schema"
        (mt/with-empty-db
          (jdbc/execute! (sql-jdbc.conn/db->pooled-connection-spec (mt/db)) "CREATE SCHEMA \"not_public\";")
          (let [db-id       (u/the-id (mt/db))
                table-a     (upload-test/create-upload-table! :schema-name "not_public")
                table-b     (upload-test/create-upload-table! :schema-name "not_public")
                append-csv! #(upload-test/append-csv-with-defaults!
                              :table-id (:id table-a)
                              :user-id (mt/user->id :rasta))]
            (doseq [[schema-perms          can-append? test-string]
                    [[:all                 true        "Data permissions on schema should succeed"]
                     [:none                false       "No permissions on schema should fail"]
                     [{(:id table-a) :all} true        "Data permissions on table should succeed"]
                     [{(:id table-b) :all} false       "Data permissions only on another table in the same schema should fail"]]]
              (testing test-string
                (with-all-users-data-perms! {db-id {:data {:native :none, :schemas {"public"     :all
                                                                                    "not_public" schema-perms}}}}
                  (if can-append?
                    (is (some? (append-csv!)))
                    (is (thrown-with-msg?
                         clojure.lang.ExceptionInfo
                         #"You don't have permissions to do that\."
                         (append-csv!))))))))))
      ;; else if the database doesn't support schemas
      (testing "CSV appends should be blocked without data access to the database"
        (mt/with-empty-db
          (let [db-id       (u/the-id (mt/db))
                table-a     (upload-test/create-upload-table!)
                table-b     (upload-test/create-upload-table!)
                append-csv! #(upload-test/append-csv-with-defaults!
                              :table-id (:id table-a)
                              :user-id (mt/user->id :rasta))]
            (doseq [[perms                 can-append? test-string]
                    [[:all                 true        "Data permissions for database should succeed"]
                     [:none                false       "No permissions for database should fail"]
                     [{(:id table-a) :all} true        "Data permissions for table should succeed"]
                     [{(:id table-b) :all} false       "Data permissions only for another table in the same database should fail"]]]
              (testing test-string
                (with-all-users-data-perms! {db-id {:data {:native :none, :schemas {"" perms}}}}
                  (if can-append?
                    (is (some? (append-csv!)))
                    (is (thrown-with-msg?
                         clojure.lang.ExceptionInfo
                         #"You don't have permissions to do that\."
                         (append-csv!)))))))))))))

(deftest append-csv-block-perms-test
  (mt/test-drivers (mt/normal-drivers-with-feature :uploads)
    (testing "Appends should be blocked if the user has blocked data access to the database, unless they have native query editing perms too"
      (mt/with-empty-db
        (let [db-id       (u/the-id (mt/db))
              table-a     (upload-test/create-upload-table!)
              append-csv! #(upload-test/append-csv-with-defaults!
                            :table-id (:id table-a)
                            :user-id (mt/user->id :rasta))]
          (doseq [[perms                              can-append? test-string]
                  [[{:native :none,  :schemas :block} false       "With blocked perms it should fail"]
                   [{:native :write, :schemas :block} true        "With native query editing and blocked perms it should succeed"]]]
            (testing test-string
              (with-all-users-data-perms! {db-id {:data perms}}
                (if can-append?
                  (is (some? (append-csv!)))
                  (is (thrown-with-msg?
                       clojure.lang.ExceptionInfo
                       #"You don't have permissions to do that\."
                       (append-csv!))))))))))))

(deftest get-database-can-upload-test
  (mt/test-drivers (mt/normal-drivers-with-feature :uploads :schemas)
    (testing "GET /api/database and GET /api/database/:id responses should include can_upload depending on unrestricted data access to the upload schema"
      (mt/with-empty-db
        (let [conn-spec (sql-jdbc.conn/db->pooled-connection-spec (mt/db))]
          (jdbc/execute! conn-spec "CREATE SCHEMA IF NOT EXISTS \"not_public\"; CREATE TABLE IF NOT EXISTS \"not_public\".\"table_name\" (id INTEGER);"))
        (sync/sync-database! (mt/db))
        (let [db-id     (u/the-id (mt/db))
              table-id (t2/select-one-pk :model/Table :db_id db-id)]
          (mt/with-temporary-setting-values [uploads-enabled      true
                                             uploads-database-id  db-id
                                             uploads-schema-name  "not_public"
                                             uploads-table-prefix "uploaded_magic_"]
            (doseq [[schema-perms can-upload?] {:all            true
                                                :none           false
                                                {table-id :all} false}]
              (testing (format "can_upload should be %s if the user has %s access to the upload schema"
                               can-upload? schema-perms)
                (with-all-users-data-perms! {db-id {:data {:native :none
                                                           :schemas {"public"     :all
                                                                     "not_public" schema-perms}}}}
                  (testing "GET /api/database"
                    (let [result (->> (mt/user-http-request :rasta :get 200 "database")
                                      :data
                                      (filter #(= (:id %) db-id))
                                      first)]
                      (is (= can-upload? (:can_upload result)))))
                  (testing "GET /api/database/:id"
                    (let [result (mt/user-http-request :rasta :get 200 (format "database/%d" db-id))]
                      (is (= can-upload? (:can_upload result))))))))))))))<|MERGE_RESOLUTION|>--- conflicted
+++ resolved
@@ -13,12 +13,7 @@
    [metabase.models.field :as field]
    [metabase.models.permissions :as perms]
    [metabase.models.permissions-group :as perms-group]
-<<<<<<< HEAD
-=======
    [metabase.permissions.test-util :as perms.test-util]
-   [metabase.public-settings.premium-features-test
-    :as premium-features-test]
->>>>>>> 2476e2fa
    [metabase.sync :as sync]
    [metabase.sync.concurrent :as sync.concurrent]
    [metabase.test :as mt]
@@ -34,14 +29,8 @@
 (defn- do-with-all-user-data-perms
   "Implementation for [[with-all-users-data-perms]]"
   [graph f]
-<<<<<<< HEAD
-  (let [all-users-group-id  (u/the-id (perms-group/all-users))
-        current-graph       (get-in (perms/data-perms-graph) [:groups all-users-group-id])]
+  (let [all-users-group-id  (u/the-id (perms-group/all-users))]
     (mt/with-additional-premium-features #{:advanced-permissions}
-=======
-  (let [all-users-group-id  (u/the-id (perms-group/all-users))]
-    (premium-features-test/with-additional-premium-features #{:advanced-permissions}
->>>>>>> 2476e2fa
       (memoize/memo-clear! @#'field/cached-perms-object-set)
       (perms.test-util/with-restored-perms!
         (u/ignore-exceptions (@#'perms/update-group-permissions! all-users-group-id graph))
@@ -385,13 +374,8 @@
       (testing "PUT /api/field/:id"
         (let [endpoint (format "field/%d" field-id)]
           (testing "a non-admin cannot update field metadata if the advanced-permissions feature flag is not present"
-<<<<<<< HEAD
-            (with-all-users-data-perms {db-id {:data-model {:schemas {schema {table-id :all}}}}}
+            (with-all-users-data-perms! {db-id {:data-model {:schemas {schema {table-id :all}}}}}
               (mt/with-premium-features #{}
-=======
-            (with-all-users-data-perms! {db-id {:data-model {:schemas {schema {table-id :all}}}}}
-              (premium-features-test/with-premium-features #{}
->>>>>>> 2476e2fa
                 (mt/user-http-request :rasta :put 403 endpoint {:name "Field Test 4"}))))
 
           (testing "a non-admin cannot update field metadata if they have no data model permissions for the DB"
@@ -474,13 +458,8 @@
     (testing "PUT /api/table/:id"
       (let [endpoint (format "table/%d" table-id)]
         (testing "a non-admin cannot update table metadata if the advanced-permissions feature flag is not present"
-<<<<<<< HEAD
-          (with-all-users-data-perms {(mt/id) {:data-model {:schemas :all}}}
+          (with-all-users-data-perms! {(mt/id) {:data-model {:schemas :all}}}
             (mt/with-premium-features #{}
-=======
-          (with-all-users-data-perms! {(mt/id) {:data-model {:schemas :all}}}
-            (premium-features-test/with-premium-features #{}
->>>>>>> 2476e2fa
               (mt/user-http-request :rasta :put 403 endpoint {:name "Table Test 2"}))))
 
         (testing "a non-admin cannot update table metadata if they have no data model permissions for the DB"
@@ -549,13 +528,8 @@
 (deftest audit-log-generated-when-table-manual-scan
   (t2.with-temp/with-temp [Table {table-id :id} {:db_id (mt/id) :schema "PUBLIC"}]
     (testing "An audit log entry is generated when a manually triggered re-scan occurs"
-<<<<<<< HEAD
       (mt/with-additional-premium-features #{:audit-app}
-        (with-all-users-data-perms {(mt/id) {:data-model {:schemas {"PUBLIC" {table-id :all}}}}}
-=======
-      (premium-features-test/with-additional-premium-features #{:audit-app}
         (with-all-users-data-perms! {(mt/id) {:data-model {:schemas {"PUBLIC" {table-id :all}}}}}
->>>>>>> 2476e2fa
           (mt/user-http-request :rasta :post 200 (format "table/%d/rescan_values" table-id))))
       (is (= table-id (:model_id (mt/latest-audit-log-entry :table-manual-scan))))
       (is (= table-id (-> (mt/latest-audit-log-entry :table-manual-scan) :details :id))))))
@@ -610,13 +584,8 @@
   (testing "PUT /api/database/:id"
     (t2.with-temp/with-temp [Database {db-id :id}]
       (testing "A non-admin cannot update database metadata if the advanced-permissions feature flag is not present"
-<<<<<<< HEAD
-        (with-all-users-data-perms {db-id {:details :yes}}
+        (with-all-users-data-perms! {db-id {:details :yes}}
           (mt/with-premium-features #{}
-=======
-        (with-all-users-data-perms! {db-id {:details :yes}}
-          (premium-features-test/with-premium-features #{}
->>>>>>> 2476e2fa
             (is (= "You don't have permissions to do that."
                    (mt/user-http-request :rasta :put 403 (format "database/%d" db-id) {:name "Database Test"}))))))
 
@@ -637,64 +606,38 @@
         (mt/user-http-request :rasta :delete 403 (format "database/%d" db-id))))))
 
 (deftest db-operations-test
-<<<<<<< HEAD
-  (mt/with-test-helpers-set-global-values!
-=======
   (mt/test-helpers-set-global-values!
->>>>>>> 2476e2fa
     (mt/with-temp [Database    {db-id :id}     {:engine "h2", :details (:details (mt/db))}
                    Table       {table-id :id}  {:db_id db-id}
                    Field       {field-id :id}  {:table_id table-id}
                    FieldValues {values-id :id} {:field_id field-id, :values [1 2 3 4]}]
       (with-redefs [api.database/*rescan-values-async* false]
         (testing "A non-admin can trigger a sync of the DB schema if they have DB details permissions"
-<<<<<<< HEAD
-          (with-all-users-data-perms {db-id {:details :yes}}
-            (mt/user-http-request :rasta :post 200 (format "database/%d/sync_schema" db-id))))
-
-        (testing "A non-admin can discard saved field values if they have DB details permissions"
-          (with-all-users-data-perms {db-id {:details :yes}}
-=======
           (with-all-users-data-perms! {db-id {:details :yes}}
             (mt/user-http-request :rasta :post 200 (format "database/%d/sync_schema" db-id))))
 
         (testing "A non-admin can discard saved field values if they have DB details permissions"
           (with-all-users-data-perms! {db-id {:details :yes}}
->>>>>>> 2476e2fa
             (mt/user-http-request :rasta :post 200 (format "database/%d/discard_values" db-id))))
 
         (testing "A non-admin with no data access can discard field values if they have DB details perms"
           (t2/insert! FieldValues :id values-id :field_id field-id :values [1 2 3 4])
-<<<<<<< HEAD
-          (with-all-users-data-perms {db-id {:data    {:schemas :block :native :none}
-                                             :details :yes}}
-=======
           (with-all-users-data-perms! {db-id {:data    {:schemas :block :native :none}
                                               :details :yes}}
->>>>>>> 2476e2fa
             (mt/user-http-request :rasta :post 200 (format "database/%d/discard_values" db-id)))
           (is (= nil (t2/select-one-fn :values FieldValues, :field_id field-id)))
           (mt/user-http-request :crowberto :post 200 (format "database/%d/rescan_values" db-id)))
 
         ;; Use test database for rescan_values tests so we can verify that scan actually succeeds
         (testing "A non-admin can trigger a re-scan of field values if they have DB details permissions"
-<<<<<<< HEAD
-          (with-all-users-data-perms {(mt/id) {:details :yes}}
-=======
           (with-all-users-data-perms! {(mt/id) {:details :yes}}
->>>>>>> 2476e2fa
             (mt/user-http-request :rasta :post 200 (format "database/%d/rescan_values" (mt/id)))))
 
         (testing "A non-admin with no data access can trigger a re-scan of field values if they have DB details perms"
           (t2/delete! FieldValues :field_id (mt/id :venues :price))
           (is (= nil (t2/select-one-fn :values FieldValues, :field_id (mt/id :venues :price))))
-<<<<<<< HEAD
-          (with-all-users-data-perms {(mt/id) {:data   {:schemas :block :native :none}
-                                               :details :yes}}
-=======
           (with-all-users-data-perms! {(mt/id) {:data    {:schemas :block :native :none}
                                                 :details :yes}}
->>>>>>> 2476e2fa
             (mt/user-http-request :rasta :post 200 (format "database/%d/rescan_values" (mt/id))))
           (is (= [1 2 3 4] (t2/select-one-fn :values FieldValues, :field_id (mt/id :venues :price)))))))))
 
