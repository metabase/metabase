--- conflicted
+++ resolved
@@ -73,16 +73,8 @@
   const canAccessTransforms = useSelector(
     PLUGIN_TRANSFORMS.canAccessTransforms,
   );
-<<<<<<< HEAD
-  const isDataTab = pathname.startsWith(Urls.dataStudioData());
-  const isTransformsTab = pathname.startsWith(Urls.transformList());
-  const isModelingTab = pathname.startsWith(Urls.dataStudioModeling());
-  const isTasksTab = pathname.startsWith(Urls.dataStudioTasks());
-  const isDependenciesTab = pathname.startsWith(Urls.dependencyGraph());
-=======
 
   const currentTab = getCurrentTab(pathname);
->>>>>>> f04e790b
 
   return (
     <Stack
@@ -123,30 +115,22 @@
             showLabel={isNavbarOpened}
           />
         )}
-<<<<<<< HEAD
-        <DataStudioTab
-          label={t`Modeling`}
-          icon="model"
-          to={Urls.dataStudioModeling()}
-          isSelected={isModelingTab}
-        />
+        {PLUGIN_DEPENDENCIES.isEnabled && (
+          <DataStudioTab
+            label={t`Dependency graph`}
+            icon="dependencies"
+            to={Urls.dependencyGraph()}
+            isSelected={currentTab === "dependencies"}
+            showLabel={isNavbarOpened}
+          />
+        )}
         <DataStudioTab
           label={t`Tasks`}
           icon="list"
           to={Urls.dataStudioTasks()}
-          isSelected={isTasksTab}
-        />
-=======
->>>>>>> f04e790b
-        {PLUGIN_DEPENDENCIES.isEnabled && (
-          <DataStudioTab
-            label={t`Dependency graph`}
-            icon="dependencies"
-            to={Urls.dependencyGraph()}
-            isSelected={currentTab === "dependencies"}
-            showLabel={isNavbarOpened}
-          />
-        )}
+          isSelected={currentTab === "tasks"}
+          showLabel={isNavbarOpened}
+        />
         {canAccessTransforms && (
           <DataStudioTab
             label={t`Transforms`}
