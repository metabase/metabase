--- conflicted
+++ resolved
@@ -7,7 +7,8 @@
    [metabase.test :as mt]
    [metabase.test.mock.toucanery :as toucanery]
    [metabase.util :as u]
-   [toucan2.core :as t2]))
+   [toucan2.core :as t2]
+   [toucan2.tools.with-temp :as t2.with-temp]))
 
 (defn- remove-nonsense
   "Remove fields that aren't really relevant in the output for `tables` and their `fields`. Done for the sake of making
@@ -35,11 +36,7 @@
 
 (deftest sync-nested-fields-test
   (testing "basic test to make sure syncing nested fields works. This is sort of a higher-level test."
-<<<<<<< HEAD
-    (mt/with-temp [Database db {:engine ::toucanery/toucanery}]
-=======
     (t2.with-temp/with-temp [:model/Database db {:engine ::toucanery/toucanery}]
->>>>>>> 8d23fd74
       (sync/sync-database! db)
       (is (= (remove-nonsense toucanery/toucanery-tables-and-fields)
              (remove-nonsense (get-tables db)))))))