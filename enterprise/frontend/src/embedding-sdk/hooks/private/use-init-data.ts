<<<<<<< HEAD
import { useEffect, useState } from "react";
import { t } from "ttag";
=======
import { useEffect } from "react";
>>>>>>> 5834ebf5
import _ from "underscore";

import { useSdkDispatch, useSdkSelector } from "embedding-sdk/store";
import {
  getOrRefreshSession,
  setLoginStatus,
} from "embedding-sdk/store/reducer";
<<<<<<< HEAD
import {
  getLoginStatus,
  getSessionTokenState,
} from "embedding-sdk/store/selectors";
=======
import { getIsInitialized, getIsLoggedIn } from "embedding-sdk/store/selectors";
>>>>>>> 5834ebf5
import type { EmbeddingSessionTokenState } from "embedding-sdk/store/types";
import type { SDKConfigType } from "embedding-sdk/types";
import { reloadSettings } from "metabase/admin/settings/settings";
import api from "metabase/lib/api";
import { refreshCurrentUser } from "metabase/redux/user";
import registerVisualizations from "metabase/visualizations/register";

const registerVisualizationsOnce = _.once(registerVisualizations);

interface InitDataLoaderParameters {
  config: SDKConfigType;
}

const getErrorMessage = (authType: SDKConfigType["authType"]) => {
  if (authType === "jwt") {
    return t`Could not authenticate: invalid JWT token`;
  }

  if (authType === "apiKey") {
    return t`Could not authenticate: invalid API key`;
  }

  return t`Invalid auth type`;
};

export const useInitData = ({ config }: InitDataLoaderParameters) => {
  const dispatch = useSdkDispatch();

  const loginStatus = useSdkSelector(getLoginStatus);

  useEffect(() => {
    registerVisualizationsOnce();
    dispatch(setLoginStatus({ status: "uninitialized" }));
  }, [dispatch]);

<<<<<<< HEAD
  const jwtProviderUri =
    config.authType === "jwt" ? config.jwtProviderUri : null;

  useEffect(() => {
    if (config.authType === "jwt") {
      const updateToken = () => {
        const currentState = store.getState();
        setSessionTokenState(getSessionTokenState(currentState));
      };

      const unsubscribe = store.subscribe(updateToken);

      if (jwtProviderUri) {
        dispatch(getOrRefreshSession(jwtProviderUri));
      }

      updateToken();

      return () => unsubscribe();
    }
  }, [config.authType, dispatch, jwtProviderUri]);

  useEffect(() => {
    api.basename = config.metabaseInstanceUrl;

    if (config.authType === "jwt" && config.jwtProviderUri) {
      api.onBeforeRequest = () =>
        dispatch(getOrRefreshSession(config.jwtProviderUri));
      api.sessionToken = sessionTokenState?.token?.id;
      dispatch(setLoginStatus({ status: "initialized" }));
=======
  useEffect(() => {
    api.basename = config.metabaseInstanceUrl;

    if (config.authType === "jwt") {
      api.onBeforeRequest = async () => {
        const tokenState = await dispatch(
          getOrRefreshSession(config.jwtProviderUri),
        );

        api.sessionToken = (
          tokenState.payload as EmbeddingSessionTokenState["token"]
        )?.id;
      };
>>>>>>> 5834ebf5
    } else if (config.authType === "apiKey" && config.apiKey) {
      api.apiKey = config.apiKey;
      dispatch(setLoginStatus({ status: "initialized" }));
    } else {
      dispatch(
        setLoginStatus({
          status: "error",
          error: new Error(getErrorMessage(config.authType)),
        }),
      );
    }
<<<<<<< HEAD
  }, [config, dispatch, sessionTokenState]);
=======

    Promise.all([
      dispatch(refreshCurrentUser()),
      dispatch(reloadSettings()),
    ]).then(() => {
      dispatch(setIsInitialized(true));
      dispatch(setIsLoggedIn(true));
    });
  }, [config, dispatch]);
>>>>>>> 5834ebf5

  useEffect(() => {
    const fetchData = async () => {
      if (loginStatus.status === "initialized") {
        dispatch(setLoginStatus({ status: "loading" }));

        try {
          const [userResponse, [_, siteSettingsResponse]] = await Promise.all([
            dispatch(refreshCurrentUser()),
            dispatch(reloadSettings()),
          ]);

          if (
            userResponse.meta.requestStatus === "rejected" ||
            siteSettingsResponse.meta.requestStatus === "rejected"
          ) {
            dispatch(
              setLoginStatus({
                status: "error",
                error: new Error(getErrorMessage(config.authType)),
              }),
            );
            return;
          }

          dispatch(setLoginStatus({ status: "success" }));
        } catch (error) {
          dispatch(
            setLoginStatus({
              status: "error",
              error: new Error(getErrorMessage(config.authType)),
            }),
          );
        }
      }
    };

    fetchData();
  }, [config.authType, dispatch, loginStatus.status]);
};<|MERGE_RESOLUTION|>--- conflicted
+++ resolved
@@ -1,9 +1,5 @@
-<<<<<<< HEAD
-import { useEffect, useState } from "react";
+import { useEffect } from "react";
 import { t } from "ttag";
-=======
-import { useEffect } from "react";
->>>>>>> 5834ebf5
 import _ from "underscore";
 
 import { useSdkDispatch, useSdkSelector } from "embedding-sdk/store";
@@ -11,14 +7,9 @@
   getOrRefreshSession,
   setLoginStatus,
 } from "embedding-sdk/store/reducer";
-<<<<<<< HEAD
 import {
   getLoginStatus,
-  getSessionTokenState,
 } from "embedding-sdk/store/selectors";
-=======
-import { getIsInitialized, getIsLoggedIn } from "embedding-sdk/store/selectors";
->>>>>>> 5834ebf5
 import type { EmbeddingSessionTokenState } from "embedding-sdk/store/types";
 import type { SDKConfigType } from "embedding-sdk/types";
 import { reloadSettings } from "metabase/admin/settings/settings";
@@ -54,38 +45,6 @@
     dispatch(setLoginStatus({ status: "uninitialized" }));
   }, [dispatch]);
 
-<<<<<<< HEAD
-  const jwtProviderUri =
-    config.authType === "jwt" ? config.jwtProviderUri : null;
-
-  useEffect(() => {
-    if (config.authType === "jwt") {
-      const updateToken = () => {
-        const currentState = store.getState();
-        setSessionTokenState(getSessionTokenState(currentState));
-      };
-
-      const unsubscribe = store.subscribe(updateToken);
-
-      if (jwtProviderUri) {
-        dispatch(getOrRefreshSession(jwtProviderUri));
-      }
-
-      updateToken();
-
-      return () => unsubscribe();
-    }
-  }, [config.authType, dispatch, jwtProviderUri]);
-
-  useEffect(() => {
-    api.basename = config.metabaseInstanceUrl;
-
-    if (config.authType === "jwt" && config.jwtProviderUri) {
-      api.onBeforeRequest = () =>
-        dispatch(getOrRefreshSession(config.jwtProviderUri));
-      api.sessionToken = sessionTokenState?.token?.id;
-      dispatch(setLoginStatus({ status: "initialized" }));
-=======
   useEffect(() => {
     api.basename = config.metabaseInstanceUrl;
 
@@ -99,7 +58,7 @@
           tokenState.payload as EmbeddingSessionTokenState["token"]
         )?.id;
       };
->>>>>>> 5834ebf5
+      dispatch(setLoginStatus({ status: "initialized" }));
     } else if (config.authType === "apiKey" && config.apiKey) {
       api.apiKey = config.apiKey;
       dispatch(setLoginStatus({ status: "initialized" }));
@@ -111,19 +70,7 @@
         }),
       );
     }
-<<<<<<< HEAD
-  }, [config, dispatch, sessionTokenState]);
-=======
-
-    Promise.all([
-      dispatch(refreshCurrentUser()),
-      dispatch(reloadSettings()),
-    ]).then(() => {
-      dispatch(setIsInitialized(true));
-      dispatch(setIsLoggedIn(true));
-    });
   }, [config, dispatch]);
->>>>>>> 5834ebf5
 
   useEffect(() => {
     const fetchData = async () => {
