(ns metabase.public-settings.premium-features-test
  (:require
   [clj-http.client :as http]
   [clj-http.fake :as http-fake]
   [clojure.test :refer :all]
   [diehard.circuit-breaker :as dh.cb]
   [mb.hawk.parallel]
   [metabase.config :as config]
   [metabase.db.connection :as mdb.connection]
   [metabase.models.user :refer [User]]
   [metabase.public-settings :as public-settings]
   [metabase.public-settings.premium-features
    :as premium-features
    :refer [defenterprise defenterprise-schema]]
   [metabase.test :as mt]
   [metabase.util.json :as json]
   [toucan2.core :as t2]
   [toucan2.tools.with-temp :as t2.with-temp]))

(set! *warn-on-reflection* true)

(defn- open-circuit-breaker! [cb]
  (.open ^dev.failsafe.CircuitBreaker cb))

(defmacro with-open-circuit-breaker! [& body]
  `(binding [premium-features/*store-circuit-breaker* (dh.cb/circuit-breaker
                                                       @#'premium-features/store-circuit-breaker-config)]
     (open-circuit-breaker! premium-features/*store-circuit-breaker*)
     (do ~@body)))

(defn reset-circuit-breaker-fixture [f]
  (binding [premium-features/*store-circuit-breaker* (dh.cb/circuit-breaker
                                                      @#'premium-features/store-circuit-breaker-config)]
    (f)))

(use-fixtures :each reset-circuit-breaker-fixture)

(defn- token-status-response
  [token premium-features-response]
  (http-fake/with-fake-routes-in-isolation
    {{:address      (#'premium-features/token-status-url token @#'premium-features/token-check-url)
      :query-params {:users      (str (#'premium-features/active-users-count))
                     :site-uuid  (public-settings/site-uuid-for-premium-features-token-checks)
                     :mb-version (:tag config/mb-version-info)}}
     (constantly premium-features-response)}
    (#'premium-features/fetch-token-status* token)))

(def ^:private token-response-fixture
  (json/encode {:valid    true
                :status   "fake"
                :features ["test" "fixture"]
                :trial    false}))

(defn random-token
  "A random token-like string"
  []
  (let [alphabet (into [] (concat (range 0 10) (map char (range (int \a) (int \g)))))]
    (apply str (repeatedly 64 #(rand-nth alphabet)))))

(deftest ^:parallel fetch-token-status-test
  (let [token (random-token)
        print-token (apply str (concat (take 4 token) "..." (take-last 4 token)))]
    (testing "Do not log the token (#18249)"
      (mt/with-log-messages-for-level [messages :info]
        (#'premium-features/fetch-token-status* token)
        (let [logs (mapv :message (messages))]
          (is (every? (complement #(re-find (re-pattern token) %)) logs))
          (is (= 1 (count (filter #(re-find (re-pattern print-token) %) logs)))))))))

(deftest ^:parallel fetch-token-status-test-2
  (testing "With the backend unavailable"
    (let [result (token-status-response (random-token) {:status 500})]
      (is (false? (:valid result))))))

(deftest ^:parallel fetch-token-status-test-3
  (testing "On other errors"
    (binding [http/request (fn [& _]
                             ;; note originally the code caught clojure.lang.ExceptionInfo so don't
                             ;; throw an ex-info here
                             (throw (Exception. "network issues")))]
      (is (= {:valid         false
              :status        "Unable to validate token"
              :error-details "network issues"}
             (premium-features/fetch-token-status (apply str (repeat 64 "b"))))))))

(deftest fetch-token-caches-successful-responses
  (testing "For successful responses, the result is cached"
    (let [call-count (atom 0)
          token      (random-token)]
      (binding [http/request (fn [& _]
                               (swap! call-count inc)
                               {:status 200 :body "{\"valid\": true, \"status\": \"fake\"}"})]
        (dotimes [_ 10] (premium-features/fetch-token-status token))
        (is (= 1 @call-count))))))

(deftest fetch-token-caches-invalid-responses
  (testing "For 4XX responses, the result is cached"
    (let [call-count (atom 0)
          token      (random-token)]
      (binding [http/request (fn [& _]
                               (swap! call-count inc)
                               {:status 400 :body "{\"valid\": false, \"status\": \"fake\"}"})]
        (dotimes [_ 10] (premium-features/fetch-token-status token))
        (is (= 1 @call-count))))))

(deftest fetch-token-does-not-cache-exceptions
  (testing "For timeouts, 5XX errors, etc. we don't cache the result"
    (let [call-count (atom 0)
          token      (random-token)]
      (binding [http/request (fn [& _]
                               (swap! call-count inc)
                               (throw (ex-info "oh, fiddlesticks" {})))]
        (dotimes [_ 5] (premium-features/fetch-token-status token))
        ;; Note that we have a fallback URL that gets hit in this case (see
        ;; https://github.com/metabase/metabase/issues/27036) and 2x5=10
        (is (= 10 @call-count))))))

(deftest fetch-token-does-not-cache-5XX-responses
  (let [call-count (atom 0)
        token      (random-token)]
    (binding [http/request (fn [& _]
                             (swap! call-count inc)
                             {:status 500})]
      (dotimes [_ 10] (premium-features/fetch-token-status token))
      ;; Same as above, we have a fallback URL that gets hit in this case (see
      ;; https://github.com/metabase/metabase/issues/27036) and 2x10=20
      (is (= 10 @call-count)))))

(deftest fetch-token-is-circuit-broken
  (let [call-count (atom 0)]
    (with-open-circuit-breaker!
      (binding [http/request (fn [& _] (swap! call-count inc))]
        (is (= {:valid false
                :status "Unable to validate token"
                :error-details "Token validation is currently unavailable."}
               (premium-features/fetch-token-status (random-token))))
        (is (= 0 @call-count))))))

(deftest ^:parallel fetch-token-status-test-4
  (testing "With a valid token"
    (let [result (token-status-response (random-token) {:status 200
                                                        :body   token-response-fixture})]
      (is (:valid result))
      (is (contains? (set (:features result)) "test")))))

(deftest not-found-test
  (mt/with-log-level :fatal
    ;; `partial=` here in case the Cloud API starts including extra keys... this is a "dangerous" test since changes
    ;; upstream in Cloud could break this. We probably want to catch that stuff anyway tho in tests rather than waiting
    ;; for bug reports to come in
    (is (partial= {:valid false, :status "Token does not exist."}
                  (#'premium-features/fetch-token-status* (random-token))))))

(deftest fetch-token-does-not-call-db-when-cached
  (testing "No DB calls are made for the user count when checking token status if the status is cached"
    (let [token (random-token)]
      (t2/with-call-count [call-count]
        ;; First fetch, should trigger a DB call to fetch user count
        (premium-features/fetch-token-status token)
        (is (= 1 (call-count)))

        ;; Subsequent fetches with the same token should not trigger additional DB calls
        (premium-features/fetch-token-status token)
        (is (= 1 (call-count)))))))

;;; +----------------------------------------------------------------------------------------------------------------+
;;; |                                          Defenterprise Macro Tests                                             |
;;; +----------------------------------------------------------------------------------------------------------------+

(defenterprise greeting
  "Returns a greeting for a user."
  metabase-enterprise.util-test
  [username]
  (format "Hi %s, you're an OSS customer!" (name username)))

(defenterprise special-greeting
  "Returns a non-special greeting for OSS users, and EE users who don't have the :special-greeting feature token."
  metabase-enterprise.util-test
  [username]
  (format "Hi %s, you're not extra special :(" (name username)))

(defenterprise special-greeting-or-custom
  "Returns a non-special greeting for OSS users."
  metabase-enterprise.util-test
  [username]
  (format "Hi %s, you're not extra special :(" (name username)))

(deftest defenterprise-test
  (when-not config/ee-available?
    (testing "When EE code is not available, a call to a defenterprise function calls the OSS version"
      (is (= "Hi rasta, you're an OSS customer!"
             (greeting :rasta)))))

  (when config/ee-available?
    (testing "When EE code is available"
      (testing "a call to a defenterprise function calls the EE version"
        (is (= "Hi rasta, you're running the Enterprise Edition of Metabase!"
               (greeting :rasta))))

      (testing "if a specific premium feature is required, it will check for it, and fall back to the OSS version by default"
        (mt/with-premium-features #{:special-greeting}
          (is (= "Hi rasta, you're an extra special EE customer!"
                 (special-greeting :rasta))))

        (mt/with-premium-features #{}
          (is (= "Hi rasta, you're not extra special :("
                 (special-greeting :rasta)))))

      (testing "when :fallback is a function, it is run when the required token is not present"
        (mt/with-premium-features #{:special-greeting}
          (is (= "Hi rasta, you're an extra special EE customer!"
                 (special-greeting-or-custom :rasta))))

        (mt/with-premium-features #{}
          (is (= "Hi rasta, you're an EE customer but not extra special."
                 (special-greeting-or-custom :rasta))))))))

(defenterprise-schema greeting-with-schema :- :string
  "Returns a greeting for a user."
  metabase-enterprise.util-test
  [username :- :keyword]
  (format "Hi %s, the argument was valid" (name username)))

(defenterprise-schema greeting-with-invalid-oss-return-schema :- :keyword
  "Returns a greeting for a user. The OSS implementation has an invalid return schema"
  metabase-enterprise.util-test
  [username :- :keyword]
  (format "Hi %s, the return value was valid" (name username)))

(defenterprise-schema greeting-with-invalid-ee-return-schema :- :string
  "Returns a greeting for a user."
  metabase-enterprise.util-test
  [username :- :keyword]
  (format "Hi %s, the return value was valid" (name username)))

(defenterprise greeting-with-only-ee-schema
  "Returns a greeting for a user. Only EE version is defined with defenterprise-schema."
  metabase-enterprise.util-test
  [username]
  (format "Hi %s, you're an OSS customer!" username))

(deftest defenterprise-schema-test
  (when-not config/ee-available?
    (testing "Argument schemas are validated for OSS implementations"
      (is (= "Hi rasta, the argument was valid" (greeting-with-schema :rasta)))

      (is (thrown-with-msg? clojure.lang.ExceptionInfo
                            #"Invalid input: \[\"should be a keyword, got: \\\"rasta\\\".*"
                            (greeting-with-schema "rasta"))))

    (testing "Return schemas are validated for OSS implementations"
      (is (thrown-with-msg? clojure.lang.ExceptionInfo
                            #"Invalid output: \[\"should be a keyword, got: \\\"Hi rasta.*"
                            (greeting-with-invalid-oss-return-schema :rasta)))))

  (when config/ee-available?
    (testing "Argument schemas are validated for EE implementations"
      (is (= "Hi rasta, the schema was valid, and you're running the Enterprise Edition of Metabase!"
             (greeting-with-schema :rasta)))

      (is (thrown-with-msg? clojure.lang.ExceptionInfo
                            #"Invalid input: \[\"should be a keyword, got: \\\"rasta\\\".*"
                            (greeting-with-schema "rasta"))))
    (testing "Only EE schema is validated if EE implementation is called"
      (is (= "Hi rasta, the schema was valid, and you're running the Enterprise Edition of Metabase!"
             (greeting-with-invalid-oss-return-schema :rasta)))

      (mt/with-premium-features #{:custom-feature}
        (is (thrown-with-msg? clojure.lang.ExceptionInfo
                              #"Invalid output: \[\"should be a keyword, got: \\\"Hi rasta, the schema was valid.*"
                              (greeting-with-invalid-ee-return-schema :rasta)))))

    (testing "EE schema is not validated if OSS fallback is called"
      (is (= "Hi rasta, the return value was valid"
             (greeting-with-invalid-ee-return-schema :rasta))))))

(deftest token-status-setting-test
  (testing "If a `premium-embedding-token` has been set, the `token-status` setting should return the response
            from the store.metabase.com endpoint for that token."
    (mt/with-temporary-raw-setting-values [premium-embedding-token (random-token)]
      (is (= {:valid false, :status "Token does not exist."}
             (premium-features/token-status)))))
  (testing "If premium-embedding-token is nil, the token-status setting should also be nil."
    (mt/with-temporary-setting-values [premium-embedding-token nil]
      (is (nil? (premium-features/token-status))))))

(deftest active-users-count-setting-test
  (t2.with-temp/with-temp
    [User _ {:is_active false}]
    (testing "returns the number of active users"
<<<<<<< HEAD
      (with-redefs [premium-features/cached-active-users-count (fn []
                                                                 (t2/count :core_user :is_active true))]
        (is (= (t2/count :core_user :is_active true)
               (premium-features/cached-active-users-count)))))
=======
      (is (= (t2/count :model/User :is_active true :type :personal)
             (premium-features/active-users-count))))
>>>>>>> cfe32222

    (testing "Default to 0 if db is not setup yet"
      (binding [mdb.connection/*application-db* {:status (atom nil)}]
        (is (zero? (premium-features/cached-active-users-count)))))))<|MERGE_RESOLUTION|>--- conflicted
+++ resolved
@@ -288,16 +288,9 @@
   (t2.with-temp/with-temp
     [User _ {:is_active false}]
     (testing "returns the number of active users"
-<<<<<<< HEAD
-      (with-redefs [premium-features/cached-active-users-count (fn []
-                                                                 (t2/count :core_user :is_active true))]
-        (is (= (t2/count :core_user :is_active true)
-               (premium-features/cached-active-users-count)))))
-=======
       (is (= (t2/count :model/User :is_active true :type :personal)
              (premium-features/active-users-count))))
->>>>>>> cfe32222
 
     (testing "Default to 0 if db is not setup yet"
       (binding [mdb.connection/*application-db* {:status (atom nil)}]
-        (is (zero? (premium-features/cached-active-users-count)))))))+        (is (zero? (premium-features/active-users-count)))))))