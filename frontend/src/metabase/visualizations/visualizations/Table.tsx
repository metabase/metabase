--- conflicted
+++ resolved
@@ -433,11 +433,7 @@
             className="mb2"
           />
           <span
-<<<<<<< HEAD
-            className={cx("h4", CS.textBold)}
-=======
             className={cx(CS.h4, CS.textBold)}
->>>>>>> bf2bb242
           >{t`Every field is hidden right now`}</span>
         </div>
       );
