--- conflicted
+++ resolved
@@ -58,11 +58,8 @@
   Dashboard,
   Database as DatabaseType,
   Dataset,
-<<<<<<< HEAD
   DatasetData,
-=======
   FieldId,
->>>>>>> 4bdc21b1
   Group,
   GroupPermissions,
   GroupsPermissions,
@@ -635,7 +632,6 @@
   ): "default" | "hidden" | "disabled" => "default",
 };
 
-<<<<<<< HEAD
 export const PLUGIN_DATA_EDITING = {
   isEnabled: () => false,
   isDatabaseTableEditingEnabled: (
@@ -663,12 +659,12 @@
     visualizationSettings?: VisualizationSettings;
     question: Question;
   }>,
-=======
+};
+
 export const PLUGIN_API = {
   getFieldValuesUrl: (fieldId: FieldId) => `/api/field/${fieldId}/values`,
   getRemappedFieldValueUrl: (fieldId: FieldId, remappedFieldId: FieldId) =>
     `/api/field/${fieldId}/remapping/${remappedFieldId}`,
   getSearchFieldValuesUrl: (fieldId: FieldId, searchFieldId: FieldId) =>
     `/api/field/${fieldId}/search/${searchFieldId}`,
->>>>>>> 4bdc21b1
 };