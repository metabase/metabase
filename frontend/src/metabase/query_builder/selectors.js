--- conflicted
+++ resolved
@@ -296,11 +296,6 @@
   uiControls => uiControls.previousQueryBuilderMode,
 );
 
-export const getIsEditingModel = createSelector(
-  [getQueryBuilderMode],
-  queryBuilderMode => queryBuilderMode === "dataset",
-);
-
 export const getDatasetEditorTab = createSelector(
   [getUiControls],
   uiControls => uiControls.datasetEditorTab,
@@ -326,23 +321,14 @@
     return new Question(card, metadata, parameterValues);
   },
 );
+
 export const getQuestion = createSelector(
-<<<<<<< HEAD
-  [getMetadata, getCard, getParameterValues, getIsEditingModel],
-  (metadata, card, parameterValues, isEditingModel) => {
-    if (!metadata || !card) {
-      return;
-    }
-    const question = new Question(card, metadata, parameterValues);
-
-=======
   [getQuestionWithParameters, getQueryBuilderMode],
   (question, queryBuilderMode) => {
     if (!question) {
       return;
     }
     const isEditingModel = queryBuilderMode === "dataset";
->>>>>>> aba2062f
     if (isEditingModel) {
       return question.lockDisplay();
     }
