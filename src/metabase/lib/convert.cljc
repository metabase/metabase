--- conflicted
+++ resolved
@@ -139,15 +139,9 @@
                                                                                    (list* tag (last args) (butlast args))
                                                                                    (list* tag {} args))
                                  ::mbql.s/options-style.𝕨𝕚𝕝𝕕                     (cond
-<<<<<<< HEAD
-                                                                                   (> (count args) 2) clause
-                                                                                   (map? (last args)) (list* tag (last args) (butlast args))
-                                                                                   :else              (list* tag {} args)))]
-=======
                                                                                        (> (count args) 2) clause
                                                                                        (map? (last args)) (list* tag (last args) (butlast args))
                                                                                        :else              (list* tag {} args)))]
->>>>>>> 5f5b2f6d
       (lib.options/ensure-uuid (into [tag options] (map ->pMBQL) args)))))
 
 (defmethod ->pMBQL :default
