(ns metabase-enterprise.advanced-permissions.driver.impersonation-test
  (:require
   [clojure.java.jdbc :as jdbc]
   [clojure.test :refer :all]
   [metabase-enterprise.advanced-permissions.api.util-test
    :as advanced-perms.api.tu]
   [metabase-enterprise.advanced-permissions.driver.impersonation
    :as impersonation]
   [metabase.driver.postgres-test :as postgres-test]
   [metabase.driver.sql-jdbc.connection :as sql-jdbc.conn]
   [metabase.models.database :refer [Database]]
   [metabase.server.middleware.session :as mw.session]
   [metabase.sync :as sync]
   [metabase.test :as mt]
   [metabase.test.data.sql :as sql.tx]
   [metabase.util :as u]
   [toucan2.core :as t2]
   [toucan2.tools.with-temp :as t2.with-temp]))

(deftest connection-impersonation-role-test
  (testing "Returns nil when no impersonations are in effect"
    (is (nil? (@#'impersonation/connection-impersonation-role (mt/db)))))

  (testing "Correctly fetches the impersonation when one is in effect"
    (advanced-perms.api.tu/with-impersonations! {:impersonations [{:db-id (mt/id) :attribute "impersonation_attr"}]
                                                 :attributes     {"impersonation_attr" "impersonation_role"}}
      (is (= "impersonation_role"
             (@#'impersonation/connection-impersonation-role (mt/db))))))

  (testing "Throws exception if multiple conflicting impersonations are in effect"
    ;; Use nested `with-impersonations!` macros so that different groups are used
    (advanced-perms.api.tu/with-impersonations! {:impersonations [{:db-id (mt/id) :attribute "impersonation_attr_1"}]
                                                 :attributes     {"impersonation_attr_1" "impersonation_role_1"}}
      (advanced-perms.api.tu/with-impersonations! {:impersonations [{:db-id (mt/id) :attribute "impersonation_attr_2"}]
                                                   :attributes     {"impersonation_attr_2" "impersonation_role_2"}}
        (is (thrown-with-msg?
             clojure.lang.ExceptionInfo
             #"Multiple conflicting connection impersonation policies found for current user"
             (@#'impersonation/connection-impersonation-role (mt/db)))))))

  (testing "Returns nil if the permissions in another group supercede the impersonation"
    (advanced-perms.api.tu/with-impersonations! {:impersonations [{:db-id (mt/id) :attribute "impersonation_attr"}]
                                                 :attributes     {"impersonation_attr" "impersonation_role"}}
      ;; `with-impersonations!` creates a new group and revokes data perms in `all users`, so if we re-grant data perms
      ;; for all users, it should supercede the impersonation policy in the new group
      (mt/with-full-data-perms-for-all-users!
        (is (nil? (@#'impersonation/connection-impersonation-role (mt/db)))))))

  (testing "Returns nil for superuser, even if they are in a group with an impersonation policy defined"
    (advanced-perms.api.tu/with-impersonations! {:impersonations [{:db-id (mt/id) :attribute "impersonation_attr"}]
                                                 :attributes     {"impersonation_attr" "impersonation_role"}}
      (mw.session/as-admin
       (is (nil? (@#'impersonation/connection-impersonation-role (mt/db)))))))

  (testing "Does not throw an exception if passed a nil `database-or-id`"
    (advanced-perms.api.tu/with-impersonations! {:impersonations [{:db-id (mt/id) :attribute "impersonation_attr"}]
                                                 :attributes     {"impersonation_attr" "impersonation_role"}}
      (is (nil? (@#'impersonation/connection-impersonation-role nil)))))

  (testing "Throws an exception if impersonation should be enforced, but the user doesn't have the required attribute"
    (advanced-perms.api.tu/with-impersonations! {:impersonations [{:db-id (mt/id) :attribute "impersonation_attr"}]
                                                 :attributes     {}}
      (is (thrown-with-msg?
           clojure.lang.ExceptionInfo
           #"User does not have attribute required for connection impersonation."
           (@#'impersonation/connection-impersonation-role (mt/db)))))))

(deftest conn-impersonation-test-postgres
  (mt/test-driver :postgres
    (mt/with-premium-features #{:advanced-permissions}
      (let [db-name "conn_impersonation_test"
            details (mt/dbdef->connection-details :postgres :db {:database-name db-name})
            spec    (sql-jdbc.conn/connection-details->spec :postgres details)]
        (postgres-test/drop-if-exists-and-create-db! db-name)
        (doseq [statement ["DROP TABLE IF EXISTS PUBLIC.table_with_access;"
                           "DROP TABLE IF EXISTS PUBLIC.table_without_access;"
                           "CREATE TABLE PUBLIC.table_with_access (x INTEGER NOT NULL);"
                           "CREATE TABLE PUBLIC.table_without_access (y INTEGER NOT NULL);"
                           "DROP ROLE IF EXISTS \"impersonation.role\";"
                           "CREATE ROLE \"impersonation.role\";"
                           "REVOKE ALL PRIVILEGES ON DATABASE \"conn_impersonation_test\" FROM \"impersonation.role\";"
                           "GRANT SELECT ON TABLE \"conn_impersonation_test\".PUBLIC.table_with_access TO \"impersonation.role\";"]]
          (jdbc/execute! spec [statement]))
        (t2.with-temp/with-temp [Database database {:engine :postgres, :details details}]
          (mt/with-db database (sync/sync-database! database)
            (advanced-perms.api.tu/with-impersonations! {:impersonations [{:db-id (mt/id) :attribute "impersonation_attr"}]
                                                         :attributes     {"impersonation_attr" "impersonation.role"}}
              (is (= []
                     (-> {:query "SELECT * FROM \"table_with_access\";"}
                         mt/native-query
                         mt/process-query
                         mt/rows)))
              (is (thrown-with-msg? clojure.lang.ExceptionInfo
                     #"permission denied"
                     (-> {:query "SELECT * FROM \"table_without_access\";"}
                         mt/native-query
                         mt/process-query
                         mt/rows))))))))))

(deftest conn-impersonation-test-redshift
  (mt/test-driver :redshift
    (mt/with-premium-features #{:advanced-permissions}
      (let [details (mt/dbdef->connection-details :redshift nil nil)
            spec    (sql-jdbc.conn/connection-details->spec :redshift details)
            user    (u/lower-case-en (mt/random-name))
            schema  (sql.tx/session-schema :redshift)]
<<<<<<< HEAD
        (t2.with-temp/with-temp [Database database {:engine :redshift, :details details}]
=======
        (mt/with-temp [Database database {:engine :redshift, :details details}]
>>>>>>> fc2ff557
          (try
            (doseq [statement [(format "DROP TABLE IF EXISTS \"%s\".table_with_access;" schema)
                               (format "DROP TABLE IF EXISTS \"%s\".table_without_access;" schema)
                               (format "CREATE TABLE \"%s\".table_with_access (x INTEGER NOT NULL);" schema)
                               (format "CREATE TABLE \"%s\".table_without_access (y INTEGER NOT NULL);" schema)
                               (format "CREATE USER %s WITH PASSWORD 'abcD1234';" user)
                               (format "GRANT ALL PRIVILEGES ON SCHEMA \"%s\" TO %s;" schema user)
                               (format "REVOKE ALL PRIVILEGES ON TABLE \"%s\".table_without_access FROM %s;" schema user)
                               (format "GRANT SELECT ON TABLE \"%s\".table_with_access TO %s;" schema user)]]
              (jdbc/execute! spec statement))
            (mt/with-db database
              (sync/sync-database! database {:scan :schema})
              (advanced-perms.api.tu/with-impersonations! {:impersonations [{:db-id (mt/id) :attribute "impersonation_attr"}]
                                                           :attributes     {"impersonation_attr" user}}
                (is (= []
                       (-> {:query (format "SELECT * FROM \"%s\".table_with_access;" schema)}
                           mt/native-query
                           mt/process-query
                           mt/rows)))
                (is (thrown-with-msg? clojure.lang.ExceptionInfo
<<<<<<< HEAD
                                      #"permission denied for relation table_without_access"
                                      (-> {:query (format "SELECT * FROM \"%s\".table_without_access;" schema)}
                                          mt/native-query
                                          mt/process-query
                                          mt/rows)))))
=======
                      #"permission denied for relation table_without_access"
                      (-> {:query (format "SELECT * FROM \"%s\".table_without_access;" schema)}
                          mt/native-query
                          mt/process-query
                          mt/rows)))))
>>>>>>> fc2ff557
            (finally
             (doseq [statement [(format "REVOKE ALL PRIVILEGES ON ALL TABLES IN SCHEMA \"%s\" FROM \"%s\"" schema user)
                                (format "REVOKE ALL PRIVILEGES ON SCHEMA \"%s\" FROM \"%s\";" schema user)
                                (format "DROP USER IF EXISTS %s;" user)]]
                 (jdbc/execute! spec [statement])))))))))

(deftest conn-impersonation-test-snowflake
  (mt/test-driver :snowflake
    (mt/with-premium-features #{:advanced-permissions}
      (advanced-perms.api.tu/with-impersonations! {:impersonations [{:db-id (mt/id) :attribute "impersonation_attr"}]
                                                   :attributes     {"impersonation_attr" "LIMITED.ROLE"}}
        ;; Test database initially has no default role set. All queries should fail, even for non-impersonated users,
        ;; since there is no way to reset the connection after impersonation is applied.
        (is (thrown-with-msg?
             clojure.lang.ExceptionInfo
             #"Connection impersonation is enabled for this database, but no default role is found"
             (mt/run-mbql-query venues
                                {:aggregation [[:count]]})))
        (mw.session/as-admin
         (is (thrown-with-msg?
              clojure.lang.ExceptionInfo
              #"Connection impersonation is enabled for this database, but no default role is found"
              (mt/run-mbql-query venues
                                 {:aggregation [[:count]]}))))

        ;; Update the test database with a default role that has full permissions
        (t2/update! :model/Database :id (mt/id) (assoc-in (mt/db) [:details :role] "ACCOUNTADMIN"))

        (try
          ;; User with connection impersonation should not be able to query a table they don't have access to
          ;; (`LIMITED.ROLE` in CI Snowflake has no data access)
          (is (thrown-with-msg?
               clojure.lang.ExceptionInfo
               #"SQL compilation error:\nDatabase.*does not exist or not authorized"
               (mt/run-mbql-query venues
                                  {:aggregation [[:count]]})))

          ;; Non-impersonated user should stil be able to query the table
          (mw.session/as-admin
           (is (= [100]
                  (mt/first-row
                   (mt/run-mbql-query venues
                                      {:aggregation [[:count]]})))))
          (finally
            (t2/update! :model/Database :id (mt/id) (update (mt/db) :details dissoc :role))))))))<|MERGE_RESOLUTION|>--- conflicted
+++ resolved
@@ -104,11 +104,7 @@
             spec    (sql-jdbc.conn/connection-details->spec :redshift details)
             user    (u/lower-case-en (mt/random-name))
             schema  (sql.tx/session-schema :redshift)]
-<<<<<<< HEAD
-        (t2.with-temp/with-temp [Database database {:engine :redshift, :details details}]
-=======
         (mt/with-temp [Database database {:engine :redshift, :details details}]
->>>>>>> fc2ff557
           (try
             (doseq [statement [(format "DROP TABLE IF EXISTS \"%s\".table_with_access;" schema)
                                (format "DROP TABLE IF EXISTS \"%s\".table_without_access;" schema)
@@ -129,19 +125,11 @@
                            mt/process-query
                            mt/rows)))
                 (is (thrown-with-msg? clojure.lang.ExceptionInfo
-<<<<<<< HEAD
                                       #"permission denied for relation table_without_access"
                                       (-> {:query (format "SELECT * FROM \"%s\".table_without_access;" schema)}
                                           mt/native-query
                                           mt/process-query
                                           mt/rows)))))
-=======
-                      #"permission denied for relation table_without_access"
-                      (-> {:query (format "SELECT * FROM \"%s\".table_without_access;" schema)}
-                          mt/native-query
-                          mt/process-query
-                          mt/rows)))))
->>>>>>> fc2ff557
             (finally
              (doseq [statement [(format "REVOKE ALL PRIVILEGES ON ALL TABLES IN SCHEMA \"%s\" FROM \"%s\"" schema user)
                                 (format "REVOKE ALL PRIVILEGES ON SCHEMA \"%s\" FROM \"%s\";" schema user)
