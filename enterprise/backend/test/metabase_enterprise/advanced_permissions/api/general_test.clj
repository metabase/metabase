(ns metabase-enterprise.advanced-permissions.api.general-test
  (:require [clojure.test :refer :all]
            [metabase.models :refer [PermissionsGroup]]
            [metabase.models.permissions-group :as group]
            [metabase.public-settings.premium-features-test :as premium-features-test]
            [metabase.test :as mt]))

(deftest general-permissions-test
  (mt/with-temp* [PermissionsGroup [{group-id :id}]]
    (testing "GET /api/ee/advanced-permissions/general/graph"
      (premium-features-test/with-premium-features #{}
        (testing "Should require a token with `:advanced-permissions`"
          (is (= "This API endpoint is only enabled if you have a premium token with the :advanced-permissions feature."
                 (mt/user-http-request :crowberto :get 402 "ee/advanced-permissions/general/graph")))))

      (premium-features-test/with-premium-features #{:advanced-permissions}
        (testing "have to be a superuser"
          (is (= "You don't have permissions to do that."
                 (mt/user-http-request :rasta :get 403 "ee/advanced-permissions/general/graph"))))

        (testing "return general permissions for groups that has general permisions"
<<<<<<< HEAD
=======
          ;; TODO: remove this when subscription is granted by default for All Users
          (perms/grant-general-permissions! group-id :subscription)
>>>>>>> c58bf971
          (let [graph  (mt/user-http-request :crowberto :get 200 "ee/advanced-permissions/general/graph")
                groups (:groups graph)]
            (is (int? (:revision graph)))
            (is (partial= {(:id (group/admin))
                           {:monitoring   "yes"
                            :setting      "yes"
                            :subscription "yes"}
                           group-id
                           {:monitoring   "no"
                            :setting      "no"
                            :subscription "yes"}}
                          groups)))))))

  (mt/with-temp* [PermissionsGroup [{group-id :id}]]
    (testing "PUT /api/ee/advanced-permissions/general/graph"
      (let [current-graph (premium-features-test/with-premium-features #{:advanced-permissions}
                            (mt/user-http-request :crowberto :get 200 "ee/advanced-permissions/general/graph"))
            new-graph     (assoc-in current-graph [:groups group-id :setting] "yes")]

        (premium-features-test/with-premium-features #{}
          (testing "Should require a token with `:advanced-permissions`"
            (is (= "This API endpoint is only enabled if you have a premium token with the :advanced-permissions feature."
                   (mt/user-http-request :crowberto :put 402 "ee/advanced-permissions/general/graph" new-graph)))))

        (premium-features-test/with-premium-features #{:advanced-permissions}
          (testing "have to be a superuser"
            (is (= "You don't have permissions to do that."
                   (mt/user-http-request :rasta :put 403 "ee/advanced-permissions/general/graph" new-graph))))

          (testing "failed when revision is mismatched"
            (is (= "Looks like someone else edited the permissions and your data is out of date. Please fetch new data and try again."
                   (mt/user-http-request :crowberto :put 409 "ee/advanced-permissions/general/graph"
                                         (assoc new-graph :revision (inc (:revision new-graph)))))))

          (testing "successfully update general permissions"
            (is (partial= {(:id (group/admin))
                           {:monitoring   "yes"
                            :setting      "yes"
                            :subscription "yes"}
                           group-id
                           {:monitoring   "no"
                            :setting      "yes"
                            :subscription "yes"}}
                          (:groups (mt/user-http-request :crowberto :put 200 "ee/advanced-permissions/general/graph" new-graph))))))))))<|MERGE_RESOLUTION|>--- conflicted
+++ resolved
@@ -19,11 +19,6 @@
                  (mt/user-http-request :rasta :get 403 "ee/advanced-permissions/general/graph"))))
 
         (testing "return general permissions for groups that has general permisions"
-<<<<<<< HEAD
-=======
-          ;; TODO: remove this when subscription is granted by default for All Users
-          (perms/grant-general-permissions! group-id :subscription)
->>>>>>> c58bf971
           (let [graph  (mt/user-http-request :crowberto :get 200 "ee/advanced-permissions/general/graph")
                 groups (:groups graph)]
             (is (int? (:revision graph)))
@@ -31,7 +26,7 @@
                            {:monitoring   "yes"
                             :setting      "yes"
                             :subscription "yes"}
-                           group-id
+                           (:id (group/all-users))
                            {:monitoring   "no"
                             :setting      "no"
                             :subscription "yes"}}
@@ -66,5 +61,5 @@
                            group-id
                            {:monitoring   "no"
                             :setting      "yes"
-                            :subscription "yes"}}
+                            :subscription "no"}}
                           (:groups (mt/user-http-request :crowberto :put 200 "ee/advanced-permissions/general/graph" new-graph))))))))))