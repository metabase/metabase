import cx from "classnames";
import PropTypes from "prop-types";
import { Component } from "react";
import ReactDOM from "react-dom";
import { t } from "ttag";
import _ from "underscore";

import Tooltip from "metabase/core/components/Tooltip";
import CS from "metabase/css/core/index.css";
import QueryBuilderS from "metabase/css/query_builder.module.css";
import { ExpressionWidget } from "metabase/query_builder/components/expressions/ExpressionWidget";
import { ExpressionWidgetHeader } from "metabase/query_builder/components/expressions/ExpressionWidgetHeader";
import { Icon, Box } from "metabase/ui";
import Aggregation from "metabase-lib/v1/queries/structured/Aggregation";
import * as AGGREGATION from "metabase-lib/v1/queries/utils/aggregation";

import { QueryDefinitionTooltip } from "../QueryDefinitionTooltip";

import {
  AggregationItemList,
  AggregationFieldList,
} from "./AggregationPopover.styled";

const COMMON_SECTION_NAME = t`Common Metrics`;
const BASIC_SECTION_NAME = t`Basic Metrics`;
const CUSTOM_SECTION_NAME = t`Custom Expression`;

const COMMON_AGGREGATIONS = new Set(["count"]);

/**
 * @deprecated use MLv2 + metabase/common/components/AggregationPicker
 */
export class AggregationPopover extends Component {
  constructor(props, context) {
    super(props, context);

    this.state = {
      aggregation: props.aggregation || [],
      choosingField:
        props.aggregation &&
        props.aggregation.length > 1 &&
        AGGREGATION.isStandard(props.aggregation),
      editingAggregation:
        props.aggregation &&
        props.aggregation.length > 1 &&
        (AGGREGATION.isCustom(props.aggregation) ||
          AGGREGATION.isNamed(props.aggregation)),
    };
  }

  static propTypes = {
    aggregation: PropTypes.array,
    onChangeAggregation: PropTypes.func.isRequired,
    onClose: PropTypes.func,

    query: PropTypes.object,

    // passing a dimension disables the field picker and only shows relevant aggregations
    dimension: PropTypes.object,

    aggregationOperators: PropTypes.array,

    showCustom: PropTypes.bool,
    showMetrics: PropTypes.bool,
    showRawData: PropTypes.bool,

    width: PropTypes.number,
    maxHeight: PropTypes.number,
    alwaysExpanded: PropTypes.bool,
  };

  static defaultProps = {
    showCustom: true,
    showMetrics: true,
    width: 300,
  };

  componentDidUpdate() {
    if (this._header) {
      const { height } = ReactDOM.findDOMNode(
        this._header,
      ).getBoundingClientRect();
      if (height !== this.state.headerHeight) {
        this.setState({ headerHeight: height });
      }
    }
  }

  commitAggregation = aggregation => {
    this.props.onChangeAggregation(aggregation);
    if (this.props.onClose) {
      this.props.onClose();
    }
  };

  _getAggregation() {
    const { aggregation, query } = this.props;
    if (aggregation && !(aggregation instanceof Aggregation)) {
      return new Aggregation(aggregation, null, query);
    } else {
      return aggregation;
    }
  }

  onPickAggregation = item => {
    const { dimension } = this.props;
    const aggregation = this._getAggregation();

    if (dimension) {
      if (item.aggregation?.requiresField) {
        this.commitAggregation(
          AGGREGATION.setField(item.value, dimension.mbql()),
        );
      }
    } else if (item.custom) {
      // use the existing aggregation if it's valid
      const value = aggregation?.isValid() ? aggregation : null;
      this.setState({
        aggregation: value,
        editingAggregation: true,
      });
    } else if (item.aggregation?.requiresField) {
      // check if this aggregation requires a field, if so then force user to pick that now, otherwise we are done
      this.setState({
        aggregation: item.value,
        choosingField: true,
      });
    } else {
      // this includes picking a METRIC or picking an aggregation which doesn't require a field
      this.commitAggregation(item.value);
    }
  };

  onPickField = fieldId => {
    this.commitAggregation(
      AGGREGATION.setField(this.state.aggregation, fieldId),
    );
  };

  onClearAggregation = () => {
    this.setState({
      choosingField: false,
      editingAggregation: false,
    });
  };

  _getAvailableAggregations() {
    const { aggregationOperators, query, dimension, showRawData } = this.props;
    return (
      aggregationOperators ||
      dimension?.aggregationOperators() ||
      query.aggregationOperators()
    ).filter(
      aggregationOperator =>
        showRawData || aggregationOperator.short !== "rows",
    );
  }

  itemIsSelected(item) {
    const { aggregation } = this.props;
    return item.isSelected(AGGREGATION.getContent(aggregation));
  }

  renderItemExtra(item) {
    let content;
    if (item.aggregation?.description) {
      content = item.aggregation.description;
    } else if (item.metric) {
      content = <QueryDefinitionTooltip type="metric" object={item.metric} />;
    } else {
      content = null;
    }

    return (
      content && (
        <Box p="0.5rem">
          <Tooltip tooltip={content}>
            <span className={QueryBuilderS.QuestionTooltipTarget} />
          </Tooltip>
        </Box>
      )
    );
  }

  getSections(table, selectedAggregation) {
    const { alwaysExpanded, dimension, showCustom } = this.props;
    const aggregationItems = this.getAggregationItems();
    const metricItems = this.getMetricItems(table, selectedAggregation);

    const sections = [];

    const maybeOverriddenShowCustomProp =
      dimension || !table.database.hasFeature("expression-aggregations")
        ? false
        : showCustom;

    // "Basic Metrics", e.x. count, sum, avg, etc
    if (aggregationItems.length > 0) {
      sections.push({
        name: BASIC_SECTION_NAME,
        icon: "table2",
        items: aggregationItems,
      });
    }

    // "Common Metrics" a.k.a. saved metrics
    if (metricItems.length > 0) {
      sections.push({
        name: COMMON_SECTION_NAME,
        icon: "star",
        items: metricItems,
      });
    }

    // slightly different layout of "basic" and "common" metrics for alwaysExpanded=true
    if (alwaysExpanded && sections.length > 1) {
      const [commonAggregationItems, basicAggregationItems] = _.partition(
        aggregationItems,
        item => COMMON_AGGREGATIONS.has(item.aggregation.short),
      );

      // move COMMON_AGGREGATIONS into the "common metrics" section
      sections[0].items = basicAggregationItems;
      sections[1].items = [...commonAggregationItems, ...metricItems];

      // swap the order of the sections so "common metrics" are first
      sections.reverse();
    }

    if (maybeOverriddenShowCustomProp) {
      // add "custom" as it's own section
      sections.push({
        name: CUSTOM_SECTION_NAME,
        icon: "sum",
        custom: true,
      });
      if (alwaysExpanded) {
        sections[sections.length - 1].items = [
          {
            name: t`Custom…`,
            custom: true,
            isSelected: agg => AGGREGATION.isCustom(agg),
          },
        ];
      }
    }

    if (sections.length === 1) {
      sections[0].name = null;
    }

    return sections;
  }

  getSelectedAggregation(table, aggregation) {
    const aggregationOperators = this._getAvailableAggregations();

    if (AGGREGATION.isMetric(aggregation)) {
      return _.findWhere(table.metrics, {
        id: AGGREGATION.getMetric(aggregation),
      });
    }

    return _.findWhere(aggregationOperators, {
      short: AGGREGATION.getOperator(aggregation),
    });
  }

  getAggregationItems() {
    const { dimension } = this.props;
    const aggregationOperators = this._getAvailableAggregations();

    return aggregationOperators.map(aggregation => ({
      name: dimension
        ? aggregation.name.replace("of ...", "")
        : aggregation.name,
      value: [aggregation.short, ...aggregation.fields.map(field => null)],
      isSelected: agg =>
        AGGREGATION.isStandard(agg) &&
        AGGREGATION.getOperator(agg) === aggregation.short,
      aggregation: aggregation,
    }));
  }

  getMetrics(table, selectedAggregation) {
    const { dimension, showMetrics } = this.props;
    const maybeOverriddenShowMetrics = dimension ? false : showMetrics;

    // we only want to consider active metrics, with the ONE exception that if the currently selected aggregation is a
    // retired metric then we include it in the list to maintain continuity

    const filter = metric =>
      maybeOverriddenShowMetrics
        ? !metric.archived ||
          (selectedAggregation && selectedAggregation.id === metric.id)
        : // GA metrics are more like columns, so they should be displayed even when showMetrics is false
          metric.googleAnalyics;

    if (table.metrics) {
      return table.metrics.filter(filter);
    }

    return [];
  }

  getMetricItems(table, selectedAggregation) {
    const metrics = this.getMetrics(table, selectedAggregation);

    return metrics.map(metric => ({
      name: metric.name,
      value: ["metric", metric.id],
      isSelected: aggregation =>
        AGGREGATION.getMetric(aggregation) === metric.id,
      metric: metric,
    }));
  }

  onChangeExpression = (name, expression) => {
    const aggregation = AGGREGATION.setName(expression, name);

    this.setState({ aggregation });
    this.commitAggregation(aggregation);
  };

  render() {
    const { query: legacyQuery } = this.props;
    const table = legacyQuery.table();
    const { choosingField, editingAggregation } = this.state;
    const aggregation = AGGREGATION.getContent(this.state.aggregation);
    const selectedAggregation = this.getSelectedAggregation(table, aggregation);
    const sections = this.getSections(table, selectedAggregation);

    if (editingAggregation) {
      return (
        <ExpressionWidget
          name={AGGREGATION.getName(this.state.aggregation)}
          query={legacyQuery.question().query()}
          stageIndex={-1}
          legacyQuery={legacyQuery}
          expression={aggregation}
          withName
          startRule="aggregation"
          header={<ExpressionWidgetHeader onBack={this.onClearAggregation} />}
          onChangeExpression={this.onChangeExpression}
          onClose={this.onClearAggregation}
        />
      );
    }

    if (choosingField) {
      const [agg, fieldId] = aggregation;
      return (
        <div style={{ minWidth: 300 }}>
          <div
            ref={_ => (this._header = _)}
            className={cx(
              CS.textMedium,
              CS.p1,
<<<<<<< HEAD
              CS.py1,
=======
              CS.py2,
>>>>>>> 9b941d8a
              CS.borderBottom,
              CS.flex,
              CS.alignCenter,
            )}
          >
            <a
              className={cx(CS.cursorPointer, CS.flex, CS.alignCenter)}
              onClick={this.onClearAggregation}
            >
              <Icon name="chevronleft" size={18} />
              <h3 className="inline-block pl1">{selectedAggregation.name}</h3>
            </a>
          </div>
          <AggregationFieldList
            width={this.props.width}
            maxHeight={this.props.maxHeight - (this.state.headerHeight || 0)}
            query={legacyQuery}
            field={fieldId}
            fieldOptions={legacyQuery.aggregationFieldOptions(agg)}
            onFieldChange={this.onPickField}
            enableSubDimensions={true}
            preventNumberSubDimensions={true}
          />
        </div>
      );
    }

    return (
      <AggregationItemList
        width={this.props.width}
        maxHeight={this.props.maxHeight}
        alwaysExpanded={this.props.alwaysExpanded}
        sections={sections}
        onChange={this.onPickAggregation}
        itemIsSelected={this.itemIsSelected.bind(this)}
        renderSectionIcon={section => <Icon name={section.icon} size={18} />}
        renderItemExtra={this.renderItemExtra.bind(this)}
        getItemClassName={item =>
          item.metric?.archived ? "text-medium" : null
        }
        onChangeSection={(section, sectionIndex) => {
          if (section.custom) {
            this.onPickAggregation({ custom: true });
          }
        }}
      />
    );
  }
}<|MERGE_RESOLUTION|>--- conflicted
+++ resolved
@@ -356,11 +356,7 @@
             className={cx(
               CS.textMedium,
               CS.p1,
-<<<<<<< HEAD
-              CS.py1,
-=======
               CS.py2,
->>>>>>> 9b941d8a
               CS.borderBottom,
               CS.flex,
               CS.alignCenter,
