(ns ^:deprecated metabase.api.pulse
  "`/api/pulse` endpoints. These are all authenticated. For unauthenticated `/api/pulse/unsubscribe` endpoints,
  see [[metabase.api.pulse.unsubscribe]].

  Deprecated: will soon be migrated to notification APIs."
  (:require
   [clojure.set :refer [difference]]
   [hiccup.core :refer [html]]
   [hiccup.page :refer [html5]]
   ^{:clj-kondo/ignore [:deprecated-namespace]}
   [metabase.api.alert :as api.alert]
   [metabase.api.common :as api]
   [metabase.api.common.validation :as validation]
   [metabase.api.macros :as api.macros]
   [metabase.api.routes.common]
   [metabase.channel.email :as email]
   [metabase.channel.render.core :as channel.render]
   [metabase.config :as config]
   [metabase.events :as events]
   [metabase.integrations.slack :as slack]
   [metabase.models.collection :as collection]
   [metabase.models.interface :as mi]
   [metabase.models.pulse :as models.pulse]
   [metabase.models.pulse-channel :as pulse-channel]
   [metabase.notification.core :as notification]
   [metabase.permissions.util :as perms-util]
   [metabase.plugins.classloader :as classloader]
   [metabase.premium-features.core :as premium-features]
   ^{:clj-kondo/ignore [:deprecated-namespace]}
   [metabase.pulse.core :as pulse]
   [metabase.query-processor :as qp]
   [metabase.query-processor.middleware.permissions :as qp.perms]
   [metabase.util :as u]
   [metabase.util.i18n :refer [tru]]
   [metabase.util.malli.schema :as ms]
   [metabase.util.urls :as urls]
   [toucan2.core :as t2])
  (:import
   (java.io ByteArrayInputStream)))

(set! *warn-on-reflection* true)

(when config/ee-available?
  (classloader/require 'metabase-enterprise.sandbox.api.util
                       'metabase-enterprise.advanced-permissions.common))

(defn- maybe-filter-pulses-recipients
  "If the current user is sandboxed, remove all Metabase users from the `pulses` recipient lists that are not the user
  themselves. Recipients that are plain email addresses are preserved."
  [pulses]
  (if (perms-util/sandboxed-or-impersonated-user?)
    (for [pulse pulses]
      (assoc pulse :channels
             (for [channel (:channels pulse)]
               (assoc channel :recipients
                      (filter (fn [recipient] (or (not (:id recipient))
                                                  (= (:id recipient) api/*current-user-id*)))
                              (:recipients channel))))))
    pulses))

(defn- maybe-filter-pulse-recipients
  [pulse]
  (first (maybe-filter-pulses-recipients [pulse])))

(defn- maybe-strip-sensitive-metadata
  "If the current user does not have collection read permissions for the pulse, but can still read the pulse due to
  being the creator or a recipient, we return it with some metadata removed."
  [pulse]
  (if (mi/current-user-has-full-permissions? :read pulse)
    pulse
    (-> (dissoc pulse :cards)
        (update :channels
                (fn [channels]
                  (map #(dissoc % :recipients) channels))))))

(api.macros/defendpoint :get "/"
  "Fetch all dashboard subscriptions. By default, returns only subscriptions for which the current user has write
  permissions. For admins, this is all subscriptions; for non-admins, it is only subscriptions that they created.

  If `dashboard_id` is specified, restricts results to subscriptions for that dashboard.

  If `created_or_receive` is `true`, it specifically returns all subscriptions for which the current user
  created *or* is a known recipient of. Note that this is a superset of the default items returned for non-admins,
  and a subset of the default items returned for admins. This is used to power the /account/notifications page.
  This may include subscriptions which the current user does not have collection permissions for, in which case
  some sensitive metadata (the list of cards and recipients) is stripped out."
  [_route-params
   {:keys                [archived]
    dashboard-id         :dashboard_id
    creator-or-recipient :creator_or_recipient}
   :- [:map
       [:archived             {:default false} [:maybe ms/BooleanValue]]
       [:dashboard_id         {:optional true} [:maybe ms/PositiveInt]]
       [:creator_or_recipient {:default false} [:maybe ms/BooleanValue]]]]
  (let [creator-or-recipient creator-or-recipient
        archived?            archived
        pulses               (->> (models.pulse/retrieve-pulses {:archived?    archived?
                                                                 :dashboard-id dashboard-id
                                                                 :user-id      (when creator-or-recipient api/*current-user-id*)})
                                  (filter (if creator-or-recipient mi/can-read? mi/can-write?))
                                  maybe-filter-pulses-recipients)
        pulses               (if creator-or-recipient
                               (map maybe-strip-sensitive-metadata pulses)
                               pulses)]
    (t2/hydrate pulses :can_write)))

(defn check-card-read-permissions
  "Users can only create a pulse for `cards` they have access to."
  [cards]
  (doseq [card cards
          :let [card-id (u/the-id card)]]
    (assert (integer? card-id))
    (api/read-check :model/Card card-id)))

(api.macros/defendpoint :post "/"
  "Create a new `Pulse`."
  [_route-params
   _query-params
   {:keys               [name cards channels parameters]
    skip-if-empty       :skip_if_empty
    collection-id       :collection_id
    collection-position :collection_position
    dashboard-id        :dashboard_id}
   :- [:map
       [:name                ms/NonBlankString]
       [:cards               [:+ models.pulse/CoercibleToCardRef]]
       [:channels            [:+ :map]]
       [:skip_if_empty       {:default false} [:maybe :boolean]]
       [:collection_id       {:optional true} [:maybe ms/PositiveInt]]
       [:collection_position {:optional true} [:maybe ms/PositiveInt]]
       [:dashboard_id        {:optional true} [:maybe ms/PositiveInt]]
       [:parameters          {:optional true} [:maybe [:sequential :map]]]]]
  (validation/check-has-application-permission :subscription false)
  ;; make sure we are allowed to *read* all the Cards we want to put in this Pulse
  (check-card-read-permissions cards)
  ;; if we're trying to create this Pulse inside a Collection, and it is not a dashboard subscription,
  ;; make sure we have write permissions for that collection
  (when-not dashboard-id
    (collection/check-write-perms-for-collection collection-id))
  ;; prohibit creating dashboard subs if the the user doesn't have at least read access for the dashboard
  (when dashboard-id
    (api/read-check :model/Dashboard dashboard-id))
  (let [pulse-data {:name                name
                    :creator_id          api/*current-user-id*
                    :skip_if_empty       skip-if-empty
                    :collection_id       collection-id
                    :collection_position collection-position
                    :dashboard_id        dashboard-id
                    :parameters          parameters}]
    (t2/with-transaction [_conn]
      ;; Adding a new pulse at `collection_position` could cause other pulses in this collection to change position,
      ;; check that and fix it if needed
      (api/maybe-reconcile-collection-position! pulse-data)
      ;; ok, now create the Pulse
      (let [pulse (api/check-500
                   (models.pulse/create-pulse! (map models.pulse/card->ref cards) channels pulse-data))]
        (events/publish-event! :event/pulse-create {:object pulse :user-id api/*current-user-id*})
        pulse))))

(api.macros/defendpoint :get "/:id"
  "Fetch `Pulse` with ID. If the user is a recipient of the Pulse but does not have read permissions for its collection,
  we still return it but with some sensitive metadata removed."
  [{:keys [id]} :- [:map
                    [:id ms/PositiveInt]]]
  (api/let-404 [pulse (models.pulse/retrieve-pulse id)]
    (api/check-403 (mi/can-read? pulse))
    (-> pulse
        maybe-filter-pulse-recipients
        maybe-strip-sensitive-metadata
        (t2/hydrate :can_write))))

(defn- maybe-add-recipients
  "Sandboxed users and users using connection impersonation can't read the full recipient list for a pulse, so we need
  to merge in existing recipients before writing the pulse updates to avoid them being deleted unintentionally. We only
  merge in recipients that are Metabase users, not raw email addresses, which these users can still view and modify."
  [pulse-updates pulse-before-update]
  (if (perms-util/sandboxed-or-impersonated-user?)
    (let [recipients-to-add (filter
                             (fn [{id :id}] (and id (not= id api/*current-user-id*)))
                             (:recipients (api.alert/email-channel pulse-before-update)))]
      (assoc pulse-updates :channels
             (for [channel (:channels pulse-updates)]
               (if (= "email" (:channel_type channel))
                 (assoc channel :recipients
                        (concat (:recipients channel) recipients-to-add))
                 channel))))
    pulse-updates))

(api.macros/defendpoint :put "/:id"
  "Update a Pulse with `id`."
  [{:keys [id]} :- [:map
                    [:id ms/PositiveInt]]
   _query-params
   {:keys [cards], :as pulse-updates} :- [:map
                                          [:name          {:optional true} [:maybe ms/NonBlankString]]
                                          [:cards         {:optional true} [:maybe [:+ models.pulse/CoercibleToCardRef]]]
                                          [:channels      {:optional true} [:maybe [:+ :map]]]
                                          [:skip_if_empty {:default false} [:maybe :boolean]]
                                          [:collection_id {:optional true} [:maybe ms/PositiveInt]]
                                          [:archived      {:default false} [:maybe :boolean]]
                                          [:parameters    {:optional true} [:maybe [:sequential ms/Map]]]]]
  ;; do various perms checks
  (try
    (validation/check-has-application-permission :monitoring)
    (catch clojure.lang.ExceptionInfo _e
      (validation/check-has-application-permission :subscription false)))

  (let [pulse-before-update (api/write-check (models.pulse/retrieve-pulse id))]
    (check-card-read-permissions cards)
    (collection/check-allowed-to-change-collection pulse-before-update pulse-updates)

    ;; if advanced-permissions is enabled, only superuser or non-admin with subscription permission can
    ;; update pulse's recipients
    (when (premium-features/enable-advanced-permissions?)
      (let [to-add-recipients (difference (set (map :id (:recipients (api.alert/email-channel pulse-updates))))
                                          (set (map :id (:recipients (api.alert/email-channel pulse-before-update)))))
            current-user-has-application-permissions?
            (and (premium-features/enable-advanced-permissions?)
                 (resolve 'metabase-enterprise.advanced-permissions.common/current-user-has-application-permissions?))
            has-subscription-perms?
            (and current-user-has-application-permissions?
                 (current-user-has-application-permissions? :subscription))]
        (api/check (or api/*is-superuser?*
                       has-subscription-perms?
                       (empty? to-add-recipients))
                   [403 (tru "Non-admin users without subscription permissions are not allowed to add recipients")])))

    (let [pulse-updates (maybe-add-recipients pulse-updates pulse-before-update)]
      (t2/with-transaction [_conn]
        ;; If the collection or position changed with this update, we might need to fixup the old and/or new collection,
        ;; depending on what changed.
        (api/maybe-reconcile-collection-position! pulse-before-update pulse-updates)
        ;; ok, now update the Pulse
        (models.pulse/update-pulse!
         (assoc (select-keys pulse-updates [:name :cards :channels :skip_if_empty :collection_id :collection_position
                                            :archived :parameters])
                :id id)))))
  ;; return updated Pulse
  (models.pulse/retrieve-pulse id))

(api.macros/defendpoint :get "/form_input"
  "Provides relevant configuration information and user choices for creating/updating Pulses."
  []
  (validation/check-has-application-permission :subscription false)
  (let [chan-types (-> pulse-channel/channel-types
                       (assoc-in [:slack :configured] (slack/slack-configured?))
                       (assoc-in [:email :configured] (email/email-configured?))
                       (assoc-in [:http :configured] (t2/exists? :model/Channel :type :channel/http :active true)))]
    {:channels (cond
                 (perms-util/sandboxed-or-impersonated-user?)
                 (dissoc chan-types :slack)

                 ;; no Slack integration, so we are g2g
                 (not (get-in chan-types [:slack :configured]))
                 chan-types

                 ;; if we have Slack enabled return cached channels and users
                 :else
                 (try
                   (future (slack/refresh-channels-and-usernames-when-needed!))
                   (assoc-in chan-types
                             [:slack :fields 0 :options]
                             (->> (slack/slack-cached-channels-and-usernames)
                                  :channels
                                  (map :display-name)))
                   (catch Throwable e
                     (assoc-in chan-types [:slack :error] (.getMessage e)))))}))

(defn- pulse-card-query-results
  {:arglists '([card])}
  [{query :dataset_query, card-id :id}]
  (binding [qp.perms/*card-id* card-id]
    (qp/process-query
     (qp/userland-query
      (assoc query
             :middleware {:process-viz-settings? true
                          :js-int-to-string?     false})
      {:executed-by api/*current-user-id*
       :context     :pulse
       :card-id     card-id}))))

(api.macros/defendpoint :get "/preview_card/:id"
  "Get HTML rendering of a Card with `id`."
  [{:keys [id]} :- [:map
                    [:id ms/PositiveInt]]]
  (let [card   (api/read-check :model/Card id)
        result (pulse-card-query-results card)]
    {:status 200
     :body   (html5
              [:html
               [:body {:style "margin: 0;"}
                (channel.render/render-pulse-card-for-display (channel.render/defaulted-timezone card)
                                                              card
                                                              result
                                                              {:channel.render/include-title? true, :channel.render/include-buttons? true})]])}))

(api.macros/defendpoint :get "/preview_dashboard/:id"
  "Get HTML rendering of a Dashboard with `id`.

  This endpoint relies on a custom middleware defined in [[metabase.channel.render.core/style-tag-nonce-middleware]]
  to allow the style tag to render properly, given our Content Security Policy setup. This middleware is attached to
  these routes at the bottom of this namespace using [[api.macros/ns-handler]]."
  [{:keys [id]} :- [:map
                    [:id ms/PositiveInt]]]
  (api/read-check :model/Dashboard id)
  {:status  200
   :headers {"Content-Type" "text/html"}
   :body    (channel.render/style-tag-from-inline-styles
             (html5
              [:head
               [:meta {:charset "utf-8"}]
               [:link {:nonce "%NONCE%" ;; this will be str/replaced by 'style-tag-nonce-middleware
                       :rel  "stylesheet"
                       :href "https://fonts.googleapis.com/css2?family=Lato:ital,wght@0,100;0,300;0,400;0,700;0,900;1,100;1,300;1,400;1,700;1,900&display=swap"}]]
              [:body [:h2 (format "Backend Artifacts Preview for Dashboard %s" id)]
               (channel.render/render-dashboard-to-html id)]))})

(api.macros/defendpoint :get "/preview_card_info/:id"
  "Get JSON object containing HTML rendering of a Card with `id` and other information."
  [{:keys [id]} :- [:map
                    [:id ms/PositiveInt]]]
  (let [card      (api/read-check :model/Card id)
        result    (pulse-card-query-results card)
        data      (:data result)
        card-type (channel.render/detect-pulse-chart-type card nil data)
        card-html (html (channel.render/render-pulse-card-for-display (channel.render/defaulted-timezone card)
                                                                      card
                                                                      result
                                                                      {:channel.render/include-title? true}))]
    {:id              id
     :pulse_card_type card-type
     :pulse_card_html card-html
     :pulse_card_name (:name card)
     :pulse_card_url  (urls/card-url (:id card))
     :row_count       (:row_count result)
     :col_count       (count (:cols (:data result)))}))

(def ^:private preview-card-width 400)

(api.macros/defendpoint :get "/preview_card_png/:id"
  "Get PNG rendering of a Card with `id`."
  [{:keys [id]} :- [:map
                    [:id ms/PositiveInt]]]
  (let [card   (api/read-check :model/Card id)
        result (pulse-card-query-results card)
        ba     (channel.render/render-pulse-card-to-png (channel.render/defaulted-timezone card)
                                                        card
                                                        result
                                                        preview-card-width
                                                        {:channel.render/include-title? true})]
    {:status 200, :headers {"Content-Type" "image/png"}, :body (ByteArrayInputStream. ba)}))

(api.macros/defendpoint :post "/test"
  "Test send an unsaved pulse."
  [_route-params
   _query-params
   {:keys [cards channels] :as body} :- [:map
                                         [:name                ms/NonBlankString]
                                         [:cards               [:+ models.pulse/CoercibleToCardRef]]
                                         [:channels            [:+ :map]]
                                         [:skip_if_empty       {:default false} [:maybe :boolean]]
                                         [:collection_id       {:optional true} [:maybe ms/PositiveInt]]
                                         [:collection_position {:optional true} [:maybe ms/PositiveInt]]
                                         [:dashboard_id        {:optional true} [:maybe ms/PositiveInt]]]]
  ;; Check permissions on cards that exist. Placeholders and iframes don't matter.
  (check-card-read-permissions
   (remove (fn [{:keys [id display]}]
             (and (nil? id)
                  (or (= "placeholder" display)
                      (= "iframe" display)))) cards))
  ;; make sure any email addresses that are specified are allowed before sending the test Pulse.
  (doseq [channel channels]
    (pulse-channel/validate-email-domains channel))
  (binding [notification/*default-options* {:notification/sync? true}]
    (pulse/send-pulse! (assoc body :creator_id api/*current-user-id*)))
  {:ok true})

(api.macros/defendpoint :delete "/:id/subscription"
  "For users to unsubscribe themselves from a pulse subscription."
  [{:keys [id]} :- [:map
                    [:id ms/PositiveInt]]]
  (api/let-404 [pulse-id (t2/select-one-pk :model/Pulse :id id)
                pc-id    (t2/select-one-pk :model/PulseChannel :pulse_id pulse-id :channel_type "email")
                pcr-id   (t2/select-one-pk :model/PulseChannelRecipient :pulse_channel_id pc-id :user_id api/*current-user-id*)]
    (t2/delete! :model/PulseChannelRecipient :id pcr-id))
  api/generic-204-no-content)

(def ^:private ^{:arglists '([handler])} style-nonce-middleware
  (metabase.api.routes.common/wrap-middleware-for-open-api-spec-generation
   (partial channel.render/style-tag-nonce-middleware "/api/pulse/preview_dashboard")))

(def ^{:arglists '([request respond raise])} routes
<<<<<<< HEAD
  "/api/pulse routes."
=======
  "`/api/pulse` endpoints."
>>>>>>> d27bcffb
  (api.macros/ns-handler *ns* style-nonce-middleware))<|MERGE_RESOLUTION|>--- conflicted
+++ resolved
@@ -297,9 +297,9 @@
 (api.macros/defendpoint :get "/preview_dashboard/:id"
   "Get HTML rendering of a Dashboard with `id`.
 
-  This endpoint relies on a custom middleware defined in [[metabase.channel.render.core/style-tag-nonce-middleware]]
-  to allow the style tag to render properly, given our Content Security Policy setup. This middleware is attached to
-  these routes at the bottom of this namespace using [[api.macros/ns-handler]]."
+  This endpoint relies on a custom middleware defined in `metabase.channel.render.core/style-tag-nonce-middleware` to
+  allow the style tag to render properly, given our Content Security Policy setup. This middleware is attached to these
+  routes at the bottom of this namespace using `metabase.api.common/define-routes`."
   [{:keys [id]} :- [:map
                     [:id ms/PositiveInt]]]
   (api/read-check :model/Dashboard id)
@@ -390,9 +390,5 @@
    (partial channel.render/style-tag-nonce-middleware "/api/pulse/preview_dashboard")))
 
 (def ^{:arglists '([request respond raise])} routes
-<<<<<<< HEAD
-  "/api/pulse routes."
-=======
   "`/api/pulse` endpoints."
->>>>>>> d27bcffb
   (api.macros/ns-handler *ns* style-nonce-middleware))