--- conflicted
+++ resolved
@@ -639,7 +639,6 @@
   (testing "Run SQL queries to infer the columns when used as GTAPS (#13716)\n"
     (testing "Should work with SQL queries that return less columns than there were in the original Table\n"
       (met/with-gtaps! (mt/$ids
-<<<<<<< HEAD
                          {:gtaps      {:venues   {:query      (mt/native-query
                                                                 {:query         (str "SELECT * "
                                                                                      "FROM VENUES "
@@ -650,18 +649,6 @@
                                                                                   :type         :text}}})
                                                   :remappings {"venue_id" [:variable [:template-tag "sandbox"]]}}
                                        :checkins {}}
-=======
-                         {:gtaps {:venues {:query (mt/native-query
-                                                    {:query (str "SELECT DISTINCT VENUES.ID, VENUES.NAME "
-                                                                 "FROM VENUES "
-                                                                 "WHERE VENUES.ID IN ({{sandbox}})")
-                                                     :template-tags {"sandbox"
-                                                                     {:name "sandbox"
-                                                                      :display-name "Sandbox"
-                                                                      :type :text}}})
-                                           :remappings {"venue_id" [:variable [:template-tag "sandbox"]]}}
-                                  :checkins {}}
->>>>>>> cc3ddf83
                           :attributes {"venue_id" 1}})
         (let [venues-gtap-card-id (t2/select-one-fn :card_id :model/GroupTableAccessPolicy
                                                     :group_id (:id &group)
@@ -685,7 +672,6 @@
             (is (=? [{:name "ID"
                       :base_type :type/BigInteger
                       :display_name "ID"}
-<<<<<<< HEAD
                      {:name         "NAME"
                       :base_type    :type/Text
                       :display_name "Name"}
@@ -693,11 +679,6 @@
                      {:name "LATITUDE"}
                      {:name "LONGITUDE"}
                      {:name "PRICE"}]
-=======
-                     {:name "NAME"
-                      :base_type :type/Text
-                      :display_name "Name"}]
->>>>>>> cc3ddf83
                     (t2/select-one-fn :result_metadata :model/Card :id venues-gtap-card-id)))))))))
 
 (defn- do-with-sql-gtap! [sql f]
