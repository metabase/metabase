(ns metabase.test.data.users
  "Code related to creating / managing fake `Users` for testing purposes."
  (:require
   [clojure.test :as t]
   [medley.core :as m]
<<<<<<< HEAD
   [metabase.db :as mdb]
=======
   [metabase.app-db.core :as mdb]
   [metabase.http-client :as client]
>>>>>>> 3ecfbb74
   [metabase.request.core :as request]
   [metabase.session.core :as session]
   [metabase.test.http-client :as client]
   [metabase.test.initialize :as initialize]
   [metabase.util :as u]
   [metabase.util.malli :as mu]
   [metabase.util.malli.schema :as ms]
   [toucan2.core :as t2]
   [toucan2.tools.with-temp :as t2.with-temp])
  (:import
   (clojure.lang ExceptionInfo)))

;;; ------------------------------------------------ User Definitions ------------------------------------------------

;; ## Test Users
;;
;; These users have permissions for the Test. They are lazily created as needed.
;; Three test users are defined:
;; *  rasta
;; *  crowberto - superuser
;; *  lucky
;; *  trashbird - inactive

(def ^:private user->info
  {:rasta     {:email    "rasta@metabase.com"
               :first    "Rasta"
               :last     "Toucan"
               :password "blueberries"}
   :crowberto {:email     "crowberto@metabase.com"
               :first     "Crowberto"
               :last      "Corv"
               :password  "blackjet"
               :superuser true}
   :lucky     {:email    "lucky@metabase.com"
               :first    "Lucky"
               :last     "Pigeon"
               :password "almonds"}
   :trashbird {:email    "trashbird@metabase.com"
               :first    "Trash"
               :last     "Bird"
               :password "birdseed"
               :active   false}})

(def usernames
  (set (keys user->info)))

(def ^:private TestUserName
  (into [:enum] usernames))

;;; ------------------------------------------------- Test User Fns --------------------------------------------------

(def ^:private create-user-lock (Object.))

(defn- fetch-or-create-user!
  "Create User if they don't already exist and return User."
  [& {first-name :first
      last-name  :last
      :keys [email password superuser active]
      :or   {superuser false
             active    true}}]
  {:pre [(string? email) (string? first-name) (string? last-name) (string? password) (m/boolean? superuser) (m/boolean? active)]}
  (initialize/initialize-if-needed! :db)
  (or (t2/select-one :model/User :email email)
      (locking create-user-lock
        (or (t2/select-one :model/User :email email)
            (first (t2/insert-returning-instances! :model/User
                                                   {:email        email
                                                    :first_name   first-name
                                                    :last_name    last-name
                                                    :password     password
                                                    :is_superuser superuser
                                                    :is_qbnewb    true
                                                    :is_active    active}))))))

(mu/defn fetch-user :- (ms/InstanceOf :model/User)
  "Fetch the User object associated with `username`. Creates user if needed.

    (fetch-user :rasta) -> {:id 100 :first_name \"Rasta\" ...}"
  [username :- TestUserName]
  (m/mapply fetch-or-create-user! (user->info username)))

;;; Memoize results the first time we run outside of a transaction (i.e., outside of `with-temp`) -- the users will
;;; be created globally and can be used from this point on regardless of transaction status.
;;;
;;; If we run INSIDE of a transaction before the test users have been created globally then do not memoize the IDs,
;;; since the users will get discarded and we will need to recreate them next time around.
(let [f                 (fn []
                          (zipmap usernames
                                  (map (comp u/the-id fetch-user) usernames)))
      memoized          (mdb/memoize-for-application-db f)
      created-globally? (atom false)
      f*                (fn []
                          (cond
                            @created-globally?
                            (memoized)

                            (mdb/in-transaction?)
                            (f)

                            :else
                            (u/prog1 (memoized)
                              (reset! created-globally? true))))]
  (mu/defn user->id
    "Creates user if needed. With zero args, returns map of user name to ID. With 1 arg, returns ID of that User. Creates
  User(s) if needed. Memoized if not ran inside of a transaction.

    (user->id) ; -> {:rasta 4, ...}
    (user->id :rasta) ; -> 4"
    ([]
     (f*))
    ([user-name :- TestUserName]
     (get (f*) user-name))))

(defn user-descriptor
  "Returns \"admin\" or \"non-admin\" for a given user.
  User could be a keyword like `:rasta` or a user object."
  [user]
  (cond
    (keyword user)       (user-descriptor (fetch-user user))
    (:is_superuser user) "admin"
    :else                "non-admin"))

(mu/defn user->credentials :- [:map
                               [:username [:fn
                                           {:error/message "valid email"}
                                           u/email?]]
                               [:password :string]]
  "Return a map with `:username` and `:password` for User with `username`.

    (user->credentials :rasta) -> {:username \"rasta@metabase.com\", :password \"blueberries\"}"
  [username :- TestUserName]
  {:pre [(contains? usernames username)]}
  (let [{:keys [email password]} (user->info username)]
    {:username email
     :password password}))

(defonce ^:private tokens (atom {}))

;;; This is done by hitting the app DB directly instead of hitting [[metabase.test.http-client/authenticate]] to avoid
;;; deadlocks in MySQL that I haven't been able to figure out yet. The session endpoint updates User last_login and
;;; updated_at which requires a lock on that User row which other parallel test threads seem to already have for one
;;; reason or another...
;;;
;;;    DRIVERS=mysql clj -X:dev:user/mysql:ee:ee-dev:test :only metabase.query-processor.card-test
;;;
;;; consistently fails for me when using [[metabase.test.http-client/authenticate]] instead of the code below. See #48489 for
;;; more info
(mu/defn ^:private authenticate! :- ms/UUIDString
  "Create a new `:model/Session` for one of the test users."
  [username :- TestUserName]
  (let [session-key (session/generate-session-key)]
    (t2/insert! :model/Session {:id (session/generate-session-id) :key_hashed (session/hash-session-key session-key), :user_id (user->id username)})
    session-key))

(mu/defn username->token :- ms/UUIDString
  "Return cached session token for a test User, logging in first if needed."
  [username :- TestUserName]
  (or (@tokens username)
      (locking tokens
        (or (@tokens username)
            (u/prog1 (authenticate! username)
              (swap! tokens assoc username <>))))
      (throw (Exception. (format "Authentication failed for %s with credentials %s"
                                 username (user->credentials username))))))

(defn clear-cached-session-tokens!
  "Clear any cached session tokens, which may have expired or been removed. You should do this in the even you get a
  `401` unauthenticated response, and then retry the request."
  []
  (locking tokens
    (reset! tokens {})))

(def ^:private ^:dynamic *retrying-authentication*  false)

(defn- client-fn [the-client username & args]
  (try
    (apply the-client (username->token username) args)
    (catch ExceptionInfo e
      (let [{:keys [status-code]} (ex-data e)]
        (when-not (= status-code 401)
          (throw e))
        ;; If we got a 401 unauthenticated clear the tokens cache + recur
        ;;
        ;; If we're already recursively retrying throw an Exception so we don't recurse forever.
        (when *retrying-authentication*
          (throw (ex-info (format "Failed to authenticate %s after two tries: %s" username (ex-message e))
                          {:user username}
                          e)))
        (clear-cached-session-tokens!)
        (binding [*retrying-authentication* true]
          (apply client-fn the-client username args))))))

(defn- user-request
  [the-client user & args]
  (initialize/initialize-if-needed! :db :test-users :web-server)
  (if (keyword? user)
    (do
      (fetch-user user)
      (apply client-fn the-client user args))
    (let [user-id (u/the-id user)
          session-key (session/generate-session-key)]
      (when-not (t2/exists? :model/User :id user-id)
        (throw (ex-info "User does not exist" {:user user})))
      #_{:clj-kondo/ignore [:discouraged-var]}
      (t2.with-temp/with-temp [:model/Session _ {:id (session/generate-session-id)
                                                 :key_hashed (session/hash-session-key session-key)
                                                 :user_id user-id}]
        (apply the-client session-key args)))))

(def ^{:arglists '([test-user-name-or-user-or-id method expected-status-code? endpoint
                    request-options? http-body-map? & {:as query-params}])} user-http-request
  "A version of our test client that issues the request with credentials for a given User. User may be either a
  redefined test User name, e.g. `:rasta`, or any User or User ID.
  The request will be executed with a temporary session id.

  Note: this makes a mock API call, not an actual HTTP call, use [[user-real-request]] for that."
  (partial user-request client/client))

(def ^{:arglists '([test-user-name-or-user-or-id method expected-status-code? endpoint
                    request-options? http-body-map? & {:as query-params}])} user-real-request
  "Like [[user-http-request]] but instead of calling the app handler, this makes an actual http request."
  (partial user-request client/real-client))

(defn do-with-test-user [user-kwd thunk]
  (t/testing (format "\nwith test user %s\n" user-kwd)
    (request/with-current-user (some-> user-kwd user->id)
      (thunk))))

(defmacro with-test-user
  "Call `body` with various `metabase.api.common` dynamic vars like `*current-user*` bound to the predefined test User
  named by `user-kwd`. If you want to bind a non-predefined-test User, use `mt/with-current-user` instead."
  {:style/indent :defn}
  [user-kwd & body]
  `(do-with-test-user ~user-kwd (fn [] ~@body)))

(defn test-user?
  "Does this User or User ID belong to one of the predefined test birds?"
  [user-or-id]
  (contains? (set (vals (user->id))) (u/the-id user-or-id)))

(defn test-user-name-or-user-id->user-id [test-user-name-or-user-id]
  (if (keyword? test-user-name-or-user-id)
    (user->id test-user-name-or-user-id)
    (u/the-id test-user-name-or-user-id)))

(defn do-with-group-for-user [group test-user-name-or-user-id f]
  #_{:clj-kondo/ignore [:discouraged-var]}
  (t2.with-temp/with-temp [:model/PermissionsGroup           group group
                           :model/PermissionsGroupMembership _     {:group_id (u/the-id group)
                                                                    :user_id  (test-user-name-or-user-id->user-id test-user-name-or-user-id)}]
    (f group)))

(defmacro with-group
  "Create a new PermissionsGroup, bound to `group-binding`; add test user Rasta Toucan [RIP] to the
  group, then execute `body`."
  [[group-binding group] & body]
  `(do-with-group-for-user ~group :rasta (fn [~group-binding] ~@body)))

(defmacro with-group-for-user
  "Like [[with-group]], but for any test user (by passing in a test username keyword e.g. `:rasta`) or User ID."
  [[group-binding test-user-name-or-user-id group] & body]
  `(do-with-group-for-user ~group ~test-user-name-or-user-id (fn [~group-binding] ~@body)))<|MERGE_RESOLUTION|>--- conflicted
+++ resolved
@@ -3,12 +3,7 @@
   (:require
    [clojure.test :as t]
    [medley.core :as m]
-<<<<<<< HEAD
-   [metabase.db :as mdb]
-=======
    [metabase.app-db.core :as mdb]
-   [metabase.http-client :as client]
->>>>>>> 3ecfbb74
    [metabase.request.core :as request]
    [metabase.session.core :as session]
    [metabase.test.http-client :as client]
