--- conflicted
+++ resolved
@@ -273,7 +273,6 @@
                     (:creator (second hydrated)))
                 "Second hydrated should match the second user's data")))))))
 
-<<<<<<< HEAD
 (deftest python-transform-source-table-resolution-on-save-test
   (testing "Python transform source-tables with name refs get table_id resolved on save"
     (mt/with-temp [:model/Database {db-id :id} {}
@@ -328,7 +327,7 @@
                 source-table (get-in saved [:source :source-tables "input"])]
             (is (= 999 (:table_id source-table))
                 "explicit table_id should be preserved")))))))
-=======
+
 (deftest check-allowed-content-transforms
   (mt/with-premium-features #{:data-studio}
     (mt/with-temp [:model/Collection transforms {:name "Test Transforms" :namespace collection/transforms-ns}
@@ -339,5 +338,4 @@
           (is (thrown-with-msg? clojure.lang.ExceptionInfo #"A Card can only go in Collections in the.*"
                                 (t2/insert! :model/Card (merge (mt/with-temp-defaults :model/Card) {:type :model :collection_id (:id transforms)}))))
           (is (thrown-with-msg? clojure.lang.ExceptionInfo #"A Transform can only go in Collections in the :transforms namespace."
-                                (t2/insert! :model/Transform (assoc (mt/with-temp-defaults :model/Transform) :collection_id (:id regular-col))))))))))
->>>>>>> 4adf66e5
+                                (t2/insert! :model/Transform (assoc (mt/with-temp-defaults :model/Transform) :collection_id (:id regular-col))))))))))