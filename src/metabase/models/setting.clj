--- conflicted
+++ resolved
@@ -313,13 +313,9 @@
    :enabled?    (s/maybe clojure.lang.IFn)
 
    ;; Keyword that determines what kind of audit log entry should be created when this setting is written. Options are
-<<<<<<< HEAD
-   ;; `:never`, `:no-value`, `:raw-value`, and `:getter`. User- and database-local settings are never audited.
-=======
    ;; `:never`, `:no-value`, `:raw-value`, and `:getter`. User- and database-local settings are never audited. `:getter`
    ;; should be used for most non-sensitive settings, and will log the value returned by its getter, which may be a
    ;; the default getter or a custom one.
->>>>>>> 739877d2
    ;; (default: `:no-value`)
    :audit       (s/maybe (s/enum :never :no-value :raw-value :getter))})
 
@@ -830,17 +826,6 @@
   (partial set-value-of-type! (keyword setting-type)))
 
 (defn- audit-setting-change!
-<<<<<<< HEAD
-  [name audit previous-value new-value]
-  (audit-log/record-event!
-   :setting-update
-   (merge {:key name}
-          (when (not= audit :no-value)
-            {:previous-value previous-value
-             :new-value      new-value}))
-   api/*current-user-id*
-   :model/Setting))
-=======
   [{:keys [name audit sensitive?]} previous-value new-value]
   (let [maybe-obfuscate #(if sensitive? (obfuscate-value %) %)]
    (audit-log/record-event!
@@ -851,7 +836,6 @@
               :new-value      (maybe-obfuscate new-value)}))
     api/*current-user-id*
     :model/Setting)))
->>>>>>> 739877d2
 
 (defn- should-audit?
   "Returns true if the setting change should be written to the `audit_log`."
@@ -860,11 +844,7 @@
 
 (defn- set-with-audit-logging!
   "Calls the setting's setter with `new-value`, and then writes the change to the `audit_log` table if necessary."
-<<<<<<< HEAD
-  [{:keys [name setter getter audit] :as setting} new-value]
-=======
   [{:keys [setter getter audit] :as setting} new-value]
->>>>>>> 739877d2
   (if (should-audit? setting)
     (let [audit-value-fn #(condp = audit
                             :no-value  nil
@@ -872,11 +852,7 @@
                             :getter    (getter))
           previous-value (audit-value-fn)]
       (u/prog1 (setter new-value)
-<<<<<<< HEAD
-        (audit-setting-change! name audit previous-value (audit-value-fn))))
-=======
         (audit-setting-change! setting previous-value (audit-value-fn))))
->>>>>>> 739877d2
     (setter new-value)))
 
 (defn set!
@@ -1146,16 +1122,11 @@
 
   ###### `audit`
   Keyword that determines what kind of audit log entry should be created when this setting is written. Options are
-<<<<<<< HEAD
-  `:never`, `:no-value`, `:raw-value`, and `:getter` (logs the value from the custom getter, if applicable).
-  (Default: `:no-value`)"
-=======
   `:never`, `:no-value`, `:raw-value`, and `:getter`. User- and database-local settings are never audited. `:getter`
   should be used for most non-sensitive settings, and will log the value returned by its getter, which may be
   the default getter or a custom one. `:raw-value` will audit the raw string value of the setting in the database.
   (default: `:no-value` for most settings; `:never` for user- and database-local settings, settings with no setter,
   and `:sensitive` settings.)"
->>>>>>> 739877d2
   {:style/indent 1}
   [setting-symbol description & {:as options}]
   {:pre [(symbol? setting-symbol)
