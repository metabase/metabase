--- conflicted
+++ resolved
@@ -70,14 +70,8 @@
 
 - .csv
 - .xlsx
-<<<<<<< HEAD
-- .json
 
 ### Use unformatted values in attachments
-=======
-- 
-#### Use unformatted values in attachments
->>>>>>> f0427f0a
 
 If you check this box, Metabase will drop any visualization settings applied to the questions' results (e.g., date formatting) and send only the raw, unformatted results.
 
