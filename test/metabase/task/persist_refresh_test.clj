(ns metabase.task.persist-refresh-test
  (:require
   [clojure.test :refer :all]
   [clojurewerkz.quartzite.conversion :as qc]
<<<<<<< HEAD
   [java-time :as t]
=======
   [java-time.api :as t]
   [medley.core :as m]
>>>>>>> 2d98cd74
   [metabase.models :refer [Card Database PersistedInfo TaskHistory]]
   [metabase.query-processor.timezone :as qp.timezone]
   [metabase.task.persist-refresh :as task.persist-refresh]
   [metabase.test :as mt]
   [metabase.util :as u]
   [potemkin.types :as p]
   [toucan2.core :as t2]
   [toucan2.tools.with-temp :as t2.with-temp])
  (:import
   (org.quartz CronScheduleBuilder CronTrigger)))

(set! *warn-on-reflection* true)

(p/defprotocol+ ^:private GetSchedule
  (^:private schedule-string [_]))

(extend-protocol GetSchedule
  CronScheduleBuilder
  (schedule-string [x] (schedule-string (.build x)))
  CronTrigger
  (schedule-string [x] (.getCronExpression x)))

(deftest ^:parallel cron-schedule-test
  (testing "creates schedule per hour when less than 24 hours"
    (is (= "0 0 0/8 * * ? *"
           (schedule-string (#'task.persist-refresh/cron-schedule "0 0 0/8 * * ? *"))))
    (testing "when anchored"
      (is (= "0 30 1/8 * * ? *"
             (schedule-string (#'task.persist-refresh/cron-schedule "0 30 1/8 * * ? *"))))))
  (testing "creates schedule string per day when 24 hours"
    (is (= "0 0 0 * * ? *"
           (schedule-string (#'task.persist-refresh/cron-schedule "0 0 0 * * ? *"))))
    (testing "when anchored"
      (is (= "0 30 1 * * ? *"
             (schedule-string (#'task.persist-refresh/cron-schedule "0 30 1 * * ? *")))))))

(deftest trigger-job-info-test
  (testing "Database refresh trigger"
    (let [^org.quartz.CronTrigger tggr (#'task.persist-refresh/database-trigger {:id 1} "0 0 0/5 * * ? *")]
      (is (= {"db-id" 1 "type" "database"}
             (qc/from-job-data (.getJobDataMap tggr))))
      (is (= "0 0 0/5 * * ? *"
             (schedule-string tggr)))
      (is (= "metabase.task.PersistenceRefresh.database.trigger.1"
             (.. tggr getKey getName))))
    (let [^org.quartz.CronTrigger tggr (#'task.persist-refresh/database-trigger {:id 1} "0 0 0 * * ? *")]
      (is (= {"db-id" 1 "type" "database"}
             (qc/from-job-data (.getJobDataMap tggr))))
      (is (= "0 0 0 * * ? *"
             (schedule-string tggr))))
    (testing "in report timezone UTC"
      (mt/with-temporary-setting-values [report-timezone "UTC"]
        (let [^org.quartz.CronTrigger tggr (#'task.persist-refresh/database-trigger {:id 1} "0 0 0/5 * * ? *")]
          (is (= "UTC"
                 (.. tggr getTimeZone getID))))))
    (testing "in report timezone LA"
      (mt/with-temporary-setting-values [report-timezone "America/Los_Angeles"]
        (let [^org.quartz.CronTrigger tggr (#'task.persist-refresh/database-trigger {:id 1} "0 0 0/5 * * ? *")]
          (is (= "America/Los_Angeles"
                 (.. tggr getTimeZone getID))))))
    (testing "in system timezone"
      (mt/with-temporary-setting-values [report-timezone nil]
        (let [^org.quartz.CronTrigger tggr (#'task.persist-refresh/database-trigger {:id 1} "0 0 0/5 * * ? *")]
          (is (= (qp.timezone/system-timezone-id)
                 (.. tggr getTimeZone getID)))))))
  (testing "Individual refresh trigger"
    (let [^org.quartz.CronTrigger tggr (#'task.persist-refresh/individual-trigger {:card_id 5 :id 1})]
      (is (= {"persisted-id" 1 "type" "individual"}
             (qc/from-job-data (.getJobDataMap tggr))))
      (is (= "metabase.task.PersistenceRefresh.individual.trigger.1"
             (.. tggr getKey getName))))))

(defn- job-info
  [& dbs]
  (let [ids (into #{} (map u/the-id dbs))]
    (update-vals
     (select-keys (task.persist-refresh/job-info-by-db-id) ids)
     #(select-keys % [:data :schedule :key]))))

(deftest reschedule-refresh-test
  (mt/with-temp-scheduler
<<<<<<< HEAD
    (t2.with-temp/with-temp [Database db-1 {:options {:persist-models-enabled true}}
                             Database db-2 {:options {:persist-models-enabled true}}]
=======
    (mt/with-temp [Database db-1 {:settings {:persist-models-enabled true}}
                   Database db-2 {:settings {:persist-models-enabled true}}]
>>>>>>> 2d98cd74
      (#'task.persist-refresh/job-init!)
      (mt/with-temporary-setting-values [persisted-model-refresh-cron-schedule "0 0 0/4 * * ? *"]
        (task.persist-refresh/reschedule-refresh!)
        (is (= {(u/the-id db-1) {:data {"db-id" (u/the-id db-1) "type" "database"}
                                 :schedule "0 0 0/4 * * ? *"
                                 :key (format "metabase.task.PersistenceRefresh.database.trigger.%d" (u/the-id db-1))}
                (u/the-id db-2) {:data {"db-id" (u/the-id db-2) "type" "database"}
                                 :schedule "0 0 0/4 * * ? *"
                                 :key (format "metabase.task.PersistenceRefresh.database.trigger.%d" (u/the-id db-2))}}
               (job-info db-1 db-2))))
      (mt/with-temporary-setting-values [persisted-model-refresh-cron-schedule "0 0 0/8 * * ? *"]
        (task.persist-refresh/reschedule-refresh!)
        (is (= {(u/the-id db-1) {:data {"db-id" (u/the-id db-1) "type" "database"}
                                 :schedule "0 0 0/8 * * ? *"
                                 :key (format "metabase.task.PersistenceRefresh.database.trigger.%d" (u/the-id db-1))}
                (u/the-id db-2) {:data {"db-id" (u/the-id db-2) "type" "database"}
                                 :schedule "0 0 0/8 * * ? *"
                                 :key (format "metabase.task.PersistenceRefresh.database.trigger.%d" (u/the-id db-2))}}
               (job-info db-1 db-2))))
      (mt/with-temporary-setting-values [persisted-model-refresh-cron-schedule "0 30 1/8 * * ? *"]
        (task.persist-refresh/reschedule-refresh!)
        (is (= {(u/the-id db-1) {:data {"db-id" (u/the-id db-1) "type" "database"}
                                 :schedule "0 30 1/8 * * ? *"
                                 :key (format "metabase.task.PersistenceRefresh.database.trigger.%d" (u/the-id db-1))}
                (u/the-id db-2) {:data {"db-id" (u/the-id db-2) "type" "database"}
                                 :schedule "0 30 1/8 * * ? *"
                                 :key (format "metabase.task.PersistenceRefresh.database.trigger.%d" (u/the-id db-2))}}
               (job-info db-1 db-2)))))))

(deftest fault-tolerance-test
  (mt/with-model-cleanup [TaskHistory]
    (mt/with-temp [Database db {:settings {:persist-models-enabled true}}
                   Card model {:type :model :database_id (u/the-id db)}
                   PersistedInfo persisted-info {:card_id (u/the-id model) :database_id (u/the-id db)}]
      (let [test-refresher (reify task.persist-refresh/Refresher
                             (refresh! [_ _database _definition _card]
                               {:state :success})
                             (unpersist! [_ _database _persisted-info]))
            original-update! t2/update!]
        (testing "If saving the `persisted` (or `error`) state fails..."
          (with-redefs [t2/update! (fn [model id update]
                                     (when (= "persisted" (:state update))
                                       (throw (ex-info "simulated error" {})))
                                     (original-update! model id update))]
            (is (thrown-with-msg? clojure.lang.ExceptionInfo #"simulated error"
                                  (#'task.persist-refresh/refresh-tables! (u/the-id db) test-refresher))))
          (testing "the PersistedInfo is left in the `refreshing` state"
            (is (= "refreshing" (t2/select-one-fn :state :model/PersistedInfo :id (u/the-id persisted-info)))))
          (testing "but a subsequent refresh run will refresh the table"
            (#'task.persist-refresh/refresh-tables! (u/the-id db) test-refresher)
            (is (= "persisted" (t2/select-one-fn :state :model/PersistedInfo :id (u/the-id persisted-info))))))))))

(deftest refresh-tables!'-test
  (mt/with-model-cleanup [TaskHistory]
<<<<<<< HEAD
    (t2.with-temp/with-temp [Database      db          {:options {:persist-models-enabled true}}
                             Card          model1      {:dataset true :database_id (u/the-id db)}
                             Card          model2      {:dataset true :database_id (u/the-id db)}
                             Card          archived    {:archived true :dataset true :database_id (u/the-id db)}
                             Card          unmodeled   {:dataset false :database_id (u/the-id db)}
                             PersistedInfo _p1         {:card_id (u/the-id model1) :database_id (u/the-id db)}
                             PersistedInfo _p2         {:card_id (u/the-id model2) :database_id (u/the-id db)}
                             PersistedInfo _parchived  {:card_id (u/the-id archived) :database_id (u/the-id db)}
                             PersistedInfo _punmodeled {:card_id (u/the-id unmodeled) :database_id (u/the-id db)}]
=======
    (mt/with-temp [Database db {:settings {:persist-models-enabled true}}
                   Card     model1 {:type :model :database_id (u/the-id db)}
                   Card     model2 {:type :model :database_id (u/the-id db)}
                   Card     archived {:archived true :type :model :database_id (u/the-id db)}
                   Card     unmodeled {:type :question :database_id (u/the-id db)}
                   PersistedInfo _p1 {:card_id (u/the-id model1) :database_id (u/the-id db)}
                   PersistedInfo _p2 {:card_id (u/the-id model2) :database_id (u/the-id db)}
                   PersistedInfo _parchived {:card_id (u/the-id archived) :database_id (u/the-id db)}
                   PersistedInfo _punmodeled {:card_id (u/the-id unmodeled) :database_id (u/the-id db)}]
>>>>>>> 2d98cd74
      (testing "Calls refresh on each persisted-info row"
        (let [card-ids (atom #{})
              test-refresher (reify task.persist-refresh/Refresher
                               (refresh! [_ _database _definition card]
                                 (swap! card-ids conj (:id card))
                                 {:state :success})
                               (unpersist! [_ _database _persisted-info]))]
          (#'task.persist-refresh/refresh-tables! (u/the-id db) test-refresher)
          (testing "Does not refresh archived cards or cards no longer models."
            (is (= #{(u/the-id model1) (u/the-id model2)} @card-ids)))
          (is (partial= {:task "persist-refresh"
                         :task_details {:success 2 :error 0}}
                        (t2/select-one TaskHistory
                                       :db_id (u/the-id db)
                                       :task "persist-refresh"
                                       {:order-by [[:id :desc]]})))))
      (testing "Handles errors and continues"
        (let [call-count (atom 0)
              test-refresher (reify task.persist-refresh/Refresher
                               (refresh! [_ _database _definition _card]
                                 (swap! call-count inc)
                                 ;; throw on first persist
                                 (when (= @call-count 1)
                                   (throw (ex-info "DBs are risky" {:ka :boom})))
                                 {:state :success})
                               (unpersist! [_ _database _persisted-info]))]
          (#'task.persist-refresh/refresh-tables! (u/the-id db) test-refresher)
          (is (= 2 @call-count))
          (is (partial= {:task "persist-refresh"
                         :task_details {:success 1 :error 1}}
                        (t2/select-one TaskHistory
                                       :db_id (u/the-id db)
                                       :task "persist-refresh"
                                       {:order-by [[:id :desc]]}))))))
    (testing "Deletes any in a deletable state"
<<<<<<< HEAD
      (t2.with-temp/with-temp [Database      db         {:options {:persist-models-enabled true}}
                               Card          model3     {:dataset true :database_id (u/the-id db)}
                               Card          archived   {:archived true :dataset true :database_id (u/the-id db)}
                               Card          unmodeled  {:dataset false :database_id (u/the-id db)}
                               PersistedInfo parchived  {:card_id (u/the-id archived) :database_id (u/the-id db)}
                               PersistedInfo punmodeled {:card_id (u/the-id unmodeled) :database_id (u/the-id db)}
                               PersistedInfo deletable  {:card_id (u/the-id model3) :database_id (u/the-id db)
                                                         :state "deletable"
                                                         ;; need an "old enough" state change
                                                         :state_change_at (t/minus (t/local-date-time) (t/hours 2))}]
=======
      (mt/with-temp [Database db {:settings {:persist-models-enabled true}}
                     Card     model3 {:type :model :database_id (u/the-id db)}
                     Card     archived {:archived true :type :model :database_id (u/the-id db)}
                     Card     unmodeled {:type :question :database_id (u/the-id db)}
                     PersistedInfo parchived {:card_id (u/the-id archived) :database_id (u/the-id db)}
                     PersistedInfo punmodeled {:card_id (u/the-id unmodeled) :database_id (u/the-id db)}
                     PersistedInfo deletable {:card_id (u/the-id model3) :database_id (u/the-id db)
                                              :state "deletable"
                                              ;; need an "old enough" state change
                                              :state_change_at (t/minus (t/local-date-time) (t/hours 2))}]
>>>>>>> 2d98cd74
        (let [called-on (atom #{})
              test-refresher (reify task.persist-refresh/Refresher
                               (refresh! [_ _ _ _]
                                 (is false "refresh! called on a model that should not be refreshed"))
                               (unpersist! [_ _database persisted-info]
                                 (swap! called-on conj (u/the-id persisted-info))))]
          (testing "Query finds deletabable, archived, and unmodeled persisted infos"
            (let [queued-for-deletion (into #{} (map :id) (#'task.persist-refresh/deletable-models))]
              (doseq [deletable-persisted [deletable punmodeled parchived]]
                (is (contains? queued-for-deletion (u/the-id deletable-persisted))))))
          ;; we manually pass in the deleteable ones to not catch others in a running instance
          (#'task.persist-refresh/prune-deletables! test-refresher [deletable parchived punmodeled])
          (testing "We delete persisted_info records for all of the pruned"
            (let [persisted-records (t2/select :model/PersistedInfo :id [:in (map :id [parchived punmodeled deletable])])
                  existing (map (comp
                                 (update-keys {parchived 'parchived
                                               punmodeled 'punmodeled
                                               deletable 'deletable}
                                              :id)
                                 :id)
                                persisted-records)]
              (is (= [] existing))))
          ;; don't assert equality if there are any deletable in the app db
          (doseq [deletable-persisted [deletable punmodeled parchived]]
            (is (contains? @called-on (u/the-id deletable-persisted))))
          (is (partial= {:task "unpersist-tables"
                         :task_details {:success 3 :error 0, :skipped 0}}
                        (t2/select-one TaskHistory
                                       :task "unpersist-tables"
                                       {:order-by [[:id :desc]]}))))))))<|MERGE_RESOLUTION|>--- conflicted
+++ resolved
@@ -2,27 +2,21 @@
   (:require
    [clojure.test :refer :all]
    [clojurewerkz.quartzite.conversion :as qc]
-<<<<<<< HEAD
-   [java-time :as t]
-=======
    [java-time.api :as t]
    [medley.core :as m]
->>>>>>> 2d98cd74
    [metabase.models :refer [Card Database PersistedInfo TaskHistory]]
    [metabase.query-processor.timezone :as qp.timezone]
    [metabase.task.persist-refresh :as task.persist-refresh]
    [metabase.test :as mt]
    [metabase.util :as u]
    [potemkin.types :as p]
-   [toucan2.core :as t2]
-   [toucan2.tools.with-temp :as t2.with-temp])
-  (:import
-   (org.quartz CronScheduleBuilder CronTrigger)))
+   [toucan2.core :as t2])
+  (:import [org.quartz CronScheduleBuilder CronTrigger]))
 
 (set! *warn-on-reflection* true)
 
-(p/defprotocol+ ^:private GetSchedule
-  (^:private schedule-string [_]))
+(p/defprotocol+ GetSchedule
+  (schedule-string [_]))
 
 (extend-protocol GetSchedule
   CronScheduleBuilder
@@ -82,20 +76,15 @@
 
 (defn- job-info
   [& dbs]
-  (let [ids (into #{} (map u/the-id dbs))]
-    (update-vals
-     (select-keys (task.persist-refresh/job-info-by-db-id) ids)
-     #(select-keys % [:data :schedule :key]))))
+  (let [ids  (into #{} (map u/the-id dbs))]
+    (m/map-vals
+     #(select-keys % [:data :schedule :key])
+     (select-keys (task.persist-refresh/job-info-by-db-id) ids))))
 
 (deftest reschedule-refresh-test
   (mt/with-temp-scheduler
-<<<<<<< HEAD
-    (t2.with-temp/with-temp [Database db-1 {:options {:persist-models-enabled true}}
-                             Database db-2 {:options {:persist-models-enabled true}}]
-=======
     (mt/with-temp [Database db-1 {:settings {:persist-models-enabled true}}
                    Database db-2 {:settings {:persist-models-enabled true}}]
->>>>>>> 2d98cd74
       (#'task.persist-refresh/job-init!)
       (mt/with-temporary-setting-values [persisted-model-refresh-cron-schedule "0 0 0/4 * * ? *"]
         (task.persist-refresh/reschedule-refresh!)
@@ -150,17 +139,6 @@
 
 (deftest refresh-tables!'-test
   (mt/with-model-cleanup [TaskHistory]
-<<<<<<< HEAD
-    (t2.with-temp/with-temp [Database      db          {:options {:persist-models-enabled true}}
-                             Card          model1      {:dataset true :database_id (u/the-id db)}
-                             Card          model2      {:dataset true :database_id (u/the-id db)}
-                             Card          archived    {:archived true :dataset true :database_id (u/the-id db)}
-                             Card          unmodeled   {:dataset false :database_id (u/the-id db)}
-                             PersistedInfo _p1         {:card_id (u/the-id model1) :database_id (u/the-id db)}
-                             PersistedInfo _p2         {:card_id (u/the-id model2) :database_id (u/the-id db)}
-                             PersistedInfo _parchived  {:card_id (u/the-id archived) :database_id (u/the-id db)}
-                             PersistedInfo _punmodeled {:card_id (u/the-id unmodeled) :database_id (u/the-id db)}]
-=======
     (mt/with-temp [Database db {:settings {:persist-models-enabled true}}
                    Card     model1 {:type :model :database_id (u/the-id db)}
                    Card     model2 {:type :model :database_id (u/the-id db)}
@@ -170,7 +148,6 @@
                    PersistedInfo _p2 {:card_id (u/the-id model2) :database_id (u/the-id db)}
                    PersistedInfo _parchived {:card_id (u/the-id archived) :database_id (u/the-id db)}
                    PersistedInfo _punmodeled {:card_id (u/the-id unmodeled) :database_id (u/the-id db)}]
->>>>>>> 2d98cd74
       (testing "Calls refresh on each persisted-info row"
         (let [card-ids (atom #{})
               test-refresher (reify task.persist-refresh/Refresher
@@ -206,18 +183,6 @@
                                        :task "persist-refresh"
                                        {:order-by [[:id :desc]]}))))))
     (testing "Deletes any in a deletable state"
-<<<<<<< HEAD
-      (t2.with-temp/with-temp [Database      db         {:options {:persist-models-enabled true}}
-                               Card          model3     {:dataset true :database_id (u/the-id db)}
-                               Card          archived   {:archived true :dataset true :database_id (u/the-id db)}
-                               Card          unmodeled  {:dataset false :database_id (u/the-id db)}
-                               PersistedInfo parchived  {:card_id (u/the-id archived) :database_id (u/the-id db)}
-                               PersistedInfo punmodeled {:card_id (u/the-id unmodeled) :database_id (u/the-id db)}
-                               PersistedInfo deletable  {:card_id (u/the-id model3) :database_id (u/the-id db)
-                                                         :state "deletable"
-                                                         ;; need an "old enough" state change
-                                                         :state_change_at (t/minus (t/local-date-time) (t/hours 2))}]
-=======
       (mt/with-temp [Database db {:settings {:persist-models-enabled true}}
                      Card     model3 {:type :model :database_id (u/the-id db)}
                      Card     archived {:archived true :type :model :database_id (u/the-id db)}
@@ -228,7 +193,6 @@
                                               :state "deletable"
                                               ;; need an "old enough" state change
                                               :state_change_at (t/minus (t/local-date-time) (t/hours 2))}]
->>>>>>> 2d98cd74
         (let [called-on (atom #{})
               test-refresher (reify task.persist-refresh/Refresher
                                (refresh! [_ _ _ _]
