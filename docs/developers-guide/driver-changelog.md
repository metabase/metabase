---
title: Driver interface changelog
---

# Driver Interface Changelog

## Metabase 0.57.0

<<<<<<< HEAD
- Added metabase.driver/compile-transform, metabase.driver/compile-drop-table, metabase.driver/execute-raw-queries!,
  metabase.driver/run-transform!, metabase.driver/drop-transform-target!, metabase.driver/native-query-deps,
  metabase.driver/connection-details, metabase.driver/table-exists?, metabase.driver.sql/normalize-name,
  metabase.driver.sql/default-schema, and metabase.driver.sql/find-table to implement sql transforms.
=======
- `driver/field-reference-mlv2` is now deprecated, and is no longer used. Please remove your implementations.

- The key `metabase.driver-api.core/qp.add.nfc-path` is now more consistently populated; other `qp.add.*` keys no
  longer include parent column names for drivers like MongoDB -- use `qp.add.nfc-path` instead to qualify the
  `qp.add.source-column-alias` with parent column names as needed.
>>>>>>> bf85745b

## Metabase 0.56.0

- Add the testing multi-method `tx/track-dataset` for shared cloud dbs to track loaded datasets for more efficient sharing.

- Join alias escaping has been reworked; when compiling MBQL for a join please use
  `metabase.driver-api.core/qp.add.alias` instead of `:join-alias`. (This is mostly relevant if you have a custom
  `metabase.driver.sql.query-processor/join->honeysql` implementation.)

  Join aliases are no longer globally unique by default, but instead unique within a given level of a query. If you
  need globally unique join aliases, you can pass the new `{:globally-unique-join-aliases? true}` option to
  `driver-api/add-alias-info`.

  Also note that `driver-api/add-alias-info` only adds additional keys to field refs and join maps, and does not
  replace existing keys like `:alias`, `:join-alias`, or `:name`; make sure you use `driver-api/qp.add.alias`,
  `driver-api/qp.add.source-table`, and `driver-api/qp.add.source-alias` respectively.

- Added the driver multi-method `driver/extra-info` for drivers to provide info such as db routing configuration details
  from their `metabase-plugin.yaml` file.

- Extend `datetime()` to accept UTF-8 encoded binary and numbers (unix timestamps) in addition to strings.

- Added a feature `:expressions/today` for drivers that support generating a date for the current day.

- Added the driver multi-method `driver/set-database-used!` for drivers to set a database on the connection with statements like `USE DATABASE`.

- Added the driver feature `:transforms/table` for drivers that supports transforms with table view as target

## Metabase 0.55.9

- Add multi-method `driver/do-with-resilient-connection` for executing functions in a context where closed connections may be automatically reopened

## Metabase 0.55.0

- Add the multi-method `->date` that allows the driver to control how to cast strings and temporal types to dates.

- Add the multi-method `date-dbtype` that allows the driver to control which types dates are cast to.

- Extend `date()` to accept a DateTime (or DB equivalent) in addition to an ISO string. When given a DateTime, it will truncate it to a date.

- Added a feature `:expressions/datetime` for drivers that support converting iso strings to datetimes

- Added a feature `:expression-literals` for drivers that support expressions consisting of a single string, number, or boolean literal value.

- Added a feature `:multi-level-schema` for drivers that support hierarchical levels between database and schema. Such as databricks' catalog. Defaults to false.

- Added the multi-method `adjust-schema-qualification` that allows drivers to to qualify, or unqualify table schemas based on enabling or disabling multi-level-schema support. Drivers may need to implement `sql.qp/->honeysql [driver ::h2x/identifier]` to properly quote fully qualified schemas.

- Added the multi-method `float-dbtype` which returns the name of the float type we coerce to for coercion strategies and the `float()` custom expression function.

- Added a feature `:expressions/float` for drivers that support casting text to floats.

- Added the multi-method `integer-dbtype` that allows the driver to control which type integers are cast to.

- The `metabase.upload` namespace has been replaced with `metabase.upload.core`, but upload type keywords e.g.
  `:metabase.upload/varchar-255` remain unchanged. Make sure you weren't using `::` keywords inside methods like
  `metabase.driver/upload-type->database-type` or `metabase.driver/allowed-promotions` -- make sure you use
  `:metabase.upload/varchar-255` rather than something like `::upload/varchar-255`.

- The `metabase.models.secret` namespace has been replaced with `metabase.secrets.core`; if you were using it please
  update your usages.

- The namespace `metabase.public-settings` has been removed, and settings have been moved to appropriate modules, e.g.
  `site-uuid` now lives in `metabase.system.core`. If you were using this namespace, please update your code
  accordingly. You should be able to find the correct one by looking at how those settings are used in our first-party
  drivers.

- The namespaces `metabase.models.field`, `metabase.models.field-values`, and `metabase.models.table` have been moved
  to `metabase.warehouse-schema.field`, `metabase.warehouse-schema.field-values`, and
  `metabase.warehouse-schema.table` respectively. You shouldn't use these namespaces directly in your drivers, but if
  you did, please update your references.

- `metabase.driver.sql.query-processor/->honeysql` is no longer supported for `:model/Table` (support for this was
  deprecated in 0.48.0) -- methods for this will no longer be used; if you have such a method, migrate it to
  `:metadata/table` instead. If you have a `:model/Table` and need a `:metadata/table` instead (such as in
  implementations of `metabase.driver/table-rows-seq`) you can use `metabase.lib.metadata/table`.

- `metabase.db.metadata-queries` has been removed; the parts meant for usage by drivers have been moved to
  `metabase.driver.common.table-rows-sample`.

- `metabase.util.ssh` has been moved to `metabase.driver.sql-jdbc.connection.ssh-tunnel`.

- `metabase.query-processor.pipeline/*query-timeout-ms*` has been moved to
  `metabase.driver.settings/*query-timeout-ms*`.

- The namespace `metabase.query-processor.context`, deprecated in 0.50.0, has been removed.

- All settings formerly in a `metabase.driver.*` namespace have been moved to `metabase.driver.settings`, and all
  settings formerly in a `metabase.query-processor.*` namespace have been moved to
  `metabase.query-processor.settings`.

## Metabase 0.54.12

- The function `metabase.driver.sql-jdbc.sync/describe-table-fields-xf` now takes a table instead of a database

## Metabase 0.54.11

- The multimethods `metabase.driver.sql-jdbc.sync.interface/active-tables` and `metabase.driver.sql-jdbc.sync.interface/filtered-syncable-schemas`, aswell as the functions
  `metabase.driver.sql-jdbc.sync.describe_database/fast-active-tables`, `metabase.driver.sql-jdbc.sync.describe_database/have-select-privilege-fn` and `metabase.driver.sql-jdbc.sync.describe_database/db-tables` now take a database spec instead of a `java.sql.Connection` object.

## Metabase 0.54.10

- Add `metabase.driver/table-known-to-not-exist?` for drivers to test if an exception is due to a query on a table that no longer exists
- Add `metabase.driver.sql-jdbc/impl-table-known-to-not-exist?` for JDBC drivers. This is the implemenation of table-known-to-not-exist for jdbc and allows testing directly against `java.sql.SQLException` throwables without worrying about the exception cause chain.

## Metabase 0.54.0

- Added the multi-method `allowed-promotions` that allows driver control over which column type promotions are supported for uploads.

- Added the multi-method `alter-table-columns!`, like `alter-columns!` but accepts additional kw-arg opts.
  Existing implementations of `alter-columns!` will be used by default.

- `alter-columns!` is now marked as deprecated. Drivers
  should seek to implement the new `alter-table-columns!` method.

- The multimethod `metabase.driver.sql-jdbc.sync.interface/alter-table-columns-sql` has been added, like `alter-columns-sql` but accepts additional kw-arg opts. Existing implementations of `alter-columns-sql` will be used by default.

- `metabase.driver.sql-jdbc.sync.interface/alter-columns-sql` is now marked as deprecated. Drivers should seek to implement the new `alter-table-columns-sql` method.

- Added a feature `:test/arrays` and multimethod `native-array-query` to enable the testing of array types for
  databases that support them.

- Added a feature `:expressions/text` for drivers that support casting to text

- Added a feature `:expressions/date` for drivers that support casting text to date

- Added a feature `:expressions/integer` for drivers that support casting text to integer

- Added a feature `:distinct-where` for drivers that support the `distinct-where` function.

- Added a feature `:split-part` for drivers that support the `split-part` function.

## Metabase 0.53.12

- Add `metabase.driver/query-canceled?` for drivers to test if an exception is due to a query being canceled due to user action
- Add `metabase.driver.sql-jdbc/impl-query-canceled?` for JDBC drivers. This is the implemenation of query-canceled for jdbc and allows testing directly against `java.sql.SQLException` throwables without worrying about the exception cause chain.

## Metabase 0.53.10

- Added `metabase.driver.sql-jdbc.sync/describe-fields-pre-process-xf` for JDBC drivers. This allows manipulating the results of `metabase.driver.sql-jdbc.sync/describe-fields-sql` without reimplementing `driver/describe-fields`.

## Metabase 0.53.0

- Added the multimethod `bad-connection-details` to allow mocking bad connection parameters for tests.

- Added `driver/dynamic-database-types-lookup` and its `:postgres` implementation. The method generates map
  of `database_type` to `base_type`, for dynamic types, ie. those which are not covered
  by `sql-jdbc.sync/database-type->base-type`. Its original purpose was to enable mapping of user defined enums in
  postgres to appropriate base type in results metadata.

## Metabase 0.52.12

- Added the multimethod `metabase.driver/db-details-to-test-and-migrate`. This can be used to cleanup and migrate ambiguous connection details from previous versions.

## Metabase 0.52.0

- The Docker image for Metabase 0.52.0 now uses Java 21 instead of Java 11. Please make sure to test your driver
  against Java 21 and make sure it works as expected.

  We have found several of our own drivers that run into issues with the security changes introduced in newer JVMs; as
  such, we're currently setting the JVM flag

  ```
  --add-opens java.base/java.nio=ALL-UNNAMED
  ```

  when running Metabase to disable some of these new security checks. If your tests run into issues with Java 21
  without the flag set, try running with it set -- this might fix the problems.

## Metabase 0.51.4

- Another driver feature has been added: `describe-indexes`. If a driver opts-in to supporting this feature, The
  multimethod `metabase.driver/describe-indexes` must be implemented, as a replacement for
  `metabase.driver/describe-table-indexes`.

- The multimethod `metabase.driver.sql-jdbc.sync.describe-table/describe-indexes-sql` has been added. The method needs
  to be implemented if the driver supports `describe-indexes` and you want to use the default JDBC implementation of
  `metabase.driver/describe-indexes`.

## Metabase 0.51.0

- New optional method `metabase.driver/query-result-metadata` has been added for efficiently calculating metadata for
  queries without actually running them. `:sql-jdbc` has been given a default implementation; drivers not based on
  this that can determine result metadata without actually running queries should add their implementations as well
  for better performance when saving Questions. Refer to the method docstring for more information and where to find
  an example implementation.

- Prior to 0.51.0, to generate SQL queries with inline parameters, Metabase would generate a parameterized SQL string,
  then attempt to parse the SQL replace and replace `?` placeholders with inline values from the driver method
  `metabase.driver.sql.util.unprepare/unprepare-value`. In 0.51.0+, Metabase instead generates these queries using
  Honey SQL 2's `:inline` option, eliminating the need to parse and replace `?` placeholders. As such, the
  `metabase.driver.sql.util.unprepare` namespace has been deprecated; you should remove all usages of it in your driver.

- The `metabase.driver.sql.util.unprepare/unprepare-value` method has been replaced by the new method
  `metabase.driver.sql.query-processor/inline-value`. The signatures of these two functions are the same, and you
  should be able to simply change the all of your `unprepare-value` implementations to `inline-value` instead. See
  [PR #45008](https://github.com/metabase/metabase/pull/45008) for examples of this change.

  For the time being, implementations of `unprepare-value` are used as implementations of `inline-value`
  automatically, but `unprepare-value` is slated for removal in 0.54.0.

- `metabase.driver.sql.query-processor/format-honeysql` is now a multimethod, mainly so you can bind
  `*compile-with-inline-parameters*` if you need to always compile without parameterization.

- The dynamic variable `metabase.driver/*compile-with-inline-parameters*` (default `false`) has been added; drivers
  that can generate parameterized queries should look at its value in their implementation of
  `metabase.driver/mbql->native` and adjust their output accordingly. For `:sql-jdbc`-based drivers that support
  parameterization, this is handled in the shared `metabase.driver.sql.query-processor` code, so you shouldn't need
  to adjust anything here. For `:sql` drivers that do not support JDBC-style parameterized queries you can implement
  `format-honeysql` and bind `*compile-with-inline-parameters*` as discussed above. See the `:athena` driver for an
  example of how to do this.

- `metabase.driver.sql.util.unprepare/unprepare`, which took a parameterized SQL string and de-parameterized or
  "unprepared" it, has been removed. Instead, if you need a query with parameters spliced directly into the SQL,
  bind `metabase.driver/*compile-with-inline-parameters*` as discussed above.

- Similarly, the driver method `metabase.driver/splice-parameters-into-native-query` has been marked deprecated, and
  the default implementation will throw an Exception if called. Rework code that generates parameterized queries and
  then calls `unprepare` or `splice-parameters-into-native-query` with code that generates queries with inlined
  parameters in the first place as discussed above. Tests can use
  `metabase.query-processor.compile/compile-with-inline-parameters` if needed.

- `metabase.query-processor.compile/compile-and-splice-parameters` has been removed; replace usages with
  `metabase.query-processor.compile/compile-with-inline-parameters`.

- The three-arity of `metabase.driver.sql.query-processor/format-honeysql` (which had an additional parameter for
  Honey SQL version) has been removed; replace all usages with the two-arity version. Honey SQL 2 has been the only
  supported version since Metabase 0.49.0.

- The `:skip-drop-db?` option sometimes passed to methods for loading and destroying test data is no longer passed,
  you can remove code that checks for it. Test data code is now better about avoiding unneeded/redundant calls to
  `metabase.test.data.interface/create-db!`, so test data loading code should not need to call `DROP DATABASE IF EXISTS` before loading test data.

- Test data loading for JDBC-based databases has been overhauled somewhat. The multimethod
  `metabase.test.data.sql-jdbc.load-data/load-data!` and helper functions for it have been removed in favor of several
  new simpler to compose and understand multimethods.

- `metabase.test.data.sql-jdbc.load-data/row-xform` is a transducer applied to each row when loading test data. The
  default implementation is `identity`, but you can use `metabase.test.data.sql-jdbc.load-data/add-ids-xform` to add
  IDs to each row (this replaces the removed `metabase.test.data.sql-jdbc.load-data/load-data-add-ids` function) and
  `metabase.test.data.sql-jdbc.load-data/maybe-add-ids-xform` (which replaces
  `metabase.test.data.sql-jdbc.load-data/load-data-maybe-add-ids!` and
  `metabase.test.data.sql-jdbc.load-data/load-data-maybe-add-ids-chunked!`).

- `metabase.test.data.sql-jdbc.load-data/chunk-size` is used to control the number of rows that should be loaded in
  each batch. The default is `200`, but you can implement this method and return `nil` to load data all at once
  regardless of the number of rows. `metabase.test.data.sql-jdbc.load-data/*chunk-size*`,
  `metabase.test.data.sql-jdbc.load-data/load-data-chunked`,
  `metabase.test.data.sql-jdbc.load-data/load-data-all-at-once!`,
  `metabase.test.data.sql-jdbc.load-data/load-data-chunked!`, and other similar functions are no longer needed and
  have been removed.

- `metabase.test.data.sql-jdbc.load-data/chunk-xform` is a transducer applied to each chunk of rows (dependent on
  `chunk-size`) or the entire group of rows if `chunk-size` is `nil`. The default is `identity`. It can be used to
  implement special behavior for each chunk, for example writing the chunk to a CSV file to load separately in the
  `metabase.test.data.sql-jdbc.load-data/do-insert!` method. See the `metabase.test.data.vertica` for an example of
  this.

- Connections are now created once and reused for much of test data loading. The second argument to
  `metabase.test.data.sql-jdbc.load-data/do-insert!` is now a `java.sql.Connection` instead of a `clojure.java.jdbc`
  spec.

- Similarly, `metabase.test.data.sql-jdbc.execute/execute-sql!` and helper functions like
  `metabase.test.data.sql-jdbc.execute/sequentially-execute-sql!` are now called with a `java.sql.Connection`
  instead of both a `DatabaseDefinition` and either `:server` or `:db` _context_; the appropriate connection type is
  created automatically and passed in in the calling code. Update your method implementations and usages
  accordingly.

- Added method `metabase.test.data.interface/dataset-already-loaded?` to check if a test dataset has already been
  loaded. JDBC-based drivers have a default implementation that checks whether we can connect to the database; you
  may need to override this for drivers that don't actually physically create new databases in tests. You can check
  whether your JDBC-based driver works correctly using the default implementation by running the test
  `metabase.test.data.sql-jdbc-test/dataset-already-loaded?-test`.

- `metabase.test.data.sql.ddl/insert-rows-ddl-statements` has been renamed to
  `metabase.test.data.sql.ddl/insert-rows-dml-statements`, since `INSERT` is DML, not DDL. Please update your method
  implementations accordingly.

- The `:foreign-keys` driver feature has been removed. `:metadata/keys-constraints` should be used for drivers that
  support foreign key relationships reporting during sync. Implicit joins now depend on the `:left-join` feature
  instead. The default value is true for `:sql` based drivers. All join features are now enabled for `:sql` based
  drivers by default. Previously, those depended on the `:foreign-keys` feature. If your driver supports `:left-join`,
  the test for remapping and implicit joins will be now executed.

- The`:parameterized-sql` driver feature has been added to distinguish drivers that don't support parametrized SQL in
  tests. Currently, this is disabled only for `:sparksql`.

- The test methods `metabase.test.data.interface/supports-time-type?` and
  `metabase.test.data.interface/supports-timestamptz-type?` have been removed and replaced by the features
  `:test/time-type` and `:test/timestamptz-type` respectively. If you implemented these methods, replace
  implementations with implementations of `metabase.driver/database-supports?` for your driver and the equivalent
  feature keyword instead.

- Drivers that use `metabase.driver.sql.query-processor/->honeysql` can implement
  `:metabase.driver.sql.query-processor/nfc-path` to include the nfc-path in the field identifier. So that record-like
  fields can be referenced with `<table>.<record>.<record-field>`. See `bigquery-cloud-sdk` for an example. Defaults to `nil` to indicate that the path should not be part of the identifier.

- `:test/dynamic-dataset-loading` feature has been added. It enables drivers to bail out of tests that require
  creation of new, not pre-loaded, dataset during test run time.

- The `:temporal/requires-default-unit` feature has been added. It should be false for most drivers, but it's necessary
  for a few (like the old, pre-JDBC Druid driver) to find all temporal field refs and put a `:temporal-unit :default` on them.
  That default setting was previously done for all drivers, but it introduced some downstream issues, so now only those
  drivers which need it can set the feature.

## Metabase 0.50.17

- Added method `metabase.driver/incorporate-auth-provider-details` for driver specific behavior required to
  incorporate response of an auth-provider into the DB details. In most cases this means setting the :password
  and/or :username based on the auth-provider and its response.

## Metabase 0.50.16

- `:type/fingerprinting-unsupported` has been added in the `metabase.types` namespace. Similar to
  `:type/field-values-unsupported` for field values scanning, it is used to determine whether a specific field
  should have its fingerprint computed or not. At the time of writing that logic is performed in
  `metabase.sync.analyze.fingerprint/fields-to-fingerprint-base-clause`.

- `:type/Large` has been also been added in the `metabase.types` namespace. It can be used by driver authors to
  signal that a specific field contains large enough values to skip fingerprinting or field values scanning. It
  can be used for other purposes as well in the future. Examples include Oracle CLOB or Postgres JSON columns.

## Metabase 0.50.0

- The Metabase `metabase.mbql.*` namespaces have been moved to `metabase.legacy-mbql.*`. You probably didn't need to
  use these namespaces in your driver, but if you did, please update them.

- The multimethod `metabase.driver/truncate!` has been added. This method is used to delete a table's rows in the most
  efficient way possible. This is currently only required for drivers that support the `:uploads` feature, and has
  a default implementation for JDBC-based drivers.

- New feature `:window-functions/cumulative` has been added. Drivers that implement this method are expected to
  implement the cumulative sum (`:cum-sum`) and cumulative count (`:cum-count`) aggregation clauses in their native
  query language. For non-SQL drivers (drivers not based on our `:sql` or `:sql-jdbc` drivers), this feature flag is
  set to `false` by default; the old (broken) post-processing implementations of cumulative aggregations will continue
  to be used. (See issues [#13634](https://github.com/metabase/metabase/issues/13634) and
  [#15118](https://github.com/metabase/metabase/issues/15118) for more information on why the old implementation is
  broken.)

  Non-SQL drivers should be updated to implement cumulative aggregations natively if possible.

  The SQL implementation uses `OVER (...)` expressions. It will automatically move `GROUP BY` expressions like
  `date_trunc()` into a `SUBSELECT` so fussy databases like BigQuery can reference plain column identifiers. The
  actual SQL generated will look something like

  ```sql
  SELECT
    created_at_month,
    sum(sum(total) OVER (ORDER BY created_at_month ROWS UNBOUNDED PRECEDING) AS cumulative_sum
  FROM (
    SELECT
      date_trunc('month', created_at) AS created_at_month,
      total
    FROM
      my_table
    ) source
  GROUP BY
    created_at_month
  ORDER BY
    created_at_month
  ```

  Non-SQL drivers can use
  `metabase.query-processor.util.transformations.nest-breakouts/nest-breakouts-in-stages-with-window-aggregation`
  if they want to leverage the same query transformation. See the default `:sql` implementation of
  `metabase.driver.sql.query-processor/preprocess` for an example of using this transformation when needed.

  You can run the new tests in `metabase.query-processor-test.cumulative-aggregation-test` to verify that your driver
  implementation is working correctly.

- `metabase.driver.common/class->base-type` no longer supports Joda Time classes. They have been deprecated since 2019.

- New feature `:window-functions/offset` has been added to signify that a driver supports the new MBQL `:offset`
  clause (equivalent of SQL `lead` and `lag` functions). This is enabled by default for `:sql` and `:sql-jdbc`-based
  drivers. Other drivers should add an implementation for this clause and enable the feature flag.

- `:type/field-values-unsupported` was added in `metabase.types` namespace. It is used in field values computation
  logic, to determine whether a specific field should have its field values computed or not. At the time of writing
  that is performed in `metabase.models.field-values/field-should-have-field-values?`. Deriving from it, driver
  developers have a way to out of field values computation for fields that are incompatible with the query used for
  computation. Example could be Druid's `COMPLEX<JSON>` database type fields. See the `:druid-jdbc` implementation
  of `sql-jdbc.sync/database-type->base-type` in the `metabase.driver.druid-jdbc` and derivations in the
  `metabase.types` namespace for an example.

- New feature `:metadata/key-constraints` has been added to signify that a driver support defining and enforcing foreign
  key constraints at the schema level. This is a different, stronger condition than `:foreign-keys`. Some databases
  (Presto, Athena, etc.) support _querying_ over foreign key relationships (`:foreign-keys`) but do not track or enforce
  those relationships in the schema. Defaults to `true` in `:sql` and `:sql-jdbc` drivers; set to `false` in the
  first-party SparkSQL, Presto and Athena drivers.

- New feature `:connection/multiple-databases` has been added to indicate whether a _connection_ to this driver
  corresponds to multiple databases or just one. The default is `false`, where a connection specifies a single database.
  This is the common case for classic relational DBs like Postgres, and some cloud databases. In contrast, a driver like
  Athena sets this to `true` because it connects to an S3 bucket and treats each file within it as a database.

- New feature `:identifiers-with-spaces` has been added to indicate where a driver supports identifiers like table or
  column names that contains a space character. Defaults to `false`.

- New feature `:uuid-type` has been added to indicate that this database is able to distinguish and filter against UUIDs.
  Only a few database support native UUID types. The default is `false`.

## Metabase 0.49.22

- A new optional method `metabase.driver.sql/json-field-length` has been added. It should be implemented for all
  drivers that derive from `:sql` and support the `:nested-field-columns` feature. If implemented, Metabase will skip
  querying large JSON values during the "sync-fields" step that could otherwise slow down the inference of nested
  field columns and cause Metabase to run out of heap space.

## Metabase 0.49.9

- Another driver feature has been added: `upload-with-auto-pk`. It only affects drivers that support `uploads`, and
  is optional to support. Drivers support this feature by default, and can choose not to support it if there is no way
  to create a table with an auto-incrementing integer column. The driver can override the default using
  `driver/database-supports?`.

## Metabase 0.49.1

- Another driver feature has been added: `describe-fields`. If a driver opts-in to supporting this feature, The
  multimethod `metabase.driver/describe-fields` must be implemented, as a replacement for
  `metabase.driver/describe-table`.

- The multimethod `metabase.driver.sql-jdbc.sync.describe-table/describe-fields-sql` has been added. The method needs
  to be implemented if the driver supports `describe-fields` and you want to use the default JDBC implementation of
  `metabase.driver/describe-fields`.

## Metabase 0.49.0

- The multimethod `metabase.driver/describe-table-fks` has been deprecated in favor of `metabase.driver/describe-fks`.
  `metabase.driver/describe-table-fks` will be removed in 0.52.0.

- The multimethod `metabase.driver/describe-fks` has been added. The method needs to be implemented if the database
  supports the `:foreign-keys` and `:describe-fks` features. It replaces the `metabase.driver/describe-table-fks`
  method, which is now deprecated.

- The multimethod `metabase.driver.sql-jdbc.sync.describe-table/describe-fks-sql` has been added. The method needs
  to be implemented if you want to use the default JDBC implementation of `metabase.driver/describe-fks`.

- The multimethod `metabase.driver/alter-columns!` has been added. This method is used to alter a table's columns in the
  database. This is currently only required for drivers that support the `:uploads` feature, and has a default
  implementation for JDBC-based drivers.

- The multimethod `metabase.driver.sql-jdbc.sync.interface/alter-columns-sql` has been added. The method
  allows you to customize the query used by the default JDBC implementation of `metabase.driver/alter-columns!`.

- The multimethod `metabase.driver.sql-jdbc.sync.interface/current-user-table-privileges` has been added.
  JDBC-based drivers can implement this to improve the performance of the default SQL JDBC implementation of
  `metabase.driver/describe-database`. It needs to be implemented if the database supports the `:table-privileges`
  feature and the driver is JDBC-based.

- The multimethod `metabase.driver/create-table!` can take an additional optional map with an optional key `primary-key`.
  `metabase.driver/upload-type->database-type` must also be changed, so that if
  `:metabase.upload/auto-incrementing-int-pk` is provided as the `upload-type` argument, the function should return a
  type without the primary-key constraint included. See PR [#22166](https://github.com/metabase/metabase/pull/37505/)
  for more information. These changes only need to be implemented if the database supports the `:uploads` feature.

- The multimethod `metabase.driver/create-auto-pk-with-append-csv?` has been added. The method only needs to be
  implemented if the database supported the `:uploads` feature in 47 or earlier, and should return true if so.

- The multimethod `metabase.driver/add-columns!` has been added. This method is used to add columns to a table in the
  database. It only needs to be implemented if the database supported the `:uploads` feature in 47 or earlier.

- A new driver method has been added `metabase.driver/describe-table-indexes` along with a new feature `:index-info`.
  This method is used to get a set of column names that are indexed or are the first columns in a composite index.

- `metabase.util.honeysql-extensions`, deprecated in 0.46.0, has been removed. SQL-based drivers using Honey SQL 1
  are no longer supported. See 0.46.0 notes for more information.
  `metabase.driver.sql.query-processor/honey-sql-version` is now deprecated and no longer called. All drivers are
  assumed to use Honey SQL 2.

- The method `metabase.driver.sql.parameters.substitution/align-temporal-unit-with-param-type` is now deprecated.
  Use `metabase.driver.sql.parameters.substitution/align-temporal-unit-with-param-type-and-value` instead,
  which has access to `value` and therefore provides more flexibility for choosing the right conversion unit.

## Metabase 0.48.0

- The MBQL schema in `metabase.mbql.schema` now uses [Malli](https://github.com/metosin/malli) instead of
  [Schema](https://github.com/plumatic/schema). If you were using this namespace in combination with Schema, you'll
  want to update your code to use Malli instead.

- Another driver feature has been added: `:table-privileges`. This feature signals whether we can store
  the table-level privileges for the database on database sync.

- The multimethod `metabase.driver/current-user-table-privileges` has been added. This method is used to get
  the set of privileges the database connection's current user has. It needs to be implemented if the database
  supports the `:table-privileges` feature.

- The following functions in `metabase.query-processor.store` (`qp.store`) are now deprecated

  - `qp.store/database`
  - `qp.store/table`
  - `qp.store/field`

  Update usages of the to the corresponding functions in `metabase.lib.metadata` (`lib.metadata`):

  ```clj
  (qp.store/database)       => (lib.metadata/database (qp.store/metadata-provider))
  (qp.store/table table-id) => (lib.metadata/table (qp.store/metadata-provider) table-id)
  (qp.store/field field-id) => (lib.metadata/field (qp.store/metadata-provider) field-id)
  ```

  Note that the new methods return keys as `kebab-case` rather than `snake_case`.

- Similarly, drivers should NOT access the application database directly (via `toucan` functions or otherwise); use
  `lib.metadata` functions instead. This access may be blocked in a future release.

- SQL drivers that implement `metabase.driver.sql.query-processor/->honeysql` for
  `metabase.models.table/Table`/`:model/Table` should be updated to implement it for `:metadata/table` instead. As
  with the changes above, the main difference is that the new metadata maps use `kebab-case` keys rather than
  `snake_case` keys.

* `metabase.driver.sql.query-processor/cast-field-if-needed` now expects a `kebab-case`d field as returned by
  `lib.metadata/field`.

- `metabase.query-processor.store/fetch-and-store-database!`,
  `metabase.query-processor.store/fetch-and-store-tables!`, and
  `metabase.query-processor.store/fetch-and-store-fields!` have been removed. Things are now fetched automatically as
  needed and these calls are no longer necessary.

- `metabase.models.field/json-field?` has been removed, use `metabase.lib.field/json-field?` instead. Note that the
  new function takes a Field as returned by `lib.metadata/field`, i.e. a `kebab-case` map.

- Tests should try to avoid using any of the `with-temp` helpers or application database objects; instead, use the
  metadata functions above and and the helper _metadata providers_ in `metabase.lib`, `metabase.lib.test-util`, and
  `metabase.query-processor.test-util` for mocking them, such as `mock-metadata-provider`,
  `metabase-provider-with-cards-for-queries`, `remap-metadata-provider`, and `merged-mock-metadata-provider`.

- `metabase.query-processor.util.add-alias-info/field-reference` is now deprecated. If your driver implemented it,
  implement `metabase.query-processor.util.add-alias-info/field-reference-mlv2` instead. The only difference between
  the two is that the latter is passed Field metadata with `kebab-case` keys while the former is passed legacy
  metadata with `snake_case` keys.

- `metabase.driver/current-db-time`, deprecated in 0.34, and related methods and helper functions, have been removed.
  Implement `metabase.driver/db-default-timezone` instead.

- `metabase.driver.sql-jdbc.sync.interface/db-default-timezone`, a helper for writing
  `metabase.driver/db-default-timezone` implementations for JDBC-based drivers, has been deprecated, and will be
  removed in 0.51.0 or later. You can easily implement `metabase.driver/db-default-timezone` directly, and use
  `metabase.driver.sql-jdbc.execute/do-with-connection-with-options` to get a `java.sql.Connection` for a Database.

- Added a new multimethod `metabase.driver.sql.parameters.substitution/align-temporal-unit-with-param-type`, which returns
  a suitable temporal unit conversion keyword for `field`, `param-type` and the given driver. The resulting keyword
  will be used to call the corresponding `metabase.driver.sql.query-processor/date` implementation to convert the `field`.
  Returns `nil` if the conversion is not necessary for this `field` and `param-type` combination.

- The multimethod `metabase.driver.sql-jdbc.execute/inject-remark` has been added. It allows JDBC-based drivers to
  override the default behavior of how SQL query remarks are added to queries (prepending them as a comment).

- The arity of multimethod `metabase.driver.sql-jdbc.sync.interface/fallback-metadata-query` has been updated from 3 to 4,
  it now takes an additional `db` argument. The new function arguments are: `[driver db-name-or-nil schema table]`.

## Metabase 0.47.0

- A new driver feature has been added: `:schemas`. This feature signals whether the database organizes tables in
  schemas (also known as namespaces) or not. Most databases have schemas so this feature is on by default.
  An implementation of the multimethod `metabase.driver/database-supports?` for `:schemas` is required only if the
  database doesn't store tables in schemas.

- Another driver feature has been added: `:uploads`. The `:uploads` feature signals whether the database supports
  uploading CSV files to tables in the database. To support the uploads feature, implement the following new
  multimethods: `metabase.driver/create-table!` (creates a table), `metabase.driver/drop-table!` (drops
  a table), and `metabase.driver/insert-into!` (inserts values into a table).

- The multimethod `metabase.driver/syncable-schemas` has been added. This method is used to list schemas to upload
  CSVs to, and it should include all schemas that can be synced. Currently it only needs to be implemented
  if the database has schema, and the database supports the `:uploads` feature.

- The multimethod `metabase.driver/supports?` has been deprecated in favor of `metabase.driver/database-supports?`.
  The existing default implementation of `database-supports?` currently calls `supports?`, but it will be removed in
  0.50.0.

- `metabase.driver.sql-jdbc.execute/connection-with-timezone` has been marked deprecated and is scheduled for removal
  in Metabase 0.50.0. The new method `metabase.driver.sql-jdbc.execute/do-with-connection-with-options` replaces it.
  Migration to the new method is straightforward. See PR [#22166](https://github.com/metabase/metabase/pull/22166) for
  more information. You should use `metabase.driver.sql-jdbc.execute/do-with-connection-with-options` instead of
  `clojure.java.jdbc/with-db-connection` or `clojure.java.jdbc/get-connection` going forward.

- The multimethods `set-role!`, `set-role-statement`, and `default-database-role` have been added. These methods are
  used to enable connection impersonation, which is a new feature added in 0.47.0. Connection impersonation allows users
  to be assigned to specific database roles which are set before any queries are executed, so that access to tables can
  be restricted at the database level instead of (or in conjunction with) Metabase's built-in permissions system.

- The multimethod `metabase.driver.sql-jdbc.sync.describe-table/get-table-pks` is changed to return a vector instea
  of a set.

- The function `metabase.query-processor.timezone/report-timezone-id-if-supported` has been updated to take an additional
  `database` argument for the arity which previously had one argument. This function might be used in the implementation
  of a driver's multimethods.

- `metabase.driver/prettify-native-form` was added to enable driver developers use native form formatting
  specific to their driver. For details see the PR [#34991](https://github.com/metabase/metabase/pull/34991).

## Metabase 0.46.0

- The process for building a driver has changed slightly in Metabase 0.46.0. Your build command should now look
  something like this:

  ```sh
  # Example for building the driver with bash or similar

  # switch to the local checkout of the Metabase repo
  cd /path/to/metabase/repo

  # get absolute path to the driver project directory
  DRIVER_PATH=`readlink -f ~/sudoku-driver`

  # Build driver. See explanation in sample Sudoku driver README
  clojure \
    -Sdeps "{:aliases {:sudoku {:extra-deps {com.metabase/sudoku-driver {:local/root \"$DRIVER_PATH\"}}}}}"  \
    -X:build:sudoku \
    build-drivers.build-driver/build-driver! \
    "{:driver :sudoku, :project-dir \"$DRIVER_PATH\", :target-dir \"$DRIVER_PATH/target\"}"
  ```

  Take a look at our [build instructions for the sample Sudoku
  driver](https://github.com/metabase/sudoku-driver#build-it-updated-for-build-script-changes-in-metabase-0460)
  for an explanation of the command.

  Note that while this command itself is quite a lot to type, you no longer need to specify a `:build` alias in your
  driver's `deps.edn` file.

  Please upvote https://ask.clojure.org/index.php/7843/allow-specifying-aliases-coordinates-that-point-projects ,
  which will allow us to simplify the driver build command in the future.

- The multimethod `metabase.driver/table-rows-sample` has been added. This method is used in situations where Metabase
  needs a limited sample from a table, like when fingerprinting. The default implementation defined in the
  `metabase.db.metadata-queries` namespace runs an MBQL query using the regular query processor to produce the sample
  rows. This is good enough in most cases, so this multimethod should not be implemented unless really
  necessary. Currently, the only case when a special implementation is used is for BigQuery, which does not respect
  limit clauses.

- The multimethod `metabase.driver.sql.query-processor/datetime-diff` has been added. This method is used by
  implementations of `->honeysql` for the `:datetime-diff` clause. It is recommended to implement this if you want to
  use the default SQL implementation of `->honeysql` for the `:datetime-diff`, which includes validation of argument
  types across all units.

- The multimethod `metabase.query-processor.util.add-alias-info/field-reference` has been added. This method is used
  to produce a reference to a field by the `add-alias-info` middleware. (Note that this middleware is optional,
  currently it is only used by the SQL and MongoDB drivers.) The default implementation returns the name of the field
  instance. It should be overridden if just the name is not a valid a valid reference. For example, MongoDB supports
  nested documents and references to nested fields should contain the whole path. See the namespace
  `metabase.driver.mongo.query-processor` for an alternative implementation.

- The multimethod `metabase.driver.sql-jdbc.sync.interface/syncable-schemas` (aliased as
  `metabase.driver.sql-jdbc.sync/syncable-schemas`), which was deprecated in 0.43.0, has been removed. Implement
  `metabase.driver.sql-jdbc.sync.interface/filtered-syncable-schemas` instead. See 0.43.0 notes below for more
  details.

- The multimethod `metabase.driver/format-custom-field-name`, which was deprecated in 0.42.0, has been removed.
  Implement `metabase.driver/escape-alias` instead. See 0.42.0 notes below for more information.

- The multimethod `metabase.driver.sql-jdbc.execute/read-column`, which was deprecated in 0.35.0, has been removed.
  Implement `metabase.driver.sql-jdbc.execute/read-column-thunk` instead. See 0.35.0 notes below for more information.

### Honey SQL 2

The following only applies to SQL drivers; you can ignore it for non-SQL drivers.

Prior to Metabase 0.46.0, SQL drivers used Honey SQL 1 as an intermediate target when compiling queries. In 0.46.0 we
have began the process of migrating to Honey SQL 2 as our new intermediate target.

We plan to continue to support use of Honey SQL 1 until Metabase 0.49.0. Please be sure to migrate your drivers before
then.

In Metabase 0.46.x, 0.47.x, and 0.48.x, you can specify which version of Honey SQL you driver should use by
implementing the `metabase.driver.sql.query-processor/honey-sql-version` multimethod:

```clj
(require '[metabase.driver.sql.query-processor :as sql.qp])

;;; use Honey SQL 2 for :my-driver
(defmethod sql.qp/honey-sql-version :my-driver
  [_driver]
  2)
```

This method must return either `1` or `2`. Currently, the default implementation returns `1`. Effectively this means
you currently have to opt-in to Honey SQL 2 compilation. It's a good idea to do this sooner rather than later so your
driver is prepared for 0.49.0 well in advance.

In Metabase 0.47.x or 0.48.x we will likely change the default Honey SQL version to `2` to ensure everyone is aware of
the upcoming breaking changes in 0.49.0 and give them one or two release cycles to update their drivers to target
Honey SQL 2. You will still be able to opt-in to using Honey SQL 1 until 0.49.0 by implementing
`sql.qp/honey-sql-version` and returning `1`.

#### What You Need to Change

Our Honey SQL utility namespace, `metabase.util.honeysql-extensions`, commonly aliased as `hx`, has been updated to
generate forms appropriate for either Honey SQL 1 or Honey SQL 2. This is done automatically based on your driver's
`honey-sql-version`. `metabase.driver.sql.query-processor` itself also supports both targets in the same way.

The actual changes you will need to make to your driver code will probably be fairly small. The most important things
to note when porting your driver:

1. Avoid use of things from Honey SQL 1 namespaces like `honeysql.core` or `honeysql.format`. If you must, use Honey
   SQL `honey.sql` instead; you may not need either.

2. While you can continue to use `metabase.util.honeysql-extensions` in the short term, since it can target either
   version of Honey SQL, we will probably remove this namespace at some point in the future. Update your code to use
   `metabase.util.honey-sql-2` instead. The namespaces implement an almost identical set of helper functions, so all
   you should need to switch is which one you `:require` in your `ns` form.

3. `honeysql.core/call` no longer exists; instead of a form like `(hsql/call :my_function 1 2)`, you simply return a
   plain vector like `[:my_function 1 2]`. `(hsql/raw "x")` is now`[:raw "x"]`. New handlers can be registered with
   Honey SQL 2 with `honey.sql/register-fn!`. There is no equivalent of the Honey SQL 1 `honeysql.format./ToSql`
   protocol, so you should no longer define one-off types to implement custom SQL compilation rules. Use
   `honey.sql/register-fn!` instead.

4. In Honey SQL 1 you were able to register functions to a more limited extent by implementing the multimethod
   `honeysql.format/fn-handler`. Metabase registered the functions `:extract`, `:distinct-count`, and
   `:percentile-cont` in this way. For Honey SQL 2, we've registered these functions as qualified keywords in the
   `metabase.util.honey-sql-2` namespace, to prevent confusion as to where they're defined. Thus you'll need to update
   the keyword if you're using these functions.

   ```clj
   ;;; Honey SQL 1
   (hsql/call :distinct-count expr)
   ```

   becomes

   ```clj
   ;;; Honey SQL 2
   (require '[metabase.util.honey-sql-2 :as h2x])

   [::h2x/distinct-count expr]
   ```

5. Because custom expressions are now just plain vectors like `[:my_function 1]`, you may need to wrap expressions in
   an additional vector if they appear inside `:select`, `:from`, or other places where a vector could be interpreted
   as `[expression alias]`. e.g.

   ```clj
   ;; Honey SQL 1
   (honeysql.core/format {:select [[:my_function 1]]})
   ;; => ["SELECT my_function AS 1"]

   ;; Honey SQL 2
   ;;
   ;; WRONG
   (honey.sql/format {:select [[:my_function 1]]})
   ;; => ["SELECT my_function AS ?" 1]

   ;; CORRECT
   (honey.sql/format {:select [[[:my_function 1]]]})
   ;; => ["SELECT MY_FUNCTION(?)" 1]
   ```

   The SQL query processor does this automatically for forms it generates, so you only need to worry about this if
   you're overriding the way it generates `:select` or other top-level clauses.

6. Numbers are parameterized by default, e.g. `{:select [1]}` becomes `SELECT ?` rather than `SELECT 1`. You can use
   `:inline` to force the SQL to be generated inline instead: `{:select [[[:inline 1]]]}` becomes `SELECT 1`. Numbers
   generated by the SQL query processor code should automatically be inlined, but you may need to make sure any
   numbers you generate are wrapped in `:inline` if they can end up as expressions inside a `GROUP BY` clause. Some
   databases can recognize expressions as being the same thing only when they are _not_ parameterized:

   ```sql
   -- This is okay
   SELECT x + 1
   FROM table
   GROUP BY x + 1

   -- Bad: DB doesn't know whether the two x + ? expressions are the same thing
   SELECT x + ?
   FROM table
   GROUP BY x + ?
   ```

Exercise caution when `:inline`ing things -- take care not to use it on untrusted strings or other avenues for SQL
injection. Only inlining things that are a `number?` is a safe bet.

Please read [Differences between Honey SQL 1.x and
2.x](https://github.com/seancorfield/honeysql/blob/develop/doc/differences-from-1-x.md) for more information on the
differences between the library versions.

#### Breaking Changes in 0.46.0 related to the Honey SQL 2 transition

**Note: these breaking changes will hopefully be fixed before 0.46.0 ships. This will be updated if they are.**

The classes `metabase.util.honeysql_extensions.Identifer` and `metabase.util.honeysql_extensions.TypedHoneySQLForm`
have been moved to `metabase.util.honey_sql_1.Identifer` and `metabase.util.honey_sql_1.TypedHoneySQLForm`,
respectively. On the off chance that your driver directly referencing these class names, you may need to update things
to use the new class names.

Similarly, `metabase.util.honeysql-extensions/->AtTimeZone` has been removed; use
`metabase.util.honeysql-extensions/at-time-zone` instead.

## Metabase 0.45.0

- `metabase.driver.sql-jdbc.connection/details->connection-spec-for-testing-connection` has been removed in Metabase
  0.45.0, because it leaked SSH tunnels. See [#24445](https://github.com/metabase/metabase/issues/24445). If you are
  using this function, please update your code to use
  `metabase.driver.sql-jdbc.connection/with-connection-spec-for-testing-connection` instead, which properly cleans up
  after itself.

### New methods

- `metabase.driver.sql-jdbc.sync.describe-table-fields` has been added. Implement this method if you want to override
  the default behavior for fetching field metadata (such as types) for a table.

- `metabase.driver.sql-jdbc.sync.describe-table/get-table-pks` has been added. This methods is used to get a set of pks
  given a table.

- `->honeysql [<driver> :convert-timezone]` has been added. Implement this method if you want your driver to support
  the `convertTimezone` expression. This method takes 2 or 3 arguments and returns a `timestamp without time zone` column.

## Metabase 0.43.0

- The `:expressions` map in an MBQL query now uses strings as keys rather than keywords (see
  [#14647](https://github.com/metabase/metabase/issues/14647)). You only need to be concerned with this if you are
  accessing or manipulating this map directly. Drivers deriving from `:sql` implementing `->honeysql` for `[<driver> :expression]` may need to be updated. A utility function, `metabase.mbql.util/expression-with-name`, has been
  available since at least Metabase 0.35.0 and handles both types of keys. It is highly recommended that you use this
  function rather than accessing `:expressions` directly, as doing so can make your driver compatible with both 0.42.0
  and with 0.43.0 and newer.

- There is now a `describe-nested-field-columns` method under `sql-jdbc.sync` namespace which returns an instance of
  NestedFCMetadata. This is in order to allow JSON columns in Postgres and eventually other DB's which are usually
  ordinary RDBMS's but then sometimes they have a denormalized column with JSON or some other semantics. Given a table
  with denormalized columns which have nested field semantics (so, typed sub-fields which are still denormalized but
  stable in type between rows), return value should be a NestedFCMetadata, a map of flattened key paths to the
  detected sub-field. Field detection in syncing will then be enriched with those nested types. This is materially
  different from the way we do it for mongo because every kind of JSON column is different, but it's going to run
  every sync so it can't be too slow, even on enormous tables and enormous denormalized columns on those enormous tables.

## Metabase 0.42.0

Changes in Metabase 0.42.0 affect drivers that derive from `:sql` (including `:sql-jdbc`).
Non-SQL drivers likely will require no changes.

0.42.0 introduces several significant changes to the way the SQL query processor compiles and determines aliases for
MBQL `:field` clauses. For more background, see pull request
[#19384](https://github.com/metabase/metabase/pull/19384).

If you were manipulating Field or Table aliases, we consolidated a lot of overlapping vars and methods, which means you may need to delete deprecated method implementations.

### Significant changes

- The `metabase.driver.sql.query-processor/->honeysql` method for Field instances, e.g.

  ```clj
  (defmethod sql.qp/->honeysql [:my-driver (class Field)]
    [driver field]
    ...)
  ```

  is no longer invoked. All compilation is now handled by the MBQL `:field` clause method, e.g.

  ```clj
  (defmethod sql.qp/->honeysql [:my-driver :field]
    [driver field-clause]
    ...)
  ```

  If you were doing something special here, you'll need to move that special login into `[<driver> :field]` instead.
  (You may no longer need this special logic, however -- see below.)

- `:field`, `:expression`, and `:aggregation-options` clauses now contain information about what aliases you should
  use to refer to them on both the left-hand side and right-hand side of SQL `AS` or elsewhere in a query. See PR
  [#19610](https://github.com/metabase/metabase/pull/19610) for a detailed discussion about the new information,
  hereafter referred to as the /[#19610 information](https://github.com/metabase/metabase/pull/19610)/.

- If you have a custom implementation of `->honeysql` for `:field` or `(class Field)`: `->honeysql` methods for `:field` should use or replace the
  [#19610 information](https://github.com/metabase/metabase/pull/19610) rather than attempting to determine or
  override it in some other fashion.

### New methods

- `metabase.driver/escape-alias` (moved from `metabase.driver.sql.query-processor/escape-alias`, which was introduced
  in 0.41.0) is now used to generate the [#19610 information](https://github.com/metabase/metabase/pull/19610) and
  used consistently across the SQL QP code. If you need to transform generated Field aliases for any reason (such as
  escaping disallowed characters), implement this method.

- `metabase.driver.sql-jdbc.sync.interface/filtered-syncable-schemas` has been added, and will eventually replace
  `metabase.driver.sql-jdbc.sync.interface/syncable-schemas`. It serves a similar purpose, except that it's also
  passed the inclusion and exclusion patterns (ex: `auth*,data*`) to further filter schemas that will be synced.

### Deprecated methods and vars

The following methods and vars are slated for removal in Metabase 0.45.0 unless otherwise noted.

- `metabase.driver/format-custom-field-name` is now unused. Implement `metabase.driver/escape-alias` instead.

- `metabase.driver.sql.query-processor/escape-alias` has been renamed to `metabase.driver/escape-alias`. Everything
  else is the same.

- `metabase.driver.sql.query-processor/field-clause->alias` no longer uses the optional parameter `unique-name-fn`.
  Aliases are now made unique automatically, after escaping them; implement `metabase.driver/escape-alias` if you need
  to do something special before they are made unique. (Unique aliases are also escaped a second time if you need to
  do something /really/ special.)

- `metabase.driver.sql.query-processor/field->alias`, which was deprecated in 0.41.0, is now unused in 0.42.0.
  Implementing this method no longer has any effect. Implement `metabase.driver/escape-alias` instead if you need to
  do something special; use the [#19610 information](https://github.com/metabase/metabase/pull/19610) if you need to escape the alias
  for one reason or another. This method is still slated for removal in Metabase 0.44.0.

- `metabase.driver.sql.query-processor/*field-options*` is now unused and is no longer bound automatically. If you need field options for some reason, see our SQL Server driver for an example on how to create it.

- `metabase.driver.sql.query-processor/*table-alias*` is now unused and is no longer bound automatically. Use or
  override `:metabase.query-processor.util.add-alias-info/source-table` from the [#19610
  information](https://github.com/metabase/metabase/pull/19610) instead.

- `metabase.driver.sql.query-processor/*source-query*` is now unused and is no longer bound automatically. Use
  `metabase.driver.sql.query-processor/*inner-query*` instead, which is always bound, even if we aren't inside of a
  source query.

- `metabase.driver.sql.query-processor/field->identifier` is now unused. Implementing this method should no longer be
  necessary under any circumstances. Override `->honeysql` for `[<driver> :field]` and manipulate the [#19610
  information](https://github.com/metabase/metabase/pull/19610) if you need to do something special here.

- `metabase.driver.sql.query-processor/prefix-field-alias` is no longer used. Previously, it was made available to
  give drivers a chance to escape automatically generated aliases for joined Fields. This is no longer necessary,
  because `metabase.driver/escape-alias` is called on automatically generates aliases. Implement
  `metabase.driver/escape-alias` if you need to do something special.
- `metabase.driver.sql-jdbc.sync.interface/syncable-schemas` has been deprecated in favor of
  `metabase.driver.sql-jdbc.sync.interface/filtered-syncable-schemas` (see above). The existing default implementation
  of `syncable-schemas` currently calls `filtered-syncable-schemas` (with `nil` filters, i.e. the filtering operation
  is actually a no-op), but it will eventually be removed.

#### Removed Methods and Vars

- `metabase.mbql.schema/DatetimeFieldUnit`, deprecated in 0.39.0, is now removed.

## Older versions

Before 0.42.0, this information was tracked in our Wiki. You can find changes for versions before 0.42.0 in the
table below:

| Version | Wiki page                                                                                             |
| ------- | ----------------------------------------------------------------------------------------------------- |
| 0.41.0  | [changes](https://github.com/metabase/metabase/wiki/What's-new-in-0.41.0-for-Metabase-driver-authors) |
| 0.40.0  | No changes.                                                                                           |
| 0.39.0  | No changes.                                                                                           |
| 0.38.0  | [changes](https://github.com/metabase/metabase/wiki/What's-new-in-0.38.0-for-Metabase-driver-authors) |
| 0.37.0  | [changes](https://github.com/metabase/metabase/wiki/What's-new-in-0.37.0-for-Metabase-driver-authors) |
| 0.36.0  | [changes](https://github.com/metabase/metabase/wiki/What's-new-in-0.36.0-for-Metabase-driver-authors) |
| 0.35.0  | [changes](https://github.com/metabase/metabase/wiki/What's-new-in-0.35.0-for-Metabase-driver-authors) |<|MERGE_RESOLUTION|>--- conflicted
+++ resolved
@@ -6,18 +6,16 @@
 
 ## Metabase 0.57.0
 
-<<<<<<< HEAD
+- `driver/field-reference-mlv2` is now deprecated, and is no longer used. Please remove your implementations.
+
+- The key `metabase.driver-api.core/qp.add.nfc-path` is now more consistently populated; other `qp.add.*` keys no
+  longer include parent column names for drivers like MongoDB -- use `qp.add.nfc-path` instead to qualify the
+  `qp.add.source-column-alias` with parent column names as needed.
+
 - Added metabase.driver/compile-transform, metabase.driver/compile-drop-table, metabase.driver/execute-raw-queries!,
   metabase.driver/run-transform!, metabase.driver/drop-transform-target!, metabase.driver/native-query-deps,
   metabase.driver/connection-details, metabase.driver/table-exists?, metabase.driver.sql/normalize-name,
   metabase.driver.sql/default-schema, and metabase.driver.sql/find-table to implement sql transforms.
-=======
-- `driver/field-reference-mlv2` is now deprecated, and is no longer used. Please remove your implementations.
-
-- The key `metabase.driver-api.core/qp.add.nfc-path` is now more consistently populated; other `qp.add.*` keys no
-  longer include parent column names for drivers like MongoDB -- use `qp.add.nfc-path` instead to qualify the
-  `qp.add.source-column-alias` with parent column names as needed.
->>>>>>> bf85745b
 
 ## Metabase 0.56.0
 
