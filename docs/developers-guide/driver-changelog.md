--- conflicted
+++ resolved
@@ -127,13 +127,11 @@
   This is the common case for classic relational DBs like Postgres, and some cloud databases. In contrast, a driver like
   Athena sets this to `true` because it connects to an S3 bucket and treats each file within it as a database.
 
-<<<<<<< HEAD
 - New feature `:identifiers-with-spaces` has been added to indicate where a driver supports identifiers like table or
   column names that contains a space character. Defaults to `false`.
-=======
+
 - New feature `:uuid-type` has been added to indicate that this database is able to distinguish and filter against UUIDs.
   Only a few database support native UUID types. The default is `false`.
->>>>>>> 7ea19b4f
 
 ## Metabase 0.49.9
 
