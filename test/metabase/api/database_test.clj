(ns metabase.api.database-test
  "Tests for /api/database endpoints."
  (:require
   [clojure.string :as str]
   [clojure.test :refer :all]
   [medley.core :as m]
   [metabase.api.database :as api.database]
   [metabase.api.table :as api.table]
   [metabase.driver :as driver]
   [metabase.driver.h2 :as h2]
   [metabase.driver.util :as driver.u]
   [metabase.lib.schema.id :as lib.schema.id]
   [metabase.models
    :refer [Card Collection Database Field FieldValues Metric Segment Table]]
   [metabase.models.audit-log :as audit-log]
   [metabase.models.database :as database :refer [protected-password]]
   [metabase.models.permissions :as perms]
   [metabase.models.permissions-group :as perms-group]
   [metabase.models.setting :as setting :refer [defsetting]]
   [metabase.public-settings.premium-features :as premium-features]
   [metabase.sync.analyze :as analyze]
   [metabase.sync.field-values :as field-values]
   [metabase.sync.sync-metadata :as sync-metadata]
   [metabase.test :as mt]
   [metabase.test.fixtures :as fixtures]
   [metabase.test.util :as tu]
   [metabase.util :as u]
   [metabase.util.cron :as u.cron]
   [metabase.util.i18n :refer [deferred-tru]]
   [metabase.util.malli.schema :as ms]
   [ring.util.codec :as codec]
   [schema.core :as s]
   [toucan2.core :as t2]
   [toucan2.tools.with-temp :as t2.with-temp]))

(use-fixtures :once (fixtures/initialize :db :plugins :test-drivers))

;; HELPER FNS

(driver/register! ::test-driver
  :parent :sql-jdbc
  :abstract? true)

(defmethod driver/connection-properties ::test-driver
  [_]
  nil)

(defmethod driver/can-connect? ::test-driver
  [_ _]
  true)

(defn- db-details
  "Return default column values for a database (either the test database, via `(mt/db)`, or optionally passed in)."
  ([]
   (-> (db-details (mt/db))
       (assoc :initial_sync_status "complete")))

  ([{driver :engine, :as db}]
   (merge
    (mt/object-defaults Database)
    (select-keys db [:created_at :id :details :updated_at :timezone :name :dbms_version])
    {:engine (u/qualified-name (:engine db))
     :features (map u/qualified-name (driver.u/features driver db))
     :initial_sync_status "complete"})))

(defn- table-details [table]
  (-> (merge (mt/obj->json->obj (mt/object-defaults Table))
             (select-keys table [:active :created_at :db_id :description :display_name :entity_type
                                 :id :name :rows :schema :updated_at :visibility_type :initial_sync_status]))
      (update :entity_type #(when % (str "entity/" (name %))))
      (update :visibility_type #(when % (name %)))))

(defn- expected-tables [db-or-id]
  (map table-details (t2/select Table
                       :db_id (u/the-id db-or-id), :active true, :visibility_type nil
                       {:order-by [[:%lower.schema :asc] [:%lower.display_name :asc]]})))

(defn- field-details [field]
  (mt/derecordize
   (merge
    (mt/object-defaults Field)
    {:target nil}
    (select-keys
     field
     [:updated_at :id :created_at :last_analyzed :fingerprint :fingerprint_version :fk_target_field_id :position]))))

(defn- card-with-native-query {:style/indent 1} [card-name & {:as kvs}]
  (merge
   {:name          card-name
    :database_id   (mt/id)
    :dataset_query {:database (mt/id)
                    :type     :native
                    :native   {:query (format "SELECT * FROM VENUES")}}}
   kvs))

(defn- card-with-mbql-query {:style/indent 1} [card-name & {:as inner-query-clauses}]
  {:name          card-name
   :database_id   (mt/id)
   :dataset_query {:database (mt/id)
                   :type     :query
                   :query    inner-query-clauses}})

(defn- virtual-table-for-card [card & {:as kvs}]
  (merge
   {:id               (format "card__%d" (u/the-id card))
    :db_id            (:database_id card)
    :display_name     (:name card)
    :schema           "Everything else"
    :moderated_status nil
    :description      nil}
   kvs))

(defn- ok-mbql-card []
  (assoc (card-with-mbql-query "OK Card"
                               :source-table (mt/id :checkins))
         :result_metadata [{:name "num_toucans"}]))

(deftest get-database-test
  (testing "GET /api/database/:id"
    (testing "DB details visibility"
      (testing "Regular users should not see DB details"
        (is (= (-> (db-details)
                   (dissoc :details :schedules))
               (-> (mt/user-http-request :rasta :get 200 (format "database/%d" (mt/id)))
                   (dissoc :schedules :can_upload)))))
      (testing "Superusers should see DB details"
        (is (= (assoc (db-details) :can-manage true)
               (-> (mt/user-http-request :crowberto :get 200 (format "database/%d" (mt/id)))
                   (dissoc :schedules :can_upload))))))))

(deftest get-database-test-2
  (testing "GET /api/database/:id"
    (mt/with-temp [Database db  {:name "My DB" :engine ::test-driver}
                   Table    t1  {:name "Table 1" :db_id (:id db)}
                   Table    t2  {:name "Table 2" :db_id (:id db)}
                   Table    _t3 {:name "Table 3" :db_id (:id db) :visibility_type "hidden"}
                   Field    f1  {:name "Field 1.1" :table_id (:id t1)}
                   Field    f2  {:name "Field 2.1" :table_id (:id t2)}
                   Field    f3  {:name "Field 2.2" :table_id (:id t2)}]
      (testing "`?include=tables` -- should be able to include Tables"
        (is (= {:tables [(table-details t1)
                         (table-details t2)]}
               (select-keys (mt/user-http-request :lucky :get 200 (format "database/%d?include=tables" (:id db)))
                            [:tables]))))
      (testing "`?include=tables.fields` -- should be able to include Tables and Fields"
        (letfn [(field-details* [field]
                  (assoc (into {} (t2/hydrate field [:target :has_field_values] :has_field_values))
                         :base_type        "type/Text"
                         :visibility_type  "normal"
                         :has_field_values "search"))]
          (is (= {:tables [(assoc (table-details t1) :fields [(field-details* f1)])
                           (assoc (table-details t2) :fields [(field-details* f2)
                                                              (field-details* f3)])]}
                 (select-keys (mt/user-http-request :lucky :get 200 (format "database/%d?include=tables.fields" (:id db)))
                              [:tables]))))))))

(deftest ^:parallel get-database-test-3
  (testing "GET /api/database/:id"
    (testing "Invalid `?include` should return an error"
      (is (= {:errors          {:include "nullable enum of tables, tables.fields"},
              :specific-errors {:include ["should be either tables or tables.fields, received: \"schemas\""]}}
             (mt/user-http-request :lucky :get 400 (format "database/%d?include=schemas" (mt/id))))))))

(deftest get-database-can-upload-test
  (testing "GET /api/database"
    (t2.with-temp/with-temp [Database {db-id :id} {:engine :postgres :name "The Chosen One"}]
      (doseq [uploads-enabled? [true false]]
        (testing (format "The database with uploads enabled for the public schema has can_upload=%s" uploads-enabled?)
          (mt/with-temporary-setting-values [uploads-enabled uploads-enabled?
                                             uploads-schema-name "public"
                                             uploads-database-id db-id]
            (let [result (mt/user-http-request :crowberto :get 200 (format "database/%d" db-id))]
              (is (= uploads-enabled? (:can_upload result))))))))))

(deftest get-database-usage-info-test
  (mt/with-temp
    [Database {db-id :id}      {}
     Table    {table-id-1 :id} {:db_id db-id}
     Table    {table-id-2 :id} {:db_id db-id}
     ;; question
     Card     _                {:database_id db-id
                                :table_id    table-id-1
                                :dataset     false}
     ;; dataset
     Card     _                {:database_id db-id
                                :table_id    table-id-1
                                :dataset     true}
     Card     _                {:database_id db-id
                                :table_id    table-id-2
                                :dataset     true
                                :archived    true}

     Metric   _                {:table_id table-id-1}
     Metric   _                {:table_id table-id-1}
     Metric   _                {:table_id table-id-2}
     Segment  _                {:table_id table-id-2}]
    (testing "should require admin"
      (is (= "You don't have permissions to do that."
             (mt/user-http-request :rasta :get 403 (format "database/%d/usage_info" db-id)))))

    (testing "return the correct usage info"
      (is (= {:question 1
              :dataset  2
              :metric   3
              :segment  1}
             (mt/user-http-request :crowberto :get 200 (format "database/%d/usage_info" db-id)))))

    (testing "404 if db does not exist"
      (let [non-existing-db-id (inc (t2/select-one-pk Database {:order-by [[:id :desc]]}))]
        (is (= "Not found."
               (mt/user-http-request :crowberto :get 404
                                     (format "database/%d/usage_info" non-existing-db-id))))))))

(deftest get-database-usage-info-test-2
  (mt/with-temp
    [Database {db-id :id} {}]
    (testing "should work with DB that has no tables"
      (is (= {:question 0
              :dataset  0
              :metric   0
              :segment  0}
             (mt/user-http-request :crowberto :get 200 (format "database/%d/usage_info" db-id)))))))

(defn- create-db-via-api! [& [m]]
  (let [db-name (mt/random-name)]
    (try
      (let [{db-id :id, :as response} (with-redefs [driver/available?   (constantly true)
                                                    driver/can-connect? (constantly true)]
                                        (mt/user-http-request :crowberto :post 200 "database"
                                                              (merge
                                                               {:name    db-name
                                                                :engine  (u/qualified-name ::test-driver)
                                                                :details {:db "my_db"}}
                                                               m)))]
        (is (schema= {:id       s/Int
                      s/Keyword s/Any}
                     response))
        (when (integer? db-id)
          (t2/select-one Database :id db-id)))
      (finally (t2/delete! Database :name db-name)))))

(deftest create-db-test
  (testing "POST /api/database"
    (testing "Check that we can create a Database"
      (is (malli= [:merge
                   (into [:map] (m/map-vals (fn [v] [:fn #(= % v)]) (mt/object-defaults Database)))
                   [:map
                    [:metadata_sync_schedule #"0 \d{1,2} \* \* \* \? \*"]
                    [:cache_field_values_schedule #"0 \d{1,2} \d{1,2} \* \* \? \*"]
                    [:created_at (ms/InstanceOfClass java.time.temporal.Temporal)]
                    [:engine     [:= ::test-driver]]
                    [:id         ms/PositiveInt]
                    [:details    [:fn #(= % {:db "my_db"})]]
                    [:updated_at (ms/InstanceOfClass java.time.temporal.Temporal)]
                    [:name       ms/NonBlankString]
                    [:features   [:= (driver.u/features ::test-driver (mt/db))]]
                    [:creator_id [:= (mt/user->id :crowberto)]]]]
            (create-db-via-api!))))))

(deftest create-db-test-2
  (testing "POST /api/database"
    (testing "can we set `is_full_sync` to `false` when we create the Database?"
      (is (= {:is_full_sync false}
             (select-keys (create-db-via-api! {:is_full_sync false}) [:is_full_sync]))))))

(deftest create-db-test-3
  (testing "POST /api/database"
    (testing "if `:let-user-control-scheduling` is false it will ignore any schedules provided"
      (let [monthly-schedule {:schedule_type "monthly" :schedule_day "fri" :schedule_frame "last"}
            {:keys [details metadata_sync_schedule cache_field_values_schedule]}
            (create-db-via-api! {:schedules {:metadata_sync      monthly-schedule
                                             :cache_field_values monthly-schedule}})]
        (is (not (:let-user-control-scheduling details)))
        (is (= "daily" (-> cache_field_values_schedule u.cron/cron-string->schedule-map :schedule_type)))
        (is (= "hourly" (-> metadata_sync_schedule u.cron/cron-string->schedule-map :schedule_type)))))))

(deftest create-db-test-4
  (testing "POST /api/database"
    (testing "if `:let-user-control-scheduling` is true it will accept the schedules"
      (let [monthly-schedule {:schedule_type "monthly" :schedule_day "fri" :schedule_frame "last"}
            {:keys [details metadata_sync_schedule cache_field_values_schedule]}
            (create-db-via-api! {:details   {:let-user-control-scheduling true}
                                 :schedules {:metadata_sync      monthly-schedule
                                             :cache_field_values monthly-schedule}})]
        (is (:let-user-control-scheduling details))
        (is (= "monthly" (-> cache_field_values_schedule u.cron/cron-string->schedule-map :schedule_type)))
        (is (= "monthly" (-> metadata_sync_schedule u.cron/cron-string->schedule-map :schedule_type)))))))

(deftest create-db-test-5
  (testing "POST /api/database"
    (testing "well known connection errors are reported properly"
      (let [dbname (mt/random-name)
            exception (Exception. (format "FATAL: database \"%s\" does not exist" dbname))]
        (is (= {:errors {:dbname "check your database name settings"},
                :message "Looks like the Database name is incorrect."}
               (with-redefs [driver/can-connect? (fn [& _] (throw exception))]
                 (mt/user-http-request :crowberto :post 400 "database"
                                       {:name         dbname
                                        :engine       "postgres"
                                        :details      {:host "localhost", :port 5432
                                                       :dbname "fakedb", :user "rastacan"}}))))))))

(deftest create-db-test-6
  (testing "POST /api/database"
    (testing "unknown connection errors are reported properly"
      (let [exception (Exception. "Unknown driver message" (java.net.ConnectException. "Failed!"))]
        (is (= {:errors  {:host "check your host settings"
                          :port "check your port settings"}
                :message "Hmm, we couldn't connect to the database. Make sure your Host and Port settings are correct"}
               (with-redefs [driver/available?   (constantly true)
                             driver/can-connect? (fn [& _] (throw exception))]
                 (mt/user-http-request :crowberto :post 400 "database"
                                       {:name    (mt/random-name)
                                        :engine  (u/qualified-name ::test-driver)
                                        :details {:db "my_db"}}))))))))

(deftest create-db-test-7
  (testing "POST /api/database"
    (testing "should throw a 402 error if trying to set `cache_ttl` on OSS"
      (with-redefs [premium-features/enable-cache-granular-controls? (constantly false)]
        (mt/user-http-request :crowberto :post 402 "database"
                              {:name      (mt/random-name)
                               :engine    (u/qualified-name ::test-driver)
                               :details   {:db "my_db"}
                               :cache_ttl 13})))))

(deftest create-db-test-8
  (testing "POST /api/database"
    (testing "should allow setting `cache_ttl` on EE"
      (with-redefs [premium-features/enable-cache-granular-controls? (constantly true)]
        (is (partial= {:cache_ttl 13}
                      (create-db-via-api! {:cache_ttl 13})))))))

(deftest create-db-audit-log-test
  (testing "POST /api/database"
    (testing "The id captured in the database-create event matches the new db's id"
      (mt/with-model-cleanup [:model/Activity :model/AuditLog]
        (with-redefs [premium-features/enable-cache-granular-controls? (constantly true)]
          (let [{:keys [id] :as _db} (create-db-via-api! {:id 19999999})
                audit-entry (mt/latest-audit-log-entry "database-create")]
            (is (= id (-> audit-entry :model_id)))
            (is (= id (-> audit-entry :details :id)))))))))

(deftest disallow-creating-h2-database-test
  (testing "POST /api/database/:id"
    (mt/with-model-cleanup [Database]
      (let [db-name (mt/random-name)
            details (:details (mt/db))]
        (is (= {:message "H2 is not supported as a data warehouse"}
               (mt/user-http-request :crowberto :post 400 "database" {:engine :h2, :name db-name, :details details})))
        (is (not (t2/exists? Database :name db-name)))))))

(deftest delete-database-test
  (testing "DELETE /api/database/:id"
    (testing "Check that a superuser can delete a Database"
      (t2.with-temp/with-temp [Database db]
        (mt/user-http-request :crowberto :delete 204 (format "database/%d" (:id db)))
        (is (false? (t2/exists? Database :id (u/the-id db))))))

    (testing "Check that a non-superuser cannot delete a Database"
      (t2.with-temp/with-temp [Database db]
        (mt/user-http-request :rasta :delete 403 (format "database/%d" (:id db)))))))

(let [normalize (fn normalize [audit-log-details] (update audit-log-details :engine keyword))]
  (deftest delete-database-audit-log-test
    (testing "DELETE /api/database/:id"
      (testing "Check that an audit log entry is created when someone deletes a Database"
        (t2.with-temp/with-temp [Database db]
          (mt/with-model-cleanup [:model/AuditLog :model/Activity]
            (mt/user-http-request :crowberto :delete 204 (format "database/%d" (:id db)))
            (is (= (audit-log/model-details db :model/Database)
                   (->> (mt/latest-audit-log-entry "database-delete")
                        :details
                        normalize)))))))))

(defn- api-update-database! [expected-status-code db-or-id changes]
  (with-redefs [h2/*allow-testing-h2-connections* true]
    (mt/user-http-request :crowberto :put expected-status-code (format "database/%d" (u/the-id db-or-id))
                          changes)))

(deftest update-database-test
  (testing "PUT /api/database/:id"
    (testing "Check that we can update fields in a Database"
      (t2.with-temp/with-temp [Database {db-id :id}]
        (let [updates {:name         "Cam's Awesome Toucan Database"
                       :engine       "h2"
                       :is_full_sync false
                       :details      {:host "localhost", :port 5432, :dbname "fakedb", :user "rastacan"}}
              update! (fn [expected-status-code]
                        (api-update-database! expected-status-code db-id updates))]
          (testing "Should check that connection details are valid on save"
            (is (=? {:errors {:db "check your connection string"}}
                    (update! 400))))
          (testing "If connection details are valid, we should be able to update the Database"
            (with-redefs [driver/can-connect? (constantly true)]
              (is (= nil
                     (:valid (update! 200))))
              (let [curr-db (t2/select-one [Database :name :engine :details :is_full_sync], :id db-id)]
                (is (=
                     {:details      {:host "localhost", :port 5432, :dbname "fakedb", :user "rastacan"}
                      :engine       :h2
                      :name         "Cam's Awesome Toucan Database"
                      :is_full_sync false
                      :features     (driver.u/features :h2 curr-db)}
                     (into {} curr-db)))))))))

    (testing "should be able to set `auto_run_queries`"
      (testing "when creating a Database"
        (is (= {:auto_run_queries false}
               (select-keys (create-db-via-api! {:auto_run_queries false}) [:auto_run_queries]))))
      (testing "when updating a Database"
        (t2.with-temp/with-temp [Database {db-id :id} {:engine ::test-driver}]
          (let [updates {:auto_run_queries false}]
            (mt/user-http-request :crowberto :put 200 (format "database/%d" db-id) updates))
          (is (= false
                 (t2/select-one-fn :auto_run_queries Database, :id db-id))))))

    (testing "should not be able to modify `cache_ttl` in OSS"
      (with-redefs [premium-features/enable-cache-granular-controls? (constantly false)]
        (t2.with-temp/with-temp [Database {db-id :id} {:engine ::test-driver}]
          (let [updates {:cache_ttl 13}]
            (mt/user-http-request :crowberto :put 200 (format "database/%d" db-id) updates))
          (is (= nil
                 (t2/select-one-fn :cache_ttl Database, :id db-id))))))

    (testing "should be able to set and unset `cache_ttl` in EE"
      (with-redefs [premium-features/enable-cache-granular-controls? (constantly true)]
        (t2.with-temp/with-temp [Database {db-id :id} {:engine ::test-driver}]
          (let [updates1 {:cache_ttl 1337}
                updates2 {:cache_ttl nil}
                updates1! (fn [] (mt/user-http-request :crowberto :put 200 (format "database/%d" db-id) updates1))
                updates2! (fn [] (mt/user-http-request :crowberto :put 200 (format "database/%d" db-id) updates2))]
            (updates1!)
            (let [curr-db (t2/select-one [Database :cache_ttl], :id db-id)]
              (is (= 1337 (:cache_ttl curr-db))))
            (updates2!)
            (let [curr-db (t2/select-one [Database :cache_ttl], :id db-id)]
              (is (= nil (:cache_ttl curr-db))))))))))

(deftest update-database-audit-log-test
  (testing "Check that we get audit log entries that match the db when updating a Database"
    (t2.with-temp/with-temp [Database {db-id :id}]
      (with-redefs [driver/can-connect? (constantly true)]
        (is (= "Original Database Name" (:name (api-update-database! 200 db-id {:name "Original Database Name"})))
            "A db update occured")
        (is (= "Updated Database Name" (:name (api-update-database! 200 db-id {:name "Updated Database Name"})))
            "A db update occured")
        (let [audit-log-entry (mt/latest-audit-log-entry)]
<<<<<<< HEAD
          (is (= {:previous {:name "Original Database Name"}
                  :new      {:name "Updated Database Name"}}
                 (:details audit-log-entry))))))))
=======
          (is (partial=
               {:previous {:name "Original Database Name"}
                :new      {:name "Updated Database Name"}}
               (:details audit-log-entry))))))))
>>>>>>> b715583e

(deftest disallow-updating-h2-database-details-test
  (testing "PUT /api/database/:id"
    (letfn [(update! [db request-body]
              (mt/user-http-request :crowberto :put 400 (str "database/" (u/the-id db)) request-body))]
      (t2.with-temp/with-temp [Database db {:name    (mt/random-name)
                                            :details (:details (mt/db))
                                            :engine  :postgres}]
        (testing "Don't allow changing engine to H2"
          (is (= {:message "H2 is not supported as a data warehouse"}
                 (update! db {:engine :h2})))
          (is (= :postgres
                 (t2/select-one-fn :engine Database (u/the-id db))))))
      (t2.with-temp/with-temp [Database db {:name    (mt/random-name)
                                            :details (:details (mt/db))
                                            :engine  :h2}]
        (testing "Don't allow editing H2 connection details"
          (is (= {:message "H2 is not supported as a data warehouse"}
                 (update! db {:details {:db "mem:test-data;USER=GUEST;PASSWORD=guest;WHATEVER=true"}})))
          (is (= (:details db)
                 (t2/select-one-fn :details Database (u/the-id db)))))))))

(deftest enable-model-actions-with-user-controlled-scheduling-test
  (testing "Should be able to enable/disable actions for a database with user-controlled scheduling (metabase#30699)"
    (t2.with-temp/with-temp [Database {db-id :id} {:details  {:let-user-control-scheduling true}
                                                   :settings {:database-enable-actions true}}]
      (is (false? (get-in (mt/user-http-request :crowberto
                                                :put 200
                                                (format "database/%s" db-id)
                                                {:settings {:database-enable-actions false}})
                          [:settings :database-enable-actions])))
      (is (true? (get-in (mt/user-http-request :crowberto
                                               :put 200
                                               (format "database/%s" db-id)
                                               {:settings {:database-enable-actions true}})
                         [:settings :database-enable-actions]))))))

(deftest fetch-database-metadata-test
  (testing "GET /api/database/:id/metadata"
    (is (= (merge (dissoc (mt/object-defaults Database) :details)
                  (select-keys (mt/db) [:created_at :id :updated_at :timezone :initial_sync_status :dbms_version])
                  {:engine        "h2"
                   :name          "test-data"
                   :features      (map u/qualified-name (driver.u/features :h2 (mt/db)))
                   :tables        [(merge
                                    (mt/obj->json->obj (mt/object-defaults Table))
                                    (t2/select-one [Table :created_at :updated_at] :id (mt/id :categories))
                                    {:schema              "PUBLIC"
                                     :name                "CATEGORIES"
                                     :display_name        "Categories"
                                     :entity_type         "entity/GenericTable"
                                     :initial_sync_status "complete"
                                     :fields              [(merge
                                                            (field-details (t2/select-one Field :id (mt/id :categories :id)))
                                                            {:table_id          (mt/id :categories)
                                                             :semantic_type     "type/PK"
                                                             :name              "ID"
                                                             :display_name      "ID"
                                                             :database_type     "BIGINT"
                                                             :base_type         "type/BigInteger"
                                                             :effective_type    "type/BigInteger"
                                                             :visibility_type   "normal"
                                                             :has_field_values  "none"
                                                             :database_position 0
                                                             :database_required false
                                                             :database_is_auto_increment true})
                                                           (merge
                                                            (field-details (t2/select-one Field :id (mt/id :categories :name)))
                                                            {:table_id          (mt/id :categories)
                                                             :semantic_type     "type/Name"
                                                             :name              "NAME"
                                                             :display_name      "Name"
                                                             :database_type     "CHARACTER VARYING"
                                                             :base_type         "type/Text"
                                                             :effective_type    "type/Text"
                                                             :visibility_type   "normal"
                                                             :has_field_values  "list"
                                                             :database_position 1
                                                             :database_required true
                                                             :database_is_auto_increment false})]
                                     :segments     []
                                     :metrics      []
                                     :id           (mt/id :categories)
                                     :db_id        (mt/id)})]})
           (let [resp (mt/derecordize (mt/user-http-request :rasta :get 200 (format "database/%d/metadata" (mt/id))))]
             (assoc resp :tables (filter #(= "CATEGORIES" (:name %)) (:tables resp))))))))

(deftest fetch-database-fields-test
  (letfn [(f [fields] (m/index-by #(str (:table_name %) "." (:name %)) fields))]
    (testing "GET /api/database/:id/fields"
      (is (partial= {"VENUES.ID"        {:name "ID" :display_name "ID"
                                         :table_name "VENUES"}
                     "CHECKINS.USER_ID" {:name "USER_ID" :display_name "User ID"
                                         :table_name "CHECKINS"}}
                    (f (mt/user-http-request :rasta :get 200 (format "database/%d/fields" (mt/id))))))
      (testing "shows display names"
        (mt/with-temp [Table {t-id :id} {:name "FOO_TABLE" :display_name "irrelevant"
                                         :db_id (mt/id)}
                       Field _ {:name "F_NAME" :display_name "user editable"
                                :table_id t-id}]
          (is (partial= {"FOO_TABLE.F_NAME" {:name "F_NAME" :display_name "user editable"
                                             :table_name "FOO_TABLE"}}
                        (f (mt/user-http-request :rasta :get 200 (format "database/%d/fields" (mt/id)))))))))))

(deftest fetch-database-metadata-include-hidden-test
  ;; NOTE: test for the exclude_uneditable parameter lives in metabase-enterprise.advanced-permissions.common-test
  (mt/with-temp-vals-in-db Table (mt/id :categories) {:visibility_type "hidden"}
    (mt/with-temp-vals-in-db Field (mt/id :venues :price) {:visibility_type "sensitive"}
      (testing "GET /api/database/:id/metadata?include_hidden=true"
        (let [tables (->> (mt/user-http-request :rasta :get 200 (format "database/%d/metadata?include_hidden=true" (mt/id)))
                          :tables)]
          (is (some (partial = "CATEGORIES") (map :name tables)))
          (is (->> tables
                   (filter #(= "VENUES" (:name %)))
                   first
                   :fields
                   (map :name)
                   (some (partial = "PRICE"))))))
      (testing "GET /api/database/:id/metadata"
        (let [tables (->> (mt/user-http-request :rasta :get 200 (format "database/%d/metadata" (mt/id)))
                          :tables)]
          (is (not (some (partial = "CATEGORIES") (map :name tables))))
          (is (not (->> tables
                        (filter #(= "VENUES" (:name %)))
                        first
                        :fields
                        (map :name)
                        (some (partial = "PRICE"))))))))))

(deftest fetch-database-metadata-remove-inactive-test
  (mt/with-temp [Database {db-id :id} {}
                 Table    _ {:db_id db-id, :active false}]
    (testing "GET /api/database/:id/metadata?include_hidden=true"
        (let [tables (->> (mt/user-http-request :rasta :get 200 (format "database/%d/metadata?remove_inactive=true" db-id))
                          :tables)]
          (is (= () tables))))))

(deftest autocomplete-suggestions-test
  (let [prefix-fn (fn [db-id prefix]
                    (mt/user-http-request :rasta :get 200
                                          (format "database/%d/autocomplete_suggestions" db-id)
                                          :prefix prefix))
        substring-fn (fn [db-id search]
                       (mt/user-http-request :rasta :get 200
                                             (format "database/%d/autocomplete_suggestions" db-id)
                                             :substring search))]
    (testing "GET /api/database/:id/autocomplete_suggestions"
      (doseq [[prefix expected] {"u"   [["USERS" "Table"]
                                        ["USER_ID" "CHECKINS :type/Integer :type/FK"]]
                                 "c"   [["CATEGORIES" "Table"]
                                        ["CHECKINS" "Table"]
                                        ["CATEGORY_ID" "VENUES :type/Integer :type/FK"]]
                                 "cat" [["CATEGORIES" "Table"]
                                        ["CATEGORY_ID" "VENUES :type/Integer :type/FK"]]}]
        (is (= expected (prefix-fn (mt/id) prefix))))
      (testing " handles large numbers of tables and fields sensibly with prefix"
        (mt/with-model-cleanup [Field Table Database]
          (let [tmp-db (first (t2/insert-returning-instances! Database {:name "Temp Autocomplete Pagination DB" :engine "h2" :details "{}"}))]
            ;; insert more than 50 temporary tables and fields
            (doseq [i (range 60)]
              (let [tmp-tbl (first (t2/insert-returning-instances! Table {:name (format "My Table %d" i) :db_id (u/the-id tmp-db) :active true}))]
                (t2/insert! Field {:name (format "My Field %d" i) :table_id (u/the-id tmp-tbl) :base_type "type/Text" :database_type "varchar"})))
            ;; for each type-specific prefix, we should get 50 fields
            (is (= 50 (count (prefix-fn (u/the-id tmp-db) "My Field"))))
            (is (= 50 (count (prefix-fn (u/the-id tmp-db) "My Table"))))
            (let [my-results (prefix-fn (u/the-id tmp-db) "My")]
              ;; for this prefix, we should a mixture of 25 fields and 25 tables
              (is (= 50 (count my-results)))
              (is (= 25 (-> (filter #(str/starts-with? % "My Field") (map first my-results))
                            count)))
              (is (= 25 (-> (filter #(str/starts-with? % "My Table") (map first my-results))
                            count))))
            (testing " behaves differently with search and prefix query params"
              (is (= 0 (count (prefix-fn (u/the-id tmp-db) "a"))))
              (is (= 50 (count (substring-fn (u/the-id tmp-db) "a"))))
              ;; setting both uses search:
              (is (= 50 (count (mt/user-http-request :rasta :get 200
                                                     (format "database/%d/autocomplete_suggestions" (u/the-id tmp-db))
                                                     :prefix "a"
                                                     :substring "a")))))))))))

(deftest card-autocomplete-suggestions-test
  (testing "GET /api/database/:id/card_autocomplete_suggestions"
    (mt/with-temp
      [Collection collection {:name "Maz Analytics"}
       Card       card-1     (card-with-native-query "Maz Quote Views Per Month" :collection_id (:id collection))
       Card       card-2     (card-with-native-query "Maz Quote Views Per Day" :dataset true)
       Card       card-3     (card-with-native-query "Maz Quote Views Per Day")]
      (let [card->result {card-1 (assoc (select-keys card-1 [:id :name :dataset]) :collection_name (:name collection))
                          card-2 (assoc (select-keys card-2 [:id :name :dataset]) :collection_name nil)
                          card-3 (assoc (select-keys card-3 [:id :name :dataset]) :collection_name nil)}]
        (testing "exclude cards without perms"
          (mt/with-non-admin-groups-no-root-collection-perms
            (is (= [(card->result card-1)]
                   (mt/user-http-request :rasta :get 200
                                         (format "database/%d/card_autocomplete_suggestions" (mt/id))
                                         :query "maz"))))
          (testing "cards should match the query"
            (doseq [[query expected-cards] [; in all these queries, card-2 should be first because it's a model,
                                            ; followed by card-3 because it's created more recently than card-1
                                            ["QUOTE-views" [card-2 card-3 card-1]]
                                            ["per-day" [card-2 card-3]]
                                            [(str (:id card-1)) [card-1]]
                                            [(str (:id card-2) "-maz") [card-2]]
                                            [(str (:id card-2) "-kyle") []]]]
              (testing (format "query = %s" query)
                (is (= (map card->result expected-cards)
                       (mt/user-http-request :rasta :get 200
                                             (format "database/%d/card_autocomplete_suggestions" (mt/id))
                                             :query query))))))))
      (testing "should reject requests for databases for which the user has no perms"
        (mt/with-temp [Database {database-id :id} {}
                       Card     _ (card-with-native-query "Maz Quote Views Per Month" :database_id database-id)] {}
          (perms/revoke-data-perms! (perms-group/all-users) database-id)
          (is (= "You don't have permissions to do that."
                 (mt/user-http-request :rasta :get 403
                                       (format "database/%d/card_autocomplete_suggestions" database-id)
                                       :query "maz"))))))))

(driver/register! ::no-nested-query-support
                  :parent :sql-jdbc
                  :abstract? true)

(defmethod driver/database-supports? [::no-nested-query-support :nested-queries] [_driver _feature _db] false)

(defn- get-all
  ([endpoint existing-ids]
   (get-all :rasta endpoint existing-ids))
  ([user endpoint existing-ids]
   (let [new?        (complement (set existing-ids))
         dbs         (->> (mt/user-http-request user :get 200 endpoint)
                          :data
                          (filter (comp new? :id)))]
     {:data  dbs
      :total (count dbs)})))

(deftest databases-list-test
  (testing "GET /api/database"
    (testing "Test that we can get all the DBs (ordered by name, then driver)"
      (testing "Database details/settings *should not* come back for Rasta since she's not a superuser"
        (let [expected-keys (-> #{:features :native_permissions :can_upload}
                                (into (keys (t2/select-one Database :id (mt/id))))
                                (disj :details))]
          (doseq [db (:data (mt/user-http-request :rasta :get 200 "database"))]
            (testing (format "Database %s %d %s" (:engine db) (u/the-id db) (pr-str (:name db)))
              (is (= expected-keys
                     (set (keys db)))))))))))

(deftest databases-list-test-2
  (testing "GET /api/database"
    (testing "Test that we can get all the DBs (ordered by name, then driver)"
      (testing "Make sure databases don't paginate"
        (mt/with-temp [Database _ {:engine ::test-driver}
                       Database _ {:engine ::test-driver}
                       Database _ {:engine ::test-driver}]
          (is (< 1 (count (:data (mt/user-http-request :rasta :get 200 "database" :limit 1 :offset 0))))))))))

(deftest databases-list-test-3
  (testing "GET /api/database"
    (testing "`?include=tables`"
      (let [old-ids (t2/select-pks-set Database)]
        (t2.with-temp/with-temp [Database _ {:engine (u/qualified-name ::test-driver)}]
          (doseq [db (:data (get-all "database?include=tables" old-ids))]
            (testing (format "Database %s %d %s" (:engine db) (u/the-id db) (pr-str (:name db)))
              (is (= (expected-tables db)
                     (:tables db))))))))))

(deftest databases-list-test-4
  (testing "GET /api/database"
    (testing "`?include_only_uploadable=true` -- excludes drivers that don't support uploads"
      (let [old-ids (t2/select-pks-set Database)]
        (t2.with-temp/with-temp [Database _ {:engine ::test-driver}]
          (is (= {:data  []
                  :total 0}
                 (get-all "database?include_only_uploadable=true" old-ids))))))))

(deftest databases-list-test-5
  (testing "GET /api/database"
    (testing "`?include_only_uploadable=true` -- includes drivers that do support uploads"
      (let [old-ids (t2/select-pks-set Database)]
        (t2.with-temp/with-temp [Database _ {:engine :postgres :name "The Chosen One"}]
          (testing "Must be an admin"
            (let [result (get-all :crowberto "database?include_only_uploadable=true" old-ids)]
              (is (= 1 (:total result)))
              (is (= "The Chosen One" (-> result :data first :name)))))
          (testing "No results for non-admins"
            (is (= {:data []
                    :total 0}
                   (get-all :rasta "database?include_only_uploadable=true" old-ids)))))))))

(deftest databases-list-can-upload-test
  (testing "GET /api/database"
    (let [old-ids (t2/select-pks-set Database)]
      (t2.with-temp/with-temp [Database {db-id :id} {:engine :postgres :name "The Chosen One"}]
        (doseq [uploads-enabled? [true false]]
          (testing (format "The database with uploads enabled for the public schema has can_upload=%s" uploads-enabled?)
            (mt/with-temporary-setting-values [uploads-enabled uploads-enabled?
                                               uploads-schema-name "public"
                                               uploads-database-id db-id]
              (let [result (get-all :crowberto "database" old-ids)]
                (is (= (:total result) 1))
                (is (= uploads-enabled? (-> result :data first :can_upload)))))))))))

(deftest databases-list-include-saved-questions-test
  (testing "GET /api/database?saved=true"
    (t2.with-temp/with-temp [Card _ (assoc (card-with-native-query "Some Card")
                                           :result_metadata [{:name "col_name"}])]
      (testing "We should be able to include the saved questions virtual DB (without Tables) with the param ?saved=true"
        (is (= {:name               "Saved Questions"
                :id                 lib.schema.id/saved-questions-virtual-database-id
                :features           ["basic-aggregations"]
                :is_saved_questions true}
               (last (:data (mt/user-http-request :lucky :get 200 "database?saved=true")))))))))

(deftest databases-list-include-saved-questions-test-2
  (testing "GET /api/database?saved=true"
    (testing "We should not include the saved questions virtual DB if there aren't any cards"
      (is (not-any?
           :is_saved_questions
           (mt/user-http-request :lucky :get 200 "database?saved=true"))))))

(deftest databases-list-include-saved-questions-test-3
  (testing "GET /api/database?saved=true"
    (testing "Omit virtual DB if nested queries are disabled"
      (tu/with-temporary-setting-values [enable-nested-queries false]
        (is (every? some? (:data (mt/user-http-request :lucky :get 200 "database?saved=true"))))))))

(deftest fetch-databases-with-invalid-driver-test
  (testing "GET /api/database"
    (testing "\nEndpoint should still work even if there is a Database saved with a invalid driver"
      (t2.with-temp/with-temp [Database {db-id :id} {:engine "my-invalid-driver"}]
        (testing (format "\nID of Database with invalid driver = %d" db-id)
          (doseq [params [nil
                          "?saved=true"
                          "?include=tables"]]
            (testing (format "\nparams = %s" (pr-str params))
              (let [db-ids (set (map :id (:data (mt/user-http-request :lucky :get 200 (str "database" params)))))]
                (testing "DB should still come back, even though driver is invalid :shrug:"
                  (is (contains? db-ids db-id)))))))))))

(def ^:private SavedQuestionsDB
  "Schema for the expected shape of info about the 'saved questions' virtual DB from API responses."
  [:map
   [:name               [:= "Saved Questions"]]
   [:id                 [:= -1337]]
   [:is_saved_questions [:= true]]
   [:features           [:= ["basic-aggregations"]]]
   [:tables             [:sequential [:map
                                      [:id               #"^card__\d+$"]
                                      [:db_id            :int]
                                      [:display_name     :string]
                                      [:moderated_status [:or nil? [:= "verified"]]]
                                      [:schema           :string] ; collection name
                                      [:description      [:maybe :string]]]]]])

(defn- check-tables-included [response & tables]
  (let [response-tables (set (:tables response))]
    (doseq [table tables]
      (testing (format "Should include Table %s" (pr-str table))
        (is (contains? response-tables table))))))

(defn- check-tables-not-included [response & tables]
  (let [response-tables (set (:tables response))]
    (doseq [table tables]
      (testing (format "Should *not* include Table %s" (pr-str table))
        (is (not (contains? response-tables table)))))))

(defn- fetch-virtual-database []
  (some #(when (= (:name %) "Saved Questions")
           %)
        (:data (mt/user-http-request :crowberto :get 200 "database?saved=true&include=tables"))))

(deftest databases-list-include-saved-questions-tables-test
  (testing "GET /api/database?saved=true&include=tables"
    (testing "Check that we get back 'virtual' tables for Saved Questions"
      (testing "The saved questions virtual DB should be the last DB in the list"
        (t2.with-temp/with-temp [Card card (card-with-native-query "Maz Quote Views Per Month")]
          ;; run the Card which will populate its result_metadata column
          (mt/user-http-request :crowberto :post 202 (format "card/%d/query" (u/the-id card)))
          ;; Now fetch the database list. The 'Saved Questions' DB should be last on the list
          (let [response (last (:data (mt/user-http-request :crowberto :get 200 "database?saved=true&include=tables")))]
            (is (malli= SavedQuestionsDB
                        response))
            (check-tables-included response (virtual-table-for-card card))))))))

(deftest databases-list-include-saved-questions-tables-test-2
  (testing "GET /api/database?saved=true&include=tables"
    (testing "Check that we get back 'virtual' tables for Saved Questions"
      (testing "Make sure saved questions are NOT included if the setting is disabled"
        (t2.with-temp/with-temp [Card card (card-with-native-query "Maz Quote Views Per Month")]
          (mt/with-temporary-setting-values [enable-nested-queries false]
            ;; run the Card which will populate its result_metadata column
            (mt/user-http-request :crowberto :post 202 (format "card/%d/query" (u/the-id card)))
            ;; Now fetch the database list. The 'Saved Questions' DB should NOT be in the list
            (is (= nil
                   (fetch-virtual-database)))))))))

(deftest databases-list-include-saved-questions-tables-test-3
  (testing "GET /api/database?saved=true&include=tables"
    (testing "should pretend Collections are schemas"
      (mt/with-temp [Collection stamp-collection {:name "Stamps"}
                     Collection coin-collection  {:name "Coins"}
                     Card       stamp-card (card-with-native-query "Total Stamp Count", :collection_id (u/the-id stamp-collection))
                     Card       coin-card  (card-with-native-query "Total Coin Count",  :collection_id (u/the-id coin-collection))]
        ;; run the Cards which will populate their result_metadata columns
        (doseq [card [stamp-card coin-card]]
          (mt/user-http-request :crowberto :post 202 (format "card/%d/query" (u/the-id card))))
        ;; Now fetch the database list. The 'Saved Questions' DB should be last on the list. Cards should have their
        ;; Collection name as their Schema
        (let [response (last (:data (mt/user-http-request :crowberto :get 200 "database?saved=true&include=tables")))]
          (is (malli= SavedQuestionsDB
                      response))
          (check-tables-included
           response
           (virtual-table-for-card coin-card :schema "Coins")
           (virtual-table-for-card stamp-card :schema "Stamps")))))))

(deftest databases-list-include-saved-questions-tables-test-4
  (testing "GET /api/database?saved=true&include=tables"
    (testing "should remove Cards that have ambiguous columns"
      (mt/with-temp [Card ok-card         (assoc (card-with-native-query "OK Card")         :result_metadata [{:name "cam"}])
                     Card cambiguous-card (assoc (card-with-native-query "Cambiguous Card") :result_metadata [{:name "cam"} {:name "cam_2"}])]
        (let [response (fetch-virtual-database)]
          (is (malli= SavedQuestionsDB
                      response))
          (check-tables-included response (virtual-table-for-card ok-card))
          (check-tables-not-included response (virtual-table-for-card cambiguous-card)))))))

(deftest databases-list-include-saved-questions-tables-test-5
  (testing "GET /api/database?saved=true&include=tables"
    (testing "should remove Cards that belong to a driver that doesn't support nested queries"
      (mt/with-temp [Database bad-db   {:engine ::no-nested-query-support, :details {}}
                     Card     bad-card {:name            "Bad Card"
                                        :dataset_query   {:database (u/the-id bad-db)
                                                          :type     :native
                                                          :native   {:query "[QUERY GOES HERE]"}}
                                        :result_metadata [{:name "sparrows"}]
                                        :database_id     (u/the-id bad-db)}
                     Card     ok-card  (assoc (card-with-native-query "OK Card")
                                              :result_metadata [{:name "finches"}])]
        (let [response (fetch-virtual-database)]
          (is (malli= SavedQuestionsDB
                      response))
          (check-tables-included response (virtual-table-for-card ok-card))
          (check-tables-not-included response (virtual-table-for-card bad-card)))))))

(deftest databases-list-include-saved-questions-tables-test-6
  (testing "GET /api/database?saved=true&include=tables"
    (testing "should work when there are no DBs that support nested queries"
      (with-redefs [driver/database-supports? (constantly false)]
        (is (nil? (fetch-virtual-database)))))))

(deftest databases-list-include-saved-questions-tables-test-7
  (testing "GET /api/database?saved=true&include=tables"
    (testing "should remove Cards that use cumulative-sum and cumulative-count aggregations"
      (mt/with-temp [Card ok-card  (ok-mbql-card)
                     Card bad-card (merge
                                    (mt/$ids checkins
                                      (card-with-mbql-query "Cum Count Card"
                                        :source-table $$checkins
                                        :aggregation  [[:cum-count]]
                                        :breakout     [!month.date]))
                                    {:result_metadata [{:name "num_toucans"}]})]
        (let [response (fetch-virtual-database)]
          (is (malli= SavedQuestionsDB
                      response))
          (check-tables-included response (virtual-table-for-card ok-card))
          (check-tables-not-included response (virtual-table-for-card bad-card)))))))

(deftest db-metadata-saved-questions-db-test
  (testing "GET /api/database/:id/metadata works for the Saved Questions 'virtual' database"
    (t2.with-temp/with-temp [Card card (assoc (card-with-native-query "Birthday Card")
                                              :result_metadata [{:name "age_in_bird_years"}])]
      (let [response (mt/user-http-request :crowberto :get 200
                                           (format "database/%d/metadata" lib.schema.id/saved-questions-virtual-database-id))]
        (is (malli= SavedQuestionsDB
                    response))
        (check-tables-included
         response
         (assoc (virtual-table-for-card card)
                :fields [{:name                     "age_in_bird_years"
                          :table_id                 (str "card__" (u/the-id card))
                          :id                       ["field" "age_in_bird_years" {:base-type "type/*"}]
                          :semantic_type            nil
                          :base_type                nil
                          :default_dimension_option nil
                          :dimension_options        []}]))))))

(deftest db-metadata-saved-questions-db-test-2
  (testing "GET /api/database/:id/metadata works for the Saved Questions 'virtual' database"
    (testing "\nif no eligible Saved Questions exist the endpoint should return empty tables"
      (with-redefs [api.database/cards-virtual-tables (constantly [])]
        (is (= {:name               "Saved Questions"
                :id                 lib.schema.id/saved-questions-virtual-database-id
                :features           ["basic-aggregations"]
                :is_saved_questions true
                :tables             []}
               (mt/user-http-request :crowberto :get 200
                                     (format "database/%d/metadata" lib.schema.id/saved-questions-virtual-database-id))))))))


;;; +----------------------------------------------------------------------------------------------------------------+
;;; |                                                CRON SCHEDULES!                                                 |
;;; +----------------------------------------------------------------------------------------------------------------+

(def ^:private schedule-map-for-last-friday-at-11pm
  {:schedule_minute 0
   :schedule_day    "fri"
   :schedule_frame  "last"
   :schedule_hour   23
   :schedule_type   "monthly"})

(def ^:private schedule-map-for-hourly
  {:schedule_minute 0
   :schedule_day    nil
   :schedule_frame  nil
   :schedule_hour   nil
   :schedule_type   "hourly"})

(deftest create-new-db-with-custom-schedules-test
  (testing "Can we create a NEW database and give it custom schedules?"
    (let [db-name (mt/random-name)]
      (try (let [db (with-redefs [driver/available? (constantly true)]
                      (mt/user-http-request :crowberto :post 200 "database"
                                            {:name      db-name
                                             :engine    (u/qualified-name ::test-driver)
                                             :details   {:db "my_db" :let-user-control-scheduling true}
                                             :schedules {:cache_field_values schedule-map-for-last-friday-at-11pm
                                                         :metadata_sync      schedule-map-for-hourly}}))]
             (is (= {:cache_field_values_schedule "0 0 23 ? * 6L *"
                     :metadata_sync_schedule      "0 0 * * * ? *"}
                    (into {} (t2/select-one [Database :cache_field_values_schedule :metadata_sync_schedule] :id (u/the-id db))))))
           (finally (t2/delete! Database :name db-name))))))

(deftest update-schedules-for-existing-db
  (let [attempted {:cache_field_values schedule-map-for-last-friday-at-11pm
                   :metadata_sync      schedule-map-for-hourly}
        expected  {:cache_field_values_schedule "0 0 23 ? * 6L *"
                   :metadata_sync_schedule      "0 0 * * * ? *"}]
    (testing "Can we UPDATE the schedules for an existing database?"
      (testing "We cannot if we don't mark `:let-user-control-scheduling`"
        (t2.with-temp/with-temp [Database db {:engine "h2", :details (:details (mt/db))}]
          (is (=? (select-keys (mt/db) [:cache_field_values_schedule :metadata_sync_schedule])
                  (api-update-database! 200 db (assoc db :schedules attempted))))
          (is (not= expected
                    (into {} (t2/select-one [Database :cache_field_values_schedule :metadata_sync_schedule] :id (u/the-id db)))))))
      (testing "We can if we mark `:let-user-control-scheduling`"
        (t2.with-temp/with-temp [Database db {:engine "h2", :details (:details (mt/db))}]
          (is (=? expected
                  (api-update-database! 200 db
                                        (-> (into {} db)
                                            (assoc :schedules attempted)
                                            (assoc-in [:details :let-user-control-scheduling] true)))))
          (is (= expected
                 (into {} (t2/select-one [Database :cache_field_values_schedule :metadata_sync_schedule] :id (u/the-id db)))))))
      (testing "if we update back to metabase managed schedules it randomizes for us"
        (let [original-custom-schedules expected]
          (t2.with-temp/with-temp [Database db (merge {:engine "h2" :details (assoc (:details (mt/db))
                                                                                    :let-user-control-scheduling true)}
                                                      original-custom-schedules)]
            (is (=? {:id (u/the-id db)}
                    (api-update-database! 200 db
                                          (assoc-in db [:details :let-user-control-scheduling] false))))
            (let [schedules (into {} (t2/select-one [Database :cache_field_values_schedule :metadata_sync_schedule] :id (u/the-id db)))]
              (is (not= original-custom-schedules schedules))
              (is (= "hourly" (-> schedules :metadata_sync_schedule u.cron/cron-string->schedule-map :schedule_type)))
              (is (= "daily" (-> schedules :cache_field_values_schedule u.cron/cron-string->schedule-map :schedule_type))))))))))

(deftest fetch-db-with-expanded-schedules
  (testing "If we FETCH a database will it have the correct 'expanded' schedules?"
    (t2.with-temp/with-temp [Database db {:metadata_sync_schedule      "0 0 * * * ? *"
                                          :cache_field_values_schedule "0 0 23 ? * 6L *"}]
      (is (= {:cache_field_values_schedule "0 0 23 ? * 6L *"
              :metadata_sync_schedule      "0 0 * * * ? *"
              :schedules                   {:cache_field_values schedule-map-for-last-friday-at-11pm
                                            :metadata_sync      schedule-map-for-hourly}}
             (-> (mt/user-http-request :crowberto :get 200 (format "database/%d" (u/the-id db)))
                 (select-keys [:cache_field_values_schedule :metadata_sync_schedule :schedules])))))))

;; Five minutes
(def ^:private long-timeout (* 5 60 1000))

(defn- deliver-when-db [promise-to-deliver expected-db]
  (fn [db]
    (when (= (u/the-id db) (u/the-id expected-db))
      (deliver promise-to-deliver true))))

(deftest trigger-metadata-sync-for-db-test
  (testing "Can we trigger a metadata sync for a DB?"
    (let [sync-called?    (promise)
          analyze-called? (promise)]
      (mt/with-model-cleanup [:model/AuditLog :model/Activity]
        (t2.with-temp/with-temp [Database {db-id :id :as db} {:engine "h2", :details (:details (mt/db))}]
          (with-redefs [sync-metadata/sync-db-metadata! (deliver-when-db sync-called? db)
                        analyze/analyze-db!             (deliver-when-db analyze-called? db)]
            (mt/user-http-request :crowberto :post 200 (format "database/%d/sync_schema" (u/the-id db)))
            ;; Block waiting for the promises from sync and analyze to be delivered. Should be delivered instantly,
            ;; however if something went wrong, don't hang forever, eventually timeout and fail
            (testing "sync called?"
              (is (= true
                     (deref sync-called? long-timeout :sync-never-called))))
            (testing "analyze called?"
              (is (= true
                     (deref analyze-called? long-timeout :analyze-never-called))))
            (testing "audit log entry generated"
              (is (= db-id
                     (:model_id (mt/latest-audit-log-entry "database-manual-sync")))))))))))

(deftest dismiss-spinner-test
  (testing "Can we dismiss the spinner? (#20863)"
    (t2.with-temp/with-temp [Database db    {:engine "h2", :details (:details (mt/db)) :initial_sync_status "incomplete"}
                             Table    table {:db_id (u/the-id db) :initial_sync_status "incomplete"}]
      (mt/user-http-request :crowberto :post 200 (format "database/%d/dismiss_spinner" (u/the-id db)))
      (testing "dismissed db spinner"
        (is (= "complete" (t2/select-one-fn :initial_sync_status :model/Database (:id db)))))
      (testing "dismissed table spinner"
        (is (= "complete" (t2/select-one-fn :initial_sync_status :model/Table (:id table))))))))

(deftest dismiss-spinner-test-2
  (testing "can we dissmiss the spinner if db has no tables? (#30837)"
    (t2.with-temp/with-temp [Database db    {:engine "h2", :details (:details (mt/db)) :initial_sync_status "incomplete"}]
      (mt/user-http-request :crowberto :post 200 (format "database/%d/dismiss_spinner" (u/the-id db)))
      (testing "dismissed db spinner"
        (is (= "complete" (t2/select-one-fn :initial_sync_status :model/Database (:id db))))))))

(deftest non-admins-cant-trigger-sync
  (testing "Non-admins should not be allowed to trigger sync"
    (is (= "You don't have permissions to do that."
           (mt/user-http-request :rasta :post 403 (format "database/%d/sync_schema" (mt/id)))))))

(deftest can-rescan-fieldvalues-for-a-db
  (testing "Can we RESCAN all the FieldValues for a DB?"
    (let [update-field-values-called? (promise)]
      (t2.with-temp/with-temp [Database db {:engine "h2", :details (:details (mt/db))}]
        (with-redefs [field-values/update-field-values! (fn [synced-db]
                                                          (when (= (u/the-id synced-db) (u/the-id db))
                                                            (deliver update-field-values-called? :sync-called)))]
          (mt/user-http-request :crowberto :post 200 (format "database/%d/rescan_values" (u/the-id db)))
          (is (= :sync-called
                 (deref update-field-values-called? long-timeout :sync-never-called)))
          (is (= (:id db) (:model_id (mt/latest-audit-log-entry "database-manual-scan"))))
          (is (= (:id db) (-> (mt/latest-audit-log-entry "database-manual-scan")
                              :details :id))))))))

(deftest nonadmins-cant-trigger-rescan
  (testing "Non-admins should not be allowed to trigger re-scan"
    (is (= "You don't have permissions to do that."
           (mt/user-http-request :rasta :post 403 (format "database/%d/rescan_values" (mt/id)))))))

(deftest discard-db-fieldvalues
  (testing "Can we DISCARD all the FieldValues for a DB?"
    (mt/with-temp [Database    db       {:engine "h2", :details (:details (mt/db))}
                   Table       table-1  {:db_id (u/the-id db)}
                   Table       table-2  {:db_id (u/the-id db)}
                   Field       field-1  {:table_id (u/the-id table-1)}
                   Field       field-2  {:table_id (u/the-id table-2)}
                   FieldValues values-1 {:field_id (u/the-id field-1), :values [1 2 3 4]}
                   FieldValues values-2 {:field_id (u/the-id field-2), :values [1 2 3 4]}]
      (is (= {:status "ok"}
             (mt/user-http-request :crowberto :post 200 (format "database/%d/discard_values" (u/the-id db)))))
      (testing "values-1 still exists?"
        (is (= false
               (t2/exists? FieldValues :id (u/the-id values-1)))))
      (testing "values-2 still exists?"
        (is (= false
               (t2/exists? FieldValues :id (u/the-id values-2))))))))

(deftest discard-db-fieldvalues-audit-log-test
  (testing "Can we DISCARD all the FieldValues for a DB?"
    (mt/with-model-cleanup [:model/AuditLog :model/Activity]
      (mt/with-temp [Database db    {:engine "h2", :details (:details (mt/db))}]
        (is (= {:status "ok"} (mt/user-http-request :crowberto :post 200 (format "database/%d/discard_values" (u/the-id db)))))
        (is (= (:id db) (:model_id (mt/latest-audit-log-entry))))))))

(deftest nonadmins-cant-discard-all-fieldvalues
  (testing "Non-admins should not be allowed to discard all FieldValues"
    (is (= "You don't have permissions to do that."
           (mt/user-http-request :rasta :post 403 (format "database/%d/discard_values" (mt/id)))))))

(defn- api-validate-database
  ([request-body]
   (api-validate-database nil request-body))

  ([{:keys [expected-status-code user]
     :or   {expected-status-code 200
            user                 :crowberto}}
    request-body]
   (with-redefs [h2/*allow-testing-h2-connections* true]
     (mt/user-http-request user :post expected-status-code "database/validate" request-body))))

(defn- test-connection-details [engine details]
  (with-redefs [h2/*allow-testing-h2-connections* true]
    (#'api.database/test-connection-details engine details)))

(deftest validate-database-test
  (testing "POST /api/database/validate"
    (testing "Should require superuser permissions"
      (is (= "You don't have permissions to do that."
             (api-validate-database {:user :rasta, :expected-status-code 403}
                                    {:details {:engine :h2, :details (:details (mt/db))}}))))

    (testing "Underlying `test-connection-details` function should work"
      (is (= (:details (mt/db))
             (test-connection-details "h2" (:details (mt/db))))))

    (testing "Valid database connection details"
      (is (= {:valid true}
             (api-validate-database {:details {:engine :h2, :details (:details (mt/db))}}))))

    (testing "invalid database connection details"
      (testing "calling test-connection-details directly"
        (is (= {:errors  {:db "check your connection string"}
                :message "Implicitly relative file paths are not allowed."
                :valid   false}
               (test-connection-details "h2" {:db "ABC"}))))

      (testing "via the API endpoint"
        (is (= {:valid false}
               (api-validate-database {:details {:engine :h2, :details {:db "ABC"}}})))))))

(deftest validate-database-test-2
  (testing "POST /api/database/validate"
    (let [call-count (atom 0)
          ssl-values (atom [])
          valid?     (atom false)]
      (with-redefs [api.database/test-database-connection (fn [_ details & _]
                                                            (swap! call-count inc)
                                                            (swap! ssl-values conj (:ssl details))
                                                            (if @valid? nil {:valid false}))]
        (testing "with SSL enabled, do not allow non-SSL connections"
          (#'api.database/test-connection-details "postgres" {:ssl true})
          (is (= 1 @call-count))
          (is (= [true] @ssl-values)))

        (reset! call-count 0)
        (reset! ssl-values [])

        (testing "with SSL disabled, try twice (once with, once without SSL)"
          (#'api.database/test-connection-details "postgres" {:ssl false})
          (is (= 2 @call-count))
          (is (= [true false] @ssl-values)))

        (reset! call-count 0)
        (reset! ssl-values [])

        (testing "with SSL unspecified, try twice (once with, once without SSL)"
          (#'api.database/test-connection-details "postgres" {})
          (is (= 2 @call-count))
          (is (= [true nil] @ssl-values)))

        (reset! call-count 0)
        (reset! ssl-values [])
        (reset! valid? true)

        (testing "with SSL disabled, but working try once (since SSL work we don't try without SSL)"
          (is (= {:ssl true}
                 (#'api.database/test-connection-details "postgres" {:ssl false})))
          (is (= 1 @call-count))
          (is (= [true] @ssl-values)))))))


;;; +----------------------------------------------------------------------------------------------------------------+
;;; |                      GET /api/database/:id/schemas & GET /api/database/:id/schema/:schema                      |
;;; +----------------------------------------------------------------------------------------------------------------+

(deftest get-schemas-test
  (testing "GET /api/database/:id/schemas"
    (testing "Multiple schemas are ordered by name"
      (mt/with-temp
        [Database {db-id :id} {}
         Table    _           {:db_id db-id :schema "schema3"}
         Table    _           {:db_id db-id :schema "schema2"}
         Table    _           {:db_id db-id :schema "schema1"}]
        (is (= ["schema1" "schema2" "schema3"]
               (mt/user-http-request :rasta :get 200 (format "database/%d/schemas" db-id))))))

    (testing "Looking for a database that doesn't exist should return a 404"
      (is (= "Not found."
             (mt/user-http-request :crowberto :get 404 (format "database/%s/schemas" Integer/MAX_VALUE)))))

    (testing "should work for the saved questions 'virtual' database"
      (mt/with-temp [Collection coll   {:name "My Collection"}
                     Card       card-1 (assoc (card-with-native-query "Card 1") :collection_id (:id coll))
                     Card       card-2 (card-with-native-query "Card 2")]
        ;; run the cards to populate their result_metadata columns
        (doseq [card [card-1 card-2]]
          (mt/user-http-request :crowberto :post 202 (format "card/%d/query" (u/the-id card))))
        (let [schemas (set (mt/user-http-request
                            :lucky :get 200
                            (format "database/%d/schemas" lib.schema.id/saved-questions-virtual-database-id)))]
          (is (contains? schemas "Everything else"))
          (is (contains? schemas "My Collection")))))
    (testing "null and empty schemas should both come back as blank strings"
      (mt/with-temp [Database {db-id :id} {}
                     Table    _ {:db_id db-id :schema ""}
                     Table    _ {:db_id db-id :schema nil}
                     Table    _ {:db_id db-id :schema " "}]
        (is (= ["" " "]
               (mt/user-http-request :lucky :get 200 (format "database/%d/schemas" db-id))))))))

(deftest get-syncable-schemas-test
  (testing "GET /api/database/:id/syncable_schemas"
    (testing "Multiple schemas are ordered by name"
      ;; We need to redef driver/syncable-schemas here because different databases might have different schemas
      (with-redefs [driver/syncable-schemas (constantly #{"PUBLIC"})]
        (is (= ["PUBLIC"]
               (mt/user-http-request :crowberto :get 200 (format "database/%d/syncable_schemas" (mt/id)))))
        (testing "Non-admins don't have permission to see syncable schemas"
          (is (= "You don't have permissions to do that."
                 (mt/user-http-request :rasta :get 403 (format "database/%d/syncable_schemas" (mt/id))))))))))

(deftest get-schemas-for-schemas-with-no-visible-tables
  (mt/with-temp
    [Database {db-id :id} {}
     Table    _ {:db_id db-id :schema "schema_1a" :name "table_1"}
     Table    _ {:db_id db-id :schema "schema_1c" :name "table_1"} ;; out of order for sorting
     Table    _ {:db_id db-id :schema "schema_1b" :name "table_1"}
     ;; table is not visible. Any non-nil value of `visibility_type` means Table shouldn't be visible
     Table    _ {:db_id db-id :schema "schema_2" :name "table_2a" :visibility_type "hidden"}
     Table    _ {:db_id db-id :schema "schema_2" :name "table_2b" :visibility_type "cruft"}
       ;; table is not active
     Table    _ {:db_id db-id :schema "schema_3" :name "table_3" :active false}]
    (testing "GET /api/database/:id/schemas should not return schemas with no VISIBLE TABLES"
      (is (= ["schema_1a" "schema_1b" "schema_1c"]
             (mt/user-http-request :crowberto :get 200 (format "database/%d/schemas" db-id)))))
    (testing "GET /api/database/:id/schemas?include_hidden=true should return schemas with no VISIBLE TABLES"
      (is (= ["schema_1a" "schema_1b" "schema_1c" "schema_2"]
             (mt/user-http-request :crowberto :get 200 (format "database/%d/schemas?include_hidden=true" db-id)))))))

(deftest get-schemas-permissions-test
  (testing "GET /api/database/:id/schemas against permissions"
    (mt/with-temp [Database {db-id :id} {}
                   Table    t1 {:db_id db-id :schema "schema1"}
                   Table    t2 {:db_id db-id :schema "schema1"}]
      (testing "should work if user has full DB perms..."
        (is (= ["schema1"]
               (mt/user-http-request :rasta :get 200 (format "database/%d/schemas" db-id)))))

      (testing "...or full schema perms..."
        (perms/revoke-data-perms! (perms-group/all-users) db-id)
        (perms/grant-permissions!  (perms-group/all-users) db-id "schema1")
        (is (= ["schema1"]
               (mt/user-http-request :rasta :get 200 (format "database/%d/schemas" db-id)))))

      (testing "...or just table read perms..."
        (perms/revoke-data-perms! (perms-group/all-users) db-id)
        (perms/revoke-data-perms! (perms-group/all-users) db-id "schema1")
        (perms/grant-permissions!  (perms-group/all-users) db-id "schema1" t1)
        (perms/grant-permissions!  (perms-group/all-users) db-id "schema1" t2)
        (is (= ["schema1"]
               (mt/user-http-request :rasta :get 200 (format "database/%d/schemas" db-id)))))

      (testing "should return a 403 for a user that doesn't have read permissions for the database"
        (perms/revoke-data-perms! (perms-group/all-users) db-id)
        (is (= "You don't have permissions to do that."
               (mt/user-http-request :rasta :get 403 (format "database/%s/schemas" db-id)))))

      (testing "should return a 403 if there are no perms for any schema"
        (perms/grant-full-data-permissions! (perms-group/all-users) db-id)
        (perms/revoke-data-perms! (perms-group/all-users) db-id "schema1")
        (is (= "You don't have permissions to do that."
               (mt/user-http-request :rasta :get 403 (format "database/%s/schemas" db-id))))))

    (testing "should exclude schemas for which the user has no perms"
      (mt/with-temp [Database {database-id :id} {}
                     Table    _ {:db_id database-id :schema "schema-with-perms"}
                     Table    _ {:db_id database-id :schema "schema-without-perms"}]
        (perms/revoke-data-perms! (perms-group/all-users) database-id)
        (perms/grant-permissions! (perms-group/all-users) database-id "schema-with-perms")
        (is (= ["schema-with-perms"]
               (mt/user-http-request :rasta :get 200 (format "database/%s/schemas" database-id))))))))

(deftest get-schema-tables-test
  (testing "GET /api/database/:id/schema/:schema"
    (testing "Should return a 404 if the database isn't found"
      (is (= "Not found."
             (mt/user-http-request :crowberto :get 404 (format "database/%s/schema/%s" Integer/MAX_VALUE "schema1")))))
    (testing "Should return a 404 if the schema isn't found"
      (mt/with-temp [Database {db-id :id} {}
                     Table    _ {:db_id db-id :schema "schema1"}]
        (is (= "Not found."
               (mt/user-http-request :crowberto :get 404 (format "database/%d/schema/%s" db-id "not schema1"))))))

    (testing "should exclude Tables for which the user has no perms"
      (mt/with-temp [Database {database-id :id} {}
                     Table    table-with-perms {:db_id database-id :schema "public" :name "table-with-perms"}
                     Table    _                {:db_id database-id :schema "public" :name "table-without-perms"}]
        (perms/revoke-data-perms! (perms-group/all-users) database-id)
        (perms/grant-permissions! (perms-group/all-users) database-id "public" table-with-perms)
        (is (= ["table-with-perms"]
               (map :name (mt/user-http-request :rasta :get 200 (format "database/%s/schema/%s" database-id "public")))))))

    (testing "should exclude inactive Tables"
      (mt/with-temp [Database {database-id :id} {}
                     Table    _ {:db_id database-id :schema "public" :name "table"}
                     Table    _ {:db_id database-id :schema "public" :name "inactive-table" :active false}]
        (is (= ["table"]
               (map :name (mt/user-http-request :rasta :get 200 (format "database/%s/schema/%s" database-id "public")))))))

    (testing "should exclude hidden Tables"
      (mt/with-temp [Database {database-id :id} {}
                     Table    _ {:db_id database-id :schema "public" :name "table"}
                     Table    _ {:db_id database-id :schema "public" :name "hidden-table" :visibility_type "hidden"}]
        (is (= ["table"]
               (map :name (mt/user-http-request :rasta :get 200 (format "database/%s/schema/%s" database-id "public")))))))

    (testing "should show hidden Tables when explicitly asked for"
      (mt/with-temp [Database {database-id :id} {}
                     Table    _ {:db_id database-id :schema "public" :name "table"}
                     Table    _ {:db_id database-id :schema "public" :name "hidden-table" :visibility_type "hidden"}]
        (is (= #{"table" "hidden-table"}
               (set (map :name (mt/user-http-request :rasta :get 200 (format "database/%s/schema/%s" database-id "public")
                                                     :include_hidden true)))))))

    (testing "should work for the saved questions 'virtual' database"
      (mt/with-temp [Collection coll   {:name "My Collection"}
                     Card       card-1 (assoc (card-with-native-query "Card 1") :collection_id (:id coll))
                     Card       card-2 (card-with-native-query "Card 2")]
        ;; run the cards to populate their result_metadata columns
        (doseq [card [card-1 card-2]]
          (mt/user-http-request :crowberto :post 202 (format "card/%d/query" (u/the-id card))))
        (testing "Should be able to get saved questions in a specific collection"
          (is (= [{:id               (format "card__%d" (:id card-1))
                   :db_id            (mt/id)
                   :moderated_status nil
                   :display_name     "Card 1"
                   :schema           "My Collection"
                   :description      nil}]
                 (mt/user-http-request :lucky :get 200
                                       (format "database/%d/schema/%s" lib.schema.id/saved-questions-virtual-database-id "My Collection")))))

        (testing "Should be able to get saved questions in the root collection"
          (let [response (mt/user-http-request :lucky :get 200
                                               (format "database/%d/schema/%s" lib.schema.id/saved-questions-virtual-database-id
                                                       (api.table/root-collection-schema-name)))]
            (is (schema= [{:id               #"^card__\d+$"
                           :db_id            s/Int
                           :display_name     s/Str
                           :moderated_status (s/enum nil "verified")
                           :schema           (s/eq (api.table/root-collection-schema-name))
                           :description      (s/maybe s/Str)}]
                         response))
            (is (not (contains? (set (map :display_name response)) "Card 3")))
            (is (contains? (set response)
                           {:id               (format "card__%d" (:id card-2))
                            :db_id            (mt/id)
                            :display_name     "Card 2"
                            :moderated_status nil
                            :schema           (api.table/root-collection-schema-name)
                            :description      nil}))))

        (testing "Should throw 404 if the schema/Collection doesn't exist"
          (is (= "Not found."
                 (mt/user-http-request :lucky :get 404
                                       (format "database/%d/schema/%s" lib.schema.id/saved-questions-virtual-database-id "Coin Collection")))))))
    (testing "should work for the datasets in the 'virtual' database"
      (mt/with-temp [Collection coll   {:name "My Collection"}
                     Card       card-1 (assoc (card-with-native-query "Card 1")
                                              :collection_id (:id coll)
                                              :dataset true)
                     Card       card-2 (assoc (card-with-native-query "Card 2")
                                              :dataset true)
                     Card       _card-3 (assoc (card-with-native-query "error")
                                               ;; regular saved question should not be in the results
                                               :dataset false)]
        ;; run the cards to populate their result_metadata columns
        (doseq [card [card-1 card-2]]
          (is (=? {:status "completed"}
                  (mt/user-http-request :crowberto :post 202 (format "card/%d/query" (u/the-id card))))))
        (testing "Should be able to get datasets in a specific collection"
          (is (= [{:id               (format "card__%d" (:id card-1))
                   :db_id            (mt/id)
                   :moderated_status nil
                   :display_name     "Card 1"
                   :schema           "My Collection"
                   :description      nil}]
                 (mt/user-http-request :lucky :get 200
                                       (format "database/%d/datasets/%s" lib.schema.id/saved-questions-virtual-database-id "My Collection")))))

        (testing "Should be able to get datasets in the root collection"
          (let [response (mt/user-http-request :lucky :get 200
                                               (format "database/%d/datasets/%s" lib.schema.id/saved-questions-virtual-database-id
                                                       (api.table/root-collection-schema-name)))]
            (is (schema= [{:id               #"^card__\d+$"
                           :db_id            s/Int
                           :display_name     s/Str
                           :moderated_status (s/enum nil "verified")
                           :schema           (s/eq (api.table/root-collection-schema-name))
                           :description      (s/maybe s/Str)}]
                         response))
            (is (contains? (set response)
                           {:id               (format "card__%d" (:id card-2))
                            :db_id            (mt/id)
                            :display_name     "Card 2"
                            :moderated_status nil
                            :schema           (api.table/root-collection-schema-name)
                            :description      nil}))))

        (testing "Should throw 404 if the schema/Collection doesn't exist"
          (is (= "Not found."
                 (mt/user-http-request :lucky :get 404
                                       (format "database/%d/schema/%s" lib.schema.id/saved-questions-virtual-database-id "Coin Collection")))))))

    (mt/with-temp [Database {db-id :id} {}
                   Table    _ {:db_id db-id :schema nil :name "t1"}
                   Table    _ {:db_id db-id :schema "" :name "t2"}]
      (testing "to fetch Tables with `nil` or empty schemas, use the blank string"
        (is (= ["t1" "t2"]
               (map :name (mt/user-http-request :lucky :get 200 (format "database/%d/schema/" db-id)))))))))

(deftest get-schema-tables-permissions-test
  (testing "GET /api/database/:id/schema/:schema against permissions"
    (mt/with-temp [Database {db-id :id} {}
                   Table    t1  {:db_id db-id :schema "schema1" :name "t1"}
                   Table    _t2 {:db_id db-id :schema "schema2"}
                   Table    t3  {:db_id db-id :schema "schema1" :name "t3"}]
      (testing "if we have full DB perms"
        (is (= ["t1" "t3"]
               (map :name (mt/user-http-request :rasta :get 200 (format "database/%d/schema/%s" db-id "schema1"))))))

      (testing "if we have full schema perms"
        (perms/revoke-data-perms! (perms-group/all-users) db-id)
        (perms/grant-permissions! (perms-group/all-users) db-id "schema1")
        (is (= ["t1" "t3"]
               (map :name (mt/user-http-request :rasta :get 200 (format "database/%d/schema/%s" db-id "schema1"))))))

      (testing "if we have full Table perms"
        (perms/revoke-data-perms! (perms-group/all-users) db-id)
        (perms/revoke-data-perms! (perms-group/all-users) db-id "schema1")
        (perms/grant-permissions! (perms-group/all-users) db-id "schema1" t1)
        (perms/grant-permissions! (perms-group/all-users) db-id "schema1" t3)
        (is (= ["t1" "t3"]
               (map :name (mt/user-http-request :rasta :get 200 (format "database/%d/schema/%s" db-id "schema1")))))))

    (testing "should return a 403 for a user that doesn't have read permissions"
      (testing "for the DB"
        (mt/with-temp [Database {database-id :id} {}
                       Table    _ {:db_id database-id :schema "test"}]
          (perms/revoke-data-perms! (perms-group/all-users) database-id)
          (is (= "You don't have permissions to do that."
                 (mt/user-http-request :rasta :get 403 (format "database/%s/schema/%s" database-id "test"))))))

      (testing "for the schema"
        (mt/with-temp [Database {database-id :id} {}
                       Table    _ {:db_id database-id :schema "schema-with-perms"}
                       Table    _ {:db_id database-id :schema "schema-without-perms"}]
          (perms/revoke-data-perms! (perms-group/all-users) database-id)
          (perms/grant-permissions! (perms-group/all-users) database-id "schema-with-perms")
          (is (= "You don't have permissions to do that."
                 (mt/user-http-request :rasta :get 403 (format "database/%s/schema/%s" database-id "schema-without-perms")))))))))

(deftest slashes-in-identifiers-test
  (testing "We should handle Databases with slashes in identifiers correctly (#12450)"
    (t2.with-temp/with-temp [Database {db-id :id} {:name "my/database"}]
      (doseq [schema-name ["my/schema"
                           "my//schema"
                           "my\\schema"
                           "my\\\\schema"
                           "my\\//schema"
                           "my_schema/"
                           "my_schema\\"]]
        (testing (format "\nschema name = %s" (pr-str schema-name))
          (t2.with-temp/with-temp [Table _ {:db_id db-id, :schema schema-name, :name "my/table"}]
            (testing "\nFetch schemas"
              (testing "\nGET /api/database/:id/schemas/"
                (is (= [schema-name]
                       (mt/user-http-request :rasta :get 200 (format "database/%d/schemas" db-id))))))
            (testing (str "\nFetch schema tables -- should work if you URL escape the schema name"
                          "\nGET /api/database/:id/schema/:schema")
              (let [url (format "database/%d/schema/%s" db-id (codec/url-encode schema-name))]
                (testing (str "\nGET /api/" url)
                  (is (schema= [{:schema (s/eq schema-name)
                                 s/Keyword s/Any}]
                               (mt/user-http-request :rasta :get 200 url))))))))))))

(deftest ^:parallel upsert-sensitive-fields-no-changes-test
  (testing "empty maps are okay"
    (is (= {}
           (#'api.database/upsert-sensitive-fields {} {}))))
  (testing "no details updates are okay"
    (is (= nil
           (#'api.database/upsert-sensitive-fields nil nil)))))

(deftest ^:parallel upsert-sensitive-fields-fields-are-replaced-test
  (testing "fields are replaced"
    (is (= {:use-service-account           nil
            :dataset-id                    "dacort"
            :use-jvm-timezone              false
            :service-account-json          "{\"foo\": \"bar\"}"
            :password                      "foo"
            :pass                          "bar"
            :tunnel-pass                   "quux"
            :tunnel-private-key            "foobar"
            :tunnel-private-key-passphrase "fooquux"
            :access-token                  "foobarfoo"
            :refresh-token                 "foobarquux"}
           (#'api.database/upsert-sensitive-fields {:description nil
                                                    :name        "customer success BQ"
                                                    :details     {:use-service-account           nil
                                                                  :dataset-id                    "dacort"
                                                                  :service-account-json          "{}"
                                                                  :use-jvm-timezone              false
                                                                  :password                      "password"
                                                                  :pass                          "pass"
                                                                  :tunnel-pass                   "tunnel-pass"
                                                                  :tunnel-private-key            "tunnel-private-key"
                                                                  :tunnel-private-key-passphrase "tunnel-private-key-passphrase"
                                                                  :access-token                  "access-token"
                                                                  :refresh-token                 "refresh-token"}
                                                    :id          (mt/id)}
                                                   {:service-account-json          "{\"foo\": \"bar\"}"
                                                    :password                      "foo"
                                                    :pass                          "bar"
                                                    :tunnel-pass                   "quux"
                                                    :tunnel-private-key            "foobar"
                                                    :tunnel-private-key-passphrase "fooquux"
                                                    :access-token                  "foobarfoo"
                                                    :refresh-token                 "foobarquux"})))))

(deftest ^:parallel upsert-sensitive-fields-one-field-replaced-test
  (testing "only one field is replaced"
    (is (= {:use-service-account           nil
            :dataset-id                    "dacort"
            :use-jvm-timezone              false
            :service-account-json          "{}"
            :password                      "new-password"
            :pass                          "pass"
            :tunnel-pass                   "tunnel-pass"
            :tunnel-private-key            "tunnel-private-key"
            :tunnel-private-key-passphrase "tunnel-private-key-passphrase"
            :access-token                  "access-token"
            :refresh-token                 "refresh-token"}
           (#'api.database/upsert-sensitive-fields {:description nil
                                                    :name        "customer success BQ"
                                                    :details     {:use-service-account           nil
                                                                  :dataset-id                    "dacort"
                                                                  :use-jvm-timezone              false
                                                                  :service-account-json          "{}"
                                                                  :password                      "password"
                                                                  :pass                          "pass"
                                                                  :tunnel-pass                   "tunnel-pass"
                                                                  :tunnel-private-key            "tunnel-private-key"
                                                                  :tunnel-private-key-passphrase "tunnel-private-key-passphrase"
                                                                  :access-token                  "access-token"
                                                                  :refresh-token                 "refresh-token"}
                                                    :id          (mt/id)}
                                                   {:service-account-json          protected-password
                                                    :password                      "new-password"
                                                    :pass                          protected-password
                                                    :tunnel-pass                   protected-password
                                                    :tunnel-private-key            protected-password
                                                    :tunnel-private-key-passphrase protected-password
                                                    :access-token                  protected-password
                                                    :refresh-token                 protected-password})))))

(deftest ^:parallel upsert-sensitive-fields-no-fields-replaced-test
  (testing "no fields are replaced"
    (is (= {:use-service-account           nil
            :dataset-id                    "dacort"
            :use-jvm-timezone              false
            :service-account-json          "{}"
            :password                      "password"
            :pass                          "pass"
            :tunnel-pass                   "tunnel-pass"
            :tunnel-private-key            "tunnel-private-key"
            :tunnel-private-key-passphrase "tunnel-private-key-passphrase"
            :access-token                  "access-token"
            :refresh-token                 "refresh-token"}
           (#'api.database/upsert-sensitive-fields {:description nil
                                                    :name        "customer success BQ"
                                                    :details     {:use-service-account           nil
                                                                  :dataset-id                    "dacort"
                                                                  :use-jvm-timezone              false
                                                                  :service-account-json          "{}"
                                                                  :password                      "password"
                                                                  :pass                          "pass"
                                                                  :tunnel-pass                   "tunnel-pass"
                                                                  :tunnel-private-key            "tunnel-private-key"
                                                                  :tunnel-private-key-passphrase "tunnel-private-key-passphrase"
                                                                  :access-token                  "access-token"
                                                                  :refresh-token                 "refresh-token"}
                                                    :id          (mt/id)}
                                                   {:service-account-json          protected-password
                                                    :password                      protected-password
                                                    :pass                          protected-password
                                                    :tunnel-pass                   protected-password
                                                    :tunnel-private-key            protected-password
                                                    :tunnel-private-key-passphrase protected-password
                                                    :access-token                  protected-password
                                                    :refresh-token                 protected-password})))))


(deftest secret-file-paths-returned-by-api-test
  (mt/with-driver :secret-test-driver
    (testing "File path values for secrets are returned as plaintext in the API (#20030)"
      (t2.with-temp/with-temp [Database database {:engine  :secret-test-driver
                                                  :name    "Test secret DB with password path"
                                                  :details {:host           "localhost"
                                                            :password-path "/path/to/password.txt"}}]
        (is (= {:password-source "file-path"
                :password-value  "/path/to/password.txt"}
               (as-> (u/the-id database) d
                 (format "database/%d" d)
                 (mt/user-http-request :crowberto :get 200 d)
                 (:details d)
                 (select-keys d [:password-source :password-value]))))))))

;; these descriptions use deferred-tru because the `defsetting` macro complains if they're not, but since these are in
;; tests they won't get scraped for i18n purposes so it's ok.
(defsetting test-db-local-setting-public
  (deferred-tru "Test Database-local Setting with internal visibility.")
  :database-local :only
  :visibility :public
  :type :integer)

(defsetting test-db-local-setting-authenticated
  (deferred-tru "Test Database-local Setting with internal visibility.")
  :database-local :only
  :visibility :authenticated
  :type :integer)

(defsetting test-db-local-setting-admin
  (deferred-tru "Test Database-local Setting with internal visibility.")
  :database-local :only
  :visibility :admin
  :type :integer)

(defsetting test-db-local-setting-internal
  "Test Database-local Setting with internal visibility."
  :database-local :only
  :visibility :internal
  :type :integer)

(deftest database-local-settings-come-back-with-database-test
  (testing "Database-local Settings should come back with"
    (mt/with-temp-vals-in-db Database (mt/id) {:settings {:test-db-local-setting-public        1
                                                          :test-db-local-setting-authenticated 1
                                                          :test-db-local-setting-admin         1
                                                          :test-db-local-setting-internal      1}}
      (doseq [[user user-type] {:crowberto :admin, :rasta :non-admin}]
        (doseq [{:keys [endpoint response]} [{:endpoint "GET /api/database/:id"
                                              :response (fn []
                                                          (mt/user-http-request user :get 200 (format "database/%d" (mt/id))))}
                                             {:endpoint "GET /api/database"
                                              :response (fn []
                                                          (some
                                                           (fn [database]
                                                             (when (= (:id database) (mt/id))
                                                               database))
                                                           (:data (mt/user-http-request user :get 200 "database"))))}]]
          (testing endpoint
            (let [{:keys [settings], :as response} (response)]
              (is (map? response))
              (is (map? settings))
              (doseq [{:keys [setting visible?]} [{:setting  :test-db-local-setting-public
                                                   :visible? (if (= user-type :non-admin) true true)}
                                                  {:setting  :test-db-local-setting-authenticated
                                                   :visible? (if (= user-type :non-admin) true true)}
                                                  {:setting  :test-db-local-setting-admin
                                                   :visible? (if (= user-type :non-admin) false true)}
                                                  {:setting  :test-db-local-setting-internal
                                                   :visible? (if (= user-type :non-admin) false false)}]
                      :let                       [{:keys [visibility]} (setting/resolve-setting setting)]]
                (testing (format "\nIf Setting visibility is %s, %s user should %s be able to see its value"
                                 visibility user-type (if visible? "SHOULD" "SHOULD NOT"))
                  (testing (format "\nresponse = %s" (u/pprint-to-str response))
                    (if visible?
                      (is (partial= {setting 1}
                                    settings))
                      (is (not (contains? settings setting))))))))))))))

(deftest admins-set-database-local-settings-test
  (testing "Admins should be allowed to update Database-local Settings (#19409)"
    (mt/with-temp-vals-in-db Database (mt/id) {:settings nil}
      (letfn [(settings []
                (t2/select-one-fn :settings Database :id (mt/id)))
              (set-settings! [m]
                (with-redefs [h2/*allow-testing-h2-connections* true]
                  (u/prog1 (mt/user-http-request :crowberto :put 200 (format "database/%d" (mt/id))
                                                 {:settings m})
                    (is (=? {:id (mt/id)}
                            <>)))))]
        (testing "Should initially be nil"
          (is (nil? (settings))))
        (testing "Set initial value"
          (testing "response"
            (is (partial= {:settings {:max-results-bare-rows 1337}}
                          (set-settings! {:max-results-bare-rows 1337}))))
          (testing "App DB"
            (is (= {:max-results-bare-rows 1337}
                   (settings)))))
        (testing "Setting a different value should not affect anything not specified (PATCH-style update)"
          (testing "response"
            (is (partial= {:settings {:max-results-bare-rows   1337
                                      :database-enable-actions true}}
                          (set-settings! {:database-enable-actions true}))))
          (testing "App DB"
            (is (= {:max-results-bare-rows   1337
                    :database-enable-actions true}
                   (settings)))))
        (testing "Update existing value"
          (testing "response"
            (is (partial= {:settings {:max-results-bare-rows   1337
                                      :database-enable-actions false}}
                          (set-settings! {:database-enable-actions false}))))
          (testing "App DB"
            (is (= {:max-results-bare-rows   1337
                    :database-enable-actions false}
                   (settings)))))
        (testing "Unset a value"
          (testing "response"
            (is (partial= {:settings {:database-enable-actions false}}
                          (set-settings! {:max-results-bare-rows nil}))))
          (testing "App DB"
            (is (= {:database-enable-actions false}
                   (settings)))))))))

(deftest log-an-error-if-contains-undefined-setting-test
  (testing "should log an error message if database contains undefined settings"
    (t2.with-temp/with-temp [Database {db-id :id} {:settings {:undefined-setting true}}]
      (is (= "Error checking the readability of :undefined-setting setting. The setting will be hidden in API response."
             (-> (mt/with-log-messages-for-level :error
                   (testing "does not includes undefined keys by default"
                     (is (not (contains? (:settings (mt/user-http-request :crowberto :get 200 (str "database/" db-id)))
                                         :undefined-setting)))))
                 first
                 last))))))

(deftest persist-database-test-2
  (mt/test-drivers (mt/normal-drivers-with-feature :persist-models)
    (mt/dataset test-data
      (let [db-id (:id (mt/db))]
        (t2.with-temp/with-temp
          [Card card {:database_id db-id
                      :dataset     true}]
          (mt/with-temporary-setting-values [persisted-models-enabled false]
            (testing "requires persist setting to be enabled"
              (is (= "Persisting models is not enabled."
                     (mt/user-http-request :crowberto :post 400 (str "database/" db-id "/persist"))))))

          (mt/with-temporary-setting-values [persisted-models-enabled true]
            (testing "only users with permissions can persist a database"
              (is (= "You don't have permissions to do that."
                     (mt/user-http-request :rasta :post 403 (str "database/" db-id "/persist")))))

            (testing "should be able to persit an database"
              (mt/user-http-request :crowberto :post 204 (str "database/" db-id "/persist"))
              (is (= "creating" (t2/select-one-fn :state 'PersistedInfo
                                                  :database_id db-id
                                                  :card_id     (:id card))))
              (is (true? (t2/select-one-fn (comp :persist-models-enabled :settings)
                                           Database
                                           :id db-id)))
              (is (true? (get-in (mt/user-http-request :crowberto :get 200
                                                       (str "database/" db-id))
                                 [:settings :persist-models-enabled]))))
            (testing "it's okay to trigger persist even though the database is already persisted"
              (mt/user-http-request :crowberto :post 204 (str "database/" db-id "/persist")))))))))

(deftest unpersist-database-test
  (mt/test-drivers (mt/normal-drivers-with-feature :persist-models)
    (mt/dataset test-data
      (let [db-id (:id (mt/db))]
        (t2.with-temp/with-temp
          [Card     _ {:database_id db-id
                       :dataset     true}]
          (testing "only users with permissions can persist a database"
            (is (= "You don't have permissions to do that."
                   (mt/user-http-request :rasta :post 403 (str "database/" db-id "/unpersist")))))

          (mt/with-temporary-setting-values [persisted-models-enabled true]
            (testing "should be able to persit an database"
              ;; trigger persist first
              (mt/user-http-request :crowberto :post 204 (str "database/" db-id "/unpersist"))
              (is (nil? (t2/select-one-fn (comp :persist-models-enabled :settings)
                                          Database
                                          :id db-id))))
            (testing "it's okay to unpersist even though the database is not persisted"
              (mt/user-http-request :crowberto :post 204 (str "database/" db-id "/unpersist")))))))))<|MERGE_RESOLUTION|>--- conflicted
+++ resolved
@@ -446,16 +446,13 @@
         (is (= "Updated Database Name" (:name (api-update-database! 200 db-id {:name "Updated Database Name"})))
             "A db update occured")
         (let [audit-log-entry (mt/latest-audit-log-entry)]
-<<<<<<< HEAD
           (is (= {:previous {:name "Original Database Name"}
                   :new      {:name "Updated Database Name"}}
                  (:details audit-log-entry))))))))
-=======
           (is (partial=
                {:previous {:name "Original Database Name"}
                 :new      {:name "Updated Database Name"}}
                (:details audit-log-entry))))))))
->>>>>>> b715583e
 
 (deftest disallow-updating-h2-database-details-test
   (testing "PUT /api/database/:id"
