// eslint-disable-next-line no-restricted-imports
import styled from "@emotion/styled";
import { forwardRef } from "react";

import { color, lighten } from "metabase/lib/colors";
import { Icon, type IconProps } from "metabase/ui";

import { PermissionsSelectOption } from "./PermissionsSelectOption";

export const PermissionsSelectRoot = styled.div<{ isDisabled: boolean }>`
  display: flex;
  align-items: center;
  min-width: 180px;
  cursor: ${props => (props.isDisabled ? "default" : "pointer")};
`;

export const SelectedOption = styled(PermissionsSelectOption)`
  transition: color 200ms;

  &:hover {
    color: var(--mb-color-filter);
  }
`;

export const OptionsList = styled.ul`
  min-width: 210px;
  padding: 0.5rem 0;
`;

export const OptionsListItem = styled.li`
  cursor: pointer;
  padding: 0.5rem 1rem;

  &:hover {
    color: var(--mb-color-text-white);
    background-color: ${() => lighten("accent7", 0.1)};
  }
`;

export const ActionsList = styled(OptionsList)`
  border-top: 1px solid var(--mb-color-border);
`;

export const ToggleContainer = styled.div`
  display: flex;
  align-items: center;
  background-color: var(--mb-color-bg-medium);
  padding: 0.5rem 1rem;
  justify-content: flex-end;
`;

export const ToggleLabel = styled.label`
  font-size: 12px;
  margin-right: 1rem;
`;

<<<<<<< HEAD
export const WarningIcon = styled((props: IconProps) => (
  <Icon {...props} size={props.size ?? 18} name={props.name ?? "warning"} />
))`
=======
export const WarningIcon = styled(
  forwardRef<SVGSVGElement, IconProps>(function WarningIcon(props, ref) {
    return (
      <Icon
        {...props}
        size={props.size ?? 18}
        name={props.name ?? "warning"}
        ref={ref}
      />
    );
  }),
)`
>>>>>>> 087adec8
  margin-right: 0.25rem;
  color: var(--mb-color-text-light);
`;

export const DisabledPermissionOption = styled(PermissionsSelectOption)<{
  isHighlighted: boolean;
}>`
  color: ${props =>
    props.isHighlighted ? color("text-medium") : color("text-light")};
`;<|MERGE_RESOLUTION|>--- conflicted
+++ resolved
@@ -54,11 +54,6 @@
   margin-right: 1rem;
 `;
 
-<<<<<<< HEAD
-export const WarningIcon = styled((props: IconProps) => (
-  <Icon {...props} size={props.size ?? 18} name={props.name ?? "warning"} />
-))`
-=======
 export const WarningIcon = styled(
   forwardRef<SVGSVGElement, IconProps>(function WarningIcon(props, ref) {
     return (
@@ -71,7 +66,6 @@
     );
   }),
 )`
->>>>>>> 087adec8
   margin-right: 0.25rem;
   color: var(--mb-color-text-light);
 `;
