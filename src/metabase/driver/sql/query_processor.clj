--- conflicted
+++ resolved
@@ -471,13 +471,8 @@
 
   Lots of SQL DB's have denormalized JSON fields and they all have some sort of special syntax for dealing with
   indexing into it. Implement the special syntax in this multimethod."
-<<<<<<< HEAD
   {:changelog-test/ignore true, :arglists '([driver identifier json-field]), :added "0.43.1"}
-  (fn [driver _ _] (driver/dispatch-on-initialized-driver driver))
-=======
-  {:arglists '([driver identifier json-field]), :added "0.43.1"}
   driver/dispatch-on-initialized-driver
->>>>>>> 50208950
   :hierarchy #'driver/hierarchy)
 
 
