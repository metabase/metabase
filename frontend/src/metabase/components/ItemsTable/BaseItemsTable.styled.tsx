--- conflicted
+++ resolved
@@ -106,13 +106,8 @@
   }
 
   &:hover {
-<<<<<<< HEAD
     ${ItemLink}, ${ItemButton} {
-      color: ${color("brand")};
-=======
-    ${ItemLink} {
       color: var(--mb-color-brand);
->>>>>>> 01840901
     }
 
     cursor: pointer;
