--- conflicted
+++ resolved
@@ -21,16 +21,9 @@
   return ML.expression(query, stageIndex, expressionName, clause);
 }
 
-<<<<<<< HEAD
 export function withExpressionName<
   Clause extends AggregationClause | ExpressionClause,
 >(clause: Clause, newName: string): Clause {
-=======
-export function withExpressionName(
-  clause: ExpressionClause,
-  newName: string,
-): ExpressionClause {
->>>>>>> c3e015ea
   return ML.with_expression_name(clause, newName);
 }
 
@@ -76,11 +69,7 @@
 export function legacyExpressionForExpressionClause(
   query: Query,
   stageIndex: number,
-<<<<<<< HEAD
-  expressionClause: ExpressionClause | AggregationClause,
-=======
   expressionClause: ExpressionClause | AggregationClause | FilterClause,
->>>>>>> c3e015ea
 ): any {
   return ML.legacy_expression_for_expression_clause(
     query,
