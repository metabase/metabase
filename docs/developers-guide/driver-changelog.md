---
title: Driver interface changelog
---

# Driver Interface Changelog

## Metabase 0.50.0
<<<<<<< HEAD
- Added a new driver feature `:sync-estimated-row-count` and a new multimethod `metabase.driver/schema+table->estimated-row-count`.
  Implement this multimethod to sync the estimated table's row count.
=======

- The Metabase `metabase.mbql.*` namespaces have been moved to `metabase.legacy-mbql.*`. You probably didn't need to
  use these namespaces in your driver, but if you did, please update them.

## Metabase 0.49.1

- Another driver feature has been added: `describe-fields`. If a driver opts-in to supporting this feature, The
  multimethod `metabase.driver/describe-fields` must be implemented, as a replacement for
  `metabase.driver/describe-table`.

- The multimethod `metabase.driver.sql-jdbc.sync.describe-table/describe-fields-sql` has been added. The method needs
  to be implemented if the driver supports `describe-fields` and you want to use the default JDBC implementation of
  `metabase.driver/describe-fields`.
>>>>>>> 4c8362d6

## Metabase 0.49.0

- The multimethod `metabase.driver/describe-table-fks` has been deprecated in favor of `metabase.driver/describe-fks`.
  `metabase.driver/describe-table-fks` will be removed in 0.52.0.

- The multimethod `metabase.driver/describe-fks` has been added. The method needs to be implemented if the database
  supports the `:foreign-keys` and `:describe-fks` features. It replaces the `metabase.driver/describe-table-fks`
  method, which is now deprecated.

- The multimethod `metabase.driver.sql-jdbc.sync.describe-table/describe-fks-sql` has been added. The method needs
  to be implemented if you want to use the default JDBC implementation of `metabase.driver/describe-fks`.

- The multimethod `metabase.driver/alter-columns!` has been added. This method is used to alter a table's columns in the
  database. This is currently only required for drivers that support the `:uploads` feature, and has a default
  implementation for JDBC-based drivers.

- The multimethod `metabase.driver.sql-jdbc.sync.interface/alter-columns-sql` has been added. The method
  allows you to customize the query used by the default JDBC implementation of `metabase.driver/alter-columns!`.

- The multimethod `metabase.driver.sql-jdbc.sync.interface/current-user-table-privileges` has been added.
  JDBC-based drivers can implement this to improve the performance of the default SQL JDBC implementation of
  `metabase.driver/describe-database`. It needs to be implemented if the database supports the `:table-privileges`
  feature and the driver is JDBC-based.

- The multimethod `metabase.driver/create-table!` can take an additional optional map with an optional key `primary-key`.
  `metabase.driver/upload-type->database-type` must also be changed, so that if
  `:metabase.upload/auto-incrementing-int-pk` is provided as the `upload-type` argument, the function should return a
  type without the primary-key constraint included. See PR [#22166](https://github.com/metabase/metabase/pull/37505/)
  for more information. These changes only need to be implemented if the database supports the `:uploads` feature.

- The multimethod `metabase.driver/create-auto-pk-with-append-csv?` has been added. The method only needs to be
  implemented if the database supported the `:uploads` feature in 47 or earlier, and should return true if so.

- The multimethod `metabase.driver/add-columns!` has been added. This method is used to add columns to a table in the
  database. It only needs to be implemented if the database supported the `:uploads` feature in 47 or earlier.

- A new driver method has been added `metabase.driver/describe-table-indexes` along with a new feature `:index-info`.
  This method is used to get a set of column names that are indexed or are the first columns in a composite index.

- `metabase.util.honeysql-extensions`, deprecated in 0.46.0, has been removed. SQL-based drivers using Honey SQL 1
  are no longer supported. See 0.46.0 notes for more information.
  `metabase.driver.sql.query-processor/honey-sql-version` is now deprecated and no longer called. All drivers are
  assumed to use Honey SQL 2.

- The method `metabase.driver.sql.parameters.substitution/align-temporal-unit-with-param-type` is now deprecated.
  Use `metabase.driver.sql.parameters.substitution/align-temporal-unit-with-param-type-and-value` instead,
  which has access to `value` and therefore provides more flexibility for choosing the right conversion unit.

## Metabase 0.48.0
- The MBQL schema in `metabase.mbql.schema` now uses [Malli](https://github.com/metosin/malli) instead of
  [Schema](https://github.com/plumatic/schema). If you were using this namespace in combination with Schema, you'll
  want to update your code to use Malli instead.

- Another driver feature has been added: `:table-privileges`. This feature signals whether we can store
  the table-level privileges for the database on database sync.

- The multimethod `metabase.driver/current-user-table-privileges` has been added. This method is used to get
  the set of privileges the database connection's current user has. It needs to be implemented if the database
  supports the `:table-privileges` feature.

- The following functions in `metabase.query-processor.store` (`qp.store`) are now deprecated

  * `qp.store/database`
  * `qp.store/table`
  * `qp.store/field`

  Update usages of the to the corresponding functions in `metabase.lib.metadata` (`lib.metadata`):

  ```clj
  (qp.store/database)       => (lib.metadata/database (qp.store/metadata-provider))
  (qp.store/table table-id) => (lib.metadata/table (qp.store/metadata-provider) table-id)
  (qp.store/field field-id) => (lib.metadata/field (qp.store/metadata-provider) field-id)
  ```

  Note that the new methods return keys as `kebab-case` rather than `snake_case`.

- Similarly, drivers should NOT access the application database directly (via `toucan` functions or otherwise); use
  `lib.metadata` functions instead. This access may be blocked in a future release.

- SQL drivers that implement `metabase.driver.sql.query-processor/->honeysql` for
  `metabase.models.table/Table`/`:model/Table` should be updated to implement it for `:metadata/table` instead. As
  with the changes above, the main difference is that the new metadata maps use `kebab-case` keys rather than
  `snake_case` keys.

* `metabase.driver.sql.query-processor/cast-field-if-needed` now expects a `kebab-case`d field as returned by
  `lib.metadata/field`.

- `metabase.query-processor.store/fetch-and-store-database!`,
  `metabase.query-processor.store/fetch-and-store-tables!`, and
  `metabase.query-processor.store/fetch-and-store-fields!` have been removed. Things are now fetched automatically as
  needed and these calls are no longer necessary.

- `metabase.models.field/json-field?` has been removed, use `metabase.lib.field/json-field?` instead. Note that the
  new function takes a Field as returned by `lib.metadata/field`, i.e. a `kebab-case` map.

- Tests should try to avoid using any of the `with-temp` helpers or application database objects; instead, use the
  metadata functions above and and the helper *metadata providers* in `metabase.lib`, `metabase.lib.test-util`, and
  `metabase.query-processor.test-util` for mocking them, such as `mock-metadata-provider`,
  `metabase-provider-with-cards-for-queries`, `remap-metadata-provider`, and `merged-mock-metadata-provider`.

- `metabase.query-processor.util.add-alias-info/field-reference` is now deprecated. If your driver implemented it,
  implement `metabase.query-processor.util.add-alias-info/field-reference-mlv2` instead. The only difference between
  the two is that the latter is passed Field metadata with `kebab-case` keys while the former is passed legacy
  metadata with `snake_case` keys.

- `metabase.driver/current-db-time`, deprecated in 0.34, and related methods and helper functions, have been removed.
  Implement `metabase.driver/db-default-timezone` instead.

- `metabase.driver.sql-jdbc.sync.interface/db-default-timezone`, a helper for writing
  `metabase.driver/db-default-timezone` implementations for JDBC-based drivers, has been deprecated, and will be
  removed in 0.51.0 or later. You can easily implement `metabase.driver/db-default-timezone` directly, and use
  `metabase.driver.sql-jdbc.execute/do-with-connection-with-options` to get a `java.sql.Connection` for a Database.

- Added a new multimethod `metabase.driver.sql.parameters.substitution/align-temporal-unit-with-param-type`, which returns
  a suitable temporal unit conversion keyword for `field`, `param-type` and the given driver. The resulting keyword
  will be used to call the corresponding `metabase.driver.sql.query-processor/date` implementation to convert the `field`.
  Returns `nil` if the conversion is not necessary for this `field` and `param-type` combination.

- The multimethod `metabase.driver.sql-jdbc.execute/inject-remark` has been added. It allows JDBC-based drivers to
  override the default behavior of how SQL query remarks are added to queries (prepending them as a comment).

- The arity of multimethod `metabase.driver.sql-jdbc.sync.interface/fallback-metadata-query` has been updated from 3 to 4,
  it now takes an additional `db` argument. The new function arguments are: `[driver db-name-or-nil schema table]`.

## Metabase 0.47.0

- A new driver feature has been added: `:schemas`. This feature signals whether the database organizes tables in
  schemas (also known as namespaces) or not. Most databases have schemas so this feature is on by default.
  An implemention of the multimethod `metabase.driver/database-supports?` for `:schemas` is required only if the
  database doesn't store tables in schemas.

- Another driver feature has been added: `:uploads`. The `:uploads` feature signals whether the database supports
  uploading CSV files to tables in the database. To support the uploads feature, implement the following new
  multimethods: `metabase.driver/create-table!` (creates a table), `metabase.driver/drop-table!` (drops
  a table), and `metabase.driver/insert-into!` (inserts values into a table).

- The multimethod `metabase.driver/syncable-schemas` has been added. This method is used to list schemas to upload
  CSVs to, and it should include all schemas that can be synced. Currently it only needs to be implemented
  if the database has schema, and the database supports the `:uploads` feature.

- The multimethod `metabase.driver/supports?` has been deprecated in favor of `metabase.driver/database-supports?`.
  The existing default implementation of `database-supports?` currently calls `supports?`, but it will be removed in
  0.50.0.

- `metabase.driver.sql-jdbc.execute/connection-with-timezone` has been marked deprecated and is scheduled for removal
  in Metabase 0.50.0. The new method `metabase.driver.sql-jdbc.execute/do-with-connection-with-options` replaces it.
  Migration to the new method is straightforward. See PR [#22166](https://github.com/metabase/metabase/pull/22166) for
  more information. You should use `metabase.driver.sql-jdbc.execute/do-with-connection-with-options` instead of
  `clojure.java.jdbc/with-db-connection` or `clojure.java.jdbc/get-connection` going forward.

- The multimethods `set-role!`, `set-role-statement`, and `default-database-role` have been added. These methods are
  used to enable connection impersonation, which is a new feature added in 0.47.0. Connection impersonation allows users
  to be assigned to specific database roles which are set before any queries are executed, so that access to tables can
  be restricted at the database level instead of (or in conjunction with) Metabase's built-in permissions system.

- The multimethod `metabase.driver.sql-jdbc.sync.describe-table/get-table-pks` is changed to return a vector instea
  of a set.

- The function `metabase.query-processor.timezone/report-timezone-id-if-supported` has been updated to take an additional
  `database` argument for the arity which previously had one argument. This function might be used in the implementation
  of a driver's multimethods.

- `metabase.driver/prettify-native-form` was added to enable driver developers use native form formatting
  specific to their driver. For details see the PR [#34991](https://github.com/metabase/metabase/pull/34991).

## Metabase 0.46.0

- The process for building a driver has changed slightly in Metabase 0.46.0. Your build command should now look
  something like this:

  ```sh
  # Example for building the driver with bash or similar

  # switch to the local checkout of the Metabase repo
  cd /path/to/metabase/repo

  # get absolute path to the driver project directory
  DRIVER_PATH=`readlink -f ~/sudoku-driver`

  # Build driver. See explanation in sample Sudoku driver README
  clojure \
    -Sdeps "{:aliases {:sudoku {:extra-deps {com.metabase/sudoku-driver {:local/root \"$DRIVER_PATH\"}}}}}"  \
    -X:build:sudoku \
    build-drivers.build-driver/build-driver! \
    "{:driver :sudoku, :project-dir \"$DRIVER_PATH\", :target-dir \"$DRIVER_PATH/target\"}"
  ```

  Take a look at our [build instructions for the sample Sudoku
  driver](https://github.com/metabase/sudoku-driver#build-it-updated-for-build-script-changes-in-metabase-0460)
  for an explanation of the command.

  Note that while this command itself is quite a lot to type, you no longer need to specify a `:build` alias in your
  driver's `deps.edn` file.

  Please upvote https://ask.clojure.org/index.php/7843/allow-specifying-aliases-coordinates-that-point-projects ,
  which will allow us to simplify the driver build command in the future.

- The multimethod `metabase.driver/table-rows-sample` has been added. This method is used in situations where Metabase
  needs a limited sample from a table, like when fingerprinting. The default implementation defined in the
  `metabase.db.metadata-queries` namespace runs an MBQL query using the regular query processor to produce the sample
  rows. This is good enough in most cases, so this multimethod should not be implemented unless really
  necessary. Currently, the only case when a special implementation is used is for BigQuery, which does not respect
  limit clauses.

- The multimethod `metabase.driver.sql.query-processor/datetime-diff` has been added. This method is used by
  implementations of `->honeysql` for the `:datetime-diff` clause. It is recommended to implement this if you want to
  use the default SQL implementation of `->honeysql` for the `:datetime-diff`, which includes validation of argument
  types across all units.

- The multimethod `metabase.query-processor.util.add-alias-info/field-reference` has been added. This method is used
  to produce a reference to a field by the `add-alias-info` middleware. (Note that this middleware is optional,
  currently it is only used by the SQL and MongoDB drivers.) The default implementation returns the name of the field
  instance. It should be overridden if just the name is not a valid a valid reference. For example, MongoDB supports
  nested documents and references to nested fields should contain the whole path. See the namespace
  `metabase.driver.mongo.query-processor` for an alternative implementation.

- The multimethod `metabase.driver.sql-jdbc.sync.interface/syncable-schemas` (aliased as
  `metabase.driver.sql-jdbc.sync/syncable-schemas`), which was deprecated in 0.43.0, has been removed. Implement
  `metabase.driver.sql-jdbc.sync.interface/filtered-syncable-schemas` instead. See 0.43.0 notes below for more
  details.

- The multimethod `metabase.driver/format-custom-field-name`, which was deprecated in 0.42.0, has been removed.
  Implement `metabase.driver/escape-alias` instead. See 0.42.0 notes below for more information.

- The multimethod `metabase.driver.sql-jdbc.execute/read-column`, which was deprecated in 0.35.0, has been removed.
  Implement `metabase.driver.sql-jdbc.execute/read-column-thunk` instead. See 0.35.0 notes below for more information.

### Honey SQL 2

The following only applies to SQL drivers; you can ignore it for non-SQL drivers.

Prior to Metabase 0.46.0, SQL drivers used Honey SQL 1 as an intermediate target when compiling queries. In 0.46.0 we
have began the process of migrating to Honey SQL 2 as our new intermediate target.

We plan to continue to support use of Honey SQL 1 until Metabase 0.49.0. Please be sure to migrate your drivers before
then.

In Metabase 0.46.x, 0.47.x, and 0.48.x, you can specify which version of Honey SQL you driver should use by
implementing the `metabase.driver.sql.query-processor/honey-sql-version` multimethod:

```clj
(require '[metabase.driver.sql.query-processor :as sql.qp])

;;; use Honey SQL 2 for :my-driver
(defmethod sql.qp/honey-sql-version :my-driver
  [_driver]
  2)
```

This method must return either `1` or `2`. Currently, the default implementation returns `1`. Effectively this means
you currently have to opt-in to Honey SQL 2 compilation. It's a good idea to do this sooner rather than later so your
driver is prepared for 0.49.0 well in advance.

In Metabase 0.47.x or 0.48.x we will likely change the default Honey SQL version to `2` to ensure everyone is aware of
the upcoming breaking changes in 0.49.0 and give them one or two release cycles to update their drivers to target
Honey SQL 2. You will still be able to opt-in to using Honey SQL 1 until 0.49.0 by implementing
`sql.qp/honey-sql-version` and returning `1`.

#### What You Need to Change

Our Honey SQL utility namespace, `metabase.util.honeysql-extensions`, commonly aliased as `hx`, has been updated to
generate forms appropriate for either Honey SQL 1 or Honey SQL 2. This is done automatically based on your driver's
`honey-sql-version`. `metabase.driver.sql.query-processor` itself also supports both targets in the same way.

The actual changes you will need to make to your driver code will probably be fairly small. The most important things
to note when porting your driver:

1. Avoid use of things from Honey SQL 1 namespaces like `honeysql.core` or `honeysql.format`. If you must, use Honey
   SQL `honey.sql` instead; you may not need either.

2. While you can continue to use `metabase.util.honeysql-extensions` in the short term, since it can target either
   version of Honey SQL, we will probably remove this namespace at some point in the future. Update your code to use
   `metabase.util.honey-sql-2` instead. The namespaces implement an almost identical set of helper functions, so all
   you should need to switch is which one you `:require` in your `ns` form.

3. `honeysql.core/call` no longer exists; instead of a form like `(hsql/call :my_function 1 2)`, you simply return a
   plain vector like `[:my_function 1 2]`. `(hsql/raw "x")` is now`[:raw "x"]`. New handlers can be registered with
   Honey SQL 2 with `honey.sql/register-fn!`. There is no equivalent of the Honey SQL 1 `honeysql.format./ToSql`
   protocol, so you should no longer define one-off types to implement custom SQL compilation rules. Use
   `honey.sql/register-fn!` instead.

4. In Honey SQL 1 you were able to register functions to a more limited extent by implementing the multimethod
   `honeysql.format/fn-handler`. Metabase registered the functions `:extract`, `:distinct-count`, and
   `:percentile-cont` in this way. For Honey SQL 2, we've registered these functions as qualified keywords in the
   `metabase.util.honey-sql-2` namespace, to prevent confusion as to where they're defined. Thus you'll need to update
   the keyword if you're using these functions.

   ```clj
   ;;; Honey SQL 1
   (hsql/call :distinct-count expr)
   ```

   becomes

   ```clj
   ;;; Honey SQL 2
   (require '[metabase.util.honey-sql-2 :as h2x])

   [::h2x/distinct-count expr]
   ```

5. Because custom expressions are now just plain vectors like `[:my_function 1]`, you may need to wrap expressions in
   an additional vector if they appear inside `:select`, `:from`, or other places where a vector could be interpreted
   as `[expression alias]`. e.g.

   ```clj
   ;; Honey SQL 1
   (honeysql.core/format {:select [[:my_function 1]]})
   ;; => ["SELECT my_function AS 1"]

   ;; Honey SQL 2
   ;;
   ;; WRONG
   (honey.sql/format {:select [[:my_function 1]]})
   ;; => ["SELECT my_function AS ?" 1]

   ;; CORRECT
   (honey.sql/format {:select [[[:my_function 1]]]})
   ;; => ["SELECT MY_FUNCTION(?)" 1]
   ```

   The SQL query processor does this automatically for forms it generates, so you only need to worry about this if
   you're overriding the way it generates `:select` or other top-level clauses.

6. Numbers are parameterized by default, e.g. `{:select [1]}` becomes `SELECT ?` rather than `SELECT 1`. You can use
   `:inline` to force the SQL to be generated inline instead: `{:select [[[:inline 1]]]}` becomes `SELECT 1`. Numbers
   generated by the SQL query processor code should automatically be inlined, but you may need to make sure any
   numbers you generate are wrapped in `:inline` if they can end up as expressions inside a `GROUP BY` clause. Some
   databases can recognize expressions as being the same thing only when they are *not* parameterized:

   ```sql
   -- This is okay
   SELECT x + 1
   FROM table
   GROUP BY x + 1

   -- Bad: DB doesn't know whether the two x + ? expressions are the same thing
   SELECT x + ?
   FROM table
   GROUP BY x + ?
   ```

  Exercise caution when `:inline`ing things -- take care not to use it on untrusted strings or other avenues for SQL
  injection. Only inlining things that are a `number?` is a safe bet.

Please read [Differences between Honey SQL 1.x and
2.x](https://github.com/seancorfield/honeysql/blob/develop/doc/differences-from-1-x.md) for more information on the
differences between the library versions.

#### Breaking Changes in 0.46.0 related to the Honey SQL 2 transition

**Note: these breaking changes will hopefully be fixed before 0.46.0 ships. This will be updated if they are.**

The classes `metabase.util.honeysql_extensions.Identifer` and `metabase.util.honeysql_extensions.TypedHoneySQLForm`
have been moved to `metabase.util.honey_sql_1.Identifer` and `metabase.util.honey_sql_1.TypedHoneySQLForm`,
respectively. On the off chance that your driver directly referencing these class names, you may need to update things
to use the new class names.

Similarly, `metabase.util.honeysql-extensions/->AtTimeZone` has been removed; use
`metabase.util.honeysql-extensions/at-time-zone` instead.

## Metabase 0.45.0

- `metabase.driver.sql-jdbc.connection/details->connection-spec-for-testing-connection` has been removed in Metabase
  0.45.0, because it leaked SSH tunnels. See [#24445](https://github.com/metabase/metabase/issues/24445). If you are
  using this function, please update your code to use
  `metabase.driver.sql-jdbc.connection/with-connection-spec-for-testing-connection` instead, which properly cleans up
  after itself.

### New methods

- `metabase.driver.sql-jdbc.sync.describe-table-fields` has been added. Implement this method if you want to override
  the default behavior for fetching field metadata (such as types) for a table.

- `metabase.driver.sql-jdbc.sync.describe-table/get-table-pks` has been added. This methods is used to get a set of pks
  given a table.

- `->honeysql [<driver> :convert-timezone]` has been added. Implement this method if you want your driver to support
  the `convertTimezone` expression. This method takes 2 or 3 arguments and returns a `timestamp without time zone` column.

## Metabase 0.43.0

- The `:expressions` map in an MBQL query now uses strings as keys rather than keywords (see
  [#14647](https://github.com/metabase/metabase/issues/14647)). You only need to be concerned with this if you are
  accessing or manipulating this map directly. Drivers deriving from `:sql` implementing `->honeysql` for `[<driver>
  :expression]` may need to be updated. A utility function, `metabase.mbql.util/expression-with-name`, has been
  available since at least Metabase 0.35.0 and handles both types of keys. It is highly recommended that you use this
  function rather than accessing `:expressions` directly, as doing so can make your driver compatible with both 0.42.0
  and with 0.43.0 and newer.

- There is now a `describe-nested-field-columns` method under `sql-jdbc.sync` namespace which returns an instance of
  NestedFCMetadata. This is in order to allow JSON columns in Postgres and eventually other DB's which are usually
  ordinary RDBMS's but then sometimes they have a denormalized column with JSON or some other semantics. Given a table
  with denormalized columns which have nested field semantics (so, typed sub-fields which are still denormalized but
  stable in type between rows), return value should be a NestedFCMetadata, a map of flattened key paths to the
  detected sub-field. Field detection in syncing will then be enriched with those nested types. This is materially
  different from the way we do it for mongo because every kind of JSON column is different, but it's going to run
  every sync so it can't be too slow, even on enormous tables and enormous denormalized columns on those enormous tables.

## Metabase 0.42.0

Changes in Metabase 0.42.0 affect drivers that derive from `:sql` (including `:sql-jdbc`).
Non-SQL drivers likely will require no changes.

0.42.0 introduces several significant changes to the way the SQL query processor compiles and determines aliases for
MBQL `:field` clauses. For more background, see pull request
[#19384](https://github.com/metabase/metabase/pull/19384).

If you were manipulating Field or Table aliases, we consolidated a lot of overlapping vars and methods, which means you may need to delete deprecated method implementations.

### Significant changes

- The `metabase.driver.sql.query-processor/->honeysql` method for Field instances, e.g.

  ```clj
  (defmethod sql.qp/->honeysql [:my-driver (class Field)]
    [driver field]
    ...)
  ```

  is no longer invoked. All compilation is now handled by the MBQL `:field` clause method, e.g.

  ```clj
  (defmethod sql.qp/->honeysql [:my-driver :field]
    [driver field-clause]
    ...)
  ```

  If you were doing something special here, you'll need to move that special login into `[<driver> :field]` instead.
  (You may no longer need this special logic, however -- see below.)

- `:field`, `:expression`, and `:aggregation-options` clauses now contain information about what aliases you should
  use to refer to them on both the left-hand side and right-hand side of SQL `AS` or elsewhere in a query. See PR
  [#19610](https://github.com/metabase/metabase/pull/19610) for a detailed discussion about the new information,
  hereafter referred to as the /[#19610 information](https://github.com/metabase/metabase/pull/19610)/.

- If you have a custom implementation of `->honeysql` for `:field` or `(class Field)`: `->honeysql` methods for `:field` should use or replace the
  [#19610 information](https://github.com/metabase/metabase/pull/19610) rather than attempting to determine or
  override it in some other fashion.

### New methods

- `metabase.driver/escape-alias` (moved from `metabase.driver.sql.query-processor/escape-alias`, which was introduced
  in 0.41.0) is now used to generate the [#19610 information](https://github.com/metabase/metabase/pull/19610) and
  used consistently across the SQL QP code. If you need to transform generated Field aliases for any reason (such as
  escaping disallowed characters), implement this method.

- `metabase.driver.sql-jdbc.sync.interface/filtered-syncable-schemas` has been added, and will eventually replace
  `metabase.driver.sql-jdbc.sync.interface/syncable-schemas`.  It serves a similar purpose, except that it's also
  passed the inclusion and exclusion patterns (ex: `auth*,data*`) to further filter schemas that will be synced.

### Deprecated methods and vars

The following methods and vars are slated for removal in Metabase 0.45.0 unless otherwise noted.

- `metabase.driver/format-custom-field-name` is now unused. Implement `metabase.driver/escape-alias` instead.

- `metabase.driver.sql.query-processor/escape-alias` has been renamed to `metabase.driver/escape-alias`. Everything
  else is the same.

- `metabase.driver.sql.query-processor/field-clause->alias` no longer uses the optional parameter `unique-name-fn`.
  Aliases are now made unique automatically, after escaping them; implement `metabase.driver/escape-alias` if you need
  to do something special before they are made unique. (Unique aliases are also escaped a second time if you need to
  do something /really/ special.)

- `metabase.driver.sql.query-processor/field->alias`, which was deprecated in 0.41.0, is now unused in 0.42.0.
  Implementing this method no longer has any effect. Implement `metabase.driver/escape-alias` instead if you need to
  do something special; use the [#19610 information](https://github.com/metabase/metabase/pull/19610) if you need to escape the alias
  for one reason or another. This method is still slated for removal in Metabase 0.44.0.

- `metabase.driver.sql.query-processor/*field-options*` is now unused and is no longer bound automatically.  If you need field options for some reason, see our SQL Server driver for an example on how to create it.

- `metabase.driver.sql.query-processor/*table-alias*` is now unused and is no longer bound automatically. Use or
  override `:metabase.query-processor.util.add-alias-info/source-table` from the [#19610
  information](https://github.com/metabase/metabase/pull/19610) instead.

- `metabase.driver.sql.query-processor/*source-query*` is now unused and is no longer bound automatically. Use
  `metabase.driver.sql.query-processor/*inner-query*` instead, which is always bound, even if we aren't inside of a
  source query.

- `metabase.driver.sql.query-processor/field->identifier` is now unused. Implementing this method should no longer be
  necessary under any circumstances. Override `->honeysql` for `[<driver> :field]` and manipulate the [#19610
  information](https://github.com/metabase/metabase/pull/19610) if you need to do something special here.

- `metabase.driver.sql.query-processor/prefix-field-alias` is no longer used. Previously, it was made available to
  give drivers a chance to escape automatically generated aliases for joined Fields. This is no longer necessary,
  because `metabase.driver/escape-alias` is called on automatically generates aliases. Implement
  `metabase.driver/escape-alias` if you need to do something special.
- `metabase.driver.sql-jdbc.sync.interface/syncable-schemas` has been deprecated in favor of
  `metabase.driver.sql-jdbc.sync.interface/filtered-syncable-schemas` (see above). The existing default implementation
  of `syncable-schemas` currently calls `filtered-syncable-schemas` (with `nil` filters, i.e. the filtering operation
  is actually a no-op), but it will eventually be removed.

#### Removed Methods and Vars

- `metabase.mbql.schema/DatetimeFieldUnit`, deprecated in 0.39.0, is now removed.

## Older versions

Before 0.42.0, this information was tracked in our Wiki. You can find changes for versions before 0.42.0 in the
table below:

| Version | Wiki page |
|---------|-----------|
| 0.41.0 | [changes](https://github.com/metabase/metabase/wiki/What's-new-in-0.41.0-for-Metabase-driver-authors) |
| 0.40.0 | No changes. |
| 0.39.0 | No changes. |
| 0.38.0 | [changes](https://github.com/metabase/metabase/wiki/What's-new-in-0.38.0-for-Metabase-driver-authors) |
| 0.37.0 | [changes](https://github.com/metabase/metabase/wiki/What's-new-in-0.37.0-for-Metabase-driver-authors) |
| 0.36.0 | [changes](https://github.com/metabase/metabase/wiki/What's-new-in-0.36.0-for-Metabase-driver-authors) |
| 0.35.0 | [changes](https://github.com/metabase/metabase/wiki/What's-new-in-0.35.0-for-Metabase-driver-authors) |<|MERGE_RESOLUTION|>--- conflicted
+++ resolved
@@ -5,10 +5,8 @@
 # Driver Interface Changelog
 
 ## Metabase 0.50.0
-<<<<<<< HEAD
 - Added a new driver feature `:sync-estimated-row-count` and a new multimethod `metabase.driver/schema+table->estimated-row-count`.
   Implement this multimethod to sync the estimated table's row count.
-=======
 
 - The Metabase `metabase.mbql.*` namespaces have been moved to `metabase.legacy-mbql.*`. You probably didn't need to
   use these namespaces in your driver, but if you did, please update them.
@@ -22,7 +20,6 @@
 - The multimethod `metabase.driver.sql-jdbc.sync.describe-table/describe-fields-sql` has been added. The method needs
   to be implemented if the driver supports `describe-fields` and you want to use the default JDBC implementation of
   `metabase.driver/describe-fields`.
->>>>>>> 4c8362d6
 
 ## Metabase 0.49.0
 
