--- conflicted
+++ resolved
@@ -55,13 +55,8 @@
    field-id     :- ::lib.schema.id/field]
   (merge
    (when (lib.util/first-stage? query stage-number)
-<<<<<<< HEAD
      (when-let [card-id (lib.util/source-card query)]
-       (when-let [card-metadata (lib.metadata/card query card-id)]
-=======
-     (when-let [card-id (lib.util/string-table-id->card-id (lib.util/source-table query))]
        (when-let [card-metadata (lib.card/saved-question-metadata query card-id)]
->>>>>>> 72911ffe
          (m/find-first #(= (:id %) field-id)
                        card-metadata))))
    (try
