--- conflicted
+++ resolved
@@ -178,33 +178,6 @@
                         </SortableHeader>
                       );
 
-<<<<<<< HEAD
-                  {virtualColumns.map(virtualColumn => {
-                    const cell = row.getVisibleCells()[virtualColumn.index];
-                    return (
-                      <div
-                        key={cell.id}
-                        className={S.bodyCell}
-                        onClick={e =>
-                          onBodyCellClick?.(e, {
-                            rowIndex: cell.row.index,
-                            columnId: cell.column.id,
-                            cellId: cell.id,
-                          })
-                        }
-                        style={{
-                          position: "relative",
-                          width: cell.column.getSize(),
-                        }}
-                      >
-                        {flexRender(
-                          cell.column.columnDef.cell,
-                          cell.getContext(),
-                        )}
-                      </div>
-                    );
-                  })}
-=======
                       return (
                         <div key={header.id} style={style}>
                           {headerContent}
@@ -213,7 +186,6 @@
                     })}
                   </SortableContext>
                   {!isAddColumnButtonSticky ? addColumnButton : null}
->>>>>>> 44870f87
                   {virtualPaddingRight ? (
                     <div style={{ width: virtualPaddingRight }} />
                   ) : null}
@@ -276,7 +248,11 @@
                           key={cell.id}
                           className={S.bodyCell}
                           onClick={e =>
-                            onBodyCellClick?.(e, cell.row.index, cell.column.id)
+                            onBodyCellClick?.(e, {
+                              rowIndex: cell.row.index,
+                              columnId: cell.column.id,
+                              cellId: cell.id,
+                            })
                           }
                           style={style}
                         >
