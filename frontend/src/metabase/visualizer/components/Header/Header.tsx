import { useCallback } from "react";
import { t } from "ttag";

import EditableText from "metabase/core/components/EditableText";
import { useDispatch, useSelector } from "metabase/lib/redux";
import { ActionIcon, Button, Flex, Icon, Tooltip } from "metabase/ui";
import { useVisualizerHistory } from "metabase/visualizer/hooks/use-visualizer-history";
import {
  getCurrentVisualizerState,
  getIsDirty,
  getIsRenderable,
  getVisualizationTitle,
} from "metabase/visualizer/selectors";
import {
  setTitle,
  toggleDataSideBar,
} from "metabase/visualizer/visualizer.slice";
import type { VisualizerHistoryItem } from "metabase-types/store/visualizer";

import S from "./Header.module.css";

interface HeaderProps {
  onSave: (visualization: VisualizerHistoryItem) => void;
  onClose: () => void;
  saveLabel?: string;
  allowSaveWhenPristine?: boolean;
  className?: string;
}

export function Header({
  onSave,
  onClose,
  saveLabel,
  allowSaveWhenPristine = false,
  className,
}: HeaderProps) {
  const { canUndo, canRedo, undo, redo } = useVisualizerHistory();

  const visualizerState = useSelector(getCurrentVisualizerState);

  const isDirty = useSelector(getIsDirty);
  const isRenderable = useSelector(getIsRenderable);
  const title = useSelector(getVisualizationTitle);

  const dispatch = useDispatch();

  const handleSave = () => {
    onSave(visualizerState);
  };

  const handleChangeTitle = useCallback(
    (nextTitle: string) => {
      dispatch(setTitle(nextTitle));
    },
    [dispatch],
  );

  const saveButtonEnabled = isRenderable && (isDirty || allowSaveWhenPristine);

  return (
<<<<<<< HEAD
    <Flex
      p="md"
      pb="sm"
      align="center"
      className={className}
      data-testid="visualizer-header"
    >
=======
    <Flex p="md" gap="md" align="center" className={className}>
>>>>>>> 34a93428
      <ActionIcon onClick={() => dispatch(toggleDataSideBar())}>
        <Icon name="sidebar_open" />
      </ActionIcon>
      <EditableText
        initialValue={title}
        onChange={handleChangeTitle}
        className={S.title}
      />

      {/* Spacer */}
      <div style={{ flexGrow: 1 }} />

      <Button.Group>
        <Tooltip label={t`Back`}>
          <Button
            size="sm"
            disabled={!canUndo}
            onClick={undo}
            leftSection={
              <Icon
                name="undo"
                color={canUndo ? "unset" : "var(--mb-color-text-light)"}
              />
            }
          />
        </Tooltip>
        <Tooltip label={t`Forward`}>
          <Button
            size="sm"
            disabled={!canRedo}
            onClick={redo}
            leftSection={
              <Icon
                name="redo"
                color={canRedo ? "unset" : "var(--mb-color-text-light)"}
              />
            }
          />
        </Tooltip>
      </Button.Group>
      <Button
        variant="filled"
        size="sm"
        disabled={!saveButtonEnabled}
        onClick={handleSave}
      >
        {saveLabel ?? t`Add to dashboard`}
      </Button>
      <ActionIcon onClick={onClose}>
        <Icon name="close" />
      </ActionIcon>
    </Flex>
  );
}<|MERGE_RESOLUTION|>--- conflicted
+++ resolved
@@ -58,17 +58,7 @@
   const saveButtonEnabled = isRenderable && (isDirty || allowSaveWhenPristine);
 
   return (
-<<<<<<< HEAD
-    <Flex
-      p="md"
-      pb="sm"
-      align="center"
-      className={className}
-      data-testid="visualizer-header"
-    >
-=======
-    <Flex p="md" gap="md" align="center" className={className}>
->>>>>>> 34a93428
+    <Flex p="md" gap="md" align="center" className={className} data-testid="visualizer-header">
       <ActionIcon onClick={() => dispatch(toggleDataSideBar())}>
         <Icon name="sidebar_open" />
       </ActionIcon>
