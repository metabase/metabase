--- conflicted
+++ resolved
@@ -641,15 +641,9 @@
                  [{:aggregation [[:avg {} [:+ {} [:field {} (meta/id :venues :price)] 1]]]
                    :order-by    [[:asc {} [:aggregation {:effective-type :type/Float} ag-uuid]]]}]}
                 query'))
-<<<<<<< HEAD
         (is (=? [[:asc {} [:aggregation {:effective-type :type/Float} ag-uuid]]]
                 (lib/order-bys query')))
-        (is (=? [{:display_name "Average of Price + 1"
-=======
-        (is (=? [[:asc {} [:aggregation {:effective-type :type/Float} 0]]]
-               (lib/order-bys query')))
         (is (=? [{:display-name "Average of Price + 1"
->>>>>>> 01a61b3a
                   :direction    :asc}]
                 (map (partial lib/display-info query') (lib/order-bys query'))))
         (is (= "Venues, Average of Price + 1, Sorted by Average of Price + 1 ascending"
