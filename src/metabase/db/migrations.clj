(ns metabase.db.migrations
  "Clojure-land data migration definitions and fns for running them.
  These migrations are all ran once when Metabase is first launched, except when transferring data from an existing
  H2 database.  When data is transferred from an H2 database, migrations will already have been run against that data;
  thus, all of these migrations need to be repeatable, e.g.:

     CREATE TABLE IF NOT EXISTS ... -- Good
     CREATE TABLE ...               -- Bad"
  (:require [clojure.java.jdbc :as jdbc]
            [clojure.string :as str]
            [clojure.tools.logging :as log]
            [metabase
             [db :as mdb]
             [config :as config]
             [driver :as driver]
             [public-settings :as public-settings]
             [util :as u]]
            [metabase.events.activity-feed :refer [activity-feed-topics]]
            [metabase.models
             [activity :refer [Activity]]
             [card :refer [Card]]
             [dashboard-card :refer [DashboardCard]]
             [database :refer [Database virtual-id]]
             [field :refer [Field]]
             [humanization :as humanization]
             [permissions :as perms :refer [Permissions]]
             [permissions-group :as perm-group]
             [permissions-group-membership :as perm-membership :refer [PermissionsGroupMembership]]
             [query-execution :as query-execution :refer [QueryExecution]]
             [setting :as setting :refer [Setting]]
             [table :as table :refer [Table]]
             [user :refer [User]]]
            [metabase.query-processor.util :as qputil]
            [toucan
             [db :as db]
             [models :as models]]))

;;; # Migration Helpers

(models/defmodel DataMigrations :data_migrations)

(defn- run-migration-if-needed!
  "Run migration defined by MIGRATION-VAR if needed.
   RAN-MIGRATIONS is a set of migrations names that have already been run.

     (run-migration-if-needed! #{\"migrate-base-types\"} #'set-card-database-and-table-ids)"
  [ran-migrations migration-var]
  (let [migration-name (name (:name (meta migration-var)))]
    (when-not (contains? ran-migrations migration-name)
      (log/info (format "Running data migration '%s'..." migration-name))
      (@migration-var)
      (db/insert! DataMigrations
        :id        migration-name
        :timestamp (u/new-sql-timestamp)))))

(def ^:private data-migrations (atom []))

(defmacro ^:private defmigration
  "Define a new data migration. This is just a simple wrapper around `defn-` that adds the resulting var to that
  `data-migrations` atom."
  [migration-name & body]
  `(do (defn- ~migration-name [] ~@body)
       (swap! data-migrations conj #'~migration-name)))

(defn run-all!
  "Run all data migrations defined by `defmigration`."
  []
  (log/info "Running all necessary data migrations, this may take a minute.")
  (let [ran-migrations (db/select-ids DataMigrations)]
    (doseq [migration @data-migrations]
      (run-migration-if-needed! ran-migrations migration)))
  (log/info "Finished running data migrations."))


;;; +----------------------------------------------------------------------------------------------------------------+
;;; |                                                   MIGRATIONS                                                   |
;;; +----------------------------------------------------------------------------------------------------------------+

;; Upgrade for the `Card` model when `:database_id`, `:table_id`, and `:query_type` were added and needed populating.
;;
;; This reads through all saved cards, extracts the JSON from the `:dataset_query`, and tries to populate
;; the values for `:database_id`, `:table_id`, and `:query_type` if possible.
(defmigration ^{:author "agilliland", :added "0.12.0"} set-card-database-and-table-ids
  ;; only execute when `:database_id` column on all cards is `nil`
  (when (zero? (db/count Card
                 :database_id [:not= nil]))
    (doseq [{id :id {:keys [type] :as dataset-query} :dataset_query} (db/select [Card :id :dataset_query])]
      (when type
        ;; simply resave the card with the dataset query which will automatically set the database, table, and type
        (db/update! Card id, :dataset_query dataset-query)))))


;; Set the `:ssl` key in `details` to `false` for all existing MongoDB `Databases`.
;; UI was automatically setting `:ssl` to `true` for every database added as part of the auto-SSL detection.
;; Since Mongo did *not* support SSL, all existing Mongo DBs should actually have this key set to `false`.
(defmigration ^{:author "camsaul", :added "0.13.0"} set-mongodb-databases-ssl-false
  (doseq [{:keys [id details]} (db/select [Database :id :details], :engine "mongo")]
    (db/update! Database id, :details (assoc details :ssl false))))


;; Set default values for :schema in existing tables now that we've added the column
;; That way sync won't get confused next time around
(defmigration ^{:author "camsaul", :added "0.13.0"} set-default-schemas
  (doseq [[engine default-schema] [["postgres" "public"]
                                   ["h2"       "PUBLIC"]]]
    (when-let [db-ids (db/select-ids Database :engine engine)]
      (db/update-where! Table {:schema nil
                               :db_id  [:in db-ids]}
        :schema default-schema))))


;; Populate the initial value for the `:admin-email` setting for anyone who hasn't done it yet
(defmigration ^{:author "agilliland", :added "0.13.0"} set-admin-email
  (when-not (setting/get :admin-email)
    (when-let [email (db/select-one-field :email 'User
                       :is_superuser true
                       :is_active    true)]
      (setting/set! :admin-email email))))


;; Remove old `database-sync` activity feed entries
(defmigration ^{:author "agilliland", :added "0.13.0"} remove-database-sync-activity-entries
  (when-not (contains? activity-feed-topics :database-sync-begin)
    (db/simple-delete! Activity :topic "database-sync")))


;; Migrate dashboards to the new grid
;; NOTE: this scales the dashboards by 4x in the Y-scale and 3x in the X-scale
(defmigration ^{:author "agilliland",:added "0.16.0"} update-dashboards-to-new-grid
  (doseq [{:keys [id row col sizeX sizeY]} (db/select DashboardCard)]
    (db/update! DashboardCard id
      :row   (when row (* row 4))
      :col   (when col (* col 3))
      :sizeX (when sizeX (* sizeX 3))
      :sizeY (when sizeY (* sizeY 4)))))


;; migrate data to new visibility_type column on field
(defmigration ^{:author "agilliland",:added "0.16.0"} migrate-field-visibility-type
  (when-not (zero? (db/count Field :visibility_type "unset"))
    ;; start by marking all inactive fields as :retired
    (db/update-where! Field {:visibility_type "unset"
                             :active          false}
      :visibility_type "retired")
    ;; if field is active but preview_display = false then it becomes :details-only
    (db/update-where! Field {:visibility_type "unset"
                             :active          true
                             :preview_display false}
      :visibility_type "details-only")
    ;; everything else should end up as a :normal field
    (db/update-where! Field {:visibility_type "unset"
                             :active          true}
      :visibility_type "normal")))


;;; +----------------------------------------------------------------------------------------------------------------+
;;; |                                                 PERMISSIONS v1                                                 |
;;; +----------------------------------------------------------------------------------------------------------------+

;; Add users to default permissions groups. This will cause the groups to be created if needed as well.
(defmigration ^{:author "camsaul", :added "0.20.0"} add-users-to-default-permissions-groups
  (let [{all-users-group-id :id} (perm-group/all-users)
        {admin-group-id :id}     (perm-group/admin)]
    (binding [perm-membership/*allow-changing-all-users-group-members* true]
      (doseq [{user-id :id, superuser? :is_superuser} (db/select [User :id :is_superuser])]
        (u/ignore-exceptions
          (db/insert! PermissionsGroupMembership
            :user_id  user-id
            :group_id all-users-group-id))
        (when superuser?
          (u/ignore-exceptions
            (db/insert! PermissionsGroupMembership
              :user_id  user-id
              :group_id admin-group-id)))))))

;; admin group has a single entry that lets it access to everything
(defmigration ^{:author "camsaul", :added "0.20.0"} add-admin-group-root-entry
  (binding [perms/*allow-admin-permissions-changes* true
            perms/*allow-root-entries* true]
    (u/ignore-exceptions
      (db/insert! Permissions
        :group_id (:id (perm-group/admin))
        :object   "/"))))

;; add existing databases to default permissions groups. default and metabot groups have entries for each individual
;; DB
(defmigration ^{:author "camsaul", :added "0.20.0"} add-databases-to-magic-permissions-groups
  (let [db-ids (db/select-ids Database)]
    (doseq [{group-id :id} [(perm-group/all-users)
                            (perm-group/metabot)]
            database-id    db-ids]
      (u/ignore-exceptions
        (db/insert! Permissions
          :object   (perms/object-path database-id)
          :group_id group-id)))))


;;; +----------------------------------------------------------------------------------------------------------------+
;;; |                                                NEW TYPE SYSTEM                                                 |
;;; +----------------------------------------------------------------------------------------------------------------+

(def ^:private ^:const old-special-type->new-type
    {"avatar"                 "type/AvatarURL"
     "category"               "type/Category"
     "city"                   "type/City"
     "country"                "type/Country"
     "desc"                   "type/Description"
     "fk"                     "type/FK"
     "id"                     "type/PK"
     "image"                  "type/ImageURL"
     "json"                   "type/SerializedJSON"
     "latitude"               "type/Latitude"
     "longitude"              "type/Longitude"
     "name"                   "type/Name"
     "number"                 "type/Number"
     "state"                  "type/State"
     "timestamp_milliseconds" "type/UNIXTimestampMilliseconds"
     "timestamp_seconds"      "type/UNIXTimestampSeconds"
     "url"                    "type/URL"
     "zip_code"               "type/ZipCode"})

;; make sure the new types are all valid
(when-not config/is-prod?
  (doseq [[_ t] old-special-type->new-type]
    (assert (isa? (keyword t) :type/*))))

(def ^:private ^:const old-base-type->new-type
  {"ArrayField"      "type/Array"
   "BigIntegerField" "type/BigInteger"
   "BooleanField"    "type/Boolean"
   "CharField"       "type/Text"
   "DateField"       "type/Date"
   "DateTimeField"   "type/DateTime"
   "DecimalField"    "type/Decimal"
   "DictionaryField" "type/Dictionary"
   "FloatField"      "type/Float"
   "IntegerField"    "type/Integer"
   "TextField"       "type/Text"
   "TimeField"       "type/Time"
   "UUIDField"       "type/UUID"
   "UnknownField"    "type/*"})

(when-not config/is-prod?
  (doseq [[_ t] old-base-type->new-type]
    (assert (isa? (keyword t) :type/*))))

;; migrate all of the old base + special types to the new ones.  This also takes care of any types that are already
;; correct other than the fact that they're missing :type/ in the front.  This was a bug that existed for a bit in
;; 0.20.0-SNAPSHOT but has since been corrected
(defmigration ^{:author "camsaul", :added "0.20.0"} migrate-field-types
  (doseq [[old-type new-type] old-special-type->new-type]
    ;; migrate things like :timestamp_milliseconds -> :type/UNIXTimestampMilliseconds
    (db/update-where! 'Field {:%lower.special_type (str/lower-case old-type)}
      :special_type new-type)
    ;; migrate things like :UNIXTimestampMilliseconds -> :type/UNIXTimestampMilliseconds
    (db/update-where! 'Field {:special_type (name (keyword new-type))}
      :special_type new-type))
  (doseq [[old-type new-type] old-base-type->new-type]
    ;; migrate things like :DateTimeField -> :type/DateTime
    (db/update-where! 'Field {:%lower.base_type (str/lower-case old-type)}
      :base_type new-type)
    ;; migrate things like :DateTime -> :type/DateTime
    (db/update-where! 'Field {:base_type (name (keyword new-type))}
      :base_type new-type)))

;; if there were invalid field types in the database anywhere fix those so the new stricter validation logic doesn't
;; blow up
(defmigration ^{:author "camsaul", :added "0.20.0"} fix-invalid-field-types
  (db/update-where! 'Field {:base_type [:not-like "type/%"]}
    :base_type "type/*")
  (db/update-where! 'Field {:special_type [:not-like "type/%"]}
    :special_type nil))

;; Copy the value of the old setting `-site-url` to the new `site-url` if applicable.  (`site-url` used to be stored
;; internally as `-site-url`; this was confusing, see #4188 for details) This has the side effect of making sure the
;; `site-url` has no trailing slashes (as part of the magic setter fn; this was fixed as part of #4123)
(defmigration ^{:author "camsaul", :added "0.23.0"} copy-site-url-setting-and-remove-trailing-slashes
  (when-let [site-url (db/select-one-field :value Setting :key "-site-url")]
    (public-settings/site-url site-url)))


;;; +----------------------------------------------------------------------------------------------------------------+
;;; |                                           Migrating QueryExecutions                                            |
;;; +----------------------------------------------------------------------------------------------------------------+

;; We're copying over data from the legacy `query_queryexecution` table to the new `query_execution` table; see #4522
;; and #4531 for details

;; model definition for the old table to facilitate the data copying process
(models/defmodel ^:private ^:deprecated LegacyQueryExecution :query_queryexecution)

(u/strict-extend (class LegacyQueryExecution)
  models/IModel
  (merge models/IModelDefaults
         {:default-fields (constantly [:executor_id :result_rows :started_at :json_query :error :running_time])
          :types          (constantly {:json_query :json, :error :clob})}))

(defn- LegacyQueryExecution->QueryExecution
  "Convert a LegacyQueryExecution to a format suitable for insertion as a new-format QueryExecution."
  [{query :json_query, :as query-execution}]
  (-> (assoc query-execution
        :hash   (qputil/query-hash query)
        :native (not (qputil/mbql-query? query)))
      ;; since error is nullable now remove the old blank error message strings
      (update :error (fn [error-message]
                       (when-not (str/blank? error-message)
                         error-message)))
      (dissoc :json_query)))

;; Migrate entries from the old query execution table to the new one. This might take a few minutes
(defmigration ^{:author "camsaul", :added "0.23.0"} migrate-query-executions
  ;; migrate the most recent 100,000 entries. Make sure the DB doesn't get snippy by trying to insert too many records
  ;; at once. Divide the INSERT statements into chunks of 1,000
  (binding [query-execution/*validate-context* false]
    (doseq [chunk (partition-all 1000 (db/select LegacyQueryExecution {:limit 100000, :order-by [[:id :desc]]}))]
      (db/insert-many! QueryExecution
        (for [query-execution chunk]
          (LegacyQueryExecution->QueryExecution query-execution))))))

;; drop the legacy QueryExecution table now that we don't need it anymore
(defmigration ^{:author "camsaul", :added "0.23.0"} drop-old-query-execution-table
  ;; DROP TABLE IF EXISTS should work on Postgres, MySQL, and H2
  (jdbc/execute! (db/connection) [(format "DROP TABLE IF EXISTS %s;" ((db/quote-fn) "query_queryexecution"))]))

;; There's a window on in the 0.23.0 and 0.23.1 releases that the
;; site-url could be persisted without a protocol specified. Other
;; areas of the application expect that site-url will always include
;; http/https. This migration ensures that if we have a site-url
;; stored it has the current defaulting logic applied to it
(defmigration ^{:author "senior", :added "0.25.1"} ensure-protocol-specified-in-site-url
  (let [stored-site-url (db/select-one-field :value Setting :key "site-url")
        defaulted-site-url (public-settings/site-url stored-site-url)]
    (when (and stored-site-url
               (not= stored-site-url defaulted-site-url))
      (setting/set! "site-url" stored-site-url))))

;; There was a bug (#5998) preventing database_id from being persisted with
;; native query type cards. This migration populates all of the Cards
;; missing those database ids
(defmigration ^{:author "senior", :added "0.27.0"} populate-card-database-id
  (doseq [[db-id cards] (group-by #(get-in % [:dataset_query :database])
                                  (db/select [Card :dataset_query :id :name] :database_id [:= nil]))
          :when (not= db-id virtual-id)]
    (if (and (seq cards)
             (db/exists? Database :id db-id))
      (db/update-where! Card {:id [:in (map :id cards)]}
                        :database_id db-id)
      (doseq [{id :id card-name :name} cards]
        (log/warnf "Cleaning up orphaned Question '%s', associated to a now deleted database" card-name)
        (db/delete! Card :id id)))))

;; Prior to version 0.28.0 humanization was configured using the boolean setting `enable-advanced-humanization`.
;; `true` meant "use advanced humanization", while `false` meant "use simple humanization". In 0.28.0, this Setting
;; was replaced by the `humanization-strategy` Setting, which (at the time of this writing) allows for a choice
;; between three options: advanced, simple, or none. Migrate any values of the old Setting, if set, to the new one.
(defmigration ^{:author "camsaul", :added "0.28.0"} migrate-humanization-setting
  (when-let [enable-advanced-humanization-str (db/select-one-field :value Setting, :key "enable-advanced-humanization")]
    (when (seq enable-advanced-humanization-str)
      ;; if an entry exists for the old Setting, it will be a boolean string, either "true" or "false". Try inserting
      ;; a record for the new setting with the appropriate new value. This might fail if for some reason
      ;; humanization-strategy has been set already, or enable-advanced-humanization has somehow been set to an
      ;; invalid value. In that case, fail silently.
      (u/ignore-exceptions
        (humanization/humanization-strategy (if (Boolean/parseBoolean enable-advanced-humanization-str)
                                              "advanced"
                                              "simple"))))
    ;; either way, delete the old value from the DB since we'll never be using it again.
    ;; use `simple-delete!` because `Setting` doesn't have an `:id` column :(
    (db/simple-delete! Setting {:key "enable-advanced-humanization"})))

;; for every Card in the DB, pre-calculate the read permissions required to read the Card/run its query and save them
;; under the new `read_permissions` column. Calculating read permissions is too expensive to do on the fly for Cards,
;; since it requires parsing their queries and expanding things like FKs or Segment/Metric macros. Simply calling
;; `update!` on each Card will cause it to be saved with updated `read_permissions` as a side effect of Card's
;; `pre-update` implementation.
;;
;; Caching these permissions will prevent 1000+ DB call API calls. See https://github.com/metabase/metabase/issues/6889
<<<<<<< HEAD
=======
;;
>>>>>>> e9cdecfe
;; NOTE: This used used to be
;; (defmigration ^{:author "camsaul", :added "0.28.2"} populate-card-read-permissions
;;   (run!
;;     (fn [card]
;;      (db/update! Card (u/get-id card) {}))
;;   (db/select-reducible Card :archived false, :read_permissions nil)))
;; But due to bug https://github.com/metabase/metabase/issues/7189 was replaced
(defmigration ^{:author "camsaul", :added "0.28.2"} populate-card-read-permissions
  (log/info "Not running migration `populate-card-read-permissions` as it has been replaced by a subsequent migration "))

<<<<<<< HEAD

=======
>>>>>>> e9cdecfe
;; Migration from 0.28.2 above had a flaw in that passing in `{}` to the update results in
;; the functions that do pre-insert permissions checking don't have the query dictionary to analyze
;; and always short-circuit due to the missing query dictionary. Passing the card itself into the
;; check mimicks how this works in-app, and appears to fix things.
<<<<<<< HEAD

=======
>>>>>>> e9cdecfe
(defmigration ^{:author "salsakran", :added "0.28.3"} repopulate-card-read-permissions
  (run!
   (fn [card]
     (db/update! Card (u/get-id card) card))
<<<<<<< HEAD
   (db/select-reducible Card :archived false)))
=======
   (db/select-reducible Card :archived false)))

;; Starting in version 0.29.0 we switched the way we decide which Fields should get FieldValues. Prior to 29, Fields
;; would be marked as special type Category if they should have FieldValues. In 29+, the Category special type no
;; longer has any meaning as far as the backend is concerned. Instead, we use the new `has_field_values` column to
;; keep track of these things. Fields whose value for `has_field_values` is `list` is the equiavalent of the old
;; meaning of the Category special type.
;;
;; Since the meanings of things has changed we'll want to make sure we mark all Category fields as `list` as well so
;; their behavior doesn't suddenly change.
(defmigration ^{:author "camsaul", :added "0.29.0"} mark-category-fields-as-list
  (db/update-where! Field {:has_field_values nil
                           :special_type     (mdb/isa :type/Category)
                           :active           true}
    :has_field_values "list"))
>>>>>>> e9cdecfe
<|MERGE_RESOLUTION|>--- conflicted
+++ resolved
@@ -375,10 +375,7 @@
 ;; `pre-update` implementation.
 ;;
 ;; Caching these permissions will prevent 1000+ DB call API calls. See https://github.com/metabase/metabase/issues/6889
-<<<<<<< HEAD
-=======
 ;;
->>>>>>> e9cdecfe
 ;; NOTE: This used used to be
 ;; (defmigration ^{:author "camsaul", :added "0.28.2"} populate-card-read-permissions
 ;;   (run!
@@ -389,25 +386,14 @@
 (defmigration ^{:author "camsaul", :added "0.28.2"} populate-card-read-permissions
   (log/info "Not running migration `populate-card-read-permissions` as it has been replaced by a subsequent migration "))
 
-<<<<<<< HEAD
-
-=======
->>>>>>> e9cdecfe
 ;; Migration from 0.28.2 above had a flaw in that passing in `{}` to the update results in
 ;; the functions that do pre-insert permissions checking don't have the query dictionary to analyze
 ;; and always short-circuit due to the missing query dictionary. Passing the card itself into the
 ;; check mimicks how this works in-app, and appears to fix things.
-<<<<<<< HEAD
-
-=======
->>>>>>> e9cdecfe
 (defmigration ^{:author "salsakran", :added "0.28.3"} repopulate-card-read-permissions
   (run!
    (fn [card]
      (db/update! Card (u/get-id card) card))
-<<<<<<< HEAD
-   (db/select-reducible Card :archived false)))
-=======
    (db/select-reducible Card :archived false)))
 
 ;; Starting in version 0.29.0 we switched the way we decide which Fields should get FieldValues. Prior to 29, Fields
@@ -422,5 +408,4 @@
   (db/update-where! Field {:has_field_values nil
                            :special_type     (mdb/isa :type/Category)
                            :active           true}
-    :has_field_values "list"))
->>>>>>> e9cdecfe
+    :has_field_values "list"))