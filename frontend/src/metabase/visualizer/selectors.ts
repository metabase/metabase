--- conflicted
+++ resolved
@@ -38,11 +38,8 @@
 const getCurrentHistoryItem = (state: State) => state.visualizer.present;
 const getFirstHistoryItem = (state: State) => state.visualizer.past[0];
 
-<<<<<<< HEAD
-=======
 // Public selectors
 
->>>>>>> c16f89f3
 export const getVisualizationColumns = (state: State) =>
   getCurrentHistoryItem(state).columns;
 
