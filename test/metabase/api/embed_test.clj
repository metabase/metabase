(ns ^:mb/driver-tests metabase.api.embed-test
  "Tests for /api/embed endpoints."
  (:require
   [buddy.sign.jwt :as jwt]
   [buddy.sign.util :as buddy-util]
   [clj-time.core :as time]
   [clojure.data.csv :as csv]
   [clojure.set :as set]
   [clojure.string :as str]
   [clojure.test :refer :all]
   [crypto.random :as crypto-random]
   [dk.ative.docjure.spreadsheet :as spreadsheet]
   [metabase.api.card-test :as api.card-test]
   [metabase.api.dashboard-test :as api.dashboard-test]
   [metabase.api.embed.common :as api.embed.common]
   [metabase.api.pivots :as api.pivots]
   [metabase.api.public-test :as public-test]
   [metabase.config :as config]
   [metabase.http-client :as client]
   [metabase.models.field-values :as field-values]
   [metabase.models.interface :as mi]
   [metabase.models.params.chain-filter-test :as chain-filer-test]
   [metabase.query-processor.middleware.constraints :as qp.constraints]
   [metabase.query-processor.middleware.process-userland-query-test :as process-userland-query-test]
   [metabase.query-processor.test-util :as qp.test-util]
   [metabase.test :as mt]
   [metabase.util :as u]
   [toucan2.core :as t2])
  (:import
   (java.io ByteArrayInputStream)))

(set! *warn-on-reflection* true)

(defn random-embedding-secret-key [] (crypto-random/hex 32))

(def ^:dynamic *secret-key* nil)

(defn sign [claims] (jwt/sign claims *secret-key*))

(defn do-with-new-secret-key! [f]
  (binding [*secret-key* (random-embedding-secret-key)]
    (mt/with-temporary-setting-values [embedding-secret-key *secret-key*]
      (f))))

(defmacro with-new-secret-key! {:style/indent 0} [& body]
  `(do-with-new-secret-key! (fn [] ~@body)))

(defn- the-id-or-entity-id
  "u/the-id doesn't work on entity-ids, so we should just pass them through."
  [id-or-entity-id]
  (try (u/the-id id-or-entity-id)
       (catch Exception _ id-or-entity-id)))

(defn card-token [card-or-id & [additional-token-keys]]
  (sign (merge {:resource {:question (the-id-or-entity-id card-or-id)}
                :params   {}}
               additional-token-keys)))

(defn dash-token [dash-or-id & [additional-token-keys]]
  (sign (merge {:resource {:dashboard (the-id-or-entity-id dash-or-id)}
                :params   {}}
               additional-token-keys)))

(defn do-with-temp-card [m f]
  (let [m (merge (when-not (:dataset_query m)
                   {:dataset_query (mt/mbql-query venues {:aggregation [[:count]]})})
                 m)]
<<<<<<< HEAD
    (mt/with-temp [Card card m]
=======
    (t2.with-temp/with-temp [:model/Card card m]
>>>>>>> 8d23fd74
      (f card))))

(defmacro with-temp-card {:style/indent 1} [[binding & [card]] & body]
  `(do-with-temp-card
    ~card
    (fn [~binding]
      ~@body)))

(defn do-with-temp-dashcard [{:keys [dash card dashcard card-fn]} f]
  (with-temp-card [card (if (ifn? card-fn) (card-fn card) card)]
    (mt/with-temp [:model/Dashboard     dashboard (merge
                                                   (when-not (:parameters dash)
                                                     {:parameters [{:id      "_VENUE_ID_"
                                                                    :name    "Venue ID"
                                                                    :slug    "venue_id"
                                                                    :type    "id"
                                                                    :target  [:dimension (mt/id :venues :id)]
                                                                    :default nil}]})
                                                   dash)
                   :model/DashboardCard dashcard  (merge {:dashboard_id       (u/the-id dashboard)
                                                          :card_id            (u/the-id card)
                                                          :parameter_mappings (or (:parameter_mappings dashcard)
                                                                                  [{:parameter_id "_VENUE_ID_"
                                                                                    :card_id      (u/the-id card)
                                                                                    :target       [:dimension [:field (mt/id :venues :id) nil]]}])}
                                                         dashcard)]
      (f dashcard))))

(defmacro with-temp-dashcard
  {:style/indent 1, :arglists '([[dashcard-binding {:keys [dash card dashcard]}] & body])}
  [[dashcard-binding options] & body]
  `(do-with-temp-dashcard
    ~options
    (fn [~dashcard-binding]
      ~@body)))

(defmacro with-embedding-enabled-and-new-secret-key! {:style/indent 0} [& body]
  `(mt/with-temporary-setting-values [~'enable-embedding-static true
                                      ~'enable-embedding-interactive true]
     (with-new-secret-key!
       ~@body)))

(defn ^:deprecated test-query-results
  ([actual]
   (is (=? {:data       {:cols             [(mt/obj->json->obj (qp.test-util/aggregate-col :count))]
                         :rows             [[100]]
                         :insights         nil
                         :results_timezone "UTC"}
            :json_query {}
            :status     "completed"}
           actual)))

  ([results-format actual]
   (case results-format
     ""
     (test-query-results actual)

     "/json"
     (is (= [{:Count "100"}]
            actual))

     "/csv"
     (is (= "Count\n100\n"
            actual))

     "/xlsx"
     (let [actual (->> (ByteArrayInputStream. actual)
                       spreadsheet/load-workbook
                       (spreadsheet/select-sheet "Query result")
                       (spreadsheet/select-columns {:A :col}))]
       (is (= [{:col "Count"} {:col 100.0}]
              actual))))))

(defn dissoc-id-and-name [obj]
  (cond-> obj
    (map? obj) (dissoc :id :name)))

(def successful-card-info
  "Data that should be returned if `GET /api/embed/card/:token` completes successfully (minus `:id` and `:name`).
   This should only be the bare minimum amount of info needed to display the Card, leaving out other data we wouldn't
   want the public to have access to."
  {:description            nil
   :display                "table"
   :visualization_settings {}
   :dataset_query          {:type "query"}
   :parameters             []
   :param_values           nil
   :param_fields           nil})

(def successful-dashboard-info
  {:auto_apply_filters true, :description nil, :parameters [], :dashcards [], :tabs [],
   :param_values {}, :param_fields nil :width "fixed"})

(def ^:private yesterday (time/minus (time/now) (time/days 1)))

;;; ------------------------------------------- GET /api/embed/card/:token -------------------------------------------

(defn card-url [card & [additional-token-params]] (str "embed/card/" (card-token card additional-token-params)))

(deftest it-should-be-possible-to-use-this-endpoint-successfully-if-all-the-conditions-are-met
  (with-embedding-enabled-and-new-secret-key!
    (with-temp-card [card {:enable_embedding true}]
      (is (= successful-card-info
             (dissoc-id-and-name
              (client/client :get 200 (card-url card))))))))

(deftest we-should-fail-when-attempting-to-use-an-expired-token
  (with-embedding-enabled-and-new-secret-key!
    (with-temp-card [card {:enable_embedding true}]
      (is (re= #"Token is expired.*"
               (client/client :get 400 (card-url card {:exp (buddy-util/to-timestamp yesterday)})))))))

(deftest bad-card-id-fails
  (with-embedding-enabled-and-new-secret-key!
    (let [card-url (str "embed/card/" (sign {:resource {:question "8"}
                                             :params   {}}))]
      (is #(re-matches #"Invalid input:.+value must be an integer greater than zero.+got.+8"
                       (client/client :get 400 card-url))))))

(deftest check-that-the-endpoint-doesn-t-work-if-embedding-isn-t-enabled
  (mt/with-temporary-setting-values [enable-embedding false]
    (with-new-secret-key!
      (with-temp-card [card]
        (is (= "Embedding is not enabled."
               (client/client :get 400 (card-url card))))))))

(deftest check-that-if-embedding-is-enabled-globally-but-not-for-the-card-the-request-fails
  (with-embedding-enabled-and-new-secret-key!
    (with-temp-card [card]
      (is (= "Embedding is not enabled for this object."
             (client/client :get 400 (card-url card)))))))

(deftest global-embedding-requests-fail-with-wrong-key
  (testing (str "check that if embedding is enabled globally and for the object that requests fail if they are signed "
                "with the wrong key")
    (with-embedding-enabled-and-new-secret-key!
      (with-temp-card [card {:enable_embedding true}]
        (is (= "Message seems corrupt or manipulated"
               (client/client :get 400 (with-new-secret-key! (card-url card)))))))))

(deftest check-that-only-enabled-params-that-are-not-present-in-the-jwt-come-back
  (testing "check that only ENABLED params that ARE NOT PRESENT IN THE JWT come back"
    (with-embedding-enabled-and-new-secret-key!
      (with-temp-card [card {:enable_embedding true
                             :dataset_query    {:database (mt/id)
                                                :type     :native
                                                :native   {:template-tags {:a {:type "date", :name "a", :display_name "a" :id "a"}
                                                                           :b {:type "date", :name "b", :display_name "b" :id "b"}
                                                                           :c {:type "date", :name "c", :display_name "c" :id "c"}
                                                                           :d {:type "date", :name "d", :display_name "d" :id "d"}}}}
                             :embedding_params {:a "locked", :b "disabled", :c "enabled", :d "enabled"}}]
        (is (=? {:parameters [{:id      "d"
                               :type    "date/single"
                               :target  ["variable" ["template-tag" "d"]]
                               :name    "d"
                               :slug    "d"
                               :default nil}]}
                (client/client :get 200 (card-url card {:params {:c 100}}))))
        (testing "even if the value of the parameter is nil"
          (is (=? {:parameters [{:id      "d"
                                 :type    "date/single"
                                 :target  ["variable" ["template-tag" "d"]]
                                 :name    "d"
                                 :slug    "d"
                                 :default nil}]}
                  (client/client :get 200 (card-url card {:params {:c nil}})))))))))

(deftest parameters-should-include-legacy-template-tags
  (testing "parameters should get from both template-tags and card.parameters"
     ;; in 44 we added card.parameters but we didn't migrate template-tags to parameters
     ;; because doing such migration is costly.
     ;; so there are cards where some parameters in template-tags does not exist in card.parameters
     ;; that why we need to keep concat both of them then dedupe by id
    (with-embedding-enabled-and-new-secret-key!
      (with-temp-card [card (public-test/card-with-embedded-params)]
        (is (= [;; the parameter with id = "c" exists in both card.parameters and tempalte-tags should have info
                ;; merge of both places
                {:id "c",
                 :type "date/single",
                 :display_name "c",
                 :target ["variable" ["template-tag" "c"]],
                 :name "c",
                 :slug "c",
                                    ;; order importance: the default from template-tag is in the final result
                 :default "C TAG"
                 :required false
                 :values_source_type    "static-list"
                 :values_source_config {:values ["BBQ" "Bakery" "Bar"]}}
                                    ;; the parameter id = "d" is in template-tags, but not card.parameters,
                                    ;; when fetching card we should get it returned
                {:id "d",
                 :type "date/single",
                 :target ["variable" ["template-tag" "d"]],
                 :name "d",
                 :slug "d",
                 :default "D TAG"
                 :required false}]
               (:parameters (client/client :get 200 (card-url card)))))))))

(deftest parameters-should-include-relevant-template-tags-only
  (testing "should work with non-parameter template tags"
    (with-embedding-enabled-and-new-secret-key!
      (with-temp-card [card (public-test/card-with-snippet-and-card-template-tags)]
        (is (= [{:type "date/single",
                 :name "a",
                 :id "a",
                 :default "A TAG",
                 :target ["variable" ["template-tag" "a"]],
                 :slug "a"
                 :required false}]
               (:parameters (client/client :get 200 (card-url card)))))))))

;;; ------------------------- GET /api/embed/card/:token/query (and JSON/CSV/XLSX variants) --------------------------

(defn card-query-url
  "Generate a query URL for an embedded card"
  [card-or-id response-format-route-suffix & [additional-token-keys]]
  {:pre [(#{"" "/json" "/csv" "/xlsx"} response-format-route-suffix)]}
  (str "embed/card/"
       (card-token card-or-id additional-token-keys)
       "/query"
       response-format-route-suffix
       (when-not (str/blank? response-format-route-suffix)
         "?format_rows=true")))

(def ^:private response-format->request-options
  {""      nil
   "/json" nil
   "/csv"  nil
   "/xlsx" {:as :byte-array}})

(def ^:private response-format->status-code
  {""      202
   "/json" 200
   "/csv"  200
   "/xlsx" 200})

(defmacro ^:private do-response-formats {:style/indent 1} [[response-format-binding request-options-binding] & body]
  `(doseq [[response-format# ~request-options-binding] response-format->request-options
           :let                                        [~response-format-binding response-format#]]
     (testing (format "response-format = %s\n" (pr-str response-format#))
       ~@body)))

(deftest card-query-test
  (testing "GET /api/embed/card/:token/query and GET /api/embed/card/:token/query/:export-format"
    (mt/test-helpers-set-global-values!
      (do-response-formats [response-format _request-options]
        (testing "check that the endpoint doesn't work if embedding isn't enabled"
          (mt/with-temporary-setting-values [enable-embedding false]
            (with-new-secret-key!
              (with-temp-card [card]
                (is (= "Embedding is not enabled."
                       (client/real-client :get 400 (card-query-url card response-format))))
                (is (= "Embedding is not enabled."
                       (client/real-client :get 400 (card-query-url (:entity_id card) response-format {}))))))))))))

(deftest card-query-test-2
  (testing "GET /api/embed/card/:token/query and GET /api/embed/card/:token/query/:export-format"
    (mt/test-helpers-set-global-values!
      (do-response-formats [response-format request-options]
        (with-embedding-enabled-and-new-secret-key!
          (let [expected-status (response-format->status-code response-format)]
            (testing "it should be possible to run a Card successfully if you jump through the right hoops..."
              (with-temp-card [card {:enable_embedding true}]
                #_{:clj-kondo/ignore [:deprecated-var]}
                (test-query-results
                 response-format
                 (client/real-client :get expected-status (card-query-url card response-format)
                                     {:request-options request-options}))
                #_{:clj-kondo/ignore [:deprecated-var]}
                (test-query-results
                 response-format
                 (client/real-client :get expected-status (card-query-url (:entity_id card) response-format)
                                     {:request-options request-options}))))))))))

(deftest card-query-test-3
  (testing "GET /api/embed/card/:token/query and GET /api/embed/card/:token/query/:export-format"
    (mt/test-helpers-set-global-values!
      (do-response-formats [response-format _request-options]
        (with-embedding-enabled-and-new-secret-key!
          (let [expected-status (response-format->status-code response-format)]
            (testing (str "If the card has an invalid query we should just get a generic \"query failed\" "
                          "exception (rather than leaking query info)")
              (with-temp-card [card {:enable_embedding true, :dataset_query {:database (mt/id)
                                                                             :type     :native
                                                                             :native   {:query "SELECT * FROM XYZ"}}}]
                (is (= {:status     "failed"
                        :error      "An error occurred while running the query."
                        :error_type "invalid-query"}
                       (client/real-client :get expected-status (card-query-url card response-format))))
                (is (= {:status     "failed"
                        :error      "An error occurred while running the query."
                        :error_type "invalid-query"}
                       (client/real-client :get expected-status (card-query-url (:entity_id card) response-format))))))))))))

(deftest card-query-test-4
  (testing "GET /api/embed/card/:token/query and GET /api/embed/card/:token/query/:export-format"
    (mt/test-helpers-set-global-values!
      (do-response-formats [response-format _request-options]
        (with-embedding-enabled-and-new-secret-key!
          (testing "check that if embedding *is* enabled globally but not for the Card the request fails"
            (with-temp-card [card]
              (is (= "Embedding is not enabled for this object."
                     (client/real-client :get 400 (card-query-url card response-format) {})))))
          (testing "check that if embedding *is* enabled globally but not for the Card the request fails with entity ids"
            (with-temp-card [card]
              (is (= "Embedding is not enabled for this object."
                     (client/real-client :get 400 (card-query-url (:entity_id card) response-format) {}))))))))))

(deftest card-query-test-5
  (testing "GET /api/embed/card/:token/query and GET /api/embed/card/:token/query/:export-format"
    (mt/test-helpers-set-global-values!
      (do-response-formats [response-format _request-options]
        (with-embedding-enabled-and-new-secret-key!
          (testing (str "check that if embedding is enabled globally and for the object that requests fail if they are "
                        "signed with the wrong key")
            (with-temp-card [card {:enable_embedding true}]
              (is (= "Message seems corrupt or manipulated"
                     (client/real-client :get 400 (with-new-secret-key! (card-query-url card response-format)))))
              (is (= "Message seems corrupt or manipulated"
                     (client/real-client :get 400 (with-new-secret-key! (card-query-url (:entity_id card) response-format))))))))))))

(deftest download-formatted-without-constraints-test
  (testing (str "Downloading CSV/JSON/XLSX results shouldn't be subject to the default query constraints -- even if "
                "the query comes in with `add-default-userland-constraints` (as will be the case if the query gets "
                "saved from one that had it -- see #9831 and #10399)")
    (with-redefs [qp.constraints/default-query-constraints (constantly {:max-results 10, :max-results-bare-rows 10})]
      (with-embedding-enabled-and-new-secret-key!
        (with-temp-card [card {:enable_embedding true
                               :dataset_query    (assoc (mt/mbql-query venues)
                                                        :middleware
                                                        {:add-default-userland-constraints? true
                                                         :userland-query?                   true})}]
          (let [results (client/client :get 200 (card-query-url card "/csv"))]
            (is (= 101
                   (count (csv/read-csv results)))))
          (let [entity-id-results (client/client :get 200 (card-query-url (:entity_id card) "/csv"))]
            (is (= 101
                   (count (csv/read-csv entity-id-results))))))))))

(deftest card-locked-params-test
  (mt/test-helpers-set-global-values!
    (with-embedding-enabled-and-new-secret-key!
      (with-temp-card [card {:enable_embedding true, :embedding_params {:venue_id "locked"}}]
        (do-response-formats [response-format request-options]
          (testing (str "check that if embedding is enabled globally and for the object requests fail if the token is "
                        "missing a `:locked` parameter")
            (is (= "You must specify a value for :venue_id in the JWT."
                   (client/client :get 400 (card-query-url card response-format)))))

          (testing "if `:locked` param is present, request should succeed"
            #_{:clj-kondo/ignore [:deprecated-var]}
            (test-query-results
             response-format
             (client/real-client :get (response-format->status-code response-format)
                                 (card-query-url card response-format {:params {:venue_id 100}})
                                 {:request-options request-options})))

          (testing "If `:locked` parameter is present in URL params, request should fail"
            (is (= "You can only specify a value for :venue_id in the JWT."
                   (let [url (card-query-url card response-format {:params {:venue_id 100}})]
                     (client/client :get 400 (str url (if (str/includes? url "format_rows")
                                                        "&venue_id=100"
                                                        "?venue_id=100"))))))))))))

(deftest card-disabled-params-test
  (with-embedding-enabled-and-new-secret-key!
    (with-temp-card [card {:enable_embedding true, :embedding_params {:venue_id "disabled"}}]
      (do-response-formats [response-format _request-options]
        (testing (str "check that if embedding is enabled globally and for the object requests fail if they pass a "
                      "`:disabled` parameter")
          (is (= "You're not allowed to specify a value for :venue_id."
                 (client/client :get 400 (card-query-url card response-format {:params {:venue_id 100}})))))

        (testing "If a `:disabled` param is passed in the URL the request should fail"
          (is (= "You're not allowed to specify a value for :venue_id."
                 (let [url (card-query-url card response-format)]
                   (client/client :get 400 (str url (if (str/includes? url "format_rows")
                                                      "&venue_id=200"
                                                      "?venue_id=200")))))))))))

(deftest card-enabled-params-test
  (mt/test-helpers-set-global-values!
    (with-embedding-enabled-and-new-secret-key!
      (with-temp-card [card {:enable_embedding true, :embedding_params {:venue_id "enabled"}}]
        (do-response-formats [response-format request-options]
          (testing "If `:enabled` param is present in both JWT and the URL, the request should fail"
            (is (= "You can't specify a value for :venue_id if it's already set in the JWT."
                   (let [url (card-query-url card response-format {:params {:venue_id 100}})]
                     (client/client :get 400 (str url (if (str/includes? url "format_rows")
                                                        "&venue_id=100"
                                                        "?venue_id=100")))))))

          (testing "If an `:enabled` param is present in the JWT, that's ok"
            #_{:clj-kondo/ignore [:deprecated-var]}
            (test-query-results
             response-format
             (client/real-client :get (response-format->status-code response-format)
                                 (card-query-url card response-format {:params {:venue_id "enabled"}})
                                 {:request-options request-options})))

          (testing "If an `:enabled` param is present in URL params but *not* the JWT, that's ok"
            #_{:clj-kondo/ignore [:deprecated-var]}
            (test-query-results
             response-format
             (let [url (card-query-url card response-format)]
               (client/real-client :get (response-format->status-code response-format)
                                   (str url (if (str/includes? url "format_rows")
                                              "&venue_id=200"
                                              "?venue_id=200"))
                                   {:request-options request-options})))))))))

(defn card-with-date-field-filter-default
  []
  {:enable_embedding true
   :dataset_query
   {:database (mt/id)
    :type     :native
    :native   {:query         "SELECT COUNT(*) AS \"count\" FROM CHECKINS WHERE {{date}}"
               :template-tags {:date {:name         "date"
                                      :display-name "Date"
                                      :type         "dimension"
                                      :default      "Q1-2014"
                                      :dimension    [:field (mt/id :checkins :date) nil]
                                      :widget-type  "date/quarter-year"}}}}})

(deftest default-value-card-query-test
  (testing "GET /api/embed/card/:token/query with default values for params"
    (with-embedding-enabled-and-new-secret-key!
      (testing "if the param is enabled"
<<<<<<< HEAD
        (mt/with-temp
          [Card card (assoc (card-with-date-field-filter-default) :embedding_params {:date :enabled})]
=======
        (t2.with-temp/with-temp
          [:model/Card card (assoc (card-with-date-field-filter-default) :embedding_params {:date :enabled})]
>>>>>>> 8d23fd74
          (testing "the default should apply if no param value is provided"
            (is (= [[107]]
                   (mt/rows (client/client :get 202 (card-query-url card "")))))
            (testing "check this is the same result as when a default value is provided"
              (is (= [[107]]
                     (mt/rows (client/client :get 202 (str (card-query-url card "") "?date=Q1-2014")))))))
          (testing "an empty value should apply if provided as an empty string in the query params"
            (is (= [[1000]]
                   (mt/rows (client/client :get 202 (str (card-query-url card "") "?date="))))))
          (testing "an empty value should apply if provided as nil in the JWT params"
            (is (= [[1000]]
                   (mt/rows (client/client :get 202 (card-query-url card "" {:params {:date nil}}))))))))
      (testing "if the param is disabled"
<<<<<<< HEAD
        (mt/with-temp
          [Card card (assoc (card-with-date-field-filter-default) :embedding_params {:date :disabled})]
=======
        (t2.with-temp/with-temp
          [:model/Card card (assoc (card-with-date-field-filter-default) :embedding_params {:date :disabled})]
>>>>>>> 8d23fd74
          (testing "the default should apply if no param is provided"
            (is (= [[107]]
                   (mt/rows (client/client :get 202 (card-query-url card ""))))))
          (testing "you can't apply an empty param value if the parameter is disabled"
            (is (= "You're not allowed to specify a value for :date."
                   (client/client :get 400 (str (card-query-url card "") "?date=")))))))
      (testing "if the param is locked"
<<<<<<< HEAD
        (mt/with-temp
          [Card card (assoc (card-with-date-field-filter-default) :embedding_params {:date :locked})]
=======
        (t2.with-temp/with-temp
          [:model/Card card (assoc (card-with-date-field-filter-default) :embedding_params {:date :locked})]
>>>>>>> 8d23fd74
          (testing "an empty value with `nil` as the param's value is invalid and should result in an error"
            (is (= "You must specify a value for :date in the JWT."
                   (client/client :get 400 (card-query-url card "" {:params {:date nil}}))))
            (testing "check this is different to when a non-nil value is provided"
              (is (= [[138]]
                     (mt/rows (client/client :get 202 (card-query-url card "" {:params {:date "Q2-2014"}})))))))
          (testing "an empty string value is invalid and should result in an error"
            (is (= "You must specify a value for :date in the JWT."
                   (client/client :get 400 (card-query-url card "" {:params {:date ""}}))))))))))

(defn- card-with-date-field-filter []
  {:dataset_query    {:database (mt/id)
                      :type     :native
                      :native   {:query         "SELECT COUNT(*) AS \"count\" FROM CHECKINS WHERE {{date}}"
                                 :template-tags {:date {:name         "date"
                                                        :display-name "Date"
                                                        :type         "dimension"
                                                        :dimension    [:field (mt/id :checkins :date) nil]
                                                        :widget-type  "date/quarter-year"}}}}
   :enable_embedding true
   :embedding_params {:date :enabled}})

(deftest csv-reports-count
  (testing "make sure CSV (etc.) downloads take editable params into account (#6407)"
    (with-embedding-enabled-and-new-secret-key!
<<<<<<< HEAD
      (mt/with-temp [Card card (card-with-date-field-filter)]
=======
      (t2.with-temp/with-temp [:model/Card card (card-with-date-field-filter)]
>>>>>>> 8d23fd74
        (is (= "count\n107\n"
               (client/client :get 200 (str (card-query-url card "/csv") "&date=Q1-2014"))))))))

(deftest csv-forward-url-test
  (mt/test-helpers-set-global-values!
    (with-embedding-enabled-and-new-secret-key!
      (mt/with-temp [:model/Card card (card-with-date-field-filter)]
        ;; make sure the URL doesn't include /api/ at the beginning like it normally would
        (binding [client/*url-prefix* ""]
          (mt/with-temporary-setting-values [site-url (str "http://localhost:" (config/config-str :mb-jetty-port) client/*url-prefix*)]
            (is (= "count\n107\n"
                   (client/real-client :get 200 (str "embed/question/" (card-token card) ".csv?date=Q1-2014"))))))))))

;;; ---------------------------------------- GET /api/embed/dashboard/:token -----------------------------------------

(defn dashboard-url [dashboard & [additional-token-keys entity-id]]
  (str "embed/dashboard/" (dash-token dashboard additional-token-keys entity-id)))

(deftest it-should-be-possible-to-call-this-endpoint-successfully
  (with-embedding-enabled-and-new-secret-key!
<<<<<<< HEAD
    (mt/with-temp [Dashboard dash {:enable_embedding true}]
=======
    (t2.with-temp/with-temp [:model/Dashboard dash {:enable_embedding true}]
>>>>>>> 8d23fd74
      (is (= successful-dashboard-info
             (dissoc-id-and-name
              (client/client :get 200 (dashboard-url dash)))))
      (is (= successful-dashboard-info
             (dissoc-id-and-name
              (client/client :get 200 (dashboard-url (:entity_id dash) dash))))))))

(deftest bad-dashboard-id-fails
  (with-embedding-enabled-and-new-secret-key!
    (let [dashboard-url (str "embed/dashboard/" (sign {:resource {:dashboard "8"} :params   {}}))]
      (is (re-matches
           #"Invalid input: .+got.+8.+"
           (client/client :get 400 dashboard-url))))))

(deftest we-should-fail-when-attempting-to-use-an-expired-token-2
  (with-embedding-enabled-and-new-secret-key!
<<<<<<< HEAD
    (mt/with-temp [Dashboard dash {:enable_embedding true}]
=======
    (t2.with-temp/with-temp [:model/Dashboard dash {:enable_embedding true}]
>>>>>>> 8d23fd74
      (is (re= #"^Token is expired.*"
               (client/client :get 400 (dashboard-url dash {:exp (buddy-util/to-timestamp yesterday)})))))))

(deftest check-that-the-dashboard-endpoint-doesn-t-work-if-embedding-isn-t-enabled
  (mt/with-temporary-setting-values [enable-embedding false]
    (with-new-secret-key!
<<<<<<< HEAD
      (mt/with-temp [Dashboard dash]
=======
      (t2.with-temp/with-temp [:model/Dashboard dash]
>>>>>>> 8d23fd74
        (is (= "Embedding is not enabled."
               (client/client :get 400 (dashboard-url dash))))))))

(deftest check-that-if-embedding--is--enabled-globally-but-not-for-the-dashboard-the-request-fails
  (with-embedding-enabled-and-new-secret-key!
<<<<<<< HEAD
    (mt/with-temp [Dashboard dash]
=======
    (t2.with-temp/with-temp [:model/Dashboard dash]
>>>>>>> 8d23fd74
      (is (= "Embedding is not enabled for this object."
             (client/client :get 400 (dashboard-url dash)))))))

(deftest global-embedding-check-key
  (testing (str "check that if embedding is enabled globally and for the object that requests fail if they are signed "
                "with the wrong key")
    (with-embedding-enabled-and-new-secret-key!
<<<<<<< HEAD
      (mt/with-temp [Dashboard dash {:enable_embedding true}]
=======
      (t2.with-temp/with-temp [:model/Dashboard dash {:enable_embedding true}]
>>>>>>> 8d23fd74
        (is (= "Message seems corrupt or manipulated"
               (client/client :get 400 (with-new-secret-key! (dashboard-url dash)))))))))

(deftest only-enabled-params-that-are-not-present-in-the-jwt-come-back
  (testing "check that only ENABLED params that ARE NOT PRESENT IN THE JWT come back"
    (with-embedding-enabled-and-new-secret-key!
<<<<<<< HEAD
      (mt/with-temp [Dashboard dash {:enable_embedding true
                                     :embedding_params {:a "locked", :b "disabled", :c "enabled", :d "enabled"}
                                     :parameters       [{:id "_a", :slug "a", :name "a", :type "date"}
                                                        {:id "_b", :slug "b", :name "b", :type "date"}
                                                        {:id "_c", :slug "c", :name "c", :type "date"}
                                                        {:id "_d", :slug "d", :name "d", :type "date"}]}]
=======
      (t2.with-temp/with-temp [:model/Dashboard dash {:enable_embedding true
                                                      :embedding_params {:a "locked", :b "disabled", :c "enabled", :d "enabled"}
                                                      :parameters       [{:id "_a", :slug "a", :name "a", :type "date"}
                                                                         {:id "_b", :slug "b", :name "b", :type "date"}
                                                                         {:id "_c", :slug "c", :name "c", :type "date"}
                                                                         {:id "_d", :slug "d", :name "d", :type "date"}]}]
>>>>>>> 8d23fd74
        (is (=? [{:id "_d", :slug "d", :name "d", :type "date"}]
                (:parameters (client/client :get 200 (dashboard-url dash {:params {:c 100}})))))
        (is (=? [{:id "_d", :slug "d", :name "d", :type "date"}]
                (:parameters (client/client :get 200 (dashboard-url dash {:params {:c 100}} (:entity_id dash))))))))))

(deftest locked-params-are-substituted-into-text-cards
  (testing "check that locked params are substituted into text cards with mapped variables on the backend"
    (with-embedding-enabled-and-new-secret-key!
      (mt/with-temp [:model/Dashboard     dash {:enable_embedding true
                                                :parameters       [{:id "_a" :slug "a" :name "a" :type :string/=}]}
                     :model/DashboardCard _ {:dashboard_id           (:id dash)
                                             :parameter_mappings     [{:parameter_id "_a"
                                                                       :target       [:text-tag "foo"]}]
                                             :visualization_settings {:virtual_card {:display "text"}
                                                                      :text         "Text card with variable: {{foo}}"}}]
        (is (= "Text card with variable: bar"
               (-> (client/client :get 200 (dashboard-url dash {:params {:a "bar"}}))
                   :dashcards
                   first
                   :visualization_settings
                   :text)))
        (testing "with entity id"
          (is (= "Text card with variable: bar"
                 (-> (client/client :get 200 (dashboard-url dash {:params {:a "bar"}} (:entity_id dash)))
                     :dashcards
                     first
                     :visualization_settings
                     :text))))))))

(deftest locked-params-removes-values-fields-and-mappings-test
  (testing "check that locked params are removed in parameter mappings, param_values, and param_fields"
    (with-embedding-enabled-and-new-secret-key!
<<<<<<< HEAD
      (mt/with-temp [Dashboard     dashboard     {:enable_embedding true
                                                  :embedding_params {:venue_name "locked"}
                                                  :name             "Test Dashboard"
                                                  :parameters       [{:name      "venue_name"
                                                                      :slug      "venue_name"
                                                                      :id        "foo"
                                                                      :type      :string/=
                                                                      :sectionId "string"}]}
                     Card          {card-id :id} {:name "Dashboard Test Card"}
                     DashboardCard {_ :id}       {:dashboard_id       (:id dashboard)
                                                  :card_id            card-id
                                                  :parameter_mappings [{:card_id      card-id
                                                                        :slug         "venue_name"
                                                                        :parameter_id "foo"
                                                                        :target       [:dimension
                                                                                       [:field (mt/id :venues :name) nil]]}
                                                                       {:card_id      card-id
                                                                        :parameter_id "bar"
                                                                        :target       [:dimension
                                                                                       [:field (mt/id :categories :name) nil]]}]}]
=======
      (t2.with-temp/with-temp [:model/Dashboard     dashboard     {:enable_embedding true
                                                                   :embedding_params {:venue_name "locked"}
                                                                   :name             "Test Dashboard"
                                                                   :parameters       [{:name      "venue_name"
                                                                                       :slug      "venue_name"
                                                                                       :id        "foo"
                                                                                       :type      :string/=
                                                                                       :sectionId "string"}]}
                               :model/Card          {card-id :id} {:name "Dashboard Test Card"}
                               :model/DashboardCard {_ :id}       {:dashboard_id       (:id dashboard)
                                                                   :card_id            card-id
                                                                   :parameter_mappings [{:card_id      card-id
                                                                                         :slug         "venue_name"
                                                                                         :parameter_id "foo"
                                                                                         :target       [:dimension
                                                                                                        [:field (mt/id :venues :name) nil]]}
                                                                                        {:card_id      card-id
                                                                                         :parameter_id "bar"
                                                                                         :target       [:dimension
                                                                                                        [:field (mt/id :categories :name) nil]]}]}]
>>>>>>> 8d23fd74
        (let [embedding-dashboard (client/client :get 200 (dashboard-url dashboard {:params {:foo "BCD Tofu House"}}))]
          (is (= nil
                 (-> embedding-dashboard
                     :param_values
                     (get (mt/id :venues :name)))))
          (is (= nil
                 (-> embedding-dashboard
                     :param_fields
                     (get (mt/id :venues :name)))))
          (is (= 1
                 (-> embedding-dashboard
                     :dashcards
                     first
                     :parameter_mappings
                     count))))
        (let [eid-embedding-dashboard (client/client :get 200 (dashboard-url dashboard {:params {:foo "BCD Tofu House"}} (:entity_id dashboard)))]
          (is (= nil
                 (-> eid-embedding-dashboard
                     :param_values
                     (get (mt/id :venues :name)))))
          (is (= nil
                 (-> eid-embedding-dashboard
                     :param_fields
                     (get (mt/id :venues :name)))))
          (is (= 1
                 (-> eid-embedding-dashboard
                     :dashcards
                     first
                     :parameter_mappings
                     count))))))))

(deftest locked-params-removes-values-fields-when-not-used-in-enabled-params
  (testing "check that locked params are not removed in parameter mappings, param_values, and param_fields when an enabled param uses them (#37914)"
    (with-embedding-enabled-and-new-secret-key!
<<<<<<< HEAD
      (mt/with-temp [Dashboard     dashboard     {:enable_embedding true
                                                  :embedding_params {:venue_name   "locked"
                                                                     :venue_name_2 "enabled"}
                                                  :name             "Test Dashboard"
                                                  :parameters       [{:name      "venue_name"
                                                                      :slug      "venue_name"
                                                                      :id        "foo"
                                                                      :type      :string/=
                                                                      :sectionId "string"}
                                                                     {:name      "venue_name_2"
                                                                      :slug      "venue_name_2"
                                                                      :id        "bar"
                                                                      :type      :string/=
                                                                      :sectionId "string"}]}
                     Card          {card-id :id} {:name "Dashboard Test Card"}
                     DashboardCard {_ :id}       {:dashboard_id       (:id dashboard)
                                                  :card_id            card-id
                                                  :parameter_mappings [{:card_id      card-id
                                                                        :slug         "venue_name"
                                                                        :parameter_id "foo"
                                                                        :target       [:dimension
                                                                                       [:field (mt/id :venues :name) nil]]}
                                                                       {:card_id      card-id
                                                                        :slug         "venue_name_2"
                                                                        :parameter_id "bar"
                                                                        :target       [:dimension
                                                                                       [:field (mt/id :venues :name) nil]]}]}]
=======
      (t2.with-temp/with-temp [:model/Dashboard     dashboard     {:enable_embedding true
                                                                   :embedding_params {:venue_name   "locked"
                                                                                      :venue_name_2 "enabled"}
                                                                   :name             "Test Dashboard"
                                                                   :parameters       [{:name      "venue_name"
                                                                                       :slug      "venue_name"
                                                                                       :id        "foo"
                                                                                       :type      :string/=
                                                                                       :sectionId "string"}
                                                                                      {:name      "venue_name_2"
                                                                                       :slug      "venue_name_2"
                                                                                       :id        "bar"
                                                                                       :type      :string/=
                                                                                       :sectionId "string"}]}
                               :model/Card          {card-id :id} {:name "Dashboard Test Card"}
                               :model/DashboardCard {_ :id}       {:dashboard_id       (:id dashboard)
                                                                   :card_id            card-id
                                                                   :parameter_mappings [{:card_id      card-id
                                                                                         :slug         "venue_name"
                                                                                         :parameter_id "foo"
                                                                                         :target       [:dimension
                                                                                                        [:field (mt/id :venues :name) nil]]}
                                                                                        {:card_id      card-id
                                                                                         :slug         "venue_name_2"
                                                                                         :parameter_id "bar"
                                                                                         :target       [:dimension
                                                                                                        [:field (mt/id :venues :name) nil]]}]}]
>>>>>>> 8d23fd74
        (let [embedding-dashboard (client/client :get 200 (dashboard-url dashboard {:params {:foo "BCD Tofu House"}}))]
          (is (some?
               (-> embedding-dashboard
                   :param_values
                   (get (mt/id :venues :name)))))
          (is (some?
               (-> embedding-dashboard
                   :param_fields
                   (get (mt/id :venues :name)))))
          (is (= 1
                 (-> embedding-dashboard
                     :dashcards
                     first
                     :parameter_mappings
                     count))))
        (let [eid-embedding-dashboard (client/client :get 200 (dashboard-url dashboard {:params {:foo "BCD Tofu House"}} (:entity_id dashboard)))]
          (is (some?
               (-> eid-embedding-dashboard
                   :param_values
                   (get (mt/id :venues :name)))))
          (is (some?
               (-> eid-embedding-dashboard
                   :param_fields
                   (get (mt/id :venues :name)))))
          (is (= 1
                 (-> eid-embedding-dashboard
                     :dashcards
                     first
                     :parameter_mappings
                     count))))))))

(deftest linked-param-to-locked-removes-param-values-test
  (testing "Check that a linked parameter to a locked params we remove the param_values."
    (with-embedding-enabled-and-new-secret-key!
<<<<<<< HEAD
      (mt/with-temp [Dashboard     dashboard     {:enable_embedding true
                                                  :embedding_params {:venue_name "locked" :category_name "enabled"}
                                                  :name             "Test Dashboard"
                                                  :parameters       [{:name      "venue_name"
                                                                      :slug      "venue_name"
                                                                      :id        "foo"
                                                                      :type      :string/=
                                                                      :sectionId "string"}
                                                                     {:name                "category_name"
                                                                      :filteringParameters ["foo"]
                                                                      :slug                "category_name"
                                                                      :id                  "bar"
                                                                      :type                :string/=
                                                                      :sectionId           "string"}]}
                     Card          {card-id :id} {:name "Dashboard Test Card"}
                     DashboardCard {_ :id}       {:dashboard_id       (:id dashboard)
                                                  :card_id            card-id
                                                  :parameter_mappings [{:card_id      card-id
                                                                        :slug         "venue_name"
                                                                        :parameter_id "foo"
                                                                        :target       [:dimension
                                                                                       [:field (mt/id :venues :name) nil]]}
                                                                       {:card_id      card-id
                                                                        :slug         "category_name"
                                                                        :parameter_id "bar"
                                                                        :target       [:dimension
                                                                                       [:field (mt/id :categories :name) nil]]}]}]
=======
      (t2.with-temp/with-temp [:model/Dashboard     dashboard     {:enable_embedding true
                                                                   :embedding_params {:venue_name "locked" :category_name "enabled"}
                                                                   :name             "Test Dashboard"
                                                                   :parameters       [{:name      "venue_name"
                                                                                       :slug      "venue_name"
                                                                                       :id        "foo"
                                                                                       :type      :string/=
                                                                                       :sectionId "string"}
                                                                                      {:name                "category_name"
                                                                                       :filteringParameters ["foo"]
                                                                                       :slug                "category_name"
                                                                                       :id                  "bar"
                                                                                       :type                :string/=
                                                                                       :sectionId           "string"}]}
                               :model/Card          {card-id :id} {:name "Dashboard Test Card"}
                               :model/DashboardCard {_ :id}       {:dashboard_id       (:id dashboard)
                                                                   :card_id            card-id
                                                                   :parameter_mappings [{:card_id      card-id
                                                                                         :slug         "venue_name"
                                                                                         :parameter_id "foo"
                                                                                         :target       [:dimension
                                                                                                        [:field (mt/id :venues :name) nil]]}
                                                                                        {:card_id      card-id
                                                                                         :slug         "category_name"
                                                                                         :parameter_id "bar"
                                                                                         :target       [:dimension
                                                                                                        [:field (mt/id :categories :name) nil]]}]}]
>>>>>>> 8d23fd74
        (let [embedding-dashboard (client/client :get 200 (dashboard-url dashboard {:params {:foo "BCD Tofu House"}}))]
          (is (= []
                 (-> embedding-dashboard
                     :param_values
                     (get (mt/id :categories :name))
                     :values))))
        (let [eid-embedding-dashboard (client/client :get 200 (dashboard-url dashboard {:params {:foo "BCD Tofu House"}} (:entity_id dashboard)))]
          (is (= []
                 (-> eid-embedding-dashboard
                     :param_values
                     (get (mt/id :categories :name))
                     :values))))))))

;;; ---------------------- GET /api/embed/dashboard/:token/dashcard/:dashcard-id/card/:card-id -----------------------

(defn dashcard-url
  "The URL for a request to execute a query for a Card on an embedded Dashboard."
  [dashcard & [additional-token-keys entity-id]]
  (str "embed/dashboard/" (dash-token (:dashboard_id dashcard) additional-token-keys entity-id)
       "/dashcard/" (u/the-id dashcard)
       "/card/" (:card_id dashcard)))

(defn- dashcard->dash-eid [dashcard]
  (t2/select-one-fn :entity_id :model/Dashboard :id (:dashboard_id dashcard)))

(deftest it-should-be-possible-to-run-a-card-successfully-if-you-jump-through-the-right-hoops---
  (testing "it should be possible to run a Card successfully if you jump through the right hoops..."
    (with-embedding-enabled-and-new-secret-key!
      (with-temp-dashcard [dashcard {:dash {:enable_embedding true}}]
        #_{:clj-kondo/ignore [:deprecated-var]}
        (test-query-results (client/client :get 202 (dashcard-url dashcard)))
        #_{:clj-kondo/ignore [:deprecated-var]}
        (test-query-results (client/client :get 202 (dashcard-url dashcard {} (dashcard->dash-eid dashcard))))))))

(deftest downloading-csv-json-xlsx-results-from-the-dashcard-endpoint-shouldn-t-be-subject-to-the-default-query-constraints
  (testing (str "Downloading CSV/JSON/XLSX results from the dashcard endpoint shouldn't be subject to the default "
                "query constraints (#10399)")
    (with-redefs [qp.constraints/default-query-constraints (constantly {:max-results 10, :max-results-bare-rows 10})]
      (with-embedding-enabled-and-new-secret-key!
        (with-temp-dashcard [dashcard {:dash {:enable_embedding true}
                                       :card {:dataset_query (assoc (mt/mbql-query venues)
                                                                    :middleware
                                                                    {:add-default-userland-constraints? true
                                                                     :userland-query?                   true})}}]
          (let [results (client/client :get 200 (str (dashcard-url dashcard) "/csv"))]
            (is (= 101
                   (count (csv/read-csv results)))))
          (let [eid-results (client/client :get 200 (str (dashcard-url dashcard {} (dashcard->dash-eid dashcard)) "/csv"))]
            (is (= 101
                   (count (csv/read-csv eid-results))))))))))

(deftest embed-download-query-execution-test
  (testing "Tests that embedding download context shows up in the query execution table when downloading cards."
    ;; Clear out the query execution log so that test doesn't read stale state
    (t2/delete! :model/QueryExecution)
    (mt/test-helpers-set-global-values!
      (with-embedding-enabled-and-new-secret-key!
        (with-temp-dashcard [dashcard {:dash {:enable_embedding true}
                                       :card {:dataset_query (mt/mbql-query venues)}}]
          (let [query (assoc
                       (mt/mbql-query venues)
                       :constraints nil
                       :middleware {:js-int-to-string? false
                                    :ignore-cached-results? false
                                    :process-viz-settings? true
                                    :format-rows? false}
                       :viz-settings {}
                       :async? true
                       :cache-strategy nil)]
            (process-userland-query-test/with-query-execution! [qe query]
              (client/client :get 200 (str (dashcard-url dashcard) "/csv"))
              (is (= :embedded-csv-download
                     (:context
                      (qe)))))
            (process-userland-query-test/with-query-execution! [qe query]
              (client/client :get 200 (str (dashcard-url dashcard) "/json"))
              (is (= :embedded-json-download
                     (:context
                      (qe)))))
            (process-userland-query-test/with-query-execution! [qe query]
              (client/client :get 200 (str (dashcard-url dashcard) "/xlsx"))
              (is (= :embedded-xlsx-download
                     (:context
                      (qe)))))))))))

(deftest downloading-csv-json-xlsx-results-from-the-dashcard-endpoint-respects-column-settings
  (testing "Downloading CSV/JSON/XLSX results should respect the column settings of the dashcard, such as column order and hidden/shown setting. (#33727)"
    (with-redefs [qp.constraints/default-query-constraints (constantly {:max-results 10, :max-results-bare-rows 10})]
      (with-embedding-enabled-and-new-secret-key!
        (with-temp-dashcard [dashcard {:dash     {:enable_embedding true}
                                       :card     {:dataset_query (assoc (mt/mbql-query venues)
                                                                        :limit 1
                                                                        :middleware
                                                                        {:add-default-userland-constraints? true
                                                                         :userland-query?                   true})}
                                       ;; we set column settings on the Dashcard only to see that the settings are respected in the output
                                       :dashcard {:visualization_settings
                                                  {:column_settings {}
                                                   :table.columns
                                                   [{:name "NAME" :fieldRef [:field (mt/id :venues :name) nil] :enabled true}
                                                    {:name "ID" :fieldRef [:field (mt/id :venues :id) nil] :enabled true}
                                                    {:name "CATEGORY_ID" :fieldRef [:field (mt/id :venues :category_id) nil] :enabled true}
                                                    {:name "LATITUDE" :fieldRef [:field (mt/id :venues :latitude) nil] :enabled false}
                                                    {:name "LONGITUDE" :fieldRef [:field (mt/id :venues :longitude) nil] :enabled false}
                                                    {:name "PRICE" :fieldRef [:field (mt/id :venues :price) nil] :enabled true}]}}}]
          (let [results (client/client :get 200 (str (dashcard-url dashcard) "/csv"))]
            (is (= ["Name" "ID" "Category ID" "Price"]
                   (first (csv/read-csv results)))))
          (let [eid-results (client/client :get 200 (str (dashcard-url dashcard {} (dashcard->dash-eid dashcard)) "/csv"))]
            (is (= ["Name" "ID" "Category ID" "Price"]
                   (first (csv/read-csv eid-results))))))))))

(deftest generic-query-failed-exception-test
  (testing (str "...but if the card has an invalid query we should just get a generic \"query failed\" exception "
                "(rather than leaking query info)")
    (with-embedding-enabled-and-new-secret-key!
      (with-temp-dashcard [dashcard {:dash {:enable_embedding true}
                                     :card {:dataset_query (mt/native-query {:query "SELECT * FROM XYZ"})}}]
        (is (= {:status     "failed"
                :error      "An error occurred while running the query."
                :error_type "invalid-query"}
               (client/client :get 202 (dashcard-url dashcard))))))))

(deftest check-that-the-dashcard-endpoint-doesn-t-work-if-embedding-isn-t-enabled
  (mt/with-temporary-setting-values [enable-embedding false]
    (with-new-secret-key!
      (with-temp-dashcard [dashcard]
        (is (= "Embedding is not enabled."
               (client/client :get 400 (dashcard-url dashcard))))))))

(deftest dashcard-check-that-if-embedding--is--enabled-globally-but-not-for-the-dashboard-the-request-fails
  (with-embedding-enabled-and-new-secret-key!
    (with-temp-dashcard [dashcard]
      (is (= "Embedding is not enabled for this object."
             (client/client :get 400 (dashcard-url dashcard)))))))

(deftest dashcard-global-embedding-check-key
  (testing (str "check that if embedding is enabled globally and for the object that requests fail if they are signed "
                "with the wrong key")
    (with-embedding-enabled-and-new-secret-key!
      (with-temp-dashcard [dashcard {:dash {:enable_embedding true}}]
        (is (= "Message seems corrupt or manipulated"
               (client/client :get 400 (with-new-secret-key! (dashcard-url dashcard)))))))))

(deftest dashboard-locked-params-test
  (with-embedding-enabled-and-new-secret-key!
    (with-temp-dashcard [dashcard {:dash {:enable_embedding true, :embedding_params {:venue_id "locked"}}}]
      (testing (str "check that if embedding is enabled globally and for the object requests fail if the token is "
                    "missing a `:locked` parameter")
        (is (= "You must specify a value for :venue_id in the JWT."
               (client/client :get 400 (dashcard-url dashcard)))))

      (testing "if `:locked` param is supplied, request should succeed"
        (is (=? {:status   "completed"
                 :data     {:rows [[1]]}}
                (client/client :get 202 (dashcard-url dashcard {:params {:venue_id 100}})))))

      (testing "if `:locked` parameter is present in URL params, request should fail"
        (is (= "You must specify a value for :venue_id in the JWT."
               (client/client :get 400 (str (dashcard-url dashcard) "?venue_id=100"))))))))

(deftest dashboard-disabled-params-test
  (with-embedding-enabled-and-new-secret-key!
    (with-temp-dashcard [dashcard {:dash {:enable_embedding true, :embedding_params {:venue_id "disabled"}}}]
      (testing (str "check that if embedding is enabled globally and for the object requests fail if they pass a "
                    "`:disabled` parameter")
        (is (= "You're not allowed to specify a value for :venue_id."
               (client/client :get 400 (dashcard-url dashcard {:params {:venue_id 100}})))))

      (testing "If a `:disabled` param is passed in the URL the request should fail"
        (is (= "You're not allowed to specify a value for :venue_id."
               (client/client :get 400 (str (dashcard-url dashcard) "?venue_id=200"))))))))

(deftest dashboard-enabled-params-test
  (with-embedding-enabled-and-new-secret-key!
    (with-temp-dashcard [dashcard {:dash {:enable_embedding true, :embedding_params {:venue_id "enabled"}}}]
      (testing "If `:enabled` param is present in both JWT and the URL, the request should fail"
        (is (= "You can't specify a value for :venue_id if it's already set in the JWT."
               (client/client :get 400 (str (dashcard-url dashcard {:params {:venue_id 100}}) "?venue_id=200")))))

      (testing "If an `:enabled` param is present in the JWT, that's ok"
        (is (=? {:status "completed"
                 :data   {:rows [[1]]}}
                (client/client :get 202 (dashcard-url dashcard {:params {:venue_id 50}})))))

      (testing "If an `:enabled` param is present in URL params but *not* the JWT, that's ok"
        (is (=? {:status   "completed"
                 :data     {:rows [[1]]}}
                (client/client :get 202 (str (dashcard-url dashcard) "?venue_id=1"))))))))

(deftest dashboard-native-query-params-with-default-test
  (testing "GET api/embed/dashboard/:token/dashcard/:dashcard-id/card/:card-id with default values for params"
    (with-embedding-enabled-and-new-secret-key!
<<<<<<< HEAD
      (mt/with-temp
        [Card      card      (card-with-date-field-filter-default)
         Dashboard dashboard {:enable_embedding true
                              :embedding_params {:date "enabled"}
                              :parameters       [{:name "Date"
                                                  :slug "date"
                                                  :id "_DATE_ID_"
                                                  :type :date/quarter-year
                                                  :sectionId "date"}]}
         DashboardCard dashcard {:dashboard_id       (u/the-id dashboard)
                                 :card_id            (u/the-id card)
                                 :parameter_mappings [{:parameter_id "_DATE_ID_"
                                                       :card_id (u/the-id card)
                                                       :target [:dimension [:template-tag "date"]]}]}]
=======
      (t2.with-temp/with-temp
        [:model/Card      card      (card-with-date-field-filter-default)
         :model/Dashboard dashboard {:enable_embedding true
                                     :embedding_params {:date "enabled"}
                                     :parameters       [{:name "Date"
                                                         :slug "date"
                                                         :id "_DATE_ID_"
                                                         :type :date/quarter-year
                                                         :sectionId "date"}]}
         :model/DashboardCard dashcard {:dashboard_id       (u/the-id dashboard)
                                        :card_id            (u/the-id card)
                                        :parameter_mappings [{:parameter_id "_DATE_ID_"
                                                              :card_id (u/the-id card)
                                                              :target [:dimension [:template-tag "date"]]}]}]
>>>>>>> 8d23fd74
        (testing "the default should apply if no param value is provided"
          (is (= [[107]]
                 (mt/rows (client/client :get 202 (dashcard-url dashcard)))))
          (testing "check this is the same result as when a default value is provided"
            (is (= [[107]]
                   (mt/rows (client/client :get 202 (str (dashcard-url dashcard) "?date=Q1-2014")))))))
        (testing "an empty value should apply if provided as an empty string in the query params"
          (is (= [[1000]]
                 (mt/rows (client/client :get 202 (str (dashcard-url dashcard) "?date="))))))
        (testing "an empty value should apply if provided as nil in the JWT params"
          (is (= [[1000]]
                 (mt/rows (client/client :get 202 (dashcard-url dashcard {:params {:date nil}}))))))
        (testing "if the param is disabled"
          (mt/with-temp-vals-in-db :model/Dashboard (u/the-id dashboard) {:embedding_params {:date "disabled"}}
            (testing "the default should apply if no param is provided"
              (is (= [[107]]
                     (mt/rows (client/client :get 202 (dashcard-url dashcard))))))
            (testing "you can't apply an empty param value if the parameter is disabled"
              (is (= "You're not allowed to specify a value for :date."
                     (client/client :get 400 (str (dashcard-url dashcard) "?date=")))))))
        (testing "if the param is locked"
          (mt/with-temp-vals-in-db :model/Dashboard (u/the-id dashboard) {:embedding_params {:date "locked"}}
            (testing "an empty value specified as `nil` is invalid and should result in an error"
              (is (= "You must specify a value for :date in the JWT."
                     (client/client :get 400 (dashcard-url dashcard {:params {:date nil}}))))
              (testing "check this is different to when a non-nil value is provided"
                (is (= [[138]]
                       (mt/rows (client/client :get 202 (dashcard-url dashcard {:params {:date "Q2-2014"}})))))))
            (testing "an empty string value is invalid and should result in an error"
              (is (= "You must specify a value for :date in the JWT."
                     (client/client :get 400 (dashcard-url dashcard {:params {:date ""}})))))))))))

;;; -------------------------------------------------- Other Tests ---------------------------------------------------

(deftest remove-embedding-params
  (testing (str "parameters that are not in the `embedding-params` map at all should get removed by "
                "`remove-locked-and-disabled-params`")
    (is (= {:parameters []}
           (#'api.embed.common/remove-locked-and-disabled-params {:parameters {:slug "foo"}} {})))))

(deftest make-sure-that-multiline-series-word-as-expected---4768-
  (testing "make sure that multiline series word as expected (#4768)"
    (with-embedding-enabled-and-new-secret-key!
<<<<<<< HEAD
      (mt/with-temp [Card series-card {:dataset_query {:database (mt/id)
                                                       :type     :query
                                                       :query    {:source-table (mt/id :venues)}}}]
        (with-temp-dashcard [dashcard {:dash {:enable_embedding true}}]
          (mt/with-temp [DashboardCardSeries _ {:dashboardcard_id (u/the-id dashcard)
                                                :card_id          (u/the-id series-card)
                                                :position         0}]
=======
      (t2.with-temp/with-temp [:model/Card series-card {:dataset_query {:database (mt/id)
                                                                        :type     :query
                                                                        :query    {:source-table (mt/id :venues)}}}]
        (with-temp-dashcard [dashcard {:dash {:enable_embedding true}}]
          (t2.with-temp/with-temp [:model/DashboardCardSeries _ {:dashboardcard_id (u/the-id dashcard)
                                                                 :card_id          (u/the-id series-card)
                                                                 :position         0}]
>>>>>>> 8d23fd74
            (is (= "completed"
                   (:status (client/client :get 202 (str (dashcard-url (assoc dashcard :card_id (u/the-id series-card))))))))))))))

;;; ------------------------------- GET /api/embed/card/:token/field/:field/values nil --------------------------------

(defn- field-values-url [card-or-dashboard field-or-id & [entity-id]]
  (str
   "embed/"
   (condp mi/instance-of? card-or-dashboard
     :model/Card      (str "card/"      (card-token card-or-dashboard {} entity-id))
     :model/Dashboard (str "dashboard/" (dash-token card-or-dashboard {} entity-id)))
   "/field/"
   (u/the-id field-or-id)
   "/values"))

(defn- do-with-embedding-enabled-and-temp-card-referencing! [table-kw field-kw f]
  (with-embedding-enabled-and-new-secret-key!
    (mt/with-temp [:model/Card card (assoc (public-test/mbql-card-referencing table-kw field-kw)
                                           :enable_embedding true)]
      (f card))))

(defmacro ^:private with-embedding-enabled-and-temp-card-referencing!
  {:style/indent 3}
  [table-kw field-kw [card-binding] & body]
  `(do-with-embedding-enabled-and-temp-card-referencing!
    ~table-kw ~field-kw
    (fn [~(or card-binding '_)]
      ~@body)))

;; should be able to fetch values for a Field referenced by a public Card
(deftest should-be-able-to-fetch-values-for-a-field-referenced-by-a-public-card
  (field-values/clear-field-values-for-field! (mt/id :venues :name))
  (is (= {:values          [["20th Century Cafe"]
                            ["25°"]
                            ["33 Taps"]
                            ["800 Degrees Neapolitan Pizzeria"]
                            ["BCD Tofu House"]]
          :field_id        (mt/id :venues :name)
          :has_more_values false}
         (with-embedding-enabled-and-temp-card-referencing! :venues :name [card]
           (-> (client/client :get 200 (field-values-url card (mt/id :venues :name)))
               (update :values (partial take 5)))))))

;; but for Fields that are not referenced we should get an Exception
(deftest but-for-fields-that-are-not-referenced-we-should-get-an-exception
  (is (= "Not found."
         (with-embedding-enabled-and-temp-card-referencing! :venues :name [card]
           (client/client :get 400 (field-values-url card (mt/id :venues :price)))))))

;; Endpoint should fail if embedding is disabled
(deftest endpoint-should-fail-if-embedding-is-disabled
  (is (= "Embedding is not enabled."
         (with-embedding-enabled-and-temp-card-referencing! :venues :name [card]
           (mt/with-temporary-setting-values [enable-embedding-static false]
             (client/client :get 400 (field-values-url card (mt/id :venues :name))))))))

(deftest embedding-not-enabled-message
  (is (= "Embedding is not enabled for this object."
         (with-embedding-enabled-and-temp-card-referencing! :venues :name [card]
           (t2/update! :model/Card (u/the-id card) {:enable_embedding false})
           (client/client :get 400 (field-values-url card (mt/id :venues :name)))))))

(deftest card-param-values
  (letfn [(search [card param-key prefix & [entity-id]]
            (client/client :get 200 (format "embed/card/%s/params/%s/search/%s"
                                            (card-token card nil entity-id) param-key prefix)))
          (dropdown [card param-key  & [entity-id]]
            (client/client :get 200 (format "embed/card/%s/params/%s/values"
                                            (card-token card nil entity-id) param-key)))]
    (mt/with-temporary-setting-values [enable-embedding-static true]
      (with-new-secret-key!
        (api.card-test/with-card-param-values-fixtures [{:keys [card field-filter-card param-keys]}]
          (t2/update! :model/Card (:id field-filter-card)
                      {:enable_embedding true
                       :embedding_params (zipmap (map :slug (:parameters field-filter-card))
                                                 (repeat "enabled"))})
          (t2/update! :model/Card (:id card)
                      {:enable_embedding true
                       :embedding_params (zipmap (map :slug (:parameters card))
                                                 (repeat "enabled"))})
          (testing "field filter based param"
            (let [response (dropdown field-filter-card (:field-values param-keys))]
              (is (false? (:has_more_values response)))
              (is (set/subset? #{["20th Century Cafe"] ["33 Taps"]}
                               (-> response :values set))))

            (let [response (search field-filter-card (:field-values param-keys) "bar")]
              (is (set/subset? #{["Barney's Beanery"] ["bigmista's barbecue"]}
                               (-> response :values set)))
              (is (not ((into #{} (mapcat identity) (:values response)) "The Virgil")))))
          (testing "field filter based param entity-id"
            (let [response (dropdown field-filter-card (:field-values param-keys) (:entity_id field-filter-card))]
              (is (false? (:has_more_values response)))
              (is (set/subset? #{["20th Century Cafe"] ["33 Taps"]}
                               (-> response :values set))))
            (let [response (search field-filter-card (:field-values param-keys) "bar" (:entity_id field-filter-card))]
              (is (set/subset? #{["Barney's Beanery"] ["bigmista's barbecue"]}
                               (-> response :values set)))
              (is (not ((into #{} (mapcat identity) (:values response)) "The Virgil")))))
          (testing "static based param"
            (let [response (dropdown card (:static-list param-keys))]
              (is (= {:has_more_values false,
                      :values          [["African"] ["American"] ["Asian"]]}
                     response)))
            (let [response (search card (:static-list param-keys) "af")]
              (is (= {:has_more_values false,
                      :values          [["African"]]}
                     response))))
          (testing "static based param entity-id"
            (let [response (dropdown card (:static-list param-keys) (:entity_id card))]
              (is (= {:has_more_values false,
                      :values          [["African"] ["American"] ["Asian"]]}
                     response)))
            (let [response (search card (:static-list param-keys) "af" (:entity_id card))]
              (is (= {:has_more_values false,
                      :values          [["African"]]}
                     response))))
          (testing "card based param"
            (let [response (dropdown card (:card param-keys))]
              (is (= {:values          [["20th Century Cafe"] ["25°"] ["33 Taps"]
                                        ["800 Degrees Neapolitan Pizzeria"] ["BCD Tofu House"]]
                      :has_more_values false}
                     response)))
            (let [response (search card (:card param-keys) "red")]
              (is (= {:has_more_values false,
                      :values          [["Fred 62"] ["Red Medicine"]]}
                     response))))
          (testing "card based param entity-id"
            (let [response (dropdown card (:card param-keys) (:entity_id card))]
              (is (= {:values          [["20th Century Cafe"] ["25°"] ["33 Taps"]
                                        ["800 Degrees Neapolitan Pizzeria"] ["BCD Tofu House"]]
                      :has_more_values false}
                     response)))
            (let [response (search card (:card param-keys) "red" (:entity_id card))]
              (is (= {:has_more_values false,
                      :values          [["Fred 62"] ["Red Medicine"]]}
                     response)))))))))

;;; ----------------------------- GET /api/embed/dashboard/:token/field/:field/values nil -----------------------------

(defn- do-with-embedding-enabled-and-temp-dashcard-referencing! [table-kw field-kw f]
  (with-embedding-enabled-and-new-secret-key!
    (mt/with-temp [:model/Dashboard     dashboard {:enable_embedding true}
                   :model/Card          card      (public-test/mbql-card-referencing table-kw field-kw)
                   :model/DashboardCard dashcard  {:dashboard_id       (u/the-id dashboard)
                                                   :card_id            (u/the-id card)
                                                   :parameter_mappings [{:card_id (u/the-id card)
                                                                         :target  [:dimension
                                                                                   [:field
                                                                                    (mt/id table-kw field-kw) nil]]}]}]
      (f dashboard card dashcard))))

(defmacro ^:private with-embedding-enabled-and-temp-dashcard-referencing!
  {:style/indent 3}
  [table-kw field-kw [dash-binding card-binding dashcard-binding] & body]
  `(do-with-embedding-enabled-and-temp-dashcard-referencing!
    ~table-kw ~field-kw
    (fn [~(or dash-binding '_) ~(or card-binding '_) ~(or dashcard-binding '_)]
      ~@body)))

;; should be able to use it when everything is g2g
(deftest should-be-able-to-use-it-when-everything-is-g2g
  (is (= {:values          [["20th Century Cafe"]
                            ["25°"]
                            ["33 Taps"]
                            ["800 Degrees Neapolitan Pizzeria"]
                            ["BCD Tofu House"]]
          :field_id        (mt/id :venues :name)
          :has_more_values false}
         (with-embedding-enabled-and-temp-dashcard-referencing! :venues :name [dashboard]
           (-> (client/client :get 200 (field-values-url dashboard (mt/id :venues :name)))
               (update :values (partial take 5))))
         (with-embedding-enabled-and-temp-dashcard-referencing! :venues :name [dashboard]
           (-> (client/client :get 200 (field-values-url dashboard (mt/id :venues :name) (:entity_id dashboard)))
               (update :values (partial take 5)))))))

;; shound NOT be able to use the endpoint with a Field not referenced by the Dashboard
(deftest shound-not-be-able-to-use-the-endpoint-with-a-field-not-referenced-by-the-dashboard
  (is (= "Not found."
         (with-embedding-enabled-and-temp-dashcard-referencing! :venues :name [dashboard]
           (client/client :get 400 (field-values-url dashboard (mt/id :venues :price)))))))

;; Endpoint should fail if embedding is disabled
(deftest field-values-endpoint-should-fail-if-embedding-is-disabled
  (is (= "Embedding is not enabled."
         (with-embedding-enabled-and-temp-dashcard-referencing! :venues :name [dashboard]
           (mt/with-temporary-setting-values [enable-embedding-static false]
             (client/client :get 400 (field-values-url dashboard (mt/id :venues :name))))))))

;; Endpoint should fail if embedding is disabled for the Dashboard
(deftest endpoint-should-fail-if-embedding-is-disabled-for-the-dashboard
  (is (= "Embedding is not enabled for this object."
         (with-embedding-enabled-and-temp-dashcard-referencing! :venues :name [dashboard]
           (t2/update! :model/Dashboard (u/the-id dashboard) {:enable_embedding false})
           (client/client :get 400 (field-values-url dashboard (mt/id :venues :name)))))))

;;; --------------------------------------------- Field search endpoints ---------------------------------------------

(defn- field-search-url [card-or-dashboard field-or-id search-field-or-id & [entity-id]]
  (str "embed/"
       (condp mi/instance-of? card-or-dashboard
         :model/Card      (str "card/"      (card-token card-or-dashboard {} entity-id))
         :model/Dashboard (str "dashboard/" (dash-token card-or-dashboard {} entity-id)))
       "/field/" (u/the-id field-or-id)
       "/search/" (u/the-id search-field-or-id)))

(deftest field-search-test
  (testing
   (letfn [(tests [model object]
             (is (= [[93 "33 Taps"]]
                    (client/client :get 200 (field-search-url object (mt/id :venues :id) (mt/id :venues :name))
                                   :value "33 T")))
             (is (= [[93 "33 Taps"]]
                    (client/client :get 200 (field-search-url object (mt/id :venues :id) (mt/id :venues :name) (:entity_id object))
                                   :value "33 T")))

             (testing "if search field isn't allowed to be used with the other Field endpoint should return exception"
               (is (= "Invalid Request."
                      (client/client :get 400 (field-search-url object (mt/id :venues :id) (mt/id :venues :price))
                                     :value "33 T"))))

             (testing "Endpoint should fail if embedding is disabled"
               (mt/with-temporary-setting-values [enable-embedding-static false]
                 (is (= "Embedding is not enabled."
                        (client/client :get 400 (field-search-url object (mt/id :venues :id) (mt/id :venues :name))
                                       :value "33 T")))))

             (testing "Endpoint should fail if embedding is disabled for the object"
               (t2/update! model (u/the-id object) {:enable_embedding false})
               (is (= "Embedding is not enabled for this object."
                      (client/client :get 400 (field-search-url object (mt/id :venues :id) (mt/id :venues :name))
                                     :value "33 T")))))]
     (testing "GET /api/embed/card/:token/field/:field/search/:search-field-id nil"
       (testing "Search for Field values for a Card"
         (with-embedding-enabled-and-temp-card-referencing! :venues :id [card]
           (tests :model/Card card))))
     (testing "GET /api/embed/dashboard/:token/field/:field/search/:search-field-id nil"
       (testing "Search for Field values for a Dashboard"
         (with-embedding-enabled-and-temp-dashcard-referencing! :venues :id [dashboard]
           (tests :model/Dashboard dashboard)))))))

;;; ----------------------- GET /api/embed/card/:token/field/:field/remapping/:remapped-id nil ------------------------

(defn- field-remapping-url [card-or-dashboard field-or-id remapped-field-or-id & [entity-id]]
  (str "embed/"
       (condp mi/instance-of? card-or-dashboard
         :model/Card      (str "card/"      (card-token card-or-dashboard {} entity-id))
         :model/Dashboard (str "dashboard/" (dash-token card-or-dashboard {} entity-id)))
       "/field/" (u/the-id field-or-id)
       "/remapping/" (u/the-id remapped-field-or-id)))

(deftest field-remapping-test
  (letfn [(tests [model object & [entity-id]]
            (testing (str "we should be able to use the API endpoint and get the same results we get by calling the "
                          "function above directly")
              (is (= [10 "Fred 62"]
                     (client/client :get 200 (field-remapping-url
                                              object (mt/id :venues :id) (mt/id :venues :name) entity-id)
                                    :value "10"))))

            (testing " ...or if the remapping Field isn't allowed to be used with the other Field"
              (is (= "Invalid Request."
                     (client/client :get 400 (field-remapping-url
                                              object (mt/id :venues :id) (mt/id :venues :price) entity-id)
                                    :value "10"))))

            (testing " ...or if embedding is disabled"
              (mt/with-temporary-setting-values [enable-embedding-static false]
                (is (= "Embedding is not enabled."
                       (client/client :get 400 (field-remapping-url
                                                object (mt/id :venues :id) (mt/id :venues :name) entity-id)
                                      :value "10")))))

            (testing " ...or if embedding is disabled for the Card/Dashboard"
              (t2/update! model (u/the-id object) {:enable_embedding false})
              (is (= "Embedding is not enabled for this object."
                     (client/client :get 400 (field-remapping-url
                                              object (mt/id :venues :id) (mt/id :venues :name) entity-id)
                                    :value "10")))))]

    (testing "GET /api/embed/card/:token/field/:field/remapping/:remapped-id nil"
      (testing "Get remapped Field values for a Card"
        (with-embedding-enabled-and-temp-card-referencing! :venues :id [card]
          (tests :model/Card card)))
      (testing "Get remapped Field values for a Card with entity-ids"
        (with-embedding-enabled-and-temp-card-referencing! :venues :id [card]
          (tests :model/Card card (:entity_id card))))
      (testing "Shouldn't work if Card doesn't reference the Field in question"
        (with-embedding-enabled-and-temp-card-referencing! :venues :price [card]
          (is (= "Not found."
                 (client/client :get 400 (field-remapping-url card (mt/id :venues :id) (mt/id :venues :name))
                                :value "10"))))))

    (testing "GET /api/embed/dashboard/:token/field/:field/remapping/:remapped-id nil"
      (testing "Get remapped Field values for a Dashboard"
        (with-embedding-enabled-and-temp-dashcard-referencing! :venues :id [dashboard]
          (tests :model/Dashboard dashboard)))
      (testing "Get remapped Field values for a Dashboard with entity-ids"
        (with-embedding-enabled-and-temp-dashcard-referencing! :venues :id [dashboard]
          (tests :model/Dashboard dashboard (:entity_id dashboard))))
      (testing "Shouldn't work if Dashboard doesn't reference the Field in question"
        (with-embedding-enabled-and-temp-dashcard-referencing! :venues :price [dashboard]
          (is (= "Not found."
                 (client/client :get 400 (field-remapping-url dashboard (mt/id :venues :id) (mt/id :venues :name))
                                :value "10"))))))

    (testing "with entity ids"
      (testing "GET /api/embed/card/:token/field/:field/remapping/:remapped-id nil"
        (testing "Get remapped Field values for a Card"
          (with-embedding-enabled-and-temp-card-referencing! :venues :id [card]
            (tests :model/Card card (:entity_id card))))
        (testing "Get remapped Field values for a Card with entity-ids"
          (with-embedding-enabled-and-temp-card-referencing! :venues :id [card]
            (tests :model/Card card (:entity_id card))))
        (testing "Shouldn't work if Card doesn't reference the Field in question"
          (with-embedding-enabled-and-temp-card-referencing! :venues :price [card]
            (is (= "Not found."
                   (client/client :get 400 (field-remapping-url card (mt/id :venues :id) (mt/id :venues :name))
                                  :value "10"))))))

      (testing "GET /api/embed/dashboard/:token/field/:field/remapping/:remapped-id nil"
        (testing "Get remapped Field values for a Dashboard"
          (with-embedding-enabled-and-temp-dashcard-referencing! :venues :id [dashboard]
            (tests :model/Dashboard dashboard (:entity_id dashboard))))
        (testing "Get remapped Field values for a Dashboard with entity-ids"
          (with-embedding-enabled-and-temp-dashcard-referencing! :venues :id [dashboard]
            (tests :model/Dashboard dashboard (:entity_id dashboard))))
        (testing "Shouldn't work if Dashboard doesn't reference the Field in question"
          (with-embedding-enabled-and-temp-dashcard-referencing! :venues :price [dashboard]
            (is (= "Not found."
                   (client/client :get 400 (field-remapping-url dashboard (mt/id :venues :id) (mt/id :venues :name))
                                  :value "10")))))))))

;;; ------------------------------------------------ Chain filtering -------------------------------------------------

(defn- do-with-chain-filter-fixtures! [f]
  (with-embedding-enabled-and-new-secret-key!
    (api.dashboard-test/with-chain-filter-fixtures [{:keys [dashboard], :as m}]
      (t2/update! :model/Dashboard (u/the-id dashboard) {:enable_embedding true})
      (letfn [(token [params]
                (dash-token dashboard (when params {:params params})))
              (values-url [& [params param-key]]
                (format "embed/dashboard/%s/params/%s/values"
                        (token params) (or param-key "_CATEGORY_ID_")))
              (search-url [& [params param-key query]]
                (format "embed/dashboard/%s/params/%s/search/%s"
                        (token params) (or param-key "_CATEGORY_NAME_") (or query "food")))]
        (f (assoc m
                  :token token
                  :values-url values-url
                  :search-url search-url))))))

(defmacro ^:private with-chain-filter-fixtures! [[binding] & body]
  `(do-with-chain-filter-fixtures! (fn [~binding] ~@body)))

(deftest chain-filter-embedding-disabled-test
  (with-chain-filter-fixtures! [{:keys [dashboard values-url search-url]}]
    (testing "without embedding enabled for dashboard"
      (t2/update! :model/Dashboard (u/the-id dashboard) {:enable_embedding false})
      (testing "GET /api/embed/dashboard/:token/params/:param-key/values"
        (is (= "Embedding is not enabled for this object."
               (client/client :get 400 (values-url)))))
      (testing "GET /api/embed/dashboard/:token/params/:param-key/search/:query"
        (is (= "Embedding is not enabled for this object."
               (client/client :get 400 (search-url))))))))

(deftest chain-filter-random-params-test
  (with-chain-filter-fixtures! [{:keys [values-url search-url]}]
    (testing "Requests should fail if parameter is not explicitly enabled"
      (testing "\nGET /api/embed/dashboard/:token/params/:param-key/values"
        (is (= "Cannot search for values: \"category_id\" is not an enabled parameter."
               (client/client :get 400 (values-url)))))
      (testing "\nGET /api/embed/dashboard/:token/params/:param-key/search/:query"
        (is (= "Cannot search for values: \"category_name\" is not an enabled parameter."
               (client/client :get 400 (search-url))))))))

(deftest params-with-static-list-test
  (testing "embedding with parameter that has source is a static list"
    (with-chain-filter-fixtures! [{:keys [dashboard values-url search-url]}]
      (t2/update! :model/Dashboard (:id dashboard)
                  {:embedding_params {"static_category" "enabled", "static_category_label" "enabled"}})
      (testing "Should work if the param we're fetching values for is enabled"
        (testing "\nGET /api/embed/dashboard/:token/params/:param-key/values"
          (is (= {:values          [["African"] ["American"] ["Asian"]]
                  :has_more_values false}
                 (client/client :get 200 (values-url {} "_STATIC_CATEGORY_")))))
        (testing "\nGET /api/embed/dashboard/:token/params/:param-key/search/:query"
          (is (= {:values          [["African" "Af"]]
                  :has_more_values false}
                 (client/client :get 200 (search-url {} "_STATIC_CATEGORY_LABEL_" "AF")))))))))

(deftest chain-filter-enabled-params-test
  (with-chain-filter-fixtures! [{:keys [dashboard values-url search-url]}]
    (t2/update! :model/Dashboard (:id dashboard)
                {:embedding_params {"category_id" "enabled", "category_name" "enabled", "price" "enabled"}})
    (testing "Should work if the param we're fetching values for is enabled"
      (testing "\nGET /api/embed/dashboard/:token/params/:param-key/values"
        (is (= {:values          [[2] [3] [4] [5] [6]]
                :has_more_values false}
               (chain-filer-test/take-n-values 5 (client/client :get 200 (values-url))))))
      (testing "\nGET /api/embed/dashboard/:token/params/:param-key/search/:query"
        (is (= {:values          [["Fast Food"] ["Food Truck"] ["Seafood"]]
                :has_more_values false}
               (chain-filer-test/take-n-values 3 (client/client :get 200 (search-url)))))))

    (testing "If an ENABLED constraint param is present in the JWT, that's ok"
      (testing "\nGET /api/embed/dashboard/:token/params/:param-key/values"
        (is (= {:values          [[40] [67]]
                :has_more_values false}
               (client/client :get 200 (values-url {"price" 4})))))
      (testing "\nGET /api/embed/dashboard/:token/params/:param-key/search/:query"
        (is (= {:values          []
                :has_more_values false}
               (client/client :get 200 (search-url {"price" 4}))))))

    (testing "If an ENABLED param is present in query params but *not* the JWT, that's ok"
      (testing "\nGET /api/embed/dashboard/:token/params/:param-key/values"
        (is (= {:values          [[40] [67]]
                :has_more_values false}
               (client/client :get 200 (str (values-url) "?_PRICE_=4")))))
      (testing "\nGET /api/embed/dashboard/:token/params/:param-key/search/:query"
        (is (= {:values          []
                :has_more_values false}
               (client/client :get 200 (str (search-url) "?_PRICE_=4"))))))

    (testing "If ENABLED param is present in both JWT and the URL, the request should fail"
      (doseq [url-fn [values-url search-url]
              :let   [url (str (url-fn {"price" 4}) "?_PRICE_=4")]]
        (testing (str "\n" url)
          (is (= "You can't specify a value for :price if it's already set in the JWT."
                 (client/client :get 400 url))))))))

(deftest chain-filter-ignore-current-user-permissions-test
  (testing "Should not fail if request is authenticated but current user does not have data permissions"
    (mt/with-temp-copy-of-db
      (mt/with-no-data-perms-for-all-users!
        (with-chain-filter-fixtures! [{:keys [dashboard values-url search-url]}]
          (t2/update! :model/Dashboard (:id dashboard)
                      {:embedding_params {"category_id" "enabled", "category_name" "enabled", "price" "enabled"}})
          (testing "Should work if the param we're fetching values for is enabled"
            (testing "\nGET /api/embed/dashboard/:token/params/:param-key/values"
              (is (= {:values          [[2] [3] [4] [5] [6]]
                      :has_more_values false}
                     (chain-filer-test/take-n-values 5 (mt/user-http-request :rasta :get 200 (values-url))))))
            (testing "\nGET /api/embed/dashboard/:token/params/:param-key/search/:query"
              (is (= {:values          [["Fast Food"] ["Food Truck"] ["Seafood"]]
                      :has_more_values false}
                     (chain-filer-test/take-n-values 3 (mt/user-http-request :rasta :get 200 (search-url))))))))))))

(deftest chain-filter-locked-params-test
  (with-chain-filter-fixtures! [{:keys [dashboard values-url search-url]}]
    (testing "Requests should fail if searched param is locked"
      (t2/update! :model/Dashboard (:id dashboard)
                  {:embedding_params {"category_id" "locked", "category_name" "locked"}})
      (doseq [url [(values-url) (search-url)]]
        (testing (str "\n" url)
          (is (re= #"Cannot search for values: \"category_(?:(?:name)|(?:id))\" is not an enabled parameter."
                   (client/client :get 400 url))))))

    (testing "Search param enabled\n"
      (t2/update! :model/Dashboard (:id dashboard)
                  {:embedding_params {"category_id" "enabled", "category_name" "enabled", "price" "locked"}})

      (testing "Requests should fail if the token is missing a locked parameter"
        (doseq [url [(values-url) (search-url)]]
          (testing (str "\n" url)
            (is (= "You must specify a value for :price in the JWT."
                   (client/client :get 400 url))))))

      (testing "if `:locked` param is supplied, request should succeed"
        (testing "\nGET /api/embed/dashboard/:token/params/:param-key/values"
          (is (= {:values          [[40] [67]]
                  :has_more_values false}
                 (client/client :get 200 (values-url {"price" 4})))))
        (testing "\nGET /api/embed/dashboard/:token/params/:param-key/search/:query"
          (is (= {:values          []
                  :has_more_values false}
                 (client/client :get 200 (search-url {"price" 4}))))))

      (testing "if `:locked` parameter is present in URL params, request should fail"
        (doseq [url-fn [values-url search-url]
                :let   [url (url-fn {"price" 4})]]
          (testing (str "\n" url)
            (is (= "You can only specify a value for :price in the JWT."
                   (client/client :get 400 (str url "?_PRICE_=4"))))))))))

(deftest chain-filter-disabled-params-test
  (with-chain-filter-fixtures! [{:keys [dashboard values-url search-url]}]
    (testing "Requests should fail if searched param is disabled"
      (t2/update! :model/Dashboard (:id dashboard)
                  {:embedding_params {"category_id" "disabled", "category_name" "disabled"}})
      (doseq [url [(values-url) (search-url)]]
        (testing (str "\n" url)
          (is (re= #"Cannot search for values: \"category_(?:(?:name)|(?:id))\" is not an enabled parameter\."
                   (client/client :get 400 url))))))

    (testing "Search param enabled\n"
      (t2/update! :model/Dashboard (:id dashboard)
                  {:embedding_params {"category_id" "enabled", "category_name" "enabled", "price" "disabled"}})

      (testing "Requests should fail if the token has a disabled parameter"
        (doseq [url-fn [values-url search-url]
                :let   [url (url-fn {"price" 4})]]
          (testing (str "\n" url)
            (is (= "You're not allowed to specify a value for :price."
                   (client/client :get 400 url))))))

      (testing "Requests should fail if the URL has a disabled parameter"
        (doseq [url-fn [values-url search-url]
                :let   [url (str (url-fn) "?_PRICE_=4")]]
          (testing (str "\n" url)
            (is (= "You're not allowed to specify a value for :price."
                   (client/client :get 400 url)))))))))

;; Pivot tables

(defn- pivot-card-query-url [card-or-id response-format & [additional-token-keys]]
  (str "/embed/pivot/card/"
       (card-token card-or-id additional-token-keys)
       "/query"
       response-format))

(deftest pivot-embed-query-test
  (mt/test-drivers (api.pivots/applicable-drivers)
    (mt/dataset test-data
      (testing "GET /api/embed/pivot/card/:token/query"
        (testing "check that the endpoint doesn't work if embedding isn't enabled"
          (mt/with-temporary-setting-values [enable-embedding-static false]
            (with-new-secret-key!
              (with-temp-card [card (api.pivots/pivot-card)]
                (is (= "Embedding is not enabled."
                       (client/client :get 400 (pivot-card-query-url card ""))))))))

        (with-embedding-enabled-and-new-secret-key!
          (let [expected-status 202]
            (testing "it should be possible to run a Card successfully if you jump through the right hoops..."
              (with-temp-card [card (merge {:enable_embedding true} (api.pivots/pivot-card))]
                (let [result (client/client :get expected-status (pivot-card-query-url card "") {:request-options nil})
                      rows   (mt/rows result)]
                  (is (nil? (:row_count result))) ;; row_count isn't included in public endpoints
                  (is (= "completed" (:status result)))
                  (is (= 6 (count (get-in result [:data :cols]))))
                  (is (= 1144 (count rows))))
                (let [eid-result (client/client :get expected-status
                                                (pivot-card-query-url (:entity_id card) "")
                                                {:request-options nil})
                      eid-rows   (mt/rows eid-result)]
                  (is (nil? (:row_count eid-result))) ;; row_count isn't included in public endpoints
                  (is (= "completed" (:status eid-result)))
                  (is (= 6 (count (get-in eid-result [:data :cols]))))
                  (is (= 1144 (count eid-rows)))))))

          (testing "check that if embedding *is* enabled globally but not for the Card the request fails"
            (with-temp-card [card (api.pivots/pivot-card)]
              (is (= "Embedding is not enabled for this object."
                     (client/client :get 400 (pivot-card-query-url card ""))))))

          (testing (str "check that if embedding is enabled globally and for the object that requests fail if they are "
                        "signed with the wrong key")
            (with-temp-card [card (merge {:enable_embedding true} (api.pivots/pivot-card))]
              (is (= "Message seems corrupt or manipulated"
                     (client/client :get 400 (with-new-secret-key! (pivot-card-query-url card ""))))))))))))

(defn- pivot-dashcard-url
  ([dashcard] (pivot-dashcard-url dashcard (:dashboard_id dashcard)))
  ([dashcard dashboard-id & [additional-token-keys]]
   (str "embed/pivot/dashboard/" (dash-token dashboard-id additional-token-keys)
        "/dashcard/" (u/the-id dashcard)
        "/card/" (:card_id dashcard))))

(deftest pivot-dashcard-success-test
  (mt/test-drivers (api.pivots/applicable-drivers)
    (mt/dataset test-data
      (with-embedding-enabled-and-new-secret-key!
        (with-temp-dashcard [dashcard {:dash     {:enable_embedding true, :parameters []}
                                       :card     (api.pivots/pivot-card)
                                       :dashcard {:parameter_mappings []}}]
          (let [result (client/client :get 202 (pivot-dashcard-url dashcard (:dashboard_id dashcard)))
                rows   (mt/rows result)]
            (is (nil? (:row_count result))) ;; row_count isn't included in public endpoints
            (is (= "completed" (:status result)))
            (is (= 6 (count (get-in result [:data :cols]))))
            (is (= 1144 (count rows))))
          (let [eid-result (client/client :get 202 (pivot-dashcard-url dashcard (dashcard->dash-eid dashcard)))
                eid-rows   (mt/rows eid-result)]
            (is (nil? (:row_count eid-result))) ;; row_count isn't included in public endpoints
            (is (= "completed" (:status eid-result)))
            (is (= 6 (count (get-in eid-result [:data :cols]))))
            (is (= 1144 (count eid-rows)))))))))

(deftest pivot-dashcard-embedding-disabled-test
  (mt/dataset test-data
    (mt/with-temporary-setting-values [enable-embedding-static false]
      (with-new-secret-key!
        (with-temp-dashcard [dashcard {:dash     {:parameters []}
                                       :card     (api.pivots/pivot-card)
                                       :dashcard {:parameter_mappings []}}]
          (is (= "Embedding is not enabled."
                 (client/client :get 400 (pivot-dashcard-url dashcard)))))))))

(deftest pivot-dashcard-embedding-disabled-for-card-test
  (mt/dataset test-data
    (with-embedding-enabled-and-new-secret-key!
      (with-temp-dashcard [dashcard {:dash     {:parameters []}
                                     :card     (api.pivots/pivot-card)
                                     :dashcard {:parameter_mappings []}}]
        (is (= "Embedding is not enabled for this object."
               (client/client :get 400 (pivot-dashcard-url dashcard))))))))

(deftest pivot-dashcard-signing-check-test
  (mt/dataset test-data
    (testing (str "check that if embedding is enabled globally and for the object that requests fail if they are signed "
                  "with the wrong key")
      (with-embedding-enabled-and-new-secret-key!
        (with-temp-dashcard [dashcard {:dash     {:enable_embedding true, :parameters []}
                                       :card     (api.pivots/pivot-card)
                                       :dashcard {:parameter_mappings []}}]
          (is (= "Message seems corrupt or manipulated"
                 (client/client :get 400 (with-new-secret-key! (pivot-dashcard-url dashcard))))))))))

(deftest pivot-dashcard-locked-params-test
  (mt/dataset test-data
    (mt/test-helpers-set-global-values!
      (with-embedding-enabled-and-new-secret-key!
        (with-temp-dashcard [dashcard {:dash     {:enable_embedding true
                                                  :embedding_params {:abc "locked"}
                                                  :parameters       [{:id     "_ORDER_ID_"
                                                                      :name   "Order ID"
                                                                      :slug   "abc"
                                                                      :type   "id"
                                                                      :target [:dimension (mt/id :orders :id)]}]}
                                       :card     (api.pivots/pivot-card)
                                       :dashcard {:parameter_mappings []}}]
          (testing (str "check that if embedding is enabled globally and for the object requests fail if the token is "
                        "missing a `:locked` parameter")
            (is (= "You must specify a value for :abc in the JWT."
                   (client/client :get 400 (pivot-dashcard-url dashcard)))))

          (testing "if `:locked` param is supplied, request should succeed"
            (let [result (client/client :get 202 (pivot-dashcard-url dashcard (:dashboard_id dashcard) {:params {:abc 100}}))
                  rows   (mt/rows result)]
              (is (nil? (:row_count result))) ;; row_count isn't included in public endpoints
              (is (= "completed" (:status result)))
              (is (= 6 (count (get-in result [:data :cols]))))
              (is (= 1144 (count rows)))))
          (testing "if `:locked` param is supplied, request should succeed with entity-id"
            (let [eid-result (client/client :get 202 (pivot-dashcard-url dashcard (dashcard->dash-eid dashcard) {:params {:abc 100}}))
                  eid-rows   (mt/rows eid-result)]
              (is (nil? (:row_count eid-result))) ;; row_count isn't included in public endpoints
              (is (= "completed" (:status eid-result)))
              (is (= 6 (count (get-in eid-result [:data :cols]))))
              (is (= 1144 (count eid-rows)))))

          (testing "if `:locked` parameter is present in URL params, request should fail"
            (is (= "You must specify a value for :abc in the JWT."
                   (client/client :get 400 (str (pivot-dashcard-url dashcard) "?abc=100"))))))))))

(deftest pivot-dashcard-disabled-params-test
  (mt/dataset test-data
    (with-embedding-enabled-and-new-secret-key!
      (with-temp-dashcard [dashcard {:dash     {:enable_embedding true
                                                :embedding_params {:abc "disabled"}
                                                :parameters       []}
                                     :card     (api.pivots/pivot-card)
                                     :dashcard {:parameter_mappings []}}]
        (testing (str "check that if embedding is enabled globally and for the object requests fail if they pass a "
                      "`:disabled` parameter")
          (is (= "You're not allowed to specify a value for :abc."
                 (client/client :get 400 (pivot-dashcard-url dashcard (:dashboard_id dashcard) {:params {:abc 100}})))))

        (testing "If a `:disabled` param is passed in the URL the request should fail"
          (is (= "You're not allowed to specify a value for :abc."
                 (client/client :get 400 (str (pivot-dashcard-url dashcard) "?abc=200")))))))))

(deftest pivot-dashcard-enabled-params-test
  (mt/dataset test-data
    (with-embedding-enabled-and-new-secret-key!
      (with-temp-dashcard [dashcard {:dash     {:enable_embedding true
                                                :embedding_params {:abc "enabled"}
                                                :parameters       [{:id      "_ORDER_ID_"
                                                                    :name    "Order ID"
                                                                    :slug    "abc"
                                                                    :type    "id"
                                                                    :target  [:dimension (mt/id :orders :id)]}]}
                                     :card     (api.pivots/pivot-card)
                                     :dashcard {:parameter_mappings []}}]
        (testing "If `:enabled` param is present in both JWT and the URL, the request should fail"
          (is (= "You can't specify a value for :abc if it's already set in the JWT."
                 (client/client :get 400 (str (pivot-dashcard-url dashcard (:dashboard_id dashcard) {:params {:abc 100}}) "?abc=200")))))

        (testing "If an `:enabled` param is present in the JWT, that's ok"
          (let [result (client/client :get 202 (pivot-dashcard-url dashcard (:dashboard_id dashcard) {:params {:abc 100}}))
                rows   (mt/rows result)]
            (is (nil? (:row_count result))) ;; row_count isn't included in public endpoints
            (is (= "completed" (:status result)))
            (is (= 6 (count (get-in result [:data :cols]))))
            (is (= 1144 (count rows)))))

        (testing "If an `:enabled` param is present in the JWT, that's ok with entity-id"
          (let [eid-result (client/client :get 202 (pivot-dashcard-url dashcard (dashcard->dash-eid dashcard) {:params {:abc 100}}))
                eid-rows   (mt/rows eid-result)]
            (is (nil? (:row_count eid-result))) ;; row_count isn't included in public endpoints
            (is (= "completed" (:status eid-result)))
            (is (= 6 (count (get-in eid-result [:data :cols]))))
            (is (= 1144 (count eid-rows)))))

        (testing "If an `:enabled` param is present in URL params but *not* the JWT, that's ok"
          (let [result (client/client :get 202 (str (pivot-dashcard-url dashcard) "?abc=200"))
                rows   (mt/rows result)]
            (is (nil? (:row_count result))) ;; row_count isn't included in public endpoints
            (is (= "completed" (:status result)))
            (is (= 6 (count (get-in result [:data :cols]))))
            (is (= 1144 (count rows)))))))))

(deftest apply-slug->value-test
  (testing "For operator filter types treat a lone value as a one-value sequence (#20438)"
    (is (= (#'api.embed.common/apply-slug->value [{:type    :string/=
                                                   :target  [:dimension [:template-tag "NAME"]]
                                                   :name    "Name"
                                                   :slug    "NAME"
                                                   :default nil}]
                                                 {:NAME ["Aaron Hand"]})
           (#'api.embed.common/apply-slug->value [{:type    :string/=
                                                   :target  [:dimension [:template-tag "NAME"]]
                                                   :name    "Name"
                                                   :slug    "NAME"
                                                   :default nil}]
                                                 {:NAME "Aaron Hand"})))))

(deftest handle-single-params-for-operator-filters-test
  (testing "Query endpoints should work with a single URL parameter for an operator filter (#20438)"
    (mt/dataset test-data
      (with-embedding-enabled-and-new-secret-key!
<<<<<<< HEAD
        (mt/with-temp [Card {card-id :id, :as card} {:dataset_query    (mt/native-query
                                                                         {:query         "SELECT count(*) AS count FROM PUBLIC.PEOPLE WHERE true [[AND {{NAME}}]]"
                                                                          :template-tags {"NAME"
                                                                                          {:id           "9ddca4ca-3906-83fd-bc6b-8480ae9ab05e"
                                                                                           :name         "NAME"
                                                                                           :display-name "Name"
                                                                                           :type         :dimension
                                                                                           :dimension    [:field (mt/id :people :name) nil]
                                                                                           :widget-type  :string/=
                                                                                           :default      nil}}})
                                                     :enable_embedding true
                                                     :embedding_params {:NAME "enabled"}}]
=======
        (t2.with-temp/with-temp [:model/Card {card-id :id, :as card} {:dataset_query    (mt/native-query
                                                                                          {:query         "SELECT count(*) AS count FROM PUBLIC.PEOPLE WHERE true [[AND {{NAME}}]]"
                                                                                           :template-tags {"NAME"
                                                                                                           {:id           "9ddca4ca-3906-83fd-bc6b-8480ae9ab05e"
                                                                                                            :name         "NAME"
                                                                                                            :display-name "Name"
                                                                                                            :type         :dimension
                                                                                                            :dimension    [:field (mt/id :people :name) nil]
                                                                                                            :widget-type  :string/=
                                                                                                            :default      nil}}})
                                                                      :enable_embedding true
                                                                      :embedding_params {:NAME "enabled"}}]
>>>>>>> 8d23fd74
          (testing "Card"
            (is (= [[1]]
                   (mt/rows (client/client :get 202 (card-query-url card "") :NAME "Hudson Borer"))
                   (mt/rows (client/client :get 202 (card-query-url card "") :NAME "Hudson Borer" :NAME "x")))))
          (testing "Dashcard"
            (mt/with-temp [:model/Dashboard {dashboard-id :id} {:enable_embedding true
                                                                :embedding_params {:name "enabled"}
                                                                :parameters       [{:name      "Name"
                                                                                    :slug      "name"
                                                                                    :id        "_name_"
                                                                                    :type      "string/="
                                                                                    :sectionId "string"}]}

                           :model/DashboardCard dashcard {:card_id            card-id
                                                          :dashboard_id       dashboard-id
                                                          :parameter_mappings [{:parameter_id "_name_"
                                                                                :card_id      card-id
                                                                                :target       [:dimension [:template-tag "NAME"]]}]}]
              (is (= [[1]]
                     (mt/rows (client/client :get 202 (dashcard-url dashcard) :name "Hudson Borer"))
                     (mt/rows (client/client :get 202 (dashcard-url dashcard) :name "Hudson Borer" :name "x")))))))))))

(deftest pass-numeric-param-as-number-test
  (testing "Embedded numeric params should work with numeric (as opposed to string) values in the JWT (#20845)"
    (mt/dataset test-data
      (with-embedding-enabled-and-new-secret-key!
<<<<<<< HEAD
        (mt/with-temp [Card card {:dataset_query    (mt/native-query
                                                      {:query         "SELECT count(*) FROM orders WHERE quantity = {{qty_locked}}"
                                                       :template-tags {"qty_locked" {:name         "qty_locked"
                                                                                     :display-name "Quantity (Locked)"
                                                                                     :type         :number}}})
                                  :enable_embedding true
                                  :embedding_params {:qty_locked "locked"}}]
=======
        (t2.with-temp/with-temp [:model/Card card {:dataset_query    (mt/native-query
                                                                       {:query         "SELECT count(*) FROM orders WHERE quantity = {{qty_locked}}"
                                                                        :template-tags {"qty_locked" {:name         "qty_locked"
                                                                                                      :display-name "Quantity (Locked)"
                                                                                                      :type         :number}}})
                                                   :enable_embedding true
                                                   :embedding_params {:qty_locked "locked"}}]
>>>>>>> 8d23fd74
          (is (= [3443]
                 (mt/first-row (client/client :get 202 (card-query-url card "" {:params {:qty_locked 1}}))))))))))

(deftest format-export-middleware-test
  (testing "The `:format-export?` query processor middleware has the intended effect on file exports."
    (let [q             {:database (mt/id)
                         :type     :native
                         :native   {:query "SELECT 2000 AS number, '2024-03-26'::DATE AS date;"}}
          output-helper {:csv  (fn [output] (->> output csv/read-csv last))
                         :json (fn [output] (->> output (map (juxt :NUMBER :DATE)) last))}]
      (with-embedding-enabled-and-new-secret-key!
<<<<<<< HEAD
        (mt/with-temp [Card {card-id :id} {:enable_embedding true
                                           :display :table :dataset_query q}
                       Dashboard {dashboard-id :id} {:enable_embedding true
                                                     :embedding_params {:name "enabled"}}
                       DashboardCard {dashcard-id :id} {:dashboard_id dashboard-id
                                                        :card_id      card-id}]
=======
        (t2.with-temp/with-temp [:model/Card {card-id :id} {:enable_embedding true
                                                            :display :table :dataset_query q}
                                 :model/Dashboard {dashboard-id :id} {:enable_embedding true
                                                                      :embedding_params {:name "enabled"}}
                                 :model/DashboardCard {dashcard-id :id} {:dashboard_id dashboard-id
                                                                         :card_id      card-id}]
>>>>>>> 8d23fd74
          (doseq [[export-format apply-formatting? expected] [[:csv true ["2,000" "March 26, 2024"]]
                                                              [:csv false ["2000" "2024-03-26"]]
                                                              [:json true ["2,000" "March 26, 2024"]]
                                                              [:json false [2000 "2024-03-26"]]]]
            (testing (format "export_format %s yields expected output for %s exports." apply-formatting? export-format)
              (is (= expected
                     (->> (mt/user-http-request
                           :crowberto :get 200
                           (format "embed/card/%s/query/%s?format_rows=%s"
                                   (card-token card-id) (name export-format) apply-formatting?))
                          ((get output-helper export-format)))))
              (is (= expected
                     (->> (mt/user-http-request
                           :crowberto :get 200
                           (format "embed/dashboard/%s/dashcard/%s/card/%s/%s?format_rows=%s"
                                   (dash-token dashboard-id) dashcard-id card-id (name export-format) apply-formatting?))
                          ((get output-helper export-format))))))))))))

(deftest filter-linked-to-locked-filter-test
  (testing "Filter linked to locked filter works in various common configurations."
    (mt/dataset test-data
      (with-embedding-enabled-and-new-secret-key!
<<<<<<< HEAD
        (mt/with-temp [Card {card-id :id} {:enable_embedding true
                                           :display          :table
                                           :dataset_query    {:database (mt/id)
                                                              :type     :query
                                                              :query    {:source-table (mt/id :products)}}}
                       Dashboard {dashboard-id :id} {:enable_embedding true
                                                     :parameters
                                                     [{:name      "Category"
                                                       :slug      "category"
                                                       :id        "ad5f614b"
                                                       :type      :string/=
                                                       :sectionId "string"}
                                                      {:name                "Title"
                                                       :slug                "title"
                                                       :id                  "7ef6f58c"
                                                       :type                :string/=
                                                       :sectionId           "string"
                                                       :filteringParameters ["ad5f614b"]}]
                                                     :embedding_params {:category "locked"
                                                                        :title    "enabled"}}
                       DashboardCard {dashcard-id :id} {:dashboard_id dashboard-id
                                                        :card_id      card-id
                                                        :parameter_mappings
                                                        [{:parameter_id "ad5f614b"
                                                          :card_id      card-id
                                                          :target       [:dimension [:field (mt/id :products :category) {:base-type :type/Text}]]}
                                                         {:parameter_id "7ef6f58c"
                                                          :card_id      card-id
                                                          :target       [:dimension [:field (mt/id :products :title) {:base-type :type/Text}]]}]}]
=======
        (t2.with-temp/with-temp [:model/Card {card-id :id} {:enable_embedding true
                                                            :display          :table
                                                            :dataset_query    {:database (mt/id)
                                                                               :type     :query
                                                                               :query    {:source-table (mt/id :products)}}}
                                 :model/Dashboard {dashboard-id :id} {:enable_embedding true
                                                                      :parameters
                                                                      [{:name      "Category"
                                                                        :slug      "category"
                                                                        :id        "ad5f614b"
                                                                        :type      :string/=
                                                                        :sectionId "string"}
                                                                       {:name                "Title"
                                                                        :slug                "title"
                                                                        :id                  "7ef6f58c"
                                                                        :type                :string/=
                                                                        :sectionId           "string"
                                                                        :filteringParameters ["ad5f614b"]}]
                                                                      :embedding_params {:category "locked"
                                                                                         :title    "enabled"}}
                                 :model/DashboardCard {dashcard-id :id} {:dashboard_id dashboard-id
                                                                         :card_id      card-id
                                                                         :parameter_mappings
                                                                         [{:parameter_id "ad5f614b"
                                                                           :card_id      card-id
                                                                           :target       [:dimension [:field (mt/id :products :category) {:base-type :type/Text}]]}
                                                                          {:parameter_id "7ef6f58c"
                                                                           :card_id      card-id
                                                                           :target       [:dimension [:field (mt/id :products :title) {:base-type :type/Text}]]}]}]
>>>>>>> 8d23fd74
          (doseq [{:keys [test-str params]}
                  [{:test-str "Locked filter is not set in the token, so requests should fail."
                    :params   {}}
                   {:test-str "Locked filter is set to `nil` in the token, so requests should fail."
                    :params   {:category nil}}]]
            (testing test-str
              (let [token (dash-token dashboard-id {:params params})]
                (is (= "You must specify a value for :category in the JWT."
                       (mt/user-http-request :crowberto :get 400
                                             (format "embed/dashboard/%s/dashcard/%s/card/%s" token dashcard-id card-id))))
                (is (= "You must specify a value for :category in the JWT."
                       (mt/user-http-request :crowberto :get 400
                                             (format "embed/dashboard/%s/params/%s/values" token "7ef6f58c")))))))
          (doseq [{:keys [test-str params expected-row-count expected-values-count]}
                  [{:test-str              "Locked filter is set to a list of values in the token."
                    :params                {:category ["Widget"]}
                    :expected-row-count    54
                    :expected-values-count 54}
                   {:test-str              "Locked filter is set to an empty list in the token."
                    :params                {:category []}
                    :expected-row-count    200
                    :expected-values-count 199}]]
            (testing test-str
              (let [token        (dash-token dashboard-id {:params params})
                    row-count    (-> (mt/user-http-request :crowberto :get 202
                                                           (format "embed/dashboard/%s/dashcard/%s/card/%s" token dashcard-id card-id))
                                     (get-in [:data :rows])
                                     count)
                    values-count (-> (mt/user-http-request :crowberto :get 200
                                                           (format "embed/dashboard/%s/params/%s/values" token "7ef6f58c"))
                                     :values
                                     count)]
                (testing "query has the expected results"
                  (is (= expected-row-count row-count)))
                (testing "the correct amount of filter values are returned"
                  (is (= expected-values-count values-count)))))))))))

(deftest querying-a-dashboard-dashcard-updates-last-viewed-at
  (mt/test-helpers-set-global-values!
    (mt/dataset test-data
      (with-embedding-enabled-and-new-secret-key!
        (with-temp-dashcard [dashcard {:dash {:enable_embedding true
                                              :last_viewed_at #t "2000-01-01"}}]
          (let [dashboard-id (t2/select-one-fn :id :model/Dashboard :id (:dashboard_id dashcard))
                original-last-viewed-at (t2/select-one-fn :last_viewed_at :model/Dashboard dashboard-id)]
            (mt/with-temporary-setting-values [synchronous-batch-updates true]
              (client/client :get 202 (dashcard-url dashcard))
              (is (not= original-last-viewed-at (t2/select-one-fn :last_viewed_at :model/Dashboard :id dashboard-id))))))))))

(deftest entity-id-single-card-translations-test
  (mt/with-temp
    [:model/Card {id :id eid :entity_id} {}]
    (is (= {eid {:id id :type :card :status :ok}}
           (api.embed.common/model->entity-ids->ids {:card [eid]})))))

(deftest entity-id-card-translations-test
  (mt/with-temp
    [:model/Card {id   :id eid   :entity_id} {}
     :model/Card {id-0 :id eid-0 :entity_id} {}
     :model/Card {id-1 :id eid-1 :entity_id} {}
     :model/Card {id-2 :id eid-2 :entity_id} {}
     :model/Card {id-3 :id eid-3 :entity_id} {}
     :model/Card {id-4 :id eid-4 :entity_id} {}
     :model/Card {id-5 :id eid-5 :entity_id} {}]
    (is (= {eid   {:id id   :type :card :status :ok}
            eid-0 {:id id-0 :type :card :status :ok}
            eid-1 {:id id-1 :type :card :status :ok}
            eid-2 {:id id-2 :type :card :status :ok}
            eid-3 {:id id-3 :type :card :status :ok}
            eid-4 {:id id-4 :type :card :status :ok}
            eid-5 {:id id-5 :type :card :status :ok}}
           (api.embed.common/model->entity-ids->ids {:card [eid eid-0 eid-1 eid-2 eid-3 eid-4 eid-5]})))))

(deftest entity-id-mixed-translations-test
  (mt/with-temp
    [;; prereqs to create the eid-able entities:
     :model/Card  {model-id :id} {:type :model}
     :model/Card  {card-id :id}  {}
     :model/Field {field-id :id} {}

     ;; eid models:
     :model/Action             {action_id               :id action_eid               :entity_id} {:name "model for creating action" :model_id model-id :type :http}
     :model/Collection         {collection_id           :id collection_eid           :entity_id} {}
     ;; filling entity id for User doesn't work: do it manually below.
     :model/User               {core_user_id            :id #_#_core_user_eid        :entity_id} {}
     :model/Dimension          {dimension_id            :id dimension_eid            :entity_id} {:field_id field-id}
     :model/NativeQuerySnippet {native_query_snippet_id :id native_query_snippet_eid :entity_id} {:creator_id core_user_id}
     :model/PermissionsGroup   {permissions_group_id    :id permissions_group_eid    :entity_id} {}
     :model/Pulse              {pulse_id                :id pulse_eid                :entity_id} {}
     :model/PulseCard          {pulse_card_id           :id pulse_card_eid           :entity_id} {:pulse_id pulse_id :card_id card-id}
     :model/PulseChannel       {pulse_channel_id        :id pulse_channel_eid        :entity_id} {:pulse_id pulse_id}
     :model/Card               {card_id                 :id card_eid                 :entity_id} {}
     :model/Dashboard          {dashboard_id            :id dashboard_eid            :entity_id} {}
     :model/DashboardTab       {dashboard_tab_id        :id dashboard_tab_eid        :entity_id} {:dashboard_id dashboard_id}
     :model/DashboardCard      {dashboardcard_id        :id dashboardcard_eid        :entity_id} {:dashboard_id dashboard_id}
     :model/Segment            {segment_id              :id segment_eid              :entity_id} {}
     :model/Timeline           {timeline_id             :id timeline_eid             :entity_id} {}]
    (let [core_user_eid (u/generate-nano-id)]
      (t2/update! :model/User core_user_id {:entity_id core_user_eid})
      (is (= {action_eid               {:id action_id               :type :action            :status :ok}
              collection_eid           {:id collection_id           :type :collection        :status :ok}
              core_user_eid            {:id core_user_id            :type :user              :status :ok}
              dashboard_tab_eid        {:id dashboard_tab_id        :type :dashboard-tab     :status :ok}
              dimension_eid            {:id dimension_id            :type :dimension         :status :ok}
              native_query_snippet_eid {:id native_query_snippet_id :type :snippet           :status :ok}
              permissions_group_eid    {:id permissions_group_id    :type :permissions-group :status :ok}
              pulse_eid                {:id pulse_id                :type :pulse             :status :ok}
              pulse_card_eid           {:id pulse_card_id           :type :pulse-card        :status :ok}
              pulse_channel_eid        {:id pulse_channel_id        :type :pulse-channel     :status :ok}
              card_eid                 {:id card_id                 :type :card              :status :ok}
              dashboard_eid            {:id dashboard_id            :type :dashboard         :status :ok}
              dashboardcard_eid        {:id dashboardcard_id        :type :dashboard-card    :status :ok}
              segment_eid              {:id segment_id              :type :segment           :status :ok}
              timeline_eid             {:id timeline_id             :type :timeline          :status :ok}}
             (api.embed.common/model->entity-ids->ids
              {:action            [action_eid]
               :card              [card_eid]
               :collection        [collection_eid]
               :dashboard         [dashboard_eid]
               :dashboard-card    [dashboardcard_eid]
               :dashboard-tab     [dashboard_tab_eid]
               :dimension         [dimension_eid]
               :permissions-group [permissions_group_eid]
               :pulse             [pulse_eid]
               :pulse-card        [pulse_card_eid]
               :pulse-channel     [pulse_channel_eid]
               :segment           [segment_eid]
               :snippet           [native_query_snippet_eid]
               :timeline          [timeline_eid]
               :user              [core_user_eid]}))))))

(deftest missing-entity-translations-test
  (is (= {"abcdefghijklmnopqrstu" {:type :card, :status :not-found}}
         (api.embed.common/model->entity-ids->ids {:card ["abcdefghijklmnopqrstu"]}))))

(deftest wrong-format-entity-translations-test
  (is (= {"abcdefghijklmnopqrst"
          {:type :card,
           :status :invalid-format,
           :reason ["\"abcdefghijklmnopqrst\" should be 21 characters long, but it is 20"]}}
         (api.embed.common/model->entity-ids->ids {:card ["abcdefghijklmnopqrst"]}))))<|MERGE_RESOLUTION|>--- conflicted
+++ resolved
@@ -25,7 +25,8 @@
    [metabase.query-processor.test-util :as qp.test-util]
    [metabase.test :as mt]
    [metabase.util :as u]
-   [toucan2.core :as t2])
+   [toucan2.core :as t2]
+   [toucan2.tools.with-temp :as t2.with-temp])
   (:import
    (java.io ByteArrayInputStream)))
 
@@ -65,11 +66,7 @@
   (let [m (merge (when-not (:dataset_query m)
                    {:dataset_query (mt/mbql-query venues {:aggregation [[:count]]})})
                  m)]
-<<<<<<< HEAD
-    (mt/with-temp [Card card m]
-=======
     (t2.with-temp/with-temp [:model/Card card m]
->>>>>>> 8d23fd74
       (f card))))
 
 (defmacro with-temp-card {:style/indent 1} [[binding & [card]] & body]
@@ -500,13 +497,8 @@
   (testing "GET /api/embed/card/:token/query with default values for params"
     (with-embedding-enabled-and-new-secret-key!
       (testing "if the param is enabled"
-<<<<<<< HEAD
-        (mt/with-temp
-          [Card card (assoc (card-with-date-field-filter-default) :embedding_params {:date :enabled})]
-=======
         (t2.with-temp/with-temp
           [:model/Card card (assoc (card-with-date-field-filter-default) :embedding_params {:date :enabled})]
->>>>>>> 8d23fd74
           (testing "the default should apply if no param value is provided"
             (is (= [[107]]
                    (mt/rows (client/client :get 202 (card-query-url card "")))))
@@ -520,13 +512,8 @@
             (is (= [[1000]]
                    (mt/rows (client/client :get 202 (card-query-url card "" {:params {:date nil}}))))))))
       (testing "if the param is disabled"
-<<<<<<< HEAD
-        (mt/with-temp
-          [Card card (assoc (card-with-date-field-filter-default) :embedding_params {:date :disabled})]
-=======
         (t2.with-temp/with-temp
           [:model/Card card (assoc (card-with-date-field-filter-default) :embedding_params {:date :disabled})]
->>>>>>> 8d23fd74
           (testing "the default should apply if no param is provided"
             (is (= [[107]]
                    (mt/rows (client/client :get 202 (card-query-url card ""))))))
@@ -534,13 +521,8 @@
             (is (= "You're not allowed to specify a value for :date."
                    (client/client :get 400 (str (card-query-url card "") "?date=")))))))
       (testing "if the param is locked"
-<<<<<<< HEAD
-        (mt/with-temp
-          [Card card (assoc (card-with-date-field-filter-default) :embedding_params {:date :locked})]
-=======
         (t2.with-temp/with-temp
           [:model/Card card (assoc (card-with-date-field-filter-default) :embedding_params {:date :locked})]
->>>>>>> 8d23fd74
           (testing "an empty value with `nil` as the param's value is invalid and should result in an error"
             (is (= "You must specify a value for :date in the JWT."
                    (client/client :get 400 (card-query-url card "" {:params {:date nil}}))))
@@ -566,11 +548,7 @@
 (deftest csv-reports-count
   (testing "make sure CSV (etc.) downloads take editable params into account (#6407)"
     (with-embedding-enabled-and-new-secret-key!
-<<<<<<< HEAD
-      (mt/with-temp [Card card (card-with-date-field-filter)]
-=======
       (t2.with-temp/with-temp [:model/Card card (card-with-date-field-filter)]
->>>>>>> 8d23fd74
         (is (= "count\n107\n"
                (client/client :get 200 (str (card-query-url card "/csv") "&date=Q1-2014"))))))))
 
@@ -591,11 +569,7 @@
 
 (deftest it-should-be-possible-to-call-this-endpoint-successfully
   (with-embedding-enabled-and-new-secret-key!
-<<<<<<< HEAD
-    (mt/with-temp [Dashboard dash {:enable_embedding true}]
-=======
     (t2.with-temp/with-temp [:model/Dashboard dash {:enable_embedding true}]
->>>>>>> 8d23fd74
       (is (= successful-dashboard-info
              (dissoc-id-and-name
               (client/client :get 200 (dashboard-url dash)))))
@@ -612,32 +586,20 @@
 
 (deftest we-should-fail-when-attempting-to-use-an-expired-token-2
   (with-embedding-enabled-and-new-secret-key!
-<<<<<<< HEAD
-    (mt/with-temp [Dashboard dash {:enable_embedding true}]
-=======
     (t2.with-temp/with-temp [:model/Dashboard dash {:enable_embedding true}]
->>>>>>> 8d23fd74
       (is (re= #"^Token is expired.*"
                (client/client :get 400 (dashboard-url dash {:exp (buddy-util/to-timestamp yesterday)})))))))
 
 (deftest check-that-the-dashboard-endpoint-doesn-t-work-if-embedding-isn-t-enabled
   (mt/with-temporary-setting-values [enable-embedding false]
     (with-new-secret-key!
-<<<<<<< HEAD
-      (mt/with-temp [Dashboard dash]
-=======
       (t2.with-temp/with-temp [:model/Dashboard dash]
->>>>>>> 8d23fd74
         (is (= "Embedding is not enabled."
                (client/client :get 400 (dashboard-url dash))))))))
 
 (deftest check-that-if-embedding--is--enabled-globally-but-not-for-the-dashboard-the-request-fails
   (with-embedding-enabled-and-new-secret-key!
-<<<<<<< HEAD
-    (mt/with-temp [Dashboard dash]
-=======
     (t2.with-temp/with-temp [:model/Dashboard dash]
->>>>>>> 8d23fd74
       (is (= "Embedding is not enabled for this object."
              (client/client :get 400 (dashboard-url dash)))))))
 
@@ -645,32 +607,19 @@
   (testing (str "check that if embedding is enabled globally and for the object that requests fail if they are signed "
                 "with the wrong key")
     (with-embedding-enabled-and-new-secret-key!
-<<<<<<< HEAD
-      (mt/with-temp [Dashboard dash {:enable_embedding true}]
-=======
       (t2.with-temp/with-temp [:model/Dashboard dash {:enable_embedding true}]
->>>>>>> 8d23fd74
         (is (= "Message seems corrupt or manipulated"
                (client/client :get 400 (with-new-secret-key! (dashboard-url dash)))))))))
 
 (deftest only-enabled-params-that-are-not-present-in-the-jwt-come-back
   (testing "check that only ENABLED params that ARE NOT PRESENT IN THE JWT come back"
     (with-embedding-enabled-and-new-secret-key!
-<<<<<<< HEAD
-      (mt/with-temp [Dashboard dash {:enable_embedding true
-                                     :embedding_params {:a "locked", :b "disabled", :c "enabled", :d "enabled"}
-                                     :parameters       [{:id "_a", :slug "a", :name "a", :type "date"}
-                                                        {:id "_b", :slug "b", :name "b", :type "date"}
-                                                        {:id "_c", :slug "c", :name "c", :type "date"}
-                                                        {:id "_d", :slug "d", :name "d", :type "date"}]}]
-=======
       (t2.with-temp/with-temp [:model/Dashboard dash {:enable_embedding true
                                                       :embedding_params {:a "locked", :b "disabled", :c "enabled", :d "enabled"}
                                                       :parameters       [{:id "_a", :slug "a", :name "a", :type "date"}
                                                                          {:id "_b", :slug "b", :name "b", :type "date"}
                                                                          {:id "_c", :slug "c", :name "c", :type "date"}
                                                                          {:id "_d", :slug "d", :name "d", :type "date"}]}]
->>>>>>> 8d23fd74
         (is (=? [{:id "_d", :slug "d", :name "d", :type "date"}]
                 (:parameters (client/client :get 200 (dashboard-url dash {:params {:c 100}})))))
         (is (=? [{:id "_d", :slug "d", :name "d", :type "date"}]
@@ -703,28 +652,6 @@
 (deftest locked-params-removes-values-fields-and-mappings-test
   (testing "check that locked params are removed in parameter mappings, param_values, and param_fields"
     (with-embedding-enabled-and-new-secret-key!
-<<<<<<< HEAD
-      (mt/with-temp [Dashboard     dashboard     {:enable_embedding true
-                                                  :embedding_params {:venue_name "locked"}
-                                                  :name             "Test Dashboard"
-                                                  :parameters       [{:name      "venue_name"
-                                                                      :slug      "venue_name"
-                                                                      :id        "foo"
-                                                                      :type      :string/=
-                                                                      :sectionId "string"}]}
-                     Card          {card-id :id} {:name "Dashboard Test Card"}
-                     DashboardCard {_ :id}       {:dashboard_id       (:id dashboard)
-                                                  :card_id            card-id
-                                                  :parameter_mappings [{:card_id      card-id
-                                                                        :slug         "venue_name"
-                                                                        :parameter_id "foo"
-                                                                        :target       [:dimension
-                                                                                       [:field (mt/id :venues :name) nil]]}
-                                                                       {:card_id      card-id
-                                                                        :parameter_id "bar"
-                                                                        :target       [:dimension
-                                                                                       [:field (mt/id :categories :name) nil]]}]}]
-=======
       (t2.with-temp/with-temp [:model/Dashboard     dashboard     {:enable_embedding true
                                                                    :embedding_params {:venue_name "locked"}
                                                                    :name             "Test Dashboard"
@@ -745,7 +672,6 @@
                                                                                          :parameter_id "bar"
                                                                                          :target       [:dimension
                                                                                                         [:field (mt/id :categories :name) nil]]}]}]
->>>>>>> 8d23fd74
         (let [embedding-dashboard (client/client :get 200 (dashboard-url dashboard {:params {:foo "BCD Tofu House"}}))]
           (is (= nil
                  (-> embedding-dashboard
@@ -780,35 +706,6 @@
 (deftest locked-params-removes-values-fields-when-not-used-in-enabled-params
   (testing "check that locked params are not removed in parameter mappings, param_values, and param_fields when an enabled param uses them (#37914)"
     (with-embedding-enabled-and-new-secret-key!
-<<<<<<< HEAD
-      (mt/with-temp [Dashboard     dashboard     {:enable_embedding true
-                                                  :embedding_params {:venue_name   "locked"
-                                                                     :venue_name_2 "enabled"}
-                                                  :name             "Test Dashboard"
-                                                  :parameters       [{:name      "venue_name"
-                                                                      :slug      "venue_name"
-                                                                      :id        "foo"
-                                                                      :type      :string/=
-                                                                      :sectionId "string"}
-                                                                     {:name      "venue_name_2"
-                                                                      :slug      "venue_name_2"
-                                                                      :id        "bar"
-                                                                      :type      :string/=
-                                                                      :sectionId "string"}]}
-                     Card          {card-id :id} {:name "Dashboard Test Card"}
-                     DashboardCard {_ :id}       {:dashboard_id       (:id dashboard)
-                                                  :card_id            card-id
-                                                  :parameter_mappings [{:card_id      card-id
-                                                                        :slug         "venue_name"
-                                                                        :parameter_id "foo"
-                                                                        :target       [:dimension
-                                                                                       [:field (mt/id :venues :name) nil]]}
-                                                                       {:card_id      card-id
-                                                                        :slug         "venue_name_2"
-                                                                        :parameter_id "bar"
-                                                                        :target       [:dimension
-                                                                                       [:field (mt/id :venues :name) nil]]}]}]
-=======
       (t2.with-temp/with-temp [:model/Dashboard     dashboard     {:enable_embedding true
                                                                    :embedding_params {:venue_name   "locked"
                                                                                       :venue_name_2 "enabled"}
@@ -836,7 +733,6 @@
                                                                                          :parameter_id "bar"
                                                                                          :target       [:dimension
                                                                                                         [:field (mt/id :venues :name) nil]]}]}]
->>>>>>> 8d23fd74
         (let [embedding-dashboard (client/client :get 200 (dashboard-url dashboard {:params {:foo "BCD Tofu House"}}))]
           (is (some?
                (-> embedding-dashboard
@@ -871,35 +767,6 @@
 (deftest linked-param-to-locked-removes-param-values-test
   (testing "Check that a linked parameter to a locked params we remove the param_values."
     (with-embedding-enabled-and-new-secret-key!
-<<<<<<< HEAD
-      (mt/with-temp [Dashboard     dashboard     {:enable_embedding true
-                                                  :embedding_params {:venue_name "locked" :category_name "enabled"}
-                                                  :name             "Test Dashboard"
-                                                  :parameters       [{:name      "venue_name"
-                                                                      :slug      "venue_name"
-                                                                      :id        "foo"
-                                                                      :type      :string/=
-                                                                      :sectionId "string"}
-                                                                     {:name                "category_name"
-                                                                      :filteringParameters ["foo"]
-                                                                      :slug                "category_name"
-                                                                      :id                  "bar"
-                                                                      :type                :string/=
-                                                                      :sectionId           "string"}]}
-                     Card          {card-id :id} {:name "Dashboard Test Card"}
-                     DashboardCard {_ :id}       {:dashboard_id       (:id dashboard)
-                                                  :card_id            card-id
-                                                  :parameter_mappings [{:card_id      card-id
-                                                                        :slug         "venue_name"
-                                                                        :parameter_id "foo"
-                                                                        :target       [:dimension
-                                                                                       [:field (mt/id :venues :name) nil]]}
-                                                                       {:card_id      card-id
-                                                                        :slug         "category_name"
-                                                                        :parameter_id "bar"
-                                                                        :target       [:dimension
-                                                                                       [:field (mt/id :categories :name) nil]]}]}]
-=======
       (t2.with-temp/with-temp [:model/Dashboard     dashboard     {:enable_embedding true
                                                                    :embedding_params {:venue_name "locked" :category_name "enabled"}
                                                                    :name             "Test Dashboard"
@@ -927,7 +794,6 @@
                                                                                          :parameter_id "bar"
                                                                                          :target       [:dimension
                                                                                                         [:field (mt/id :categories :name) nil]]}]}]
->>>>>>> 8d23fd74
         (let [embedding-dashboard (client/client :get 200 (dashboard-url dashboard {:params {:foo "BCD Tofu House"}}))]
           (is (= []
                  (-> embedding-dashboard
@@ -1121,22 +987,6 @@
 (deftest dashboard-native-query-params-with-default-test
   (testing "GET api/embed/dashboard/:token/dashcard/:dashcard-id/card/:card-id with default values for params"
     (with-embedding-enabled-and-new-secret-key!
-<<<<<<< HEAD
-      (mt/with-temp
-        [Card      card      (card-with-date-field-filter-default)
-         Dashboard dashboard {:enable_embedding true
-                              :embedding_params {:date "enabled"}
-                              :parameters       [{:name "Date"
-                                                  :slug "date"
-                                                  :id "_DATE_ID_"
-                                                  :type :date/quarter-year
-                                                  :sectionId "date"}]}
-         DashboardCard dashcard {:dashboard_id       (u/the-id dashboard)
-                                 :card_id            (u/the-id card)
-                                 :parameter_mappings [{:parameter_id "_DATE_ID_"
-                                                       :card_id (u/the-id card)
-                                                       :target [:dimension [:template-tag "date"]]}]}]
-=======
       (t2.with-temp/with-temp
         [:model/Card      card      (card-with-date-field-filter-default)
          :model/Dashboard dashboard {:enable_embedding true
@@ -1151,7 +1001,6 @@
                                         :parameter_mappings [{:parameter_id "_DATE_ID_"
                                                               :card_id (u/the-id card)
                                                               :target [:dimension [:template-tag "date"]]}]}]
->>>>>>> 8d23fd74
         (testing "the default should apply if no param value is provided"
           (is (= [[107]]
                  (mt/rows (client/client :get 202 (dashcard-url dashcard)))))
@@ -1195,15 +1044,6 @@
 (deftest make-sure-that-multiline-series-word-as-expected---4768-
   (testing "make sure that multiline series word as expected (#4768)"
     (with-embedding-enabled-and-new-secret-key!
-<<<<<<< HEAD
-      (mt/with-temp [Card series-card {:dataset_query {:database (mt/id)
-                                                       :type     :query
-                                                       :query    {:source-table (mt/id :venues)}}}]
-        (with-temp-dashcard [dashcard {:dash {:enable_embedding true}}]
-          (mt/with-temp [DashboardCardSeries _ {:dashboardcard_id (u/the-id dashcard)
-                                                :card_id          (u/the-id series-card)
-                                                :position         0}]
-=======
       (t2.with-temp/with-temp [:model/Card series-card {:dataset_query {:database (mt/id)
                                                                         :type     :query
                                                                         :query    {:source-table (mt/id :venues)}}}]
@@ -1211,7 +1051,6 @@
           (t2.with-temp/with-temp [:model/DashboardCardSeries _ {:dashboardcard_id (u/the-id dashcard)
                                                                  :card_id          (u/the-id series-card)
                                                                  :position         0}]
->>>>>>> 8d23fd74
             (is (= "completed"
                    (:status (client/client :get 202 (str (dashcard-url (assoc dashcard :card_id (u/the-id series-card))))))))))))))
 
@@ -1229,8 +1068,8 @@
 
 (defn- do-with-embedding-enabled-and-temp-card-referencing! [table-kw field-kw f]
   (with-embedding-enabled-and-new-secret-key!
-    (mt/with-temp [:model/Card card (assoc (public-test/mbql-card-referencing table-kw field-kw)
-                                           :enable_embedding true)]
+    (t2.with-temp/with-temp [:model/Card card (assoc (public-test/mbql-card-referencing table-kw field-kw)
+                                                     :enable_embedding true)]
       (f card))))
 
 (defmacro ^:private with-embedding-enabled-and-temp-card-referencing!
@@ -1945,20 +1784,6 @@
   (testing "Query endpoints should work with a single URL parameter for an operator filter (#20438)"
     (mt/dataset test-data
       (with-embedding-enabled-and-new-secret-key!
-<<<<<<< HEAD
-        (mt/with-temp [Card {card-id :id, :as card} {:dataset_query    (mt/native-query
-                                                                         {:query         "SELECT count(*) AS count FROM PUBLIC.PEOPLE WHERE true [[AND {{NAME}}]]"
-                                                                          :template-tags {"NAME"
-                                                                                          {:id           "9ddca4ca-3906-83fd-bc6b-8480ae9ab05e"
-                                                                                           :name         "NAME"
-                                                                                           :display-name "Name"
-                                                                                           :type         :dimension
-                                                                                           :dimension    [:field (mt/id :people :name) nil]
-                                                                                           :widget-type  :string/=
-                                                                                           :default      nil}}})
-                                                     :enable_embedding true
-                                                     :embedding_params {:NAME "enabled"}}]
-=======
         (t2.with-temp/with-temp [:model/Card {card-id :id, :as card} {:dataset_query    (mt/native-query
                                                                                           {:query         "SELECT count(*) AS count FROM PUBLIC.PEOPLE WHERE true [[AND {{NAME}}]]"
                                                                                            :template-tags {"NAME"
@@ -1971,7 +1796,6 @@
                                                                                                             :default      nil}}})
                                                                       :enable_embedding true
                                                                       :embedding_params {:NAME "enabled"}}]
->>>>>>> 8d23fd74
           (testing "Card"
             (is (= [[1]]
                    (mt/rows (client/client :get 202 (card-query-url card "") :NAME "Hudson Borer"))
@@ -1998,15 +1822,6 @@
   (testing "Embedded numeric params should work with numeric (as opposed to string) values in the JWT (#20845)"
     (mt/dataset test-data
       (with-embedding-enabled-and-new-secret-key!
-<<<<<<< HEAD
-        (mt/with-temp [Card card {:dataset_query    (mt/native-query
-                                                      {:query         "SELECT count(*) FROM orders WHERE quantity = {{qty_locked}}"
-                                                       :template-tags {"qty_locked" {:name         "qty_locked"
-                                                                                     :display-name "Quantity (Locked)"
-                                                                                     :type         :number}}})
-                                  :enable_embedding true
-                                  :embedding_params {:qty_locked "locked"}}]
-=======
         (t2.with-temp/with-temp [:model/Card card {:dataset_query    (mt/native-query
                                                                        {:query         "SELECT count(*) FROM orders WHERE quantity = {{qty_locked}}"
                                                                         :template-tags {"qty_locked" {:name         "qty_locked"
@@ -2014,7 +1829,6 @@
                                                                                                       :type         :number}}})
                                                    :enable_embedding true
                                                    :embedding_params {:qty_locked "locked"}}]
->>>>>>> 8d23fd74
           (is (= [3443]
                  (mt/first-row (client/client :get 202 (card-query-url card "" {:params {:qty_locked 1}}))))))))))
 
@@ -2026,21 +1840,12 @@
           output-helper {:csv  (fn [output] (->> output csv/read-csv last))
                          :json (fn [output] (->> output (map (juxt :NUMBER :DATE)) last))}]
       (with-embedding-enabled-and-new-secret-key!
-<<<<<<< HEAD
-        (mt/with-temp [Card {card-id :id} {:enable_embedding true
-                                           :display :table :dataset_query q}
-                       Dashboard {dashboard-id :id} {:enable_embedding true
-                                                     :embedding_params {:name "enabled"}}
-                       DashboardCard {dashcard-id :id} {:dashboard_id dashboard-id
-                                                        :card_id      card-id}]
-=======
         (t2.with-temp/with-temp [:model/Card {card-id :id} {:enable_embedding true
                                                             :display :table :dataset_query q}
                                  :model/Dashboard {dashboard-id :id} {:enable_embedding true
                                                                       :embedding_params {:name "enabled"}}
                                  :model/DashboardCard {dashcard-id :id} {:dashboard_id dashboard-id
                                                                          :card_id      card-id}]
->>>>>>> 8d23fd74
           (doseq [[export-format apply-formatting? expected] [[:csv true ["2,000" "March 26, 2024"]]
                                                               [:csv false ["2000" "2024-03-26"]]
                                                               [:json true ["2,000" "March 26, 2024"]]
@@ -2063,37 +1868,6 @@
   (testing "Filter linked to locked filter works in various common configurations."
     (mt/dataset test-data
       (with-embedding-enabled-and-new-secret-key!
-<<<<<<< HEAD
-        (mt/with-temp [Card {card-id :id} {:enable_embedding true
-                                           :display          :table
-                                           :dataset_query    {:database (mt/id)
-                                                              :type     :query
-                                                              :query    {:source-table (mt/id :products)}}}
-                       Dashboard {dashboard-id :id} {:enable_embedding true
-                                                     :parameters
-                                                     [{:name      "Category"
-                                                       :slug      "category"
-                                                       :id        "ad5f614b"
-                                                       :type      :string/=
-                                                       :sectionId "string"}
-                                                      {:name                "Title"
-                                                       :slug                "title"
-                                                       :id                  "7ef6f58c"
-                                                       :type                :string/=
-                                                       :sectionId           "string"
-                                                       :filteringParameters ["ad5f614b"]}]
-                                                     :embedding_params {:category "locked"
-                                                                        :title    "enabled"}}
-                       DashboardCard {dashcard-id :id} {:dashboard_id dashboard-id
-                                                        :card_id      card-id
-                                                        :parameter_mappings
-                                                        [{:parameter_id "ad5f614b"
-                                                          :card_id      card-id
-                                                          :target       [:dimension [:field (mt/id :products :category) {:base-type :type/Text}]]}
-                                                         {:parameter_id "7ef6f58c"
-                                                          :card_id      card-id
-                                                          :target       [:dimension [:field (mt/id :products :title) {:base-type :type/Text}]]}]}]
-=======
         (t2.with-temp/with-temp [:model/Card {card-id :id} {:enable_embedding true
                                                             :display          :table
                                                             :dataset_query    {:database (mt/id)
@@ -2123,7 +1897,6 @@
                                                                           {:parameter_id "7ef6f58c"
                                                                            :card_id      card-id
                                                                            :target       [:dimension [:field (mt/id :products :title) {:base-type :type/Text}]]}]}]
->>>>>>> 8d23fd74
           (doseq [{:keys [test-str params]}
                   [{:test-str "Locked filter is not set in the token, so requests should fail."
                     :params   {}}
