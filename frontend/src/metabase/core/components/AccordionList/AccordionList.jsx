import { getIn } from "icepick";
import PropTypes from "prop-types";
import { Component, createRef } from "react";
import { CellMeasurer, CellMeasurerCache, List } from "react-virtualized";
import _ from "underscore";

import { Icon } from "metabase/ui";

import { AccordionListRoot } from "./AccordionList.styled";
import { AccordionListCell } from "./AccordionListCell";
import { getNextCursor, getPrevCursor } from "./utils";

export default class AccordionList extends Component {
  constructor(props, context) {
    super(props, context);

    let openSection;
    // use initiallyOpenSection prop if present
    if (props.initiallyOpenSection !== undefined) {
      openSection = props.initiallyOpenSection;
    }
    // otherwise try to find the selected section, if any
    if (openSection === undefined) {
      openSection = _.findIndex(props.sections, (section, index) =>
        this.sectionIsSelected(section, index),
      );
      if (openSection === -1) {
        openSection = undefined;
      }
    }
    // default to the first section
    if (openSection === undefined) {
      openSection = 0;
    }

    this.state = {
      openSection,
      searchText: "",
      cursor: null,
      scrollToAlignment: "start",
    };

    this._cache = new CellMeasurerCache({
      fixedWidth: true,
      minHeight: 10,
    });

<<<<<<< HEAD
    // For virtualized lists, we can pass elementRef to List, which is then passed to Grid,
    // which is then attached to the scrolling container.
    // https://github.com/bvaughn/react-virtualized/blob/9.22.5/source/List/List.js#L195-L196
    // https://github.com/bvaughn/react-virtualized/blob/9.22.5/source/Grid/Grid.js#L225-L226
=======
    /** @type {React.RefObject<HTMLDivElement>} */
>>>>>>> fb68bc06
    this.listRootRef = createRef();
  }

  static propTypes = {
    style: PropTypes.object,
    className: PropTypes.string,
    id: PropTypes.string,

    // TODO: pass width to this component as solely number or string if possible
    // currently prop is number on initialization, then string afterwards
    width: PropTypes.oneOfType([PropTypes.string, PropTypes.number]),
    maxHeight: PropTypes.number,

    role: PropTypes.string,

    sections: PropTypes.array.isRequired,

    initiallyOpenSection: PropTypes.number,
    globalSearch: PropTypes.bool,
    openSection: PropTypes.number,
    onChange: PropTypes.func,
    onChangeSection: PropTypes.func,

    // section getters/render props
    renderSectionIcon: PropTypes.func,
    renderSearchSection: PropTypes.func,

    // item getters/render props
    itemIsSelected: PropTypes.func,
    itemIsClickable: PropTypes.func,
    renderItemName: PropTypes.func,
    renderItemLabel: PropTypes.func,
    renderItemDescription: PropTypes.func,
    renderItemIcon: PropTypes.func,
    renderItemExtra: PropTypes.func,
    renderItemWrapper: PropTypes.func,
    getItemClassName: PropTypes.func,
    getItemStyles: PropTypes.func,

    alwaysTogglable: PropTypes.bool,
    alwaysExpanded: PropTypes.bool,
    hideSingleSectionTitle: PropTypes.bool,
    showSpinner: PropTypes.func,
    showItemArrows: PropTypes.bool,

    searchable: PropTypes.oneOfType([PropTypes.bool, PropTypes.func]),
    searchProp: PropTypes.oneOfType([PropTypes.string, PropTypes.array]),
    searchCaseInsensitive: PropTypes.bool,
    searchFuzzy: PropTypes.bool,
    searchPlaceholder: PropTypes.string,
    searchInputProps: PropTypes.object,
    hideEmptySectionsInSearch: PropTypes.bool,
    hasInitialFocus: PropTypes.bool,

    itemTestId: PropTypes.string,
    "data-testid": PropTypes.string,

    withBorders: PropTypes.bool,
  };

  static defaultProps = {
    style: {},
    width: 300,
    globalSearch: false,
    searchable: section => section.items && section.items.length > 10,
    searchProp: "name",
    searchCaseInsensitive: true,
    searchFuzzy: true,
    alwaysTogglable: false,
    alwaysExpanded: false,
    hideSingleSectionTitle: false,
    hideEmptySectionsInSearch: false,
    role: "grid",

    // section getters/render props
    renderSectionIcon: section => section.icon && <Icon name={section.icon} />,

    // item getters/render props
    itemIsClickable: item => true,
    itemIsSelected: item => false,
    renderItemName: item => item.name,
    renderItemDescription: item => item.description,
    renderItemExtra: item => null,
    renderItemIcon: item => item.icon && <Icon name={item.icon} />,
    getItemClassName: item => item.className,
    getItemStyles: item => {},
    hasInitialFocus: true,
    showSpinner: _item => false,
  };

  componentDidMount() {
<<<<<<< HEAD
    const container = this.listRootRef.current;

=======
>>>>>>> fb68bc06
    // NOTE: for some reason the row heights aren't computed correctly when
    // first rendering, so force the list to update
    this._forceUpdateList();
    // `scrollToRow` upon mounting, after _forceUpdateList
    // Use list.scrollToRow instead of the scrollToIndex prop since the
    // causes the list's scrolling to be pinned to the selected row
    setTimeout(() => {
<<<<<<< HEAD
=======
      const container = this._getListContainerElement();

>>>>>>> fb68bc06
      const hasFocusedChildren = container?.contains(document.activeElement);
      if (!hasFocusedChildren && this.props.hasInitialFocus) {
        container?.focus();
      }

      const index = this._initialSelectedRowIndex;

      if (
        this._list &&
        index != null &&
        !(index >= this._startIndex && index <= this._stopIndex)
      ) {
        this._list.scrollToRow(index);
      }
    }, 0);
  }

  componentDidUpdate(prevProps, prevState) {
    // if anything changes that affects the selected rows we need to clear the row height cache
    if (
      this.state.openSection !== prevState.openSection ||
      this.state.searchText !== prevState.searchText
    ) {
      this._clearRowHeightCache();
    }
  }

  componentWillUnmount() {
    // ensure _forceUpdateList is not called after unmounting
    if (this._forceUpdateTimeout != null) {
      clearTimeout(this._forceUpdateTimeout);
      this._forceUpdateTimeout = null;
    }
  }

  /** @returns {HTMLDivElement | null} */
  _getListContainerElement() {
    const element = this.isVirtualized()
      ? this._list?.Grid?._scrollingContainer
      : this.listRootRef.current;

    return element ?? null;
  }

  // resets the row height cache when the displayed rows change
  _clearRowHeightCache() {
    this._cache.clearAll();
    // NOTE: unclear why this needs to be async
    this._forceUpdateTimeout = setTimeout(() => {
      this._forceUpdateTimeout = null;
      this._forceUpdateList();
    });
  }

  _forceUpdateList() {
    if (this._list) {
      // NOTE: unclear why this particular set of functions works, but it does
      this._list.invalidateCellSizeAfterRender({
        columnIndex: 0,
        rowIndex: 0,
      });
      this._list.forceUpdateGrid();
      this.forceUpdate();
    }
  }

  toggleSection = sectionIndex => {
    const { sections, onChangeSection } = this.props;
    if (onChangeSection) {
      if (onChangeSection(sections[sectionIndex], sectionIndex) === false) {
        return;
      }
    }

    const openSection = this.getOpenSection();
    if (openSection === sectionIndex) {
      sectionIndex = null;
    }
    this.setState({ openSection: sectionIndex });
  };

  getOpenSection() {
    if (this.props.sections.length === 1) {
      return 0;
    }

    let { openSection } = this.state;
    if (openSection === undefined) {
      for (const [index, section] of this.props.sections.entries()) {
        if (this.sectionIsSelected(section, index)) {
          openSection = index;
          break;
        }
      }
    }
    return openSection;
  }

  sectionIsSelected(_section, sectionIndex) {
    const { sections } = this.props;
    let selectedSection = null;
    for (let i = 0; i < sections.length; i++) {
      if (_.some(sections[i].items, item => this.props.itemIsSelected(item))) {
        selectedSection = i;
        break;
      }
    }
    return selectedSection === sectionIndex;
  }

  handleChange = item => {
    if (this.props.onChange) {
      this.props.onChange(item);
    }
  };

  handleChangeSearchText = searchText => {
    this.setState({ searchText, cursor: null });
  };

  searchPredicate = (item, searchPropMember) => {
    const { searchCaseInsensitive, searchFuzzy } = this.props;
    let { searchText } = this.state;
    const path = searchPropMember.split(".");
    let itemText = String(getIn(item, path) || "");
    if (searchCaseInsensitive) {
      itemText = itemText.toLowerCase();
      searchText = searchText.toLowerCase();
    }
    if (searchFuzzy) {
      return itemText.indexOf(searchText) >= 0;
    } else {
      return itemText.startsWith(searchText);
    }
  };

  checkSectionHasItemsMatchingSearch = (section, searchFilter) => {
    return section.items?.filter(searchFilter).length > 0;
  };

  getFirstSelectedItemCursor = () => {
    const { sections, itemIsSelected } = this.props;

    for (let sectionIndex = 0; sectionIndex < sections.length; sectionIndex++) {
      const section = sections[sectionIndex];
      for (let itemIndex = 0; itemIndex < section.items?.length; itemIndex++) {
        const item = section.items[itemIndex];
        if (itemIsSelected(item)) {
          return {
            sectionIndex,
            itemIndex,
          };
        }
      }
    }
    return null;
  };

  getInitialCursor = () => {
    const { cursor, searchText } = this.state;

    return (
      cursor ??
      (searchText.length === 0 ? this.getFirstSelectedItemCursor() : null)
    );
  };

  handleKeyDown = event => {
    if (event.key === "ArrowUp") {
      event.preventDefault();

      const prevCursor = getPrevCursor(
        this.getInitialCursor(),
        this.props.sections,
        this.isSectionExpanded,
        this.canSelectSection,
        this.searchFilter,
      );

      return this.setState({
        cursor: prevCursor,
        scrollToAlignment: "auto",
      });
    }

    if (event.key === "ArrowDown") {
      event.preventDefault();

      const nextCursor = getNextCursor(
        this.getInitialCursor(),
        this.props.sections,
        this.isSectionExpanded,
        this.canSelectSection,
        this.searchFilter,
      );

      return this.setState({
        cursor: nextCursor,
        scrollToAlignment: "auto",
      });
    }

    if (event.key === "Enter") {
      const { cursor } = this.state;

      if (!cursor) {
        return;
      }

      const isSection = cursor.sectionIndex != null && cursor.itemIndex == null;

      if (!isSection) {
        const { sections } = this.props;
        const item = sections[cursor.sectionIndex].items[cursor.itemIndex];

        this.props.onChange(item);
        return;
      }

      this.toggleSection(cursor.sectionIndex);
    }

    const searchRow = this.getRows().findIndex(row => row.type === "search");

    if (searchRow >= 0 && this.isVirtualized()) {
      this._list.scrollToRow(searchRow);
    }
  };

  searchFilter = item => {
    const { searchProp } = this.props;
    const { searchText } = this.state;

    if (!searchText || searchText.length === 0) {
      return true;
    }

    if (typeof searchProp === "string") {
      return this.searchPredicate(item, searchProp);
    } else if (Array.isArray(searchProp)) {
      const searchResults = searchProp.map(member =>
        this.searchPredicate(item, member),
      );
      return searchResults.reduce((acc, curr) => acc || curr);
    }
  };

  getRowsCached = (
    searchFilter,
    searchable,
    sections,
    alwaysTogglable,
    alwaysExpanded,
    hideSingleSectionTitle,
    itemIsSelected,
    hideEmptySectionsInSearch,
    openSection,
    _globalSearch,
    searchText,
  ) => {
    // if any section is searchable just enable a global search
    let globalSearch = _globalSearch;

    const sectionIsExpanded = sectionIndex =>
      alwaysExpanded ||
      openSection === sectionIndex ||
      (globalSearch && searchText?.length > 0);

    const sectionIsSearchable = sectionIndex =>
      searchable &&
      (typeof searchable !== "function" || searchable(sections[sectionIndex]));

    const rows = [];
    for (const [sectionIndex, section] of sections.entries()) {
      const isLastSection = sectionIndex === sections.length - 1;
      if (
        section.name &&
        (!hideSingleSectionTitle || sections.length > 1 || alwaysTogglable)
      ) {
        if (
          !searchable ||
          !(hideEmptySectionsInSearch || globalSearch) ||
          this.checkSectionHasItemsMatchingSearch(section, searchFilter) ||
          section.type === "action"
        ) {
          if (section.type === "action") {
            rows.push({
              type: "action",
              section,
              sectionIndex,
              isLastSection,
            });
          } else {
            rows.push({
              type: "header",
              section,
              sectionIndex,
              isLastSection,
            });
          }
        }
      } else {
        rows.push({
          type: "header-hidden",
          section,
          sectionIndex,
          isLastSection,
        });
      }
      if (
        sectionIsSearchable(sectionIndex) &&
        sectionIsExpanded(sectionIndex) &&
        section.items &&
        section.items.length > 0 &&
        !section.loading &&
        !globalSearch
      ) {
        if (alwaysExpanded) {
          globalSearch = true;
        } else {
          rows.push({
            type: "search",
            section,
            sectionIndex,
            isLastSection,
          });
        }
      }
      if (
        sectionIsExpanded(sectionIndex) &&
        section.items &&
        section.items.length > 0 &&
        !section.loading
      ) {
        for (const [itemIndex, item] of section.items.entries()) {
          if (searchFilter(item)) {
            const isLastItem = itemIndex === section.items.length - 1;
            if (itemIsSelected(item)) {
              this._initialSelectedRowIndex = rows.length;
            }
            rows.push({
              type: "item",
              section,
              sectionIndex,
              isLastSection,
              item,
              itemIndex,
              isLastItem,
            });
          }
        }
      }
      if (sectionIsExpanded(sectionIndex) && section.loading) {
        rows.push({
          type: "loading",
          section,
          sectionIndex,
          isLastSection,
        });
      }
    }

    if (globalSearch) {
      const isSearching = searchText.length > 0;
      const isEmpty = rows.filter(row => row.type === "item").length === 0;

      if (isSearching && isEmpty) {
        rows.unshift({
          type: "no-results",
          section: {},
          sectionIndex: 0,
          isLastSection: false,
        });
      }

      rows.unshift({
        type: "search",
        section: {},
        sectionIndex: 0,
        isLastSection: false,
      });
    }

    return rows;
  };

  getRows() {
    const {
      searchable,
      sections,
      alwaysTogglable,
      alwaysExpanded,
      hideSingleSectionTitle,
      itemIsSelected,
      hideEmptySectionsInSearch,
      globalSearch,
    } = this.props;

    const { searchText } = this.state;

    const openSection = this.getOpenSection();

    return this.getRowsCached(
      this.searchFilter,
      searchable,
      sections,
      alwaysTogglable,
      alwaysExpanded,
      hideSingleSectionTitle,
      itemIsSelected,
      hideEmptySectionsInSearch,
      openSection,
      globalSearch,
      searchText,
    );
  }

  isVirtualized = () => this.props.maxHeight !== Infinity;

  canToggleSections = () => {
    const { alwaysTogglable, sections } = this.props;
    return alwaysTogglable || sections.length > 1;
  };

  isRowSelected = row => {
    if (!this.state.cursor) {
      return false;
    }

    const { sectionIndex, itemIndex } = this.state.cursor;
    return (
      row.sectionIndex === sectionIndex &&
      (row.itemIndex === itemIndex ||
        (itemIndex == null && row.itemIndex == null))
    );
  };

  isSectionExpanded = sectionIndex => {
    const openSection = this.getOpenSection();

    return (
      this.props.alwaysExpanded ||
      openSection === sectionIndex ||
      (this.props.globalSearch && this.state.searchText.length > 0)
    );
  };

  canSelectSection = sectionIndex => {
    const section = this.props.sections[sectionIndex];
    if (!section) {
      return false;
    }

    if (section.type === "action") {
      return true;
    }

    return (
      !this.props.alwaysExpanded &&
      !(this.props.globalSearch && this.state.searchText.length > 0)
    );
  };

  // Because of virtualization, focused search input can be removed which does not trigger blur event.
  // We need to restore focus on the component root container to make keyboard navigation working
  handleSearchRemoval = () => {
<<<<<<< HEAD
    this.listRootRef.current?.focus();
=======
    this._getListContainerElement()?.focus();
>>>>>>> fb68bc06
  };

  render() {
    const {
      id,
      style,
      className,
      sections,
      role,
      withBorders,
      "data-testid": testId,
    } = this.props;
    const { cursor, scrollToAlignment } = this.state;

    const rows = this.getRows();

    const scrollToIndex =
      cursor != null ? rows.findIndex(this.isRowSelected) : undefined;

    const searchRowIndex = rows.findIndex(row => row.type === "search");

    if (!this.isVirtualized()) {
      return (
        <AccordionListRoot
          role="tree"
          onKeyDown={this.handleKeyDown}
          tabIndex={-1}
          className={className}
          style={{
            width: this.props.width,
            ...style,
          }}
          data-testid={testId}
<<<<<<< HEAD
          ref={this.listRootRef}
=======
          ref={element => {
            this.listRootRef.current = element;
          }}
>>>>>>> fb68bc06
        >
          {rows.map((row, index) => (
            <AccordionListCell
              key={index}
              {...this.props}
              row={row}
              sections={sections}
              onChange={this.handleChange}
              searchText={this.state.searchText}
              onChangeSearchText={this.handleChangeSearchText}
              sectionIsExpanded={this.isSectionExpanded}
              alwaysExpanded={
                this.props.alwaysExpanded ||
                (this.props.globalSearch && this.state.searchText.length > 0)
              }
              canToggleSections={this.canToggleSections()}
              toggleSection={this.toggleSection}
              hasCursor={this.isRowSelected(rows[index])}
              withBorders={withBorders}
            />
          ))}
        </AccordionListRoot>
      );
    }

    const maxHeight =
      this.props.maxHeight > 0 && this.props.maxHeight < Infinity
        ? this.props.maxHeight
        : window.innerHeight;

    const width = this.props.width;
    const height = Math.min(
      maxHeight,
      rows.reduce(
        (height, row, index) => height + this._cache.rowHeight({ index }),
        0,
      ),
    );

    const defaultListStyle = {
      // HACK - Ensure the component can scroll
      // This is a temporary fix to handle cases where the parent component doesn’t pass in the correct `maxHeight`
      overflowY: "auto",
      outline: "none",
    };

    return (
      <List
        id={id}
<<<<<<< HEAD
        ref={list => (this._list = list)}
        elementRef={this.listRootRef}
=======
        ref={list => {
          this._list = list;
        }}
>>>>>>> fb68bc06
        className={className}
        style={{ ...defaultListStyle, ...style }}
        containerStyle={{ pointerEvents: "auto" }}
        width={width}
        height={height}
        rowCount={rows.length}
        deferredMeasurementCache={this._cache}
        rowHeight={this._cache.rowHeight}
        // HACK: needs to be large enough to render enough rows to fill the screen since we used
        // the CellMeasurerCache to calculate the height
        overscanRowCount={100}
        scrollToIndex={scrollToIndex}
        scrollToAlignment={scrollToAlignment}
        containerRole={role}
        containerProps={{
          onKeyDown: this.handleKeyDown,
          "data-testid": testId,
        }}
        rowRenderer={({ key, index, parent, style }) => {
          return (
            <CellMeasurer
              cache={this._cache}
              columnIndex={0}
              key={key}
              rowIndex={index}
              parent={parent}
            >
              {({ measure }) => (
                <AccordionListCell
                  hasCursor={this.isRowSelected(rows[index])}
                  {...this.props}
                  style={style}
                  row={rows[index]}
                  sections={sections}
                  onChange={this.handleChange}
                  searchText={this.state.searchText}
                  onChangeSearchText={this.handleChangeSearchText}
                  sectionIsExpanded={this.isSectionExpanded}
                  canToggleSections={this.canToggleSections()}
                  toggleSection={this.toggleSection}
                  withBorders={withBorders}
                />
              )}
            </CellMeasurer>
          );
        }}
        onRowsRendered={({ startIndex, stopIndex }) => {
          this._startIndex = startIndex;
          this._stopIndex = stopIndex;

          if (searchRowIndex < startIndex || searchRowIndex > stopIndex) {
            this.handleSearchRemoval();
          }
        }}
      />
    );
  }
}<|MERGE_RESOLUTION|>--- conflicted
+++ resolved
@@ -45,14 +45,7 @@
       minHeight: 10,
     });
 
-<<<<<<< HEAD
-    // For virtualized lists, we can pass elementRef to List, which is then passed to Grid,
-    // which is then attached to the scrolling container.
-    // https://github.com/bvaughn/react-virtualized/blob/9.22.5/source/List/List.js#L195-L196
-    // https://github.com/bvaughn/react-virtualized/blob/9.22.5/source/Grid/Grid.js#L225-L226
-=======
     /** @type {React.RefObject<HTMLDivElement>} */
->>>>>>> fb68bc06
     this.listRootRef = createRef();
   }
 
@@ -144,11 +137,6 @@
   };
 
   componentDidMount() {
-<<<<<<< HEAD
-    const container = this.listRootRef.current;
-
-=======
->>>>>>> fb68bc06
     // NOTE: for some reason the row heights aren't computed correctly when
     // first rendering, so force the list to update
     this._forceUpdateList();
@@ -156,11 +144,8 @@
     // Use list.scrollToRow instead of the scrollToIndex prop since the
     // causes the list's scrolling to be pinned to the selected row
     setTimeout(() => {
-<<<<<<< HEAD
-=======
       const container = this._getListContainerElement();
 
->>>>>>> fb68bc06
       const hasFocusedChildren = container?.contains(document.activeElement);
       if (!hasFocusedChildren && this.props.hasInitialFocus) {
         container?.focus();
@@ -627,11 +612,7 @@
   // Because of virtualization, focused search input can be removed which does not trigger blur event.
   // We need to restore focus on the component root container to make keyboard navigation working
   handleSearchRemoval = () => {
-<<<<<<< HEAD
-    this.listRootRef.current?.focus();
-=======
     this._getListContainerElement()?.focus();
->>>>>>> fb68bc06
   };
 
   render() {
@@ -665,13 +646,9 @@
             ...style,
           }}
           data-testid={testId}
-<<<<<<< HEAD
-          ref={this.listRootRef}
-=======
           ref={element => {
             this.listRootRef.current = element;
           }}
->>>>>>> fb68bc06
         >
           {rows.map((row, index) => (
             <AccordionListCell
@@ -721,14 +698,9 @@
     return (
       <List
         id={id}
-<<<<<<< HEAD
-        ref={list => (this._list = list)}
-        elementRef={this.listRootRef}
-=======
         ref={list => {
           this._list = list;
         }}
->>>>>>> fb68bc06
         className={className}
         style={{ ...defaultListStyle, ...style }}
         containerStyle={{ pointerEvents: "auto" }}
