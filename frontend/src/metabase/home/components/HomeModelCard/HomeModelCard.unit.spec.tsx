--- conflicted
+++ resolved
@@ -22,14 +22,4 @@
     expect(screen.getByText("Orders")).toBeInTheDocument();
     expect(screen.getByLabelText("table icon")).toBeInTheDocument();
   });
-<<<<<<< HEAD
-});
-
-const getProps = (opts?: Partial<HomeModelCardProps>): HomeModelCardProps => ({
-  title: "Orders",
-  icon: { name: "question" },
-  url: "/question/1",
-  ...opts,
-=======
->>>>>>> f45d268d
 });