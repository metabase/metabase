(ns metabase-enterprise.serialization.dump
  "Serialize entities into a directory structure of YAMLs."
  (:require
   [clojure.edn :as edn]
   [clojure.java.io :as io]
   [metabase-enterprise.serialization.names
    :refer [fully-qualified-name name-for-logging safe-name]]
   [metabase-enterprise.serialization.serialize :as serialize]
   [metabase.config :as config]
   [metabase.models.dashboard :refer [Dashboard]]
   [metabase.models.database :refer [Database]]
   [metabase.models.dimension :refer [Dimension]]
   [metabase.models.field :refer [Field]]
   [metabase.models.interface :as mi]
   [metabase.models.metric :refer [Metric]]
   [metabase.models.pulse :refer [Pulse]]
   [metabase.models.segment :refer [Segment]]
   [metabase.models.setting :as setting]
   [metabase.models.table :refer [Table]]
   [metabase.models.user :refer [User]]
   [metabase.util.i18n :as i18n :refer [trs]]
   [metabase.util.log :as log]
   [metabase.util.yaml :as yaml]
   [toucan2.core :as t2]))

(set! *warn-on-reflection* true)

<<<<<<< HEAD
(defn spit-yaml!
=======
(def ^:private serialization-order
  (delay (-> (edn/read-string (slurp (io/resource "serialization-order.edn")))
             (update-vals (fn [order]
                            (into {} (map vector order (range))))))))

(defn- serialization-sorted-map* [order-key]
  (if-let [order (or (get @serialization-order order-key)
                     (get @serialization-order (last order-key)))]
    ;; known columns are sorted by their order, then unknown are sorted alphabetically
    (let [getter #(if (contains? order %)
                    [0 (get order %)]
                    [1 %])]
      (sorted-map-by (fn [k1 k2]
                       (compare (getter k1) (getter k2)))))
    (sorted-map)))

(def ^:private serialization-sorted-map (memoize serialization-sorted-map*))

(defn- serialization-deep-sort
  ([m]
   (let [model (-> (:serdes/meta m) last :model)]
     (serialization-deep-sort m [(keyword model)])))
  ([m path]
   (into (serialization-sorted-map path)
         (for [[k v] m]
           [k (cond
                (map? v)               (serialization-deep-sort v (conj path k))
                (and (sequential? v)
                     (map? (first v))) (mapv #(serialization-deep-sort % (conj path k)) v)
                :else                  v)]))))

(defn spit-yaml
>>>>>>> 55ed5e0f
  "Writes obj to filename and creates parent directories if necessary.

  Writes (even nested) yaml keys in a deterministic fashion."
  [filename obj]
  (io/make-parents filename)
  (spit filename (yaml/generate-string (serialization-deep-sort obj)
                                       {:dumper-options {:flow-style :block :split-lines false}})))

(defn- as-file?
  [instance]
  (some (fn [model]
          (mi/instance-of? model instance))
        [Pulse Dashboard Metric Segment Field User]))

(defn- spit-entity!
  [path entity]
  (let [filename (if (as-file? entity)
                   (format "%s%s.yaml" path (fully-qualified-name entity))
                   (format "%s%s/%s.yaml" path (fully-qualified-name entity) (safe-name entity)))]
    (when (.exists (io/as-file filename))
      (log/warn (str filename " is about to be overwritten."))
      (log/debug (str "With object: " (pr-str entity))))

    (spit-yaml! filename (serialize/serialize entity))))

(defn dump!
  "Serialize entities into a directory structure of YAMLs at `path`."
  [path & entities]
  (doseq [entity (flatten entities)]
    (try
      (spit-entity! path entity)
      (catch Throwable e
        (log/error e (trs "Error dumping {0}" (name-for-logging entity))))))
  (spit-yaml! (str path "/manifest.yaml")
             {:serialization-version serialize/serialization-protocol-version
              :metabase-version      config/mb-version-info}))

(defn dump-settings!
  "Combine all settings into a map and dump it into YAML at `path`."
  [path]
  (spit-yaml! (str path "/settings.yaml")
             (into {} (for [{:keys [key value]} (setting/admin-writable-site-wide-settings
                                                 :getter (partial setting/get-value-of-type :string))]
                        [key value]))))

(defn dump-dimensions!
  "Combine all dimensions into a vector and dump it into YAML at in the directory for the
   corresponding schema starting at `path`."
  [path]
  (doseq [[table-id dimensions] (group-by (comp :table_id Field :field_id) (t2/select Dimension))
          :let [table (t2/select-one Table :id table-id)]]
    (spit-yaml! (if (:schema table)
                 (format "%s%s/schemas/%s/dimensions.yaml"
                         path
                         (->> table :db_id (fully-qualified-name Database))
                         (:schema table))
                 (format "%s%s/dimensions.yaml"
                         path
                         (->> table :db_id (fully-qualified-name Database))))
               (map serialize/serialize dimensions))))<|MERGE_RESOLUTION|>--- conflicted
+++ resolved
@@ -25,9 +25,6 @@
 
 (set! *warn-on-reflection* true)
 
-<<<<<<< HEAD
-(defn spit-yaml!
-=======
 (def ^:private serialization-order
   (delay (-> (edn/read-string (slurp (io/resource "serialization-order.edn")))
              (update-vals (fn [order]
@@ -59,8 +56,7 @@
                      (map? (first v))) (mapv #(serialization-deep-sort % (conj path k)) v)
                 :else                  v)]))))
 
-(defn spit-yaml
->>>>>>> 55ed5e0f
+(defn spit-yaml!
   "Writes obj to filename and creates parent directories if necessary.
 
   Writes (even nested) yaml keys in a deterministic fashion."
