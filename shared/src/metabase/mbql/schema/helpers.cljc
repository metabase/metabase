--- conflicted
+++ resolved
@@ -43,21 +43,6 @@
 (defn clause
   "Impl of [[metabase.mbql.schema.macros/defclause]] macro. Creates a Malli schema."
   [tag & arg-schemas]
-<<<<<<< HEAD
-  [:multi
-   {:error/message (str "valid " tag " clause")
-    :dispatch      (fn [x]
-                     (when-not (is-clause? tag x)
-                       :invalid))}
-   [:invalid [:fn
-              {:error/message (str "not a " tag " clause")}
-              (constantly false)]]
-   [::mc/default (into
-                  [:catn
-                   ["tag" [:= tag]]]
-                  (for [[arg-name arg-schema] (partition 2 arg-schemas)]
-                    [arg-name (clause-arg-schema arg-schema)]))]])
-=======
   [:and
    [:fn
     {:error/message (str "not a " tag " clause")}
@@ -67,7 +52,6 @@
      ["tag" [:= tag]]]
     (for [[arg-name arg-schema] (partition 2 arg-schemas)]
       [arg-name (clause-arg-schema arg-schema)]))])
->>>>>>> 11cd5a02
 
 (defn- clause-tag [clause]
   (when (and (vector? clause)
