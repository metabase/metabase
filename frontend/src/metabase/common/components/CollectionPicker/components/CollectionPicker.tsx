--- conflicted
+++ resolved
@@ -2,11 +2,6 @@
 import { forwardRef, useCallback, useImperativeHandle, useMemo } from "react";
 import { useDeepCompareEffect } from "react-use";
 
-<<<<<<< HEAD
-import { skipToken, useGetCollectionQuery } from "metabase/api";
-import { isValidCollectionId } from "metabase/collections/utils";
-=======
->>>>>>> 219ca91f
 import LoadingAndErrorWrapper from "metabase/components/LoadingAndErrorWrapper";
 import { useSelector } from "metabase/lib/redux";
 import { getUserPersonalCollectionId } from "metabase/selectors/user";
@@ -69,17 +64,12 @@
     });
   }, [options.namespace, models]);
   const path = pathProp ?? defaultPath;
-  const id = isValidCollectionId(initialValue?.id) ? initialValue?.id : "root";
   const {
     currentCollection,
     currentDashboard,
     error,
     isLoading: loadingCurrentCollection,
-<<<<<<< HEAD
-  } = useGetCollectionQuery(id != null ? { id } : skipToken);
-=======
   } = useGetInitialContainer(initialValue);
->>>>>>> 219ca91f
 
   const userPersonalCollectionId = useSelector(getUserPersonalCollectionId);
 
