--- conflicted
+++ resolved
@@ -1,9 +1,5 @@
 {
-<<<<<<< HEAD
-  :locales  #{"en" "es" }
-=======
   :locales  #{"en" "fr" "es" "nb" "pt" }
->>>>>>> ac2210e9
   :packages ["metabase"]
   :bundle   "metabase.Messages"
 }