--- conflicted
+++ resolved
@@ -5,7 +5,7 @@
 import admin from "metabase/admin/admin";
 import * as pulse from "metabase/notifications/pulse/reducers";
 import { PLUGIN_REDUCERS } from "metabase/plugins";
-import * as qb from "metabase/query_builder/reducers";
+import * as qb from "metabase/queryhttps://github.com/metabase/metabase/pull/52436/conflict?name=frontend%252Fsrc%252Fmetabase%252Freducers-main.ts&ancestor_oid=83b9d8c0bd495d0485b1a4fbc1c92af89b69cc08&base_oid=683681d4e5ce0ef9c600da36477d347b164a4abd&head_oid=37cabaa95921e7e7750e3502323ceacd922b5f39_builder/reducers";
 import revisions from "metabase/redux/revisions";
 import reference from "metabase/reference/reference";
 import { reducer as setup } from "metabase/setup/reducers";
@@ -22,10 +22,7 @@
 export function makeMainReducers() {
   return {
     ...commonReducers,
-
-<<<<<<< HEAD
     // main app reducers
-    alert,
     pulse: combineReducers(pulse),
     qb: combineReducers(qb),
     reference,
@@ -36,15 +33,4 @@
   };
 }
 
-export const mainReducers = makeMainReducers();
-=======
-  // main app reducers
-  pulse: combineReducers(pulse),
-  qb: combineReducers(qb),
-  reference,
-  revisions,
-  setup,
-  admin,
-  plugins: combineReducers(PLUGIN_REDUCERS),
-};
->>>>>>> 72538ba5
+export const mainReducers = makeMainReducers();