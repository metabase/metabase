(ns metabase.test.data.users
  "Code related to creating / managing fake `Users` for testing purposes."
  (:require [cemerick.friend.credentials :as creds]
            [clojure.test :as t]
            [medley.core :as m]
            [metabase.http-client :as http]
<<<<<<< HEAD
            [metabase.models.user :refer [User]]
=======
            [metabase.models.permissions-group :refer [PermissionsGroup]]
            [metabase.models.permissions-group-membership :refer [PermissionsGroupMembership]]
            [metabase.models.user :as user :refer [User]]
>>>>>>> ea13bab5
            [metabase.server.middleware.session :as mw.session]
            [metabase.test.initialize :as initialize]
            [metabase.util :as u]
            [schema.core :as s]
            [toucan.db :as db]
            [toucan.util.test :as tt])
  (:import clojure.lang.ExceptionInfo
           metabase.models.user.UserInstance))

;;; ------------------------------------------------ User Definitions ------------------------------------------------

;; ## Test Users
;;
;; These users have permissions for the Test. They are lazily created as needed.
;; Three test users are defined:
;; *  rasta
;; *  crowberto - superuser
;; *  lucky
;; *  trashbird - inactive

(def ^:private user->info
  {:rasta     {:email    "rasta@metabase.com"
               :first    "Rasta"
               :last     "Toucan"
               :password "blueberries"}
   :crowberto {:email     "crowberto@metabase.com"
               :first     "Crowberto"
               :last      "Corv"
               :password  "blackjet"
               :superuser true}
   :lucky     {:email    "lucky@metabase.com"
               :first    "Lucky"
               :last     "Pigeon"
               :password "almonds"}
   :trashbird {:email    "trashbird@metabase.com"
               :first    "Trash"
               :last     "Bird"
               :password "birdseed"
               :active   false}})

(def usernames
  (set (keys user->info)))

(def ^:private TestUserName
  (apply s/enum usernames))

;;; ------------------------------------------------- Test User Fns --------------------------------------------------

(def ^:private create-user-lock (Object.))

(defn- fetch-or-create-user!
  "Create User if they don't already exist and return User."
  [& {:keys [email first last password superuser active]
      :or   {superuser false
             active    true}}]
  {:pre [(string? email) (string? first) (string? last) (string? password) (m/boolean? superuser) (m/boolean? active)]}
  (initialize/initialize-if-needed! :db)
  (or (User :email email)
      (locking create-user-lock
        (or (User :email email)
            (db/insert! User
              :email        email
              :first_name   first
              :last_name    last
              :password     password
              :is_superuser superuser
              :is_qbnewb    true
              :is_active    active)))))

(s/defn fetch-user :- UserInstance
  "Fetch the User object associated with `username`. Creates user if needed.

    (fetch-user :rasta) -> {:id 100 :first_name \"Rasta\" ...}"
  [username :- TestUserName]
  (m/mapply fetch-or-create-user! (user->info username)))

(def ^{:arglists '([] [user-name])} user->id
  "Creates user if needed. With zero args, returns map of user name to ID. With 1 arg, returns ID of that User. Creates
  User(s) if needed. Memoized.

    (user->id)        ; -> {:rasta 4, ...}
    (user->id :rasta) ; -> 4"
  (memoize
   (fn
     ([]
      (zipmap usernames (map user->id usernames)))

     ([user-name]
      {:pre [(contains? usernames user-name)]}
      (u/the-id (fetch-user user-name))))))

(s/defn user->credentials :- {:username (s/pred u/email?), :password s/Str}
  "Return a map with `:username` and `:password` for User with `username`.

    (user->credentials :rasta) -> {:username \"rasta@metabase.com\", :password \"blueberries\"}"
  [username :- TestUserName]
  {:pre [(contains? usernames username)]}
  (let [{:keys [email password]} (user->info username)]
    {:username email
     :password password}))

(def ^{:arglists '([id])} id->user
  "Reverse of `user->id`.

    (id->user 4) -> :rasta"
  (let [m (delay (zipmap (map user->id usernames) usernames))]
    (fn [id]
      (@m id))))

(defonce ^:private tokens (atom {}))

(s/defn username->token :- u/uuid-regex
  "Return cached session token for a test User, logging in first if needed."
  [username :- TestUserName]
  (or (@tokens username)
      (locking tokens
        (or (@tokens username)
            (u/prog1 (http/authenticate (user->credentials username))
              (swap! tokens assoc username <>))))
      (throw (Exception. (format "Authentication failed for %s with credentials %s"
                                 username (user->credentials username))))))

(defn clear-cached-session-tokens!
  "Clear any cached session tokens, which may have expired or been removed. You should do this in the even you get a
  `401` unauthenticated response, and then retry the request."
  []
  (locking tokens
    (reset! tokens {})))

(defn- client-fn [username & args]
  (try
    (apply http/client (username->token username) args)
    (catch ExceptionInfo e
      (let [{:keys [status-code]} (ex-data e)]
        (when-not (= status-code 401)
          (throw e))
        ;; If we got a 401 unauthenticated clear the tokens cache + recur
        (clear-cached-session-tokens!)
        (apply client-fn username args)))))

(s/defn ^:deprecated user->client :- (s/pred fn?)
  "Returns a `metabase.http-client/client` partially bound with the credentials for User with `username`.
   In addition, it forces lazy creation of the User if needed.

     ((user->client) :get 200 \"meta/table\")

  DEPRECATED -- use `user-http-request` instead, which has proper `:arglists` metadata which makes it a bit easier to
  use when writing code."
  [username :- TestUserName]
  (fetch-user username) ; force creation of the user if not already created
  (partial client-fn username))

(defn user-http-request
  "A version of our test HTTP client that issues the request with credentials for a given User. User may be either a
  redefined test User name, e.g. `:rasta`, or any User or User ID. (Because we don't have the User's original
  password, this function temporarily overrides the password for that User.)"
  {:arglists '([test-user-name-or-user-or-id method expected-status-code? endpoint
                request-options? http-body-map? & {:as query-params}])}
  [user & args]
  (if (keyword? user)
    (do
      (fetch-user user)
      (apply client-fn user args))
    (let [user-id             (u/the-id user)
          user-email          (db/select-one-field :email User :id user-id)
          [old-password-info] (db/simple-select User {:select [:password :password_salt]
                                                      :where  [:= :id user-id]})]
      (when-not user-email
        (throw (ex-info "User does not exist" {:user user})))
      (try
        (db/execute! {:update User, :set {:password      (creds/hash-bcrypt user-email)
                                          :password_salt ""}})
        (apply http/client {:username user-email, :password user-email} args)
        (finally
          (db/execute! {:update User, :set old-password-info}))))))

(defn do-with-test-user [user-kwd thunk]
  (t/testing (format "with test user %s\n" user-kwd)
    (mw.session/with-current-user (some-> user-kwd user->id)
      (thunk))))

(defmacro with-test-user
  "Call `body` with various `metabase.api.common` dynamic vars like `*current-user*` bound to the predefined test User
  named by `user-kwd`. If you want to bind a non-predefined-test User, use `mt/with-current-user` instead."
  {:style/indent 1}
  [user-kwd & body]
  `(do-with-test-user ~user-kwd (fn [] ~@body)))

(defn test-user?
  "Does this User or User ID belong to one of the predefined test birds?"
  [user-or-id]
  (contains? (set (vals (user->id))) (u/the-id user-or-id)))

(defn test-user-name-or-user-id->user-id [test-user-name-or-user-id]
  (if (keyword? test-user-name-or-user-id)
    (user->id test-user-name-or-user-id)
    (u/the-id test-user-name-or-user-id)))

(defn do-with-group-for-user [group test-user-name-or-user-id f]
  (tt/with-temp* [PermissionsGroup           [group group]
                  PermissionsGroupMembership [_ {:group_id (u/the-id group)
                                                 :user_id  (test-user-name-or-user-id->user-id test-user-name-or-user-id)}]]
    (f group)))

(defmacro with-group
  "Create a new PermissionsGroup, bound to `group-binding`; add test user Rasta Toucan [RIP] to the
  group, then execute `body`."
  [[group-binding group] & body]
  `(do-with-group-for-user ~group :rasta (fn [~group-binding] ~@body)))

(defmacro with-group-for-user
  "Like `with-group`, but for any test user (by passing in a test username keyword e.g. `:rasta`) or User ID."
  [[group-binding test-user-name-or-user-id group] & body]
  `(do-with-group-for-user ~group ~test-user-name-or-user-id (fn [~group-binding] ~@body)))<|MERGE_RESOLUTION|>--- conflicted
+++ resolved
@@ -4,13 +4,9 @@
             [clojure.test :as t]
             [medley.core :as m]
             [metabase.http-client :as http]
-<<<<<<< HEAD
-            [metabase.models.user :refer [User]]
-=======
             [metabase.models.permissions-group :refer [PermissionsGroup]]
             [metabase.models.permissions-group-membership :refer [PermissionsGroupMembership]]
-            [metabase.models.user :as user :refer [User]]
->>>>>>> ea13bab5
+            [metabase.models.user :refer [User]]
             [metabase.server.middleware.session :as mw.session]
             [metabase.test.initialize :as initialize]
             [metabase.util :as u]
