--- conflicted
+++ resolved
@@ -87,7 +87,6 @@
   };
 
   return (
-<<<<<<< HEAD
     <Popover
       opened={popoverOpened}
       closeOnClickOutside
@@ -118,7 +117,7 @@
                     {section.header}
                   </MembershipSelectHeader>
                 )}
-                {section.groups.map(group => {
+                {section.groups.map((group) => {
                   const isDisabled =
                     (isAdminGroup(group) && isCurrentUser) ||
                     isDefaultGroup(group);
@@ -139,44 +138,6 @@
                           ? undefined
                           : handleToggleMembership(group.id)
                       }
-=======
-    <PopoverWithTrigger triggerElement={triggerElement}>
-      <MembershipSelectContainer>
-        {groupSections.map((section, index) => (
-          <Fragment key={index}>
-            {section.header && (
-              <MembershipSelectHeader>{section.header}</MembershipSelectHeader>
-            )}
-            {section.groups.map((group) => {
-              const isDisabled =
-                (isAdminGroup(group) && isCurrentUser) || isDefaultGroup(group);
-              const isMember = memberships.has(group.id);
-              const canEditMembershipType =
-                isMember && !isUserAdmin && !isDisabled && !isAdminGroup(group);
-
-              return (
-                <MembershipSelectItem
-                  isDisabled={isDisabled}
-                  key={group.id}
-                  aria-label={group.name}
-                  onClick={() =>
-                    isDisabled ? undefined : handleToggleMembership(group.id)
-                  }
-                >
-                  <span>{getGroupNameLocalized(group)}</span>
-                  <MembershipActionsContainer>
-                    {canEditMembershipType && (
-                      <PLUGIN_GROUP_MANAGERS.UserTypeToggle
-                        tooltipPlacement="bottom"
-                        isManager={memberships.get(group.id)?.is_group_manager}
-                        onChange={(is_group_manager: boolean) =>
-                          handleChangeMembership(group.id, { is_group_manager })
-                        }
-                      />
-                    )}
-                    <span
-                      style={{ visibility: isMember ? "visible" : "hidden" }}
->>>>>>> 8ee56805
                     >
                       <span>{getGroupNameLocalized(group)}</span>
                       <MembershipActionsContainer>
