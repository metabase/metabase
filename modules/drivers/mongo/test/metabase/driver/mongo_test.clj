(ns metabase.driver.mongo-test
  "Tests for Mongo driver."
  (:require
   [cheshire.core :as json]
   [clojure.test :refer :all]
   [medley.core :as m]
   [metabase.db.metadata-queries :as metadata-queries]
   [metabase.driver :as driver]
   [metabase.driver.mongo :as mongo]
   [metabase.driver.mongo.connection :as mongo.connection]
   [metabase.driver.mongo.query-processor :as mongo.qp]
   [metabase.driver.mongo.util :as mongo.util]
   [metabase.driver.util :as driver.u]
   [metabase.lib.core :as lib]
   [metabase.lib.metadata.jvm :as lib.metadata.jvm]
   [metabase.lib.util.match :as lib.util.match]
   [metabase.models.card :refer [Card]]
   [metabase.models.database :refer [Database]]
   [metabase.models.field :refer [Field]]
   [metabase.models.table :as table :refer [Table]]
   [metabase.query-processor :as qp]
   [metabase.query-processor.test-util :as qp.test-util]
   [metabase.sync :as sync]
   [metabase.test :as mt]
   [metabase.test.data.interface :as tx]
   [metabase.test.data.mongo :as tdm]
   [metabase.util.log :as log]
   [metabase.xrays.automagic-dashboards.core :as magic]
   [taoensso.nippy :as nippy]
   [toucan2.core :as t2])
  (:import
   (org.bson.types ObjectId)))

;; ## Constants + Helper Fns/Macros
;; TODO - move these to metabase.test-data ?
(def ^:private table-names
  "The names of the various test data `Tables`."
  [:categories
   :checkins
   :users
   :venues])

;; ## Tests for connection functions
(deftest can-connect-test?
  (mt/test-driver
    :mongo
    (mt/dataset test-data
      (mt/db)
      (doseq [{:keys [details expected message]} [{:details  {:host   "localhost"
                                                              :port   3000
                                                              :dbname "bad-db-name"}
                                                   :expected false}
                                                  {:details  {}
                                                   :expected false}
                                                  {:details  {:host   "localhost"
                                                              :port   27017
                                                              :user   "metabase"
                                                              :pass   "metasample123"
                                                              :dbname "test-data"}
                                                   :expected true}
                                                  {:details  {:host   "localhost"
                                                              :user   "metabase"
                                                              :pass   "metasample123"
                                                              :dbname "test-data"}
                                                   :expected true
                                                   :message  "should use default port 27017 if not specified"}
                                                  {:details  {:host   "123.4.5.6"
                                                              :dbname "bad-db-name?connectTimeoutMS=50"}
                                                   :expected false}
                                                  {:details  {:host   "localhost"
                                                              :port   3000
                                                              :dbname "bad-db-name?connectTimeoutMS=50"}
                                                   :expected false}
                                                  {:details  {:use-conn-uri true
                                                              :conn-uri "mongodb://metabase:metasample123@localhost:27017/test-data?authSource=admin"}
                                                   :expected (not (tdm/ssl-required?))}
                                                  {:details  {:use-conn-uri true
                                                              :conn-uri "mongodb://localhost:3000/bad-db-name?connectTimeoutMS=50"}
                                                   :expected false}]
              :let [ssl-details (tdm/conn-details details)]]
        (testing (str "connect with " details)
          (is (= expected
                 (driver.u/can-connect-with-details? :mongo ssl-details))
              (str message)))))))

(deftest database-supports?-test
  (mt/test-driver :mongo
    (doseq [{:keys [dbms_version expected]}
            [{:dbms_version {:semantic-version [5 0 0 0]}
              :expected true}
             {:dbms_version  {}
              :expected false}
             {:dbms_version  {:semantic-version []}
              :expected false}
             {:dbms_version  {:semantic-version [2 2134234]}
              :expected false}]]
      (testing (str "supports with " dbms_version)
        (mt/with-temp [Database db {:name "dummy", :engine "mongo", :dbms_version dbms_version}]
          (is (= expected
                 (driver/database-supports? :mongo :expressions db))))))
    (is (= #{:collection}
           (lib/required-native-extras (lib.metadata.jvm/application-database-metadata-provider (mt/id)))))))

(def ^:private native-query
  "[{\"$project\": {\"_id\": \"$_id\"}},
    {\"$match\": {\"_id\": {\"$eq\": 1}}},
    {\"$group\": {\"_id\": null, \"count\": {\"$sum\": 1}}},
    {\"$sort\": {\"_id\": 1}},
    {\"$project\": {\"_id\": false, \"count\": true}}]")

(deftest native-query-test
  (mt/test-driver :mongo
    (is (partial=
         {:status    :completed
          :row_count 1
          :data      {:rows             [[1]]
                      :cols             [{:name         "count"
                                          :display_name "count"
                                          :base_type    :type/Integer
                                          :effective_type :type/Integer
                                          :source       :native
                                          :field_ref    [:field "count" {:base-type :type/Integer}]}]
                      :native_form      {:collection "venues"
                                         :query      native-query}
                      :results_timezone "UTC"}}
         (-> (qp/process-query {:native   {:query      native-query
                                           :collection "venues"}
                                :type     :native
                                :database (mt/id)})
             (m/dissoc-in [:data :results_metadata] [:data :insights]))))))

(deftest ^:parallel nested-native-query-test
  (mt/test-driver :mongo
    (testing "Mbql query with nested native source query _returns correct results_ (#30112)"
      (mt/with-temp [Card {:keys [id]} {:dataset_query {:type     :native
                                                                  :native   {:collection    "venues"
                                                                             :query         native-query}
                                                                  :database (mt/id)}}]
        (let [query (mt/mbql-query nil
                      {:source-table (str "card__" id)
                       :limit        1})]
          (is (partial=
               {:status :completed
                :data   {:native_form {:collection "venues"
                                       :query      (conj (mongo.qp/parse-query-string native-query)
                                                         {"$limit" 1})}
                         :rows        [[1]]}}
               (qp/process-query query))))))))

(deftest ^:parallel nested-native-query-test-2
  (mt/test-driver :mongo
    (testing "Mbql query with nested native source query _aggregates_ correctly (#30112)"
      (let [query-str (str "[{\"$project\":\n"
                           "   {\"_id\": \"$_id\",\n"
                           "    \"name\": \"$name\",\n"
                           "    \"category_id\": \"$category_id\",\n"
                           "    \"latitude\": \"$latitude\",\n"
                           "    \"longitude\": \"$longitude\",\n"
                           "    \"price\": \"$price\"}\n"
                           "}]")]
        (mt/with-temp [Card {:keys [id]} {:dataset_query {:type     :native
                                                                    :native   {:collection    "venues"
                                                                               :query         query-str}
                                                                    :database (mt/id)}}]
          (let [query (mt/mbql-query venues
                        {:source-table (str "card__" id)
                         :aggregation [:count]
                         :breakout [*category_id/Integer]
                         :order-by [[:desc [:aggregation 0]]]
                         :limit 5})]
            (is (partial=
                 {:status :completed
                  :data   {:native_form
                           {:collection "venues"
                            :query (conj (mongo.qp/parse-query-string query-str)
                                         {"$group" {"_id" {"category_id" "$category_id"}, "count" {"$sum" 1}}}
                                         {"$sort" {"_id" 1}}
                                         {"$project" {"_id" false, "category_id" "$_id.category_id", "count" true}}
                                         {"$sort" {"count" -1, "category_id" 1}}
                                         {"$limit" 5})}
                           :rows [[7 10] [50 10] [40 9] [2 8] [5 7]]}}
                 (qp/process-query query)))))))))

;; ## Tests for individual syncing functions

(deftest ^:parallel describe-database-test
  (mt/test-driver :mongo
    (is (= #{{:schema nil, :name "checkins"}
             {:schema nil, :name "categories"}
             {:schema nil, :name "users"}
             {:schema nil, :name "venues"}
             {:schema nil, :name "orders"}
             {:schema nil, :name "people"}
             {:schema nil, :name "products"}
             {:schema nil, :name "reviews"}}
           (:tables (driver/describe-database :mongo (mt/db)))))))

(deftest ^:parallel describe-table-query-test
  (is (= [{"$sort" {"_id" 1}}
          {"$limit" 500}
          {"$unionWith" {"coll" "collection-name", "pipeline" [{"$sort" {"_id" -1}} {"$limit" 500}]}}
          {"$project"
           {"path" "$ROOT",
            "kvs"
            {"$map"
             {"input" {"$objectToArray" "$$ROOT"},
              "as" "item",
              "in"
              {"k" "$$item.k",
               "object"
               {"$cond" {"if" {"$eq" [{"$type" "$$item.v"} "object"]}, "then" "$$item.v", "else" nil}},
               "type" {"$type" "$$item.v"}}}}}}
          {"$unwind" {"path" "$kvs", "includeArrayIndex" "index"}}
          {"$project"
           {"path" "$kvs.k",
            "result" {"$literal" false},
            "type" "$kvs.type",
            "index" 1,
            "object" "$kvs.object"}}
          {"$facet"
           {"results" [{"$match" {"result" true}}],
            "newResults"
            [{"$match" {"result" false}}
             {"$group"
              {"_id" {"type" "$type", "path" "$path"},
               "count" {"$sum" {"$cond" {"if" {"$eq" ["$type" "null"]}, "then" 0, "else" 1}}},
               "index" {"$min" "$index"}}}
             {"$sort" {"count" -1}}
             {"$group" {"_id" "$_id.path", "type" {"$first" "$_id.type"}, "index" {"$min" "$index"}}}
             {"$project" {"path" "$_id", "type" 1, "result" {"$literal" true}, "object" nil, "index" 1}}],
            "nextItems"
            [{"$match" {"result" false, "object" {"$ne" nil}}}
             {"$project"
              {"path" 1,
               "kvs"
               {"$map"
                {"input" {"$objectToArray" "$object"},
                 "as" "item",
                 "in"
                 {"k" "$$item.k",
                  "object"
                  {"$cond" {"if" {"$eq" [{"$type" "$$item.v"} "object"]}, "then" "$$item.v", "else" nil}},
                  "type" {"$type" "$$item.v"}}}}}}
             {"$unwind" {"path" "$kvs", "includeArrayIndex" "index"}}
             {"$project"
              {"path" {"$concat" ["$path" "." "$kvs.k"]},
               "type" "$kvs.type",
               "result" {"$literal" false},
               "index" 1,
               "object" "$kvs.object"}}]}}
          {"$project" {"acc" {"$concatArrays" ["$results" "$newResults" "$nextItems"]}}}
          {"$unwind" "$acc"}
          {"$replaceRoot" {"newRoot" "$acc"}}
          {"$facet"
           {"results" [{"$match" {"result" true}}],
            "newResults"
            [{"$match" {"result" false}}
             {"$group"
              {"_id" {"type" "$type", "path" "$path"},
               "count" {"$sum" {"$cond" {"if" {"$eq" ["$type" "null"]}, "then" 0, "else" 1}}},
               "index" {"$min" "$index"}}}
             {"$sort" {"count" -1}}
             {"$group" {"_id" "$_id.path", "type" {"$first" "$_id.type"}, "index" {"$min" "$index"}}}
             {"$project" {"path" "$_id", "type" 1, "result" {"$literal" true}, "object" nil, "index" 1}}]}}
          {"$project" {"acc" {"$concatArrays" ["$results" "$newResults"]}}}
          {"$unwind" "$acc"}
          {"$replaceRoot" {"newRoot" "$acc"}}
          {"$project" {"_id" 0, "index" "$index", "path" "$path", "type" "$type"}}]
         (#'mongo/describe-table-query :collection-name "collection-name" :sample-size 1000 :max-depth 1))))

(deftest describe-table-test
  (mt/test-driver :mongo
    (is (= {:schema nil
            :name   "venues"
            :fields #{{:name              "name"
                       :database-type     "string"
                       :base-type         :type/Text
                       :database-position 1}
                      {:name              "latitude"
                       :database-type     "double"
                       :base-type         :type/Float
                       :database-position 3}
                      {:name              "longitude"
                       :database-type     "double"
                       :base-type         :type/Float
                       :database-position 4}
                      {:name              "price"
                       :database-type     "long"
                       :base-type         :type/Integer
                       :database-position 5}
                      {:name              "category_id"
                       :database-type     "long"
                       :base-type         :type/Integer
                       :database-position 2}
                      {:name              "_id"
                       :database-type     "long"
                       :base-type         :type/Integer
                       :pk?               true
                       :database-position 0}}}
           (driver/describe-table :mongo (mt/db) (t2/select-one Table :id (mt/id :venues)))))))

(deftest sync-indexes-info-test
  (mt/test-driver :mongo
    (mt/dataset (mt/dataset-definition "composite-index"
                                       ["singly-index"
                                        [{:field-name "indexed" :indexed? true :base-type :type/Integer}
                                         {:field-name "not-indexed" :indexed? false :base-type :type/Integer}]
                                        [[1 2]]]
                                       ["compound-index"
                                        [{:field-name "first" :indexed? false :base-type :type/Integer}
                                         {:field-name "second" :indexed? false :base-type :type/Integer}]
                                        [[1 2]]]
                                       ["multi-key-index"
                                        [{:field-name "url" :indexed? false :base-type :type/Text}]
                                        [[{:small "http://example.com/small.jpg" :large "http://example.com/large.jpg"}]]])

      (try
        (testing "singly index"
          (is (true? (t2/select-one-fn :database_indexed :model/Field (mt/id :singly-index :indexed))))
          (is (false? (t2/select-one-fn :database_indexed :model/Field (mt/id :singly-index :not-indexed)))))

        (testing "compount index"
          (mongo.connection/with-mongo-database [db (mt/db)]
            (mongo.util/create-index (mongo.util/collection db "compound-index") (array-map "first" 1 "second" 1)))
          (sync/sync-database! (mt/db))
          (is (true? (t2/select-one-fn :database_indexed :model/Field (mt/id :compound-index :first))))
          (is (false? (t2/select-one-fn :database_indexed :model/Field (mt/id :compound-index :second)))))

        (testing "multi key index"
          (mongo.connection/with-mongo-database [db (mt/db)]
            (mongo.util/create-index (mongo.util/collection db "multi-key-index") (array-map "url.small" 1)))
          (sync/sync-database! (mt/db))
          (is (false? (t2/select-one-fn :database_indexed :model/Field :name "url")))
          (is (true? (t2/select-one-fn :database_indexed :model/Field :name "small"))))

        (finally
          (t2/delete! :model/Database (mt/id)))))))

(deftest sync-indexes-top-level-and-nested-column-with-same-name-test
  (mt/test-driver :mongo
    (testing "when a table has fields at the top level and nested level with the same name
             we shouldn't mistakenly mark both of them as indexed if one is(#46312)"
      (mt/dataset (mt/dataset-definition "index-duplicate-name"
                                         ["top-level-indexed"
                                          [{:field-name "name" :indexed? true :base-type :type/Text}
                                           {:field-name "class" :indexed? false :base-type :type/Text}]
                                          [["Metabase" {"name" "Physics"}]]]
                                         ["nested-indexed"
                                          [{:field-name "name" :indexed? false :base-type :type/Text}
                                           {:field-name "class" :indexed? false :base-type :type/Text}]
                                          [["Metabase" {"name" "Physics"}]]])
        (mongo.connection/with-mongo-database [db (mt/db)]
          (mongo.util/create-index (mongo.util/collection db "nested-indexed") (array-map "class.name" 1)))
<<<<<<< HEAD
       (sync/sync-database! (mt/db) {:scan :schema})
       (testing "top level indexed, nested not"
         (let [name-fields (t2/select [:model/Field :name :parent_id :database_indexed]
                                      :table_id (mt/id :top-level-indexed) :name "name")]
           (testing "sanity check that we have 2 `name` fields"
             (is (= 2 (count name-fields))))
           (testing "only the top level field is indexed"
             (is (=? [{:name             "name"
                       :parent_id        nil
                       :database_indexed true}
                      {:name             "name"
                       :parent_id        (mt/malli=? int?)
                       :database_indexed false}]
                     (sort-by :parent_id name-fields))))))
       (testing "nested field indexed, top level not"
         (let [name-fields (t2/select [:model/Field :name :parent_id :database_indexed]
                                      :table_id (mt/id :nested-indexed) :name "name")]
           (testing "sanity check that we have 2 `name` fields"
             (is (= 2 (count name-fields))))
           (testing "only the nested field is indexed"
             (is (=? [{:name             "name"
                       :parent_id        nil
                       :database_indexed false}
                      {:name             "name"
                       :parent_id        (mt/malli=? int?)
                       :database_indexed true}]
                     (sort-by :parent_id name-fields))))))))))
=======
        (sync/sync-database! (mt/db) {:scan :schema})
        (testing "top level indexed, nested not"
          (let [name-fields (t2/select [:model/Field :name :parent_id :database_indexed]
                                       :table_id (mt/id :top-level-indexed) :name "name")]
            (testing "sanity check that we have 2 `name` fields"
              (is (= 2 (count name-fields))))

            (testing "only the top level field is indexed"
              (is (=? [{:name             "name"
                        :parent_id        nil
                        :database_indexed true}
                       {:name             "name"
                        :parent_id        (mt/malli=? int?)
                        :database_indexed false}]
                      (sort-by :parent_id name-fields))))))
        (testing "nested field indexed, top level not"
          (let [name-fields (t2/select [:model/Field :name :parent_id :database_indexed]
                                       :table_id (mt/id :nested-indexed) :name "name")]
            (testing "sanity check that we have 2 `name` fields"
              (is (= 2 (count name-fields))))
            (testing "only the nested field is indexed"
              (is (=? [{:name             "name"
                        :parent_id        nil
                        :database_indexed false}
                       {:name             "name"
                        :parent_id        (mt/malli=? int?)
                        :database_indexed true}]
                      (sort-by :parent_id name-fields))))))))))
>>>>>>> 39ba5b86

(deftest describe-table-indexes-test
  (mt/test-driver :mongo
    (mt/dataset (mt/dataset-definition "indexing"
                                       ["singly-index"
                                        [{:field-name "a" :base-type :type/Text}]
                                        [[1]]]
                                       ["compound-index"
                                        [{:field-name "a" :base-type :type/Text}]
                                        [[1]]]
                                       ["compound-index-big"
                                        [{:field-name "a" :base-type :type/Text}]
                                        [[1]]]
                                       ["multi-key-index"
                                        [{:field-name "a" :base-type :type/Text}]
                                        [[1]]]
                                       ["advanced-index"
                                        [{:field-name "hashed-field" :indexed? false :base-type :type/Text}
                                         {:field-name "text-field" :indexed? false :base-type :type/Text}
                                         {:field-name "geospatial-field" :indexed? false :base-type :type/Text}]
                                        [["Ngoc" "Khuat" [10 20]]]])

      (sync/sync-database! (mt/db))
      (try
        (let [describe-indexes (fn [table-name]
                                 (driver/describe-table-indexes :mongo (mt/db) (t2/select-one :model/Table (mt/id table-name))))]
          (mongo.connection/with-mongo-database [db (mt/db)]
            (testing "single column index"
              (mongo.util/create-index (mongo.util/collection db "singly-index") {"a" 1})
              (is (= #{{:type :normal-column-index :value "_id"}
                       {:type :normal-column-index :value "a"}}
                     (describe-indexes :singly-index))))

            (testing "compound index column index"
             ;; first index column is :a
              (mongo.util/create-index (mongo.util/collection db "compound-index") (array-map :a 1 :b 1 :c 1))
             ;; first index column is :e
              (mongo.util/create-index (mongo.util/collection db "compound-index") (array-map :e 1 :d 1 :f 1))
              (is (= #{{:type :normal-column-index :value "_id"}
                       {:type :normal-column-index :value "a"}
                       {:type :normal-column-index :value "e"}}
                     (describe-indexes :compound-index))))

            (testing "compound index that has many keys can still determine the first key"
              ;; first index column is :j
              (mongo.util/create-index (mongo.util/collection db "compound-index-big")
                                       (array-map "j" 1 "b" 1 "c" 1 "d" 1 "e" 1 "f" 1 "g" 1 "h" 1 "a" 1))
              (is (= #{{:type :normal-column-index :value "_id"}
                       {:type :normal-column-index :value "j"}}
                     (describe-indexes :compound-index-big))))

            (testing "multi key indexes"
              (mongo.util/create-index (mongo.util/collection db "multi-key-index") (array-map "a.b" 1))
              (is (= #{{:type :nested-column-index :value ["a" "b"]}
                       {:type :normal-column-index :value "_id"}}
                     (describe-indexes :multi-key-index))))

            (testing "advanced-index: hashed index, text index, geospatial index"
              (mongo.util/create-index (mongo.util/collection db "advanced-index") (array-map "hashed-field" "hashed"))
              (mongo.util/create-index (mongo.util/collection db "advanced-index") (array-map "text-field" "text"))
              (mongo.util/create-index (mongo.util/collection db "advanced-index") (array-map "geospatial-field" "2d"))
              (is (= #{{:type :normal-column-index :value "geospatial-field"}
                       {:type :normal-column-index :value "hashed-field"}
                       {:type :normal-column-index :value "_id"}
                       {:type :normal-column-index :value "text-field"}}
                     (describe-indexes :advanced-index))))))

        (finally
          (t2/delete! :model/Database (mt/id)))))))

(deftest nested-columns-test
  (mt/test-driver :mongo
    (mt/dataset geographical-tips
      (testing "Can we filter against nested columns?"
        (is (= [[16]]
               (mt/rows
                (mt/run-mbql-query tips
                  {:aggregation [[:count]]
                   :filter      [:= $tips.source.username "tupac"]})))))

      (testing "Can we breakout against nested columns?"
        (is (= [[nil 297]
                ["amy" 20]
                ["biggie" 11]
                ["bob" 20]]
               (mt/rows
                (mt/run-mbql-query tips
                  {:aggregation [[:count]]
                   :breakout    [$tips.source.username]
                   :limit       4}))))))))

;; Make sure that all-NULL columns work and are synced correctly (#6875)
(tx/defdataset all-null-columns
  [["bird_species"
    [{:field-name "name", :base-type :type/Text}
     {:field-name "favorite_snack", :base-type :type/Text}]
    [["House Finch" nil]
     ["Mourning Dove" nil]]]])

(deftest all-null-columns-test
  (mt/test-driver :mongo
    (mt/dataset all-null-columns
      ;; do a full sync on the DB to get the correct semantic type info
      (sync/sync-database! (mt/db))
      (is (= [{:name "_id",            :database_type "long",   :base_type :type/Integer, :semantic_type :type/PK}
              {:name "favorite_snack", :database_type "null",   :base_type :type/*,       :semantic_type nil}
              {:name "name",           :database_type "string", :base_type :type/Text,    :semantic_type :type/Name}]
             (map
              (partial into {})
              (t2/select [Field :name :database_type :base_type :semantic_type]
                         :table_id (mt/id :bird_species)
                         {:order-by [:name]})))))))

(deftest new-rows-take-precedence-when-collecting-metadata-test
  (mt/test-driver :mongo
    (with-redefs [metadata-queries/nested-field-sample-limit 2]
      (binding [tdm/*remove-nil?* true]
        (mt/with-temp-test-data
          [["bird_species"
            [{:field-name "name", :base-type :type/Text}
             {:field-name "favorite_snack", :base-type :type/Text}
             {:field-name "max_wingspan", :base-type :type/Integer}]
            [["Sharp-shinned Hawk" nil 68]
             ["Tropicbird" nil 112]
             ["House Finch" nil nil]
             ["Mourning Dove" nil nil]
             ["Common Blackbird" "earthworms" nil]
             ["Silvereye" "cherries" nil]]]]
          ;; do a full sync on the DB to get the correct semantic type info
          (sync/sync-database! (mt/db))
          (is (= #{{:name "_id",            :database_type "long",   :base_type :type/Integer, :semantic_type :type/PK}
                   {:name "favorite_snack", :database_type "string", :base_type :type/Text,    :semantic_type :type/Category}
                   {:name "name",           :database_type "string", :base_type :type/Text,    :semantic_type :type/Name}
                   {:name "max_wingspan",   :database_type "long",   :base_type :type/Integer, :semantic_type nil}}
                 (into #{}
                       (map (partial into {}))
                       (t2/select [Field :name :database_type :base_type :semantic_type]
                                  :table_id (mt/id :bird_species)
                                  {:order-by [:name]})))))))))

(deftest table-rows-sample-test
  (mt/test-driver :mongo
    (testing "Should return the latest `nested-field-sample-limit` rows"
      (let [table (t2/select-one Table :id (mt/id :venues))
            fields (map #(t2/select-one Field :id (mt/id :venues %)) [:name :category_id])
            rff (constantly conj)]
        (with-redefs [metadata-queries/nested-field-sample-limit 5]
          (is (= [["Mohawk Bend" 46]
                  ["Golden Road Brewing" 10]
                  ["Lucky Baldwin's Pub" 7]
                  ["Barney's Beanery" 46]
                  ["Busby's West" 48]]
                 (driver/table-rows-sample :mongo table fields rff {}))))))))

;; ## Big-picture tests for the way data should look post-sync
(deftest table-sync-test
  (mt/test-driver :mongo
    (is (= [{:active true, :name "categories"}
            {:active true, :name "checkins"}
            {:active true, :name "orders"}
            {:active true, :name "people"}
            {:active true, :name "products"}
            {:active true, :name "reviews"}
            {:active true, :name "users"}
            {:active true, :name "venues"}]
           (for [field (t2/select [Table :name :active]
                                  :db_id (mt/id)
                                  {:order-by [:name]})]
             (into {} field)))
        "Test that Tables got synced correctly")))

(deftest sync-fields-test
  (mt/test-driver :mongo
    (testing "Test that Fields got synced correctly, and types are correct"
      ;; Even though Mongo does not support foreign keys, there are few :type/FK semantic types. Why? Because those are
      ;; added to test data manually (see the [[metabase.test.data.impl.get-or-create/create-database!]]) to enable
      ;; implicit joins testing.
      (is (= [[{:semantic_type :type/PK,        :base_type :type/Integer,  :name "_id"}
               {:semantic_type :type/Name,      :base_type :type/Text,     :name "name"}]
              [{:semantic_type :type/PK,        :base_type :type/Integer,  :name "_id"}
               {:semantic_type nil,             :base_type :type/Instant,  :name "date"}
               {:semantic_type :type/FK,        :base_type :type/Integer,  :name "user_id"}
               {:semantic_type :type/FK,        :base_type :type/Integer,  :name "venue_id"}]
              [{:semantic_type :type/PK,        :base_type :type/Integer,  :name "_id"}
               {:semantic_type nil,             :base_type :type/Instant,  :name "last_login"}
               {:semantic_type :type/Name,      :base_type :type/Text,     :name "name"}
               {:semantic_type :type/Category,  :base_type :type/Text,     :name "password"}]
              [{:semantic_type :type/PK,        :base_type :type/Integer,  :name "_id"}
               {:semantic_type :type/FK,        :base_type :type/Integer,  :name "category_id"}
               {:semantic_type :type/Latitude,  :base_type :type/Float,    :name "latitude"}
               {:semantic_type :type/Longitude, :base_type :type/Float,    :name "longitude"}
               {:semantic_type :type/Name,      :base_type :type/Text,     :name "name"}
               {:semantic_type :type/Category,  :base_type :type/Integer,  :name "price"}]]
             (vec (for [table-name table-names]
                    (vec (for [field (t2/select [Field :name :base_type :semantic_type]
                                                :active   true
                                                :table_id (mt/id table-name)
                                                {:order-by [:name]})]
                           (into {} field))))))))))

(tx/defdataset with-bson-ids
  [["birds"
    [{:field-name "name", :base-type :type/Text}
     {:field-name "bird_id", :base-type :type/MongoBSONID}
     {:field-name "bird_uuid", :base-type :type/UUID}]
    [["Rasta Toucan" (ObjectId. "012345678901234567890123") "11111111-1111-1111-1111-111111111111"]
     ["Lucky Pigeon" (ObjectId. "abcdefabcdefabcdefabcdef") "aaaaaaaa-aaaa-aaaa-aaaa-aaaaaaaaaaaa"]
     ["Unlucky Raven" nil]]]])

(deftest bson-ids-test
  (mt/test-driver :mongo
    (mt/dataset with-bson-ids
      (testing "BSON IDs"
        (testing "Check that we support Mongo BSON ID and can filter by it (#1367)"
          (is (= [[2 "Lucky Pigeon" (ObjectId. "abcdefabcdefabcdefabcdef")]]
                 (mt/rows (mt/run-mbql-query birds
                            {:filter [:= $bird_id "abcdefabcdefabcdefabcdef"]
                             :fields [$id $name $bird_id]})))))

        (testing "handle null ObjectId queries properly (#11134)"
          (is (= [[3 "Unlucky Raven" nil]]
                 (mt/rows (mt/run-mbql-query birds
                            {:filter [:is-null $bird_id]
                             :fields [$id $name $bird_id]})))))

        (testing "treat null ObjectId as empty (#15801)"
          (is (= [[3 "Unlucky Raven" nil]]
                 (mt/rows (mt/run-mbql-query birds
                            {:filter [:is-empty $bird_id]
                             :fields [$id $name $bird_id]}))))))

      (testing "treat non-null ObjectId as not-empty (#15801)"
        (is (= [[1 "Rasta Toucan" (ObjectId. "012345678901234567890123")]
                [2 "Lucky Pigeon" (ObjectId. "abcdefabcdefabcdefabcdef")]]
               (mt/rows (mt/run-mbql-query birds
                          {:filter [:not-empty $bird_id]
                           :fields [$id $name $bird_id]})))))
      (testing "can order by ObjectId (#46259)"
        (is (= [[3 nil]
                [1 (ObjectId. "012345678901234567890123")]
                [2 (ObjectId. "abcdefabcdefabcdefabcdef")]]
               (mt/rows (mt/run-mbql-query birds
                          {:fields [$id $bird_id]
                           :order-by [[:asc $bird_id]]}))))
        (is (= [[2 (ObjectId. "abcdefabcdefabcdefabcdef")]
                [1 (ObjectId. "012345678901234567890123")]
                [3 nil]]
               (mt/rows (mt/run-mbql-query birds
                          {:fields [$id $bird_id]
                           :order-by [[:desc $bird_id]]})))))
      (testing "BSON UUIDs"
        (testing "Check that we support Mongo BSON UUID and can filter by it"
          (is (= [[2 "Lucky Pigeon" "aaaaaaaa-aaaa-aaaa-aaaa-aaaaaaaaaaaa"]]
                 (mt/rows (mt/run-mbql-query birds
                            {:filter [:= $bird_uuid "aaaaaaaa-aaaa-aaaa-aaaa-aaaaaaaaaaaa"]
                             :fields [$id $name $bird_uuid]})))))

        (testing "handle null UUID queries properly"
          (is (= [[3 "Unlucky Raven" nil]]
                 (mt/rows (mt/run-mbql-query birds
                            {:filter [:is-null $bird_uuid]
                             :fields [$id $name $bird_uuid]})))))

        (testing "treat null UUID as empty"
          (is (= [[3 "Unlucky Raven" nil]]
                 (mt/rows (mt/run-mbql-query birds
                            {:filter [:is-empty $bird_uuid]
                             :fields [$id $name $bird_uuid]}))))))

      (testing "treat non-null UUID as not-empty"
        (is (= [[1 "Rasta Toucan" "11111111-1111-1111-1111-111111111111"]
                [2 "Lucky Pigeon" "aaaaaaaa-aaaa-aaaa-aaaa-aaaaaaaaaaaa"]]
               (mt/rows (mt/run-mbql-query birds
                          {:filter [:not-empty $bird_uuid]
                           :fields [$id $name $bird_uuid]})))))
      (testing "can order by UUID (#46259)"
        (is (= [[3 nil]
                [1 "11111111-1111-1111-1111-111111111111"]
                [2 "aaaaaaaa-aaaa-aaaa-aaaa-aaaaaaaaaaaa"]]
               (mt/rows (mt/run-mbql-query birds
                          {:fields [$id $bird_uuid]
                           :order-by [[:asc $bird_uuid]]}))))
        (is (= [[2 "aaaaaaaa-aaaa-aaaa-aaaa-aaaaaaaaaaaa"]
                [1 "11111111-1111-1111-1111-111111111111"]
                [3 nil]]
               (mt/rows (mt/run-mbql-query birds
                          {:fields [$id $bird_uuid]
                           :order-by [[:desc $bird_uuid]]}))))))))

(deftest ^:parallel bson-fn-call-forms-test
  (mt/test-driver :mongo
    (testing "Make sure we can handle arbitarty BSON fn-call forms like ISODate() (#3741, #4448)"
      (letfn [(rows-count [query]
                (count (mt/rows (qp/process-query {:native   query
                                                   :type     :native
                                                   :database (mt/id)}))))]
        (mt/dataset with-bson-ids
          (is (= 1
                 (rows-count {:query      "[{\"$match\": {\"bird_id\": ObjectId(\"abcdefabcdefabcdefabcdef\")}}]"
                              :collection "birds"}))))
        (is (= 22
               (rows-count {:query      "[{$match: {price: {$numberInt: \"1\"}}}]"
                            :collection "venues"})
               (rows-count {:query      "[{$match: {price: NumberInt(\"1\")}}]"
                            :collection "venues"})))
        (is (= 5
               (rows-count {:query      "[{$match: {date: {$gte: ISODate(\"2015-12-20\")}}}]"
                            :collection "checkins"})))))))

(deftest xrays-test
  (mt/test-driver :mongo
    (testing "make sure x-rays don't use features that the driver doesn't support"
      (is (empty?
           (lib.util.match/match-one (->> (magic/automagic-analysis (t2/select-one Field :id (mt/id :venues :price)) {})
                                          :dashcards
                                          (mapcat (comp :breakout :query :dataset_query :card)))
             [:field _ (_ :guard :binning)]))))))

(deftest no-values-test
  (mt/test-driver :mongo
    (testing (str "if we query a something an there are no values for the Field, the query should still return "
                  "successfully! (#8929 and #8894)")
      ;; add a temporary Field that doesn't actually exist to test data categories
      (mt/with-temp [Field _ {:name "parent_id", :table_id (mt/id :categories)}]
        ;; ok, now run a basic MBQL query against categories Table. When implicit Field IDs get added the `parent_id`
        ;; Field will be included
        (testing (str "if the column does not come back in the results for a given document we should fill in the "
                      "missing values with nils")
          (is (= {:rows [[1 "African"  nil]
                         [2 "American" nil]
                         [3 "Artisan"  nil]]}
                 (->
                  (mt/run-mbql-query categories
                    {:order-by [[:asc $id]]
                     :limit    3})
                  qp.test-util/data
                  (select-keys [:columns :rows])))))))))

;; Make sure we correctly (un-)freeze BSON IDs
(deftest ^:parallel ObjectId-serialization
  (let [oid (ObjectId. "012345678901234567890123")]
    (is (= oid (nippy/thaw (nippy/freeze oid))))))

(deftest native-query-nil-test
  (testing "Nil values (like {_id nil} below) should not get removed from native queries"
    (mt/test-driver :mongo
      (is (= [[22]]
             (mt/rows
              (qp/process-query
               {:database (mt/id)
                :type     :native
                :native   {:projections [:count]
                           :query       [{"$project" {"price" "$price"}}
                                         {"$match" {"price" {"$eq" 1}}}
                                         {"$group" {"_id" nil, "count" {"$sum" 1}}}
                                         {"$sort" {"_id" 1}}
                                         {"$project" {"_id" false, "count" true}}]
                           :collection  "venues"}})))))))

(defn- create-database-from-row-maps! [database-name collection-name row-maps]
  (or (t2/select-one Database :engine "mongo", :name database-name)
      (let [dbdef {:database-name database-name}]
        ;; destroy Mongo database if it already exists.
        (tx/destroy-db! :mongo dbdef)
        (let [details (tx/dbdef->connection-details :mongo :db dbdef)]
          ;; load rows
          (mongo.connection/with-mongo-database [db details]
            (let [coll (mongo.util/collection db collection-name)]
              (doseq [[i row] (map-indexed vector row-maps)
                      :let    [row (assoc row :_id (inc i))]]
                (try
                  (mongo.util/insert-one coll row)
                  (catch Throwable e
                    (throw (ex-info (format "Error inserting row: %s" (ex-message e))
                                    {:database database-name, :collection collection-name, :details details, :row row}
                                    e)))))
              (log/infof "Inserted %d rows into %s collection %s."
                         (count row-maps) (pr-str database-name) (pr-str collection-name))))
          ;; now sync the Database.
          (let [db (first (t2/insert-returning-instances! Database {:name database-name, :engine "mongo", :details details}))]
            (sync/sync-database! db)
            db)))))

(defn- json-from-file [^String filename]
  (with-open [rdr (java.io.FileReader. (java.io.File. filename))]
    (json/parse-stream rdr true)))

(defn- missing-fields-db []
  (create-database-from-row-maps!
   "test-missing-fields"
   "coll"
   (json-from-file "modules/drivers/mongo/test/metabase/driver/missing-fields.json")))

(deftest sync-missing-fields-test
  (mt/test-driver :mongo
    (mt/with-db (missing-fields-db)
      (sync/sync-database! (missing-fields-db))
      (testing "Test that fields with missing or null values get synced correctly"
        (let [results (map #(into {} %)
                           (t2/select [Field :id :name :database_type :base_type :semantic_type :parent_id]
                                      :active   true
                                      :table_id (mt/id :coll)
                                      {:order-by [:database_position]}))]
          (is (=? [{:name "_id",    :database_type "long",   :base_type :type/Integer,   :semantic_type :type/PK}
                   {:name "a",     :database_type "string", :base_type :type/Text,       :semantic_type :type/Category}
                   {:name "b",     :database_type "object", :base_type :type/Dictionary, :semantic_type nil}
                   {:name "b_c",   :database_type "string", :base_type :type/Text,       :semantic_type :type/Category}
                   {:name "b_d",   :database_type "int",    :base_type :type/Integer,    :semantic_type :type/Category}
                   {:name "b_e",   :database_type "object", :base_type :type/Dictionary, :semantic_type nil}
                   {:name "b_e_f", :database_type "string", :base_type :type/Text,       :semantic_type :type/Category}
                   {:name "c",     :database_type "null",   :base_type :type/*,          :semantic_type nil}]
                  results))
          (testing "parent_ids are correct"
            (let [parent (fn [field-name]
                           (let [field (first (filter #(= (:name %) field-name) results))]
                             (:name (first (filter #(= (:id %) (:parent_id field)) results)))))]
              (is (= {"_id"   nil
                      "a"     nil
                      "b"     nil
                      "c"     nil
                      "b_c"   "b"
                      "b_d"   "b"
                      "b_e"   "b"
                      "b_e_f" "b_e"}
                     (into {} (map (juxt :name #(parent (:name %))) results)))))))))))

(defn- array-fields-db []
  (create-database-from-row-maps!
   "test-16299"
   "coll"
   (json-from-file "modules/drivers/mongo/test/metabase/driver/array-fields.json")))

(deftest filter-on-nested-column-no-results-test
  (testing "Should return results when filtering on nested columns (#16299)"
    (mt/test-driver :mongo
      (mt/with-db (array-fields-db)
        (is (= [["value_gf_a" 1] ["value_gf_b" 1]]
               (mt/rows
                (mt/run-mbql-query coll
                  {:filter      [:and
                                 [:= $coll.json_field.key_1 "value_jf_a" "value_jf_b"]
                                 [:= $list_field "value_lf_a"]]
                   :aggregation [[:count]]
                   :breakout    [$coll.metas.group_field]}))))))))

;; Make sure that simple `_` columns can be queried (#4647)
(tx/defdataset underscore-column
  [["bird_species"
    [{:field-name "name", :base-type :type/Text}
     {:field-name "_", :base-type :type/Text}]
    [["House Finch" "sunflower seeds, ants, nettle, dandelion"]
     ["Mourning Dove" "millet seeds, breadcrumbs, ice cream"]]]])

(deftest underscore-filter-test
  (testing "Simple `_` columns should be possible to query (#4647)"
    (mt/test-driver :mongo
      (mt/dataset underscore-column
        (is (= [[1 "House Finch" "sunflower seeds, ants, nettle, dandelion"]]
               (mt/rows
                (mt/run-mbql-query bird_species
                  {:filter [:contains $bird_species._ "nett"]}))))))))

(deftest strange-versionArray-test
  (mt/test-driver :mongo
    (testing "Negative values in versionArray are ignored (#29678)"
      (with-redefs [mongo.util/run-command (constantly {"version" "4.0.28-23"
                                                        "versionArray" [4 0 29 -100]})]
        (is (= {:version "4.0.28-23"
                :semantic-version [4 0 29]}
               (driver/dbms-version :mongo (mt/db))))))

    (testing "Any values after rubbish in versionArray are ignored"
      (with-redefs [mongo.util/run-command (constantly {"version" "4.0.28-23"
                                                        "versionArray" [4 0 "NaN" 29]})]
        (is (= {:version "4.0.28-23"
                :semantic-version [4 0]}
               (driver/dbms-version :mongo (mt/db))))))))<|MERGE_RESOLUTION|>--- conflicted
+++ resolved
@@ -133,9 +133,9 @@
   (mt/test-driver :mongo
     (testing "Mbql query with nested native source query _returns correct results_ (#30112)"
       (mt/with-temp [Card {:keys [id]} {:dataset_query {:type     :native
-                                                                  :native   {:collection    "venues"
-                                                                             :query         native-query}
-                                                                  :database (mt/id)}}]
+                                                        :native   {:collection    "venues"
+                                                                   :query         native-query}
+                                                        :database (mt/id)}}]
         (let [query (mt/mbql-query nil
                       {:source-table (str "card__" id)
                        :limit        1})]
@@ -159,9 +159,9 @@
                            "    \"price\": \"$price\"}\n"
                            "}]")]
         (mt/with-temp [Card {:keys [id]} {:dataset_query {:type     :native
-                                                                    :native   {:collection    "venues"
-                                                                               :query         query-str}
-                                                                    :database (mt/id)}}]
+                                                          :native   {:collection    "venues"
+                                                                     :query         query-str}
+                                                          :database (mt/id)}}]
           (let [query (mt/mbql-query venues
                         {:source-table (str "card__" id)
                          :aggregation [:count]
@@ -351,42 +351,12 @@
                                           [["Metabase" {"name" "Physics"}]]])
         (mongo.connection/with-mongo-database [db (mt/db)]
           (mongo.util/create-index (mongo.util/collection db "nested-indexed") (array-map "class.name" 1)))
-<<<<<<< HEAD
-       (sync/sync-database! (mt/db) {:scan :schema})
-       (testing "top level indexed, nested not"
-         (let [name-fields (t2/select [:model/Field :name :parent_id :database_indexed]
-                                      :table_id (mt/id :top-level-indexed) :name "name")]
-           (testing "sanity check that we have 2 `name` fields"
-             (is (= 2 (count name-fields))))
-           (testing "only the top level field is indexed"
-             (is (=? [{:name             "name"
-                       :parent_id        nil
-                       :database_indexed true}
-                      {:name             "name"
-                       :parent_id        (mt/malli=? int?)
-                       :database_indexed false}]
-                     (sort-by :parent_id name-fields))))))
-       (testing "nested field indexed, top level not"
-         (let [name-fields (t2/select [:model/Field :name :parent_id :database_indexed]
-                                      :table_id (mt/id :nested-indexed) :name "name")]
-           (testing "sanity check that we have 2 `name` fields"
-             (is (= 2 (count name-fields))))
-           (testing "only the nested field is indexed"
-             (is (=? [{:name             "name"
-                       :parent_id        nil
-                       :database_indexed false}
-                      {:name             "name"
-                       :parent_id        (mt/malli=? int?)
-                       :database_indexed true}]
-                     (sort-by :parent_id name-fields))))))))))
-=======
         (sync/sync-database! (mt/db) {:scan :schema})
         (testing "top level indexed, nested not"
           (let [name-fields (t2/select [:model/Field :name :parent_id :database_indexed]
                                        :table_id (mt/id :top-level-indexed) :name "name")]
             (testing "sanity check that we have 2 `name` fields"
               (is (= 2 (count name-fields))))
-
             (testing "only the top level field is indexed"
               (is (=? [{:name             "name"
                         :parent_id        nil
@@ -408,7 +378,6 @@
                         :parent_id        (mt/malli=? int?)
                         :database_indexed true}]
                       (sort-by :parent_id name-fields))))))))))
->>>>>>> 39ba5b86
 
 (deftest describe-table-indexes-test
   (mt/test-driver :mongo
