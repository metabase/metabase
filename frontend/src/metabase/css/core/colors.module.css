/* NOTE: DO NOT ADD COLORS WITHOUT EXTREMELY GOOD REASON AND DESIGN REVIEW
 * NOTE: KEEP SYNCRONIZED WITH:
 * frontend/src/metabase/ui/utils/colors.ts
 * frontend/src/metabase/styled-components/containers/GlobalStyles/GlobalStyles.tsx
 * enterprise/frontend/src/embedding-sdk/components/private/SdkContentWrapper.tsx
 * .storybook/preview-head.html
 */
:root {
<<<<<<< HEAD
  --mb-color-text-white: #fff;
  --mb-color-success: #84bb4c;
=======
  --color-white: #fff;
  --mb-color-brand: #509ee3;
  --mb-color-brand-light: #f9fbfc;
  --mb-color-brand-lighter: #eef6fc;
  --color-success: #84bb4c;
>>>>>>> 2bfaab28
  --mb-color-summarize: #88bf4d;
  --mb-color-error: #ed6e6e;
  --mb-color-danger: #ed6e6e;
  --mb-color-text-dark: #4c5773;
  --mb-color-text-medium: #696e7b;
  --mb-color-text-light: #949aab;
  --mb-color-bg-black: #2e353b;
  --mb-color-bg-dark: #93a1ab;
  --mb-color-bg-medium: #edf2f5;
  --mb-color-bg-light: #f9fbfc;
  --mb-color-bg-white: #fff;
  --mb-color-bg-error: #ed6e6e55;
  --mb-color-bg-night: #42484e;
  --mb-color-shadow: rgba(0, 0, 0, 0.13);
  --mb-color-border: #eeecec;
  --mb-color-filter: #7172ad;
  --mb-color-focus: #cbe2f7;
}

.textDefault {
  color: var(--mb-color-text-dark);
}

.textBrand {
  color: var(--mb-color-brand);
}

.textSuccess {
  color: var(--mb-color-success);
}

/* error */

.textError,
.textErrorHover {
  color: var(--mb-color-error);
}

.bgErrorHover:hover {
  background-color: var(--mb-color-error);
}

.bgErrorInput {
  background-color: var(--mb-color-bg-white);
}

.textSlate {
  color: var(--mb-color-text-medium);
}

.textSlateLight {
  color: var(--mb-color-text-light);
}

.textLight {
  color: var(--mb-color-text-light);
}

.textMedium,
.textMediumHover:hover {
  color: var(--mb-color-text-medium);
}

.textDark,
.textDarkHover:hover {
  color: var(--mb-color-text-dark);
}

.bgLight,
.bgLightHover:hover {
  background-color: var(--mb-color-bg-light);
}

.bgMedium {
  background-color: var(--mb-color-bg-medium);
}

/* white  - move to bottom for specificity since its often used on hovers, etc */
.textWhite,
.textWhiteHover:hover {
  color: var(--mb-color-text-white);
}

.bgWhite {
  background-color: var(--mb-color-bg-white);
}

.bgLightBlue {
  background-color: var(--mb-color-bg-light);
}

.DashboardNight .bgLight {
  background-color: var(--mb-color-bg-black);
}

.DashboardNight .bgMedium {
  background-color: #596269;
}

.DashboardNight .textDark {
  color: var(--mb-color-bg-light);
}<|MERGE_RESOLUTION|>--- conflicted
+++ resolved
@@ -6,16 +6,11 @@
  * .storybook/preview-head.html
  */
 :root {
-<<<<<<< HEAD
   --mb-color-text-white: #fff;
-  --mb-color-success: #84bb4c;
-=======
-  --color-white: #fff;
   --mb-color-brand: #509ee3;
   --mb-color-brand-light: #f9fbfc;
   --mb-color-brand-lighter: #eef6fc;
-  --color-success: #84bb4c;
->>>>>>> 2bfaab28
+  --mb-color-success: #84bb4c;
   --mb-color-summarize: #88bf4d;
   --mb-color-error: #ed6e6e;
   --mb-color-danger: #ed6e6e;
