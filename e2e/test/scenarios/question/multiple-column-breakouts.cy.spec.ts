const { H } = cy;
import { SAMPLE_DATABASE } from "e2e/support/cypress_sample_database";
<<<<<<< HEAD
import type {
  DashboardDetails,
  StructuredQuestionDetails,
} from "e2e/support/helpers";
=======
import { moveDnDKitListElement } from "e2e/support/helpers";
>>>>>>> 8321dcb4

const { ORDERS_ID, ORDERS, PEOPLE_ID, PEOPLE } = SAMPLE_DATABASE;

const questionWith2TemporalBreakoutsDetails: StructuredQuestionDetails = {
  name: "Test question",
  query: {
    "source-table": ORDERS_ID,
    aggregation: [["count"]],
    breakout: [
      [
        "field",
        ORDERS.CREATED_AT,
        { "base-type": "type/DateTime", "temporal-unit": "year" },
      ],
      [
        "field",
        ORDERS.CREATED_AT,
        { "base-type": "type/DateTime", "temporal-unit": "month" },
      ],
    ],
  },
  display: "table",
  visualization_settings: {
    "table.pivot": false,
  },
};

const multiStageQuestionWith2TemporalBreakoutsDetails: StructuredQuestionDetails =
  {
    name: "Test question",
    query: {
      "source-query": questionWith2TemporalBreakoutsDetails.query,
      filter: [">", ["field", "count", { "base-type": "type/Integer" }], 0],
    },
  };

const questionWith2NumBinsBreakoutsDetails: StructuredQuestionDetails = {
  name: "Test question",
  query: {
    "source-table": ORDERS_ID,
    aggregation: [["count"]],
    breakout: [
      [
        "field",
        ORDERS.TOTAL,
        {
          "base-type": "type/Float",
          binning: { strategy: "num-bins", "num-bins": 10 },
        },
      ],
      [
        "field",
        ORDERS.TOTAL,
        {
          "base-type": "type/Float",
          binning: { strategy: "num-bins", "num-bins": 50 },
        },
      ],
    ],
  },
  display: "table",
  visualization_settings: {
    "table.pivot": false,
  },
};

const multiStageQuestionWith2NumBinsBreakoutsDetails: StructuredQuestionDetails =
  {
    name: "Test question",
    query: {
      "source-query": questionWith2NumBinsBreakoutsDetails.query,
      filter: [">", ["field", "count", { "base-type": "type/Integer" }], 0],
    },
  };

const questionWith2BinWidthBreakoutsDetails: StructuredQuestionDetails = {
  name: "Test question",
  query: {
    "source-table": PEOPLE_ID,
    aggregation: [["count"]],
    breakout: [
      [
        "field",
        PEOPLE.LATITUDE,
        {
          "base-type": "type/Float",
          binning: { strategy: "bin-width", "bin-width": 20 },
        },
      ],
      [
        "field",
        PEOPLE.LATITUDE,
        {
          "base-type": "type/Float",
          binning: { strategy: "bin-width", "bin-width": 10 },
        },
      ],
    ],
  },
  display: "table",
  visualization_settings: {
    "table.pivot": false,
  },
};

const multiStageQuestionWith2BinWidthBreakoutsDetails: StructuredQuestionDetails =
  {
    name: "Test question",
    query: {
      "source-query": questionWith2BinWidthBreakoutsDetails.query,
      filter: [">", ["field", "count", { "base-type": "type/Integer" }], 0],
    },
  };

const questionWith5TemporalBreakoutsDetails: StructuredQuestionDetails = {
  name: "Test question",
  query: {
    "source-table": ORDERS_ID,
    aggregation: [["count"]],
    breakout: [
      [
        "field",
        ORDERS.CREATED_AT,
        { "base-type": "type/DateTime", "temporal-unit": "year" },
      ],
      [
        "field",
        ORDERS.CREATED_AT,
        { "base-type": "type/DateTime", "temporal-unit": "quarter" },
      ],
      [
        "field",
        ORDERS.CREATED_AT,
        { "base-type": "type/DateTime", "temporal-unit": "month" },
      ],
      [
        "field",
        ORDERS.CREATED_AT,
        { "base-type": "type/DateTime", "temporal-unit": "week" },
      ],
      [
        "field",
        ORDERS.CREATED_AT,
        { "base-type": "type/DateTime", "temporal-unit": "day" },
      ],
    ],
    limit: 10,
  },
  display: "table",
  visualization_settings: {
    "table.pivot": false,
  },
};

const questionWith5NumBinsBreakoutsDetails: StructuredQuestionDetails = {
  name: "Test question",
  query: {
    "source-table": ORDERS_ID,
    aggregation: [["count"]],
    breakout: [
      [
        "field",
        ORDERS.TOTAL,
        {
          "base-type": "type/Float",
        },
      ],
      [
        "field",
        ORDERS.TOTAL,
        {
          "base-type": "type/Float",
          binning: { strategy: "default" },
        },
      ],
      [
        "field",
        ORDERS.TOTAL,
        {
          "base-type": "type/Float",
          binning: { strategy: "num-bins", "num-bins": 10 },
        },
      ],
      [
        "field",
        ORDERS.TOTAL,
        {
          "base-type": "type/Float",
          binning: { strategy: "num-bins", "num-bins": 50 },
        },
      ],
      [
        "field",
        ORDERS.TOTAL,
        {
          "base-type": "type/Float",
          binning: { strategy: "num-bins", "num-bins": 100 },
        },
      ],
    ],
    limit: 10,
  },
  display: "table",
  visualization_settings: {
    "table.pivot": false,
  },
};

const dashboardDetails: DashboardDetails = {
  parameters: [
    {
      id: "1",
      name: "Unit1",
      slug: "unit1",
      type: "temporal-unit",
      sectionId: "temporal-unit",
    },
    {
      id: "2",
      name: "Unit2",
      slug: "unit2",
      type: "temporal-unit",
      sectionId: "temporal-unit",
    },
  ],
  enable_embedding: true,
  embedding_params: {
    unit1: "enabled",
    unit2: "enabled",
  },
};

function getNestedQuestionDetails(cardId: number) {
  return {
    name: "Nested question",
    query: {
      "source-table": `card__${cardId}`,
    },
    visualization_settings: {
      "table.pivot": false,
    },
  };
}

// This is used in several places for the same query.
function assertTableDataForFilteredTemporalBreakouts() {
  H.assertTableData({
    columns: ["Created At: Year", "Created At: Month", "Count"],
    firstRows: [
      ["2023", "March 2023", "256"],
      ["2023", "April 2023", "238"],
      ["2023", "May 2023", "271"],
    ],
  });
  H.assertQueryBuilderRowCount(3);
}

describe("scenarios > question > multiple column breakouts", () => {
  beforeEach(() => {
    H.restore();
    cy.signInAsNormalUser();
    cy.intercept("POST", "/api/dataset").as("dataset");
    cy.intercept("POST", "/api/dataset/pivot").as("pivotDataset");
    cy.intercept("/api/dashboard/*/dashcard/*/card/*/query").as(
      "dashcardQuery",
    );
    cy.intercept("/api/public/dashboard/*/dashcard/*/card/*").as(
      "publicDashcardQuery",
    );
    cy.intercept("/api/embed/dashboard/*/dashcard/*/card/*").as(
      "embedDashcardQuery",
    );
  });

  describe("current stage", () => {
    describe("notebook", () => {
      it("should allow to create a query with multiple breakouts", () => {
        function testNewQueryWithBreakouts({
          tableName,
          columnName,
          bucketLabel,
          bucket1Name,
          bucket2Name,
        }: {
          tableName: string;
          columnName: string;
          bucketLabel: string;
          bucket1Name: string;
          bucket2Name: string;
        }) {
          H.startNewQuestion();
          H.entityPickerModal().within(() => {
            H.entityPickerModalTab("Tables").click();
            cy.findByText(tableName).click();
          });
          H.getNotebookStep("summarize")
            .findByText("Pick a function or metric")
            .click();
          H.popover().findByText("Count of rows").click();
          H.getNotebookStep("summarize")
            .findByText("Pick a column to group by")
            .click();
          H.popover()
            .findByLabelText(columnName)
            .findByLabelText(bucketLabel)
            .realHover()
            .click();
          // eslint-disable-next-line no-unsafe-element-filtering
          H.popover().last().findByText(bucket1Name).click();
          H.getNotebookStep("summarize")
            .findByTestId("breakout-step")
            .icon("add")
            .click();
          H.popover()
            .findByLabelText(columnName)
            .findByLabelText(bucketLabel)
            .click();
          // eslint-disable-next-line no-unsafe-element-filtering
          H.popover().last().findByText(bucket2Name).click();
          H.visualize();
          cy.wait("@dataset");
        }

        cy.log("temporal breakouts");
        testNewQueryWithBreakouts({
          tableName: "Orders",
          columnName: "Created At",
          bucketLabel: "Temporal bucket",
          bucket1Name: "Year",
          bucket2Name: "Month",
        });
        H.assertQueryBuilderRowCount(49);

        cy.log("'num-bins' breakouts");
        testNewQueryWithBreakouts({
          tableName: "Orders",
          columnName: "Total",
          bucketLabel: "Binning strategy",
          bucket1Name: "10 bins",
          bucket2Name: "50 bins",
        });
        H.assertQueryBuilderRowCount(32);

        cy.log("'bin-width' breakouts");
        testNewQueryWithBreakouts({
          tableName: "People",
          columnName: "Latitude",
          bucketLabel: "Binning strategy",
          bucket1Name: "Bin every 10 degrees",
          bucket2Name: "Bin every 20 degrees",
        });
        H.assertQueryBuilderRowCount(6);
      });

      it("should allow to sort by breakout columns", () => {
        function testSortByBreakout({
          questionDetails,
          column1Name,
          column2Name,
        }: {
          questionDetails: StructuredQuestionDetails;
          column1Name: string;
          column2Name: string;
        }) {
          H.createQuestion(questionDetails, {
            visitQuestion: true,
          });
          H.openNotebook();
          H.getNotebookStep("summarize").findByText("Sort").click();
          H.popover().findByText(column1Name).click();
          H.getNotebookStep("sort").button("Change direction").click();
          H.getNotebookStep("sort").icon("add").click();
          H.popover().findByText(column2Name).click();
          H.visualize();
          cy.wait("@dataset");
        }

        cy.log("temporal breakouts");
        testSortByBreakout({
          questionDetails: questionWith2TemporalBreakoutsDetails,
          column1Name: "Created At: Year",
          column2Name: "Created At: Month",
        });
        H.assertTableData({
          columns: ["Created At: Year", "Created At: Month", "Count"],
          firstRows: [
            ["2026", "January 2026", "580"],
            ["2026", "February 2026", "543"],
          ],
        });

        cy.log("'num-bins' breakouts");
        testSortByBreakout({
          questionDetails: questionWith2NumBinsBreakoutsDetails,
          column1Name: "Total: 10 bins",
          column2Name: "Total: 50 bins",
        });
        H.assertTableData({
          columns: ["Total: 10 bins", "Total: 50 bins", "Count"],
          firstRows: [
            ["140  –  160", "140  –  145", "306"],
            ["140  –  160", "145  –  150", "308"],
          ],
        });

        cy.log("'bin-width' breakouts");
        testSortByBreakout({
          questionDetails: questionWith2BinWidthBreakoutsDetails,
          column1Name: "Latitude: 20°",
          column2Name: "Latitude: 10°",
        });
        H.assertTableData({
          columns: ["Latitude: 20°", "Latitude: 10°", "Count"],
          firstRows: [
            ["60° N  –  80° N", "60° N  –  70° N", "51"],
            ["60° N  –  80° N", "70° N  –  80° N", "1"],
          ],
        });
      });
    });

    describe("summarize sidebar", () => {
      it("should allow to change buckets for multiple breakouts of the same column", () => {
        function testChangeBreakoutBuckets({
          questionDetails,
          columnPattern,
          bucketLabel,
          bucket1Name,
          bucket2Name,
        }: {
          questionDetails: StructuredQuestionDetails;
          columnPattern: RegExp;
          bucketLabel: string;
          bucket1Name: string;
          bucket2Name: string;
        }) {
          H.createQuestion(questionDetails, { visitQuestion: true });
          H.summarize();
          cy.findByTestId("pinned-dimensions")
            .findAllByLabelText(columnPattern)
            .should("have.length", 2)
            .eq(0)
            .findByLabelText(bucketLabel)
            .realHover()
            .click();
          H.popover().findByText(bucket1Name).click();
          cy.wait("@dataset");
          cy.findByTestId("pinned-dimensions")
            .findAllByLabelText(columnPattern)
            .should("have.length", 2)
            .eq(1)
            .findByLabelText(bucketLabel)
            .realHover()
            .click();
          H.popover().findByText(bucket2Name).click();
          cy.wait("@dataset");
        }

        cy.log("temporal breakouts");
        testChangeBreakoutBuckets({
          questionDetails: questionWith2TemporalBreakoutsDetails,
          columnPattern: /Created At/,
          bucketLabel: "Temporal bucket",
          bucket1Name: "Quarter",
          bucket2Name: "Week",
        });
        H.assertTableData({
          columns: ["Created At: Quarter", "Created At: Week", "Count"],
          firstRows: [["Q2 2022", "April 24, 2022 – April 30, 2022", "1"]],
        });

        cy.log("'num-bin' breakouts");
        testChangeBreakoutBuckets({
          questionDetails: questionWith2NumBinsBreakoutsDetails,
          columnPattern: /Total/,
          bucketLabel: "Binning strategy",
          bucket1Name: "10 bins",
          bucket2Name: "50 bins",
        });

        H.assertTableData({
          columns: ["Total: 10 bins", "Total: 50 bins", "Count"],
          firstRows: [["-60  –  -40", "-50  –  -45", "1"]],
        });

        cy.log("'bin-width' breakouts");
        testChangeBreakoutBuckets({
          questionDetails: questionWith2BinWidthBreakoutsDetails,
          columnPattern: /Latitude/,
          bucketLabel: "Binning strategy",
          bucket1Name: "Bin every 1 degree",
          bucket2Name: "Bin every 0.1 degrees",
        });
        H.assertTableData({
          columns: ["Latitude: 1°", "Latitude: 0.1°", "Count"],
          firstRows: [["25° N  –  26° N", "25.7° N  –  25.8° N", "1"]],
        });
      });
    });

    describe("timeseries chrome", () => {
      it("should use the first breakout for the chrome in case there are multiple for this column", () => {
        H.createQuestion(questionWith2TemporalBreakoutsDetails, {
          visitQuestion: true,
        });

        cy.log("change the breakout");
        cy.findByTestId("timeseries-bucket-button")
          .should("contain.text", "Year")
          .click();
        H.popover().findByText("Quarter").click();
        cy.wait("@dataset");
        H.assertQueryBuilderRowCount(49);
        H.assertTableData({
          columns: ["Created At: Quarter", "Created At: Month", "Count"],
          firstRows: [["Q2 2022", "April 2022", "1"]],
        });

        cy.log("add a filter");
        cy.findByTestId("timeseries-filter-button")
          .should("contain.text", "All time")
          .click();
        H.popover().findByDisplayValue("All time").click();
        // eslint-disable-next-line no-unsafe-element-filtering
        H.popover().last().findByText("On").click();
        H.popover().within(() => {
          cy.findByLabelText("Date").clear().type("August 14, 2023");
          cy.button("Apply").click();
        });
        cy.wait("@dataset");
        H.assertQueryBuilderRowCount(1);
        H.assertTableData({
          columns: ["Created At: Quarter", "Created At: Month", "Count"],
          firstRows: [["Q3 2023", "August 2023", "9"]],
        });

        cy.log("change the filter");
        cy.findByTestId("timeseries-filter-button")
          .should("contain.text", "Aug 14")
          .click();
        H.popover().within(() => {
          cy.findByLabelText("Date").clear().type("August 14, 2022");
          cy.button("Apply").click();
        });
        cy.wait("@dataset");
        H.assertQueryBuilderRowCount(1);
        H.assertTableData({
          columns: ["Created At: Quarter", "Created At: Month", "Count"],
          firstRows: [["Q3 2022", "August 2022", "1"]],
        });
      });
    });

    describe("viz settings", () => {
      it("should be able to change formatting settings for breakouts of the same column", () => {
        function testColumnSettings({
          questionDetails,
          column1Name,
          column2Name,
        }: {
          questionDetails: StructuredQuestionDetails;
          column1Name: string;
          column2Name: string;
        }) {
          H.createQuestion(questionDetails, { visitQuestion: true });

          cy.log("first breakout");
          tableHeaderClick(column1Name);
          H.popover().icon("gear").click();
          H.popover().findByDisplayValue(column1Name).clear().type("Breakout1");
          cy.get("body").click();

          cy.log("second breakout");
          tableHeaderClick(column2Name);
          H.popover().icon("gear").click();
          H.popover().findByDisplayValue(column2Name).clear().type("Breakout2");
          cy.get("body").click();
          H.assertTableData({ columns: ["Breakout1", "Breakout2", "Count"] });
        }

        cy.log("temporal breakouts");
        testColumnSettings({
          questionDetails: questionWith2TemporalBreakoutsDetails,
          column1Name: "Created At: Year",
          column2Name: "Created At: Month",
        });

        cy.log("'num-bins' breakouts");
        testColumnSettings({
          questionDetails: questionWith2NumBinsBreakoutsDetails,
          column1Name: "Total: 10 bins",
          column2Name: "Total: 50 bins",
        });

        cy.log("'bin-width' breakouts");
        testColumnSettings({
          questionDetails: questionWith2BinWidthBreakoutsDetails,
          column1Name: "Latitude: 20°",
          column2Name: "Latitude: 10°",
        });
      });

      it("should be able to change pivot split settings when there are more than 2 breakouts", () => {
        function testPivotSplit({
          questionDetails,
          columnNamePattern,
        }: {
          questionDetails: StructuredQuestionDetails;
          columnNamePattern: RegExp;
        }) {
          H.createQuestion(questionDetails, { visitQuestion: true });

          cy.log("change display and assert the default settings");
          H.openVizTypeSidebar();
          cy.findByTestId("chart-type-sidebar")
            .findByTestId("Pivot Table-button")
            .click();
          cy.wait("@pivotDataset");
          cy.findByTestId("pivot-table")
            .findAllByText(columnNamePattern)
            .should("have.length", 3);

          cy.log("move a column from rows to columns");
          H.openVizSettingsSidebar();
          moveDnDKitListElement("drag-handle", {
            startIndex: 2,
            dropIndex: 3,
          });
          cy.wait("@pivotDataset");
          cy.findByTestId("pivot-table")
            .findAllByText(columnNamePattern)
            .should("have.length", 2);

          cy.log("move a column from columns to rows");
          moveDnDKitListElement("drag-handle", {
            startIndex: 4,
            dropIndex: 1,
          });
          cy.wait("@pivotDataset");
          cy.findByTestId("pivot-table")
            .findAllByText(columnNamePattern)
            .should("have.length", 3);
        }

        cy.log("temporal breakouts");
        testPivotSplit({
          questionDetails: questionWith5TemporalBreakoutsDetails,
          columnNamePattern: /^Created At/,
        });

        cy.log("'num-bins' breakouts");
        testPivotSplit({
          questionDetails: questionWith5NumBinsBreakoutsDetails,
          columnNamePattern: /^Total: \d+ bins$/,
        });
      });

      it("should not be able to move columns items into measures and vice-versa", () => {
        H.createQuestion(questionWith5TemporalBreakoutsDetails, {
          visitQuestion: true,
        });

        const columnNamePattern = /^Created At/;

        cy.log("change display and assert the default settings");
        H.openVizTypeSidebar();
        cy.findByTestId("chart-type-sidebar")
          .findByTestId("Pivot Table-button")
          .click();
        cy.wait("@pivotDataset");
        cy.findByTestId("pivot-table")
          .findAllByText(columnNamePattern)
          .should("have.length", 3);

        cy.log("move an item from columns to measures");
        H.openVizSettingsSidebar();
        moveDnDKitListElement("drag-handle", {
          startIndex: 2,
          dropIndex: 5,
        });
        cy.findByTestId("pivot-table")
          .findAllByText(columnNamePattern)
          .should("have.length", 3);

        cy.log("move an item from measures to columns");
        moveDnDKitListElement("drag-handle", {
          startIndex: 5,
          dropIndex: 2,
        });
        cy.findByTestId("pivot-table")
          .findAllByText(columnNamePattern)
          .should("have.length", 3);
      });
    });

    describe("dashboards", () => {
      function setParametersAndAssertResults(queryAlias: string) {
        H.filterWidget().eq(0).click();
        H.popover().findByText("Quarter").click();
        cy.wait(queryAlias);
        H.filterWidget().eq(1).click();
        H.popover().findByText("Week").click();
        cy.wait(queryAlias);
        H.getDashboardCard().within(() => {
          cy.findByText("Created At: Quarter").should("be.visible");
          cy.findByText("Created At: Week").should("be.visible");
        });
      }

      it("should be able to use temporal-unit parameters with multiple temporal breakouts of a column", () => {
        cy.log("create dashboard");
        cy.signInAsAdmin();
        H.createQuestionAndDashboard({
          dashboardDetails,
          questionDetails: questionWith2TemporalBreakoutsDetails,
        }).then(({ body: { dashboard_id } }) => {
          cy.wrap(dashboard_id).as("dashboardId");
        });

        cy.log("visit dashboard");
        cy.signInAsNormalUser();
        H.visitDashboard("@dashboardId");
        cy.wait("@dashcardQuery");

        cy.log("add parameters");
        H.editDashboard();
        cy.findByTestId("fixed-width-filters").findByText("Unit1").click();
        H.getDashboardCard().findByText("Select…").click();
        H.popover().findByText("Created At: Year").click();
        cy.findByTestId("fixed-width-filters").findByText("Unit2").click();
        H.getDashboardCard().findByText("Select…").click();
        H.popover().findByText("Created At: Month").click();
        H.saveDashboard();
        cy.wait("@dashcardQuery");

        cy.log("set parameters and assert query results");
        setParametersAndAssertResults("@dashcardQuery");

        cy.log("drill-thru to the QB and assert query results");
        H.getDashboardCard().findByText("Test question").click();
        cy.wait("@dataset");
        H.tableInteractive().within(() => {
          cy.findByText("Created At: Quarter").should("be.visible");
          cy.findByText("Created At: Week").should("be.visible");
        });

        cy.log("set parameters in a public dashboard");
        cy.signInAsAdmin();
        cy.get<number>("@dashboardId").then(H.visitPublicDashboard);
        cy.wait("@publicDashcardQuery");
        setParametersAndAssertResults("@publicDashcardQuery");

        cy.log("set parameters in an embedded dashboard");
        cy.get<number>("@dashboardId").then((dashboardId) =>
          H.visitEmbeddedPage({
            resource: { dashboard: dashboardId },
            params: {},
          }),
        );
        cy.wait("@embedDashcardQuery");
        setParametersAndAssertResults("@embedDashcardQuery");
      });
    });
  });

  describe("previous stage", () => {
    describe("notebook", () => {
      it("should be able to add post-aggregation expressions for each breakout column", () => {
        function testDatePostAggregationExpression({
          questionDetails,
          expression1,
          expression2,
        }: {
          questionDetails: StructuredQuestionDetails;
          expression1: string;
          expression2: string;
        }) {
          H.createQuestion(questionDetails, { visitQuestion: true });
          H.openNotebook();

          cy.log("add a post-aggregation expression for the first column");
          H.getNotebookStep("summarize").button("Custom column").click();
          H.enterCustomColumnDetails({
            formula: expression1,
            name: "Expression1",
            format: true,
            allowFastSet: true,
          });
          H.popover().button("Done").click();

          cy.log("add a post-aggregation expression for the second column");
          H.getNotebookStep("expression", { stage: 1 }).icon("add").click();
          H.enterCustomColumnDetails({
            formula: expression2,
            name: "Expression2",
            blur: true,
            allowFastSet: true,
          });
          H.popover().button("Done").click();

          cy.log("assert query results");
          H.visualize();
          cy.wait("@dataset");
        }

        cy.log("temporal breakouts");
        testDatePostAggregationExpression({
          questionDetails: questionWith2TemporalBreakoutsDetails,
          expression1: 'datetimeAdd([Created At: Year], 1, "year")',
          expression2: 'datetimeAdd([Created At: Month], 1, "month")',
        });
        H.assertTableData({
          columns: [
            "Created At: Year",
            "Created At: Month",
            "Count",
            "Expression1",
            "Expression2",
          ],
          firstRows: [
            [
              "2022",
              "April 2022",
              "1",
              "January 1, 2023, 12:00 AM",
              "May 1, 2022, 12:00 AM",
            ],
          ],
        });

        cy.log("'num-bins' breakouts");
        testDatePostAggregationExpression({
          questionDetails: questionWith2NumBinsBreakoutsDetails,
          expression1: "[Total: 10 bins] + 100",
          expression2: "[Total: 10 bins] + 200",
        });

        H.assertTableData({
          columns: [
            "Total: 10 bins",
            "Total: 50 bins",
            "Count",
            "Expression1",
            "Expression2",
          ],
          firstRows: [["-60  –  -40", "-50  –  -45", "1", "40", "140"]],
        });

        cy.log("'max-bins' breakouts");
        testDatePostAggregationExpression({
          questionDetails: questionWith2BinWidthBreakoutsDetails,
          expression1: "[Latitude: 20°] + 100",
          expression2: "[Latitude: 10°] + 200",
        });
        H.assertTableData({
          columns: [
            "Latitude: 20°",
            "Latitude: 10°",
            "Count",
            "Expression1",
            "Expression2",
          ],
          firstRows: [
            ["20° N  –  40° N", "20° N  –  30° N", "87", "120", "220"],
          ],
        });
      });

      it("should be able to add post-aggregation filters for each breakout column", () => {
        function addDateBetweenFilter({
          columnName,
          columnMinValue,
          columnMaxValue,
        }: {
          columnName: string;
          columnMinValue: string;
          columnMaxValue: string;
        }) {
          H.popover().within(() => {
            cy.findByText(columnName).click();
            cy.findByText("Fixed date range…").click();
            cy.findByText("Between").click();
            cy.findByLabelText("Start date").clear().type(columnMinValue);
            cy.findByLabelText("End date").clear().type(columnMaxValue);
            cy.button("Add filter").click();
          });
        }

        function testDatePostAggregationFilter({
          questionDetails,
          column1Name,
          column1MinValue,
          column1MaxValue,
          column2Name,
          column2MinValue,
          column2MaxValue,
        }: {
          questionDetails: StructuredQuestionDetails;
          column1Name: string;
          column1MinValue: string;
          column1MaxValue: string;
          column2Name: string;
          column2MinValue: string;
          column2MaxValue: string;
        }) {
          H.createQuestion(questionDetails, { visitQuestion: true });
          H.openNotebook();

          cy.log("add a filter for the first column");
          H.getNotebookStep("summarize").button("Filter").click();
          addDateBetweenFilter({
            columnName: column1Name,
            columnMinValue: column1MinValue,
            columnMaxValue: column1MaxValue,
          });

          cy.log("add a filter for the second column");
          H.getNotebookStep("filter", { stage: 1 }).icon("add").click();
          addDateBetweenFilter({
            columnName: column2Name,
            columnMinValue: column2MinValue,
            columnMaxValue: column2MaxValue,
          });

          cy.log("assert query results");
          H.visualize();
          cy.wait("@dataset");
        }

        function addNumericBetweenFilter({
          columnName,
          columnMinValue,
          columnMaxValue,
        }: {
          columnName: string;
          columnMinValue: number;
          columnMaxValue: number;
        }) {
          H.popover().within(() => {
            cy.findByText(columnName).click();
            cy.findByPlaceholderText("Start of range")
              .clear()
              .type(String(columnMinValue));
            cy.findByPlaceholderText("End of range")
              .clear()
              .type(String(columnMaxValue));
            cy.button("Add filter").click();
          });
        }

        function testNumericPostAggregationFilter({
          questionDetails,
          column1Name,
          column1MinValue,
          column1MaxValue,
          column2Name,
          column2MinValue,
          column2MaxValue,
        }: {
          questionDetails: StructuredQuestionDetails;
          column1Name: string;
          column1MinValue: number;
          column1MaxValue: number;
          column2Name: string;
          column2MinValue: number;
          column2MaxValue: number;
        }) {
          H.createQuestion(questionDetails, { visitQuestion: true });
          H.openNotebook();

          cy.log("add a filter for the first column");
          H.getNotebookStep("summarize").button("Filter").click();
          addNumericBetweenFilter({
            columnName: column1Name,
            columnMinValue: column1MinValue,
            columnMaxValue: column1MaxValue,
          });

          cy.log("add a filter for the second column");
          H.getNotebookStep("filter", { stage: 1 }).icon("add").click();
          addNumericBetweenFilter({
            columnName: column2Name,
            columnMinValue: column2MinValue,
            columnMaxValue: column2MaxValue,
          });

          cy.log("assert query results");
          H.visualize();
          cy.wait("@dataset");
        }

        cy.log("temporal buckets");
        testDatePostAggregationFilter({
          questionDetails: questionWith2TemporalBreakoutsDetails,
          column1Name: "Created At: Year",
          column1MinValue: "January 1, 2023",
          column1MaxValue: "December 31, 2023",
          column2Name: "Created At: Month",
          column2MinValue: "March 1, 2023",
          column2MaxValue: "May 31, 2023",
        });
        assertTableDataForFilteredTemporalBreakouts();

        cy.log("'num-bins' breakouts");
        testNumericPostAggregationFilter({
          questionDetails: questionWith2NumBinsBreakoutsDetails,
          column1Name: "Total: 10 bins",
          column1MinValue: 10,
          column1MaxValue: 50,
          column2Name: "Total: 50 bins",
          column2MinValue: 10,
          column2MaxValue: 50,
        });

        H.assertTableData({
          columns: ["Total: 10 bins", "Total: 50 bins", "Count"],
          firstRows: [
            ["20  –  40", "20  –  25", "214"],
            ["20  –  40", "25  –  30", "396"],
          ],
        });
        H.assertQueryBuilderRowCount(7);

        cy.log("'bin-width' breakouts");
        testNumericPostAggregationFilter({
          questionDetails: questionWith2BinWidthBreakoutsDetails,
          column1Name: "Latitude: 20°",
          column1MinValue: 10,
          column1MaxValue: 50,
          column2Name: "Latitude: 10°",
          column2MinValue: 10,
          column2MaxValue: 50,
        });

        H.assertTableData({
          columns: ["Latitude: 20°", "Latitude: 10°", "Count"],
          firstRows: [
            ["20° N  –  40° N", "20° N  –  30° N", "87"],
            ["20° N  –  40° N", "30° N  –  40° N", "1,176"],
          ],
        });
        H.assertQueryBuilderRowCount(4);
      });

      it("should be able to add post-aggregation aggregations for each breakout column", () => {
        function testPostAggregationAggregation({
          questionDetails,
          column1Name,
          column2Name,
        }: {
          questionDetails: StructuredQuestionDetails;
          column1Name: string;
          column2Name: string;
        }) {
          H.createQuestion(questionDetails, { visitQuestion: true });
          H.openNotebook();

          cy.log("add an aggregation for the first column");
          H.getNotebookStep("summarize").button("Summarize").click();
          H.popover().within(() => {
            cy.findByText("Minimum of ...").click();
            cy.findByText(column1Name).click();
          });

          cy.log("add an aggregation for the second column");
          H.getNotebookStep("summarize", { stage: 1 }).icon("add").click();
          H.popover().within(() => {
            cy.findByText("Maximum of ...").click();
            cy.findByText(column2Name).click();
          });

          cy.log("assert query results");
          H.visualize();
          cy.wait("@dataset");
        }

        cy.log("temporal breakouts");
        testPostAggregationAggregation({
          questionDetails: questionWith2TemporalBreakoutsDetails,
          column1Name: "Created At: Year",
          column2Name: "Created At: Month",
        });
        H.assertTableData({
          columns: ["Min of Created At: Year", "Max of Created At: Month"],
          firstRows: [["January 1, 2022, 12:00 AM", "April 1, 2026, 12:00 AM"]],
        });

        cy.log("'num-bins' breakouts");
        testPostAggregationAggregation({
          questionDetails: questionWith2NumBinsBreakoutsDetails,
          column1Name: "Total: 10 bins",
          column2Name: "Total: 50 bins",
        });
        H.assertTableData({
          columns: ["Min of Total: 10 bins", "Max of Total: 50 bins"],
          firstRows: [["-60", "155"]],
        });

        cy.log("'max-bins' breakouts");
        testPostAggregationAggregation({
          questionDetails: questionWith2BinWidthBreakoutsDetails,
          column1Name: "Latitude: 20°",
          column2Name: "Latitude: 10°",
        });

        H.assertTableData({
          columns: ["Min of Latitude: 20°", "Max of Latitude: 10°"],
          firstRows: [["20.00000000° N", "70.00000000° N"]],
        });
      });

      it("should be able to add post-aggregation breakouts for each breakout column", () => {
        function testPostAggregationBreakout({
          questionDetails,
          column1Name,
          column2Name,
        }: {
          questionDetails: StructuredQuestionDetails;
          column1Name: string;
          column2Name: string;
        }) {
          H.createQuestion(questionDetails, { visitQuestion: true });
          H.openNotebook();

          cy.log("add an aggregation");
          H.getNotebookStep("summarize").button("Summarize").click();
          H.popover().findByText("Count of rows").click();

          cy.log("add a breakout for the first breakout column");
          H.getNotebookStep("summarize", { stage: 1 })
            .findByTestId("breakout-step")
            .findByText("Pick a column to group by")
            .click();
          H.popover().findByText(column1Name).click();

          cy.log("add a breakout for the second breakout column");
          H.getNotebookStep("summarize", { stage: 1 })
            .findByTestId("breakout-step")
            .icon("add")
            .click();
          H.popover().findByText(column2Name).click();

          cy.log("assert query results");
          H.visualize();
          cy.wait("@dataset");
        }

        cy.log("temporal breakouts");
        testPostAggregationBreakout({
          questionDetails: questionWith2TemporalBreakoutsDetails,
          column1Name: "Created At: Year",
          column2Name: "Created At: Month",
        });
        H.assertTableData({
          columns: ["Created At: Year", "Created At: Month", "Count"],
          firstRows: [["2022", "April 2022", "1"]],
        });

        cy.log("'num-bins' breakouts");
        testPostAggregationBreakout({
          questionDetails: questionWith2NumBinsBreakoutsDetails,
          column1Name: "Total: 10 bins",
          column2Name: "Total: 50 bins",
        });

        H.assertTableData({
          columns: ["Total: 10 bins", "Total: 50 bins", "Count"],
          firstRows: [
            ["-60  –  -40", "-50  –  -45", "1"],
            ["0  –  20", "5  –  10", "1"],
          ],
        });

        cy.log("'max-bins' breakouts");
        testPostAggregationBreakout({
          questionDetails: questionWith2BinWidthBreakoutsDetails,
          column1Name: "Latitude: 20°",
          column2Name: "Latitude: 10°",
        });

        H.assertTableData({
          columns: ["Latitude: 20°", "Latitude: 10°", "Count"],
          firstRows: [
            ["20° N  –  40° N", "20° N  –  30° N", "1"],
            ["20° N  –  40° N", "30° N  –  40° N", "1"],
          ],
        });
      });
    });

    describe("filter picker", () => {
      it("should be able to add post-aggregation filters for each breakout in the filter picker", () => {
        function addDateBetweenFilter({
          columnName,
          columnMinValue,
          columnMaxValue,
        }: {
          columnName: string;
          columnMinValue: string;
          columnMaxValue: string;
        }) {
          H.filter();
          H.popover().within(() => {
            cy.findByText("Summaries").click();
            cy.findByText(columnName).click();
            cy.findByText("Fixed date range…").click();
            cy.findByText("Between").click();
            cy.findByLabelText("Start date").clear().type(columnMinValue);
            cy.findByLabelText("End date").clear().type(columnMaxValue);
            cy.button("Apply filter").click();
          });
        }

        function testDatePostAggregationFilter({
          questionDetails,
          column1Name,
          column1MinValue,
          column1MaxValue,
          column2Name,
          column2MinValue,
          column2MaxValue,
        }: {
          questionDetails: StructuredQuestionDetails;
          column1Name: string;
          column1MinValue: string;
          column1MaxValue: string;
          column2Name: string;
          column2MinValue: string;
          column2MaxValue: string;
        }) {
          H.createQuestion(questionDetails, { visitQuestion: true });

          cy.log("add a filter for the first column");
          addDateBetweenFilter({
            columnName: column1Name,
            columnMinValue: column1MinValue,
            columnMaxValue: column1MaxValue,
          });

          cy.log("add a filter for the second column");
          addDateBetweenFilter({
            columnName: column2Name,
            columnMinValue: column2MinValue,
            columnMaxValue: column2MaxValue,
          });

          cy.log("assert query results");
          cy.wait("@dataset");
        }

        function addNumericBetweenFilter({
          columnName,
          columnMinValue,
          columnMaxValue,
        }: {
          columnName: string;
          columnMinValue: number;
          columnMaxValue: number;
        }) {
          H.filter();
          H.popover().within(() => {
            cy.findByText("Summaries").click();
            cy.findByText(columnName).click();
            cy.findByPlaceholderText("Start of range")
              .clear()
              .type(String(columnMinValue));
            cy.findByPlaceholderText("End of range")
              .clear()
              .type(String(columnMaxValue));
            cy.button("Apply filter").click();
          });
        }

        function testNumericPostAggregationFilter({
          questionDetails,
          column1Name,
          column1MinValue,
          column1MaxValue,
          column2Name,
          column2MinValue,
          column2MaxValue,
        }: {
          questionDetails: StructuredQuestionDetails;
          column1Name: string;
          column1MinValue: number;
          column1MaxValue: number;
          column2Name: string;
          column2MinValue: number;
          column2MaxValue: number;
        }) {
          H.createQuestion(questionDetails, { visitQuestion: true });

          cy.log("add a filter for the first column");
          addNumericBetweenFilter({
            columnName: column1Name,
            columnMinValue: column1MinValue,
            columnMaxValue: column1MaxValue,
          });

          cy.log("add a filter for the second column");
          addNumericBetweenFilter({
            columnName: column2Name,
            columnMinValue: column2MinValue,
            columnMaxValue: column2MaxValue,
          });

          cy.log("assert query results");
          cy.wait("@dataset");
        }

        cy.log("temporal buckets");
        testDatePostAggregationFilter({
          questionDetails: questionWith2TemporalBreakoutsDetails,
          column1Name: "Created At: Year",
          column1MinValue: "January 1, 2023",
          column1MaxValue: "December 31, 2023",
          column2Name: "Created At: Month",
          column2MinValue: "March 1, 2023",
          column2MaxValue: "May 31, 2023",
        });
        assertTableDataForFilteredTemporalBreakouts();

        cy.log("'num-bins' breakouts");
        testNumericPostAggregationFilter({
          questionDetails: questionWith2NumBinsBreakoutsDetails,
          column1Name: "Total: 10 bins",
          column1MinValue: 10,
          column1MaxValue: 50,
          column2Name: "Total: 50 bins",
          column2MinValue: 10,
          column2MaxValue: 50,
        });
        H.assertTableData({
          columns: ["Total: 10 bins", "Total: 50 bins", "Count"],
          firstRows: [
            ["20  –  40", "20  –  25", "214"],
            ["20  –  40", "25  –  30", "396"],
          ],
        });
        H.assertQueryBuilderRowCount(7);

        cy.log("'bin-width' breakouts");
        testNumericPostAggregationFilter({
          questionDetails: questionWith2BinWidthBreakoutsDetails,
          column1Name: "Latitude: 20°",
          column1MinValue: 10,
          column1MaxValue: 50,
          column2Name: "Latitude: 10°",
          column2MinValue: 10,
          column2MaxValue: 50,
        });
        H.assertTableData({
          columns: ["Latitude: 20°", "Latitude: 10°", "Count"],
          firstRows: [
            ["20° N  –  40° N", "20° N  –  30° N", "87"],
            ["20° N  –  40° N", "30° N  –  40° N", "1,176"],
          ],
        });
        H.assertQueryBuilderRowCount(4);
      });
    });

    describe("viz settings", () => {
      it("should be able to toggle the fields that correspond to breakout columns in the previous stage", () => {
        function toggleColumn(columnName: string, isVisible: boolean) {
          cy.findByTestId("chartsettings-sidebar").within(() => {
            cy.findByLabelText(columnName)
              .should(isVisible ? "not.be.checked" : "be.checked")
              .click();
            cy.findByLabelText(columnName).should(
              isVisible ? "be.checked" : "not.be.checked",
            );
          });
        }

        function testVisibleFields({
          questionDetails,
          queryColumn1Name,
          queryColumn2Name,
          tableColumn1Name,
          tableColumn2Name,
        }: {
          questionDetails: StructuredQuestionDetails;
          queryColumn1Name: string;
          queryColumn2Name: string;
          tableColumn1Name: string;
          tableColumn2Name: string;
        }) {
          H.createQuestion(questionDetails, { visitQuestion: true });
          H.assertTableData({
            columns: [tableColumn1Name, tableColumn2Name, "Count"],
          });

          H.openVizSettingsSidebar();
          cy.findByTestId("chartsettings-sidebar")
            .button("Add or remove columns")
            .click();
          toggleColumn(queryColumn1Name, false);
          cy.wait("@dataset");
          H.assertTableData({ columns: [tableColumn2Name, "Count"] });

          toggleColumn(queryColumn2Name, false);
          cy.wait("@dataset");
          H.assertTableData({ columns: ["Count"] });

          toggleColumn(queryColumn1Name, true);
          cy.wait("@dataset");
          H.assertTableData({ columns: ["Count", tableColumn1Name] });

          toggleColumn(queryColumn2Name, true);
          H.assertTableData({
            columns: ["Count", tableColumn1Name, tableColumn2Name],
          });
        }

        cy.log("temporal breakouts");
        testVisibleFields({
          questionDetails: multiStageQuestionWith2TemporalBreakoutsDetails,
          queryColumn1Name: "Created At: Year",
          queryColumn2Name: "Created At: Month",
          tableColumn1Name: "Created At: Year",
          tableColumn2Name: "Created At: Month",
        });

        cy.log("'num-bins' breakouts");
        testVisibleFields({
          questionDetails: multiStageQuestionWith2NumBinsBreakoutsDetails,
          queryColumn1Name: "Total: 10 bins",
          queryColumn2Name: "Total: 50 bins",
          tableColumn1Name: "Total: 10 bins",
          tableColumn2Name: "Total: 50 bins",
        });

        cy.log("'bin-width' breakouts");
        testVisibleFields({
          questionDetails: multiStageQuestionWith2BinWidthBreakoutsDetails,
          queryColumn1Name: "Latitude: 20°",
          queryColumn2Name: "Latitude: 10°",
          tableColumn1Name: "Latitude: 20°",
          tableColumn2Name: "Latitude: 10°",
        });
      });
    });
  });

  describe("data source", () => {
    describe("notebook", () => {
      it("should be able to add filters for each source column", () => {
        function addDateBetweenFilter({
          columnName,
          columnMinValue,
          columnMaxValue,
        }: {
          columnName: string;
          columnMinValue: string;
          columnMaxValue: string;
        }) {
          H.popover().within(() => {
            cy.findAllByText(columnName).click();
            cy.findByText("Fixed date range…").click();
            cy.findByText("Between").click();
            cy.findByLabelText("Start date").clear().type(columnMinValue);
            cy.findByLabelText("End date").clear().type(columnMaxValue);
            cy.button("Add filter").click();
          });
        }

        function testDatePostAggregationFilter({
          questionDetails,
          column1Name,
          column1MinValue,
          column1MaxValue,
          column2Name,
          column2MinValue,
          column2MaxValue,
        }: {
          questionDetails: StructuredQuestionDetails;
          column1Name: string;
          column1MinValue: string;
          column1MaxValue: string;
          column2Name: string;
          column2MinValue: string;
          column2MaxValue: string;
        }) {
          H.createQuestion(questionDetails).then(({ body: card }) => {
            H.createQuestion(getNestedQuestionDetails(card.id), {
              visitQuestion: true,
            });
          });
          H.openNotebook();

          cy.log("add a filter for the first column");
          H.getNotebookStep("data").button("Filter").click();
          addDateBetweenFilter({
            columnName: column1Name,
            columnMinValue: column1MinValue,
            columnMaxValue: column1MaxValue,
          });

          cy.log("add a filter for the second column");
          H.getNotebookStep("filter").icon("add").click();
          addDateBetweenFilter({
            columnName: column2Name,
            columnMinValue: column2MinValue,
            columnMaxValue: column2MaxValue,
          });

          cy.log("assert query results");
          H.visualize();
          cy.wait("@dataset");
        }

        function addNumericBetweenFilter({
          columnName,
          columnMinValue,
          columnMaxValue,
        }: {
          columnName: string;
          columnMinValue: number;
          columnMaxValue: number;
        }) {
          H.popover().within(() => {
            cy.findAllByText(columnName).click();
            cy.findByPlaceholderText("Start of range")
              .clear()
              .type(String(columnMinValue));
            cy.findByPlaceholderText("End of range")
              .clear()
              .type(String(columnMaxValue));
            cy.button("Add filter").click();
          });
        }

        function testNumericPostAggregationFilter({
          questionDetails,
          column1Name,
          column1MinValue,
          column1MaxValue,
          column2Name,
          column2MinValue,
          column2MaxValue,
        }: {
          questionDetails: StructuredQuestionDetails;
          column1Name: string;
          column1MinValue: number;
          column1MaxValue: number;
          column2Name: string;
          column2MinValue: number;
          column2MaxValue: number;
        }) {
          H.createQuestion(questionDetails).then(({ body: card }) => {
            H.createQuestion(getNestedQuestionDetails(card.id), {
              visitQuestion: true,
            });
          });
          H.openNotebook();

          cy.log("add a filter for the first column");
          H.getNotebookStep("data").button("Filter").click();
          addNumericBetweenFilter({
            columnName: column1Name,
            columnMinValue: column1MinValue,
            columnMaxValue: column1MaxValue,
          });

          cy.log("add a filter for the second column");
          H.getNotebookStep("filter").icon("add").click();
          addNumericBetweenFilter({
            columnName: column2Name,
            columnMinValue: column2MinValue,
            columnMaxValue: column2MaxValue,
          });

          cy.log("assert query results");
          H.visualize();
          cy.wait("@dataset");
        }

        cy.log("temporal buckets");
        testDatePostAggregationFilter({
          questionDetails: questionWith2TemporalBreakoutsDetails,
          column1Name: "Created At: Year",
          column1MinValue: "January 1, 2023",
          column1MaxValue: "December 31, 2023",
          column2Name: "Created At: Month",
          column2MinValue: "March 1, 2023",
          column2MaxValue: "May 31, 2023",
        });
        assertTableDataForFilteredTemporalBreakouts();

        cy.log("'num-bins' breakouts");
        testNumericPostAggregationFilter({
          questionDetails: questionWith2NumBinsBreakoutsDetails,
          column1Name: "Total: 10 bins",
          column1MinValue: 10,
          column1MaxValue: 50,
          column2Name: "Total: 50 bins",
          column2MinValue: 10,
          column2MaxValue: 50,
        });
        H.assertTableData({
          columns: ["Total: 10 bins", "Total: 50 bins", "Count"],
          firstRows: [
            ["20  –  40", "20  –  25", "214"],
            ["20  –  40", "25  –  30", "396"],
          ],
        });
        H.assertQueryBuilderRowCount(7);

        cy.log("'bin-width' breakouts");
        testNumericPostAggregationFilter({
          questionDetails: questionWith2BinWidthBreakoutsDetails,
          column1Name: "Latitude: 20°",
          column1MinValue: 10,
          column1MaxValue: 50,
          column2Name: "Latitude: 10°",
          column2MinValue: 10,
          column2MaxValue: 50,
        });
        H.assertTableData({
          columns: ["Latitude: 20°", "Latitude: 10°", "Count"],
          firstRows: [
            ["20° N  –  40° N", "20° N  –  30° N", "87"],
            ["20° N  –  40° N", "30° N  –  40° N", "1,176"],
          ],
        });
        H.assertQueryBuilderRowCount(4);
      });

      it("should be able to add aggregations for each source column", () => {
        function testSourceAggregation({
          questionDetails,
          column1Name,
          column2Name,
        }: {
          questionDetails: StructuredQuestionDetails;
          column1Name: string;
          column2Name: string;
        }) {
          H.createQuestion(questionDetails).then(({ body: card }) => {
            H.createQuestion(getNestedQuestionDetails(card.id), {
              visitQuestion: true,
            });
          });
          H.openNotebook();

          cy.log("add an aggregation for the first column");
          H.getNotebookStep("data").button("Summarize").click();
          H.popover().within(() => {
            cy.findByText("Minimum of ...").click();
            cy.findAllByText(column1Name).click();
          });

          cy.log("add an aggregation for the second column");
          H.getNotebookStep("summarize").icon("add").click();
          H.popover().within(() => {
            cy.findByText("Maximum of ...").click();
            cy.findAllByText(column2Name).click();
          });

          cy.log("assert query results");
          H.visualize();
          cy.wait("@dataset");
        }

        cy.log("temporal breakouts");
        testSourceAggregation({
          questionDetails: questionWith2TemporalBreakoutsDetails,
          column1Name: "Created At: Year",
          column2Name: "Created At: Month",
        });
        H.assertTableData({
          columns: ["Min of Created At: Year", "Max of Created At: Month"],
          firstRows: [["January 1, 2022, 12:00 AM", "April 1, 2026, 12:00 AM"]],
        });

        cy.log("'num-bins' breakouts");
        testSourceAggregation({
          questionDetails: questionWith2NumBinsBreakoutsDetails,
          column1Name: "Total: 10 bins",
          column2Name: "Total: 50 bins",
        });
        H.assertTableData({
          columns: ["Min of Total: 10 bins", "Max of Total: 50 bins"],
          firstRows: [["-60", "155"]],
        });

        cy.log("'max-bins' breakouts");
        testSourceAggregation({
          questionDetails: questionWith2BinWidthBreakoutsDetails,
          column1Name: "Latitude: 20°",
          column2Name: "Latitude: 10°",
        });
        H.assertTableData({
          columns: ["Min of Latitude: 20°", "Max of Latitude: 10°"],
          firstRows: [["20.00000000° N", "70.00000000° N"]],
        });
      });

      it("should be able to add breakouts for each source column", () => {
        function testSourceBreakout({
          questionDetails,
          column1Name,
          column2Name,
        }: {
          questionDetails: StructuredQuestionDetails;
          column1Name: string;
          column2Name: string;
        }) {
          H.createQuestion(questionDetails).then(({ body: card }) => {
            H.createQuestion(getNestedQuestionDetails(card.id), {
              visitQuestion: true,
            });
          });
          H.openNotebook();

          cy.log("add an aggregation");
          H.getNotebookStep("data").button("Summarize").click();
          H.popover().findByText("Count of rows").click();

          cy.log("add a breakout for the first source column");
          H.getNotebookStep("summarize")
            .findByTestId("breakout-step")
            .findByText("Pick a column to group by")
            .click();
          H.popover().findAllByText(column1Name).click();

          cy.log("add a breakout for the second source column");
          H.getNotebookStep("summarize")
            .findByTestId("breakout-step")
            .icon("add")
            .click();
          H.popover().findAllByText(column2Name).click();

          cy.log("assert query results");
          H.visualize();
          cy.wait("@dataset");
        }

        cy.log("temporal breakouts");
        testSourceBreakout({
          questionDetails: questionWith2TemporalBreakoutsDetails,
          column1Name: "Created At: Year",
          column2Name: "Created At: Month",
        });
        H.assertTableData({
          columns: ["Created At: Year", "Created At: Month", "Count"],
          firstRows: [["2022", "April 2022", "1"]],
        });

        cy.log("'num-bins' breakouts");
        testSourceBreakout({
          questionDetails: questionWith2NumBinsBreakoutsDetails,
          column1Name: "Total: 10 bins",
          column2Name: "Total: 50 bins",
        });
        H.assertTableData({
          columns: ["Total: 10 bins", "Total: 50 bins", "Count"],
          firstRows: [
            ["-60  –  -40", "-50  –  -45", "1"],
            ["0  –  20", "5  –  10", "1"],
          ],
        });

        cy.log("'max-bins' breakouts");
        testSourceBreakout({
          questionDetails: questionWith2BinWidthBreakoutsDetails,
          column1Name: "Latitude: 20°",
          column2Name: "Latitude: 10°",
        });
        H.assertTableData({
          columns: ["Latitude: 20°", "Latitude: 10°", "Count"],
          firstRows: [
            ["20° N  –  40° N", "20° N  –  30° N", "1"],
            ["20° N  –  40° N", "30° N  –  40° N", "1"],
          ],
        });
      });
    });

    describe("viz settings", () => {
      it("should be able to toggle the fields that correspond to breakout columns in the source card", () => {
        function toggleColumn(columnName: string, isVisible: boolean) {
          cy.findByTestId("chartsettings-sidebar").within(() => {
            cy.findAllByLabelText(columnName)
              .should(isVisible ? "not.be.checked" : "be.checked")
              .click();
            cy.findAllByLabelText(columnName).should(
              isVisible ? "be.checked" : "not.be.checked",
            );
          });
        }

        function testVisibleFields({
          questionDetails,
          columnName,
        }: {
          questionDetails: StructuredQuestionDetails;
          columnName: string;
        }) {
          H.createQuestion(questionDetails).then(({ body: card }) => {
            H.createQuestion(getNestedQuestionDetails(card.id), {
              visitQuestion: true,
            });
          });
          const columnNameYear = columnName + ": Year";
          const columnNameMonth = columnName + ": Month";
          H.assertTableData({
            columns: [columnNameYear, columnNameMonth, "Count"],
          });

          H.openVizSettingsSidebar();
          cy.findByTestId("chartsettings-sidebar")
            .button("Add or remove columns")
            .click();
          toggleColumn(columnNameYear, false);
          cy.wait("@dataset");
          H.assertTableData({ columns: [columnNameMonth, "Count"] });

          toggleColumn(columnNameMonth, false);
          cy.wait("@dataset");
          H.assertTableData({ columns: ["Count"] });

          toggleColumn(columnNameYear, true);
          cy.wait("@dataset");
          H.assertTableData({ columns: ["Count", columnNameYear] });

          toggleColumn(columnNameMonth, true);
          H.assertTableData({
            columns: ["Count", columnNameYear, columnNameMonth],
          });
        }

        cy.log("temporal breakouts");
        testVisibleFields({
          questionDetails: multiStageQuestionWith2TemporalBreakoutsDetails,
          columnName: "Created At",
        });
      });
    });
  });
});

function tableHeaderClick(
  columnName: string,
  { columnIndex = 0 }: { columnIndex?: number } = {},
) {
  // eslint-disable-next-line no-unsafe-element-filtering
  H.tableInteractive()
    .findAllByText(columnName)
    .eq(columnIndex)
    .trigger("mousedown");

  // eslint-disable-next-line no-unsafe-element-filtering
  H.tableInteractive()
    .findAllByText(columnName)
    .eq(columnIndex)
    .trigger("mouseup");
}<|MERGE_RESOLUTION|>--- conflicted
+++ resolved
@@ -1,13 +1,10 @@
 const { H } = cy;
 import { SAMPLE_DATABASE } from "e2e/support/cypress_sample_database";
-<<<<<<< HEAD
 import type {
   DashboardDetails,
   StructuredQuestionDetails,
 } from "e2e/support/helpers";
-=======
 import { moveDnDKitListElement } from "e2e/support/helpers";
->>>>>>> 8321dcb4
 
 const { ORDERS_ID, ORDERS, PEOPLE_ID, PEOPLE } = SAMPLE_DATABASE;
 
