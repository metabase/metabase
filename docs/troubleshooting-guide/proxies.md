# Can't save questions or dashboards, or getting a blank page

<<<<<<< HEAD
=======
<div class='doc-toc' markdown=1>
- [Saving questions or dashboards fails](#saving-questions-or-dashboards-fails)
- [Seeing a blank page instead of the Metabase interface](#seeing-blank-page)
</div>

>>>>>>> 0c4f3dc7
If attempting to save a question or dashboard sometimes fails, or Metabase only loads a blank page, the problem might be the use of a proxy. A proxy could include other functions like a web application firewall (WAF), content optimization, or cache. Examples of proxies that are known to cause issues with Metabase include:

- Cloudflare's Rocket Loader and WAF
- Azure's WAF
- PageSpeed module for Apache
- Some anti-virus browser extensions or add-ons

<h2 id="saving-questions-or-dashboards-fails">Saving questions or dashboards fails</h2>

<<<<<<< HEAD
### Saving questions or dashboards fails

=======
>>>>>>> 0c4f3dc7
If saving questions or dashboards fails and the save button displays "Save Failed," or if you get the error, "Sorry you do not have permission to see that," the problem might be with a WAF like Cloudflare or Azure.

- When the save fails, check the Console tab of your browser's Developer Tools for any errors.
- You should also check the Network tab in the Developer Tools in your browser to view the network request. It will usually fail with error code 403, indicating the error is coming from the WAF and not Metabase.

Clicking on the request will show more information, and looking at the headers will usually indicate where it originated from.

Some WAFs have dynamic protection, which means that the problem might only occur after an upgrade of Metabase, and might go away after a few days.

The solution is to disable the WAF for Metabase. Some services will show which rules were triggered, so it might be enough to disable those rules.

<h2 id="seeing-blank-page">Seeing a blank page instead of the Metabase interface</h2>

If Metabase displays a blank page instead of its interface, the problem is usually with content optimization like PageSpeed or Cloudflare's Rocket Loader.

- Check the Console tab of your browser's Developer Tools for any errors involving Content Security Policy (CSP).
- See if Metabase has been able to deliver the HTML code by right clicking on the blank page and selecting "View page source." It might look like gibberish, but it should say `<title>Metabase</title>` near line 25.

The solution is to disable content optimization for Metabase.<|MERGE_RESOLUTION|>--- conflicted
+++ resolved
@@ -1,13 +1,10 @@
 # Can't save questions or dashboards, or getting a blank page
 
-<<<<<<< HEAD
-=======
 <div class='doc-toc' markdown=1>
 - [Saving questions or dashboards fails](#saving-questions-or-dashboards-fails)
 - [Seeing a blank page instead of the Metabase interface](#seeing-blank-page)
 </div>
 
->>>>>>> 0c4f3dc7
 If attempting to save a question or dashboard sometimes fails, or Metabase only loads a blank page, the problem might be the use of a proxy. A proxy could include other functions like a web application firewall (WAF), content optimization, or cache. Examples of proxies that are known to cause issues with Metabase include:
 
 - Cloudflare's Rocket Loader and WAF
@@ -17,11 +14,6 @@
 
 <h2 id="saving-questions-or-dashboards-fails">Saving questions or dashboards fails</h2>
 
-<<<<<<< HEAD
-### Saving questions or dashboards fails
-
-=======
->>>>>>> 0c4f3dc7
 If saving questions or dashboards fails and the save button displays "Save Failed," or if you get the error, "Sorry you do not have permission to see that," the problem might be with a WAF like Cloudflare or Azure.
 
 - When the save fails, check the Console tab of your browser's Developer Tools for any errors.
