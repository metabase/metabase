--- conflicted
+++ resolved
@@ -817,13 +817,8 @@
                                                                                                      :user_id (mt/user->id :lucky)}]}]}]
           (let [[email] (notification.tu/with-mock-inbox-email!
                           (with-send-messages-sync!
-<<<<<<< HEAD
                             (mt/user-http-request :lucky :post 204 (format "notification/%d/unsubscribe" noti-1))))
-                a-href (format "<a href=\"https://metabase.com/testmb/question/%d\">My Card</a>."
-=======
-                            (mt/user-http-request :lucky :post 200 (format "notification/%d/unsubscribe" noti-1))))
                 a-href (format "<a href=\"https://testmb.com/question/%d\">My Card</a>."
->>>>>>> b05b8b8f
                                (-> notification :payload :card_id))]
             (testing "sends unsubscribe confirmation email"
               (is (=? {:bcc     #{"lucky@metabase.com"}
