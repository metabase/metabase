import { useDisclosure } from "@mantine/hooks";
import cx from "classnames";
import { useMemo, useState } from "react";
import { t } from "ttag";

import {
  canDownloadResults,
  canEditQuestion,
} from "metabase/dashboard/components/DashCard/DashCardMenu/utils";
import {
  type DashboardContextReturned,
  useDashboardContext,
} from "metabase/dashboard/context";
import { getParameterValuesBySlugMap } from "metabase/dashboard/selectors";
import { transformSdkQuestion } from "metabase/embedding-sdk/lib/transform-question";
import { useStore } from "metabase/lib/redux";
import { checkNotNull } from "metabase/lib/types";
import { QuestionDownloadWidget } from "metabase/query_builder/components/QuestionDownloadWidget";
import { useDownloadData } from "metabase/query_builder/components/QuestionDownloadWidget/use-download-data";
import { ActionIcon, Icon, Menu, type MenuProps } from "metabase/ui";
import { SAVING_DOM_IMAGE_HIDDEN_CLASS } from "metabase/visualizations/lib/save-chart-image";
import type Question from "metabase-lib/v1/Question";
import { InternalQuery } from "metabase-lib/v1/queries/InternalQuery";
import type { DashboardCard, Dataset } from "metabase-types/api";

import { getDashcardTokenId, getDashcardUuid } from "../dashcard-ids";

import { DashCardMenuItems } from "./DashCardMenuItems";

interface DashCardMenuProps {
  question: Question;
  result: Dataset;
  dashcard: DashboardCard;
  position?: MenuProps["position"];
  onEditVisualization?: () => void;
  openUnderlyingQuestionItems?: React.ReactNode;
<<<<<<< HEAD
  cardRootRef?: React.RefObject<HTMLElement>;
=======
  canEdit?: boolean;
>>>>>>> f6796142
}

function isDashCardMenuEmpty(
  dashcardMenu: DashboardContextReturned["dashcardMenu"],
) {
  if (typeof dashcardMenu !== "object") {
    return false;
  }

  return (
    dashcardMenu?.withDownloads === false &&
    dashcardMenu?.withEditLink === false &&
    !dashcardMenu?.customItems?.length
  );
}

export const DashCardMenu = ({
  question,
  result,
  dashcard,
  position = "bottom-end",
  onEditVisualization,
  openUnderlyingQuestionItems,
<<<<<<< HEAD
  cardRootRef,
=======
  canEdit,
>>>>>>> f6796142
}: DashCardMenuProps) => {
  const store = useStore();

  const token = useMemo(() => {
    return getDashcardTokenId(dashcard);
  }, [dashcard]);
  const uuid = useMemo(() => getDashcardUuid(dashcard), [dashcard]);
  const dashcardId = dashcard.id;
  const { dashboard, dashboardId, dashcardMenu, downloadsEnabled } =
    useDashboardContext();
  const [{ loading: isDownloadingData }, handleExport] = useDownloadData({
    question,
    result,
    dashboardId: checkNotNull(dashboardId),
    dashcardId,
    uuid,
    token,
    params: getParameterValuesBySlugMap(store.getState()),
  });

  const [menuView, setMenuView] = useState<string | null>(null);
  const [isOpen, { close, toggle }] = useDisclosure(false, {
    onClose: () => {
      setMenuView(null);
    },
  });

  if (!dashboard || isDashCardMenuEmpty(dashcardMenu)) {
    return null;
  }

  if (typeof dashcardMenu === "function") {
    return dashcardMenu({
      question: transformSdkQuestion(question),
      dashcard,
      result,
      downloadsEnabled,
    });
  }

  const getMenuContent = () => {
    if (menuView === "download") {
      return (
        <QuestionDownloadWidget
          question={question}
          result={result}
          onDownload={(opts) => {
            close();
            handleExport(opts);
          }}
          onCopy={(opts) => {
            close();
            handleExport({ ...opts, exportVariant: "copy-to-clipboard" });
          }}
        />
      );
    }

    return (
      <>
        <DashCardMenuItems
          dashcardId={dashcardId}
          question={question}
          result={result}
          isDownloadingData={isDownloadingData}
          onDownload={() => setMenuView("download")}
          onEditVisualization={onEditVisualization}
<<<<<<< HEAD
          cardRootRef={cardRootRef}
=======
          canEdit={canEdit}
>>>>>>> f6796142
        />
        {openUnderlyingQuestionItems && (
          <Menu trigger="click-hover" shadow="md" position="right" width={200}>
            <Menu.Target>
              <Menu.Item
                fw="bold"
                styles={{
                  // styles needed to override the hover styles
                  // as hovering is bugged for submenus
                  // this'll be much better in v8
                  item: {
                    backgroundColor: "transparent",
                    color: "var(--mb-color-text-primary)",
                  },
                  itemSection: {
                    color: "var(--mb-color-text-primary)",
                  },
                }}
                leftSection={<Icon name="external" aria-hidden />}
                rightSection={<Icon name="chevronright" aria-hidden />}
              >
                {t`View question(s)`}
              </Menu.Item>
            </Menu.Target>
            <Menu.Dropdown data-testid="dashcard-menu-open-underlying-question">
              {openUnderlyingQuestionItems}
            </Menu.Dropdown>
          </Menu>
        )}
      </>
    );
  };

  return (
    <Menu offset={4} position={position} opened={isOpen} onClose={close}>
      <Menu.Target>
        <ActionIcon
          size="xs"
          className={cx({
            [SAVING_DOM_IMAGE_HIDDEN_CLASS]: true,
          })}
          onClick={toggle}
          data-testid="dashcard-menu"
        >
          <Icon name="ellipsis" />
        </ActionIcon>
      </Menu.Target>

      <Menu.Dropdown>{getMenuContent()}</Menu.Dropdown>
    </Menu>
  );
};

type ShouldRenderDashcardMenuProps = {
  question: Question | null;
  result?: Dataset;
} & Pick<DashboardContextReturned, "dashboard" | "dashcardMenu">;

DashCardMenu.shouldRender = ({
  question,
  dashboard,
  dashcardMenu,
  result,
}: ShouldRenderDashcardMenuProps) => {
  if (!question || !dashboard || dashcardMenu === null) {
    return null;
  }

  // Do not remove this check until we completely remove the old code related to Audit V1!
  // MLv2 doesn't handle `internal` queries used for Audit V1.
  const isInternalQuery = InternalQuery.isDatasetQueryType(
    question.datasetQuery(),
  );

  return (
    !isInternalQuery &&
    (canEditQuestion(question) || canDownloadResults(result))
  );
};<|MERGE_RESOLUTION|>--- conflicted
+++ resolved
@@ -34,11 +34,8 @@
   position?: MenuProps["position"];
   onEditVisualization?: () => void;
   openUnderlyingQuestionItems?: React.ReactNode;
-<<<<<<< HEAD
   cardRootRef?: React.RefObject<HTMLElement>;
-=======
   canEdit?: boolean;
->>>>>>> f6796142
 }
 
 function isDashCardMenuEmpty(
@@ -62,11 +59,8 @@
   position = "bottom-end",
   onEditVisualization,
   openUnderlyingQuestionItems,
-<<<<<<< HEAD
   cardRootRef,
-=======
   canEdit,
->>>>>>> f6796142
 }: DashCardMenuProps) => {
   const store = useStore();
 
@@ -134,11 +128,8 @@
           isDownloadingData={isDownloadingData}
           onDownload={() => setMenuView("download")}
           onEditVisualization={onEditVisualization}
-<<<<<<< HEAD
           cardRootRef={cardRootRef}
-=======
           canEdit={canEdit}
->>>>>>> f6796142
         />
         {openUnderlyingQuestionItems && (
           <Menu trigger="click-hover" shadow="md" position="right" width={200}>
