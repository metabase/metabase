import type { Middleware } from "@reduxjs/toolkit";
import React, {
  type ComponentType,
  type Dispatch,
  type HTMLAttributes,
  type ReactNode,
  type SetStateAction,
  useCallback,
  useMemo,
} from "react";
import { t } from "ttag";

import noResultsSource from "assets/img/no_results.svg";
import {
  getPerformanceTabMetadata,
  strategies,
} from "metabase/admin/performance/constants/complex";
import type { ModelWithClearableCache } from "metabase/admin/performance/types";
import { UNABLE_TO_CHANGE_ADMIN_PERMISSIONS } from "metabase/admin/permissions/constants/messages";
import {
  type DataPermission,
  DataPermissionValue,
  type DatabaseEntityId,
  type EntityId,
  type PermissionSubject,
} from "metabase/admin/permissions/types";
import type {
  MetricFilterControlsProps,
  MetricFilterSettings,
} from "metabase/browse/metrics";
import type {
  ModelFilterControlsProps,
  ModelFilterSettings,
} from "metabase/browse/models";
import type { LinkProps } from "metabase/common/components/Link";
import type { DashCardMenuItem } from "metabase/dashboard/components/DashCard/DashCardMenu/dashcard-menu";
import type { DataSourceSelectorProps } from "metabase/embedding-sdk/types/components/data-picker";
import type { ContentTranslationFunction } from "metabase/i18n/types";
import { getIconBase } from "metabase/lib/icon";
import type { MetabotContext } from "metabase/metabot";
import { SearchButton } from "metabase/nav/components/search/SearchButton";
import type { PaletteAction } from "metabase/palette/types";
import {
  NotFoundPlaceholder,
  PluginPlaceholder,
} from "metabase/plugins/components/PluginPlaceholder";
import type { EmbedResourceDownloadOptions } from "metabase/public/lib/types";
import type { SearchFilterComponent } from "metabase/search/types";
import { _FileUploadErrorModal } from "metabase/status/components/FileUploadStatusLarge/FileUploadErrorModal";
import type { IconName, IconProps, StackProps } from "metabase/ui";
import type { HoveredObject } from "metabase/visualizations/types";
import type * as Lib from "metabase-lib";
import type Question from "metabase-lib/v1/Question";
import type Database from "metabase-lib/v1/metadata/Database";
import type { UiParameter } from "metabase-lib/v1/parameters/types";
import type {
  BaseEntityId,
  BaseUser,
  Bookmark,
  CacheableDashboard,
  CacheableModel,
  Collection,
  CollectionAuthorityLevelConfig,
  CollectionEssentials,
  CollectionId,
  CollectionInstanceAnaltyicsConfig,
  DashCardId,
  Dashboard,
  DashboardId,
  DatabaseData,
  DatabaseId,
  Database as DatabaseType,
  Dataset,
  Document,
  Group,
  GroupPermissions,
  GroupsPermissions,
  ModelCacheRefreshStatus,
  ParameterId,
  Pulse,
  Revision,
  Series,
  TableId,
  Timeline,
  TimelineEvent,
  User,
  VisualizationDisplay,
} from "metabase-types/api";
import type {
  AdminPath,
  AdminPathKey,
  Dispatch as ReduxDispatch,
  State,
} from "metabase-types/store";
import type { EmbeddingEntityType } from "metabase-types/store/embedding-data-picker";

import type { GetAuthProviders, PluginGroupManagersType } from "./types";

// functions called when the application is started
export const PLUGIN_APP_INIT_FUNCTIONS: (() => void)[] = [];

export const PLUGIN_LANDING_PAGE: {
  getLandingPage: () => string | null | undefined;
  LandingPageWidget: ComponentType;
} = {
  getLandingPage: () => "/",
  LandingPageWidget: PluginPlaceholder,
};

export const PLUGIN_REDUX_MIDDLEWARES: Middleware[] = [];

// override for LogoIcon
export const PLUGIN_LOGO_ICON_COMPONENTS: ComponentType[] = [];

// admin nav items and routes
export const PLUGIN_ADMIN_ALLOWED_PATH_GETTERS: ((
  user: any,
) => AdminPathKey[])[] = [];

export const PLUGIN_ADMIN_TOOLS: {
  COMPONENT: ComponentType | null;
} = {
  COMPONENT: null,
};

export const PLUGIN_WHITELABEL = {
  WhiteLabelBrandingSettingsPage: PluginPlaceholder,
  WhiteLabelConcealSettingsPage: PluginPlaceholder,
};

export const PLUGIN_ADMIN_SETTINGS = {
  InteractiveEmbeddingSettings: NotFoundPlaceholder,
  LicenseAndBillingSettings: PluginPlaceholder,
  useUpsellFlow: (_props: {
    campaign: string;
    location: string;
  }): {
    triggerUpsellFlow: (() => void) | undefined;
  } => ({
    triggerUpsellFlow: undefined,
  }),
};

// admin permissions
export const PLUGIN_ADMIN_PERMISSIONS_DATABASE_ROUTES = [];
export const PLUGIN_ADMIN_PERMISSIONS_DATABASE_GROUP_ROUTES = [];
export const PLUGIN_ADMIN_PERMISSIONS_DATABASE_POST_ACTIONS = {
  impersonated: null,
};
export const PLUGIN_ADMIN_PERMISSIONS_DATABASE_ACTIONS = {
  impersonated: [],
};

export const PLUGIN_ADMIN_PERMISSIONS_TABLE_OPTIONS = [];

export const PLUGIN_ADMIN_PERMISSIONS_TABLE_ROUTES = [];
export const PLUGIN_ADMIN_PERMISSIONS_TABLE_GROUP_ROUTES = [];
export const PLUGIN_ADMIN_PERMISSIONS_TABLE_FIELDS_OPTIONS = [];
export const PLUGIN_ADMIN_PERMISSIONS_TABLE_FIELDS_CONFIRMATIONS = [] as Array<
  (
    _permissions: GroupsPermissions,
    _groupId: number,
    _entityId: EntityId,
    _value: DataPermissionValue,
  ) => any
>;
export const PLUGIN_ADMIN_PERMISSIONS_TABLE_FIELDS_ACTIONS = {
  sandboxed: [],
};
export const PLUGIN_ADMIN_PERMISSIONS_TABLE_FIELDS_POST_ACTION = {
  sandboxed: null,
};

export const PLUGIN_DATA_PERMISSIONS: {
  permissionsPayloadExtraSelectors: ((
    state: State,
  ) => [Record<string, undefined | { group_id: string }[]>, string[]])[];
  hasChanges: ((state: State) => boolean)[];
  shouldRestrictNativeQueryPermissions: (
    permissions: GroupsPermissions,
    groupId: number,
    entityId: EntityId,
    permission: DataPermission,
    value: DataPermissionValue,
    database: Database,
  ) => boolean;

  upgradeViewPermissionsIfNeeded:
    | ((
        permissions: GroupsPermissions,
        groupId: number,
        entityId: EntityId,
        value: any,
        database: Database,
        permission: DataPermission,
      ) => GroupPermissions)
    | null;
} = {
  permissionsPayloadExtraSelectors: [],
  hasChanges: [],
  upgradeViewPermissionsIfNeeded: null,
  shouldRestrictNativeQueryPermissions: () => false,
};

// user form fields, e.x. login attributes
export const PLUGIN_ADMIN_USER_FORM_FIELDS = {
  FormLoginAttributes: PluginPlaceholder,
};

// menu items in people management tab
export const PLUGIN_ADMIN_USER_MENU_ITEMS = [] as Array<
  (user: User) => React.ReactNode
>;
export const PLUGIN_ADMIN_USER_MENU_ROUTES = [];

// authentication providers

export const PLUGIN_AUTH_PROVIDERS = {
  isEnabled: () => false,
  AuthSettingsPage: PluginPlaceholder,
  UserProvisioningSettings: NotFoundPlaceholder,
  SettingsSAMLForm: NotFoundPlaceholder,
  SettingsJWTForm: NotFoundPlaceholder,
  providers: [] as GetAuthProviders[],
};

export const PLUGIN_LDAP_FORM_FIELDS = {
  LdapUserProvisioning: PluginPlaceholder,
  LdapGroupMembershipFilter: PluginPlaceholder,
};

// Only show the password tab in account settings if these functions all return true.
// Otherwise, the user is logged in via SSO and should hide first name, last name, and email field in profile settings metabase#23298.
export const PLUGIN_IS_PASSWORD_USER: ((user: User) => boolean)[] = [];

const defaultLandingPageIllustration = {
  src: "app/img/bridge.svg",
  isDefault: true,
};

const defaultLoginPageIllustration = {
  src: "app/img/bridge.svg",
  isDefault: true,
};

const getLoadingMessage = (isSlow: boolean | undefined = false) =>
  isSlow ? t`Waiting for results...` : t`Doing science...`;

// selectors that customize behavior between app versions
export const PLUGIN_SELECTORS = {
  canWhitelabel: (_state: State) => false,
  getLoadingMessageFactory: (_state: State) => getLoadingMessage,
  getIsWhiteLabeling: (_state: State) => false,
  // eslint-disable-next-line no-literal-metabase-strings -- This is the actual Metabase name, so we don't want to translate it.
  getApplicationName: (_state: State) => "Metabase",
  getShowMetabaseLinks: (_state: State) => true,
  getLoginPageIllustration: (_state: State): IllustrationValue => {
    return defaultLoginPageIllustration;
  },
  getLandingPageIllustration: (_state: State): IllustrationValue => {
    return defaultLandingPageIllustration;
  },
  getNoDataIllustration: (_state: State): string | null => {
    return noResultsSource;
  },
  getNoObjectIllustration: (_state: State): string | null => {
    return noResultsSource;
  },
};

export type IllustrationValue = {
  src: string;
  isDefault: boolean;
} | null;

export const PLUGIN_FORM_WIDGETS: Record<string, ComponentType<any>> = {};

// snippet sidebar
export const PLUGIN_SNIPPET_SIDEBAR_PLUS_MENU_OPTIONS = [];
export const PLUGIN_SNIPPET_SIDEBAR_ROW_RENDERERS = {};
export const PLUGIN_SNIPPET_SIDEBAR_MODALS = [];
export const PLUGIN_SNIPPET_SIDEBAR_HEADER_BUTTONS = [];

interface PluginDashboardSubscriptionParametersSectionOverride {
  Component?: ComponentType<{
    className?: string;
    parameters: UiParameter[];
    hiddenParameters?: string;
    dashboard: Dashboard;
    pulse: Pulse;
    setPulseParameters: (parameters: UiParameter[]) => void;
  }>;
}
export const PLUGIN_DASHBOARD_SUBSCRIPTION_PARAMETERS_SECTION_OVERRIDE: PluginDashboardSubscriptionParametersSectionOverride =
  {
    Component: undefined,
  };

const AUTHORITY_LEVEL_REGULAR: CollectionAuthorityLevelConfig = {
  type: null,
  get name() {
    return t`Regular`;
  },
  icon: "folder",
};

export type ItemWithCollection = { collection: CollectionEssentials };

type GetCollectionIdType = (
  sourceCollectionId?: CollectionId | null,
) => CollectionId | null;

export type CollectionAuthorityLevelDisplayProps = {
  collection: Collection;
};

export const PLUGIN_COLLECTIONS = {
  AUTHORITY_LEVEL: {
    [JSON.stringify(AUTHORITY_LEVEL_REGULAR.type)]: AUTHORITY_LEVEL_REGULAR,
  },
  COLLECTION_TYPES: {
    [JSON.stringify(AUTHORITY_LEVEL_REGULAR.type)]: AUTHORITY_LEVEL_REGULAR,
  },
  REGULAR_COLLECTION: AUTHORITY_LEVEL_REGULAR,
  isRegularCollection: (_data: Partial<Collection> | Bookmark) => true,
  getCollectionType: (
    _collection: Partial<Collection>,
  ): CollectionAuthorityLevelConfig | CollectionInstanceAnaltyicsConfig =>
    AUTHORITY_LEVEL_REGULAR,
  useGetDefaultCollectionId: null as GetCollectionIdType | null,
  CUSTOM_INSTANCE_ANALYTICS_COLLECTION_ENTITY_ID: "" as BaseEntityId | "",
  INSTANCE_ANALYTICS_ADMIN_READONLY_MESSAGE: UNABLE_TO_CHANGE_ADMIN_PERMISSIONS,
  getAuthorityLevelMenuItems: (
    _collection: Collection,
    _onUpdate: (collection: Collection, values: Partial<Collection>) => void,
  ): React.ReactNode[] => [],
  getIcon: getIconBase,
  filterOutItemsFromInstanceAnalytics: <Item extends ItemWithCollection>(
    items: Item[],
  ) => items as Item[],
  canCleanUp: (_collection: Collection) => false as boolean,
  useGetCleanUpMenuItems: (
    _collection: Collection,
  ): { menuItems: JSX.Element[] } => ({
    menuItems: [],
  }),
  cleanUpRoute: null as React.ReactElement | null,
  cleanUpAlert: (() => null) as (props: {
    collection: Collection;
  }) => JSX.Element | null,
};

export type CollectionAuthorityLevelIcon = ComponentType<
  Omit<IconProps, "name" | "tooltip"> & {
    collection: Pick<Collection, "authority_level">;
    tooltip?: "default" | "belonging";
    archived?: boolean;
  }
>;

type CollectionInstanceAnalyticsIcon = React.ComponentType<
  Omit<IconProps, "name"> & {
    collection: Collection;
    entity: "collection" | "question" | "model" | "dashboard" | "metric";
  }
>;

type FormCollectionAuthorityLevelPicker = React.ComponentType<
  HTMLAttributes<HTMLDivElement> & { name: string; title?: string }
>;

export const PLUGIN_COLLECTION_COMPONENTS = {
  CollectionAuthorityLevelIcon:
    PluginPlaceholder as CollectionAuthorityLevelIcon,
  FormCollectionAuthorityLevelPicker:
    PluginPlaceholder as FormCollectionAuthorityLevelPicker,
  CollectionInstanceAnalyticsIcon:
    PluginPlaceholder as CollectionInstanceAnalyticsIcon,
  CollectionAuthorityLevelDisplay:
    PluginPlaceholder as ComponentType<CollectionAuthorityLevelDisplayProps>,
};

export type RevisionOrModerationEvent = {
  title: string;
  timestamp: string;
  icon: IconName | { name: IconName; color: string } | Record<string, never>;
  description?: string;
  revision?: Revision;
};

export const PLUGIN_MODERATION = {
  isEnabled: () => false,
  EntityModerationIcon: PluginPlaceholder,
  QuestionModerationSection: PluginPlaceholder,
  ModerationReviewBanner: PluginPlaceholder,
  ModerationReviewTextForQuestion: PluginPlaceholder,
  ModerationReviewTextForDashboard: PluginPlaceholder,
  ModerationStatusIcon: PluginPlaceholder,
  getQuestionIcon: PluginPlaceholder,
  getStatusIcon: (_moderated_status?: string): string | IconProps | undefined =>
    undefined,
  getModerationTimelineEvents: (_reviews: any, _currentUser: BaseUser | null) =>
    [] as RevisionOrModerationEvent[],
  useDashboardMenuItems: (_model?: Dashboard, _reload?: () => void) => [],
  useQuestionMenuItems: (_model?: Question, _reload?: () => void) => [],
};

export type InvalidateNowButtonProps = {
  targetId: number;
  /** The type of object that the target is */
  targetModel: ModelWithClearableCache;
  targetName: string;
};

export type SidebarCacheSectionProps = {
  item: CacheableDashboard | Question;
  model: CacheableModel;
  setPage: Dispatch<SetStateAction<"default" | "caching">>;
};

export type SidebarCacheFormProps = {
  item: CacheableDashboard | Question;
  model: CacheableModel;
  onClose: () => void;
} & StackProps;

export type PreemptiveCachingSwitchProps = {
  handleSwitchToggle: () => void;
};

export const PLUGIN_CACHING = {
  isGranularCachingEnabled: () => false,
  StrategyFormLauncherPanel: PluginPlaceholder as any,
  GranularControlsExplanation: PluginPlaceholder as any,
  SidebarCacheSection:
    PluginPlaceholder as ComponentType<SidebarCacheSectionProps>,
  SidebarCacheForm: PluginPlaceholder as ComponentType<
    SidebarCacheFormProps & { onBack: () => void }
  >,
  InvalidateNowButton:
    PluginPlaceholder as ComponentType<InvalidateNowButtonProps>,
  hasQuestionCacheSection: (_question: Question) => false,
  canOverrideRootStrategy: false,
  /** Metadata describing the different kinds of strategies */
  strategies: strategies,
  DashboardAndQuestionCachingTab: PluginPlaceholder as any,
  StrategyEditorForQuestionsAndDashboards: PluginPlaceholder as any,
  getTabMetadata: getPerformanceTabMetadata,
  PreemptiveCachingSwitch:
    PluginPlaceholder as ComponentType<PreemptiveCachingSwitchProps>,
};

export const PLUGIN_REDUCERS: {
  applicationPermissionsPlugin: any;
  sandboxingPlugin: any;
  shared: any;
  metabotPlugin: any;
  documents: any;
} = {
  applicationPermissionsPlugin: () => null,
  sandboxingPlugin: () => null,
  shared: () => null,
  metabotPlugin: () => null,
  documents: () => null,
};

export const PLUGIN_ADVANCED_PERMISSIONS = {
  addDatabasePermissionOptions: (permissions: any[], _database: Database) =>
    permissions,
  addSchemaPermissionOptions: (permissions: any[], _value: string) =>
    permissions,
  addTablePermissionOptions: (permissions: any[], _value: string) =>
    permissions,
  getDatabaseLimitedAccessPermission: (_value: string) => null,
  isAccessPermissionDisabled: (
    _value: string,
    _subject: "schemas" | "tables" | "fields",
  ) => false,
  isRestrictivePermission: (_value: string) => false,
  shouldShowViewDataColumn: false,
  defaultViewDataPermission: DataPermissionValue.UNRESTRICTED,
};

export const PLUGIN_FEATURE_LEVEL_PERMISSIONS = {
  getFeatureLevelDataPermissions: (
    _entityId: DatabaseEntityId,
    _groupId: number,
    _isAdmin: boolean,
    _permissions: GroupsPermissions,
    _dataAccessPermissionValue: DataPermissionValue,
    _defaultGroup: Group,
    _permissionSubject: PermissionSubject,
  ) => {
    return [] as any;
  },
  getDataColumns: (_subject: PermissionSubject) => [] as any,
  getDownloadWidgetMessageOverride: (_result: Dataset): string | null => null,
  canDownloadResults: (_result: Dataset): boolean => true,
  dataModelQueryProps: {} as any,
  databaseDetailsQueryProps: {} as any,
};

export const PLUGIN_APPLICATION_PERMISSIONS = {
  getRoutes: (): ReactNode => null,
  tabs: [] as any,
  selectors: {
    canAccessSettings: (_state: any) => false,
    canManageSubscriptions: (_state: any) => true,
  },
};

// Comes with PLUGIN_APPLICATION_PERMISSIONS
export interface UserWithApplicationPermissions extends User {
  permissions?: {
    can_access_monitoring: boolean;
    can_access_setting: boolean;
    can_access_subscription: boolean;
  };
}

export const PLUGIN_GROUP_MANAGERS: PluginGroupManagersType = {
  UserTypeToggle: () => null as any,
  UserTypeCell: null,

  getChangeMembershipConfirmation: () => null,
  getRemoveMembershipConfirmation: () => null,

  deleteGroup: null,
  confirmDeleteMembershipAction: null,
  confirmUpdateMembershipAction: null,
};

export const PLUGIN_MODEL_PERSISTENCE = {
  isModelLevelPersistenceEnabled: () => false,
  ModelCacheToggle: PluginPlaceholder as ({
    persistedModel,
    model,
  }: {
    persistedModel?: ModelCacheRefreshStatus;
    model: Question;
  }) => JSX.Element,
};

export const PLUGIN_EMBEDDING = {
  isEnabled: () => false,
  isInteractiveEmbeddingEnabled: (_state: State) => false,
  SimpleDataPicker: (_props: SimpleDataPickerProps): ReactNode => null,
  DataSourceSelector: (_props: DataSourceSelectorProps): ReactNode => null,
};

export interface SimpleDataPickerProps {
  filterByDatabaseId: number | null;
  selectedEntity?: TableId;
  isInitiallyOpen: boolean;
  triggerElement: ReactNode;
  setSourceTableFn: (tableId: TableId) => void;
  entityTypes: EmbeddingEntityType[];
}

export const PLUGIN_EMBEDDING_SDK = {
  isEnabled: () => false,
};

export const PLUGIN_EMBEDDING_IFRAME_SDK = {
  hasValidLicense: () => false,
  SdkIframeEmbedRoute: (): ReactNode => null,
};

export const PLUGIN_EMBEDDING_IFRAME_SDK_SETUP = {
  isFeatureEnabled: () => false,
  shouldShowEmbedInNewItemMenu: () => false,
  SdkIframeEmbedSetup: (): ReactNode => null,
};

export const PLUGIN_CONTENT_VERIFICATION = {
  contentVerificationEnabled: false,
  VerifiedFilter: {} as SearchFilterComponent<"verified">,
  sortCollectionsByVerification: (
    _a: CollectionEssentials,
    _b: CollectionEssentials,
  ) => 0,

  ModelFilterControls: (_props: ModelFilterControlsProps) => null,
  getDefaultModelFilters: (_state: State): ModelFilterSettings => ({
    verified: false,
  }),

  getDefaultMetricFilters: (_state: State): MetricFilterSettings => ({
    verified: false,
  }),
  MetricFilterControls: (_props: MetricFilterControlsProps) => null,
};

export type InsightsLinkProps = (
  | {
      question: Pick<Question, "id" | "collection">;
      dashboard?: never;
    }
  | {
      question?: never;
      dashboard: Pick<Dashboard, "id" | "collection">;
    }
) &
  Omit<LinkProps, "to">;

export const PLUGIN_AUDIT = {
  isAuditDb: (_db: DatabaseType) => false,
  InsightsLink: PluginPlaceholder as ComponentType<InsightsLinkProps>,
};

type GdriveConnectionModalProps = {
  isModalOpen: boolean;
  onClose: () => void;
  reconnect: boolean;
};

type GdriveAddDataPanelProps = {
  onAddDataModalClose: () => void;
};

export const PLUGIN_UPLOAD_MANAGEMENT = {
  FileUploadErrorModal: _FileUploadErrorModal,
  UploadManagementTable: PluginPlaceholder,
  GdriveSyncStatus: PluginPlaceholder,
  GdriveConnectionModal:
    PluginPlaceholder as ComponentType<GdriveConnectionModalProps>,
  GdriveDbMenu: PluginPlaceholder,
  GdriveAddDataPanel:
    PluginPlaceholder as ComponentType<GdriveAddDataPanelProps>,
};

export const PLUGIN_IS_EE_BUILD = {
  isEEBuild: () => false,
};

export const PLUGIN_RESOURCE_DOWNLOADS = {
  /**
   * Returns if 'download results' on cards and pdf exports are enabled in public and embedded contexts.
   */
  areDownloadsEnabled: (_args: {
    downloads?: string | boolean | null;
  }): EmbedResourceDownloadOptions => ({
    pdf: true,
    results: true,
  }),
};

const defaultMetabotContextValue: MetabotContext = {
  prompt: "",
  setPrompt: () => {},
  promptInputRef: undefined,
  getChatContext: () => ({}) as any,
  registerChatContextProvider: () => () => {},
};

export type PluginAiSqlFixer = {
  FixSqlQueryButton: ComponentType<Record<string, never>>;
};

export const PLUGIN_AI_SQL_FIXER: PluginAiSqlFixer = {
  FixSqlQueryButton: PluginPlaceholder,
};

export type GenerateSqlQueryButtonProps = {
  className?: string;
  query: Lib.Query;
  selectedQueryText?: string;
  onGenerateQuery: (queryText: string) => void;
};

export type PluginAiSqlGeneration = {
  GenerateSqlQueryButton: ComponentType<GenerateSqlQueryButtonProps>;
  isEnabled: () => boolean;
  getPlaceholderText: () => string;
};

export const PLUGIN_AI_SQL_GENERATION: PluginAiSqlGeneration = {
  GenerateSqlQueryButton: PluginPlaceholder,
  isEnabled: () => false,
  getPlaceholderText: () => "",
};

export interface AIDashboardAnalysisSidebarProps {
  onClose?: () => void;
  dashcardId?: DashCardId;
}

export interface AIQuestionAnalysisSidebarProps {
  question: Question;
  className?: string;
  onClose?: () => void;
  timelines?: Timeline[];
  visibleTimelineEvents?: TimelineEvent[];
}

export type PluginAIEntityAnalysis = {
  AIQuestionAnalysisButton: ComponentType<any>;
  AIQuestionAnalysisSidebar: ComponentType<AIQuestionAnalysisSidebarProps>;
  AIDashboardAnalysisSidebar: ComponentType<AIDashboardAnalysisSidebarProps>;
  canAnalyzeQuestion: (question: Question) => boolean;
  chartAnalysisRenderFormats: {
    [display in VisualizationDisplay]?: "png" | "svg" | "none";
  };
};

export const PLUGIN_AI_ENTITY_ANALYSIS: PluginAIEntityAnalysis = {
  AIQuestionAnalysisButton: PluginPlaceholder,
  AIQuestionAnalysisSidebar: PluginPlaceholder,
  AIDashboardAnalysisSidebar: PluginPlaceholder,
  canAnalyzeQuestion: () => false,
  chartAnalysisRenderFormats: {},
};

export const PLUGIN_METABOT = {
  isEnabled: () => false,
  Metabot: (_props: { hide?: boolean }) => null as React.ReactElement | null,
  defaultMetabotContextValue,
  MetabotContext: React.createContext(defaultMetabotContextValue),
  getMetabotProvider: () => {
    return ({ children }: { children: React.ReactNode }) =>
      React.createElement(
        PLUGIN_METABOT.MetabotContext.Provider,
        { value: PLUGIN_METABOT.defaultMetabotContextValue },
        children,
      );
  },
  useMetabotPalletteActions: (_searchText: string) =>
    useMemo(() => [] as PaletteAction[], []),
  adminNavItem: [] as AdminPath[],
  AdminRoute: PluginPlaceholder as unknown as React.ReactElement,
  getMetabotRoutes: () => null as React.ReactElement | null,
  MetabotAdminPage: () => `placeholder`,
  getMetabotVisible: (_state: State) => false,
  SearchButton: SearchButton,
};

type DashCardMenuItemGetter = (
  question: Question,
  dashcardId: DashCardId | undefined,
  dispatch: ReduxDispatch,
) => (DashCardMenuItem & { key: string }) | null;

export type PluginDashcardMenu = {
  dashcardMenuItemGetters: DashCardMenuItemGetter[];
};

export const PLUGIN_DASHCARD_MENU: PluginDashcardMenu = {
  dashcardMenuItemGetters: [],
};

export const PLUGIN_CONTENT_TRANSLATION = {
  isEnabled: false,
  setEndpointsForStaticEmbedding: (_encodedToken: string) => {},
  ContentTranslationConfiguration: PluginPlaceholder,
  useTranslateContent: <
    T = string | null | undefined,
  >(): ContentTranslationFunction => {
    // In OSS, the input is not translated
    return useCallback(<U = T>(arg: U) => arg, []);
  },
  translateDisplayNames: <T extends object>(
    obj: T,
    _tc: ContentTranslationFunction,
  ) => obj,
  useTranslateFieldValuesInHoveredObject: (obj?: HoveredObject | null) => obj,
  useTranslateSeries: (obj: Series) => obj,
  useSortByContentTranslation: () => (a: string, b: string) =>
    a.localeCompare(b),
};

export const PLUGIN_DB_ROUTING = {
  DatabaseRoutingSection: PluginPlaceholder as ComponentType<{
    database: DatabaseType;
  }>,
  getDatabaseNameFieldProps: (_isSlug: boolean) => ({}),
  getDestinationDatabaseRoutes: (_IsAdmin: any) =>
    null as React.ReactElement | null,
  useRedirectDestinationDatabase: (
    _database: Pick<DatabaseType, "id" | "router_database_id"> | undefined,
  ): void => {},
  getPrimaryDBEngineFieldState: (
    _database: Pick<Database, "router_user_attribute">,
  ): "default" | "hidden" | "disabled" => "default",
};

export const PLUGIN_DATABASE_REPLICATION = {
  DatabaseReplicationSection: PluginPlaceholder as ComponentType<{
    database: DatabaseType;
  }>,
};

export const PLUGIN_API = {
  getRemappedCardParameterValueUrl: (
    dashboardId: DashboardId,
    parameterId: ParameterId,
  ) =>
    `/api/card/${dashboardId}/params/${encodeURIComponent(parameterId)}/remapping`,
  getRemappedDashboardParameterValueUrl: (
    dashboardId: DashboardId,
    parameterId: ParameterId,
  ) =>
    `/api/dashboard/${dashboardId}/params/${encodeURIComponent(parameterId)}/remapping`,
};

export const PLUGIN_SMTP_OVERRIDE: {
  CloudSMTPConnectionCard: ComponentType;
  SMTPOverrideConnectionForm: ComponentType<{ onClose: () => void }>;
} = {
  CloudSMTPConnectionCard: PluginPlaceholder,
  SMTPOverrideConnectionForm: PluginPlaceholder,
};

<<<<<<< HEAD
export const PLUGIN_TABLE_EDITING = {
  isEnabled: () => false,
  isDatabaseTableEditingEnabled: (_database: DatabaseType): boolean => false,
  getRoutes: () => null as React.ReactElement | null,
  getTableEditUrl: (_tableId: TableId, _databaseId: DatabaseId): string => "/",
  AdminDatabaseTableEditingSection: PluginPlaceholder as ComponentType<{
    database: DatabaseType;
    updateDatabase: (
      database: { id: DatabaseId } & Partial<DatabaseData>,
    ) => Promise<void>;
  }>,
=======
export const PLUGIN_DOCUMENTS = {
  getRoutes: () => null as React.ReactElement | null,
  shouldShowDocumentInNewItemMenu: () => false,
  DocumentBackButton: PluginPlaceholder as React.ComponentType<any>,
  getCurrentDocument: (_state: any) => null as Document | null,
};

export const PLUGIN_ENTITIES = {
  entities: {} as Record<string, any>,
};

export const PLUGIN_SEMANTIC_SEARCH = {
  SearchSettingsWidget: PluginPlaceholder,
};

export type TransformsPlugin = {
  getAdminPaths(): AdminPath[];
  getAdminRoutes(): ReactNode;
};

export const PLUGIN_TRANSFORMS: TransformsPlugin = {
  getAdminPaths: () => [],
  getAdminRoutes: () => null,
>>>>>>> f2998927
};<|MERGE_RESOLUTION|>--- conflicted
+++ resolved
@@ -810,7 +810,6 @@
   SMTPOverrideConnectionForm: PluginPlaceholder,
 };
 
-<<<<<<< HEAD
 export const PLUGIN_TABLE_EDITING = {
   isEnabled: () => false,
   isDatabaseTableEditingEnabled: (_database: DatabaseType): boolean => false,
@@ -822,7 +821,8 @@
       database: { id: DatabaseId } & Partial<DatabaseData>,
     ) => Promise<void>;
   }>,
-=======
+}
+
 export const PLUGIN_DOCUMENTS = {
   getRoutes: () => null as React.ReactElement | null,
   shouldShowDocumentInNewItemMenu: () => false,
@@ -846,5 +846,4 @@
 export const PLUGIN_TRANSFORMS: TransformsPlugin = {
   getAdminPaths: () => [],
   getAdminRoutes: () => null,
->>>>>>> f2998927
 };