--- conflicted
+++ resolved
@@ -51,19 +51,14 @@
               (log/info (trs "Updating display name for {0} ''{1}'': ''{2}'' -> ''{3}''"
                              (name model) internal-name display-name new-strategy-display-name))
               (t2/update! model id
-<<<<<<< HEAD
                           {:display_name new-strategy-display-name}))))
-        (db/select-reducible [model :id :name :display_name]
+        (t2/reducible-select [model :id :name :display_name]
                              (if *table-id-to-rehumanize*
                                {:where [:= (case model
                                              :model/Table :id
                                              :model/Field :table_id)
                                         *table-id-to-rehumanize*]}
                                {}))))
-=======
-                {:display_name new-strategy-display-name}))))
-        (t2/reducible-select [model :id :name :display_name])))
->>>>>>> 3a0346c3
 
 (s/defn ^:private re-humanize-table-and-field-names!
   "Update the non-custom display names of all Tables & Fields in the database using new values obtained from
