--- conflicted
+++ resolved
@@ -21,12 +21,15 @@
     steps:
       - name: Checkout repository
         uses: actions/checkout@v4
-      - name: Check if driver tests should run (temporarily forced to yes they should)
+      - name: Fetch base branch
+        if: github.event_name == 'pull_request' && github.event.pull_request.base.ref != ''
+        run: |
+          # Fetch the base branch to ensure its history is available for diffing
+          git fetch --depth=1 origin ${{ github.event.pull_request.base.ref }}:${{ github.event.pull_request.base.ref }}
+          # Only run this if it's a pull request and the base ref exists
+      - name: Check if driver tests should run
         id: check-branch-and-files-changed
         run: |
-<<<<<<< HEAD
-          echo 'skip=false' >> $GITHUB_OUTPUT
-=======
           IS_MASTER_OR_RELEASE="${{ github.ref_name == 'master' || startsWith(github.ref_name, 'release-') }}"
           echo "Is master or release: ${IS_MASTER_OR_RELEASE}"
 
@@ -41,7 +44,6 @@
               echo 'skip=false' >> $GITHUB_OUTPUT
             fi
           fi
->>>>>>> a01df0e0
         shell: bash
 
   be-tests-athena-ee:
