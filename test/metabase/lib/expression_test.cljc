(ns metabase.lib.expression-test
  (:require
   #?@(:cljs ([metabase.test-runner.assert-exprs.approximately-equal]))
   [clojure.test :refer [deftest is testing]]
   [malli.core :as mc]
   [metabase.lib.core :as lib]
   [metabase.lib.expression :as lib.expression]
   [metabase.lib.schema :as lib.schema]
   [metabase.lib.schema.expression :as lib.schema.expression]
   [metabase.lib.test-metadata :as meta]
   [metabase.lib.test-util :as lib.tu]))

(comment lib/keep-me)

#?(:cljs (comment metabase.test-runner.assert-exprs.approximately-equal/keep-me))

(deftest ^:parallel expression-test
  (is (=? {:lib/type :mbql/query
           :database (meta/id)
           :stages [{:lib/type :mbql.stage/mbql
                     :source-table (meta/id :venues)
                     :expressions [[:+ {:lib/uuid string? :lib/expression-name "myadd"}
                                    1
                                    [:field {:base-type :type/Integer, :lib/uuid string?} (meta/id :venues :category-id)]]]}]}
          (-> lib.tu/venues-query
              (lib/expression "myadd" (lib/+ 1 (meta/field-metadata :venues :category-id)))
              (dissoc :lib/metadata)))))

(deftest ^:parallel expression-validation-tests
  (let [int-field (meta/field-metadata :venues :category-id)
        string-field (meta/field-metadata :venues :name)
        float-field (meta/field-metadata :venues :latitude)
        dt-field (meta/field-metadata :users :last-login)
        #_#_boolean-field (lib/->= 1 (meta/field-metadata :venues :category-id))]
    (doseq [[expr typ] (partition-all
                         2
                         [(lib/+ 1.1 2 int-field) :type/Number
                          (lib/- 1.1 2 int-field) :type/Number
                          (lib/* 1.1 2 int-field) :type/Number
                          (lib// 1.1 2 int-field) :type/Float
                          #_#_(lib/case boolean-field int-field boolean-field int-field) :type/Integer
                          (lib/coalesce string-field "abc") :type/Text
                          (lib/abs int-field) :type/Integer
                          (lib/log int-field) :type/Float
                          (lib/exp int-field) :type/Float
                          (lib/sqrt int-field) :type/Float
                          (lib/ceil float-field) :type/Integer
                          (lib/floor float-field) :type/Integer
                          (lib/round float-field) :type/Integer
                          (lib/power int-field float-field) :type/Float
                          (lib/interval 1 :month) :type/Interval
                          #_#_(lib/relative-datetime "2020-01-01" :default) :type/DateTime
                          (lib/time "08:00:00" :hour) :type/Time
                          #_#_(lib/absolute-datetime "2020-01-01" :default) :type/DateTimeWithTZ
                          (lib/now) :type/DateTimeWithTZ
                          (lib/convert-timezone dt-field "US/Pacific" "US/Eastern") :type/DateTime
                          #_#_(lib/get-week dt-field :iso) :type/Integer
                          (lib/get-year dt-field) :type/Integer
                          (lib/get-month dt-field) :type/Integer
                          (lib/get-day dt-field) :type/Integer
                          (lib/get-hour dt-field) :type/Integer
                          (lib/get-minute dt-field) :type/Integer
                          (lib/get-second dt-field) :type/Integer
                          (lib/get-quarter dt-field) :type/Integer
                          (lib/datetime-add dt-field 1 :month) :type/DateTime
                          (lib/datetime-subtract dt-field 1 :month) :type/DateTime
                          #_#_(lib/concat string-field "abc") :type/Text
                          (lib/substring string-field 0 10) :type/Text
                          (lib/replace string-field "abc" "def") :type/Text
                          (lib/regexextract string-field "abc") :type/Text
                          (lib/length string-field) :type/Integer
                          (lib/trim string-field) :type/Text
                          (lib/rtrim string-field) :type/Text
                          (lib/ltrim string-field) :type/Text
                          (lib/upper string-field) :type/Text
                          (lib/lower string-field) :type/Text])]
      (testing (str "expression: " (pr-str expr))
        (let [query (-> lib.tu/venues-query
                        (lib/expression "myexpr" expr))
              resolved (lib.expression/resolve-expression query 0 "myexpr")]
          (testing (pr-str resolved)
            (is (mc/validate ::lib.schema/query query))
            (is (= typ (lib.schema.expression/type-of resolved)))))))))

(deftest ^:parallel col-info-expression-ref-test
  (is (=? {:base-type    :type/Integer
           :name         "double-price"
           :display-name "double-price"
           :lib/source   :source/expressions}
          (lib/metadata
            (-> lib.tu/venues-query
                (lib/expression "double-price"
                                (lib/* (lib.tu/field-clause :venues :price {:base-type :type/Integer}) 2)))
            -1
            [:expression {:lib/uuid (str (random-uuid))} "double-price"]))))

(deftest ^:parallel expression-references-in-fields-clause-test
  (let [query (lib.tu/venues-query-with-last-stage
                {:expressions [[:+
                                {:lib/uuid (str (random-uuid))
                                 :lib/expression-name "prev_month"}
                                (lib.tu/field-clause :users :last-login)
                                [:interval {:lib/uuid (str (random-uuid))} -1 :month]]]
                :fields      [[:expression {:base-type :type/DateTime, :lib/uuid (str (random-uuid))} "prev_month"]]})]
    (is (=? [{:name         "prev_month"
              :display-name "prev_month"
              :base-type    :type/DateTime
              :lib/source   :source/expressions}]
            (lib/returned-columns query)))))

(deftest ^:parallel date-interval-names-test
  (let [clause [:datetime-add
                {}
                (lib.tu/field-clause :checkins :date {:base-type :type/Date})
                -1
                :day]]
    (is (= "DATE_minus_1_day"
           (lib/column-name lib.tu/venues-query -1 clause)))
    (is (= "Date - 1 day"
           (lib/display-name lib.tu/venues-query -1 clause)))))

(deftest ^:parallel expression-reference-names-test
  (let [query (-> lib.tu/venues-query
                  (lib/expression "double-price"
                                  (lib/*
                                    (lib.tu/field-clause :venues :price {:base-type :type/Integer})
                                    2)))
        expr  [:sum
               {:lib/uuid (str (random-uuid))}
               [:expression {:lib/uuid (str (random-uuid))} "double-price"]]]
    (is (= "Sum of double-price"
           (lib/display-name query -1 expr)))
    (is (= "sum"
           (lib/column-name query -1 expr)))))

(deftest ^:parallel coalesce-names-test
  (let [clause [:coalesce {} (lib.tu/field-clause :venues :name) "<Venue>"]]
    (is (= "NAME"
           (lib/column-name lib.tu/venues-query -1 clause)))
    (is (= "Name"
           (lib/display-name lib.tu/venues-query -1 clause)))))

(defn- infer-first
  [expr]
  (lib/metadata
    (-> lib.tu/venues-query
        (lib/expression "expr" expr))
    -1
    [:expression {:lib/uuid (str (random-uuid))} "expr"]))

(deftest ^:parallel infer-coalesce-test
  (testing "Coalesce"
    (testing "Uses the first clause"
      (testing "Gets the type information from the field"
        (is (=? {:name         "expr"
                 :display-name "expr"
                 :base-type    :type/Text}
                (infer-first [:coalesce
                              {:lib/uuid (str (random-uuid))}
                              (lib.tu/field-clause :venues :name)
                              "bar"])))
        (testing "Does not contain a field id in its analysis (#18513)"
          (is (not (contains? (infer-first [:coalesce {:lib/uuid (str (random-uuid))} (lib.tu/field-clause :venues :name) "bar"])
                              :id)))))
      (testing "Gets the type information from the literal"
        (is (=? {:base-type    :type/Text
                 :name         "expr"
                 :display-name "expr"}
                (infer-first [:coalesce {:lib/uuid (str (random-uuid))} "bar" (lib.tu/field-clause :venues :name)])))))))

(deftest ^:parallel infer-case-test
  (testing "Case"
    (testing "Uses first available type information"
      (testing "From a field"
        (is (=? {:name         "expr"
                 :display-name "expr"
                 :base-type    :type/Text}
                (infer-first [:coalesce
                              {:lib/uuid (str (random-uuid))}
                              (lib.tu/field-clause :venues :name)
                              "bar"])))
        (testing "does not contain a field id in its analysis (#17512)"
          (is (false?
               (contains? (infer-first [:coalesce {:lib/uuid (str (random-uuid))} (lib.tu/field-clause :venues :name) "bar"])
                          :id))))))))

(deftest ^:parallel col-info-for-temporal-expression-test
  (is (=? {:base-type    :type/DateTime
           :name         "last-login-plus-2"
           :display-name "last-login-plus-2"
           :lib/source   :source/expressions}
          (lib/metadata
           (-> lib.tu/venues-query
               (lib/expression "last-login-plus-2"
                               [:datetime-add
                                {:lib/uuid (str (random-uuid))}
                                (lib.tu/field-clause :users :last-login {:base-type :type/DateTime})
                                2
                                :hour]))
           -1
           [:expression {:lib/uuid (str (random-uuid))} "last-login-plus-2"]))))

(deftest ^:parallel col-info-for-expression-error-message-test
  (testing "if there is no matching expression it should give a meaningful error message"
    (is (thrown-with-msg?
          #?(:clj Throwable :cljs js/Error)
          #"No expression named \"double-price\""
          (lib/metadata
            (-> lib.tu/venues-query
                (lib/expression "one-hundred" (lib/+ 100 0)))
            -1
            [:expression {:lib/uuid (str (random-uuid))} "double-price"])))))

(deftest ^:parallel arithmetic-expression-type-of-test
  (testing "Make sure we can calculate correct type information for arithmetic expression"
    (let [field [:field {:lib/uuid (str (random-uuid))} (meta/id :venues :id)]]
      (testing "+, -, and * should return common ancestor type of all args")
      (doseq [tag   [:+ :- :*]
              arg-2 [1 1.0]
              :let  [clause [tag {:lib/uuid (str (random-uuid))} field arg-2]]]
        (testing (str \newline (pr-str clause))
          (testing "assume :type/Number for refs with unknown types (#29946)"
            (is (= :type/Number
                   (lib.schema.expression/type-of clause))))
          (is (= (condp = arg-2
                   1   :type/Integer
                   1.0 :type/Number)
                 (lib/type-of lib.tu/venues-query clause)))))
      (testing "/ should always return type/Float"
        (doseq [arg-2 [1 1.0]
                :let  [clause [:/ {:lib/uuid (str (random-uuid))} field arg-2]]]
          (testing (str \newline (pr-str clause))
            (is (= :type/Float
                   (lib.schema.expression/type-of clause)))
            (is (= :type/Float
                   (lib/type-of lib.tu/venues-query clause)))))))))

(deftest ^:parallel expressions-names-test
  (testing "expressions should include the original expression name"
    (is (=? [{:name         "expr"
              :display-name "expr"}]
            (-> lib.tu/venues-query
                (lib/expression "expr" (lib/absolute-datetime "2020" :month))
                lib/expressions-metadata))))
  (testing "collisions with other column names are detected and rejected"
    (let [query (lib/query meta/metadata-provider (meta/table-metadata :categories))
          ex    (try
                  (lib/expression query "ID" (meta/field-metadata :categories :name))
                  nil
                  (catch #?(:clj clojure.lang.ExceptionInfo :cljs js/Error) e
                    e))]
      (is (some? ex)
          "Expected adding a conflicting expression to throw")
      (is (= "Expression name conflicts with a column in the same query stage"
             (ex-message ex)))
      (is (= {:expression-name "ID"}
             (ex-data ex))))))

(deftest ^:parallel literal-expression-test
  (is (=? [{:lib/type :metadata/column,
            :base-type :type/Integer,
            :name "expr",
            :display-name "expr",
            :lib/source :source/expressions}]
          (-> lib.tu/venues-query
              (lib/expression "expr" 100)
              (lib/expressions-metadata))))
  (is (=? [[:value {:lib/expression-name "expr" :effective-type :type/Integer} 100]]
          (-> lib.tu/venues-query
              (lib/expression "expr" 100)
              (lib/expressions))))
  (is (=? [[:value {:lib/expression-name "expr" :effective-type :type/Text} "value"]]
          (-> lib.tu/venues-query
              (lib/expression "expr" "value")
              (lib/expressions)))))

(deftest ^:parallel expressionable-columns-test
  (let [query (-> (lib/query meta/metadata-provider (meta/table-metadata :categories))
                  (lib/expression "a" 1)
                  (lib/expression "b" 2))
        expressionable-expressions-for-position (fn [pos]
                                                  (some->> (lib/expressionable-columns query pos)
                                                           (map :lib/desired-column-alias)))]
    (is (= ["ID" "NAME"] (expressionable-expressions-for-position 0)))
    (is (= ["ID" "NAME" "a"] (expressionable-expressions-for-position 1)))
    (is (= ["ID" "NAME" "a" "b"] (expressionable-expressions-for-position nil)))
    (is (= ["ID" "NAME" "a" "b"] (expressionable-expressions-for-position 2)))
<<<<<<< HEAD
    (is (= (lib/visible-columns query)
           (lib/expressionable-columns query nil)))))
=======
    (is (= (lib.metadata.calculation/visible-columns query)
           (lib/expressionable-columns query nil)))))

(deftest ^:parallel infix-display-name-with-expressions-test
  (testing "#32063"
    (let [query (lib/query lib.tu/metadata-provider-with-mock-cards (:orders lib.tu/mock-cards))
          query (-> query
                    (lib/expression "Unit price" (lib//
                                                  (lib.tu/field-literal-ref query "SUBTOTAL")
                                                  (lib.tu/field-literal-ref query "QUANTITY"))))]
      (is (= ["ID" "Subtotal" "Total" "Tax" "Discount" "Quantity" "Created At" "Product ID" "User ID" "Unit price"]
             (map (partial lib/display-name query)
                  (lib.metadata.calculation/returned-columns query)))))))
>>>>>>> 0f65cde6
<|MERGE_RESOLUTION|>--- conflicted
+++ resolved
@@ -285,11 +285,7 @@
     (is (= ["ID" "NAME" "a"] (expressionable-expressions-for-position 1)))
     (is (= ["ID" "NAME" "a" "b"] (expressionable-expressions-for-position nil)))
     (is (= ["ID" "NAME" "a" "b"] (expressionable-expressions-for-position 2)))
-<<<<<<< HEAD
     (is (= (lib/visible-columns query)
-           (lib/expressionable-columns query nil)))))
-=======
-    (is (= (lib.metadata.calculation/visible-columns query)
            (lib/expressionable-columns query nil)))))
 
 (deftest ^:parallel infix-display-name-with-expressions-test
@@ -301,5 +297,4 @@
                                                   (lib.tu/field-literal-ref query "QUANTITY"))))]
       (is (= ["ID" "Subtotal" "Total" "Tax" "Discount" "Quantity" "Created At" "Product ID" "User ID" "Unit price"]
              (map (partial lib/display-name query)
-                  (lib.metadata.calculation/returned-columns query)))))))
->>>>>>> 0f65cde6
+                  (lib.metadata.calculation/returned-columns query)))))))