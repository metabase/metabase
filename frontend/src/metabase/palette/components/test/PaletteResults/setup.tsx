--- conflicted
+++ resolved
@@ -93,17 +93,10 @@
   },
 });
 
-<<<<<<< HEAD
-mockScrollTo();
-mockScrollIntoView();
-
 const TOKEN_FEATURES = createMockTokenFeatures({
   content_verification: true,
   metabot_v3: true,
 });
-=======
-const TOKEN_FEATURES = createMockTokenFeatures({ content_verification: true });
->>>>>>> ce99b5c4
 
 export interface CommonSetupProps {
   query?: string;
