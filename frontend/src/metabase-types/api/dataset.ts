import type { CacheStrategy, LocalFieldReference } from "metabase-types/api";

import type { Card } from "./card";
import type { DatabaseId } from "./database";
import type { FieldFingerprint, FieldId, FieldVisibilityType } from "./field";
import type { Insight } from "./insight";
import type { ParameterOptions } from "./parameters";
import type { DownloadPermission } from "./permissions";
import type { DatasetQuery, DatetimeUnit, DimensionReference } from "./query";
import type { TableId } from "./table";

export type RowValue = string | number | null | boolean;
export type RowValues = RowValue[];

export type BinningMetadata = {
  binning_strategy?: "default" | "bin-width" | "num-bins";
  bin_width?: number;
  num_bins?: number;
};

export interface DatasetColumn {
  id?: FieldId;
  name: string;
  display_name: string;
  description?: string | null;
  source: string;
  aggregation_index?: number;
  coercion_strategy?: string | null;
  visibility_type?: FieldVisibilityType;
  table_id?: TableId;
  // FIXME: this prop does not come from API
  remapped_to_column?: DatasetColumn;
  unit?: DatetimeUnit;
  field_ref?: DimensionReference;
  expression_name?: any;
  base_type?: string;
  semantic_type?: string | null;
  remapped_from?: string;
  remapped_to?: string;
  effective_type?: string;
  binning_info?: BinningMetadata | null;
  settings?: Record<string, any>;
  fingerprint?: FieldFingerprint | null;

  // model with customized metadata
  fk_target_field_id?: FieldId | null;
}

export interface ResultsMetadata {
  columns: DatasetColumn[];
}

export interface DatasetData {
  rows: RowValues[];
  cols: DatasetColumn[];
  insights?: Insight[] | null;
  results_metadata: ResultsMetadata;
  rows_truncated: number;
  requested_timezone?: string;
  results_timezone?: string;
  download_perms?: DownloadPermission;
  native_form: {
    query: string;
  };
}

export type JsonQuery = DatasetQuery & {
  parameters?: unknown[];
  "cache-strategy"?: CacheStrategy & {
    /** An ISO 8601 date */
    "invalidated-at"?: string;
    /** In milliseconds */
    "avg-execution-ms"?: number;
  };
};

export interface Dataset {
  data: DatasetData;
  database_id: DatabaseId;
  row_count: number;
  running_time: number;
  json_query?: JsonQuery;
  error?:
    | string
    | {
        status: number; // HTTP status code
        data?: string;
      };
  error_type?: string;
  error_is_curated?: boolean;
  context?: string;
  status?: string;
<<<<<<< HEAD
  cached?: string | null;
=======
  /** In milliseconds */
  average_execution_time?: number;
  /** A date in ISO 8601 format */
  cached?: string;
  /** A date in ISO 8601 format */
  started_at?: string;
>>>>>>> 1cf14d8c
}

export interface EmbedDatasetData {
  rows: RowValues[];
  cols: DatasetColumn[];
  rows_truncated: number;
  insights?: Insight[];
  requested_timezone?: string;
  results_timezone?: string;
}

export type EmbedDataset = SuccessEmbedDataset | ErrorEmbedDataset;

interface SuccessEmbedDataset {
  data: EmbedDatasetData;
  json_query: JsonQuery;
  status: string;
}

export interface ErrorEmbedDataset {
  error_type: string;
  error: string;
  status: string;
}

/**
 * This is the type of the `POST /api/dataset/native` response.
 * We're mostly ignoring the `params` on the FE. It's added to the type only for completeness.
 */
export interface NativeQueryForm {
  params: unknown;
  query: string;
}

export type SingleSeries = {
  card: Card;
} & Pick<Dataset, "data" | "error">;

export type RawSeries = SingleSeries[];
export type TransformedSeries = RawSeries & { _raw: Series };
export type Series = RawSeries | TransformedSeries;

export type TemplateTagId = string;
export type TemplateTagName = string;
export type TemplateTagType =
  | "card"
  | "text"
  | "number"
  | "date"
  | "dimension"
  | "snippet";

export interface TemplateTag {
  id: TemplateTagId;
  name: TemplateTagName;
  "display-name": string;
  type: TemplateTagType;
  dimension?: LocalFieldReference;
  "widget-type"?: string;
  required?: boolean;
  default?: string | null;
  options?: ParameterOptions;

  // Card template specific
  "card-id"?: number;

  // Snippet specific
  "snippet-id"?: number;
  "snippet-name"?: string;
}

export type TemplateTags = Record<TemplateTagName, TemplateTag>;

export type TemporalUnit =
  | "minute"
  | "hour"
  | "day"
  | "week"
  | "quarter"
  | "month"
  | "year"
  | "minute-of-hour"
  | "hour-of-day"
  | "day-of-week"
  | "day-of-month"
  | "day-of-year"
  | "week-of-year"
  | "month-of-year"
  | "quarter-of-year";<|MERGE_RESOLUTION|>--- conflicted
+++ resolved
@@ -90,16 +90,12 @@
   error_is_curated?: boolean;
   context?: string;
   status?: string;
-<<<<<<< HEAD
-  cached?: string | null;
-=======
   /** In milliseconds */
   average_execution_time?: number;
   /** A date in ISO 8601 format */
   cached?: string;
   /** A date in ISO 8601 format */
   started_at?: string;
->>>>>>> 1cf14d8c
 }
 
 export interface EmbedDatasetData {
