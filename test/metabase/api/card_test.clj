--- conflicted
+++ resolved
@@ -2539,11 +2539,7 @@
           (update-card card {:description "a new description"})
           (is (empty? (reviews card)))))
       (testing "Does not add nil moderation reviews when there are reviews but not verified"
-<<<<<<< HEAD
-         ;; testing that we aren't just adding a nil moderation each time we update a card
-=======
-       ;; testing that we aren't just adding a nil moderation each time we update a card
->>>>>>> 6127271a
+        ;; testing that we aren't just adding a nil moderation each time we update a card
         (with-card :verified
           (is (verified? card))
           (moderation-review/create-review! {:moderated_item_id   (u/the-id card)
