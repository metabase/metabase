(ns metabase.driver.h2
  (:require
   [clojure.math.combinatorics :as math.combo]
   [clojure.string :as str]
   [java-time.api :as t]
   [metabase.app-db.core :as mdb]
   [metabase.classloader.core :as classloader]
<<<<<<< HEAD
   [metabase.config.core :as config]
   [metabase.db :as mdb]
=======
   [metabase.config :as config]
>>>>>>> 3ecfbb74
   [metabase.driver :as driver]
   [metabase.driver.common :as driver.common]
   [metabase.driver.h2.actions :as h2.actions]
   [metabase.driver.sql-jdbc :as sql-jdbc]
   [metabase.driver.sql-jdbc.connection :as sql-jdbc.conn]
   [metabase.driver.sql-jdbc.connection.ssh-tunnel :as ssh]
   [metabase.driver.sql-jdbc.execute :as sql-jdbc.execute]
   [metabase.driver.sql-jdbc.sync :as sql-jdbc.sync]
   [metabase.driver.sql.query-processor :as sql.qp]
   [metabase.lib.metadata :as lib.metadata]
   [metabase.query-processor.error-type :as qp.error-type]
   [metabase.query-processor.store :as qp.store]
   [metabase.util :as u]
   [metabase.util.honey-sql-2 :as h2x]
   [metabase.util.i18n :refer [deferred-tru tru]]
   [metabase.util.log :as log]
   [metabase.util.malli :as mu])
  (:import
   (java.sql Clob ResultSet ResultSetMetaData SQLException)
   (java.time OffsetTime)
   (org.h2.command CommandInterface Parser)
   (org.h2.engine SessionLocal)))

(set! *warn-on-reflection* true)

;; method impls live in this namespace
(comment h2.actions/keep-me)

(driver/register! :h2, :parent :sql-jdbc)

(def ^:dynamic *allow-testing-h2-connections*
  "Whether to allow testing new H2 connections. Normally this is disabled, which effectively means you cannot create new
  H2 databases from the API, but this flag is here to disable that behavior for syncing existing databases, or when
  needed for tests."
  ;; you can disable this flag with the env var below, please do not use it under any circumstances, it is only here so
  ;; existing e2e tests will run without us having to update a million tests. We should get rid of this and rework those
  ;; e2e tests to use SQLite ASAP.
  (or (config/config-bool :mb-dangerous-unsafe-enable-testing-h2-connections-do-not-enable)
      false))

;;; this will prevent the H2 driver from showing up in the list of options when adding a new Database.
(defmethod driver/superseded-by :h2 [_driver] :deprecated)

(defn- get-field
  "Returns value of private field. This function is used to bypass field protection to instantiate
   a low-level H2 Parser object in order to detect DDL statements in queries."
  ([obj field]
   (.get (doto (.getDeclaredField (class obj) field)
           (.setAccessible true))
         obj))
  ([obj field or-else]
   (try (get-field obj field)
        (catch java.lang.NoSuchFieldException _e
          ;; when there are no fields: return or-else
          or-else))))

;;; +----------------------------------------------------------------------------------------------------------------+
;;; |                                             metabase.driver impls                                              |
;;; +----------------------------------------------------------------------------------------------------------------+

(doseq [[feature supported?] {:actions                   true
                              :actions/custom            true
                              :datetime-diff             true
                              :expression-literals       true
                              :full-join                 false
                              ;; Index sync is turned off across the application as it is not used ATM.
                              :index-info                false
                              :now                       true
                              :percentile-aggregations   false
                              :regex                     true
                              :test/jvm-timezone-setting false
                              :uuid-type                 true
                              :uploads                   true}]
  (defmethod driver/database-supports? [:h2 feature]
    [_driver _feature _database]
    supported?))

(defmethod sql.qp/->honeysql [:h2 :regex-match-first]
  [driver [_ arg pattern]]
  [:regexp_substr (sql.qp/->honeysql driver arg) (sql.qp/->honeysql driver pattern)])

(defmethod driver/connection-properties :h2
  [_]
  (->>
   [{:name         "db"
     :display-name (tru "Connection String")
     :helper-text (deferred-tru "The local path relative to where Metabase is running from. Your string should not include the .mv.db extension.")
     :placeholder  (str "file:/" (deferred-tru "Users/camsaul/bird_sightings/toucans"))
     :required     true}
    driver.common/cloud-ip-address-info
    driver.common/advanced-options-start
    driver.common/default-advanced-options]
   (into [] (mapcat u/one-or-many))))

(defn- malicious-property-value
  "Checks an h2 connection string for connection properties that could be malicious. Markers of this include semi-colons
  which allow for sql injection in org.h2.engine.Engine/openSession. The others are markers for languages like
  javascript and ruby that we want to suppress."
  [s]
  ;; list of strings it looks for to compile scripts:
  ;; https://github.com/h2database/h2database/blob/master/h2/src/main/org/h2/util/SourceCompiler.java#L178-L187 we
  ;; can't use the static methods themselves since they expect to check the beginning of the string
  (let [bad-markers [";"
                     "//javascript"
                     "#ruby"
                     "//groovy"
                     "@groovy"]
        pred        (apply some-fn (map (fn [marker] (fn [s] (str/includes? s marker)))
                                        bad-markers))]
    (pred s)))

(defmethod driver/can-connect? :h2
  [driver {:keys [db] :as details}]
  (when-not *allow-testing-h2-connections*
    (throw (ex-info (tru "H2 is not supported as a data warehouse") {:status-code 400})))
  (when (string? db)
    (let [connection-str  (cond-> db
                            (not (str/includes? db "h2:")) (str/replace-first #"^" "h2:")
                            (not (str/includes? db "jdbc:")) (str/replace-first #"^" "jdbc:"))
          connection-info (org.h2.engine.ConnectionInfo. connection-str nil nil nil)
          properties      (get-field connection-info "prop")
          bad-props       (into {} (keep (fn [[k v]] (when (malicious-property-value v) [k v])))
                                properties)]
      (when (seq bad-props)
        (throw (ex-info "Malicious keys detected" {:keys (keys bad-props)})))
      ;; keys are uppercased by h2 when parsed:
      ;; https://github.com/h2database/h2database/blob/master/h2/src/main/org/h2/engine/ConnectionInfo.java#L298
      (when (contains? properties "INIT")
        (throw (ex-info "INIT not allowed" {:keys ["INIT"]})))))
  (sql-jdbc.conn/can-connect? driver details))

(defmethod driver/db-start-of-week :h2
  [_]
  :monday)

;; TODO - it would be better not to put all the options in the connection string in the first place?
(defn- connection-string->file+options
  "Explode a `connection-string` like `file:my-db;OPTION=100;OPTION_2=TRUE` to a pair of file and an options map.

    (connection-string->file+options \"file:my-crazy-db;OPTION=100;OPTION_X=TRUE\")
      -> [\"file:my-crazy-db\" {\"OPTION\" \"100\", \"OPTION_X\" \"TRUE\"}]"
  [^String connection-string]
  {:pre [(string? connection-string)]}
  (let [[file & options] (str/split connection-string #";+")
        options          (into {} (for [option options]
                                    (str/split option #"=")))]
    [file options]))

(defn- db-details->user [{:keys [db], :as details}]
  {:pre [(string? db)]}
  (or (some (partial get details) ["USER" :USER])
      (let [[_ {:strs [USER]}] (connection-string->file+options db)]
        USER)))

(defn- check-native-query-not-using-default-user [{query-type :type, :as query}]
  (u/prog1 query
    ;; For :native queries check to make sure the DB in question has a (non-default) NAME property specified in the
    ;; connection string. We don't allow SQL execution on H2 databases for the default admin account for security
    ;; reasons
    (when (= (keyword query-type) :native)
      (let [{:keys [details]} (lib.metadata/database (qp.store/metadata-provider))
            user              (db-details->user details)]
        (when (or (str/blank? user)
                  (= user "sa"))        ; "sa" is the default USER
          (throw
           (ex-info (tru "Running SQL queries against H2 databases using the default (admin) database user is forbidden.")
                    {:type qp.error-type/db})))))))

(defn- make-h2-parser
  "Returns an H2 Parser object for the given (H2) database ID"
  ^Parser [h2-db-id]
  (with-open [conn (.getConnection (sql-jdbc.execute/datasource-with-diagnostic-info! :h2 h2-db-id))]
    ;; The H2 Parser class is created from the H2 JDBC session, but these fields are not public
    (let [session (-> conn (get-field "inner") (get-field "session"))]
      ;; Only SessionLocal represents a connection we can create a parser with. Remote sessions and other
      ;; session types are ignored.
      (when (instance? SessionLocal session)
        (Parser. session)))))

(mu/defn- classify-query :- [:maybe
                             [:map
                              [:command-types [:vector pos-int?]]
                              [:remaining-sql [:maybe :string]]]]
  "Takes an h2 db id, and a query, returns the command-types from `query` and any remaining sql.
   More info on command types here:
   https://github.com/h2database/h2database/blob/master/h2/src/main/org/h2/command/CommandInterface.java

  If the h2 parser cannot be built, returns `nil`.

  - Each `command-type` corresponds to a value in org.h2.command.CommandInterface, and match the commands from `query` in order.
  - `remaining-sql` is a nillable sql string that is unable to be classified without running preceding queries first.
    Usually if `remaining-sql` exists we will deny the query."
  [database query]
  (when-let [h2-parser (make-h2-parser database)]
    (try
      (let [command            (.prepareCommand h2-parser query)
            first-command-type (.getCommandType command)
            command-types      (cond-> [first-command-type]
                                 (not (instance? org.h2.command.CommandContainer command))
                                 (into
                                  (map #(.getType ^org.h2.command.Prepared %))
                                  ;; when there are no fields: return no commands
                                  (get-field command "commands" [])))]
        {:command-types command-types
         ;; when there is no remaining sql: return nil for remaining-sql
         :remaining-sql (get-field command "remaining" nil)})
      ;; only valid queries can be classified.
      (catch org.h2.message.DbException _
        {:command-types [] :remaining-sql nil}))))

(defn- every-command-allowed-for-actions? [{:keys [command-types remaining-sql]}]
  (let [cmd-type-nums command-types]
    (boolean
     ;; Command types are organized with all DDL commands listed first, so all ddl commands are before ALTER_SEQUENCE.
     ;; see https://github.com/h2database/h2database/blob/master/h2/src/main/org/h2/command/CommandInterface.java#L297
     ;; This doesn't list all the possible commands, but it lists the most common and useful ones.
     (and (every? #{CommandInterface/INSERT
                    CommandInterface/MERGE
                    CommandInterface/TRUNCATE_TABLE
                    CommandInterface/UPDATE
                    CommandInterface/DELETE
                    CommandInterface/CREATE_TABLE
                    CommandInterface/DROP_TABLE
                    CommandInterface/CREATE_SCHEMA
                    CommandInterface/DROP_SCHEMA
                    CommandInterface/ALTER_TABLE_RENAME
                    CommandInterface/ALTER_TABLE_ADD_COLUMN
                    CommandInterface/ALTER_TABLE_DROP_COLUMN
                    CommandInterface/ALTER_TABLE_ALTER_COLUMN_CHANGE_TYPE
                    CommandInterface/ALTER_TABLE_ALTER_COLUMN_NOT_NULL
                    CommandInterface/ALTER_TABLE_ALTER_COLUMN_DROP_NOT_NULL
                    CommandInterface/ALTER_TABLE_ALTER_COLUMN_RENAME
                    ;; Read-only commands might not make sense for actions, but they are allowed
                    CommandInterface/SELECT ; includes SHOW, TABLE, VALUES
                    CommandInterface/EXPLAIN
                    CommandInterface/CALL} cmd-type-nums)
          (nil? remaining-sql)))))

(defn- check-action-commands-allowed [{:keys [database] {:keys [query]} :native}]
  (when query
    (when-let [query-classification (classify-query database query)]
      (when-not (every-command-allowed-for-actions? query-classification)
        (throw (ex-info "DDL commands are not allowed to be used with H2."
                        {:classification query-classification}))))))

(defn- read-only-statements? [{:keys [command-types remaining-sql]}]
  (let [cmd-type-nums command-types]
    (boolean
     (and (every? #{CommandInterface/SELECT ; includes SHOW, TABLE, VALUES
                    CommandInterface/EXPLAIN
                    CommandInterface/CALL} cmd-type-nums)
          (nil? remaining-sql)))))

(defn- check-read-only-statements [{{:keys [query]} :native}]
  (when query
    (let [query-classification (classify-query (lib.metadata/database (qp.store/metadata-provider))
                                               query)]
      (when-not (read-only-statements? query-classification)
        (throw (ex-info "Only SELECT statements are allowed in a native query."
                        {:classification query-classification}))))))

(defmethod driver/execute-reducible-query :h2
  [driver query chans respond]
  (check-native-query-not-using-default-user query)
  (check-read-only-statements query)
  ((get-method driver/execute-reducible-query :sql-jdbc) driver query chans respond))

(defmethod driver/execute-write-query! :h2
  [driver query]
  (check-native-query-not-using-default-user query)
  (check-action-commands-allowed query)
  ((get-method driver/execute-write-query! :sql-jdbc) driver query))

(defn- dateadd [unit amount expr]
  (let [expr (h2x/cast-unless-type-in "datetime" #{"datetime" "timestamp" "timestamp with time zone" "date"} expr)]
    (-> [:dateadd
         (h2x/literal unit)
         (if (number? amount)
           (sql.qp/inline-num (long amount))
           (h2x/cast-unless-type-in "integer" #{"long" "integer"} amount))
         expr]
        (h2x/with-database-type-info (h2x/database-type expr)))))

(defmethod sql.qp/add-interval-honeysql-form :h2
  [driver hsql-form amount unit]
  (cond
    (= unit :quarter)
    (recur driver hsql-form (h2x/* amount 3) :month)

    ;; H2 only supports long ints in the `dateadd` amount field; since we want to support fractional seconds (at least
    ;; for application DB purposes) convert to `:millisecond`
    (and (= unit :second)
         (not (zero? (rem amount 1))))
    (recur driver hsql-form (* amount 1000.0) :millisecond)

    :else
    (dateadd unit amount hsql-form)))

(defmethod driver/humanize-connection-error-message :h2
  [_ message]
  (condp re-matches message
    #"^A file path that is implicitly relative to the current working directory is not allowed in the database URL .*$"
    :implicitly-relative-db-file-path

    #"^Database .* not found, .*$"
    :db-file-not-found

    #"^Wrong user name or password .*$"
    :username-or-password-incorrect

    message))

(defmethod driver/db-default-timezone :h2
  [_driver _database]
  ;; Based on this answer https://stackoverflow.com/a/18883531 and further experiments, h2 uses timezone of the jvm
  ;; where the driver is loaded.
  (System/getProperty "user.timezone"))

;;; +----------------------------------------------------------------------------------------------------------------+
;;; |                                           metabase.driver.sql impls                                            |
;;; +----------------------------------------------------------------------------------------------------------------+

(defmethod sql.qp/current-datetime-honeysql-form :h2
  [_driver]
  (h2x/with-database-type-info :%now "timestamp"))

(defn- add-to-1970 [expr unit-str]
  [:timestampadd
   (h2x/literal unit-str)
   expr
   [:raw "timestamp '1970-01-01T00:00:00Z'"]])

(defmethod sql.qp/unix-timestamp->honeysql [:h2 :seconds] [_ _ expr]
  (add-to-1970 expr "second"))

(defmethod sql.qp/unix-timestamp->honeysql [:h2 :milliseconds] [_ _ expr]
  (add-to-1970 expr "millisecond"))

(defmethod sql.qp/unix-timestamp->honeysql [:h2 :microseconds] [_ _ expr]
  (add-to-1970 expr "microsecond"))

(defmethod sql.qp/cast-temporal-string [:h2 :Coercion/YYYYMMDDHHMMSSString->Temporal]
  [_driver _coercion-strategy expr]
  [:parsedatetime expr (h2x/literal "yyyyMMddHHmmss")])

(defmethod sql.qp/cast-temporal-byte [:h2 :Coercion/YYYYMMDDHHMMSSBytes->Temporal]
  [driver _coercion-strategy expr]
  (sql.qp/cast-temporal-string driver :Coercion/YYYYMMDDHHMMSSString->Temporal
                               [:utf8tostring expr]))

;; H2 v2 added date_trunc and extract
(defn- date-trunc [unit expr]
  (-> [:date_trunc (h2x/literal unit) expr]
      ;; date_trunc returns an arg of the same type as `expr`.
      (h2x/with-database-type-info (h2x/database-type expr))))

(defn- extract [unit expr] [::h2x/extract unit expr])

(defn- extract-integer [unit expr]
  (-> (extract unit expr)
      (h2x/with-database-type-info "integer")))

(defmethod sql.qp/date [:h2 :default]          [_ _ expr] expr)
(defmethod sql.qp/date [:h2 :second-of-minute] [_ _ expr] (extract-integer :second expr))
(defmethod sql.qp/date [:h2 :minute]           [_ _ expr] (date-trunc :minute expr))
(defmethod sql.qp/date [:h2 :minute-of-hour]   [_ _ expr] (extract-integer :minute expr))
(defmethod sql.qp/date [:h2 :hour]             [_ _ expr] (date-trunc :hour expr))
(defmethod sql.qp/date [:h2 :hour-of-day]      [_ _ expr] (extract-integer :hour expr))
(defmethod sql.qp/date [:h2 :day]              [_ _ expr] (h2x/->date expr))
(defmethod sql.qp/date [:h2 :day-of-month]     [_ _ expr] (extract-integer :day expr))
(defmethod sql.qp/date [:h2 :day-of-year]      [_ _ expr] (extract-integer :doy expr))
(defmethod sql.qp/date [:h2 :month]            [_ _ expr] (date-trunc :month expr))
(defmethod sql.qp/date [:h2 :month-of-year]    [_ _ expr] (extract-integer :month expr))
(defmethod sql.qp/date [:h2 :quarter]          [_ _ expr] (date-trunc :quarter expr))
(defmethod sql.qp/date [:h2 :quarter-of-year]  [_ _ expr] (extract-integer :quarter expr))
(defmethod sql.qp/date [:h2 :year]             [_ _ expr] (date-trunc :year expr))
(defmethod sql.qp/date [:h2 :year-of-era]      [_ _ expr] (extract-integer :year expr))

(defmethod sql.qp/date [:h2 :day-of-week]
  [_ _ expr]
  (sql.qp/adjust-day-of-week :h2 (extract :iso_day_of_week expr)))

(defmethod sql.qp/date [:h2 :week]
  [_ _ expr]
  (sql.qp/add-interval-honeysql-form :h2 (sql.qp/date :h2 :day expr)
                                     (h2x/- 1 (sql.qp/date :h2 :day-of-week expr))
                                     :day))

(defmethod sql.qp/date [:h2 :week-of-year-iso] [_ _ expr] (extract :iso_week expr))

(defmethod sql.qp/->honeysql [:h2 :log]
  [driver [_ field]]
  [:log10 (sql.qp/->honeysql driver field)])

(defmethod sql.qp/->honeysql [:h2 ::sql.qp/expression-literal-text-value]
  [driver [_ value]]
  ;; A literal text value gets compiled to a parameter placeholder like "?". H2 attempts to compile the prepared
  ;; statement immediately, presumably before the types of the params are known, and sometimes raises an "Unknown
  ;; data type" error if it can't deduce the type. The recommended workaround is to insert an explicit CAST.
  ;;
  ;; https://linear.app/metabase/issue/QUE-726/
  ;; https://github.com/h2database/h2database/issues/1383
  (->> (sql.qp/->honeysql driver value)
       (h2x/cast :text)))

(defn- datediff
  "Like H2's `datediff` function but accounts for timestamps with time zones."
  [unit x y]
  [:datediff [:raw (name unit)] (h2x/->timestamp x) (h2x/->timestamp y)])

(defn- time-zoned-extract
  "Like H2's extract but accounts for timestamps with time zones."
  [unit x]
  (extract unit (h2x/->timestamp x)))

(defmethod sql.qp/datetime-diff [:h2 :year]    [driver _unit x y] (h2x// (sql.qp/datetime-diff driver :month x y) 12))
(defmethod sql.qp/datetime-diff [:h2 :quarter] [driver _unit x y] (h2x// (sql.qp/datetime-diff driver :month x y) 3))

(defmethod sql.qp/datetime-diff [:h2 :month]
  [_driver _unit x y]
  (h2x/+ (datediff :month x y)
         ;; datediff counts month boundaries not whole months, so we need to adjust
         ;; if x<y but x>y in the month calendar then subtract one month
         ;; if x>y but x<y in the month calendar then add one month
         [:case
          [:and [:< x y] [:> (time-zoned-extract :day x) (time-zoned-extract :day y)]]
          -1

          [:and [:> x y] [:< (time-zoned-extract :day x) (time-zoned-extract :day y)]]
          1

          :else
          0]))

(defmethod sql.qp/datetime-diff [:h2 :week] [_driver _unit x y] (h2x// (datediff :day x y) 7))
(defmethod sql.qp/datetime-diff [:h2 :day]  [_driver _unit x y] (datediff :day x y))
(defmethod sql.qp/datetime-diff [:h2 :hour] [_driver _unit x y] (h2x// (datediff :millisecond x y) 3600000))
(defmethod sql.qp/datetime-diff [:h2 :minute] [_driver _unit x y] (datediff :minute x y))
(defmethod sql.qp/datetime-diff [:h2 :second] [_driver _unit x y] (datediff :second x y))

;;; +----------------------------------------------------------------------------------------------------------------+
;;; |                                         metabase.driver.sql-jdbc impls                                         |
;;; +----------------------------------------------------------------------------------------------------------------+

;; Datatype grammar adapted from BNF at https://h2database.com/html/datatypes.html

(defn- expand-grammar
  "Expands BNF-like grammar to all possible data types"
  [grammar]
  (cond
    (set? grammar)  (mapcat expand-grammar grammar)
    (list? grammar) (map (partial str/join " ")
                         (apply math.combo/cartesian-product
                                (map expand-grammar grammar)))
    :else           [grammar]))

(def ^:private base-type->db-type-grammar
  '{:type/Boolean             #{BOOLEAN}
    :type/Integer             #{TINYINT SMALLINT INTEGER INT}
    :type/BigInteger          #{BIGINT}
    :type/Decimal             #{NUMERIC DECIMAL DEC}
    :type/Float               #{REAL FLOAT "DOUBLE PRECISION" DECFLOAT}
    :type/Text                #{CHARACTER
                                CHAR
                                (NATIONAL #{CHARACTER CHAR})
                                NCHAR
                                (#{CHARACTER CHAR} VARYING)
                                VARCHAR
                                (#{(NATIONAL #{CHARACTER CHAR}) NCHAR} VARYING)
                                VARCHAR_CASESENSITIVE
                                (#{CHARACTER CHAR} LARGE OBJECT)
                                CLOB
                                (#{NATIONAL CHARACTER NCHAR} LARGE OBJECT)
                                NCLOB}
    :type/UUID                #{UUID}
    :type/*                   #{ARRAY
                                BINARY
                                "BINARY VARYING"
                                VARBINARY
                                "BINARY LARGE OBJECT"
                                BLOB
                                GEOMETRY
                                IMAGE}
    :type/Date                #{DATE}
    :type/DateTime            #{TIMESTAMP}
    :type/Time                #{TIME "TIME WITHOUT TIME ZONE"}
    :type/TimeWithLocalTZ     #{"TIME WITH TIME ZONE"}
    :type/DateTimeWithLocalTZ #{"TIMESTAMP WITH TIME ZONE"}})

(def ^:private db-type->base-type
  (into {}
        (for [[base-type grammar] base-type->db-type-grammar
              db-type (expand-grammar grammar)]
          [(keyword db-type) base-type])))

(defmethod sql-jdbc.sync/database-type->base-type :h2
  [_ database-type]
  (db-type->base-type database-type))

;; These functions for exploding / imploding the options in the connection strings are here so we can override shady
;; options users might try to put in their connection string, like INIT=...

(defn- file+options->connection-string
  "Implode the results of `connection-string->file+options` back into a connection string."
  [file options]
  (apply str file (for [[k v] options]
                    (str ";" k "=" v))))

(defn- connection-string-set-safe-options
  "Add Metabase Security Settings™ to this `connection-string` (i.e. try to keep shady users from writing nasty SQL)."
  [connection-string]
  {:pre [(string? connection-string)]}
  (let [[file options] (connection-string->file+options connection-string)]
    (file+options->connection-string file (merge
                                           (->> options
                                                ;; Remove INIT=... from options for security reasons (Metaboat #165)
                                                ;; http://h2database.com/html/features.html#execute_sql_on_connection
                                                (remove (fn [[k _]] (= (u/lower-case-en k) "init")))
                                                (into {}))
                                           {"IFEXISTS" "TRUE"}))))

(defmethod sql-jdbc.conn/connection-details->spec :h2
  [_ details]
  {:pre [(map? details)]}
  (mdb/spec :h2 (cond-> details
                  (string? (:db details)) (update :db connection-string-set-safe-options))))

(defmethod sql-jdbc.sync/active-tables :h2
  [& args]
  (apply sql-jdbc.sync/post-filtered-active-tables args))

(defmethod sql-jdbc.sync/excluded-schemas :h2
  [_]
  #{"INFORMATION_SCHEMA"})

(defmethod sql-jdbc.execute/do-with-connection-with-options :h2
  [driver db-or-id-or-spec {:keys [write?], :as options} f]
  ;; h2 doesn't support setting timezones, or changing the transaction level without admin perms, so we can skip those
  ;; steps that are in the default impl
  (sql-jdbc.execute/do-with-resolved-connection
   driver
   db-or-id-or-spec
   (dissoc options :session-timezone)
   (fn [^java.sql.Connection conn]
     (when-not (sql-jdbc.execute/recursive-connection?)
       ;; in H2, setting readOnly to true doesn't prevent writes
       ;; see https://github.com/h2database/h2database/issues/1163
       (.setReadOnly conn (not write?)))
     (f conn))))

;; de-CLOB any CLOB values that come back
(defmethod sql-jdbc.execute/read-column-thunk :h2
  [_ ^ResultSet rs ^ResultSetMetaData rsmeta ^Integer i]
  (let [classname (some-> (.getColumnClassName rsmeta i)
                          (Class/forName true (classloader/the-classloader)))]
    (if (isa? classname Clob)
      (fn []
        (mdb/clob->str (.getObject rs i)))
      (fn []
        (.getObject rs i)))))

(defmethod sql-jdbc.execute/set-parameter [:h2 OffsetTime]
  [driver prepared-statement i t]
  (let [local-time (t/local-time (t/with-offset-same-instant t (t/zone-offset 0)))]
    (sql-jdbc.execute/set-parameter driver prepared-statement i local-time)))

(defmethod driver/incorporate-ssh-tunnel-details :h2
  [_ db-details]
  (if (and (:tunnel-enabled db-details) (ssh/ssh-tunnel-open? db-details))
    (if (and (:db db-details) (str/starts-with? (:db db-details) "tcp://"))
      (let [details (ssh/include-ssh-tunnel! db-details)
            db      (:db details)]
        (assoc details :db (str/replace-first db (str (:orig-port details)) (str (:tunnel-entrance-port details)))))
      (do (log/error "SSH tunnel can only be established for H2 connections using the TCP protocol")
          db-details))
    db-details))

(defmethod driver/upload-type->database-type :h2
  [_driver upload-type]
  (case upload-type
    :metabase.upload/varchar-255              [:varchar]
    :metabase.upload/text                     [:varchar]
    :metabase.upload/int                      [:bigint]
    :metabase.upload/auto-incrementing-int-pk [:bigint :generated-always :as :identity]
    :metabase.upload/float                    [(keyword "DOUBLE PRECISION")]
    :metabase.upload/boolean                  [:boolean]
    :metabase.upload/date                     [:date]
    :metabase.upload/datetime                 [:timestamp]
    :metabase.upload/offset-datetime          [:timestamp-with-time-zone]))

(defmethod driver/create-auto-pk-with-append-csv? :h2 [_driver] true)

(defmethod driver/table-name-length-limit :h2
  [_driver]
  ;; http://www.h2database.com/html/advanced.html#limits_limitations
  256)

(defmethod driver/add-columns! :h2
  [driver db-id table-name column-definitions & {:as settings}]
  ;; Workaround for the fact that H2 uses different syntax for adding multiple columns, which is difficult to
  ;; produce with HoneySQL. As a simpler workaround we instead break it up into single column statements.
  (let [f (get-method driver/add-columns! :sql-jdbc)]
    (doseq [[k v] column-definitions]
      (f driver db-id table-name {k v} settings))))

(defmethod driver/alter-table-columns! :h2
  [driver db-id table-name column-definitions & opts]
  ;; H2 doesn't support altering multiple columns at a time, so we break it up into individual ALTER TABLE statements
  (let [f (get-method driver/alter-table-columns! :sql-jdbc)]
    (doseq [[k v] column-definitions]
      (apply f driver db-id table-name {k v} opts))))

(defmethod driver/allowed-promotions :h2
  [_driver]
  {:metabase.upload/int     #{:metabase.upload/float}
   :metabase.upload/boolean #{:metabase.upload/int
                              :metabase.upload/float}})

(defmethod sql-jdbc/impl-query-canceled? :h2 [_ ^SQLException e]
  (= (.getErrorCode e) 57014))<|MERGE_RESOLUTION|>--- conflicted
+++ resolved
@@ -5,12 +5,7 @@
    [java-time.api :as t]
    [metabase.app-db.core :as mdb]
    [metabase.classloader.core :as classloader]
-<<<<<<< HEAD
    [metabase.config.core :as config]
-   [metabase.db :as mdb]
-=======
-   [metabase.config :as config]
->>>>>>> 3ecfbb74
    [metabase.driver :as driver]
    [metabase.driver.common :as driver.common]
    [metabase.driver.h2.actions :as h2.actions]
