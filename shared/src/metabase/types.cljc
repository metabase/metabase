--- conflicted
+++ resolved
@@ -104,13 +104,12 @@
 ;; different from `java.time.OffsetDateTime`;
 (derive :type/Instant :type/DateTimeWithLocalTZ)
 
-<<<<<<< HEAD
+
 ;; TODO: remove these. They shouldn't be allowed as semantic types. But migrations use them targeting version
 ;; 0.20. Not clear if we should remove the tests or keep these forever
-=======
+
 ;; TODO -- shouldn't we have a `:type/LocalDateTime` as well?
 
->>>>>>> efebdad6
 (derive :type/UNIXTimestamp :type/Instant)
 (derive :type/UNIXTimestamp :type/Integer)
 (derive :type/UNIXTimestampSeconds :type/UNIXTimestamp)
