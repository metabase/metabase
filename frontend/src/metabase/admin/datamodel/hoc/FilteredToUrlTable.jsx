--- conflicted
+++ resolved
@@ -83,11 +83,7 @@
                   className={cx(
                     CS.flex,
                     CS.alignCenter,
-<<<<<<< HEAD
-                    "justify-between",
-=======
                     CS.justifyBetween,
->>>>>>> 9b941d8a
                     CS.flexFull,
                     CS.textBrand,
                     CS.textBold,
