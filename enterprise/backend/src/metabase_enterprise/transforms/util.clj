(ns metabase-enterprise.transforms.util
  (:require
   [clojure.core.async :as a]
   [clojure.string :as str]
   [java-time.api :as t]
   [metabase-enterprise.transforms.canceling :as canceling]
   [metabase-enterprise.transforms.interface :as transforms.i]
   [metabase-enterprise.transforms.models.transform-run :as transform-run]
   [metabase-enterprise.transforms.settings :as transforms.settings]
   [metabase.driver :as driver]
<<<<<<< HEAD
   [metabase.lib-be.core :as lib-be]
   [metabase.lib.core :as lib]
   [metabase.lib.metadata :as lib.metadata]
=======
>>>>>>> 02467bd2
   [metabase.lib.query :as lib.query]
   [metabase.lib.schema.common :as lib.schema.common]
   [metabase.premium-features.core :as premium-features :refer [defenterprise]]
   [metabase.query-processor :as qp]
   [metabase.query-processor.compile :as qp.compile]
   [metabase.query-processor.parameters.dates :as params.dates]
   [metabase.query-processor.pipeline :as qp.pipeline]
   [metabase.sync.core :as sync]
   [metabase.util :as u]
   [metabase.util.date-2 :as u.date]
   [metabase.util.log :as log]
   [metabase.util.malli :as mu]
   [metabase.util.malli.registry :as mr]
   [toucan2.core :as t2])
  (:import
   (java.time Instant LocalDate LocalDateTime LocalTime OffsetDateTime OffsetTime ZonedDateTime)
   (java.util Date)))

(set! *warn-on-reflection* true)

(def ^:const transform-temp-table-prefix
  "Prefix used for temporary tables created during transform execution."
  "mb_transform_temp_table")

(defn qualified-table-name
  "Return the name of the target table of a transform as a possibly qualified symbol."
  [_driver {:keys [schema name]}]
  (if schema
    (keyword schema name)
    (keyword name)))

(defn query-transform?
  "Check if this is a query transform: native query / mbql query."
  [transform]
  (= :query (-> transform :source :type keyword)))

(defn native-query-transform?
  "Check if this is a native query transform"
  [transform]
  (when (query-transform? transform)
    (let [query (-> transform :source :query)]
      (lib.query/native? query))))

(defn python-transform?
  "Check if this is a Python transform."
  [transform]
  (= :python (-> transform :source :type keyword)))

(defn check-feature-enabled
  "Checking whether we have proper feature flags for using a given transform."
  [transform]
  (if (python-transform? transform)
    (and (premium-features/has-feature? :transforms)
         (premium-features/has-feature? :transforms-python))
    (premium-features/has-feature? :transforms)))

(defn try-start-unless-already-running
  "Start a transform run, throwing an informative error if already running."
  [id run-method]
  (try
    (transform-run/start-run! id {:run_method run-method})
    (catch java.sql.SQLException e
      (if (= (.getSQLState e) "23505")
        (throw (ex-info "Transform is already running"
                        {:error :already-running
                         :transform-id id}
                        e))
        (throw e)))))

(defn run-cancelable-transform!
  "Execute a transform with cancellation support and proper error handling.

  Options:
  - `:ex-message-fn` change how caught exceptions are presented to the user in run logs, by default the same as clojure.core/ex-message"
  [run-id driver {:keys [db-id conn-spec output-schema]} run-transform! & {:keys [ex-message-fn] :or {ex-message-fn ex-message}}]
  ;; local run is responsible for status, using canceling lifecycle
  (try
    (when-not (driver/schema-exists? driver db-id output-schema)
      (driver/create-schema-if-needed! driver conn-spec output-schema))
    (canceling/chan-start-timeout-vthread! run-id (transforms.settings/transform-timeout))
    (let [cancel-chan (a/promise-chan)
          ret (binding [qp.pipeline/*canceled-chan* cancel-chan]
                (canceling/chan-start-run! run-id cancel-chan)
                (run-transform! cancel-chan))]
      (transform-run/succeed-started-run! run-id)
      ret)
    (catch Throwable t
      (transform-run/fail-started-run! run-id {:message (ex-message-fn t)})
      (throw t))
    (finally
      (canceling/chan-end-run! run-id))))

(declare activate-table-and-mark-computed! target-table)

(defn sync-target!
  "Sync target of a transform"
  ([transform-id run-id]
   (let [{:keys [source target]} (t2/select-one :model/Transform transform-id)
         db (get-in source [:query :database])
         database (t2/select-one :model/Database db)]
     (sync-target! target database run-id)))
  ([target database _run-id]
   ;; sync the new table (note that even a failed sync status means that the execution succeeded)
   (log/info "Syncing target" (pr-str target) "for transform")
   (activate-table-and-mark-computed! database target)))

(defn target-table-exists?
  "Test if the target table of a transform already exists."
  [{:keys [target] :as transform}]
  (let [db-id (transforms.i/target-db-id transform)
        {driver :engine :as database} (t2/select-one :model/Database db-id)]
    (driver/table-exists? driver database target)))

(defn target-table
  "Load the `target` table of a transform from the database specified by `database-id`."
  [database-id target & kv-args]
  (some-> (apply t2/select-one :model/Table
                 :db_id database-id
                 :schema (:schema target)
                 :name (:name target)
                 kv-args)
          (t2/hydrate :db)))

(defn- sync-table!
  ([database target] (sync-table! database target nil))
  ([database target {:keys [create?]}]
   (when-let [table (or (target-table (:id database) target)
                        (when create?
                          (sync/create-table! database (select-keys target [:schema :name]))))]
     (sync/sync-table! table)
     table)))

(defn activate-table-and-mark-computed!
  "Activate table for `target` in `database` in the app db."
  [database target]
  (when-let [table (sync-table! database target {:create? true})]
    (when (or (not (:active table)) (not (= (:data_authority table) :computed)))
      (t2/update! :model/Table (:id table) {:active true, :data_authority :computed}))))

(defn deactivate-table!
  "Deactivate table for `target` in `database` in the app db."
  [database target]
  (when-let [table (sync-table! database target)]
    ;; TODO this should probably be a function in the sync module
    (t2/update! :model/Table (:id table) {:active false})))

(defn delete-target-table!
  "Delete the target table of a transform and sync it from the app db."
  [{:keys [id target], :as transform}]
  (when target
    (let [target (update target :type keyword)
          database-id (transforms.i/target-db-id transform)
          {driver :engine :as database} (t2/select-one :model/Database database-id)]
      (driver/drop-transform-target! driver database target)
      (log/info "Deactivating  target " (pr-str target) "for transform" id)
      (deactivate-table! database target))))

(defn delete-target-table-by-id!
  "Delete the target table of the transform specified by `transform-id`."
  [transform-id]
  (delete-target-table! (t2/select-one :model/Transform transform-id)))

(defn massage-sql-query
  "Adjusts mbql query for use in a transform."
  [query]
  (assoc-in query [:middleware :disable-remaps?] true))

(defn- is-keyset-incremental? [source]
  (= :keyset (some-> source :source-incremental-strategy :type keyword)))

(defn- next-watermark-value
  [transform-id]
  (let [{:keys [source target] :as transform} (t2/select-one :model/Transform transform-id)
        db-id (transforms.i/target-db-id transform)
        watermark-field-name (-> source :source-incremental-strategy :keyset-column)]
    (when (is-keyset-incremental? source)
      (when-let [table (target-table db-id target)]
        (when-let [field (t2/select-one :model/Field
                                        :table_id (:id table)
                                        :name watermark-field-name)]
          (let [metadata-provider (lib-be/application-database-metadata-provider db-id)
                table-metadata (lib.metadata/table metadata-provider (:id table))
                field-metadata (lib.metadata/field metadata-provider (:id field))
                mbql-query (-> (lib/query metadata-provider table-metadata)
                               (lib/aggregate (lib/max field-metadata)))]
            (some-> mbql-query qp/process-query :data :rows first first bigint)))))))

(defn- source->keyset-filter-unique-key
  [query source-incremental-strategy]
  (some->> source-incremental-strategy :keyset-filter-unique-key (lib/column-with-unique-key query)))

(defn preprocess-incremental-query
  "Preprocess a query for incremental transform execution by adding watermark filtering.

  For native queries, injects the watermark value into the query's :parameters vector as a
  template tag variable named `watermark`, and limit as `limit`.

  For MBQL queries, adds a filter clause that constrains the keyset column to values greater
  than the current watermark and enforces limit.

  If no watermark value exists for the transform (i.e., this is the first run), returns the
  query unchanged to allow a full initial load."
  [query source-incremental-strategy transform-id]
  (let [watermark-value (next-watermark-value transform-id)
        limit           (-> source-incremental-strategy :query-limit)]
    (if (lib.query/native? query)
      (cond-> query
        watermark-value
        (update :parameters conj
                {:type :number
                 :target [:variable [:template-tag "watermark"]]
                 :value watermark-value})
        limit
        (update :parameters conj
                {:type :number
                 :target [:variable [:template-tag "limit"]]
                 :value limit}))
      (cond-> query
        watermark-value
        (lib/filter (lib/> (source->keyset-filter-unique-key query source-incremental-strategy) watermark-value))

        limit
        (lib/limit limit)))))

(defn compile-source
  "Compile the source query of a transform."
  [{query-type :type :as source} transform-id]
  (case (keyword query-type)
    :query
    (let [query-with-params (preprocess-incremental-query (:query source) (:source-incremental-strategy source) transform-id)]
      (:query (qp.compile/compile-with-inline-parameters (massage-sql-query query-with-params))))))

(defn required-database-features
  "Returns the database features necessary to execute `transform`."
  [transform]
  (if (python-transform? transform)
    [:transforms/python]
    [:transforms/table]))

(defn ->instant
  "Convert a temporal value `t` to an Instant in the system timezone."
  ^Instant [t]
  (when t
    (condp instance? t
      Instant        t
      Date           (.toInstant ^Date t)
      OffsetDateTime (.toInstant ^OffsetDateTime t)
      ZonedDateTime  (.toInstant ^ZonedDateTime t)
      LocalDateTime  (recur (.atZone ^LocalDateTime t (t/zone-id)))
      String         (recur (u.date/parse t))
      LocalTime      (recur (.atDate ^LocalTime t (t/local-date)))
      OffsetTime     (recur (.atDate ^OffsetTime t (t/local-date)))
      LocalDate      (recur (.atStartOfDay ^LocalDate t))
      (throw (ex-info (str "Cannot convert temporal " t " of type " (type t) " to an Instant")
                      {:temporal t})))))

(defn utc-timestamp-string
  "Convert the timestamp t to a string encoding the it in the system timezone."
  [t]
  (-> t ->instant str))

(defn localize-run-timestamps
  "Convert the timestamps of a `run` to ISO strings in UTC."
  [run]
  (-> run
      (u/update-some :start_time utc-timestamp-string)
      (u/update-some :end_time   utc-timestamp-string)))

(mr/def ::column-definition
  [:map
   [:name :string]
   [:type ::lib.schema.common/base-type]
   [:nullable? {:optional true} :boolean]])

(mr/def ::table-definition
  [:map
   [:name :keyword]
   [:columns [:sequential ::column-definition]]
   [:primary-key {:optional true} [:sequential :string]]])

(mu/defn create-table-from-schema!
  "Create a table from a table-schema"
  [driver :- :keyword
   database-id :- pos-int?
   table-schema :- ::table-definition]
  (let [{:keys [columns] table-name :name} table-schema
        column-definitions (into {} (map (fn [{:keys [name type database-type]}]
                                           (let [db-type (if database-type
                                                           [[:raw database-type]]
                                                           (try
                                                             (driver/type->database-type driver type)
                                                             (catch IllegalArgumentException _
                                                               (log/warnf "Couldn't determine database type for type %s, fallback to Text" type)
                                                               (driver/type->database-type driver :type/Text))))]
                                             [name db-type])))
                                 columns)
        primary-key-opts (select-keys table-schema [:primary-key])]
    (log/infof "Creating table %s with %d columns" table-name (count columns))
    (driver/create-table! driver database-id table-name column-definitions primary-key-opts)))

(defn drop-table!
  "Drop a table in the database."
  [driver database-id table-name]
  (log/infof "Dropping table %s" table-name)
  (driver/drop-table! driver database-id table-name))

(defn temp-table-name
  "Generate a temporary table name with current timestamp in milliseconds.
  If table name would exceed max table name length for the driver, fallback to using a shorter timestamp"
  [driver schema]
  (let [max-len   (max 1 (or (driver/table-name-length-limit driver) Integer/MAX_VALUE))
        timestamp (str (System/currentTimeMillis))
        prefix    (str transform-temp-table-prefix "_")
        available (- max-len (count prefix))
        ;; If we don't have enough space, take the later digits of the timestamp
        suffix    (if (>= available (count timestamp))
                    timestamp
                    (subs timestamp (- (count timestamp) available)))
        table-name (str prefix suffix)]
    (keyword schema table-name)))

(defn rename-tables!
  "Rename multiple tables atomically within a transaction using the new driver/rename-tables method.
   This is a simpler, composable operation that only handles renaming."
  [driver database-id rename-map]
  (log/infof "Renaming tables: %s" (pr-str rename-map))
  (driver/rename-tables! driver database-id rename-map))

(defenterprise is-temp-transform-table?
  "Return true when `table` matches the transform temporary table naming pattern and transforms are enabled."
  :feature :transforms
  [table]
  (when-let [table-name (:name table)]
    (str/starts-with? (u/lower-case-en table-name) transform-temp-table-prefix)))

(defn db-routing-enabled?
  "Returns whether or not the given database is either a router or destination database"
  [db-or-id]
  (or (t2/exists? :model/DatabaseRouter :database_id (u/the-id db-or-id))
      (some->> (:router-database-id db-or-id)
               (t2/exists? :model/DatabaseRouter :database_id))))

(defn- matching-timestamp?
  [job field-path {:keys [start end]}]
  (when-let [field-instant (->instant (get-in job field-path))]
    (let [start-instant (some-> start u.date/parse ->instant)
          end-instant (some-> end u.date/parse ->instant)]
      (and (or (nil? start)
               (not (.isBefore field-instant start-instant)))
           (or (nil? end)
               (.isAfter end-instant field-instant))))))

(defn ->date-field-filter-xf
  "Returns an xform for a date filter."
  [field-path filter-value]
  (let [range (some-> filter-value (params.dates/date-string->range {:inclusive-end? false}))]
    (if range
      (filter #(matching-timestamp? % field-path range))
      identity)))

(defn ->status-filter-xf
  "Returns an xform for a transform run status filter."
  [field-path statuses]
  (let [statuses (->> statuses (map keyword) set not-empty)]
    (if statuses
      (filter #(statuses (get-in % field-path)))
      identity)))

(defn ->tag-filter-xf
  "Returns an xform for a transform tag filter."
  [field-path tag-ids]
  (let [tag-ids (-> tag-ids set not-empty)]
    (if tag-ids
      (filter #(some tag-ids (get-in % field-path)))
      identity)))<|MERGE_RESOLUTION|>--- conflicted
+++ resolved
@@ -8,12 +8,9 @@
    [metabase-enterprise.transforms.models.transform-run :as transform-run]
    [metabase-enterprise.transforms.settings :as transforms.settings]
    [metabase.driver :as driver]
-<<<<<<< HEAD
    [metabase.lib-be.core :as lib-be]
    [metabase.lib.core :as lib]
    [metabase.lib.metadata :as lib.metadata]
-=======
->>>>>>> 02467bd2
    [metabase.lib.query :as lib.query]
    [metabase.lib.schema.common :as lib.schema.common]
    [metabase.premium-features.core :as premium-features :refer [defenterprise]]
