--- conflicted
+++ resolved
@@ -76,14 +76,9 @@
     cy.signInAsAdmin();
     cy.visit("/");
     browse().click();
-<<<<<<< HEAD
     cy.findByRole("tab", { name: "Databases" }).click();
-    cy.heading("Sample Database").click();
-    cy.heading("Orders").click();
-=======
     cy.findByRole("heading", { name: "Sample Database" }).click();
     cy.findByRole("heading", { name: "Orders" }).click();
->>>>>>> f1c92893
     cy.wait("@dataset");
     cy.findAllByRole("gridcell", { name: "37.65" });
 
