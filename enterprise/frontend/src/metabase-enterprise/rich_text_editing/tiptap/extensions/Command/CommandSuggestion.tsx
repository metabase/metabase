import type { Editor, Range } from "@tiptap/core";
import {
  type DOMAttributes,
  forwardRef,
  useCallback,
  useEffect,
  useImperativeHandle,
  useMemo,
  useRef,
  useState,
} from "react";
import { t } from "ttag";

import { useSelector } from "metabase/lib/redux";
import {
  Box,
  Divider,
  Group,
  Icon,
  Stack,
  Text,
  UnstyledButton,
} from "metabase/ui";
import {
  CreateNewQuestionFooter,
  MenuItemComponent,
  SearchResultsFooter,
} from "metabase-enterprise/documents/components/Editor/shared/MenuComponents";
import {
  LoadingSuggestionPaper,
  SuggestionPaper,
} from "metabase-enterprise/documents/components/Editor/shared/SuggestionPaper";
import { getCurrentDocument } from "metabase-enterprise/documents/selectors";
import { getBrowseAllItemIndex } from "metabase-enterprise/rich_text_editing/tiptap/extensions/shared/suggestionUtils";
import type { SearchResult } from "metabase-types/api";

import { EntitySearchSection } from "../shared/EntitySearchSection";
import { EMBED_SEARCH_MODELS, LINK_SEARCH_MODELS } from "../shared/constants";
import { useEntitySuggestions } from "../shared/useEntitySuggestions";

import type { CommandProps } from "./CommandExtension";
import CommandS from "./CommandSuggestion.module.css";
import { NewQuestionTypeMenuView } from "./NewQuestionTypeMenuView";
import type { CommandOption, CommandSection } from "./types";
import { useCreateQuestionsMenuItems } from "./use-create-questions-menu-items";
import { getAllCommandSections } from "./utils";

export interface CommandSuggestionProps {
  items: SearchResult[];
  command: (item: CommandProps) => void;
  editor: Editor;
  range: Range;
  query: string;
}

interface SuggestionRef {
  onKeyDown: (props: { event: KeyboardEvent }) => boolean;
}

const CommandMenuItem = forwardRef<
  HTMLButtonElement,
  {
    option: CommandOption;
    isSelected?: boolean;
    onClick?: () => void;
  } & DOMAttributes<HTMLButtonElement>
>(function CommandMenuItem({ option, isSelected, onClick, ...rest }, ref) {
  return (
    <UnstyledButton
      ref={ref}
      className={CommandS.commandButton}
      onClick={onClick}
      role="option"
      aria-selected={isSelected}
      aria-label={option.label}
      {...rest}
    >
      <Group gap="sm" wrap="nowrap" align="center">
        {option.icon ? (
          <Icon name={option.icon} size={16} color="inherit" />
        ) : option.text ? (
          <Box w={16} h={16} className={CommandS.iconContainer}>
            <Text size="xs" fw={700} c="inherit">
              {option.text}
            </Text>
          </Box>
        ) : null}
        <Stack gap={2} className={CommandS.commandItemStack}>
          <Text size="md" lh="lg" c="inherit">
            {option.label}
          </Text>
        </Stack>
      </Group>
    </UnstyledButton>
  );
});

export const CommandSuggestion = forwardRef<
  SuggestionRef,
  CommandSuggestionProps
>(function CommandSuggestionComponent({ command, editor, query }, ref) {
  const document = useSelector(getCurrentDocument);
  const [selectedIndex, setSelectedIndex] = useState(0);

  const [viewMode, setViewMode] = useState<
    "linkTo" | "embedQuestion" | "newQuestionType" | null
  >(null);
  const [newQuestionType, setNewQuestionType] = useState<
    "notebook" | "native" | null
  >(null);

  const itemRefs = useRef<(HTMLButtonElement | null)[]>([]);

  const allCommandSections: CommandSection[] = useMemo(
<<<<<<< HEAD
    () => [
      {
        items: [
          ...(PLUGIN_METABOT.isEnabled()
            ? [
                {
                  icon: "metabot" as const,
                  label: t`Ask Metabot`,
                  command: "metabot",
                  nodeName: "metabot",
                },
              ]
            : []),
          {
            icon: "lineandbar" as const,
            label: t`Chart`,
            command: "embedQuestion",
            nodeName: "cardEmbed",
          },
          {
            icon: "link" as const,
            label: t`Link`,
            command: "linkTo",
          },
        ],
      },
      {
        title: t`Formatting`,
        items: [
          {
            text: "H1",
            label: t`Heading 1`,
            command: "heading1",
          },
          {
            text: "H2",
            label: t`Heading 2`,
            command: "heading2",
          },
          {
            text: "H3",
            label: t`Heading 3`,
            command: "heading3",
          },
          {
            icon: "list",
            label: t`Bullet list`,
            command: "bulletList",
          },
          {
            icon: "ordered_list",
            label: t`Numbered list`,
            command: "orderedList",
          },
          {
            icon: "quote",
            label: t`Quote`,
            command: "blockquote",
          },
          {
            icon: "code_block",
            label: t`Code block`,
            command: "codeBlock",
          },
        ],
      },
    ],
=======
    getAllCommandSections,
>>>>>>> b7b21228
    [],
  );

  const allCommandOptions = useMemo(
    () => allCommandSections.flatMap((section) => section.items),
    [allCommandSections],
  );

  // Filter command options based on query when not in link search mode
  const commandOptions = useMemo(() => {
    if (viewMode === "linkTo" || viewMode === "embedQuestion") {
      return allCommandOptions;
    }

    if (!query) {
      return allCommandOptions;
    }

    const lowerQuery = query.toLowerCase();
    return allCommandOptions.filter((option) =>
      option.label.toLowerCase().includes(lowerQuery),
    );
  }, [viewMode, query, allCommandOptions]);

  const createQuestionsMenuItems = useCreateQuestionsMenuItems({
    onSelectItem: setNewQuestionType,
  });

  const canCreateNewQuestion =
    createQuestionsMenuItems.length > 0 && viewMode !== "linkTo";

  const onSelectLinkEntity = useCallback(
    (item: { id: number | string; model: string }) => {
      if (viewMode === "linkTo") {
        command({
          selectItem: true,
          entityId: item.id,
          model: item.model,
          document,
        });
      } else {
        command({
          embedItem: true,
          entityId: item.id,
          model: item.model,
          document,
        });
      }
    },
    [viewMode, command, document],
  );

  const onTriggerCreateNewQuestion = useCallback(() => {
    setViewMode("newQuestionType");
  }, []);

  // Use shared entity suggestions for link/embed mode and browse all functionality
  const entitySuggestions = useEntitySuggestions({
    query,
    editor,
    onSelectEntity: onSelectLinkEntity,
    enabled: true,
    searchModels:
      viewMode === "linkTo" ? LINK_SEARCH_MODELS : EMBED_SEARCH_MODELS,
    canFilterSearchModels: false,
    canBrowseAll: true,
    canCreateNewQuestion,
    onTriggerCreateNewQuestion,
  });

  const {
    menuItems: searchMenuItems,
    isLoading: isSearchLoading,
    searchResults,
    selectedIndex: entitySelectedIndex,
    modal: entityModal,
    handlers: entityHandlers,
  } = entitySuggestions;

  const executeCommand = (commandName: string) => {
    if (commandName === "linkTo") {
      command({
        clearQuery: true,
        switchToLinkMode: true,
      });
      setViewMode("linkTo");
      return;
    }

    if (commandName === "embedQuestion") {
      command({
        clearQuery: true,
        switchToEmbedMode: true,
      });

      setViewMode("embedQuestion");
      return;
    }

    if (commandName === "metabot") {
      command({
        command: "metabot",
        document,
      });
      return;
    }

    command({
      command: commandName,
    });
  };

  const currentItems = useMemo(() => {
    if (viewMode === "linkTo" || viewMode === "embedQuestion") {
      return searchMenuItems;
    }

    if (viewMode === "newQuestionType") {
      return createQuestionsMenuItems;
    }

    // When searching in command mode, combine search results with matching commands
    if (query && searchMenuItems.length > 0) {
      // Show search results (questions) followed by matching commands
      return [...searchMenuItems, ...commandOptions];
    }

    return commandOptions;
  }, [
    viewMode,
    query,
    searchMenuItems,
    commandOptions,
    createQuestionsMenuItems,
  ]);

  let totalItems = currentItems.length;

  if (viewMode === "linkTo" || viewMode === "embedQuestion") {
    totalItems = searchMenuItems.length + 1 + Number(canCreateNewQuestion); // "Browse all" footer and "New chart"
  } else if (currentItems.length === 0 && query) {
    totalItems = 1 + Number(canCreateNewQuestion); // "Browse all" footer and "New chart"
  }

  const selectItem = (index: number) => {
    if (viewMode) {
      entityHandlers.selectItem(index);
    } else {
      // When searching in command mode, handle both entity results and commands
      if (query && searchMenuItems.length > 0) {
        if (index < searchMenuItems.length) {
          searchMenuItems[index].action();
        } else {
          const commandIndex = index - searchMenuItems.length;
          if (commandIndex < commandOptions.length) {
            executeCommand(commandOptions[commandIndex].command);
          }
        }
      } else if (
        currentItems.length === 0 &&
        query &&
        index ===
          getBrowseAllItemIndex(currentItems.length, canCreateNewQuestion)
      ) {
        // Handle browse all when no results
        // Switch to embed mode so selected questions get embedded
        setViewMode("embedQuestion");
        entityHandlers.openModal();
      } else if (
        currentItems.length === 0 &&
        query &&
        index === 0 &&
        canCreateNewQuestion
      ) {
        onTriggerCreateNewQuestion();
      } else {
        if (index < commandOptions.length) {
          executeCommand(commandOptions[index].command);
        }
      }
    }
  };

  const upHandler = () => {
    setSelectedIndex((prev) => (prev - 1 + totalItems) % totalItems);
  };

  const downHandler = () => {
    setSelectedIndex((prev) => (prev + 1) % totalItems);
  };

  const enterHandler = () => {
    selectItem(selectedIndex);
  };

  useEffect(() => {
    setSelectedIndex(0);
  }, [currentItems.length, viewMode, searchMenuItems.length]);

  useEffect(() => {
    const selectedItem = itemRefs.current[selectedIndex];
    if (selectedItem) {
      selectedItem.scrollIntoView({ block: "nearest", behavior: "smooth" });
    }
  }, [selectedIndex]);

  useImperativeHandle(ref, () => ({
    onKeyDown: ({ event }: { event: KeyboardEvent }) => {
      if (viewMode === "linkTo" || viewMode === "embedQuestion") {
        return entityHandlers.onKeyDown({ event });
      }

      if (viewMode === "newQuestionType" && event.key === "Enter") {
        createQuestionsMenuItems[selectedIndex]?.action();
        return true;
      }

      if (event.key === "ArrowUp") {
        upHandler();
        return true;
      }

      if (event.key === "ArrowDown") {
        downHandler();
        return true;
      }

      if (event.key === "Enter") {
        enterHandler();
        return true;
      }

      return false;
    },
  }));

  if (
    (viewMode === "linkTo" || viewMode === "embedQuestion") &&
    isSearchLoading
  ) {
    return <LoadingSuggestionPaper aria-label={t`Command Dialog`} />;
  }

  return (
    <SuggestionPaper aria-label={t`Command Dialog`}>
      {(viewMode === "linkTo" || viewMode === "embedQuestion") && (
        <EntitySearchSection
          menuItems={searchMenuItems}
          selectedIndex={entitySelectedIndex}
          onItemSelect={entityHandlers.selectItem}
          onItemHover={entityHandlers.hoverHandler}
          onFooterClick={entityHandlers.openModal}
          query={query}
          searchResults={searchResults}
          modal={entityModal}
          onModalSelect={entityHandlers.handleModalSelect}
          onModalClose={entityHandlers.handleModalClose}
          canBrowseAll
          canCreateNewQuestion={canCreateNewQuestion}
          onTriggerCreateNew={onTriggerCreateNewQuestion}
        />
      )}

      {viewMode === "newQuestionType" && (
        <NewQuestionTypeMenuView
          menuItems={createQuestionsMenuItems}
          selectedIndex={selectedIndex}
          setSelectedIndex={setSelectedIndex}
          newQuestionType={newQuestionType}
          setNewQuestionType={setNewQuestionType}
          onSave={entityHandlers.onSaveNewQuestion}
          onClose={() => {
            setNewQuestionType(null);
            setViewMode(null);
          }}
        />
      )}

      {!viewMode && (
        <>
          {commandOptions.length > 0 ||
          (query && searchMenuItems.length > 0) ? (
            <>
              {query && searchMenuItems.length > 0 ? (
                // When searching, show question search results first, then matching commands
                <>
                  {searchMenuItems.map((item, index) => (
                    <MenuItemComponent
                      key={`search-${index}`}
                      item={item}
                      isSelected={selectedIndex === index}
                      onClick={() => selectItem(index)}
                      onMouseEnter={() => setSelectedIndex(index)}
                    />
                  ))}
                  {searchMenuItems.length > 0 && commandOptions.length > 0 && (
                    <Divider my="sm" mx="sm" />
                  )}
                  {commandOptions.map((option, cmdIndex) => {
                    const index = searchMenuItems.length + cmdIndex;
                    return (
                      <CommandMenuItem
                        key={`cmd-${cmdIndex}`}
                        ref={(el) => (itemRefs.current[index] = el)}
                        option={option}
                        isSelected={selectedIndex === index}
                        onClick={() => selectItem(index)}
                        onMouseEnter={() => setSelectedIndex(index)}
                      />
                    );
                  })}
                </>
              ) : (
                // When not searching, show sections
                allCommandSections.map((section, sectionIndex) => {
                  const filteredItems = section.items.filter((item) =>
                    commandOptions.includes(item),
                  );
                  if (filteredItems.length === 0) {
                    return null;
                  }

                  return (
                    <Box key={sectionIndex}>
                      {section.title && sectionIndex > 0 && (
                        <Box>
                          <Divider my="sm" mx="sm" />
                          <Text
                            size="sm"
                            c="text-primary"
                            px="sm"
                            pt="xs"
                            pb="xs"
                          >
                            {section.title}
                          </Text>
                        </Box>
                      )}
                      {filteredItems.map((option) => {
                        const index = commandOptions.indexOf(option);
                        return (
                          <CommandMenuItem
                            key={index}
                            ref={(el) => (itemRefs.current[index] = el)}
                            option={option}
                            isSelected={selectedIndex === index}
                            onClick={() => selectItem(index)}
                            onMouseEnter={() => setSelectedIndex(index)}
                          />
                        );
                      })}
                    </Box>
                  );
                })
              )}
            </>
          ) : (
            <>
              <Box p="sm" ta="center">
                <Text size="md" c="text-medium">{t`No results found`}</Text>
              </Box>
              {query && (
                <>
                  <Divider my="sm" mx="sm" />
                  {canCreateNewQuestion && (
                    <CreateNewQuestionFooter
                      isSelected={selectedIndex === 0}
                      onMouseEnter={() => setSelectedIndex(0)}
                      onClick={onTriggerCreateNewQuestion}
                    />
                  )}

                  <SearchResultsFooter
                    isSelected={
                      selectedIndex ===
                      getBrowseAllItemIndex(
                        searchMenuItems.length,
                        canCreateNewQuestion,
                      )
                    }
                    onMouseEnter={() =>
                      setSelectedIndex(
                        getBrowseAllItemIndex(
                          searchMenuItems.length,
                          canCreateNewQuestion,
                        ),
                      )
                    }
                    onClick={() => {
                      // Switch to embed mode so selected questions get embedded
                      setViewMode("embedQuestion");
                      entityHandlers.openModal();
                    }}
                  />
                </>
              )}
            </>
          )}
        </>
      )}
    </SuggestionPaper>
  );
});<|MERGE_RESOLUTION|>--- conflicted
+++ resolved
@@ -112,77 +112,7 @@
   const itemRefs = useRef<(HTMLButtonElement | null)[]>([]);
 
   const allCommandSections: CommandSection[] = useMemo(
-<<<<<<< HEAD
-    () => [
-      {
-        items: [
-          ...(PLUGIN_METABOT.isEnabled()
-            ? [
-                {
-                  icon: "metabot" as const,
-                  label: t`Ask Metabot`,
-                  command: "metabot",
-                  nodeName: "metabot",
-                },
-              ]
-            : []),
-          {
-            icon: "lineandbar" as const,
-            label: t`Chart`,
-            command: "embedQuestion",
-            nodeName: "cardEmbed",
-          },
-          {
-            icon: "link" as const,
-            label: t`Link`,
-            command: "linkTo",
-          },
-        ],
-      },
-      {
-        title: t`Formatting`,
-        items: [
-          {
-            text: "H1",
-            label: t`Heading 1`,
-            command: "heading1",
-          },
-          {
-            text: "H2",
-            label: t`Heading 2`,
-            command: "heading2",
-          },
-          {
-            text: "H3",
-            label: t`Heading 3`,
-            command: "heading3",
-          },
-          {
-            icon: "list",
-            label: t`Bullet list`,
-            command: "bulletList",
-          },
-          {
-            icon: "ordered_list",
-            label: t`Numbered list`,
-            command: "orderedList",
-          },
-          {
-            icon: "quote",
-            label: t`Quote`,
-            command: "blockquote",
-          },
-          {
-            icon: "code_block",
-            label: t`Code block`,
-            command: "codeBlock",
-          },
-        ],
-      },
-    ],
-=======
     getAllCommandSections,
->>>>>>> b7b21228
     [],
   );
 
