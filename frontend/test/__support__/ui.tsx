import { Global } from "@emotion/react";
import type { MantineThemeOverride } from "@mantine/core";
import type { Reducer, Store } from "@reduxjs/toolkit";
import type { MatcherFunction } from "@testing-library/dom";
import type { ByRoleMatcher } from "@testing-library/react";
import { render, screen, waitFor } from "@testing-library/react";
import type { History } from "history";
import { createMemoryHistory } from "history";
import { KBarProvider } from "kbar";
import type * as React from "react";
import { DragDropContextProvider } from "react-dnd";
import HTML5Backend from "react-dnd-html5-backend";
import { Provider } from "react-redux";
import { Router, useRouterHistory } from "react-router";
import { routerMiddleware, routerReducer } from "react-router-redux";
import _ from "underscore";

import { mockSettings } from "__support__/settings";
import {
  MetabaseProviderInternal,
  type MetabaseProviderProps,
} from "embedding-sdk/components/public/MetabaseProvider";
import { sdkReducers } from "embedding-sdk/store";
import type { SdkStoreState } from "embedding-sdk/store/types";
import { createMockSdkState } from "embedding-sdk/test/mocks/state";
import { Api } from "metabase/api";
import { UndoListing } from "metabase/containers/UndoListing";
import { baseStyle } from "metabase/css/core/base.styled";
import { NotebookProvider } from "metabase/querying/notebook/components/Notebook/context";
import { mainReducers } from "metabase/reducers-main";
import { publicReducers } from "metabase/reducers-public";
import { ThemeProvider } from "metabase/ui";
import type { TokenFeature } from "metabase-types/api";
import { createMockTokenFeatures } from "metabase-types/api/mocks";
import type { State } from "metabase-types/store";
import { createMockState } from "metabase-types/store/mocks";

import { setupEnterprisePlugins } from "./enterprise";
import { getStore } from "./entities-store";

type ReducerValue = ReducerObject | Reducer;

interface ReducerObject {
  [slice: string]: ReducerValue;
}

export interface RenderWithProvidersOptions {
  // the mode changes the reducers and initial state to be used for
  // public or sdk-specific tests
  mode?: "default" | "public" | "sdk";
  initialRoute?: string;
  storeInitialState?: Partial<State>;
  withRouter?: boolean;
  /** Renders children wrapped with kbar provider */
  withKBar?: boolean;
  withDND?: boolean;
  withUndos?: boolean;
<<<<<<< HEAD
  withNotebook?: boolean;
=======
  /** Token features to enable.
   *
   * Note: To keep tests isolated from another, don't change token features between tests in the same file. */
  withFeatures?: TokenFeature[];
  shouldSetupEnterprisePlugins?: boolean;
>>>>>>> c6b0b2b7
  customReducers?: ReducerObject;
  sdkProviderProps?: Partial<MetabaseProviderProps> | null;
  theme?: MantineThemeOverride;
}

/**
 * Custom wrapper of react testing library's render function,
 * helping to setup common wrappers and provider components
 * (router, redux, drag-n-drop provider, etc.)
 */
export function renderWithProviders(
  ui: React.ReactElement,
  {
    mode = "default",
    initialRoute = "/",
    storeInitialState = {},
    withRouter = false,
    withKBar = false,
    withDND = false,
    withUndos = false,
<<<<<<< HEAD
    withNotebook = false,
=======
    withFeatures,
    shouldSetupEnterprisePlugins,
>>>>>>> c6b0b2b7
    customReducers,
    sdkProviderProps = null,
    theme,
    ...options
  }: RenderWithProvidersOptions = {},
) {
  if (withFeatures?.length) {
    const featuresObject = Object.fromEntries(
      withFeatures.map(feature => [feature, true]),
    );
    storeInitialState.settings = {
      ...storeInitialState.settings,
      ...mockSettings({
        "token-features": createMockTokenFeatures(featuresObject),
      }),
    };
  }

  if (shouldSetupEnterprisePlugins || withFeatures?.length) {
    setupEnterprisePlugins();
  }

  let { routing, ...initialState }: Partial<State> =
    createMockState(storeInitialState);

  if (mode === "public") {
    const publicReducerNames = Object.keys(publicReducers);
    initialState = _.pick(initialState, ...publicReducerNames) as State;
  } else if (mode === "sdk") {
    const sdkReducerNames = Object.keys(sdkReducers);
    initialState = _.pick(
      { sdk: createMockSdkState(), ...initialState },
      ...sdkReducerNames,
    ) as SdkStoreState;

    // Enable the embedding_sdk premium feature by default in SDK tests, unless explicitly disabled.
    // Without this, SDK components will not render due to missing token features.
    if (!storeInitialState.settings && initialState.settings) {
      initialState.settings.values["token-features"].embedding_sdk = true;
    }
  }

  // We need to call `useRouterHistory` to ensure the history has a `query` object,
  // since some components and hooks rely on it to read/write query params.
  // eslint-disable-next-line react-hooks/rules-of-hooks
  const browserHistory = useRouterHistory(createMemoryHistory)({
    entries: [initialRoute],
  });
  const history = withRouter ? browserHistory : undefined;

  let reducers;

  if (mode === "sdk") {
    reducers = sdkReducers;
  } else if (mode === "public") {
    reducers = publicReducers;
  } else {
    reducers = mainReducers;
  }

  if (withRouter) {
    Object.assign(reducers, { routing: routerReducer });
    Object.assign(initialState, { routing });
  }
  if (customReducers) {
    reducers = { ...reducers, ...customReducers };
  }

  const storeMiddleware = _.compact([
    Api.middleware,
    history && routerMiddleware(history),
  ]);

  const store = getStore(
    reducers,
    initialState,
    storeMiddleware,
  ) as unknown as Store<State>;

  if (sdkProviderProps?.config) {
    // Prevent spamming the console during tests
    sdkProviderProps.config.allowConsoleLog = false;
  }

  const wrapper = (props: any) => {
    if (mode === "sdk") {
      return (
        <Provider store={store}>
          <MetabaseProviderInternal
            {...props}
            {...sdkProviderProps}
            store={store}
          />
        </Provider>
      );
    }

    return (
      <TestWrapper
        {...props}
        store={store}
        history={history}
        withRouter={withRouter}
        withDND={withDND}
        withUndos={withUndos}
        withNotebook={withNotebook}
        theme={theme}
        withKBar={withKBar}
      />
    );
  };

  const utils = render(ui, {
    wrapper,
    ...options,
  });

  return {
    ...utils,
    store,
    history,
  };
}

/**
 * A minimal version of the GlobalStyles component, for use in Storybook stories.
 * Contains strictly only the base styles to act as CSS resets, without font files.
 **/
const GlobalStylesForTest = () => <Global styles={baseStyle} />;

export function TestWrapper({
  children,
  store,
  history,
  withRouter,
  withKBar,
  withDND,
  withUndos,
  withNotebook,
  theme,
}: {
  children: React.ReactElement;
  store: any;
  history?: History;
  withRouter: boolean;
  withKBar: boolean;
  withDND: boolean;
  withUndos?: boolean;
  withNotebook: boolean;
  theme?: MantineThemeOverride;
}): JSX.Element {
  return (
    <Provider store={store}>
      <MaybeDNDProvider hasDND={withDND}>
        <ThemeProvider theme={theme}>
          <GlobalStylesForTest />

          <MaybeKBar hasKBar={withKBar}>
            <MaybeRouter hasRouter={withRouter} history={history}>
              <MaybeNotebookProvider hasNotebook={withNotebook}>
                {children}
              </MaybeNotebookProvider>
            </MaybeRouter>
          </MaybeKBar>
          {withUndos && <UndoListing />}
        </ThemeProvider>
      </MaybeDNDProvider>
    </Provider>
  );
}

function MaybeRouter({
  children,
  hasRouter,
  history,
}: {
  children: React.ReactElement;
  hasRouter: boolean;
  history?: History;
}): JSX.Element {
  if (!hasRouter) {
    return children;
  }
  return <Router history={history}>{children}</Router>;
}

function MaybeKBar({
  children,
  hasKBar,
}: {
  children: React.ReactElement;
  hasKBar: boolean;
}): JSX.Element {
  if (!hasKBar) {
    return children;
  }
  return <KBarProvider>{children}</KBarProvider>;
}

function MaybeNotebookProvider({
  children,
  hasNotebook,
}: {
  children: React.ReactElement;
  hasNotebook: boolean;
}) {
  if (!hasNotebook) {
    return children;
  }

  return <NotebookProvider>{children}</NotebookProvider>;
}

function MaybeDNDProvider({
  children,
  hasDND,
}: {
  children: React.ReactElement;
  hasDND: boolean;
}): JSX.Element {
  if (!hasDND) {
    return children;
  }
  return (
    <DragDropContextProvider backend={HTML5Backend}>
      {children}
    </DragDropContextProvider>
  );
}

export function getIcon(name: string) {
  return screen.getByLabelText(`${name} icon`);
}

export function queryIcon(name: string, role: ByRoleMatcher = "img") {
  return screen.queryByRole(role, { name: `${name} icon` });
}

/**
 * Returns a matcher function to find text content that is broken up by multiple elements
 * There is also a version of this for e2e tests - e2e/support/helpers/e2e-misc-helpers.js
 * In case of changes, please, add them there as well
 *
 * @example
 * screen.getByText(getBrokenUpTextMatcher("my text with a styled word"))
 */
export function getBrokenUpTextMatcher(textToFind: string): MatcherFunction {
  return (content, element) => {
    const hasText = (node: Element | null | undefined) =>
      node?.textContent === textToFind;
    const childrenDoNotHaveText = element
      ? Array.from(element.children).every(child => !hasText(child))
      : true;

    return hasText(element) && childrenDoNotHaveText;
  };
}

/**
 * This utility was created as a replacement for waitForElementToBeRemoved.
 * The difference is that waitForElementToBeRemoved expects the element
 * to exist before being removed.
 *
 * The advantage of waitForLoaderToBeRemoved is that it integrates
 * better with our async entity framework because it addresses the
 * non-deterministic aspect of when loading states are displayed.
 *
 * @see https://github.com/metabase/metabase/pull/34272#discussion_r1342527087
 * @see https://metaboat.slack.com/archives/C505ZNNH4/p1684753502335459?thread_ts=1684751522.480859&cid=C505ZNNH4
 */
export const waitForLoaderToBeRemoved = async () => {
  await waitFor(
    () => {
      expect(screen.queryByTestId("loading-indicator")).not.toBeInTheDocument();
      // default timeout is 1s, but sometimes it's not enough and leads to flakiness,
      // 3s should be enough
    },
    { timeout: 3000 },
  );
};

/**
 * jsdom doesn't have offsetHeight and offsetWidth, so we need to mock it
 */
export const mockOffsetHeightAndWidth = (value = 50) => {
  jest
    .spyOn(HTMLElement.prototype, "offsetHeight", "get")
    .mockReturnValue(value);
  jest
    .spyOn(HTMLElement.prototype, "offsetWidth", "get")
    .mockReturnValue(value);
};

/**
 * jsdom doesn't have getBoundingClientRect, so we need to mock it
 */
export const mockGetBoundingClientRect = (options: Partial<DOMRect> = {}) => {
  jest
    .spyOn(window.Element.prototype, "getBoundingClientRect")
    .mockImplementation(() => {
      return {
        height: 200,
        width: 200,
        top: 0,
        left: 0,
        bottom: 0,
        right: 0,
        x: 0,
        y: 0,
        toJSON: () => {},
        ...options,
      };
    });
};

/**
 * jsdom doesn't have scrollBy, so we need to mock it
 */
export const mockScrollBy = () => {
  window.Element.prototype.scrollBy = jest.fn();
};

/**
 * jsdom doesn't have scrollBy, so we need to mock it
 */
export const mockScrollTo = () => {
  window.Element.prototype.scrollTo = jest.fn();
};

/**
 * jsdom doesn't have scrollBy, so we need to mock it
 */
export const mockScrollIntoView = () => {
  window.Element.prototype.scrollIntoView = jest.fn();
};

/**
 * jsdom doesn't have DataTransfer
 */
export function createMockClipboardData(
  opts?: Partial<DataTransfer>,
): DataTransfer {
  const clipboardData = { ...opts };
  return clipboardData as unknown as DataTransfer;
}

export * from "@testing-library/react";<|MERGE_RESOLUTION|>--- conflicted
+++ resolved
@@ -55,15 +55,12 @@
   withKBar?: boolean;
   withDND?: boolean;
   withUndos?: boolean;
-<<<<<<< HEAD
   withNotebook?: boolean;
-=======
   /** Token features to enable.
    *
    * Note: To keep tests isolated from another, don't change token features between tests in the same file. */
   withFeatures?: TokenFeature[];
   shouldSetupEnterprisePlugins?: boolean;
->>>>>>> c6b0b2b7
   customReducers?: ReducerObject;
   sdkProviderProps?: Partial<MetabaseProviderProps> | null;
   theme?: MantineThemeOverride;
@@ -84,12 +81,9 @@
     withKBar = false,
     withDND = false,
     withUndos = false,
-<<<<<<< HEAD
     withNotebook = false,
-=======
     withFeatures,
     shouldSetupEnterprisePlugins,
->>>>>>> c6b0b2b7
     customReducers,
     sdkProviderProps = null,
     theme,
@@ -399,7 +393,7 @@
         right: 0,
         x: 0,
         y: 0,
-        toJSON: () => {},
+        toJSON: () => { },
         ...options,
       };
     });
