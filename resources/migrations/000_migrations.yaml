--- conflicted
+++ resolved
@@ -9934,7 +9934,7 @@
               WHERE `key` = 'site-url'
                 AND value NOT LIKE 'http%';
 
-<<<<<<< HEAD
+  #
   # The following migrations replace metabase.db.migrations/migrate-humanization-setting, added in 0.28.0
   #
   # Prior to version 0.28.0 humanization was configured using the boolean setting `enable-advanced-humanization`.
@@ -10001,7 +10001,6 @@
             sql: >-
               DELETE FROM setting WHERE `key` = 'enable-advanced-humanization';
 
-=======
   #
   # The following migration replaces metabase.db.migrations/mark-category-fields-as-list, added in 0.29.0
   #
@@ -10047,7 +10046,6 @@
                   'type/Subscription',
                   'type/Title'
                 );
->>>>>>> 6e17955c
 
 # >>>>>>>>>> DO NOT ADD NEW MIGRATIONS BELOW THIS LINE! ADD THEM ABOVE <<<<<<<<<<
 
