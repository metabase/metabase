--- conflicted
+++ resolved
@@ -274,10 +274,7 @@
   iso: "iso",
   simple: "simple",
   isobytes: "iso-bytes",
-<<<<<<< HEAD
-=======
   simplebytes: "simple-bytes",
->>>>>>> 27a4319c
   unixseconds: "unix-seconds",
   unixmilliseconds: "unix-milliseconds",
   unixmicroseconds: "unix-microseconds",
