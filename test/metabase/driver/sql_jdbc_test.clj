--- conflicted
+++ resolved
@@ -11,13 +11,9 @@
    [metabase.test :as mt]
    [toucan.db :as db]))
 
-<<<<<<< HEAD
+(set! *warn-on-reflection* true)
+
 (deftest ^:parallel describe-database-test
-=======
-(set! *warn-on-reflection* true)
-
-(deftest describe-database-test
->>>>>>> 28d11d01
   (is (= {:tables (set (for [table ["CATEGORIES" "VENUES" "CHECKINS" "USERS"]]
                          {:name table, :schema "PUBLIC", :description nil}))}
          (driver/describe-database :h2 (mt/db)))))
