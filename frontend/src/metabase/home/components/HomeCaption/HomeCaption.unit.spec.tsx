--- conflicted
+++ resolved
@@ -1,15 +1,9 @@
-<<<<<<< HEAD
-import React from "react";
 import { renderWithProviders, screen } from "__support__/ui";
 import { HomeCaption } from "./HomeCaption";
 
 const setup = () => {
   renderWithProviders(<HomeCaption>Title</HomeCaption>);
 };
-=======
-import { render, screen } from "@testing-library/react";
-import HomeCaption from "./HomeCaption";
->>>>>>> 1f7e261e
 
 describe("HomeCaption", () => {
   it("should render correctly", () => {
