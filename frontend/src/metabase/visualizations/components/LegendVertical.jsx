/* eslint-disable react/prop-types */
/* eslint-disable react/no-string-refs */
import cx from "classnames";
import { Component } from "react";
import ReactDOM from "react-dom";
import { t } from "ttag";

import Tooltip from "metabase/core/components/Tooltip";
<<<<<<< HEAD
import styles from "./Legend.module.css";
=======
>>>>>>> e8133575

import styles from "./Legend.css";
import LegendItem from "./LegendItem";

export default class LegendVertical extends Component {
  constructor(props, context) {
    super(props, context);
    this.state = {
      overflowCount: 0,
      size: null,
    };
  }

  static propTypes = {};
  static defaultProps = {};

  componentDidUpdate(prevProps, prevState) {
    // Get the bounding rectangle of the chart widget to determine if
    // legend items will overflow the widget area
    const size = ReactDOM.findDOMNode(this).getBoundingClientRect();

    // check the height, width may flucatuate depending on the browser causing an infinite loop
    // check overflowCount, because after setting overflowCount the height changes and it causing an infinite loop too
    if (
      this.state.size &&
      size.height !== this.state.size.height &&
      prevState.overflowCount === this.state.overflowCount
    ) {
      this.setState({ overflowCount: 0, size });
    } else if (this.state.overflowCount === 0) {
      let overflowCount = 0;
      for (let i = 0; i < this.props.titles.length; i++) {
        const itemSize = ReactDOM.findDOMNode(
          this.refs["item" + i],
        ).getBoundingClientRect();
        if (size.top > itemSize.top || size.bottom < itemSize.bottom) {
          overflowCount++;
        }
      }
      if (this.state.overflowCount !== overflowCount) {
        this.setState({ overflowCount, size });
      }
    }
  }

  render() {
    const { className, titles, colors, hovered, onHoverChange } = this.props;
    const { overflowCount } = this.state;
    let items, extraItems, extraColors;
    if (overflowCount > 0) {
      items = titles.slice(0, -overflowCount - 1);
      extraItems = titles.slice(-overflowCount - 1);
      extraColors = colors
        .slice(-overflowCount - 1)
        .concat(colors.slice(0, -overflowCount - 1));
    } else {
      items = titles;
    }
    return (
      <ol className={cx(className, styles.Legend, styles.vertical)}>
        {items.map((title, index) => {
          const isMuted =
            hovered && hovered.index != null && index !== hovered.index;
          const legendItemTitle = Array.isArray(title) ? title[0] : title;
          return (
            <li
              key={index}
              ref={"item" + index}
              className="flex flex-no-shrink"
              onMouseEnter={e =>
                onHoverChange &&
                onHoverChange({
                  index,
                  element: ReactDOM.findDOMNode(
                    this.refs["legendItem" + index],
                  ),
                })
              }
              onMouseLeave={e => onHoverChange && onHoverChange()}
              data-testid={`legend-item-${legendItemTitle}`}
              {...(hovered && { "aria-current": !isMuted })}
            >
              <LegendItem
                ref={"legendItem" + index}
                title={legendItemTitle}
                color={colors[index % colors.length]}
                isMuted={isMuted}
                showTooltip={false}
              />
              {Array.isArray(title) && (
                <span
                  className={cx(
                    "LegendItem",
                    "flex align-center flex-align-right pl1",
                  )}
                  style={{ opacity: isMuted ? 0.4 : 1 }}
                >
                  {title[1]}
                </span>
              )}
            </li>
          );
        })}
        {overflowCount > 0 ? (
          <li key="extra" className="flex flex-no-shrink">
            <Tooltip
              tooltip={
                <LegendVertical
                  className="p2"
                  titles={extraItems}
                  colors={extraColors}
                />
              }
            >
              <LegendItem
                title={overflowCount + 1 + " " + t`more`}
                color="gray"
                showTooltip={false}
              />
            </Tooltip>
          </li>
        ) : null}
      </ol>
    );
  }
}<|MERGE_RESOLUTION|>--- conflicted
+++ resolved
@@ -6,12 +6,8 @@
 import { t } from "ttag";
 
 import Tooltip from "metabase/core/components/Tooltip";
-<<<<<<< HEAD
+
 import styles from "./Legend.module.css";
-=======
->>>>>>> e8133575
-
-import styles from "./Legend.css";
 import LegendItem from "./LegendItem";
 
 export default class LegendVertical extends Component {
