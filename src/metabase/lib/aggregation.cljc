(ns metabase.lib.aggregation
  (:refer-clojure :exclude [count distinct max min var])
  (:require
   [medley.core :as m]
   [metabase.lib.common :as lib.common]
   [metabase.lib.dispatch :as lib.dispatch]
   [metabase.lib.equality :as lib.equality]
   [metabase.lib.hierarchy :as lib.hierarchy]
   [metabase.lib.metadata :as lib.metadata]
   [metabase.lib.metadata.calculation :as lib.metadata.calculation]
   [metabase.lib.options :as lib.options]
   [metabase.lib.ref :as lib.ref]
   [metabase.lib.schema :as lib.schema]
   [metabase.lib.schema.aggregation :as lib.schema.aggregation]
   [metabase.lib.schema.common :as lib.schema.common]
   [metabase.lib.schema.mbql-clause :as lib.schema.mbql-clause]
   [metabase.lib.schema.metadata :as lib.schema.metadata]
   [metabase.lib.temporal-bucket :as lib.temporal-bucket]
   [metabase.lib.types.isa :as lib.types.isa]
   [metabase.lib.util :as lib.util]
   [metabase.util :as u]
   [metabase.util.i18n :as i18n]
   [metabase.util.malli :as mu]))

(mu/defn column-metadata->aggregation-ref :- :mbql.clause/aggregation
  "Given `:metadata/column` column metadata for an aggregation, construct an `:aggregation` reference."
  [metadata :- ::lib.schema.metadata/column]
  (let [options {:lib/uuid        (str (random-uuid))
                 :base-type       (:base-type metadata)
                 :effective-type  ((some-fn :effective-type :base-type) metadata)
                 :lib/source-name (:name metadata)}
        ag-uuid (:lib/source-uuid metadata)]
    (assert ag-uuid "Metadata for an aggregation reference should include :lib/source-uuid")
    [:aggregation options ag-uuid]))

<<<<<<< HEAD
(mu/defn aggregations :- [:maybe [:sequential {:min 1} ::lib.schema.aggregation/aggregation]]
  "Get non-empty aggregations in a given stage of a query."
  ([query]
   (aggregations query -1))

  ([query        :- ::lib.schema/query
    stage-number :- :int]
   (not-empty (:aggregation (lib.util/query-stage query stage-number)))))
=======
(declare aggregations)

(mu/defn resolve-aggregation-by-name :- ::lib.schema.aggregation/aggregation
  "Attempt to find an aggregation with `ag-name`. This is mostly for dealing with super broken `:field` refs in
  parameters that do stuff like `[:field \"count\" nil]` inside [[metabase.lib.field.resolution]]."
  ([query stage-number ag-name]
   (resolve-aggregation-by-name query stage-number (aggregations query stage-number) ag-name))

  ([query stage-number ags ag-name :- :string]
   (m/find-first
    (fn [aggregation]
      (= (lib.metadata.calculation/column-name query stage-number aggregation) ag-name))
    ags)))
>>>>>>> c456cb5a

(mu/defn resolve-aggregation :- ::lib.schema.aggregation/aggregation
  "Resolve an aggregation with a specific `ag-uuid`."
  [query                                                                :- ::lib.schema/query
   stage-number                                                         :- :int
   [_tag {source-name :lib/source-name, :as _opts} ag-uuid, :as ag-ref] :- :mbql.clause/aggregation]
  (let [ags (aggregations query stage-number)]
    (when (empty? ags)
      (throw (ex-info (lib.util/format "There are no aggregations in stage %d" stage-number)
                      {:query query, :stage-number stage-number, :ref ag-ref})))
    (or (m/find-first #(= (lib.options/uuid %) ag-uuid) ags)
        (when source-name
<<<<<<< HEAD
          (m/find-first
           (fn [aggregation]
             (= (lib.metadata.calculation/column-name query stage-number aggregation) source-name))
           ags))
=======
          (resolve-aggregation-by-name query stage-number ags source-name))
>>>>>>> c456cb5a
        (throw (ex-info (if source-name
                          (i18n/tru "No aggregation with uuid {0} or source name {1}" (pr-str ag-uuid) (pr-str source-name))
                          (i18n/tru "No aggregation with uuid {0}" (pr-str ag-uuid)))
                        {:uuid            ag-uuid
                         :lib/source-name source-name
                         :query           query
                         :stage-number    stage-number})))))

(defmethod lib.metadata.calculation/describe-top-level-key-method :aggregation
  [query stage-number _k]
<<<<<<< HEAD
  (when-let [ags (aggregations query stage-number)]
=======
  (when-let [ags (not-empty (:aggregation (lib.util/query-stage query stage-number)))]
>>>>>>> c456cb5a
    (lib.util/join-strings-with-conjunction
     (i18n/tru "and")
     (for [aggregation ags]
       (lib.metadata.calculation/display-name query stage-number aggregation :long)))))

(defmethod lib.metadata.calculation/metadata-method :aggregation
  [query
   stage-number
<<<<<<< HEAD
   [_ag {:keys [base-type effective-type display-name], agg-name :name, :as _opts} _ag-uuid, :as ag-ref]]
=======
   [_ag {:keys [base-type effective-type display-name], agg-name :name, :as _opts} _uuid, :as ag-ref]]
>>>>>>> c456cb5a
  (let [aggregation (resolve-aggregation query stage-number ag-ref)]
    (merge
     (lib.metadata.calculation/metadata query stage-number aggregation)
     {:lib/source :source/aggregations
      :lib/source-uuid (:lib/uuid (second aggregation))}
     (when base-type
       {:base-type base-type})
     (when effective-type
       {:effective-type effective-type})
     (when agg-name
       {:name agg-name})
     (when display-name
       {:display-name display-name}))))

;;; TODO -- merge this stuff into `defop` somehow.

(defmethod lib.metadata.calculation/display-name-method :aggregation
  [query stage-number ag-ref style]
  (lib.metadata.calculation/display-name query stage-number (resolve-aggregation query stage-number ag-ref) style))

(lib.hierarchy/derive ::count-aggregation ::aggregation)

;;; count and cumulative count can both be used either with no args (count of rows) or with one arg (count of X, which
;;; I think means count where X is not NULL or something like that. Basically `count(x)` in SQL)
(doseq [tag [:count
             :cum-count
             :count-where]]
  (lib.hierarchy/derive tag ::count-aggregation))

(defmethod lib.metadata.calculation/display-name-method ::count-aggregation
  [query stage-number [tag _opts x] style]
  ;; x is optional.
  (if x
    (let [x-display-name (lib.metadata.calculation/display-name query stage-number x style)]
      (case tag
        :count     (i18n/tru "Count of {0}" x-display-name)
        :cum-count (i18n/tru "Cumulative count of {0}" x-display-name)))
    (case tag
      :count     (i18n/tru "Count")
      :cum-count (i18n/tru "Cumulative count"))))

(defmethod lib.metadata.calculation/column-name-method ::count-aggregation
  [_query _stage-number [tag :as _clause]]
  (case tag
    :count       "count"
    :cum-count   "count"
    :count-where "count_where"))

(defmethod lib.metadata.calculation/metadata-method ::quantity-aggregation
  [query stage-number clause]
  (assoc ((get-method lib.metadata.calculation/metadata-method ::aggregation) query stage-number clause)
         :semantic-type :type/Quantity))

(lib.hierarchy/derive ::quantity-aggregation ::aggregation)
(lib.hierarchy/derive ::count-aggregation ::quantity-aggregation)
(lib.hierarchy/derive :distinct ::quantity-aggregation)

(defmethod lib.metadata.calculation/display-name-method :case
  [_query _stage-number _case _style]
  (i18n/tru "Case"))

(defmethod lib.metadata.calculation/column-name-method :case
  [_query _stage-number _case]
  "case")

(defmethod lib.metadata.calculation/display-name-method :if
  [_query _stage-number _case _style]
  (i18n/tru "If"))

(defmethod lib.metadata.calculation/column-name-method :if
  [_query _stage-number _case]
  "if")

;;; TODO - Should `:case` derive from `::aggregation` as well???

(lib.hierarchy/derive ::unary-aggregation ::aggregation)

(doseq [tag [:avg
             :cum-sum
             :distinct
             :max
             :median
             :min
             :stddev
             :sum
             :var]]
  (lib.hierarchy/derive tag ::unary-aggregation))

(defmethod lib.metadata.calculation/column-name-method ::unary-aggregation
  [_query _stage-number [tag _opts _arg]]
  (case tag
    :avg       "avg"
    :cum-sum   "sum"
    :distinct  "count"
    :max       "max"
    :median    "median"
    :min       "min"
    :stddev    "stddev"
    :sum       "sum"
    :var       "var"))

(mu/defmethod lib.metadata.calculation/display-name-method ::unary-aggregation
  [query
   stage-number
   [tag _opts arg] :- [:ref ::lib.schema.mbql-clause/clause]
   style]
  (let [arg (lib.metadata.calculation/display-name query stage-number arg style)]
    (case tag
      :avg       (i18n/tru "Average of {0}"            arg)
      :cum-sum   (i18n/tru "Cumulative sum of {0}"     arg)
      :distinct  (i18n/tru "Distinct values of {0}"    arg)
      :max       (i18n/tru "Max of {0}"                arg)
      :median    (i18n/tru "Median of {0}"             arg)
      :min       (i18n/tru "Min of {0}"                arg)
      :stddev    (i18n/tru "Standard deviation of {0}" arg)
      :sum       (i18n/tru "Sum of {0}"                arg)
      :var       (i18n/tru "Variance of {0}"           arg))))

(defmethod lib.metadata.calculation/display-name-method :percentile
  [query stage-number [_percentile _opts x p] style]
  (i18n/tru "{0}th percentile of {1}" p (lib.metadata.calculation/display-name query stage-number x style)))

(defmethod lib.metadata.calculation/column-name-method :percentile
  [_query _stage-number _clause]
  "percentile")

(lib.hierarchy/derive ::no-semantic-type ::aggregation)
(doseq [tag [:percentile :var]]
  (lib.hierarchy/derive tag ::no-semantic-type))

;; The default preserves the semantic type.
;; But for ::no-semantic-type we should drop

(defmethod lib.metadata.calculation/metadata-method ::no-semantic-type
  [query stage-number clause]
  (dissoc ((get-method lib.metadata.calculation/metadata-method ::aggregation) query stage-number clause)
          :semantic-type))

;;; we don't currently have sophisticated logic for generating nice display names for filter clauses.
;;;
;;; TODO : wait a minute, we do have that stuff now!

(defmethod lib.metadata.calculation/display-name-method :sum-where
  [query stage-number [_sum-where _opts x _pred] style]
  (i18n/tru "Sum of {0} matching condition" (lib.metadata.calculation/display-name query stage-number x style)))

(defmethod lib.metadata.calculation/column-name-method :sum-where
  [query stage-number [_sum-where _opts x _pred]]
  (str "sum_where_" (lib.metadata.calculation/column-name query stage-number x)))

(lib.hierarchy/derive :sum-where ::aggregation)

(defmethod lib.metadata.calculation/display-name-method :share
  [_query _stage-number _share _style]
  (i18n/tru "Share of rows matching condition"))

(defmethod lib.metadata.calculation/column-name-method :share
  [_query _stage-number _share]
  "share")

(defmethod lib.metadata.calculation/metadata-method :share
  [query stage-number clause]
  (assoc ((get-method lib.metadata.calculation/metadata-method ::aggregation) query stage-number clause)
         :semantic-type :type/Percentage))

(lib.hierarchy/derive :share ::aggregation)

(defmethod lib.metadata.calculation/display-name-method :count-where
  [_query _stage-number _count-where _style]
  (i18n/tru "Count of rows matching condition"))

(defmethod lib.metadata.calculation/metadata-method ::aggregation
  [query stage-number [_tag _opts first-arg :as clause]]
  (merge
   ;; flow the `:options` from the field we're aggregating. This is important, for some reason.
   ;; See [[metabase.query-processor-test.aggregation-test/field-settings-for-aggregate-fields-test]]
   (when first-arg
     ;; This might be an inner aggregation expression without an ident of its own, but that's fine since we're only
     ;; here for its type!
     (select-keys (lib.metadata.calculation/metadata query stage-number first-arg) [:settings :semantic-type]))
   ((get-method lib.metadata.calculation/metadata-method :default) query stage-number clause)))

(lib.common/defop count       [] [x])
(lib.common/defop cum-count   [] [x])
(lib.common/defop count-where [x])
(lib.common/defop avg         [x])
(lib.common/defop distinct    [x])
(lib.common/defop distinct-where [expr condition])
(lib.common/defop max         [x])
(lib.common/defop median      [x])
(lib.common/defop min         [x])
(lib.common/defop percentile  [x y])
(lib.common/defop share       [x])
(lib.common/defop stddev      [x])
(lib.common/defop sum         [x])
(lib.common/defop cum-sum     [x])
(lib.common/defop sum-where   [x y])
(lib.common/defop var         [x])

(defmethod lib.ref/ref-method :aggregation
  [aggregation-clause]
  aggregation-clause)

(def ^:private Aggregable
  "Schema for something you can pass to [[aggregate]] to add to a query as an aggregation."
  [:or
   ::lib.schema.aggregation/aggregation
   ::lib.schema.common/external-op
   ::lib.schema.metadata/metric])

(mu/defn aggregate :- ::lib.schema/query
  "Adds an aggregation to query."
  ([query aggregable]
   (aggregate query -1 aggregable))

  ([query        :- ::lib.schema/query
    stage-number :- :int
    aggregable :- Aggregable]
   ;; if this is a Metric metadata, convert it to `:metric` MBQL clause before adding.
   (if (= (lib.dispatch/dispatch-value aggregable) :metadata/metric)
     (recur query stage-number (lib.ref/ref aggregable))
     (lib.util/add-summary-clause query stage-number :aggregation aggregable))))

(mu/defn aggregations-metadata :- [:maybe [:sequential ::lib.metadata.calculation/column-metadata-with-source]]
  "Get metadata about the aggregations in a given stage of a query."
  ([query]
   (aggregations-metadata query -1))

  ([query        :- ::lib.schema/query
    stage-number :- :int]
   (some->> (not-empty (:aggregation (lib.util/query-stage query stage-number)))
            (into [] (map (fn [aggregation]
                            (let [metadata (lib.metadata.calculation/metadata query stage-number aggregation)]
                              (-> metadata
                                  (u/assoc-default :effective-type (or (:base-type metadata) :type/*))
                                  (assoc :lib/source      :source/aggregations
                                         :lib/source-uuid (lib.options/uuid aggregation))))))))))

(def ^:private OperatorWithColumns
  [:merge
   ::lib.schema.aggregation/operator
   [:map
    [:columns {:optional true} [:sequential ::lib.schema.metadata/column]]]])

(defmethod lib.metadata.calculation/display-name-method :operator/aggregation
  [_query _stage-number {:keys [display-info]} _display-name-style]
  (:display-name (display-info)))

(defmethod lib.metadata.calculation/display-info-method :operator/aggregation
  [_query _stage-number {:keys [display-info requires-column? selected?] short-name :short}]
  (cond-> (assoc (display-info)
                 :short-name (u/qualified-name short-name)
                 :requires-column requires-column?)
    (some? selected?) (assoc :selected selected?)))

(mu/defn aggregation-operator-columns :- [:maybe [:sequential ::lib.schema.metadata/column]]
  "Returns the columns for which `aggregation-operator` is applicable."
  [aggregation-operator :- OperatorWithColumns]
  (:columns aggregation-operator))

(mu/defn available-aggregation-operators :- [:maybe [:sequential OperatorWithColumns]]
  "Returns the available aggegation operators for the stage with `stage-number` of `query`.
  If `stage-number` is omitted, uses the last stage."
  ([query]
   (available-aggregation-operators query -1))

  ([query :- ::lib.schema/query
    stage-number :- :int]
   (let [columns (lib.metadata.calculation/visible-columns query stage-number)
         with-columns (fn [{:keys [requires-column? supported-field] :as operator}]
                        (cond
                          (not requires-column?)
                          operator

                          (= supported-field :any)
                          (assoc operator :columns columns)

                          :else
                          (when-let [cols (->> columns
                                               (filterv #(lib.types.isa/field-type? supported-field %))
                                               not-empty)]
                            (assoc operator :columns cols))))]
     (not-empty
      (into []
            (comp (filter (fn [op]
                            (let [feature (:driver-feature op)]
                              (or (nil? feature) (lib.metadata/database-supports? query feature)))))
                  (keep with-columns)
                  (map #(assoc % :lib/type :operator/aggregation)))
            lib.schema.aggregation/aggregation-operators)))))

(mu/defn aggregation-clause :- ::lib.schema.aggregation/aggregation
  "Returns a standalone aggregation clause for an `aggregation-operator` and
  a `column`.
  For aggregations requiring an argument `column` is mandatory, otherwise
  it is optional."
  ([aggregation-operator :- ::lib.schema.aggregation/operator]
   (if-not (:requires-column? aggregation-operator)
     (lib.options/ensure-uuid [(:short aggregation-operator) {}])
     (throw (ex-info (lib.util/format "aggregation operator %s requires an argument"
                                      (:short aggregation-operator))
                     {:aggregation-operator aggregation-operator}))))

  ([aggregation-operator :- ::lib.schema.aggregation/operator
    column]
   (lib.options/ensure-uuid [(:short aggregation-operator) {} (lib.common/->op-arg column)])))

(def ^:private SelectedOperatorWithColumns
  [:merge
   ::lib.schema.aggregation/operator
   [:map
    [:columns {:optional true} [:sequential ::lib.schema.metadata/column]]
    [:selected? {:optional true} :boolean]]])

(mu/defn selected-aggregation-operators :- [:maybe [:sequential SelectedOperatorWithColumns]]
  "Mark the operator and the column (if any) in `agg-operators` selected by `agg-clause`."
  [query
   stage-number
   agg-operators :- [:maybe [:sequential OperatorWithColumns]]
   agg-clause]
  (when (seq agg-operators)
    (let [[op _ agg-col] agg-clause
          agg-temporal-unit (-> agg-col lib.options/options :temporal-unit)]
      (mapv (fn [agg-op]
              (cond-> agg-op
                (= (:short agg-op) op)
                (-> (assoc :selected? true)
                    (m/update-existing
                     :columns
                     (fn [cols]
                       (if (lib.util/ref-clause? agg-col)
                         (let [cols (lib.equality/mark-selected-columns
                                     query
                                     stage-number
                                     cols
                                     [(lib.options/update-options agg-col dissoc :temporal-unit)])]
                           (mapv (fn [c]
                                   (cond-> c
                                     (some? agg-temporal-unit)
                                     (lib.temporal-bucket/with-temporal-bucket agg-temporal-unit)))
                                 cols))
                         cols))))))
            agg-operators))))

(mu/defn aggregation-ref :- :mbql.clause/aggregation
  "Find the aggregation at `ag-index` and create an `:aggregation` ref for it. Intended for use
  when creating queries using threading macros e.g.

    (-> (lib/query ...)
        (lib/aggregate (lib/avg ...))
        (as-> <> (lib/order-by <> (lib/aggregation-ref <> 0))))"
  ([query ag-index]
   (aggregation-ref query -1 ag-index))

  ([query        :- ::lib.schema/query
    stage-number :- :int
    ag-index     :- ::lib.schema.common/int-greater-than-or-equal-to-zero]
   (if-let [[_ {ag-uuid :lib/uuid}] (get (:aggregation (lib.util/query-stage query stage-number)) ag-index)]
     (lib.options/ensure-uuid [:aggregation {} ag-uuid])
     (throw (ex-info (str "Undefined aggregation " ag-index)
                     {:aggregation-index ag-index
                      :query             query
                      :stage-number      stage-number})))))

(mu/defn aggregation-at-index :- [:maybe ::lib.schema.aggregation/aggregation]
  "Get the aggregation at `index` in a stage of the query if it exists, otherwise `nil`. This is mostly for working
  with legacy references like

    [:aggregation 0]"
  [query        :- ::lib.schema/query
   stage-number :- :int
   index        :- ::lib.schema.common/int-greater-than-or-equal-to-zero]
  (let [ags (aggregations query stage-number)]
    (when (> (clojure.core/count ags) index)
      (nth ags index))))

(mu/defn aggregable-columns :- [:maybe [:sequential ::lib.schema.metadata/column]]
  "Returns the columns that can be used in aggregation expressions."
  ([query :- ::lib.schema/query
    aggregation-position :- [:maybe ::lib.schema.common/int-greater-than-or-equal-to-zero]]
   (aggregable-columns query -1 aggregation-position))
  ([query :- ::lib.schema/query
    stage-number :- :int
    aggregation-position :- [:maybe ::lib.schema.common/int-greater-than-or-equal-to-zero]]
   (let [agg-cols (aggregations-metadata query stage-number)
         columns (into (vec (lib.metadata.calculation/visible-columns query stage-number))
                       (cond->> agg-cols
                         aggregation-position (keep-indexed (fn [i a]
                                                              (when (not= i aggregation-position)
                                                                a)))))]
     (not-empty columns))))

(defmethod lib.metadata.calculation/type-of-method :aggregation
  [query stage-number ag-ref]
  (let [expression (resolve-aggregation query stage-number ag-ref)]
    (lib.metadata.calculation/type-of query stage-number expression)))<|MERGE_RESOLUTION|>--- conflicted
+++ resolved
@@ -33,16 +33,6 @@
     (assert ag-uuid "Metadata for an aggregation reference should include :lib/source-uuid")
     [:aggregation options ag-uuid]))
 
-<<<<<<< HEAD
-(mu/defn aggregations :- [:maybe [:sequential {:min 1} ::lib.schema.aggregation/aggregation]]
-  "Get non-empty aggregations in a given stage of a query."
-  ([query]
-   (aggregations query -1))
-
-  ([query        :- ::lib.schema/query
-    stage-number :- :int]
-   (not-empty (:aggregation (lib.util/query-stage query stage-number)))))
-=======
 (declare aggregations)
 
 (mu/defn resolve-aggregation-by-name :- ::lib.schema.aggregation/aggregation
@@ -56,7 +46,6 @@
     (fn [aggregation]
       (= (lib.metadata.calculation/column-name query stage-number aggregation) ag-name))
     ags)))
->>>>>>> c456cb5a
 
 (mu/defn resolve-aggregation :- ::lib.schema.aggregation/aggregation
   "Resolve an aggregation with a specific `ag-uuid`."
@@ -69,14 +58,7 @@
                       {:query query, :stage-number stage-number, :ref ag-ref})))
     (or (m/find-first #(= (lib.options/uuid %) ag-uuid) ags)
         (when source-name
-<<<<<<< HEAD
-          (m/find-first
-           (fn [aggregation]
-             (= (lib.metadata.calculation/column-name query stage-number aggregation) source-name))
-           ags))
-=======
           (resolve-aggregation-by-name query stage-number ags source-name))
->>>>>>> c456cb5a
         (throw (ex-info (if source-name
                           (i18n/tru "No aggregation with uuid {0} or source name {1}" (pr-str ag-uuid) (pr-str source-name))
                           (i18n/tru "No aggregation with uuid {0}" (pr-str ag-uuid)))
@@ -87,11 +69,7 @@
 
 (defmethod lib.metadata.calculation/describe-top-level-key-method :aggregation
   [query stage-number _k]
-<<<<<<< HEAD
-  (when-let [ags (aggregations query stage-number)]
-=======
   (when-let [ags (not-empty (:aggregation (lib.util/query-stage query stage-number)))]
->>>>>>> c456cb5a
     (lib.util/join-strings-with-conjunction
      (i18n/tru "and")
      (for [aggregation ags]
@@ -100,11 +78,7 @@
 (defmethod lib.metadata.calculation/metadata-method :aggregation
   [query
    stage-number
-<<<<<<< HEAD
-   [_ag {:keys [base-type effective-type display-name], agg-name :name, :as _opts} _ag-uuid, :as ag-ref]]
-=======
    [_ag {:keys [base-type effective-type display-name], agg-name :name, :as _opts} _uuid, :as ag-ref]]
->>>>>>> c456cb5a
   (let [aggregation (resolve-aggregation query stage-number ag-ref)]
     (merge
      (lib.metadata.calculation/metadata query stage-number aggregation)
