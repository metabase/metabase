(ns ^:mb/once metabase-enterprise.serialization.v2.e2e-test
  (:require
   [clojure.java.io :as io]
   [clojure.test :refer :all]
   [medley.core :as m]
   [metabase-enterprise.serialization.cmd :as cmd]
   [metabase-enterprise.serialization.test-util :as ts]
   [metabase-enterprise.serialization.v2.extract :as extract]
   [metabase-enterprise.serialization.v2.ingest :as ingest]
   [metabase-enterprise.serialization.v2.load :as serdes.load]
   [metabase-enterprise.serialization.v2.storage :as storage]
   [metabase.models :refer [Card
                            Collection
                            Dashboard
                            DashboardCard
                            Database
                            Field
                            ParameterCard
                            Table]]
   [metabase.models.serialization :as serdes]
   [metabase.models.setting :as setting]
   [metabase.test :as mt]
   [metabase.test.generate :as test-gen]
   [metabase.util.yaml :as yaml]
   [reifyhealth.specmonstah.core :as rs]
   [toucan2.core :as t2]
   [toucan2.tools.with-temp :as t2.with-temp])
  (:import
   (java.io File)
   (java.nio.file Path)))

(set! *warn-on-reflection* true)

(defn- dir->contents-set [p ^File dir]
  (->> dir
       .listFiles
       (filter p)
       (map #(.getName ^File %))
       set))

(defn- dir->file-set [^File dir]
  (dir->contents-set #(.isFile ^File %) dir))

(defn- dir->dir-set [^File dir]
  (dir->contents-set #(.isDirectory ^File %) dir))

(defn- subdirs [^File dir]
  (->> dir
       .listFiles
       (remove #(.isFile ^File %))))

(defn- by-model [entities model-name]
  (filter #(-> % :serdes/meta last :model (= model-name))
          entities))

(defn- collections [dir]
  (for [coll-dir (subdirs dir)
        :when (->> ["cards" "dashboards" "timelines"]
                   (map #(io/file coll-dir %))
                   (filter #(= % coll-dir))
                   empty?)]
    coll-dir))

(defn- file-set [^File dir]
  (let [^Path base (.toPath dir)]
    (set (for [^File file (file-seq dir)
               :when (.isFile file)
               :let [rel (.relativize base (.toPath file))]]
           (mapv str rel)))))

(defn- random-keyword
  ([prefix n] (random-keyword prefix n 0))
  ([prefix n floor] (keyword (str (name prefix) (+ floor (rand-int n))))))

(defn- random-fks
  "Generates a specmonstah query with the :refs populated with the randomized bindings.
  `(random-fks {:spec-gen {:foo :bar}}
               {:creator_id [:u 10]
                :db_id      [:db 20 15]})`
  this will return a query like:
  `{:spec-gen {:foo :bar}
    :refs {:creator_id :u6  :db_id 17}}`

  The bindings map has the same keys as `:refs`, but the values are `[base-keyword width]` pairs or
  `[base-keyword width floor]` triples. These are passed to [[random-keyword]]."
  [base bindings]
  (update base :refs merge (m/map-vals #(apply random-keyword %) bindings)))

(defn- many-random-fks [n base bindings]
  (vec (repeatedly n #(vector 1 (random-fks base bindings)))))

(defn- table->db [{:keys [table_id] :as refs}]
  (let [table-number (-> table_id
                         name
                         (subs 1)
                         (Integer/parseInt))]
    (assoc refs :database_id (keyword (str "db" (quot table-number 10))))))

(defn- clean-entity
  "Removes any comparison-confounding fields, like `:created_at`."
  [entity]
  (dissoc entity :created_at :result_metadata :metadata_sync_schedule :cache_field_values_schedule))

#_{:clj-kondo/ignore [:metabase/i-like-making-cams-eyes-bleed-with-horrifically-long-tests]}
(deftest e2e-storage-ingestion-test
  (ts/with-random-dump-dir [dump-dir "serdesv2-"]
    (let [extraction (atom nil)
          entities   (atom nil)]
      (ts/with-dbs [source-db dest-db]
        ;; TODO Generating some nested collections would make these tests more robust, but that's difficult.
        ;; There are handwritten tests for storage and ingestion that check out the nesting, at least.
        (ts/with-db source-db
          (testing "insert"
            (test-gen/insert!
             {;; Actions are special case where there is a 1:1 relationship between an action and an action subtype (query, implicit, or http)
              ;; We generate 10 actions for each subtype, and 10 of each subtype.
              ;; actions 0-9 are query actions, 10-19 are implicit actions, and 20-29 are http actions.
              :action                  (apply concat
                                              (for [type [:query :implicit :http]]
                                                (many-random-fks 10
                                                                 {:spec-gen {:type type}}
                                                                 {:model_id   [:sm 10]
                                                                  :creator_id [:u 10]})))
              :query-action            (map-indexed
                                        (fn [idx x]
                                          (assoc-in x [1 :refs :action_id] (keyword (str "action" idx))))
                                        (many-random-fks 10 {} {:database_id [:db 10]}))
              :implicit-action         (map-indexed
                                        (fn [idx x]
                                          (update-in x [1 :refs]
                                                     (fn [refs]
                                                       (assoc refs :action_id (keyword (str "action" (+ 10 idx)))))))
                                        (many-random-fks 10 {} {}))
              :http-action             (map-indexed
                                        (fn [idx x]
                                          (update-in x [1 :refs]
                                                     (fn [refs]
                                                       (assoc refs :action_id (keyword (str "action" (+ 20 idx)))))))
                                        (many-random-fks 10 {} {}))
              :collection              [[100 {:refs     {:personal_owner_id ::rs/omit}}]
                                        [10  {:refs     {:personal_owner_id ::rs/omit}
                                              :spec-gen {:namespace :snippets}}]]
              :database                [[10]]
              ;; Tables are special - we define table 0-9 under db0, 10-19 under db1, etc. The :card spec below
              ;; depends on this relationship.
              :table                   (into [] (for [db [:db0 :db1 :db2 :db3 :db4 :db5 :db6 :db7 :db8 :db9]]
                                                  [10 {:refs {:db_id db}}]))
              :field                   (many-random-fks 1000 {} {:table_id [:t 100]})
              :core-user               [[100]]
              :card                    (mapv #(update-in % [1 :refs] table->db)
                                             (many-random-fks
                                              100
                                              {:spec-gen {:dataset_query {:database 1
                                                                          :type     :native
                                                                          :native   {:query "SELECT * FROM whatever;"}}
                                                          :type          :model}}
                                              {:table_id      [:t    100]
                                               :collection_id [:coll 100]
                                               :creator_id    [:u    10]}))
              ;; Simple model is primary used for actions.
              ;; We can't use :card for actions because implicit actions require the model's query to contain
              ;; nothing but a source table
              :simple-model            (mapv #(update-in % [1 :refs] table->db)
                                             (many-random-fks
                                              10
                                              {:spec-gen {:dataset_query {:database 1
                                                                          :query {:source-table 3}
                                                                          :type :query}
                                                          :type          :model}}
                                              {:table_id      [:t    10]
                                               :collection_id [:coll 10]
                                               :creator_id    [:u    10]}))
              :dashboard               (concat (many-random-fks 100 {} {:collection_id [:coll 100]
                                                                        :creator_id    [:u    10]})
                                               ;; create some root collection dashboards
                                               (many-random-fks 50 {} {:creator_id    [:u 10]}))
              :dashboard-card          (many-random-fks 300 {} {:card_id      [:c 100]
                                                                :dashboard_id [:d 100]})
              :dimension               (vec (concat
                                             ;; 20 with both IDs set
                                             (many-random-fks 20 {}
                                                              {:field_id                [:field 1000]
                                                               :human_readable_field_id [:field 1000]})
                                             ;; 20 with just :field_id
                                             (many-random-fks 20 {:refs {:human_readable_field_id ::rs/omit}}
                                                              {:field_id [:field 1000]})))
              :segment                 (many-random-fks 30 {:spec-gen {:definition {:filter [:!= [:field 60 nil] 50],
                                                                                    :source-table 4}}}
                                                        {:table_id   [:t 100]
                                                         :creator_id [:u 10]})
              :native-query-snippet    (many-random-fks 10 {} {:creator_id    [:u 10]
                                                               :collection_id [:coll 10 100]})
              :timeline                (many-random-fks 10 {} {:creator_id    [:u 10]
                                                               :collection_id [:coll 100]})
              :timeline-event          (many-random-fks 90 {} {:timeline_id   [:timeline 10]})}))

          (is (= 101 (count (t2/select-fn-set :email 'User)))) ; +1 for the internal user

          (testing "extraction"
            (reset! extraction (serdes/with-cache (into [] (extract/extract {}))))
            (reset! entities   (reduce (fn [m entity]
                                         (update m (-> entity :serdes/meta last :model)
                                                 (fnil conj []) entity))
                                       {} @extraction))
            ;; +1 for the Trash collection
            (is (= 110 (-> @entities (get "Collection") count))))

          (testing "storage"
            (storage/store! (seq @extraction) dump-dir)

            (testing "for Actions"
              (is (= 30 (count (dir->file-set (io/file dump-dir "actions"))))))

            (testing "for Collections"
              ;; +1 for the Trash collection
              (is (= 110 (count (for [f (file-set (io/file dump-dir))
                                      :when (and (= (first f) "collections")
                                                 (let [[a b] (take-last 2 f)]
                                                   (= b (str a ".yaml"))))]
                                  f)))
                  "which all go in collections/, even the snippets ones"))

            (testing "for Databases"
              (is (= 10 (count (dir->dir-set (io/file dump-dir "databases"))))))

            (testing "for Tables"
              (is (= 100
                     (reduce + (for [db    (get @entities "Database")
                                     :let [tables (dir->dir-set (io/file dump-dir "databases" (:name db) "tables"))]]
                                 (count tables))))
                  "Tables are scattered, so the directories are harder to count"))

            (testing "for Fields"
              (is (= 1000
                     (reduce + (for [db    (get @entities "Database")
                                     table (subdirs (io/file dump-dir "databases" (:name db) "tables"))]
                                 (->> (io/file table "fields")
                                      dir->file-set
                                      count))))
                  "Fields are scattered, so the directories are harder to count"))

            (testing "for cards"
              ;; 100 from card, and 10 from simple-model
              (is (= 110 (->> (io/file dump-dir "collections")
                              collections
                              (map (comp count dir->file-set #(io/file % "cards")))
                              (reduce +)))))

            (testing "for dashboards"
              (is (= 150 (->> (io/file dump-dir "collections")
                              collections
                              (map (comp count dir->file-set #(io/file % "dashboards")))
                              (reduce +)))))

            (testing "for timelines"
              (is (= 10 (->> (io/file dump-dir "collections")
                             collections
                             (map (comp count dir->file-set #(io/file % "timelines")))
                             (reduce +)))))

            (testing "for segments"
              (is (= 30 (reduce + (for [db    (dir->dir-set (io/file dump-dir "databases"))
                                        table (dir->dir-set (io/file dump-dir "databases" db "tables"))
                                        :let [segments-dir (io/file dump-dir "databases" db "tables" table "segments")]
                                        :when (.exists segments-dir)]
                                    (count (dir->file-set segments-dir)))))))

            (testing "for native query snippets"
              (is (= 10 (->> (io/file dump-dir "snippets")
                             collections
                             (map (comp count dir->file-set))
                             (reduce +)))))

            (testing "for settings"
              (is (.exists (io/file dump-dir "settings.yaml")))))

          (testing "ingest and load"
            (ts/with-db dest-db
              (testing "ingested set matches extracted set"
                (let [extracted-set (set (map (comp #'ingest/strip-labels serdes/path) @extraction))]
                  (is (= (count extracted-set)
                         (count @extraction)))
                  (is (= extracted-set
                         (set (ingest/ingest-list (ingest/ingest-yaml dump-dir)))))))

              (testing "doing ingestion"
                (is (serdes/with-cache (serdes.load/load-metabase! (ingest/ingest-yaml dump-dir)))
                    "successful"))

              (testing "for Actions"
                (doseq [{:keys [entity_id] :as coll} (get @entities "Action")]
                  (is (= (clean-entity coll)
                         (-> (ts/extract-one "Action" entity_id)
                             clean-entity)))))

              (testing "for Collections"
                (doseq [{:keys [entity_id] :as coll} (get @entities "Collection")]
                  (is (= (clean-entity coll)
                         (-> (ts/extract-one "Collection" entity_id)
                             clean-entity)))))

              (testing "for Databases"
                (doseq [{:keys [name] :as db} (get @entities "Database")]
                  (is (= (assoc (clean-entity db) :initial_sync_status "complete")
                         (-> (ts/extract-one "Database" [:= :name name])
                             clean-entity)))))

              (testing "for Tables"
                (doseq [{:keys [db_id name] :as coll} (get @entities "Table")]
                  (is (= (clean-entity coll)
                         (-> (ts/extract-one "Table" [:and
                                                      [:= :name name]
                                                      [:= :db_id (t2/select-one-pk 'Database :name db_id)]])
                             clean-entity)))))

              (testing "for Fields"
                (doseq [{[db schema table] :table_id name :name :as coll} (get @entities "Field")]
                  (is (nil? schema))
                  (let [db (t2/select-one-pk 'Database :name db)
                        table (t2/select-one-fn :id 'Table :schema schema :name table :db_id db)]
                    (is (= (clean-entity coll)
                           (-> (ts/extract-one "Field" [:and [:= :name name] [:= :table_id table]])
                               clean-entity))))))

              (testing "for cards"
                (doseq [{:keys [entity_id] :as card} (get @entities "Card")]
                  (is (= (clean-entity card)
                         (-> (ts/extract-one "Card" entity_id)
                             clean-entity)))))

              (testing "for dashboards"
                (doseq [{:keys [entity_id] :as dash} (get @entities "Dashboard")]
                  (is (= (clean-entity dash)
                         (-> (ts/extract-one "Dashboard" entity_id)
                             clean-entity)))))

              (testing "for dashboard cards"
                (doseq [{:keys [entity_id] :as dashcard} (get @entities "DashboardCard")]
                  (is (= (clean-entity dashcard)
                         (-> (ts/extract-one "DashboardCard" entity_id)
                             clean-entity)))))

              (testing "for dimensions"
                (doseq [{:keys [entity_id] :as dim} (get @entities "Dimension")]
                  (is (= (clean-entity dim)
                         (-> (ts/extract-one "Dimension" entity_id)
                             clean-entity)))))

              (testing "for segments"
                (doseq [{:keys [entity_id] :as segment} (get @entities "Segment")]
                  (is (= (clean-entity segment)
                         (-> (ts/extract-one "Segment" entity_id)
                             clean-entity)))))

              (testing "for native query snippets"
                (doseq [{:keys [entity_id] :as snippet} (get @entities "NativeQuerySnippet")]
                  (is (= (clean-entity snippet)
                         (-> (ts/extract-one "NativeQuerySnippet" entity_id)
                             clean-entity)))))

              (testing "for timelines and events"
                (doseq [{:keys [entity_id] :as timeline} (get @entities "Timeline")]
                  (is (= (clean-entity timeline)
                         (-> (ts/extract-one "Timeline" entity_id)
                             clean-entity)))))

              (testing "for settings"
                (let [settings (get @entities "Setting")]
                  (is (every? @#'setting/export?
                              (set (map (comp symbol :key) settings))))
                  (is (= (into {} (for [{:keys [key value]} settings]
                                    [key value]))
                         (yaml/from-file (io/file dump-dir "settings.yaml")))))))))))))

;; This is a separate test instead of a `testing` block inside `e2e-storage-ingestion-test`
;; because it's quite tricky to set up the generative test to generate parameters with source is card
(deftest card-and-dashboard-has-parameter-with-source-is-card-test
  (testing "Dashboard and Card that has parameter with source is a card must be deserialized correctly"
    (ts/with-random-dump-dir [dump-dir "serdesv2-"]
      (ts/with-dbs [source-db dest-db]
        (ts/with-db source-db
          ;; preparation
          (mt/test-helpers-set-global-values!
            (mt/with-temp
              [Database   db1s {:name "my-db"}
               Collection coll1s {:name "My Collection"}
               Table      table1s {:name  "CUSTOMERS"
                                   :db_id (:id db1s)}
               Field      field1s {:name     (mt/random-name)
                                   :table_id (:id table1s)}
               Card       card1s  {:name (mt/random-name)}
               Card       card2s  {:name          "Card with parameter"
                                   :database_id   (:id db1s)
                                   :table_id      (:id table1s)
                                   :collection_id (:id coll1s)
                                   :parameters    [{:id                   "abc"
                                                    :type                 "category"
                                                    :name                 "CATEGORY"
                                                    :values_source_type   "card"
                                                    ;; card_id is in a different collection with dashboard's collection
                                                    :values_source_config {:card_id     (:id card1s)
                                                                           :value_field [:field (:id field1s) nil]}}]}
               Dashboard  dash1s {:name          (mt/random-name)
                                  :collection_id (:id coll1s)
                                  :parameters    [{:id                   "abc"
                                                   :type                 "category"
                                                   :name                 "CATEGORY"
                                                   :values_source_type   "card"
                                                   ;; card_id is in a different collection with dashboard's collection
                                                   :values_source_config {:card_id     (:id card1s)
                                                                          :value_field [:field (:id field1s) nil]}}]}]

              (testing "make sure we insert ParameterCard when insert Dashboard/Card"
                ;; one for parameter on card card2s, and one for parmeter on dashboard dash1s
                (is (= 2 (t2/count ParameterCard))))

              (testing "extract and store"
                (let [extraction (serdes/with-cache (into [] (extract/extract {})))]
                  (is (= [{:id                   "abc",
                           :name                 "CATEGORY",
                           :type                 :category,
                           :values_source_config {:card_id     (:entity_id card1s),
                                                  :value_field [:field
                                                                ["my-db" nil "CUSTOMERS" (:name field1s)]
                                                                nil]},
                           :values_source_type   "card"}]
                         (:parameters (first (by-model extraction "Dashboard")))))

                  ;; card1s has no parameters, card2s does.
                  (is (= #{[]
                           [{:id                   "abc",
                             :name                 "CATEGORY",
                             :type                 :category,
                             :values_source_config {:card_id     (:entity_id card1s),
                                                    :value_field [:field
                                                                  ["my-db" nil "CUSTOMERS" (:name field1s)]
                                                                  nil]},
                             :values_source_type   "card"}]}
                         (set (map :parameters (by-model extraction "Card")))))

                  (storage/store! (seq extraction) dump-dir)))

              (testing "ingest and load"
                (ts/with-db dest-db
                 ;; ingest
                  (testing "doing ingestion"
                    (is (serdes/with-cache (serdes.load/load-metabase! (ingest/ingest-yaml dump-dir)))
                        "successful"))

                  (let [dash1d  (t2/select-one Dashboard :name (:name dash1s))
                        card1d  (t2/select-one Card :name (:name card1s))
                        card2d  (t2/select-one Card :name (:name card2s))
                        field1d (t2/select-one Field :name (:name field1s))]
                    (testing "parameter on dashboard is loaded correctly"
                      (is (= {:card_id     (:id card1d),
                              :value_field [:field (:id field1d) nil]}
                             (-> dash1d
                                 :parameters
                                 first
                                 :values_source_config)))
                      (is (some? (t2/select-one 'ParameterCard :parameterized_object_type "dashboard" :parameterized_object_id (:id dash1d)))))

                    (testing "parameter on card is loaded correctly"
                      (is (= {:card_id     (:id card1d),
                              :value_field [:field (:id field1d) nil]}
                             (-> card2d
                                 :parameters
                                 first
                                 :values_source_config)))
                      (is (some? (t2/select-one 'ParameterCard :parameterized_object_type "card" :parameterized_object_id (:id card2d)))))))))))))))

(deftest dashcards-with-link-cards-test
  (ts/with-random-dump-dir [dump-dir "serdesv2-"]
    (ts/with-dbs [source-db dest-db]
      (ts/with-db source-db
        (let [link-card-viz-setting (fn [model id]
                                      {:virtual_card {:display "link"}
                                       :link         {:entity {:id    id
                                                               :model model}}})
              dashboard->link-cards (fn [dashboard]
                                      (map #(get-in % [:visualization_settings :link :entity]) (:dashcards dashboard)))]
          (t2.with-temp/with-temp
            [Collection    {coll-id   :id
                            coll-name :name
                            coll-eid  :entity_id}    {:name        "Link collection"
                                                      :description "Linked Collection"}
             Database      {db-id   :id
                            db-name :name}           {:name        "Linked database"
                                                      :description "Linked database desc"}
             Table         {table-id   :id
                            table-name :name}        {:db_id        db-id
                                                      :schema      "Public"
                                                      :name        "Linked table"
                                                      :description "Linked table desc"}
             Card          {card-id   :id
                            card-name :name
                            card-eid  :entity_id}    {:name          "Linked card"
                                                      :description   "Linked card desc"
                                                      :display       "bar"}

             Card          {model-id   :id
                            model-name :name
                            model-eid  :entity_id}   {:type          :model
                                                      :name          "Linked model"
                                                      :description   "Linked model desc"
                                                      :display       "table"}

             Dashboard     {dash-id   :id
                            dash-name :name
                            dash-eid  :entity_id}    {:name          "Linked Dashboard"
                                                      :collection_id coll-id
                                                      :description   "Linked Dashboard desc"}
             Dashboard     {dashboard-id   :id
                            dashboard-name :name}    {:name          "Test Dashboard"
                                                      :collection_id coll-id}
             DashboardCard _                         {:dashboard_id           dashboard-id
                                                      :visualization_settings (link-card-viz-setting "collection" coll-id)}
             DashboardCard _                         {:dashboard_id           dashboard-id
                                                      :visualization_settings (link-card-viz-setting "database" db-id)}
             DashboardCard _                         {:dashboard_id           dashboard-id
                                                      :visualization_settings (link-card-viz-setting "table" table-id)}
             DashboardCard _                         {:dashboard_id           dashboard-id
                                                      :visualization_settings (link-card-viz-setting "dashboard" dash-id)}
             DashboardCard _                         {:dashboard_id           dashboard-id
                                                      :visualization_settings (link-card-viz-setting "card" card-id)}
             DashboardCard _                         {:dashboard_id           dashboard-id
                                                      :visualization_settings (link-card-viz-setting "dataset" model-id)}]
            (testing "extract and store"
              (let [extraction          (serdes/with-cache (into [] (extract/extract {})))
                    extracted-dashboard (first (filter #(= (:name %) "Test Dashboard") (by-model extraction "Dashboard")))]
                (is (= [{:model "collection" :id coll-eid}
                        {:model "database"   :id "Linked database"}
                        {:model "table"      :id ["Linked database" "Public" "Linked table"]}
                        {:model "dashboard"  :id dash-eid}
                        {:model "card"       :id card-eid}
                        {:model "dataset"    :id model-eid}]
                       (dashboard->link-cards extracted-dashboard)))

                (is (= #{[{:id dash-eid          :model "Dashboard"}]
                         [{:id coll-eid          :model "Collection"}]
                         [{:id model-eid         :model "Card"}]
                         [{:id card-eid          :model "Card"}]
                         [{:id "Linked database" :model "Database"}]
                         [{:model "Database" :id "Linked database"}
                          {:model "Schema"   :id "Public"}
                          {:model "Table"    :id "Linked table"}]}
                       (set (serdes/dependencies extracted-dashboard))))

                (storage/store! (seq extraction) dump-dir)))

            (testing "ingest and load"
              ;; ingest
              (ts/with-db dest-db
                (testing "doing ingestion"
                  (is (serdes/with-cache (serdes.load/load-metabase! (ingest/ingest-yaml dump-dir)))
                      "successful"))

                (doseq [[name model]
                        [[db-name    'Database]
                         [table-name 'Table]
                         [card-name  'Card]
                         [model-name 'Card]
                         [dash-name  'Dashboard]]]
                  (testing (format "model %s from link cards are loaded properly" model)
                    (is (some? (t2/select model :name name)))))

                (testing "linkcards are loaded with correct fk"
                  (let [new-db-id    (t2/select-one-pk Database :name db-name)
                        new-table-id (t2/select-one-pk Table :name table-name)
                        new-card-id  (t2/select-one-pk Card :name card-name)
                        new-model-id (t2/select-one-pk Card :name model-name)
                        new-dash-id  (t2/select-one-pk Dashboard :name dash-name)
                        new-coll-id  (t2/select-one-pk Collection :name coll-name)]
                    (is (= [{:id new-coll-id  :model "collection"}
                            {:id new-db-id    :model "database"}
                            {:id new-table-id :model "table"}
                            {:id new-dash-id  :model "dashboard"}
                            {:id new-card-id  :model "card"}
                            {:id new-model-id :model "dataset"}]
                           (-> (t2/select-one Dashboard :name dashboard-name)
                               (t2/hydrate :dashcards)
                               dashboard->link-cards)))))))))))))

(deftest dashcards-with-series-test
  (ts/with-random-dump-dir [dump-dir "serdesv2-"]
    (ts/with-dbs [source-db dest-db]
      (ts/with-db source-db
        (mt/with-temp
          [:model/Collection {coll-id :id} {:name "Some Collection"}
           :model/Card {c1-id :id :as c1} {:name "Some Question", :collection_id coll-id}
           :model/Card {c2-id :id :as c2} {:name "Series Question A", :collection_id coll-id}
           :model/Card {c3-id :id :as c3} {:name "Series Question B", :collection_id coll-id}
           :model/Dashboard {dash-id :id :as dash} {:name "Shared Dashboard", :collection_id coll-id}
           :model/DashboardCard {dc1-id :id} {:card_id c1-id, :dashboard_id dash-id}
           :model/DashboardCard {dc2-id :id} {:card_id c2-id, :dashboard_id dash-id}
           :model/DashboardCardSeries _ {:card_id c3-id, :dashboardcard_id dc1-id, :position 1}
           :model/DashboardCardSeries _ {:card_id c2-id, :dashboardcard_id dc1-id, :position 0}]
          (testing "sense check what hydrated dashcards look like on the source DB"
            (let [hydrated-dashcards (-> (t2/select-one :model/Dashboard :name (:name dash))
                                         (t2/hydrate [:dashcards :series])
                                         :dashcards
                                         (->> (m/index-by :id)))]
              (is (=? {dc1-id {:series [{:id c2-id}
                                        {:id c3-id}]}
                       dc2-id {:series []}}
                      hydrated-dashcards))))
          (testing "extract and store"
            (let [extraction (serdes/with-cache (into [] (extract/extract {})))]
              (storage/store! (seq extraction) dump-dir)))
          (testing "ingest and load"
            (ts/with-db dest-db
              (testing "doing ingestion"
                (is (serdes/with-cache (serdes.load/load-metabase! (ingest/ingest-yaml dump-dir)))
                    "successful"))
              (testing "Series are loaded correctly"
                (let [new-c1-id  (t2/select-one-pk :model/Card :name (:name c1))
                      new-c2-id  (t2/select-one-pk :model/Card :name (:name c2))
                      new-c3-id  (t2/select-one-pk :model/Card :name (:name c3))
                      new-dc1-id (t2/select-one-pk :model/DashboardCard :card_id new-c1-id)
                      new-dc2-id (t2/select-one-pk :model/DashboardCard :card_id new-c2-id)
                      new-hydrated-dashcards (-> (t2/select-one :model/Dashboard :name (:name dash))
                                                 (t2/hydrate [:dashcards :series])
                                                 :dashcards
                                                 (->> (m/index-by :id)))]
                  (is (some? new-c1-id))
                  (is (some? new-c2-id))
                  (is (some? new-c3-id))
                  (is (some? new-dc1-id))
                  (is (some? new-dc2-id))
                  (testing "Series hydrate on the dashboard correctly"
                    (is (=? {new-dc1-id {:series [{:id new-c2-id}
                                                  {:id new-c3-id}]}
                             new-dc2-id {:series []}}
                            new-hydrated-dashcards))))))))))))

(deftest dashboard-with-tabs-test
  (testing "Dashboard with tabs must be deserialized correctly"
    (ts/with-random-dump-dir [dump-dir "serdesv2-"]
      (ts/with-dbs [source-db dest-db]
        (ts/with-db source-db
<<<<<<< HEAD
          ;; preparation
=======
         ;; preparation
>>>>>>> 00ff56e8
          (t2.with-temp/with-temp
            [Dashboard           {dashboard-id :id
                                  dashboard-eid :entity_id} {:name "Dashboard with tab"}
             Card                {card-id-1 :id
                                  card-eid-1 :entity_id}    {:name "Card 1"}
             Card                {card-id-2 :id
                                  card-eid-2 :entity_id}    {:name "Card 2"}
             :model/DashboardTab {tab-id-1 :id
                                  tab-eid-1 :entity_id}     {:name "Tab 1" :position 0 :dashboard_id dashboard-id}
             :model/DashboardTab {tab-id-2 :id
                                  tab-eid-2 :entity_id}     {:name "Tab 2" :position 1 :dashboard_id dashboard-id}
             DashboardCard       _                          {:dashboard_id     dashboard-id
                                                             :card_id          card-id-1
                                                             :dashboard_tab_id tab-id-1}
             DashboardCard       _                          {:dashboard_id     dashboard-id
                                                             :card_id          card-id-2
                                                             :dashboard_tab_id tab-id-1}
             DashboardCard       _                          {:dashboard_id     dashboard-id
                                                             :card_id          card-id-1
                                                             :dashboard_tab_id tab-id-2}
             DashboardCard       _                          {:dashboard_id     dashboard-id
                                                             :card_id          card-id-2
                                                             :dashboard_tab_id tab-id-2}]
            (let [extraction (serdes/with-cache (into [] (extract/extract {})))]
              (storage/store! (seq extraction) dump-dir))

            (testing "ingest and load"
              (ts/with-db dest-db
<<<<<<< HEAD
                ;; ingest
=======
               ;; ingest
>>>>>>> 00ff56e8
                (testing "doing ingestion"
                  (is (serdes/with-cache (serdes.load/load-metabase! (ingest/ingest-yaml dump-dir)))
                      "successful"))
                (let [new-dashboard (-> (t2/select-one Dashboard :entity_id dashboard-eid)
                                        (t2/hydrate :tabs :dashcards))
                      new-tab-id-1  (t2/select-one-pk :model/DashboardTab :entity_id tab-eid-1)
                      new-tab-id-2  (t2/select-one-pk :model/DashboardTab :entity_id tab-eid-2)
                      new-card-id-1 (t2/select-one-pk Card :entity_id card-eid-1)
                      new-card-id-2 (t2/select-one-pk Card :entity_id card-eid-2)]

                  (is (=? [{:id           new-tab-id-1
                            :dashboard_id (:id new-dashboard)
                            :name         "Tab 1"
                            :position     0}
                           {:id           new-tab-id-2
                            :dashboard_id (:id new-dashboard)
                            :name         "Tab 2"
                            :position     1}]
                          (:tabs new-dashboard)))
                  (is (=? [{:card_id          new-card-id-1
                            :dashboard_id     (:id new-dashboard)
                            :dashboard_tab_id new-tab-id-1}
                           {:card_id          new-card-id-2
                            :dashboard_id     (:id new-dashboard)
                            :dashboard_tab_id new-tab-id-1}
                           {:card_id          new-card-id-1
                            :dashboard_id     (:id new-dashboard)
                            :dashboard_tab_id new-tab-id-2}
                           {:card_id          new-card-id-2
                            :dashboard_id     (:id new-dashboard)
                            :dashboard_tab_id new-tab-id-2}]
                          (:dashcards new-dashboard))))))))))))

(deftest premium-features-test
  (testing "with :serialization enabled on the token"
    (ts/with-random-dump-dir [dump-dir "serdesv2-"]
      (mt/with-premium-features #{:serialization}
        (ts/with-dbs [source-db dest-db]
          (ts/with-db source-db
            ;; preparation
            (mt/with-temp [Dashboard _ {:name "some dashboard"}]
              (testing "export (v2-dump) command"
                (is (cmd/v2-dump! dump-dir {})
                    "works"))

              (testing "import (v2-load) command"
                (ts/with-db dest-db
                  (testing "doing ingestion"
                    (mt/with-temp [:model/User _ {}]
                      (is (cmd/v2-load! dump-dir {})
                          "works")))))))))))

  (testing "without :serialization feature enabled"
    (ts/with-random-dump-dir [dump-dir "serdesv2-"]
      (mt/with-premium-features #{}
        (ts/with-dbs [source-db dest-db]
          (ts/with-db source-db
            ;; preparation
            (t2.with-temp/with-temp [Dashboard _ {:name "some dashboard"}]
              (testing "export (v2-dump) command"
                (is (thrown-with-msg? Exception #"Please upgrade"
                                      (cmd/v2-dump! dump-dir {}))
                    "throws"))

              (testing "import (v2-load) command"
                (ts/with-db dest-db
                  (testing "doing ingestion"
                    (mt/with-temp [:model/User _ {}]
                      (is (thrown-with-msg? Exception #"Please upgrade"
                                            (cmd/v2-load! dump-dir {}))
                          "throws"))))))))))))

(deftest pivot-export-test
  (testing "Pivot table export and load correctly"
    (let [old-ids (atom nil)
          card1s  (atom nil)]
      (ts/with-random-dump-dir [dump-dir "serdesv2-"]
        (ts/with-dbs [source-db dest-db]
          (ts/with-db source-db
            (mt/dataset test-data
              ;; ensuring field ids are stable by loading dataset in db first
              (mt/db)
              (mt/$ids nil
                (t2.with-temp/with-temp
                  [Collection {coll-id :id}  {:name "Pivot Collection"}
                   Card       card           {:name          "Pivot Card"
                                              :collection_id coll-id
                                              :dataset_query {:type     :query
                                                              :database (mt/id)
                                                              :query    {:source-table $$orders
                                                                         :aggregation  [:sum [:field %orders.id nil]]
                                                                         :breakout     [[:field %orders.user_id nil]]}}
                                              :visualization_settings
                                              {:pivot_table.column_split
                                               {:rows    [[:field %people.name {:base-type    :type/Text
                                                                                :source-field %orders.user_id}]]
                                                :columns [[:field %products.title {:base-type    :type/Text
                                                                                   :source-field %orders.product_id}]]
                                                :values  [[:aggregation 0]]}
                                               :column_settings
                                               {(format "[\"ref\",[\"field\",%s,null]]" %people.name)
                                                {:pivot_table.column_sort_order "descending"}}}}]
                  (reset! old-ids {:people.name       %people.name
                                   :orders.user_id    %orders.user_id
                                   :products.title    %products.title
                                   :orders.product_id %orders.product_id})
                  (reset! card1s card)
                  (storage/store! (extract/extract {}) dump-dir)))))

          (ts/with-db dest-db
            ;; ensure there is something in db so that test-data gets different field ids for sure
            (mt/dataset office-checkins
              (mt/db))

            (mt/dataset test-data
              ;; ensuring field ids are stable by loading dataset in db first
              (mt/db)
              (mt/$ids nil
                (testing "Column ids are different in different dbs")
                (is (not= @old-ids
                          {:people.name       %people.name
                           :orders.user_id    %orders.user_id
                           :products.title    %products.title
                           :orders.product_id %orders.product_id}))

                (serdes.load/load-metabase! (ingest/ingest-yaml dump-dir))

                (let [viz (t2/select-one-fn :visualization_settings Card :entity_id (:entity_id @card1s))]
                  (testing "column ids inside pivot table transferred"
                    (is (= [[:field %people.name {:base-type    :type/Text
                                                  :source-field %orders.user_id}]]
                           (get-in viz [:pivot_table.column_split :rows])))
                    (is (= [[:field %products.title {:base-type    :type/Text
                                                     :source-field %orders.product_id}]]
                           (get-in viz [:pivot_table.column_split :columns]))))
                  (testing "column sort order restored"
                    (is (= "descending"
                           (get-in viz [:column_settings
                                        (format "[\"ref\",[\"field\",%s,null]]" %people.name)
                                        :pivot_table.column_sort_order])))))))))))))

(deftest extra-files-test
  (testing "Adding some extra files does not break deserialization"
    (ts/with-random-dump-dir [dump-dir "serdesv2-"]
      (mt/with-empty-h2-app-db
        (let [coll (ts/create! Collection :name "coll")
              _    (ts/create! Card :name "card" :collection_id (:id coll))]
          (storage/store! (extract/extract {:no-settings   true
                                            :no-data-model true}) dump-dir)

          (spit (io/file dump-dir "collections" ".hidden.yaml") "serdes/meta: [{do-not: read}]")
          (spit (io/file dump-dir "collections" "unreadable.yaml") "\0")

          (testing "No exceptions when loading despite unreadable files"
            (mt/with-log-messages-for-level [logs [metabase-enterprise :error]]
              (let [files (->> (#'ingest/ingest-all (io/file dump-dir))
                               (map (comp second second))
                               (map #(.getName ^File %))
                               set)]
                (testing "Hidden YAML wasn't read even though it's not throwing errors"
                  (is (not (contains? files ".hidden.yaml")))))
              (testing ".yaml files not containing valid yaml are just logged and do not break ingestion process"
                (is (=? [{:level :error, :e Throwable, :message "Error reading file unreadable.yaml"}]
                        (logs)))))))))))

(deftest channel-test
  (mt/test-helpers-set-global-values!
    (ts/with-random-dump-dir [dump-dir "serdesv2-"]
      (ts/with-dbs [source-db dest-db]
        (ts/with-db source-db
          (mt/with-temp
            [:model/Channel _ {:name "My HTTP channel"
                               :type :channel/http
                               :details {:url         "http://example.com"
                                         :auth-method :none}}]
            (storage/store! (seq (serdes/with-cache (into [] (extract/extract {})))) dump-dir)
            (ts/with-db dest-db
              (testing "doing ingestion"
                (is (serdes/with-cache (serdes.load/load-metabase! (ingest/ingest-yaml dump-dir)))
                    "successful")
                (is (=? {:name    "My HTTP channel"
                         :type    :channel/http
                         :details {:url         "http://example.com"
                                   :auth-method "none"}}
                        (t2/select-one :model/Channel :name "My HTTP channel")))))))))))<|MERGE_RESOLUTION|>--- conflicted
+++ resolved
@@ -638,11 +638,7 @@
     (ts/with-random-dump-dir [dump-dir "serdesv2-"]
       (ts/with-dbs [source-db dest-db]
         (ts/with-db source-db
-<<<<<<< HEAD
           ;; preparation
-=======
-         ;; preparation
->>>>>>> 00ff56e8
           (t2.with-temp/with-temp
             [Dashboard           {dashboard-id :id
                                   dashboard-eid :entity_id} {:name "Dashboard with tab"}
@@ -671,11 +667,7 @@
 
             (testing "ingest and load"
               (ts/with-db dest-db
-<<<<<<< HEAD
                 ;; ingest
-=======
-               ;; ingest
->>>>>>> 00ff56e8
                 (testing "doing ingestion"
                   (is (serdes/with-cache (serdes.load/load-metabase! (ingest/ingest-yaml dump-dir)))
                       "successful"))
