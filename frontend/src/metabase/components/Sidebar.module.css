--- conflicted
+++ resolved
@@ -35,13 +35,8 @@
 .item.selected .icon {
   color: var(--color-brand);
 }
-<<<<<<< HEAD
+
 .item.selected {
-=======
-
-.item.selected,
-.sectionTitle.selected {
->>>>>>> 9fbe6e8d
   background-color: rgba(80, 158, 227, 0.15);
 }
 
