--- conflicted
+++ resolved
@@ -113,18 +113,10 @@
                  [ring/ring-jetty-adapter "1.6.0"]                    ; Ring adapter using Jetty webserver (used to run a Ring server for unit tests)
                  [ring/ring-json "0.4.0"]                             ; Ring middleware for reading/writing JSON automatically
                  [stencil "0.5.0"]                                    ; Mustache templates for Clojure
-<<<<<<< HEAD
-                 [toucan "1.0.3"                                      ; Model layer, hydration, and DB utilities
-                  :exclusions [honeysql]]
-                 [com.amazon.redshift/redshift-jdbc41 "1.2.8.1005"]]  ; Redshift JDBC driver
-  :repositories [["bintray" "https://dl.bintray.com/crate/crate"]
-                 ["redshift" "https://s3.amazonaws.com/redshift-driver-downloads"]] ; Repo for Crate JDBC driver
-=======
                  [toucan "1.1.4"                                      ; Model layer, hydration, and DB utilities
                   :exclusions [honeysql]]]
   :repositories [["bintray" "https://dl.bintray.com/crate/crate"]     ; Repo for Crate JDBC driver
                  ["redshift" "https://s3.amazonaws.com/redshift-driver-downloads"]]
->>>>>>> ac03c913
   :plugins [[lein-environ "1.1.0"]                                    ; easy access to environment variables
             [lein-ring "0.12.3"                                       ; start the HTTP server with 'lein ring server'
              :exclusions [org.clojure/clojure]]                       ; TODO - should this be a dev dependency ?
@@ -189,8 +181,7 @@
                                        "-Dmb.db.in.memory=true"
                                        "-Dmb.jetty.join=false"
                                        "-Dmb.jetty.port=3010"
-                                       "-Dmb.api.key=test-api-key"
-                                       ]}
+                                       "-Dmb.api.key=test-api-key"]}
              ;; build the uberjar with `lein uberjar`
              :uberjar {:aot :all
                        :jvm-opts ["-Dclojure.compiler.elide-meta=[:doc :added :file :line]" ; strip out metadata for faster load / smaller uberjar size
