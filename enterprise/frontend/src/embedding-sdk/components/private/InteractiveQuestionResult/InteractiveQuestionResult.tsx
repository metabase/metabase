--- conflicted
+++ resolved
@@ -28,32 +28,6 @@
   withChartTypeSelector?: boolean;
 }
 
-<<<<<<< HEAD
-type QuestionView = "editor" | "filter" | "summarize" | "visualization";
-
-const ContentView = ({
-  questionView,
-  onReturnToVisualization,
-}: {
-  questionView: QuestionView;
-  onReturnToVisualization: () => void;
-}) =>
-  match<QuestionView>(questionView)
-    .with("filter", () => (
-      <InteractiveQuestion.Filter onClose={onReturnToVisualization} />
-    ))
-    .with("summarize", () => (
-      <InteractiveQuestion.Summarize onClose={onReturnToVisualization} />
-    ))
-    .with("editor", () => (
-      <InteractiveQuestion.Editor onApply={onReturnToVisualization} />
-    ))
-    .otherwise(() => (
-      <InteractiveQuestion.QuestionVisualization height="100%" />
-    ));
-
-=======
->>>>>>> cfe32222
 export const InteractiveQuestionResult = ({
   height,
   width,
