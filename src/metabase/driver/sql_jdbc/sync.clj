(ns metabase.driver.sql-jdbc.sync
  "Implementations for sync-related driver multimethods for SQL JDBC drivers, using JDBC DatabaseMetaData."
  (:require [clojure
             [set :as set]
             [string :as str]]
            [clojure.java.jdbc :as jdbc]
            [clojure.tools.logging :as log]
            [medley.core :as m]
            [metabase
             [driver :as driver]
             [util :as u]]
            [metabase.driver.sql-jdbc.connection :as sql-jdbc.conn]
            [metabase.driver.sql.query-processor :as sql.qp]
            [metabase.util.honeysql-extensions :as hx])
  (:import java.sql.DatabaseMetaData))

;;; +----------------------------------------------------------------------------------------------------------------+
;;; |                                            Interface (Multimethods)                                            |
;;; +----------------------------------------------------------------------------------------------------------------+

(defmulti active-tables
  "Return a set of maps containing information about the active tables/views, collections, or equivalent that currently
  exist in a database. Each map should contain the key `:name`, which is the string name of the table. For databases
  that have a concept of schemas, this map should also include the string name of the table's `:schema`.

  Two different implementations are provided in this namespace: `fast-active-tables` (the default), and
  `post-filtered-active-tables`. You should be fine using the default, but refer to the documentation for those
  functions for more details on the differences.

  `metabase` is an instance of `DatabaseMetaData`."
  {:arglists '([driver database metadata])}
  driver/dispatch-on-initialized-driver
  :hierarchy #'driver/hierarchy)

(declare fast-active-tables)

(defmethod active-tables :sql-jdbc [driver database metadata]
  (fast-active-tables driver database metadata))


(defmulti excluded-schemas
  "Return set of string names of schemas to skip syncing tables from."
  {:arglists '([driver])}
  driver/dispatch-on-initialized-driver
  :hierarchy #'driver/hierarchy)

(defmethod excluded-schemas :sql-jdbc [_] nil)


;; TODO - why don't we just use JDBC `DatabaseMetaData` to do this? This is wacky
(defmulti database-type->base-type
  "Given a native DB column type (as a keyword), return the corresponding `Field` `base-type`, which should derive from
  `:type/*`. You can use `pattern-based-database-type->base-type` in this namespace to implement this using regex
  patterns."
  {:arglists '([driver database-type])}
  driver/dispatch-on-initialized-driver
  :hierarchy #'driver/hierarchy)


(defmulti column->special-type
  "Attempt to determine the special-type of a field given the column name and native type. For example, the Postgres
  driver can mark Postgres JSON type columns as `:type/SerializedJSON` special type.

  `database-type` and `column-name` will be strings."
  {:arglists '([driver database-type column-name])}
  driver/dispatch-on-initialized-driver
  :hierarchy #'driver/hierarchy)

(defmethod column->special-type :sql-jdbc [_ _ _] nil)


;;; +----------------------------------------------------------------------------------------------------------------+
;;; |                                                     Common                                                     |
;;; +----------------------------------------------------------------------------------------------------------------+

(defn pattern-based-database-type->base-type
  "Return a `database-type->base-type` function that matches types based on a sequence of pattern / base-type pairs."
  [pattern->type]
  (fn [column-type]
    (let [column-type (name column-type)]
      (loop [[[pattern base-type] & more] pattern->type]
        (cond
          (re-find pattern column-type) base-type
          (seq more)                    (recur more))))))


;;; +----------------------------------------------------------------------------------------------------------------+
;;; |                                                   Sync Impl                                                    |
;;; +----------------------------------------------------------------------------------------------------------------+

(defn- db-tables
  "Fetch a JDBC Metadata ResultSet of tables in the DB, optionally limited to ones belonging to a given
  schema."
  [^DatabaseMetaData metadata ^String schema-or-nil ^String db-name-or-nil]
  ;; tablePattern "%" = match all tables
  (with-open [rs (.getTables metadata db-name-or-nil schema-or-nil "%"
                             (into-array String ["TABLE" "VIEW" "FOREIGN TABLE" "MATERIALIZED VIEW"]))]
    (mapv #(select-keys % [:table_name :remarks :table_schem])
          (jdbc/result-set-seq rs))))

(defmulti accessible-tables-for-user
  "Return a predicate which checks if user `user` has SELECT privilege for a given table"
  {:arglists '([driver database user])}
  driver/dispatch-on-initialized-driver
  :hierarchy #'driver/hierarchy)

(defmethod accessible-tables-for-user :sql-jdbc
  [_ _ _]
  (constantly true))

(defmulti simple-select-probe
  "Perform a simple (ie. cheap) SELECT on a given table to test for access."
  {:arglists '([driver db-or-id-or-spec schema table])}
  driver/dispatch-on-initialized-driver
  :hierarchy #'driver/hierarchy)

(defmethod simple-select-probe :sql-jdbc
  [driver db-or-id-or-spec schema table]
  (jdbc/query (sql-jdbc.conn/db->pooled-connection-spec db-or-id-or-spec)
              ;; Using our SQL compiler here to get portable LIMIT
              (sql.qp/format-honeysql driver
                (sql.qp/apply-top-level-clause driver :limit
                  {:select [[1 :dummy]]
                   :from   [(sql.qp/->honeysql driver (hx/identifier :table schema table))]}
                  {:limit 1}))))

(defn have-select-privilege?
  "Does  have SELECT privilege for given table."
  [driver db-or-id-or-spec {:keys [table_name table_schem] :as table}]
  (when (u/ignore-exceptions
          (simple-select-probe driver db-or-id-or-spec table_schem table_name))
    table))

(defn fast-active-tables
  "Default, fast implementation of `active-tables` best suited for DBs with lots of system tables (like Oracle). Fetch
  list of schemas, then for each one not in `excluded-schemas`, fetch its Tables, and combine the results.

  This is as much as 15x faster for Databases with lots of system tables than `post-filtered-active-tables` (4 seconds
  vs 60)."
  [driver, db-or-id-or-spec, ^DatabaseMetaData metadata, & [db-name-or-nil]]
  (with-open [rs (.getSchemas metadata)]
<<<<<<< HEAD
    (let [all-schemas (set (map :table_schem (jdbc/metadata-result rs)))]
      (->> (set/difference all-schemas (excluded-schemas driver))
           (mapcat (fn [schema]
                     (db-tables metadata schema db-name-or-nil)))
           (filter (partial have-select-privilege? driver db-or-id-or-spec))))))
=======
    (let [all-schemas (set (map :table_schem (jdbc/result-set-seq rs)))
          schemas     (set/difference all-schemas (excluded-schemas driver))]
      (set (for [schema schemas
                 table  (get-tables metadata schema db-name-or-nil)]
             (let [remarks (:remarks table)]
               {:name        (:table_name table)
                :schema      schema
                :description (when-not (str/blank? remarks)
                               remarks)}))))))
>>>>>>> ea22d293

(defn post-filtered-active-tables
  "Alternative implementation of `active-tables` best suited for DBs with little or no support for schemas. Fetch *all*
  Tables, then filter out ones whose schema is in `excluded-schemas` Clojure-side."
  [driver, db-or-id-or-spec, ^DatabaseMetaData metadata, & [db-name-or-nil]]
  (filter (every-pred (partial have-select-privilege? driver db-or-id-or-spec)
                      (comp (complement (partial contains? (excluded-schemas driver))) :table_schem))
          (db-tables metadata nil db-name-or-nil)))

(defn get-catalogs
  "Returns a set of all of the catalogs found via `metadata`"
  [^DatabaseMetaData metadata]
  (with-open [rs (.getCatalogs metadata)]
    (set (map :table_cat (jdbc/metadata-result rs)))))

(defn- database-type->base-type-or-warn
  "Given a `database-type` (e.g. `VARCHAR`) return the mapped Metabase type (e.g. `:type/Text`)."
  [driver database-type]
  (or (database-type->base-type driver (keyword database-type))
      (do (log/warn (format "Don't know how to map column type '%s' to a Field base_type, falling back to :type/*."
                            database-type))
          :type/*)))

(defn- calculated-special-type
  "Get an appropriate special type for a column with `column-name` of type `database-type`."
  [driver, ^String column-name, ^String database-type]
  (when-let [special-type (column->special-type driver database-type column-name)]
    (assert (isa? special-type :type/*)
      (str "Invalid type: " special-type))
    special-type))

(defn describe-table-fields
  "Returns a set of column metadata for `schema` and `table-name` using `metadata`. "
  [^DatabaseMetaData metadata, driver, {^String schema :schema, ^String table-name :name}, & [^String db-name-or-nil]]
  (with-open [rs (.getColumns metadata db-name-or-nil schema table-name nil)]
    (set
     (for [[idx {database-type :type_name
                 column-name   :column_name
                 remarks       :remarks}] (m/indexed (jdbc/metadata-result rs))]
       (merge
        {:name              column-name
         :database-type     database-type
         :base-type         (database-type->base-type-or-warn driver database-type)
         :database-position idx}
        (when (not (str/blank? remarks))
          {:field-comment remarks})
        (when-let [special-type (calculated-special-type driver column-name database-type)]
          {:special-type special-type}))))))

(defn add-table-pks
  "Using `metadata` find any primary keys for `table` and assoc `:pk?` to true for those columns."
  [^DatabaseMetaData metadata, table]
  (with-open [rs (.getPrimaryKeys metadata nil nil (:name table))]
    (let [pks (set (map :column_name (jdbc/metadata-result rs)))]
      (update table :fields (fn [fields]
                              (set (for [field fields]
                                     (if-not (contains? pks (:name field))
                                       field
                                       (assoc field :pk? true)))))))))


;;; +----------------------------------------------------------------------------------------------------------------+
;;; |                            Default SQL JDBC metabase.driver impls for sync methods                             |
;;; +----------------------------------------------------------------------------------------------------------------+

(defn describe-database
  "Default implementation of `driver/describe-database` for SQL JDBC drivers. Uses JDBC DatabaseMetaData."
  [driver db-or-id-or-spec]
  (jdbc/with-db-metadata [metadata (sql-jdbc.conn/db->pooled-connection-spec db-or-id-or-spec)]
    {:tables (set (for [table (active-tables driver db-or-id-or-spec metadata)]
                    (let [remarks (:remarks table)]
                      {:name        (:table_name table)
                       :schema      (:table_schem table)
                       :description (when-not (str/blank? remarks)
                                      remarks)})))}))

(defn describe-table
  "Default implementation of `driver/describe-table` for SQL JDBC drivers. Uses JDBC DatabaseMetaData."
  [driver db-or-id-or-spec table]
  (jdbc/with-db-metadata [metadata (sql-jdbc.conn/db->pooled-connection-spec db-or-id-or-spec)]
    (->> (assoc (select-keys table [:name :schema]) :fields (describe-table-fields metadata driver table))
         ;; find PKs and mark them
         (add-table-pks metadata))))

(defn describe-table-fks
  "Default implementation of `driver/describe-table-fks` for SQL JDBC drivers. Uses JDBC DatabaseMetaData."
  [driver db-or-id-or-spec table & [^String db-name-or-nil]]
  (jdbc/with-db-metadata [metadata (sql-jdbc.conn/db->pooled-connection-spec db-or-id-or-spec)]
    (with-open [rs (.getImportedKeys metadata db-name-or-nil, ^String (:schema table), ^String (:name table))]
      (set
       (for [result (jdbc/metadata-result rs)]
         {:fk-column-name   (:fkcolumn_name result)
          :dest-table       {:name   (:pktable_name result)
                             :schema (:pktable_schem result)}
          :dest-column-name (:pkcolumn_name result)})))))<|MERGE_RESOLUTION|>--- conflicted
+++ resolved
@@ -125,7 +125,7 @@
                   {:limit 1}))))
 
 (defn have-select-privilege?
-  "Does  have SELECT privilege for given table."
+  "Does have SELECT privilege for given table."
   [driver db-or-id-or-spec {:keys [table_name table_schem] :as table}]
   (when (u/ignore-exceptions
           (simple-select-probe driver db-or-id-or-spec table_schem table_name))
@@ -139,23 +139,11 @@
   vs 60)."
   [driver, db-or-id-or-spec, ^DatabaseMetaData metadata, & [db-name-or-nil]]
   (with-open [rs (.getSchemas metadata)]
-<<<<<<< HEAD
-    (let [all-schemas (set (map :table_schem (jdbc/metadata-result rs)))]
+    (let [all-schemas (set (map :table_schem (jdbc/result-set-seq rs)))]
       (->> (set/difference all-schemas (excluded-schemas driver))
            (mapcat (fn [schema]
                      (db-tables metadata schema db-name-or-nil)))
            (filter (partial have-select-privilege? driver db-or-id-or-spec))))))
-=======
-    (let [all-schemas (set (map :table_schem (jdbc/result-set-seq rs)))
-          schemas     (set/difference all-schemas (excluded-schemas driver))]
-      (set (for [schema schemas
-                 table  (get-tables metadata schema db-name-or-nil)]
-             (let [remarks (:remarks table)]
-               {:name        (:table_name table)
-                :schema      schema
-                :description (when-not (str/blank? remarks)
-                               remarks)}))))))
->>>>>>> ea22d293
 
 (defn post-filtered-active-tables
   "Alternative implementation of `active-tables` best suited for DBs with little or no support for schemas. Fetch *all*
