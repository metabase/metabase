import { assocIn } from "icepick";
import _ from "underscore";
import {
  restore,
  modal,
  popover,
  openOrdersTable,
  navigationSidebar,
  getCollectionIdFromSlug,
  openNavigationSidebar,
  closeNavigationSidebar,
  openCollectionMenu,
  visitCollection,
  dragAndDrop,
  openUnpinnedItemMenu,
  getPinnedSection,
} from "e2e/support/helpers";
<<<<<<< HEAD
import {
  USERS,
  USER_GROUPS,
  ORDERS_QUESTION_ID,
} from "e2e/support/cypress_data";
=======
import { USERS, USER_GROUPS } from "e2e/support/cypress_data";
import { ORDERS_QUESTION_ID } from "e2e/support/cypress_sample_instance_data";

>>>>>>> 5f6f1d23
import { displaySidebarChildOf } from "./helpers/e2e-collections-sidebar.js";

const { nocollection } = USERS;
const { DATA_GROUP } = USER_GROUPS;

describe("scenarios > collection defaults", () => {
  beforeEach(() => {
    restore();
    cy.signInAsAdmin();
    cy.intercept("GET", "/api/**/items?pinned_state*").as("getPinnedItems");
  });

  describe("new collection modal", () => {
    it("should be usable on small screens", () => {
      const COLLECTIONS_COUNT = 5;
      _.times(COLLECTIONS_COUNT, index => {
        cy.request("POST", "/api/collection", {
          name: `Collection ${index + 1}`,
          color: "#509EE3",
          parent_id: null,
        });
      });

      cy.visit("/");

      cy.viewport(800, 500);

      // eslint-disable-next-line no-unscoped-text-selectors -- deprecated usage
      cy.findByText("New").click();
      // eslint-disable-next-line no-unscoped-text-selectors -- deprecated usage
      cy.findByText("Collection").click();

      modal().within(() => {
        cy.findByLabelText("Name").type("Test collection");
        cy.findByLabelText("Description").type("Test collection description");
        cy.findByText("Our analytics").click();
      });

      popover().within(() => {
        cy.findByText(`Collection ${COLLECTIONS_COUNT}`).click();
      });

      // eslint-disable-next-line no-unscoped-text-selectors -- deprecated usage
      cy.findByText("Create").click();

      cy.findByTestId("collection-name-heading").should(
        "have.text",
        "Test collection",
      );
    });
  });

  describe("sidebar behavior", () => {
    it("should navigate effortlessly through collections tree", () => {
      visitRootCollection();

      navigationSidebar().within(() => {
        cy.log(
          "should allow a user to expand a collection without navigating to it",
        );

        // 1. click on the chevron to expand the sub collection
        displaySidebarChildOf("First collection");
        // 2. I should see the nested collection name
        cy.findByText("Second collection");
        cy.findByText("Third collection").should("not.exist");
        // 3. The url should still be /collection/root to test that we haven't navigated away
        cy.location("pathname").should("eq", "/collection/root");

        cy.log(
          "should expand/collapse collection tree by clicking on parent collection name (metabase#17339)",
        );

        // 1. Clicking on the collection name for the first time should navigate to that collection and expand its children
        cy.findByText("Second collection").click();
        cy.findByText("Third collection");

        // 2. Click on that same collection for the second time should collapse its children
        cy.findByText("Second collection").click();
        cy.findByText("Third collection").should("not.exist");

        // 3. However, clicking on previously opened collection will not close it immediately
        cy.findByText("First collection").click();
        cy.findByText("Second collection");
        // 4. We need to click on it again to close it
        cy.findByText("First collection").click();
        cy.findByText("Second collection").should("not.exist");
        cy.findByText("Third collection").should("not.exist");
      });

      cy.log(
        "navigating directly to a collection should expand it and show its children",
      );

      getCollectionIdFromSlug("second_collection", id => {
        visitCollection(id);
      });

      navigationSidebar().within(() => {
        cy.findByText("Second collection");
        cy.findByText("Third collection");

        // Collections without sub-collections shouldn't have chevron icon (metabase#14753)
        ensureCollectionHasNoChildren("Third collection");
        ensureCollectionHasNoChildren("Your personal collection");
      });
    });

    it("should correctly display deep nested collections with long names", () => {
      getCollectionIdFromSlug("third_collection", THIRD_COLLECTION_ID => {
        cy.log("Create two more nested collections");

        ["Fourth collection", "Fifth collection with a very long name"].forEach(
          (collection, index) => {
            cy.request("POST", "/api/collection", {
              name: collection,
              parent_id: THIRD_COLLECTION_ID + index,
              color: "#509ee3",
            });
          },
        );

        visitCollection(THIRD_COLLECTION_ID);
      });

      // 1. Expand so that deeply nested collection is showing
      navigationSidebar().within(() => {
        displaySidebarChildOf("Fourth collection");
      });

      // 2. Ensure we show the helpful tooltip with the full (long) collection name
      // eslint-disable-next-line no-unscoped-text-selectors -- deprecated usage
      cy.findByText("Fifth collection with a very long name").realHover();
      popover().contains("Fifth collection with a very long name");
    });

    it("should be usable on mobile screen sizes (metabase#15006)", () => {
      cy.viewport(480, 800);

      visitRootCollection();

      cy.log(
        "should be able to toggle collections sidebar when switched to mobile screen size",
      );

      navigationSidebar().should("have.attr", "aria-hidden", "true");
      openNavigationSidebar();

      closeNavigationSidebar();
      navigationSidebar().should("have.attr", "aria-hidden", "true");

      cy.log(
        "should close collections sidebar when collection is clicked in mobile screen size",
      );

      openNavigationSidebar();

      navigationSidebar().within(() => {
        cy.findByText("First collection").click();
      });

      cy.findByTestId("collection-name-heading").should(
        "have.text",
        "First collection",
      );

      navigationSidebar().should("have.attr", "aria-hidden", "true");
    });
  });

  it("should support markdown in collection description", () => {
    cy.request("PUT", "/api/collection/9", {
      description: "[link](https://metabase.com)",
    });

    visitRootCollection();

    cy.get("table").within(() => {
      cy.findByText("First collection")
        .closest("tr")
        .within(() => {
          cy.icon("info").trigger("mouseenter");
        });
    });

    popover().within(() => {
      cy.findByRole("link").should("include.text", "link");
      cy.findByRole("link").should("not.include.text", "[link]");
    });
  });

  describe("render last edited by when names are null", () => {
    it("should render short value without tooltip", () => {
      cy.intercept(
        "GET",
        "/api/collection/root/items?models=dashboard**",
        req => {
          req.on("response", res => {
            res.send(
              assocIn(res.body, ["data", 0, "last-edit-info"], {
                id: 1,
                last_name: null,
                first_name: null,
                email: "admin@metabase.test",
                timestamp: "2022-07-05T07:31:09.054-07:00",
              }),
            );
          });
        },
      );
      visitRootCollection();
      // eslint-disable-next-line no-unscoped-text-selectors -- deprecated usage
      cy.findByText("admin@metabase.test").trigger("mouseenter");
      cy.findByRole("tooltip").should("not.exist");
    });

    it("should render long value with tooltip", () => {
      cy.intercept(
        "GET",
        "/api/collection/root/items?models=dashboard**",
        req => {
          req.on("response", res => {
            res.send(
              assocIn(res.body, ["data", 0, "last-edit-info"], {
                id: 1,
                last_name: null,
                first_name: null,
                email: "averyverylongemail@veryverylongdomain.com",
                timestamp: "2022-07-05T07:31:09.054-07:00",
              }),
            );
          });
        },
      );
      visitRootCollection();
      // eslint-disable-next-line no-unscoped-text-selectors -- deprecated usage
      cy.findByText("averyverylongemail@veryverylongdomain.com").trigger(
        "mouseenter",
      );
      cy.findByRole("tooltip").should("exist");
    });
  });

  describe("Collection related issues reproductions", () => {
    beforeEach(() => {
      restore();
      cy.signInAsAdmin();
    });

    it("should show list of collection items even if one question has invalid parameters (metabase#25543)", () => {
      const questionDetails = {
        native: { query: "select 1 --[[]]", "template-tags": {} },
      };

      cy.createNativeQuestion(questionDetails);

      visitRootCollection();
      // eslint-disable-next-line no-unscoped-text-selectors -- deprecated usage
      cy.findByText("Orders in a dashboard");
    });

    it("should be able to drag an item to the root collection (metabase#16498)", () => {
      moveItemToCollection("Orders", "First collection");

      getCollectionIdFromSlug("first_collection", id => {
        visitCollection(id);
      });

      // eslint-disable-next-line no-unscoped-text-selectors -- deprecated usage
      cy.findByText("Orders").as("dragSubject");

      navigationSidebar().findByText("Our analytics").as("dropTarget");

      dragAndDrop("dragSubject", "dropTarget");

      // eslint-disable-next-line no-unscoped-text-selectors -- deprecated usage
      cy.findByText("Moved question");
      // eslint-disable-next-line no-unscoped-text-selectors -- deprecated usage
      cy.findByText("Orders").should("not.exist");

      visitRootCollection();
      // eslint-disable-next-line no-unscoped-text-selectors -- deprecated usage
      cy.findByText("Orders");
    });

    describe("nested collections with revoked parent access", () => {
      const { first_name, last_name } = nocollection;
      const revokedUsersPersonalCollectionName = `${first_name} ${last_name}'s Personal Collection`;

      beforeEach(() => {
        // Create Parent collection within `Our analytics`
        cy.request("POST", "/api/collection", {
          name: "Parent",
          color: "#509EE3",
          parent_id: null,
        }).then(({ body: { id: PARENT_COLLECTION_ID } }) => {
          // Create Child collection within Parent collection
          cy.request("POST", "/api/collection", {
            name: "Child",
            color: "#509EE3",
            parent_id: PARENT_COLLECTION_ID,
          }).then(({ body: { id: CHILD_COLLECTION_ID } }) => {
            // Fetch collection permission graph
            cy.request("GET", "/api/collection/graph").then(
              ({ body: { groups, revision } }) => {
                // Give `Data` group permission to "curate" Child collection only
                // Access to everything else is revoked by default - that's why we chose `Data` group
                groups[DATA_GROUP][CHILD_COLLECTION_ID] = "write";

                // We're chaining these 2 requestes in order to match shema (passing it from GET to PUT)
                // Similar to what we did in `sandboxes.cy.spec.js` with the permission graph
                cy.request("PUT", "/api/collection/graph", {
                  // Pass previously mutated `groups` object
                  groups,
                  revision,
                });
              },
            );
          });
        });

        cy.signOut();
        cy.signIn("nocollection");
      });

      it("should see a child collection in a sidebar even with revoked access to its parents (metabase#14114, metabase#16555, metabase#20716)", () => {
        cy.visit("/");

        navigationSidebar().within(() => {
          cy.findByText("Our analytics").should("not.exist");
          cy.findByText("Parent").should("not.exist");
          cy.findByText("Child");
          cy.findByText("Your personal collection");
        });

        // Even if user tries to navigate directly to the root collection, we have to make sure its content is not shown
        cy.visit("/collection/root");
        // eslint-disable-next-line no-unscoped-text-selectors -- deprecated usage
        cy.findByText("You don't have permissions to do that.");
      });

      it("should be able to choose a child collection when saving a question (metabase#14052)", () => {
        openOrdersTable();
        // eslint-disable-next-line no-unscoped-text-selectors -- deprecated usage
        cy.findByText("Save").click();
        // Click to choose which collection should this question be saved to
        // eslint-disable-next-line no-unscoped-text-selectors -- deprecated usage
        cy.findByText(revokedUsersPersonalCollectionName).click();
        popover().within(() => {
          cy.findByText(/Collections/i);
          cy.findByText(/My personal collection/i);
          cy.findByText("Parent").should("not.exist");
          cy.log("Reported failing from v0.34.3");
          cy.findByText("Child");
        });
      });
    });

    it("sub-collection should be available in save and move modals (metabase#14122)", () => {
      const COLLECTION = "14122C";

      // Create Parent collection within admin's personal collection
      cy.createCollection({
        name: COLLECTION,
        parent_id: 1,
      });

      visitRootCollection();

      openEllipsisMenuFor("Orders");

      popover().within(() => {
        cy.findByText("Move").click();
      });

      modal().within(() => {
        cy.findByText("My personal collection")
          .parent()
          .find(".Icon-chevronright")
          .click();

        cy.findByText(COLLECTION).click();

        cy.button("Move").should("not.be.disabled");
      });
    });

    it("moving collections should update the UI (metabase#14280, metabase#14482)", () => {
      const NEW_COLLECTION = "New collection";

      // Create New collection within `Our analytics`
      cy.createCollection({
        name: NEW_COLLECTION,
        parent_id: null,
      });

      cy.log(
        "when nested child collection is moved to the root collection (metabase#14482)",
      );

      getCollectionIdFromSlug("second_collection", id => {
        visitCollection(id);
      });

      moveOpenedCollectionTo("Our analytics");

      navigationSidebar().within(() => {
        ensureCollectionHasNoChildren("First collection");

        // Should be expanded automatically
        ensureCollectionIsExpanded("Second collection");
        // Move into the "Third collection"
        cy.findByText("Third collection").click();
      });

      cy.log(
        "should show moved collection inside a folder tree structure (metabase#14280)",
      );

      moveOpenedCollectionTo(NEW_COLLECTION);

      navigationSidebar().within(() => {
        ensureCollectionHasNoChildren("Second collection");

        ensureCollectionIsExpanded(NEW_COLLECTION, {
          children: ["Third collection"],
        });
      });
    });

    describe("bulk actions", () => {
      describe("selection", () => {
        it("should be possible to apply bulk selection to all items (metabase#14705)", () => {
          cy.visit("/collection/root");

          // Pin one item
          openUnpinnedItemMenu("Orders, Count");
          popover().findByText("Pin this").click();
          getPinnedSection().within(() => {
            cy.findByText("18,760");
          });

          // Select one
          selectItemUsingCheckbox("Orders");
          // eslint-disable-next-line no-unscoped-text-selectors -- deprecated usage
          cy.findByText("1 item selected").should("be.visible");
          cy.icon("dash").should("exist");
          cy.icon("check").should("exist");

          // Select all
          cy.findByLabelText("Select all items").click();
          cy.icon("dash").should("not.exist");
          // eslint-disable-next-line no-unscoped-text-selectors -- deprecated usage
          cy.findByText("4 items selected");

          // Deselect all
          cy.findByLabelText("Select all items").click();

          cy.icon("check").should("not.exist");
          // eslint-disable-next-line no-unscoped-text-selectors -- deprecated usage
          cy.findByText(/item(s)? selected/).should("not.be.visible");
        });

        it("should clean up selection when opening another collection (metabase#16491)", () => {
<<<<<<< HEAD
          cy.request("PUT", `/api/card${ORDERS_QUESTION_ID}`, {
=======
          cy.request("PUT", `/api/card/${ORDERS_QUESTION_ID}`, {
>>>>>>> 5f6f1d23
            collection_id: 1,
          });
          cy.visit("/collection/root");
          // eslint-disable-next-line no-unscoped-text-selectors -- deprecated usage
          cy.findByText("Your personal collection").click();

          selectItemUsingCheckbox("Orders");
          // eslint-disable-next-line no-unscoped-text-selectors -- deprecated usage
          cy.findByText("1 item selected").should("be.visible");

          // eslint-disable-next-line no-unscoped-text-selectors -- deprecated usage
          cy.findByText("Our analytics").click();
          // eslint-disable-next-line no-unscoped-text-selectors -- deprecated usage
          cy.findByText(/item(s)? selected/).should("not.be.visible");
        });
      });

      describe("archive", () => {
        it("should be possible to bulk archive items (metabase#16496)", () => {
          cy.visit("/collection/root");
          selectItemUsingCheckbox("Orders");

          // eslint-disable-next-line no-unscoped-text-selectors -- deprecated usage
          cy.findByText(/item(s)? selected/)
            .parent()
            .button("Archive")
            .click();

          // eslint-disable-next-line no-unscoped-text-selectors -- deprecated usage
          cy.findByText("Orders").should("not.exist");
          // eslint-disable-next-line no-unscoped-text-selectors -- deprecated usage
          cy.findByText(/item(s)? selected/).should("not.be.visible");
        });
      });

      describe("move", () => {
        it("should be possible to bulk move items and undo", () => {
          cy.visit("/collection/root");
          selectItemUsingCheckbox("Orders");

          // eslint-disable-next-line no-unscoped-text-selectors -- deprecated usage
          cy.findByText(/item(s)? selected/)
            .parent()
            .button("Move")
            .click();

          modal().within(() => {
            cy.findByText("First collection").click();
            cy.button("Move").click();
          });

          // eslint-disable-next-line no-unscoped-text-selectors -- deprecated usage
          cy.findByText("Orders").should("not.exist");
          // eslint-disable-next-line no-unscoped-text-selectors -- deprecated usage
          cy.findByText(/item(s)? selected/).should("not.be.visible");

          // Check that items were actually moved
          navigationSidebar().findByText("First collection").click();
          // eslint-disable-next-line no-unscoped-text-selectors -- deprecated usage
          cy.findByText("Orders");

          // eslint-disable-next-line no-unscoped-text-selectors -- deprecated usage
          cy.findByText("Undo").click();
          navigationSidebar().findByText("Our analytics").click();
          // eslint-disable-next-line no-unscoped-text-selectors -- deprecated usage
          cy.findByText("Orders").should("be.visible");
          // eslint-disable-next-line no-unscoped-text-selectors -- deprecated usage
          cy.findByText("Undo").should("not.exist");
        });
      });
    });

    it("collections list on the home page shouldn't depend on the name of the first 50 objects (metabase#16784)", () => {
      // Although there are already some objects in the default snapshot (3 questions, 1 dashboard, 3 collections),
      // let's create 50 more dashboards with the letter of alphabet `D` coming before the first letter of the existing collection `F`.
      Cypress._.times(50, i => cy.createDashboard({ name: `Dashboard ${i}` }));

      cy.visit("/");
      // There is already a collection named "First collection" in the default snapshot
      navigationSidebar().within(() => {
        cy.findByText("First collection");
      });
    });

    it("should create new collections within the current collection", () => {
      getCollectionIdFromSlug("third_collection", collection_id => {
        visitCollection(collection_id);
        cy.findByText("New").click();

        popover().within(() => {
          cy.findByText("Collection").click();
        });

        modal().within(() => {
          cy.findByText("Collection it's saved in").should("be.visible");
          cy.findByText("Third collection").should("be.visible");
        });
      });
    });
  });

  describe("x-rays", () => {
    beforeEach(() => {
      restore();
      cy.signInAsNormalUser();
      cy.intercept("GET", "/api/automagic-dashboards/model/*").as("dashboard");
    });

    it("should allow to x-ray models from collection views", () => {
<<<<<<< HEAD
      cy.request("PUT", `/api/card${ORDERS_QUESTION_ID}`, { dataset: true });
=======
      cy.request("PUT", `/api/card/${ORDERS_QUESTION_ID}`, { dataset: true });
>>>>>>> 5f6f1d23
      cy.visit("/collection/root");

      openEllipsisMenuFor("Orders");
      popover().findByText("X-ray this").click();
      cy.wait("@dashboard");
    });
  });
});

function openEllipsisMenuFor(item) {
  cy.findByText(item)
    .closest("tr")
    .find(".Icon-ellipsis")
    .click({ force: true });
}

function selectItemUsingCheckbox(item, icon = "table") {
  cy.findByText(item)
    .closest("tr")
    .within(() => cy.findByRole("checkbox").click());
}

function visitRootCollection() {
  cy.intercept("GET", "/api/collection/root/items?**").as(
    "fetchRootCollectionItems",
  );

  cy.visit("/collection/root");

  cy.wait(["@fetchRootCollectionItems", "@fetchRootCollectionItems"]);
}

function ensureCollectionHasNoChildren(collection) {
  cy.findByText(collection)
    .closest("li")
    .within(() => {
      // We used should.not.exist previously, but
      // this icon is now only hidden. It still exists in the DOM.
      cy.icon("chevronright").should("be.hidden");
    });
}

function ensureCollectionIsExpanded(collection, { children = [] } = {}) {
  cy.findByText(collection)
    .closest("[data-testid=sidebar-collection-link-root]")
    .as("root")
    .within(() => {
      cy.icon("chevronright").should("not.be.hidden");
    });

  if (children && children.length > 0) {
    cy.get("@root")
      .next("ul")
      .within(() => {
        children.forEach(child => {
          cy.findByText(child);
        });
      });
  }
}

function moveOpenedCollectionTo(newParent) {
  openCollectionMenu();
  popover().within(() => cy.findByText("Move").click());

  cy.findAllByTestId("item-picker-item").contains(newParent).click();

  modal().within(() => {
    cy.button("Move").click();
  });
  // Make sure modal closed
  modal().should("not.exist");
}

function moveItemToCollection(itemName, collectionName) {
  cy.request("GET", "/api/collection/root/items").then(resp => {
    const ALL_ITEMS = resp.body.data;

    const { id, model } = getCollectionItem(ALL_ITEMS, itemName);
    const { id: collection_id } = getCollectionItem(ALL_ITEMS, collectionName);

    cy.request("PUT", `/api/${model}/${id}`, {
      collection_id,
    });
  });

  function getCollectionItem(collection, itemName) {
    return collection.find(item => item.name === itemName);
  }
}<|MERGE_RESOLUTION|>--- conflicted
+++ resolved
@@ -15,17 +15,9 @@
   openUnpinnedItemMenu,
   getPinnedSection,
 } from "e2e/support/helpers";
-<<<<<<< HEAD
-import {
-  USERS,
-  USER_GROUPS,
-  ORDERS_QUESTION_ID,
-} from "e2e/support/cypress_data";
-=======
 import { USERS, USER_GROUPS } from "e2e/support/cypress_data";
 import { ORDERS_QUESTION_ID } from "e2e/support/cypress_sample_instance_data";
 
->>>>>>> 5f6f1d23
 import { displaySidebarChildOf } from "./helpers/e2e-collections-sidebar.js";
 
 const { nocollection } = USERS;
@@ -490,11 +482,7 @@
         });
 
         it("should clean up selection when opening another collection (metabase#16491)", () => {
-<<<<<<< HEAD
-          cy.request("PUT", `/api/card${ORDERS_QUESTION_ID}`, {
-=======
           cy.request("PUT", `/api/card/${ORDERS_QUESTION_ID}`, {
->>>>>>> 5f6f1d23
             collection_id: 1,
           });
           cy.visit("/collection/root");
@@ -604,11 +592,7 @@
     });
 
     it("should allow to x-ray models from collection views", () => {
-<<<<<<< HEAD
-      cy.request("PUT", `/api/card${ORDERS_QUESTION_ID}`, { dataset: true });
-=======
       cy.request("PUT", `/api/card/${ORDERS_QUESTION_ID}`, { dataset: true });
->>>>>>> 5f6f1d23
       cy.visit("/collection/root");
 
       openEllipsisMenuFor("Orders");
