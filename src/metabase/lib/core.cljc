(ns metabase.lib.core
  "Currently this is mostly a convenience namespace for REPL and test usage. We'll probably have a slightly different
  version of this for namespace for QB and QP usage in the future -- TBD."
  (:refer-clojure :exclude [filter remove replace and or not = < <= > ->> >= not-empty case count distinct max min
                            + - * / time abs concat replace ref var])
  (:require
   [metabase.lib.aggregation :as lib.aggregation]
   [metabase.lib.binning :as lib.binning]
   [metabase.lib.breakout :as lib.breakout]
   [metabase.lib.card :as lib.card]
   [metabase.lib.column-group :as lib.column-group]
   [metabase.lib.dev :as lib.dev]
   [metabase.lib.expression :as lib.expression]
   [metabase.lib.field :as lib.field]
   [metabase.lib.filter :as lib.filter]
   [metabase.lib.join :as lib.join]
   [metabase.lib.limit :as lib.limit]
   [metabase.lib.metadata.calculation :as lib.metadata.calculation]
   [metabase.lib.metric :as lib.metric]
   [metabase.lib.native :as lib.native]
   [metabase.lib.normalize :as lib.normalize]
   [metabase.lib.order-by :as lib.order-by]
   [metabase.lib.query :as lib.query]
   [metabase.lib.ref :as lib.ref]
   [metabase.lib.remove-replace :as lib.remove-replace]
   [metabase.lib.segment :as lib.segment]
   [metabase.lib.stage :as lib.stage]
   [metabase.lib.table :as lib.table]
   [metabase.lib.temporal-bucket :as lib.temporal-bucket]
   [metabase.shared.util.namespaces :as shared.ns]))

(comment lib.aggregation/keep-me
         lib.binning/keep-me
         lib.breakout/keep-me
         lib.card/keep-me
         lib.column-group/keep-me
         lib.dev/keep-me
         lib.expression/keep-me
         lib.field/keep-me
         lib.filter/keep-me
         lib.join/keep-me
         lib.limit/keep-me
         lib.metadata.calculation/keep-me
         lib.metric/keep-me
         lib.native/keep-me
         lib.normalize/keep-me
         lib.order-by/keep-me
         lib.query/keep-me
         lib.ref/keep-me
         lib.segment/keep-me
         lib.stage/keep-me
         lib.table/keep-me
         lib.temporal-bucket/keep-me)

(shared.ns/import-fns
  [lib.aggregation
<<<<<<< HEAD
=======
   aggregations
   aggregations-metadata
>>>>>>> 6fec6262
   aggregate
   aggregation-clause
   aggregation-operator-columns
   aggregations
   available-aggregation-operators
   count
   avg
   count-where
   distinct
   max
   median
   min
   percentile
   share
   stddev
   sum
   sum-where
   var]
  [lib.binning
   available-binning-strategies
   binning
   with-binning]
  [lib.breakout
   breakout
   breakoutable-columns
   breakouts]
  [lib.column-group
   columns-group-columns
   group-columns]
  [lib.dev
   field
   query-for-table-id
   query-for-table-name
   table]
  [lib.expression
   expression
   expressions
   expressions-metadata
   +
   -
   *
   /
   case
   coalesce
   abs
   log
   exp
   sqrt
   ceil
   floor
   round
   power
   interval
   relative-datetime
   time
   absolute-datetime
   now
   convert-timezone
   get-week
   get-year
   get-month
   get-day
   get-hour
   get-minute
   get-second
   get-quarter
   datetime-add
   datetime-subtract
   concat
   substring
   replace
   regexextract
   length
   trim
   ltrim
   rtrim
   upper
   lower]
  [lib.field
   fields
   with-fields]
  [lib.filter
   filter
   filters
   and
   or
   not
   = !=
   < <=
   > >=
   between
   inside
   is-null not-null
   is-empty not-empty
   starts-with ends-with
   contains does-not-contain
   time-interval
   segment]
  [lib.join
   join
   join-clause
   join-conditions
   join-fields
   joins
   with-join-alias
   with-join-fields]
  [lib.limit
   current-limit
   limit]
  [lib.metadata.calculation
   column-name
   describe-query
   describe-top-level-key
   display-name
   display-info
   suggested-name
   type-of]
  [lib.native
   #?@(:cljs [->TemplateTags
              TemplateTags->])
   recognize-template-tags
   template-tags]
  [lib.order-by
   change-direction
   order-by
   order-by-clause
   order-bys
   orderable-columns]
  [lib.normalize
   normalize]
  [lib.query
   native-query
   query
   saved-question-query]
  [lib.ref
   ref]
  [lib.remove-replace
   remove-clause
   replace-clause]
  [lib.stage
   append-stage
   drop-stage]
  [lib.temporal-bucket
   describe-temporal-unit
   describe-temporal-interval
   describe-relative-datetime
   available-temporal-buckets
   temporal-bucket
   with-temporal-bucket])<|MERGE_RESOLUTION|>--- conflicted
+++ resolved
@@ -54,15 +54,11 @@
 
 (shared.ns/import-fns
   [lib.aggregation
-<<<<<<< HEAD
-=======
-   aggregations
-   aggregations-metadata
->>>>>>> 6fec6262
    aggregate
    aggregation-clause
    aggregation-operator-columns
    aggregations
+   aggregations-metadata
    available-aggregation-operators
    count
    avg
