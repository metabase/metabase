export const ADMIN_CREDS = {
  username: "bob@metabase.com",
  password: "12341234",
};

export const NORMAL_USER_CREDS = {
  username: "robert@metabase.com",
  password: "12341234",
};

export function signInAsAdmin() {
  cy.request("POST", "/api/session", ADMIN_CREDS);
}

export function signInAsNormalUser() {
  cy.request("POST", "/api/session", NORMAL_USER_CREDS);
<<<<<<< HEAD
}

export function signOut() {
  cy.clearCookie("metabase.SESSION");
}

export function snapshot(name) {
  cy.request("POST", `/api/testing/snapshot/${name}`);
}

export function restore(name = "default") {
  cy.request("POST", `/api/testing/restore/${name}`);
}

export function popover(callback) {
  const p = cy.get(".PopoverContainer");
  return callback ? callback(p) : p;
}
export function modal(callback) {
  const m = cy.get(".ModalContainer");
  return callback ? callback(m) : m;
=======
}

export function snapshot(name) {
  cy.request("POST", `/api/testing/snapshot/${name}`);
}
export function restore(name = "default") {
  cy.request("POST", `/api/testing/restore/${name}`);
>>>>>>> 7d4bf340
}

Cypress.on("uncaught:exception", (err, runnable) => false);<|MERGE_RESOLUTION|>--- conflicted
+++ resolved
@@ -14,7 +14,6 @@
 
 export function signInAsNormalUser() {
   cy.request("POST", "/api/session", NORMAL_USER_CREDS);
-<<<<<<< HEAD
 }
 
 export function signOut() {
@@ -24,7 +23,6 @@
 export function snapshot(name) {
   cy.request("POST", `/api/testing/snapshot/${name}`);
 }
-
 export function restore(name = "default") {
   cy.request("POST", `/api/testing/restore/${name}`);
 }
@@ -36,15 +34,6 @@
 export function modal(callback) {
   const m = cy.get(".ModalContainer");
   return callback ? callback(m) : m;
-=======
-}
-
-export function snapshot(name) {
-  cy.request("POST", `/api/testing/snapshot/${name}`);
-}
-export function restore(name = "default") {
-  cy.request("POST", `/api/testing/restore/${name}`);
->>>>>>> 7d4bf340
 }
 
 Cypress.on("uncaught:exception", (err, runnable) => false);