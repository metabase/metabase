(ns ^:mb/driver-tests metabase.driver.presto-jdbc-test
  (:require
   [clojure.string :as str]
   [clojure.test :refer :all]
   [honey.sql :as sql]
   [java-time.api :as t]
   [metabase.api.database :as api.database]
   [metabase.db.metadata-queries :as metadata-queries]
   [metabase.driver :as driver]
   [metabase.driver.presto-jdbc :as presto-jdbc]
   [metabase.driver.sql-jdbc.connection :as sql-jdbc.conn]
   [metabase.driver.sql-jdbc.execute :as sql-jdbc.execute]
   [metabase.driver.sql.query-processor :as sql.qp]
   [metabase.query-processor :as qp]
   [metabase.query-processor.compile :as qp.compile]
   [metabase.sync :as sync]
   [metabase.test :as mt]
   [metabase.test.data.presto-jdbc :as data.presto-jdbc]
   [metabase.test.fixtures :as fixtures]
   [toucan2.core :as t2])
  (:import
   (java.io File)))

(set! *warn-on-reflection* true)

(use-fixtures :once (fixtures/initialize :db))

(deftest ^:parallel describe-database-test
  (mt/test-driver :presto-jdbc
    (is (= {:tables #{{:name "test_data_categories" :schema "default"}
                      {:name "test_data_checkins" :schema "default"}
                      {:name "test_data_users" :schema "default"}
                      {:name "test_data_venues" :schema "default"}}}
           (-> (driver/describe-database :presto-jdbc (mt/db))
               (update :tables (comp set (partial filter (comp #{"test_data_categories"
                                                                 "test_data_venues"
                                                                 "test_data_checkins"
                                                                 "test_data_users"}
                                                               :name)))))))))

(deftest ^:parallel describe-table-test
  (mt/test-driver :presto-jdbc
    (is (= {:name   "test_data_venues"
            :schema "default"
            :fields #{{:name          "name",
                       ;; for HTTP based Presto driver, this is coming back as varchar(255)
                       ;; however, for whatever reason, the DESCRIBE statement results do not return the length
                       :database-type "varchar"
                       :base-type     :type/Text
                       :database-position 1}
                      {:name          "latitude"
                       :database-type "double"
                       :base-type     :type/Float
                       :database-position 3}
                      {:name          "longitude"
                       :database-type "double"
                       :base-type     :type/Float
                       :database-position 4}
                      {:name          "price"
                       :database-type "integer"
                       :base-type     :type/Integer
                       :database-position 5}
                      {:name          "category_id"
                       :database-type "integer"
                       :base-type     :type/Integer
                       :database-position 2}
                      {:name          "id"
                       :database-type "integer"
                       :base-type     :type/Integer
                       :database-position 0}}}
           (driver/describe-table :presto-jdbc (mt/db) (t2/select-one 'Table :id (mt/id :venues)))))))

(deftest ^:parallel table-rows-sample-test
  (mt/test-driver :presto-jdbc
    (is (= [[1 "Red Medicine"]
            [2 "Stout Burgers & Beers"]
            [3 "The Apple Pan"]
            [4 "Wurstküche"]
            [5 "Brite Spot Family Restaurant"]]
           (->> (metadata-queries/table-rows-sample (t2/select-one :model/Table :id (mt/id :venues))
                                                    [(t2/select-one :model/Field :id (mt/id :venues :id))
                                                     (t2/select-one :model/Field :id (mt/id :venues :name))]
                                                    (constantly conj))
                (sort-by first)
                (take 5))))))

(deftest ^:parallel page-test
  (testing ":page clause"
    (let [honeysql (sql.qp/apply-top-level-clause :presto-jdbc :page
                                                  {:select   [[:default.categories.name :name] [:default.categories.id :id]]
                                                   :from     [:default.categories]
                                                   :order-by [[:default.categories.id :asc]]}
                                                  {:page {:page  2
                                                          :items 5}})]
      (is (= [["SELECT"
               "  \"name\","
               "  \"id\""
               "FROM"
               "  ("
               "    SELECT"
               "      \"default\".\"categories\".\"name\" AS \"name\","
               "      \"default\".\"categories\".\"id\" AS \"id\","
               "      row_number() OVER ("
               "        ORDER BY"
               "          \"default\".\"categories\".\"id\" ASC"
               "      ) AS \"__rownum__\""
               "    FROM"
               "      \"default\".\"categories\""
               "    ORDER BY"
               "      \"default\".\"categories\".\"id\" ASC"
               "  )"
               "WHERE"
               "  \"__rownum__\" > 5"
               "LIMIT"
               "  5"]]
             (-> (sql.qp/format-honeysql :presto-jdbc honeysql)
                 (update 0 #(str/split-lines (driver/prettify-native-form :presto-jdbc %)))))))))

(deftest ^:parallel db-default-timezone-test
  (mt/test-driver :presto-jdbc
    (is (= "UTC"
           (driver/db-default-timezone :presto-jdbc (mt/db))))))

(deftest template-tag-timezone-test
  (mt/test-driver :presto-jdbc
    (testing "Make sure date params work correctly when report timezones are set (#10487)"
      (mt/with-temporary-setting-values [report-timezone "Asia/Hong_Kong"]
        (is (= [[(t/local-date "2014-08-02")
                 (t/local-date "2014-08-02")]]
               (mt/rows
                (qp/process-query
                 {:database     (mt/id)
                  :type         :native
                  :middleware   {:format-rows? false} ; turn off formatting so we can check the raw local date objs
                  :native       {:query         "SELECT {{date}}, cast({{date}} AS date)"
                                 :template-tags {:date {:name "date" :display_name "Date" :type "date"}}}
                  :parameters   [{:type   "date/single"
                                  :target ["variable" ["template-tag" "date"]]
                                  :value  "2014-08-02"}]}))))))))

(deftest ^:parallel splice-strings-test
  (mt/test-driver :presto-jdbc
    (let [query (mt/mbql-query venues
                  {:aggregation [[:count]]
                   :filter      [:= $name "wow"]})]
      (testing "The native query returned in query results should use user-friendly splicing"
        (is (= (str "SELECT COUNT(*) AS \"count\" "
                    "FROM \"default\".\"test_data_venues\" "
                    "WHERE \"default\".\"test_data_venues\".\"name\" = 'wow'")
               (:query (qp.compile/compile-with-inline-parameters query))
               (-> (qp/process-query query) :data :native_form :query)))))))

(deftest ^:parallel connection-tests
  (testing "db-name is correct in all cases"
    (doseq [[c s expected] [[nil nil ""]
                            ["" "" ""]
                            ["my_catalog" nil "my_catalog"]
                            ["my_catalog" "" "my_catalog"]
                            ["my_catalog" "my_schema" "my_catalog/my_schema"]]]
      (is (= expected (#'presto-jdbc/db-name c s)))))
  (testing "jdbc-spec is correct"
    (is (= {:classname   "com.facebook.presto.jdbc.PrestoDriver"
            :subname     "//my-presto-server:1234/my_catalog?Option1=Value1&Option2=Value2"
            :subprotocol "presto"}
           (#'presto-jdbc/jdbc-spec {:host "my-presto-server"
                                     :port 1234
                                     :catalog "my_catalog"
                                     :schema nil
                                     :additional-options "Option1=Value1&Option2=Value2"})))))

(deftest ^:parallel honeysql-tests
  (mt/test-driver :presto-jdbc
    (mt/with-metadata-provider (mt/id)
      (testing "Complex HoneySQL conversions work as expected"
        (testing "unix-timestamp with microsecond precision"
          (is (= [["DATE_ADD("
                   "  'millisecond',"
                   "  mod((1623963256123456 / 1000), 1000),"
                   "  FROM_UNIXTIME((1623963256123456 / 1000) / 1000, 'UTC')"
                   ")"]]
                 (-> (sql/format-expr (sql.qp/unix-timestamp->honeysql :presto-jdbc :microseconds [:raw 1623963256123456]))
                     (update 0 #(str/split-lines (driver/prettify-native-form :presto-jdbc %)))))))))))

(defn- clone-db-details
  "Clones the details of the current DB ensuring fresh copies for the secrets
  (keystore and truststore)."
  []
  (-> (:details (mt/db))
      (dissoc :ssl-keystore-id :ssl-keystore-password-id
              :ssl-truststore-id :ssl-truststore-password-id)
      (merge (select-keys (data.presto-jdbc/db-connection-details)
                          [:ssl-keystore-path :ssl-keystore-password-value
                           :ssl-truststore-path :ssl-truststore-password-value]))))

(defn- execute-ddl! [ddl-statements]
  (mt/with-driver :presto-jdbc
    (sql-jdbc.execute/do-with-connection-with-options
     :presto-jdbc
     (sql-jdbc.conn/connection-details->spec :presto-jdbc (clone-db-details))
     {:write? true}
     (fn [^java.sql.Connection conn]
       (doseq [ddl-stmt ddl-statements]
         (with-open [stmt (.prepareStatement conn ddl-stmt)]
           (.executeUpdate stmt)))))))

(deftest specific-schema-sync-test
  (mt/test-driver :presto-jdbc
    (testing "When a specific schema is designated, only that one is synced"
      (let [s           "specific_schema"
            t           "specific_table"
            db-details  (clone-db-details)
            with-schema (assoc db-details :schema s)]
        (execute-ddl! [(format "DROP TABLE IF EXISTS %s.%s" s t)
                       (format "DROP SCHEMA IF EXISTS %s" s)
                       (format "CREATE SCHEMA %s" s)
                       (format "CREATE TABLE %s.%s (pk INTEGER, val1 VARCHAR(512))" s t)])
<<<<<<< HEAD
        (mt/with-temp [Database db {:engine :presto-jdbc, :name "Temp Presto JDBC Schema DB", :details with-schema}]
=======
        (t2.with-temp/with-temp [:model/Database db {:engine :presto-jdbc, :name "Temp Presto JDBC Schema DB", :details with-schema}]
>>>>>>> 8d23fd74
          (mt/with-db db
            ;; same as test_data, but with schema, so should NOT pick up venues, users, etc.
            (sync/sync-database! db)
            (is (= [{:name t, :schema s, :db_id (mt/id)}]
                   (map #(select-keys % [:name :schema :db_id]) (t2/select :model/Table :db_id (mt/id)))))))
        (execute-ddl! [(format "DROP TABLE %s.%s" s t)
                       (format "DROP SCHEMA %s" s)])))))

(deftest test-database-connection-test
  (mt/test-driver :presto-jdbc
    (testing "can-test-database-connection works properly"
      ;; for whatever reason, :let-user-control-scheduling is the only "always available" option that goes into details
      ;; the others (ex: :auto_run_queries and :refingerprint) are one level up (fields in the model, not in the details
      ;; JSON blob)
      (let [db-details (assoc (:details (mt/db)) :let-user-control-scheduling false)]
        (is (nil? (api.database/test-database-connection :presto-jdbc db-details)))))))

(deftest ^:parallel kerberos-properties-test
  (testing "Kerberos related properties are set correctly"
    (let [details {:host                         "presto-server"
                   :port                         7778
                   :catalog                      "my-catalog"
                   :kerberos                     true
                   :ssl                          true
                   :kerberos-config-path         "/path/to/krb5.conf"
                   :kerberos-principal           "alice@DOMAIN.COM"
                   :kerberos-remote-service-name "HTTP"
                   :kerberos-keytab-path         "/path/to/client.keytab"}
          jdbc-spec (sql-jdbc.conn/connection-details->spec :presto-jdbc details)]
      (is (= (str "//presto-server:7778/my-catalog?KerberosPrincipal=alice@DOMAIN.COM"
                  "&KerberosRemoteServiceName=HTTP&KerberosKeytabPath=/path/to/client.keytab"
                  "&KerberosConfigPath=/path/to/krb5.conf")
             (:subname jdbc-spec))))))

(defn- create-dummy-keystore
  "Creates and empty file for simulating a JKS."
  ^File [prefix]
  (doto (File/createTempFile prefix ".jks")
    .deleteOnExit))

(deftest ssl-store-properties-test
  (testing "SSL keystore and truststore properties are added as URL parameters"
    (let [keystore   (create-dummy-keystore "keystore")
          truststore (create-dummy-keystore "truststore")
          details    {:host                          "presto-server"
                      :port                          7778
                      :catalog                       "my-catalog"
                      :additional-options            "additional-options"
                      :ssl                           true
                      :ssl-use-keystore              true
                      :ssl-keystore-path             (.getPath keystore)
                      :ssl-keystore-password-value   "keystorepass"
                      :ssl-use-truststore            true
                      :ssl-truststore-path           (.getPath truststore)
                      :ssl-truststore-password-value "truststorepass"}]
      (try
        (is (= (format (str "//presto-server:7778/my-catalog?additional-options"
                            "&SSLKeyStorePath=%s"
                            "&SSLKeyStorePassword=keystorepass"
                            "&SSLTrustStorePath=%s"
                            "&SSLTrustStorePassword=truststorepass")
                       (.getCanonicalPath keystore)
                       (.getCanonicalPath truststore))
               (:subname (sql-jdbc.conn/connection-details->spec :presto-jdbc details))))
        (finally
          (.delete truststore)
          (.delete keystore))))))<|MERGE_RESOLUTION|>--- conflicted
+++ resolved
@@ -17,7 +17,8 @@
    [metabase.test :as mt]
    [metabase.test.data.presto-jdbc :as data.presto-jdbc]
    [metabase.test.fixtures :as fixtures]
-   [toucan2.core :as t2])
+   [toucan2.core :as t2]
+   [toucan2.tools.with-temp :as t2.with-temp])
   (:import
    (java.io File)))
 
@@ -214,11 +215,7 @@
                        (format "DROP SCHEMA IF EXISTS %s" s)
                        (format "CREATE SCHEMA %s" s)
                        (format "CREATE TABLE %s.%s (pk INTEGER, val1 VARCHAR(512))" s t)])
-<<<<<<< HEAD
-        (mt/with-temp [Database db {:engine :presto-jdbc, :name "Temp Presto JDBC Schema DB", :details with-schema}]
-=======
         (t2.with-temp/with-temp [:model/Database db {:engine :presto-jdbc, :name "Temp Presto JDBC Schema DB", :details with-schema}]
->>>>>>> 8d23fd74
           (mt/with-db db
             ;; same as test_data, but with schema, so should NOT pick up venues, users, etc.
             (sync/sync-database! db)
