--- conflicted
+++ resolved
@@ -325,14 +325,10 @@
     metabase.analytics             #{metabase.analytics.prometheus
                                      metabase.analytics.snowplow
                                      metabase.analytics.stats
-                                     metabase.analytics.sdk}                                        ; TODO -- consolidate these into a real API namespace.
-<<<<<<< HEAD
-    metabase.analyze               #{metabase.analyze}
+                                     metabase.analytic
+    metabase.analyze               #{metabase.analyze.core}
     metabase.api                   #{metabase.api.auth
                                      metabase.api.common
-=======
-    metabase.analyze               #{metabase.analyze.core}
-    metabase.api                   #{metabase.api.common
                                      ;; I don't really like making all these namespaces external but they have to be
                                      ;; for now until we can shrink this mega-module down a little bit (by moving API
                                      ;; namespaces out into different modules)... eventually `api` will just be a
@@ -340,7 +336,6 @@
                                      ;; get a single API namespace. Please try to avoid adding more stuff here if you
                                      ;; can tho. -- Cam
                                      metabase.api.common.validation
->>>>>>> 1d5b5c6b
                                      metabase.api.dataset
                                      metabase.api.macros
                                      metabase.api.permission-graph
