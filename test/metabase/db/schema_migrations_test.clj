--- conflicted
+++ resolved
@@ -835,43 +835,7 @@
                    "F2 D1"}
                  (t2/select-fn-set :name Dimension {:order-by [[:id :asc]]}))))))))
 
-<<<<<<< HEAD
-(deftest ^:parallel clean-up-gtap-table-test
-  (testing "Migrations v46.00-064 to v46.00-067: rename `group_table_access_policy` table, add `permission_id` FK,
-           and clean up orphaned rows"
-    (impl/test-migrations ["v46.00-064" "v46.00-067"] [migrate!]
-      (let [db-id    (first (t2/insert-returning-pks! (t2/table-name Database) {:name       "DB"
-                                                                                :engine     "h2"
-                                                                                :created_at :%now
-                                                                                :updated_at :%now
-                                                                                :details    "{}"}))
-            table-id (first (t2/insert-returning-pks! (t2/table-name Table) {:db_id      db-id
-                                                                             :name       "Table"
-                                                                             :created_at :%now
-                                                                             :updated_at :%now
-                                                                             :active     true}))
-            _        (t2/query-one {:insert-into :group_table_access_policy
-                                    :values      [{:group_id             1
-                                                   :table_id             table-id
-                                                   :attribute_remappings "{\"foo\", 1}"}
-                                                  {:group_id             2
-                                                   :table_id             table-id
-                                                   :attribute_remappings "{\"foo\", 1}"}]})
-            perm-id  (first (t2/insert-returning-pks! (t2/table-name Permissions) {:group_id 1
-                                                                                   :object   "/db/1/schema/PUBLIC/table/1/query/segmented/"}))]
-        ;; Two rows are present in `group_table_access_policy`
-        (is (= [{:id 1, :group_id 1, :table_id table-id, :card_id nil, :attribute_remappings "{\"foo\", 1}"}
-                {:id 2, :group_id 2, :table_id table-id, :card_id nil, :attribute_remappings "{\"foo\", 1}"}]
-               (mdb.query/query {:select [:*] :from [:group_table_access_policy]})))
-        (migrate!)
-        ;; Only the sandbox with a corresponding `Permissions` row is present, and the table is renamed to `sandboxes`
-        (is (= [{:id 1, :group_id 1, :table_id table-id, :card_id nil, :attribute_remappings "{\"foo\", 1}", :permission_id perm-id}]
-               (mdb.query/query {:select [:*] :from [:sandboxes]})))))))
-
 (deftest ^:parallel able-to-delete-db-with-actions-test
-=======
-(deftest able-to-delete-db-with-actions-test
->>>>>>> 24b35534
   (testing "Migrations v46.00-084 and v46.00-085 set delete CASCADE for action.model_id to
            fix the bug of unable to delete database with actions"
     (impl/test-migrations ["v46.00-084" "v46.00-085"] [migrate!]
