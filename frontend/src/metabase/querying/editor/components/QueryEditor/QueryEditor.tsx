import type { ReactNode } from "react";
import { t } from "ttag";

import { LoadingAndErrorWrapper } from "metabase/common/components/LoadingAndErrorWrapper";
import { NativeQueryPreview } from "metabase/querying/notebook/components/NativeQueryPreview";
import { Center, Flex, Modal } from "metabase/ui";
import type * as Lib from "metabase-lib";

import { useQueryEditor } from "../../hooks/use-query-editor";
import type { QueryEditorUiOptions, QueryEditorUiState } from "../../types";

import {
  NativeQueryPreviewSidebar,
  NativeQueryPreviewSidebarToggle,
} from "./NativeQueryPreviewSidebar";
import { NativeQuerySidebar } from "./NativeQuerySidebar";
import { QueryEditorBody } from "./QueryEditorBody";
import { QueryEditorVisualization } from "./QueryEditorVisualization";

type QueryEditorProps = {
  query: Lib.Query;
  uiState: QueryEditorUiState;
  uiOptions?: QueryEditorUiOptions;
  proposedQuery?: Lib.Query;
  onChangeQuery: (newQuery: Lib.Query) => void;
  onChangeUiState: (newUiState: QueryEditorUiState) => void;
  onAcceptProposed?: () => void;
  onRejectProposed?: () => void;
  topBarInnerContent?: ReactNode;
};

export function QueryEditor({
  query,
  uiState,
  uiOptions,
  proposedQuery,
  onChangeQuery,
  onChangeUiState,
  onAcceptProposed,
  onRejectProposed,
  topBarInnerContent,
}: QueryEditorProps) {
  const {
    question,
    proposedQuestion,
    error,
    result,
    rawSeries,
    selectedText,
    isLoading,
    isNative,
    isRunnable,
    isRunning,
    isResultDirty,
    setQuestion,
    runQuery,
    cancelQuery,
    openModal,
    setSelectionRange,
    setModalSnippet,
    openSnippetModalWithSelectedText,
    insertSnippet,
    convertToNative,
    toggleDataReferenceSidebar,
    toggleSnippetSidebar,
    toggleNativeQuerySidebar,
    togglePreviewQueryModal,
  } = useQueryEditor({
    query,
    uiState,
    uiOptions,
    proposedQuery,
    onChangeQuery,
    onChangeUiState,
  });

  if (isLoading || error != null) {
    return (
      <Center h="100%">
        <LoadingAndErrorWrapper loading={isLoading} error={error} />
      </Center>
    );
  }

  return (
    <>
      <Flex flex={1} h="100%" mih={0}>
        <Flex flex="2 1 0" miw={0} direction="column" pos="relative">
          <QueryEditorBody
            question={question}
            proposedQuestion={proposedQuestion}
            modalSnippet={uiState.modalSnippet}
            nativeEditorSelectedText={selectedText}
            readOnly={uiOptions?.readOnly}
            canChangeDatabase={uiOptions?.canChangeDatabase}
            isNative={isNative}
            isRunnable={isRunnable}
            isRunning={isRunning}
            isResultDirty={isResultDirty}
            isShowingDataReference={uiState.sidebarType === "data-reference"}
            isShowingSnippetSidebar={uiState.sidebarType === "snippet"}
            shouldDisableItem={uiOptions?.shouldDisableDataPickerItem}
            shouldDisableDatabase={uiOptions?.shouldDisableDatabasePickerItem}
            shouldShowLibrary={uiOptions?.shouldShowLibrary}
            onChange={setQuestion}
            onRunQuery={runQuery}
            onCancelQuery={cancelQuery}
            onToggleDataReference={toggleDataReferenceSidebar}
            onToggleSnippetSidebar={toggleSnippetSidebar}
            onOpenModal={openModal}
            onChangeModalSnippet={setModalSnippet}
            onInsertSnippet={insertSnippet}
            onChangeNativeEditorSelection={setSelectionRange}
            onAcceptProposed={onAcceptProposed}
            onRejectProposed={onRejectProposed}
<<<<<<< HEAD
            editorHeight={uiOptions?.editorHeight}
=======
            topBarInnerContent={topBarInnerContent}
>>>>>>> 9e62f8c2
          />
          <QueryEditorVisualization
            question={question}
            result={result}
            rawSeries={rawSeries}
            isNative={isNative}
            isRunnable={isRunnable}
            isRunning={isRunning}
            isResultDirty={isResultDirty}
            onRunQuery={runQuery}
            onCancelQuery={cancelQuery}
          />
          {!isNative && uiOptions?.canConvertToNative && (
            <NativeQueryPreviewSidebarToggle
              isNativeQueryPreviewSidebarOpen={
                uiState.sidebarType === "native-query"
              }
              onToggleNativeQueryPreviewSidebar={toggleNativeQuerySidebar}
            />
          )}
        </Flex>
        {isNative && (
          <NativeQuerySidebar
            question={question}
            isNative={isNative}
            isDataReferenceOpen={uiState.sidebarType === "data-reference"}
            isSnippetSidebarOpen={uiState.sidebarType === "snippet"}
            onInsertSnippet={insertSnippet}
            onToggleDataReference={toggleDataReferenceSidebar}
            onToggleSnippetSidebar={toggleSnippetSidebar}
            onChangeModalSnippet={setModalSnippet}
            onOpenSnippetModalWithSelectedText={
              openSnippetModalWithSelectedText
            }
          />
        )}
        {!isNative && uiState.sidebarType === "native-query" && (
          <NativeQueryPreviewSidebar
            question={question}
            convertToNativeTitle={uiOptions?.convertToNativeTitle}
            convertToNativeButtonLabel={uiOptions?.convertToNativeButtonLabel}
            onConvertToNativeClick={convertToNative}
          />
        )}
      </Flex>
      {isNative && (
        <Modal
          title={t`Query preview`}
          opened={uiState.modalType === "preview-query"}
          onClose={togglePreviewQueryModal}
        >
          <NativeQueryPreview query={query} />
        </Modal>
      )}
    </>
  );
}<|MERGE_RESOLUTION|>--- conflicted
+++ resolved
@@ -113,11 +113,8 @@
             onChangeNativeEditorSelection={setSelectionRange}
             onAcceptProposed={onAcceptProposed}
             onRejectProposed={onRejectProposed}
-<<<<<<< HEAD
             editorHeight={uiOptions?.editorHeight}
-=======
             topBarInnerContent={topBarInnerContent}
->>>>>>> 9e62f8c2
           />
           <QueryEditorVisualization
             question={question}
