--- conflicted
+++ resolved
@@ -2,11 +2,6 @@
   "Utility functions for writing SQL drivers."
   (:require
    [clojure.string :as str]
-<<<<<<< HEAD
-   [clojure.tools.logging :as log]
-=======
-   [honeysql.core :as hsql]
->>>>>>> 46711eff
    [metabase.driver.sql.query-processor :as sql.qp]
    [metabase.query-processor.error-type :as qp.error-type]
    [metabase.util :as u]
