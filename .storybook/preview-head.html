--- conflicted
+++ resolved
@@ -21,11 +21,9 @@
     --mb-color-success: #84bb4c;
     --mb-color-summarize: #88bf4d;
     --mb-color-text-white: #fff;
-<<<<<<< HEAD
     --mb-color-text-dark: #4c5773;
     --mb-color-text-light: #949aab;
     --mb-color-text-medium: #696e7b;
-=======
     --mb-color-warning: #f9cf48;
 
     /*
@@ -34,6 +32,5 @@
     **/
     --mb-color-bg-dashboard: var(--mb-color-bg-white);
     --mb-color-bg-dashboard-card: var(--mb-color-bg-white);
->>>>>>> de441110
   }
 </style>