--- conflicted
+++ resolved
@@ -39,9 +39,4 @@
                       :aggregation  [[:share [:and
                                               [:= [:field 1 nil] "Run Query"]
                                               [:time-interval [:field 2 nil] -30 :day]
-<<<<<<< HEAD
-                                              [:!= [:field 3 nil] "(not set)" "url"]]]
-                                     [:get-year [:field 4 nil]]]}}))))
-=======
-                                              [:!= [:field 3 nil] "(not set)" "url"]]]]}}))))
->>>>>>> 124a11b1
+                                              [:!= [:field 3 nil] "(not set)" "url"]]]]}}))))