import { t } from "ttag";
import _ from "underscore";

import type { IconName } from "metabase/ui";
import type {
  ClickActionSection,
  RegularClickAction,
} from "metabase/visualizations/types";

const SUMMARIZE_SECTION = "summarize";
type SummarizeSection = typeof SUMMARIZE_SECTION;

type Section = {
<<<<<<< HEAD
  // There is no such icon as "summarize." This is used to ID and select the actions that we,
  // want to make larger, like Distribution, Sum over Time, etc.
  icon: IconName | SummarizeSection;
=======
>>>>>>> 912b5e51
  index?: number;
};

export const SECTIONS: Record<ClickActionSection, Section> = {
<<<<<<< HEAD
  records: {
    icon: "table2",
  },
  zoom: {
    icon: "zoom_in",
  },
  sort: {
    icon: "sort",
  },
  breakout: {
    icon: "breakout",
  },
  "breakout-popover": {
    icon: "breakout",
  },
  standalone_filter: {
    icon: "filter",
  },
  summarize: {
    icon: "summarize",
  },
  sum: {
    icon: "sum",
  },
  combine: {
    icon: "add",
  },
  "combine-popover": {
    icon: "add",
  },
  extract: {
    icon: "extract",
  },
  "extract-popover": {
    icon: "extract",
  },
  auto: {
    icon: "bolt",
  },
  "auto-popover": {
    icon: "bolt",
  },
  info: {
    icon: "info",
  },
  filter: {
    icon: "funnel_outline",
  },
  details: {
    icon: "document",
  },
=======
  records: {},
  zoom: {},
  sort: {},
  breakout: {},
  "breakout-popover": {},
  standalone_filter: {},
  summarize: {},
  sum: {},
  extract: {},
  "extract-popover": {},
  auto: {},
  "auto-popover": {},
  info: {},
  filter: {},
  details: {},
  custom: {},
>>>>>>> 912b5e51
};
Object.values(SECTIONS).map((section, index) => {
  section.index = index;
});

export const getGroupedAndSortedActions = (
  clickActions: RegularClickAction[],
) => {
  const groupedClickActions = _.groupBy(clickActions, "section") as {
    [key in ClickActionSection]?: RegularClickAction[];
  };

  if (groupedClickActions["sum"]?.length === 1) {
    // if there's only one "sum" click action, merge it into "summarize" and change its button type and icon
    if (!groupedClickActions["summarize"]) {
      groupedClickActions["summarize"] = [];
    }
    groupedClickActions["summarize"].push({
      ...groupedClickActions["sum"][0],
      buttonType: "horizontal",
      icon: "number",
    });
    delete groupedClickActions["sum"];
  }

  return _.chain(groupedClickActions)
    .pairs()
    .sortBy(([key]) => (SECTIONS[key] ? SECTIONS[key].index : 99))
    .value();
};

export const getGALabelForAction = (action: RegularClickAction) =>
  action ? `${action.section || ""}:${action.name || ""}` : null;

export const getSectionTitle = (
  sectionKey: string,
  actions: RegularClickAction[],
): string | null => {
  switch (sectionKey) {
    case "filter":
      return actions[0]?.sectionTitle ?? `Filter by this value`;

    case "sum":
      return t`Summarize`;

    case "auto-popover":
      return t`Automatic insights…`;

    case "breakout-popover":
      return t`Break out by…`;

    case "extract-popover":
      return t`Select a part to extract`;
  }

  return null;
};

export type ContentDirectionType = "column" | "row";

export const getSectionContentDirection = (
  sectionKey: string,
  actions: RegularClickAction[],
): ContentDirectionType => {
  switch (sectionKey) {
    case "sum":
      return "row";

    case "filter": {
      return actions[0]?.sectionDirection ?? "column";
    }

    case "sort": {
      return "row";
    }
  }

  return "column";
};<|MERGE_RESOLUTION|>--- conflicted
+++ resolved
@@ -1,79 +1,16 @@
 import { t } from "ttag";
 import _ from "underscore";
 
-import type { IconName } from "metabase/ui";
 import type {
+  RegularClickAction,
   ClickActionSection,
-  RegularClickAction,
 } from "metabase/visualizations/types";
 
-const SUMMARIZE_SECTION = "summarize";
-type SummarizeSection = typeof SUMMARIZE_SECTION;
-
 type Section = {
-<<<<<<< HEAD
-  // There is no such icon as "summarize." This is used to ID and select the actions that we,
-  // want to make larger, like Distribution, Sum over Time, etc.
-  icon: IconName | SummarizeSection;
-=======
->>>>>>> 912b5e51
   index?: number;
 };
 
 export const SECTIONS: Record<ClickActionSection, Section> = {
-<<<<<<< HEAD
-  records: {
-    icon: "table2",
-  },
-  zoom: {
-    icon: "zoom_in",
-  },
-  sort: {
-    icon: "sort",
-  },
-  breakout: {
-    icon: "breakout",
-  },
-  "breakout-popover": {
-    icon: "breakout",
-  },
-  standalone_filter: {
-    icon: "filter",
-  },
-  summarize: {
-    icon: "summarize",
-  },
-  sum: {
-    icon: "sum",
-  },
-  combine: {
-    icon: "add",
-  },
-  "combine-popover": {
-    icon: "add",
-  },
-  extract: {
-    icon: "extract",
-  },
-  "extract-popover": {
-    icon: "extract",
-  },
-  auto: {
-    icon: "bolt",
-  },
-  "auto-popover": {
-    icon: "bolt",
-  },
-  info: {
-    icon: "info",
-  },
-  filter: {
-    icon: "funnel_outline",
-  },
-  details: {
-    icon: "document",
-  },
-=======
   records: {},
   zoom: {},
   sort: {},
@@ -82,6 +19,8 @@
   standalone_filter: {},
   summarize: {},
   sum: {},
+  combine: {},
+  "combine-popover": {},
   extract: {},
   "extract-popover": {},
   auto: {},
@@ -90,7 +29,6 @@
   filter: {},
   details: {},
   custom: {},
->>>>>>> 912b5e51
 };
 Object.values(SECTIONS).map((section, index) => {
   section.index = index;
