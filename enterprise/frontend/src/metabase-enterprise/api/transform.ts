import type {
  CreateTransformRequest,
  ListTransformRunsRequest,
  ListTransformRunsResponse,
  RunTransformResponse,
  Transform,
  TransformId,
  UpdateTransformRequest,
} from "metabase-types/api";

import { EnterpriseApi } from "./api";
import {
  idTag,
  invalidateTags,
  listTag,
  provideTransformListTags,
  provideTransformRunListTags,
  provideTransformTags,
  tag,
} from "./tags";

export const transformApi = EnterpriseApi.injectEndpoints({
  endpoints: (builder) => ({
    listTransforms: builder.query<Transform[], void>({
      query: (params) => ({
        method: "GET",
        url: "/api/ee/transform",
        params,
      }),
      providesTags: (transforms = []) => provideTransformListTags(transforms),
    }),
    listTransformRuns: builder.query<
      ListTransformRunsResponse,
      ListTransformRunsRequest
    >({
      query: (params) => ({
        method: "GET",
        url: "/api/ee/transform/run",
        params,
      }),
      providesTags: (response) =>
        response ? provideTransformRunListTags(response.data) : [],
    }),
    getTransform: builder.query<Transform, TransformId>({
      query: (id) => ({
        method: "GET",
        url: `/api/ee/transform/${id}`,
      }),
      providesTags: (transform) =>
        transform ? provideTransformTags(transform) : [],
    }),
    listTransformDependencies: builder.query<Transform[], TransformId>({
      query: (id) => ({
        method: "GET",
        url: `/api/ee/transform/${id}/dependencies`,
      }),
      providesTags: (transforms, error, id) =>
        invalidateTags(error, [
          idTag("transform", id),
          ...(transforms?.flatMap(provideTransformTags) ?? []),
        ]),
    }),
    runTransform: builder.mutation<RunTransformResponse, TransformId>({
      query: (id) => ({
        method: "POST",
        url: `/api/ee/transform/${id}/run`,
      }),
      invalidatesTags: (_, error, id) =>
        invalidateTags(error, [idTag("transform", id), tag("table")]),
      onQueryStarted: async (id, { dispatch, queryFulfilled }) => {
        const patchResult = dispatch(
          transformApi.util.updateQueryData("getTransform", id, (draft) => {
            draft.last_run = {
<<<<<<< HEAD
              // HACK: this is a placeholder value and will be replaced
              // when the endpoint returns the actual value.
              //
              // This id is not used anywhere, so it's fine for now.
              id: -1,
              start_time: new Date().toISOString(),
              end_time: null,
              run_method: "manual",
              status: "started",
              message: null,
            };
          }),
        );

        try {
          const { data } = await queryFulfilled;

          dispatch(
            transformApi.util.updateQueryData("getTransform", id, (draft) => {
              if (draft.last_run == null) {
                return;
              }
              draft.last_run.id = data.run_id;
            }),
          );
        } catch {
          patchResult.undo();
        }
      },
    }),
    cancelCurrentTransformRun: builder.mutation<void, TransformId>({
      query: (id) => ({
        method: "POST",
        url: `/api/ee/transform/${id}/cancel`,
      }),
      invalidatesTags: (_, error, id) =>
        invalidateTags(error, [idTag("transform", id), tag("table")]),
      onQueryStarted: async (id, { dispatch, queryFulfilled }) => {
        const patchResult = dispatch(
          transformApi.util.updateQueryData("getTransform", id, (draft) => {
            if (draft.last_run) {
              draft.last_run.status = "canceling";
            }
          }),
        );

=======
              id: -1,
              status: "started",
              start_time: new Date().toISOString(),
              end_time: null,
              message: null,
              run_method: "manual",
            };
          }),
        );
>>>>>>> 0911bbe3
        try {
          await queryFulfilled;
        } catch {
          patchResult.undo();
        }
      },
    }),
    createTransform: builder.mutation<Transform, CreateTransformRequest>({
      query: (body) => ({
        method: "POST",
        url: "/api/ee/transform",
        body,
      }),
      invalidatesTags: (_, error) =>
        invalidateTags(error, [listTag("transform")]),
    }),
    updateTransform: builder.mutation<Transform, UpdateTransformRequest>({
      query: ({ id, ...body }) => ({
        method: "PUT",
        url: `/api/ee/transform/${id}`,
        body,
      }),
      invalidatesTags: (_, error, { id }) =>
        invalidateTags(error, [idTag("transform", id)]),
      onQueryStarted: async (
        { id, ...patch },
        { dispatch, queryFulfilled },
      ) => {
        const patchResult = dispatch(
          transformApi.util.updateQueryData("getTransform", id, (draft) => {
            Object.assign(draft, patch);
          }),
        );
        try {
          await queryFulfilled;
        } catch {
          patchResult.undo();
        }
      },
    }),
    deleteTransform: builder.mutation<void, TransformId>({
      query: (id) => ({
        method: "DELETE",
        url: `/api/ee/transform/${id}`,
      }),
      invalidatesTags: (_, error) =>
        invalidateTags(error, [listTag("transform")]),
    }),
    deleteTransformTarget: builder.mutation<void, TransformId>({
      query: (id) => ({
        method: "DELETE",
        url: `/api/ee/transform/${id}/table`,
      }),
      invalidatesTags: (_, error, id) =>
        invalidateTags(error, [idTag("transform", id), listTag("table")]),
    }),
  }),
});

export const {
  useListTransformsQuery,
  useListTransformRunsQuery,
  useListTransformDependenciesQuery,
  useGetTransformQuery,
  useLazyGetTransformQuery,
  useRunTransformMutation,
  useCancelCurrentTransformRunMutation,
  useCreateTransformMutation,
  useUpdateTransformMutation,
  useDeleteTransformMutation,
  useDeleteTransformTargetMutation,
} = transformApi;<|MERGE_RESOLUTION|>--- conflicted
+++ resolved
@@ -71,17 +71,12 @@
         const patchResult = dispatch(
           transformApi.util.updateQueryData("getTransform", id, (draft) => {
             draft.last_run = {
-<<<<<<< HEAD
-              // HACK: this is a placeholder value and will be replaced
-              // when the endpoint returns the actual value.
-              //
-              // This id is not used anywhere, so it's fine for now.
               id: -1,
+              status: "started",
               start_time: new Date().toISOString(),
               end_time: null,
+              message: null,
               run_method: "manual",
-              status: "started",
-              message: null,
             };
           }),
         );
@@ -118,17 +113,6 @@
           }),
         );
 
-=======
-              id: -1,
-              status: "started",
-              start_time: new Date().toISOString(),
-              end_time: null,
-              message: null,
-              run_method: "manual",
-            };
-          }),
-        );
->>>>>>> 0911bbe3
         try {
           await queryFulfilled;
         } catch {
