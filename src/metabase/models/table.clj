(ns metabase.models.table
  (:require [honeysql.core :as hsql]
<<<<<<< HEAD
            [metabase
             [driver :as driver]
             [util :as u]]
            [metabase.db.util :as mdb.u]
            [metabase.models
             [database :refer [Database]]
             [field :refer [Field]]
             [field-values :refer [FieldValues]]
             [humanization :as humanization]
             [interface :as i]
             [metric :refer [Metric retrieve-metrics]]
             [permissions :as perms :refer [Permissions]]
             [segment :refer [retrieve-segments Segment]]]
            [toucan
             [db :as db]
             [models :as models]]))
=======
            [metabase.db :as mdb]
            [metabase.driver :as driver]
            [metabase.models.database :refer [Database]]
            [metabase.models.field :refer [Field]]
            [metabase.models.field-values :refer [FieldValues]]
            [metabase.models.humanization :as humanization]
            [metabase.models.interface :as i]
            [metabase.models.metric :refer [Metric retrieve-metrics]]
            [metabase.models.permissions :as perms :refer [Permissions]]
            [metabase.models.segment :refer [retrieve-segments Segment]]
            [metabase.util :as u]
            [toucan.db :as db]
            [toucan.models :as models]))
>>>>>>> db0793ae

;;; ----------------------------------------------- Constants + Entity -----------------------------------------------

(def ^:const visibility-types
  "Valid values for `Table.visibility_type` (field may also be `nil`).
   (Basically any non-nil value is a reason for hiding the table.)"
  #{:hidden :technical :cruft})

(def ^:const field-orderings
  "Valid values for `Table.field_order`.
  `:database`     - use the same order as in the table definition in the DB;
  `:alphabetical` - order alphabetically by name;
  `:custom`       - the user manually set the order in the data model
  `:smart`        - Try to be smart and order like you'd usually want it: first PK, followed by `:type/Name`s, then
                    `:type/Temporal`s, and from there on in alphabetical order."
  #{:database :alphabetical :custom :smart})


(models/defmodel Table :metabase_table)


;;; --------------------------------------------------- Lifecycle ----------------------------------------------------

(defn- pre-insert [table]
  (let [defaults {:display_name (humanization/name->human-readable-name (:name table))
                  :field_order  (driver/default-field-order (-> table :db_id Database :engine))}]
    (merge defaults table)))

(defn- pre-delete [{:keys [db_id schema id]}]
  (db/delete! Permissions :object [:like (str (perms/object-path db_id schema id) "%")]))

(defn- perms-objects-set [table read-or-write]
  ;; To read (e.g., fetch metadata) a Table you (predictably) have read permissions; to write a Table (e.g. update its
  ;; metadata) you must have *full* permissions.
  #{(case read-or-write
      :read  (perms/table-read-path table)
      :write (perms/object-path (:db_id table) (:schema table) (:id table)))})

(u/strict-extend (class Table)
  models/IModel
  (merge models/IModelDefaults
         {:hydration-keys (constantly [:table])
          :types          (constantly {:entity_type     :keyword
                                       :visibility_type :keyword
                                       :field_order     :keyword})
          :properties     (constantly {:timestamped? true})
          :pre-insert     pre-insert
          :pre-delete     pre-delete})
  i/IObjectPermissions
  (merge i/IObjectPermissionsDefaults
         {:can-read?         (partial i/current-user-has-full-permissions? :read)
          :can-write?        i/superuser?
          :perms-objects-set perms-objects-set}))


;;; ------------------------------------------------ Field ordering -------------------------------------------------

(defn field-order-rule
  "How should we order fields."
  [_]
  [[:position :asc] [:%lower.name :asc]])

(defn update-field-positions!
  "Update `:position` of field belonging to table `table` accordingly to `:field_order`"
  [table]
  (doall
   (map-indexed (fn [new-position field]
                  (db/update! Field (u/get-id field) :position new-position))
                ;; Can't use `select-field` as that returns a set while we need an ordered list
                (db/select [Field :id]
                  :table_id  (u/get-id table)
                  {:order-by (case (:field_order table)
                               :custom       [[:custom_position :asc]]
                               :smart        [[(hsql/call :case
                                                 (mdb.u/isa :special_type :type/PK)       0
                                                 (mdb.u/isa :special_type :type/Name)     1
                                                 (mdb.u/isa :special_type :type/Temporal) 2
                                                 :else                                    3)
                                               :asc]
                                              [:%lower.name :asc]]
                               :database     [[:database_position :asc]]
                               :alphabetical [[:%lower.name :asc]])}))))

(defn- valid-field-order?
  "Field ordering is valid if all the fields from a given table are present and only from that table."
  [table field-ordering]
  (= (db/select-ids Field
       :table_id (u/get-id table)
       :active   true)
     (set field-ordering)))

(defn custom-order-fields!
  "Set field order to `field-order`."
  [table field-order]
  {:pre [(valid-field-order? table field-order)]}
  (db/update! Table (u/get-id table) :field_order :custom)
  (doall
   (map-indexed (fn [position field-id]
                  (db/update! Field field-id {:position        position
                                              :custom_position position}))
                field-order)))


;;; --------------------------------------------------- Hydration ----------------------------------------------------

(defn ^:hydrate fields
  "Return the Fields belonging to a single `table`."
  [{:keys [id] :as table}]
  (db/select Field
    :table_id        id
    :active          true
    :visibility_type [:not= "retired"]
    {:order-by (field-order-rule table)}))

(defn metrics
  "Retrieve the Metrics for a single `table`."
  [{:keys [id]}]
  (retrieve-metrics id :all))

(defn segments
  "Retrieve the Segments for a single `table`."
  [{:keys [id]}]
  (retrieve-segments id :all))

(defn field-values
  "Return the FieldValues for all Fields belonging to a single `table`."
  {:hydrate :field_values, :arglists '([table])}
  [{:keys [id] :as table}]
  (let [field-ids (db/select-ids Field
                    :table_id        id
                    :visibility_type "normal"
                    {:order-by (field-order-rule table)})]
    (when (seq field-ids)
      (db/select-field->field :field_id :values FieldValues, :field_id [:in field-ids]))))

(defn pk-field-id
  "Return the ID of the primary key `Field` for `table`."
  {:hydrate :pk_field, :arglists '([table])}
  [{:keys [id]}]
  (db/select-one-id Field
    :table_id        id
    :special_type    (mdb.u/isa :type/PK)
    :visibility_type [:not-in ["sensitive" "retired"]]))


(defn- with-objects [hydration-key fetch-objects-fn tables]
  (let [table-ids         (set (map :id tables))
        table-id->objects (group-by :table_id (when (seq table-ids)
                                                (fetch-objects-fn table-ids)))]
    (for [table tables]
      (assoc table hydration-key (get table-id->objects (:id table) [])))))

(defn with-segments
  "Efficiently hydrate the Segments for a collection of `tables`."
  {:batched-hydrate :segments}
  [tables]
  (with-objects :segments
    (fn [table-ids]
      (db/select Segment :table_id [:in table-ids], :archived false, {:order-by [[:name :asc]]}))
    tables))

(defn with-metrics
  "Efficiently hydrate the Metrics for a collection of `tables`."
  {:batched-hydrate :metrics}
  [tables]
  (with-objects :metrics
    (fn [table-ids]
      (db/select Metric :table_id [:in table-ids], :archived false, {:order-by [[:name :asc]]}))
    tables))

(defn with-fields
  "Efficiently hydrate the Fields for a collection of `tables`."
  [tables]
  (with-objects :fields
    (fn [table-ids]
      (db/select Field
        :active          true
        :table_id        [:in table-ids]
        :visibility_type [:not= "retired"]
        {:order-by       (field-order-rule tables)}))
    tables))


;;; ------------------------------------------------ Convenience Fns -------------------------------------------------

(defn qualified-identifier
  "Return a keyword identifier for `table` in the form `:schema.table-name` (if the Table has a non-empty `:schema` field)
  or `:table-name` (if the Table has no `:schema`)."
  ^clojure.lang.Keyword [{schema :schema, table-name :name}]
  (keyword (str (when (seq schema)
                  (str schema \.))
                table-name)))

(defn database
  "Return the `Database` associated with this `Table`."
  [table]
  (Database (:db_id table)))

(def ^{:arglists '([table-id])} table-id->database-id
  "Retrieve the `Database` ID for the given table-id."
  (memoize
   (fn [table-id]
     {:pre [(integer? table-id)]}
     (db/select-one-field :db_id Table, :id table-id))))<|MERGE_RESOLUTION|>--- conflicted
+++ resolved
@@ -1,24 +1,6 @@
 (ns metabase.models.table
   (:require [honeysql.core :as hsql]
-<<<<<<< HEAD
-            [metabase
-             [driver :as driver]
-             [util :as u]]
             [metabase.db.util :as mdb.u]
-            [metabase.models
-             [database :refer [Database]]
-             [field :refer [Field]]
-             [field-values :refer [FieldValues]]
-             [humanization :as humanization]
-             [interface :as i]
-             [metric :refer [Metric retrieve-metrics]]
-             [permissions :as perms :refer [Permissions]]
-             [segment :refer [retrieve-segments Segment]]]
-            [toucan
-             [db :as db]
-             [models :as models]]))
-=======
-            [metabase.db :as mdb]
             [metabase.driver :as driver]
             [metabase.models.database :refer [Database]]
             [metabase.models.field :refer [Field]]
@@ -31,7 +13,6 @@
             [metabase.util :as u]
             [toucan.db :as db]
             [toucan.models :as models]))
->>>>>>> db0793ae
 
 ;;; ----------------------------------------------- Constants + Entity -----------------------------------------------
 
