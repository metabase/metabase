--- conflicted
+++ resolved
@@ -1694,7 +1694,7 @@
 
   ([dashboard-values f]
    (mt/with-temp* [Card          [{source-card-id         :id}
-                                  (merge (mt/card-with-source-metadata-for-query (mt/mbql-query categories {:limit 5}))
+                                  (merge (mt/card-with-source-metadata-for-query (mt/mbql-query venues {:limit 5}))
                                          {:database_id     (mt/id)
                                           :table_id        (mt/id :venues)})]
                    Dashboard     [dashboard (merge {:parameters [{:name "Category Name"
@@ -2061,23 +2061,18 @@
   ;; TODO add permissions tests
   (with-chain-filter-fixtures [{:keys [dashboard param-keys]}]
     (testing "It uses the results of the card's query execution"
-<<<<<<< HEAD
-      (let-url [url (chain-filter-values-url dashboard-id "abc")]
+      (let-url [url (chain-filter-values-url dashboard (:card param-keys))]
         (is (= {:values          ["Brite Spot Family Restaurant"
                                   "Red Medicine"
                                   "Stout Burgers & Beers"
                                   "The Apple Pan"
                                   "Wurstküche"]
-=======
-      (let-url [url (chain-filter-values-url dashboard (:card param-keys))]
-        (is (= {:values          ["African" "American" "Artisan" "Asian" "BBQ"]
->>>>>>> 0288adb5
                 :has_more_values false}
                (mt/user-http-request :rasta :get 200 url)))))
 
     (testing "it only returns search matches"
-      (let-url [url (chain-filter-search-url dashboard (:card param-keys) "af")]
-        (is (= {:values          ["African"]
+      (let-url [url (chain-filter-search-url dashboard (:card param-keys) "apple")]
+        (is (= {:values          ["The Apple Pan"]
                 :has_more_values false}
                (mt/user-http-request :rasta :get 200 url)))))))
 
