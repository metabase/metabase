import _ from "underscore";
import { t } from "ttag";
import { createAction } from "metabase/lib/redux";

import Questions from "metabase/entities/questions";

import {
  getPositionForNewDashCard,
  DEFAULT_CARD_SIZE,
} from "metabase/lib/dashboard_grid";
import { createCard } from "metabase/lib/card";

import { getVisualizationRaw } from "metabase/visualizations";
import { ADD_CARD_TO_DASH } from "./core";
import { fetchCardData } from "./data-fetching";
import { loadMetadataForDashboard } from "./metadata";

export const MARK_NEW_CARD_SEEN = "metabase/dashboard/MARK_NEW_CARD_SEEN";
export const markNewCardSeen = createAction(MARK_NEW_CARD_SEEN);

let tempId = -1;
function generateTemporaryDashcardId() {
  return tempId--;
}

export const addCardToDashboard =
  ({ dashId, cardId, tabId }) =>
  async (dispatch, getState) => {
    await dispatch(Questions.actions.fetch({ id: cardId }));
    const card = Questions.selectors
      .getObject(getState(), { entityId: cardId })
      .card();
    const { dashboards, dashcards } = getState().dashboard;
    const dashboard = dashboards[dashId];
    const existingCards = dashboard.ordered_cards
      .map(id => dashcards[id])
      .filter(dc => !dc.isRemoved);

    const { visualization } = getVisualizationRaw([{ card }]);
    const createdCardSize = visualization.defaultSize || DEFAULT_CARD_SIZE;

    const dashcard = {
      id: generateTemporaryDashcardId(),
      dashboard_id: dashId,
      dashboard_tab_id: tabId ?? null,
      card_id: card.id,
      card: card,
      series: [],
      ...getPositionForNewDashCard(
        existingCards,
        createdCardSize.width,
        createdCardSize.height,
      ),
      parameter_mappings: [],
      visualization_settings: {},
    };
    dispatch(createAction(ADD_CARD_TO_DASH)(dashcard));
    dispatch(fetchCardData(card, dashcard, { reload: true, clear: true }));

    dispatch(loadMetadataForDashboard([dashcard]));
  };

export const addDashCardToDashboard = function ({
  dashId,
  dashcardOverrides,
  tabId,
}) {
  return function (dispatch, getState) {
    const { dashboards, dashcards } = getState().dashboard;
    const dashboard = dashboards[dashId];
    const existingCards = dashboard.ordered_cards
      .map(id => dashcards[id])
      .filter(dc => !dc.isRemoved);

    const { visualization } = getVisualizationRaw([dashcardOverrides]);
    const createdCardSize = visualization.defaultSize || DEFAULT_CARD_SIZE;

    const dashcard = {
      id: generateTemporaryDashcardId(),
      card_id: null,
      card: null,
      dashboard_id: dashId,
      dashboard_tab_id: tabId ?? null,
      series: [],
      ...getPositionForNewDashCard(
        existingCards,
        createdCardSize.width,
        createdCardSize.height,
      ),
      parameter_mappings: [],
      visualization_settings: {},
    };
    _.extend(dashcard, dashcardOverrides);
    dispatch(createAction(ADD_CARD_TO_DASH)(dashcard));
  };
};

<<<<<<< HEAD
export const addMarkdownDashCardToDashboard = function ({ dashId }) {
  const virtualTextCard = {
    ...createCard(),
    display: "text",
    archived: false,
  };

  const dashcardOverrides = {
    card: virtualTextCard,
    visualization_settings: {
      virtual_card: virtualTextCard,
    },
  };
  return addDashCardToDashboard({
    dashId: dashId,
    dashcardOverrides: dashcardOverrides,
  });
};

export const addHeadingDashCardToDashboard = function ({ dashId }) {
  const virtualTextCard = {
    ...createCard(),
    display: "heading",
    archived: false,
  };
=======
export const addTextDashCardToDashboard = function ({ dashId, tabId }) {
  const virtualTextCard = createCard();
  virtualTextCard.display = "text";
  virtualTextCard.archived = false;
>>>>>>> dc26d88b

  const dashcardOverrides = {
    card: virtualTextCard,
    visualization_settings: {
      virtual_card: virtualTextCard,
      "dashcard.background": false,
    },
  };
  return addDashCardToDashboard({
    dashId: dashId,
    dashcardOverrides: dashcardOverrides,
    tabId,
  });
};

export const addLinkDashCardToDashboard = function ({ dashId, tabId }) {
  const virtualLinkCard = {
    ...createCard(),
    display: "link",
    archived: false,
  };

  const dashcardOverrides = {
    card: virtualLinkCard,
    visualization_settings: {
      virtual_card: virtualLinkCard,
    },
  };
  return addDashCardToDashboard({
    dashId: dashId,
    dashcardOverrides: dashcardOverrides,
    tabId,
  });
};

export const addActionToDashboard =
  async ({ dashId, tabId, action, displayType }) =>
  dispatch => {
    const virtualActionsCard = {
      ...createCard(),
      id: action.model_id,
      display: "action",
      archived: false,
    };

    const buttonLabel = action.name ?? action.id ?? t`Click Me`;

    const dashcardOverrides = {
      action: action.id ? action : null,
      action_id: action.id,
      card_id: action.model_id,
      card: virtualActionsCard,
      visualization_settings: {
        actionDisplayType: displayType ?? "button",
        virtual_card: virtualActionsCard,
        "button.label": buttonLabel,
      },
    };

    dispatch(
      addDashCardToDashboard({
        dashId: dashId,
        dashcardOverrides: dashcardOverrides,
        tabId,
      }),
    );
  };<|MERGE_RESOLUTION|>--- conflicted
+++ resolved
@@ -95,8 +95,7 @@
   };
 };
 
-<<<<<<< HEAD
-export const addMarkdownDashCardToDashboard = function ({ dashId }) {
+export const addMarkdownDashCardToDashboard = function ({ dashId, tabId }) {
   const virtualTextCard = {
     ...createCard(),
     display: "text",
@@ -112,21 +111,16 @@
   return addDashCardToDashboard({
     dashId: dashId,
     dashcardOverrides: dashcardOverrides,
+    tabId,
   });
 };
 
-export const addHeadingDashCardToDashboard = function ({ dashId }) {
+export const addHeadingDashCardToDashboard = function ({ dashId, tabId }) {
   const virtualTextCard = {
     ...createCard(),
     display: "heading",
     archived: false,
   };
-=======
-export const addTextDashCardToDashboard = function ({ dashId, tabId }) {
-  const virtualTextCard = createCard();
-  virtualTextCard.display = "text";
-  virtualTextCard.archived = false;
->>>>>>> dc26d88b
 
   const dashcardOverrides = {
     card: virtualTextCard,
