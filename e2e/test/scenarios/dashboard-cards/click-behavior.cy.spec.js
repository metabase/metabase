import { USER_GROUPS } from "e2e/support/cypress_data";
import { SAMPLE_DATABASE } from "e2e/support/cypress_sample_database";
import {
  addOrUpdateDashboardCard,
  editDashboard,
  getActionCardDetails,
  getBrokenUpTextMatcher,
  getDashboardCard,
  getHeadingCardDetails,
  getLinkCardDetails,
  getTextCardDetails,
  modal,
  popover,
  restore,
  saveDashboard,
  updateDashboardCards,
  visitDashboard,
  visitEmbeddedPage,
} from "e2e/support/helpers";

import { createMockActionParameter } from "metabase-types/api/mocks";
import { b64hash_to_utf8 } from "metabase/lib/encoding";

const COUNT_COLUMN_ID = "count";
const COUNT_COLUMN_NAME = "Count";
const COUNT_COLUMN_SOURCE = {
  type: "column",
  id: COUNT_COLUMN_ID,
  name: COUNT_COLUMN_NAME,
};
const CREATED_AT_COLUMN_ID = "CREATED_AT";
const CREATED_AT_COLUMN_NAME = "Created At";
const CREATED_AT_COLUMN_SOURCE = {
  type: "column",
  id: CREATED_AT_COLUMN_ID,
  name: CREATED_AT_COLUMN_NAME,
};
const FILTER_VALUE = "123";
const POINT_COUNT = 79;
const POINT_CREATED_AT = "2022-08";
const POINT_CREATED_AT_FORMATTED = "August 2022";
const POINT_INDEX = 4;
const RESTRICTED_COLLECTION_NAME = "Restricted collection";
const COLUMN_INDEX = {
  CREATED_AT: 0,
  COUNT: 1,
};

const FIRST_TAB = { id: 1, name: "first" };
const FIRST_TAB_SLUG = `${FIRST_TAB.id}-${FIRST_TAB.name}`;
const SECOND_TAB = { id: 2, name: "second" };
const SECOND_TAB_SLUG = `${SECOND_TAB.id}-${SECOND_TAB.name}`;
const THIRD_TAB = { id: 3, name: "third" };

const { ORDERS_ID, ORDERS } = SAMPLE_DATABASE;

const TARGET_DASHBOARD = {
  name: "Target dashboard",
};

const QUESTION_LINE_CHART = {
  name: "Line chart",
  display: "line",
  query: {
    aggregation: [["count"]],
    breakout: [["field", ORDERS.CREATED_AT, { "temporal-unit": "month" }]],
    "source-table": ORDERS_ID,
    limit: 5,
  },
};

const QUESTION_TABLE = {
  name: "Table",
  display: "table",
  query: QUESTION_LINE_CHART.query,
};

const OBJECT_DETAIL_CHART = {
  display: "object",
  query: {
    "source-table": ORDERS_ID,
  },
};

const TARGET_QUESTION = {
  ...QUESTION_LINE_CHART,
  name: "Target question",
};

const DASHBOARD_FILTER_TEXT = createMockActionParameter({
  id: "1",
  name: "Text filter",
  slug: "filter-text",
  type: "string/=",
  sectionId: "string",
});

const DASHBOARD_FILTER_TIME = createMockActionParameter({
  id: "2",
  name: "Time filter",
  slug: "filter-time",
  type: "date/month-year",
  sectionId: "date",
});

const QUERY_FILTER_CREATED_AT = [
  "between",
  ["field", ORDERS.CREATED_AT, null],
  "2022-08-01",
  "2022-08-31",
];

const QUERY_FILTER_QUANTITY = [
  "=",
  ["field", ORDERS.QUANTITY, null],
  POINT_COUNT,
];

const URL = "https://metabase.com/";
const URL_WITH_PARAMS = `${URL}{{${DASHBOARD_FILTER_TEXT.slug}}}/{{${COUNT_COLUMN_ID}}}/{{${CREATED_AT_COLUMN_ID}}}`;
const URL_WITH_FILLED_PARAMS = URL_WITH_PARAMS.replace(
  `{{${COUNT_COLUMN_ID}}}`,
  POINT_COUNT,
)
  .replace(`{{${CREATED_AT_COLUMN_ID}}}`, POINT_CREATED_AT)
  .replace(`{{${DASHBOARD_FILTER_TEXT.slug}}}`, FILTER_VALUE);

describe("scenarios > dashboard > dashboard cards > click behavior", () => {
  beforeEach(() => {
    restore();
    cy.signInAsAdmin();
    cy.intercept("/api/dataset").as("dataset");
  });

  describe("dashcards without click behavior", () => {
    it("does not allow to set click behavior for virtual dashcards", () => {
      const textCard = getTextCardDetails({ size_y: 1 });
      const headingCard = getHeadingCardDetails({ text: "Heading card" });
      const actionCard = getActionCardDetails();
      const linkCard = getLinkCardDetails();
      const cards = [textCard, headingCard, actionCard, linkCard];

      cy.createDashboard().then(({ body: dashboard }) => {
        updateDashboardCards({ dashboard_id: dashboard.id, cards });
        visitDashboard(dashboard.id);
      });

      editDashboard();

      cards.forEach((card, index) => {
        const display = card.visualization_settings.virtual_card.display;
        cy.log(`does not allow to set click behavior for "${display}" card`);

        getDashboardCard(index).realHover().icon("click").should("not.exist");
      });
    });

    it("does not allow to set click behavior for object detail dashcard", () => {
      cy.createQuestionAndDashboard({
        questionDetails: OBJECT_DETAIL_CHART,
      }).then(({ body: card }) => {
        visitDashboard(card.dashboard_id);
      });

      editDashboard();

      getDashboardCard().realHover().icon("click").should("not.exist");
    });
  });

  describe("line chart", () => {
    const questionDetails = QUESTION_LINE_CHART;

    it("should open drill-through menu as a default click-behavior", () => {
      cy.createQuestionAndDashboard({ questionDetails }).then(
        ({ body: card }) => {
          visitDashboard(card.dashboard_id);
        },
      );

      clickLineChartPoint();
      assertDrillThroughMenuOpen();
    });

    it("allows setting dashboard without filters as custom destination and changing it back to default click behavior", () => {
      cy.createDashboard(TARGET_DASHBOARD, {
        wrapId: true,
        idAlias: "targetDashboardId",
      });
      cy.createQuestionAndDashboard({ questionDetails }).then(
        ({ body: card }) => {
          visitDashboard(card.dashboard_id);
        },
      );

      editDashboard();

      getDashboardCard().realHover().icon("click").click();
      addDashboardDestination();
      cy.get("aside").findByText("Select a dashboard tab").should("not.exist");
      cy.get("aside").findByText("No available targets").should("exist");
      cy.get("aside").button("Done").click();

      saveDashboard();

      clickLineChartPoint();
      cy.get("@targetDashboardId").then(targetDashboardId => {
        cy.location().should(({ pathname, search }) => {
          expect(pathname).to.equal(`/dashboard/${targetDashboardId}`);
          expect(search).to.equal("");
        });
      });
    });

    it("allows setting dashboard with single parameter as custom destination", () => {
      cy.createDashboard(
        {
          ...TARGET_DASHBOARD,
          parameters: [DASHBOARD_FILTER_TEXT],
        },
        {
          wrapId: true,
          idAlias: "targetDashboardId",
        },
      );
      cy.createQuestionAndDashboard({ questionDetails }).then(
        ({ body: card }) => {
          visitDashboard(card.dashboard_id);
        },
      );

      editDashboard();

      getDashboardCard().realHover().icon("click").click();
      addDashboardDestination();
      cy.get("aside").findByText("Select a dashboard tab").should("not.exist");
      cy.get("aside").findByText("No available targets").should("not.exist");
      addTextParameter();
      cy.get("aside").button("Done").click();

      saveDashboard();

      clickLineChartPoint();
      cy.findAllByTestId("field-set")
        .should("have.length", 1)
        .should("contain.text", POINT_COUNT);
      cy.get("@targetDashboardId").then(targetDashboardId => {
        cy.location().should(({ pathname, search }) => {
          expect(pathname).to.equal(`/dashboard/${targetDashboardId}`);
          expect(search).to.equal(
            `?${DASHBOARD_FILTER_TEXT.slug}=${POINT_COUNT}`,
          );
        });
      });
    });

    it("allows setting dashboard with multiple parameters as custom destination", () => {
      cy.createDashboard(
        {
          ...TARGET_DASHBOARD,
          parameters: [DASHBOARD_FILTER_TEXT, DASHBOARD_FILTER_TIME],
        },
        {
          wrapId: true,
          idAlias: "targetDashboardId",
        },
      );
      cy.createQuestionAndDashboard({ questionDetails }).then(
        ({ body: card }) => {
          visitDashboard(card.dashboard_id);
        },
      );

      editDashboard();

      getDashboardCard().realHover().icon("click").click();
      addDashboardDestination();
      cy.get("aside").findByText("Select a dashboard tab").should("not.exist");
      cy.get("aside").findByText("No available targets").should("not.exist");
      addTextParameter();
      addTimeParameter();
      cy.get("aside").button("Done").click();

      saveDashboard();

      clickLineChartPoint();
      cy.findAllByTestId("field-set")
        .should("have.length", 2)
        .should("contain.text", POINT_COUNT)
        .should("contain.text", POINT_CREATED_AT_FORMATTED);
      cy.get("@targetDashboardId").then(targetDashboardId => {
        cy.location().should(({ pathname, search }) => {
          expect(pathname).to.equal(`/dashboard/${targetDashboardId}`);
          expect(search).to.equal(
            `?${DASHBOARD_FILTER_TEXT.slug}=${POINT_COUNT}&${DASHBOARD_FILTER_TIME.slug}=${POINT_CREATED_AT}`,
          );
        });
      });
    });

    it("allows setting dashboard tab with parameter as custom destination", () => {
      cy.createDashboard(
        {
          ...TARGET_DASHBOARD,
          parameters: [DASHBOARD_FILTER_TEXT],
        },
        {
          wrapId: true,
          idAlias: "targetDashboardId",
        },
      );
      cy.get("@targetDashboardId").then(targetDashboardId => {
        cy.request("PUT", `/api/dashboard/${targetDashboardId}/cards`, {
          cards: [],
          tabs: [FIRST_TAB, SECOND_TAB, THIRD_TAB],
        });
      });
      cy.createQuestionAndDashboard({ questionDetails }).then(
        ({ body: card }) => {
          visitDashboard(card.dashboard_id);
          cy.wrap(card.dashboard_id).as("dashboardId");
        },
      );

      editDashboard();

      getDashboardCard().realHover().icon("click").click();
      addDashboardDestination();
      cy.get("aside")
        .findByLabelText("Select a dashboard tab")
        .should("have.value", FIRST_TAB.name)
        .click();
      cy.findByRole("listbox").findByText(SECOND_TAB.name).click();
      cy.get("aside").findByText("No available targets").should("not.exist");
      addTextParameter();
      cy.get("aside").button("Done").click();

      saveDashboard();

      clickLineChartPoint();
      cy.findAllByTestId("field-set")
        .should("have.length", 1)
        .should("contain.text", POINT_COUNT);
      cy.get("@targetDashboardId").then(targetDashboardId => {
        cy.location().should(({ pathname, search }) => {
          expect(pathname).to.equal(`/dashboard/${targetDashboardId}`);
          expect(search).to.equal(
            `?tab=${SECOND_TAB_SLUG}&${DASHBOARD_FILTER_TEXT.slug}=${POINT_COUNT}`,
          );
        });
      });
    });

    it("should show error and disable the form after target dashboard tab has been removed and there is more than 1 tab left", () => {
      cy.createDashboard(TARGET_DASHBOARD, {
        wrapId: true,
        idAlias: "targetDashboardId",
      });
      cy.get("@targetDashboardId").then(targetDashboardId => {
        cy.request("PUT", `/api/dashboard/${targetDashboardId}/cards`, {
          cards: [],
          tabs: [FIRST_TAB, SECOND_TAB, THIRD_TAB],
        });
        const inexistingTabId = 999;
        const cardDetails = {
          visualization_settings: {
            click_behavior: {
              parameterMapping: {},
              targetId: targetDashboardId,
              tabId: inexistingTabId,
              linkType: "dashboard",
              type: "link",
            },
          },
        };
        cy.createQuestionAndDashboard({
          questionDetails,
          cardDetails,
        }).then(({ body: card }) => {
          visitDashboard(card.dashboard_id);
        });
      });

      editDashboard();
      getDashboardCard().realHover().icon("click").click();

      cy.get("aside")
        .findByText("The selected tab is no longer available")
        .should("exist");
      cy.button("Done").should("be.disabled");

      cy.get("aside")
        .findByLabelText("Select a dashboard tab")
        .should("not.have.value")
        .click();
      cy.findByRole("listbox").findByText(SECOND_TAB.name).click();

      cy.get("aside")
        .findByText("The selected tab is no longer available")
        .should("not.exist");
      cy.button("Done").should("be.enabled").click();

      saveDashboard();

      clickLineChartPoint();
      cy.get("@targetDashboardId").then(targetDashboardId => {
        cy.location().should(({ pathname, search }) => {
          expect(pathname).to.equal(`/dashboard/${targetDashboardId}`);
          expect(search).to.equal(`?tab=${SECOND_TAB_SLUG}`);
        });
      });
    });

    it("should fall back to the first tab after target dashboard tab has been removed and there is only 1 tab left", () => {
      cy.createDashboard(TARGET_DASHBOARD, {
        wrapId: true,
        idAlias: "targetDashboardId",
      });
      cy.get("@targetDashboardId").then(targetDashboardId => {
        const inexistingTabId = 999;
        const cardDetails = {
          visualization_settings: {
            click_behavior: {
              parameterMapping: {},
              targetId: targetDashboardId,
              tabId: inexistingTabId,
              linkType: "dashboard",
              type: "link",
            },
          },
        };
        cy.createQuestionAndDashboard({
          questionDetails,
          cardDetails,
        }).then(({ body: card }) => {
          visitDashboard(card.dashboard_id);
        });
      });

      editDashboard();
      getDashboardCard().realHover().icon("click").click();
      cy.get("aside")
        .findByLabelText("Select a dashboard tab")
        .should("not.exist");
      cy.button("Done").should("be.enabled").click();
      saveDashboard();

      clickLineChartPoint();
      cy.get("@targetDashboardId").then(targetDashboardId => {
        cy.location().should(({ pathname, search }) => {
          expect(pathname).to.equal(`/dashboard/${targetDashboardId}`);
          expect(search).to.equal("");
        });
      });
    });

    it("dashboard click behavior works without tabId previously saved", () => {
      cy.createDashboard(TARGET_DASHBOARD, {
        wrapId: true,
        idAlias: "targetDashboardId",
      });
      cy.get("@targetDashboardId").then(targetDashboardId => {
        cy.request("PUT", `/api/dashboard/${targetDashboardId}/cards`, {
          cards: [],
          tabs: [FIRST_TAB, SECOND_TAB, THIRD_TAB],
        });
        const cardDetails = {
          visualization_settings: {
            click_behavior: {
              parameterMapping: {},
              targetId: targetDashboardId,
              tabId: undefined,
              linkType: "dashboard",
              type: "link",
            },
          },
        };
        cy.createQuestionAndDashboard({
          questionDetails,
          cardDetails,
        }).then(({ body: card }) => {
          visitDashboard(card.dashboard_id);
          cy.wrap(card.dashboard_id).as("dashboardId");
        });
      });

      editDashboard();

      getDashboardCard().realHover().icon("click").click();
      cy.get("aside")
        .findByLabelText("Select a dashboard tab")
        .should("have.value", FIRST_TAB.name);
      cy.get("header").button("Cancel").click();
      // migrateUndefinedDashboardTabId causes detection of changes even though user did not change anything
      modal().button("Discard changes").click();
      cy.button("Cancel").should("not.exist");

      clickLineChartPoint();
      cy.get("@targetDashboardId").then(targetDashboardId => {
        cy.location().should(({ pathname, search }) => {
          expect(pathname).to.equal(`/dashboard/${targetDashboardId}`);
          expect(search).to.equal(`?tab=${FIRST_TAB_SLUG}`);
        });
      });
    });

    it("does not allow setting dashboard as custom destination if user has no permissions to it", () => {
      cy.createCollection({ name: RESTRICTED_COLLECTION_NAME }).then(
        ({ body: restrictedCollection }) => {
          cy.updateCollectionGraph({
            [USER_GROUPS.COLLECTION_GROUP]: {
              [restrictedCollection.id]: "none",
            },
          });

          cy.createDashboard({
            ...TARGET_DASHBOARD,
            collection_id: restrictedCollection.id,
          });
        },
      );

      cy.signOut();
      cy.signInAsNormalUser();

      cy.createQuestionAndDashboard({ questionDetails }).then(
        ({ body: card }) => {
          visitDashboard(card.dashboard_id);
        },
      );

      editDashboard();

      getDashboardCard().realHover().icon("click").click();
      cy.get("aside").findByText("Go to a custom destination").click();
      cy.get("aside").findByText("Dashboard").click();

      modal().findByText(RESTRICTED_COLLECTION_NAME).should("not.exist");
    });

    it("allows setting saved question as custom destination and changing it back to default click behavior", () => {
      cy.createQuestion(TARGET_QUESTION);
      cy.createQuestionAndDashboard({ questionDetails }).then(
        ({ body: card }) => {
          visitDashboard(card.dashboard_id);
        },
      );

      editDashboard();

      getDashboardCard().realHover().icon("click").click();
      addSavedQuestionDestination();
      cy.get("aside").button("Done").click();

      saveDashboard();

      clickLineChartPoint();
      cy.location().should(({ hash, pathname }) => {
        expect(pathname).to.equal("/question");
        const card = deserializeCardFromUrl(hash);
        expect(card.name).to.deep.equal(TARGET_QUESTION.name);
        expect(card.display).to.deep.equal(TARGET_QUESTION.display);
        expect(card.dataset_query.query).to.deep.equal(TARGET_QUESTION.query);
      });

      cy.go("back");
      testChangingBackToDefaultBehavior();
    });

    it("allows setting saved question with single parameter as custom destination", () => {
      cy.createQuestion(TARGET_QUESTION);
      cy.createQuestionAndDashboard({ questionDetails }).then(
        ({ body: card }) => {
          visitDashboard(card.dashboard_id);
        },
      );

      editDashboard();

      getDashboardCard().realHover().icon("click").click();
      addSavedQuestionDestination();
      addSavedQuestionCreatedAtParameter();
      cy.get("aside").button("Done").click();

      saveDashboard();

      clickLineChartPoint();
      cy.findByTestId("qb-filters-panel").should(
        "have.text",
        "Created At is Aug 1–31, 2022",
      );
      cy.location().should(({ hash, pathname }) => {
        expect(pathname).to.equal("/question");

        const card = deserializeCardFromUrl(hash);
        expect(card.name).to.deep.equal(TARGET_QUESTION.name);
        expect(card.display).to.deep.equal(TARGET_QUESTION.display);
        expect(card.dataset_query.query).to.deep.equal({
          ...TARGET_QUESTION.query,
          filter: QUERY_FILTER_CREATED_AT,
        });
      });

      cy.go("back");
      testChangingBackToDefaultBehavior();
    });

    it("allows setting saved question with multiple parameters as custom destination", () => {
      cy.createQuestion(TARGET_QUESTION);
      cy.createQuestionAndDashboard({ questionDetails }).then(
        ({ body: card }) => {
          visitDashboard(card.dashboard_id);
        },
      );

      editDashboard();

      getDashboardCard().realHover().icon("click").click();
      addSavedQuestionDestination();
      addSavedQuestionCreatedAtParameter();
      addSavedQuestionQuantityParameter();
      cy.get("aside").button("Done").click();

      saveDashboard();

      clickLineChartPoint();
      cy.wait("@dataset");
      cy.findByTestId("qb-filters-panel")
        .should("contain.text", "Created At is Aug 1–31, 2022")
        .should("contain.text", "Quantity is equal to 79");
      cy.location().should(({ hash, pathname }) => {
        expect(pathname).to.equal("/question");
        const card = deserializeCardFromUrl(hash);
        expect(card.name).to.deep.equal(TARGET_QUESTION.name);
        expect(card.display).to.deep.equal(TARGET_QUESTION.display);
        expect(card.dataset_query.query).to.deep.equal({
          ...TARGET_QUESTION.query,
          filter: ["and", QUERY_FILTER_CREATED_AT, QUERY_FILTER_QUANTITY],
        });
      });
    });

    it("does not allow setting saved question as custom destination if user has no permissions to it", () => {
      cy.createCollection({ name: RESTRICTED_COLLECTION_NAME }).then(
        ({ body: restrictedCollection }) => {
          cy.updateCollectionGraph({
            [USER_GROUPS.COLLECTION_GROUP]: {
              [restrictedCollection.id]: "none",
            },
          });

          cy.createQuestion({
            ...TARGET_QUESTION,
            collection_id: restrictedCollection.id,
          });
        },
      );

      cy.signOut();
      cy.signInAsNormalUser();

      cy.createQuestionAndDashboard({ questionDetails }).then(
        ({ body: card }) => {
          visitDashboard(card.dashboard_id);
        },
      );

      editDashboard();

      getDashboardCard().realHover().icon("click").click();
      cy.get("aside").findByText("Go to a custom destination").click();
      cy.get("aside").findByText("Saved question").click();

      modal().findByText(RESTRICTED_COLLECTION_NAME).should("not.exist");
    });

    it("allows setting URL as custom destination and changing it back to default click behavior", () => {
      cy.createQuestionAndDashboard({ questionDetails }).then(
        ({ body: card }) => {
          visitDashboard(card.dashboard_id);
        },
      );

      editDashboard();

      getDashboardCard().realHover().icon("click").click();
      addUrlDestination();
      modal().within(() => {
        cy.findByRole("textbox").type(URL);
        cy.button("Done").click();
      });
      cy.get("aside").button("Done").click();

      saveDashboard();

      onNextAnchorClick(anchor => {
        expect(anchor).to.have.attr("href", URL);
        expect(anchor).to.have.attr("rel", "noopener");
        expect(anchor).to.have.attr("target", "_blank");
      });
      clickLineChartPoint();

      testChangingBackToDefaultBehavior();
    });

    it("allows setting URL with parameters as custom destination", () => {
      const dashboardDetails = {
        parameters: [DASHBOARD_FILTER_TEXT],
      };

      cy.createQuestionAndDashboard({ questionDetails, dashboardDetails }).then(
        ({ body: card }) => {
          visitDashboard(card.dashboard_id);
        },
      );

      editDashboard();

      getDashboardCard().realHover().icon("click").click();
      addUrlDestination();
      modal().findByText("Values you can reference").click();
      popover().within(() => {
        cy.findByText(COUNT_COLUMN_ID).should("exist");
        cy.findByText(CREATED_AT_COLUMN_ID).should("exist");
        cy.findByText(DASHBOARD_FILTER_TEXT.name).should("exist");
        cy.realPress("Escape");
      });
      modal().within(() => {
        cy.findByRole("textbox").type(URL_WITH_PARAMS, {
          parseSpecialCharSequences: false,
        });
        cy.button("Done").click();
      });
      cy.get("aside").button("Done").click();

      saveDashboard();

      cy.button(DASHBOARD_FILTER_TEXT.name).click();
      popover().within(() => {
        cy.findByPlaceholderText("Enter some text").type(FILTER_VALUE);
        cy.button("Add filter").click();
      });

      onNextAnchorClick(anchor => {
        expect(anchor).to.have.attr("href", URL_WITH_FILLED_PARAMS);
        expect(anchor).to.have.attr("rel", "noopener");
        expect(anchor).to.have.attr("target", "_blank");
      });
      clickLineChartPoint();
    });

    it("does not allow updating dashboard filters if there are none", () => {
      cy.createQuestionAndDashboard({ questionDetails }).then(
        ({ body: card }) => {
          visitDashboard(card.dashboard_id);
        },
      );

      editDashboard();

      getDashboardCard().realHover().icon("click").click();
      cy.get("aside")
        .findByText("Update a dashboard filter")
        .invoke("css", "pointer-events")
        .should("equal", "none");
    });

    it("allows updating single dashboard filter and changing it back to default click behavior", () => {
      const dashboardDetails = {
        parameters: [DASHBOARD_FILTER_TEXT],
      };

      cy.createQuestionAndDashboard({ questionDetails, dashboardDetails }).then(
        ({ body: card }) => {
          visitDashboard(card.dashboard_id);
          cy.location().then(({ pathname }) => {
            cy.wrap(pathname).as("originalPathname");
          });
        },
      );

      editDashboard();

      getDashboardCard().realHover().icon("click").click();
      cy.get("aside").findByText("Update a dashboard filter").click();
      addTextParameter();
      cy.get("aside").button("Done").click();

      saveDashboard();

      clickLineChartPoint();
      cy.findAllByTestId("field-set")
        .should("have.length", 1)
        .should("contain.text", POINT_COUNT);
      cy.get("@originalPathname").then(originalPathname => {
        cy.location().should(({ pathname, search }) => {
          expect(pathname).to.equal(originalPathname);
          expect(search).to.equal(
            `?${DASHBOARD_FILTER_TEXT.slug}=${POINT_COUNT}`,
          );
        });
      });

      testChangingBackToDefaultBehavior();
    });

    it("behavior is updated after linked dashboard filter has been removed", () => {
      const dashboardDetails = {
        parameters: [DASHBOARD_FILTER_TEXT, DASHBOARD_FILTER_TIME],
      };

      cy.createQuestionAndDashboard({ questionDetails, dashboardDetails }).then(
        ({ body: card }) => {
          visitDashboard(card.dashboard_id);
          cy.location().then(({ pathname }) => {
            cy.wrap(pathname).as("originalPathname");
          });
        },
      );

      editDashboard();

      getDashboardCard().realHover().icon("click").click();
      cy.get("aside").findByText("Update a dashboard filter").click();
      addTextParameter();
      addTimeParameter();
      cy.get("aside")
        .should("contain.text", DASHBOARD_FILTER_TEXT.name)
        .should("contain.text", COUNT_COLUMN_NAME);
      cy.get("aside").button("Done").click();

      saveDashboard();

      editDashboard();
      cy.findByTestId("edit-dashboard-parameters-widget-container")
        .findByText(DASHBOARD_FILTER_TEXT.name)
        .click();
      cy.get("aside").button("Remove").click();

      saveDashboard();

      clickLineChartPoint();
      cy.findAllByTestId("field-set")
        .should("have.length", 1)
        .should("contain.text", POINT_CREATED_AT_FORMATTED);
      cy.get("@originalPathname").then(originalPathname => {
        cy.location().should(({ pathname, search }) => {
          expect(pathname).to.equal(originalPathname);
          expect(search).to.equal(
            `?${DASHBOARD_FILTER_TIME.slug}=${POINT_CREATED_AT}`,
          );
        });
      });

      editDashboard();

      getDashboardCard().realHover().icon("click").click();
      cy.get("aside")
        .should("not.contain.text", DASHBOARD_FILTER_TEXT.name)
        .should("not.contain.text", COUNT_COLUMN_NAME);
    });

    it("allows updating multiple dashboard filters", () => {
      const dashboardDetails = {
        parameters: [DASHBOARD_FILTER_TEXT, DASHBOARD_FILTER_TIME],
      };

      cy.createQuestionAndDashboard({ questionDetails, dashboardDetails }).then(
        ({ body: card }) => {
          visitDashboard(card.dashboard_id);
          cy.location().then(({ pathname }) => {
            cy.wrap(pathname).as("originalPathname");
          });
        },
      );

      editDashboard();

      getDashboardCard().realHover().icon("click").click();
      cy.get("aside").findByText("Update a dashboard filter").click();
      addTextParameter();
      addTimeParameter();
      cy.get("aside").button("Done").click();

      saveDashboard();

      clickLineChartPoint();
      cy.findAllByTestId("field-set")
        .should("have.length", 2)
        .should("contain.text", POINT_COUNT)
        .should("contain.text", POINT_CREATED_AT_FORMATTED);
      cy.get("@originalPathname").then(originalPathname => {
        cy.location().should(({ pathname, search }) => {
          expect(pathname).to.equal(originalPathname);
          expect(search).to.equal(
            `?${DASHBOARD_FILTER_TEXT.slug}=${POINT_COUNT}&${DASHBOARD_FILTER_TIME.slug}=${POINT_CREATED_AT}`,
          );
        });
      });
    });
  });

  describe("table", () => {
    const questionDetails = QUESTION_TABLE;
    const dashboardDetails = {
      parameters: [DASHBOARD_FILTER_TEXT],
    };

    it("should open drill-through menu as a default click-behavior", () => {
      cy.createQuestionAndDashboard({ questionDetails }).then(
        ({ body: card }) => {
          visitDashboard(card.dashboard_id);
        },
      );

      getTableCell(COLUMN_INDEX.COUNT).click();
      popover().should("contain.text", "Filter by this value");

      getTableCell(COLUMN_INDEX.CREATED_AT).click();
      popover().should("contain.text", "Filter by this date");

      editDashboard();

      getDashboardCard().realHover().icon("click").click();
      getDashboardCard()
        .button()
        .should("have.text", "Open the drill-through menu");
    });

    it(
      "should allow setting dashboard and saved question as custom destination for different columns",
      { tags: "@flaky" },
      () => {
        cy.createQuestion(TARGET_QUESTION);
        cy.createDashboard(
          {
            ...TARGET_DASHBOARD,
            parameters: [DASHBOARD_FILTER_TEXT, DASHBOARD_FILTER_TIME],
          },
          {
            wrapId: true,
            idAlias: "targetDashboardId",
          },
        );
        cy.createQuestionAndDashboard({ questionDetails }).then(
          ({ body: card }) => {
            visitDashboard(card.dashboard_id);
          },
        );

        editDashboard();

        getDashboardCard().realHover().icon("click").click();

        (function addCustomDashboardDestination() {
          cy.log("custom destination (dashboard) behavior for 'Count' column");

          getCountToDashboardMapping().should("not.exist");
          cy.get("aside").findByText(COUNT_COLUMN_NAME).click();
          addDashboardDestination();
          cy.get("aside")
            .findByText("Select a dashboard tab")
            .should("not.exist");
          cy.get("aside")
            .findByText("No available targets")
            .should("not.exist");
          addTextParameter();
          addTimeParameter();
          cy.get("aside")
            .findByRole("textbox")
            .type(`Count: {{${COUNT_COLUMN_ID}}}`, {
              parseSpecialCharSequences: false,
            });

          cy.icon("chevronleft").click();

          getCountToDashboardMapping().should("exist");
          getDashboardCard()
            .button()
            .should("have.text", "1 column has custom behavior");
        })();

        (function addCustomQuestionDestination() {
          cy.log(
            "custom destination (question) behavior for 'Created at' column",
          );

          getCreatedAtToQuestionMapping().should("not.exist");
          cy.get("aside").findByText(CREATED_AT_COLUMN_NAME).click();
          /**
           * TODO: remove the next line when metabase#34845 is fixed
           * @see https://github.com/metabase/metabase/issues/34845
           */
          cy.get("aside").findByText("Unknown").click();
          addSavedQuestionDestination();
          addSavedQuestionCreatedAtParameter();
          addSavedQuestionQuantityParameter();
          cy.get("aside")
            .findByRole("textbox")
            .type(`Created at: {{${CREATED_AT_COLUMN_ID}}}`, {
              parseSpecialCharSequences: false,
            });

          cy.icon("chevronleft").click();

          getCreatedAtToQuestionMapping().should("exist");
          getDashboardCard()
            .button()
            .should("have.text", "2 columns have custom behavior");
        })();

        cy.get("aside").button("Done").click();
        saveDashboard();

        (function testDashboardDestinationClick() {
          cy.log("it handles 'Count' column click");

          getTableCell(COLUMN_INDEX.COUNT)
            .should("have.text", `Count: ${POINT_COUNT}`)
            .click();
          cy.findAllByTestId("field-set")
            .should("have.length", 2)
            .should("contain.text", POINT_COUNT)
            .should("contain.text", POINT_CREATED_AT_FORMATTED);
          cy.get("@targetDashboardId").then(targetDashboardId => {
            cy.location().should(({ pathname, search }) => {
              expect(pathname).to.equal(`/dashboard/${targetDashboardId}`);
              expect(search).to.equal(
                `?${DASHBOARD_FILTER_TEXT.slug}=${POINT_COUNT}&${DASHBOARD_FILTER_TIME.slug}=${POINT_CREATED_AT}`,
              );
            });
          });
<<<<<<< HEAD
        });
      })();

      cy.go("back");

      (function testQuestionDestinationClick() {
        cy.log("it handles 'Created at' column click");

        getTableCell(COLUMN_INDEX.CREATED_AT)
          .should("have.text", `Created at: ${POINT_CREATED_AT_FORMATTED}`)
          .click();
        cy.wait("@dataset");
        cy.findByTestId("qb-filters-panel")
          .should("contain.text", "Created At is Aug 1–31, 2022")
          .should("contain.text", "Quantity is equal to 79");
        cy.location().should(({ hash, pathname }) => {
          expect(pathname).to.equal("/question");
          const card = deserializeCardFromUrl(hash);
          expect(card.name).to.deep.equal(TARGET_QUESTION.name);
          expect(card.display).to.deep.equal(TARGET_QUESTION.display);
          expect(card.dataset_query.query).to.deep.equal({
            ...TARGET_QUESTION.query,
            filter: ["and", QUERY_FILTER_CREATED_AT, QUERY_FILTER_QUANTITY],
=======
        })();

        cy.go("back");

        (function testQuestionDestinationClick() {
          cy.log("it handles 'Created at' column click");

          getTableCell(COLUMN_INDEX.CREATED_AT)
            .should("have.text", `Created at: ${POINT_CREATED_AT_FORMATTED}`)
            .click();
          cy.findByTestId("qb-filters-panel")
            .should("contain.text", "Created At is August 1–31, 2022")
            .should("contain.text", "Quantity is equal to 79");
          cy.location().should(({ hash, pathname }) => {
            expect(pathname).to.equal("/question");
            const card = deserializeCardFromUrl(hash);
            expect(card.name).to.deep.equal(TARGET_QUESTION.name);
            expect(card.display).to.deep.equal(TARGET_QUESTION.display);
            expect(card.dataset_query.query).to.deep.equal({
              ...TARGET_QUESTION.query,
              filter: ["and", QUERY_FILTER_CREATED_AT, QUERY_FILTER_QUANTITY],
            });
>>>>>>> ce3aff72
          });
        })();
      },
    );

    it("should allow setting dashboard tab with parameter for a column", () => {
      cy.createQuestion(TARGET_QUESTION);
      cy.createDashboard(
        {
          ...TARGET_DASHBOARD,
          parameters: [DASHBOARD_FILTER_TEXT, DASHBOARD_FILTER_TIME],
        },
        {
          wrapId: true,
          idAlias: "targetDashboardId",
        },
      );
      cy.get("@targetDashboardId").then(targetDashboardId => {
        cy.request("PUT", `/api/dashboard/${targetDashboardId}/cards`, {
          cards: [],
          tabs: [FIRST_TAB, SECOND_TAB, THIRD_TAB],
        });
      });
      cy.createQuestionAndDashboard({ questionDetails }).then(
        ({ body: card }) => {
          visitDashboard(card.dashboard_id);
        },
      );

      editDashboard();

      getDashboardCard().realHover().icon("click").click();
      cy.get("aside").findByText(COUNT_COLUMN_NAME).click();
      addDashboardDestination();
      cy.get("aside")
        .findByLabelText("Select a dashboard tab")
        .should("have.value", FIRST_TAB.name)
        .click();
      cy.findByRole("listbox").findByText(SECOND_TAB.name).click();
      cy.get("aside").findByText("No available targets").should("not.exist");
      addTextParameter();

      cy.icon("chevronleft").click();

      getCountToDashboardMapping().should("exist");
      getDashboardCard()
        .button()
        .should("have.text", "1 column has custom behavior");

      cy.get("aside").button("Done").click();
      saveDashboard();

      getTableCell(COLUMN_INDEX.COUNT)
        .should("have.text", String(POINT_COUNT))
        .click();
      cy.findAllByTestId("field-set")
        .should("have.length", 2)
        .should("contain.text", POINT_COUNT);
      cy.get("@targetDashboardId").then(targetDashboardId => {
        cy.location().should(({ pathname, search }) => {
          expect(pathname).to.equal(`/dashboard/${targetDashboardId}`);
          expect(search).to.equal(
            `?tab=${SECOND_TAB_SLUG}&${DASHBOARD_FILTER_TEXT.slug}=${POINT_COUNT}&${DASHBOARD_FILTER_TIME.slug}=`,
          );
        });
      });
    });

    it("should allow setting URL as custom destination and updating dashboard filters for different columns", () => {
      cy.createQuestion(TARGET_QUESTION);
      cy.createDashboard(
        {
          ...TARGET_DASHBOARD,
          parameters: [DASHBOARD_FILTER_TEXT, DASHBOARD_FILTER_TIME],
        },
        {
          wrapId: true,
          idAlias: "targetDashboardId",
        },
      );
      cy.createQuestionAndDashboard({ questionDetails, dashboardDetails }).then(
        ({ body: card }) => {
          visitDashboard(card.dashboard_id);
          cy.location().then(({ pathname }) => {
            cy.wrap(pathname).as("originalPathname");
          });
        },
      );

      editDashboard();

      getDashboardCard().realHover().icon("click").click();

      (function addUpdateDashboardFilters() {
        cy.log("update dashboard filters behavior for 'Count' column");

        getCountToDashboardFilterMapping().should("not.exist");
        cy.get("aside").findByText(COUNT_COLUMN_NAME).click();
        cy.get("aside").findByText("Update a dashboard filter").click();
        addTextParameter();
        cy.get("aside").findByRole("textbox").should("not.exist");

        cy.icon("chevronleft").click();

        getCountToDashboardFilterMapping().should("exist");
      })();

      getDashboardCard()
        .button()
        .should("have.text", "1 column has custom behavior");

      (function addCustomUrlDestination() {
        cy.log("custom destination (URL) behavior for 'Created At' column");

        getCreatedAtToUrlMapping().should("not.exist");
        cy.get("aside").findByText(CREATED_AT_COLUMN_NAME).click();
        /**
         * TODO: remove the next line when metabase#34845 is fixed
         * @see https://github.com/metabase/metabase/issues/34845
         */
        cy.get("aside").findByText("Unknown").click();
        addUrlDestination();
        modal().within(() => {
          const urlInput = cy.findAllByRole("textbox").eq(0);
          const customLinkTextInput = cy.findAllByRole("textbox").eq(1);
          urlInput.type(URL_WITH_PARAMS, {
            parseSpecialCharSequences: false,
          });
          customLinkTextInput.type(`Created at: {{${CREATED_AT_COLUMN_ID}}}`, {
            parseSpecialCharSequences: false,
          });
          cy.button("Done").click();
        });

        cy.icon("chevronleft").click();

        getCreatedAtToUrlMapping().should("exist");
      })();

      getDashboardCard()
        .button()
        .should("have.text", "2 columns have custom behavior");

      cy.get("aside").button("Done").click();
      saveDashboard();

      (function testUpdateDashboardFiltersClick() {
        cy.log("it handles 'Count' column click");

        getTableCell(COLUMN_INDEX.COUNT).click();
        cy.findAllByTestId("field-set")
          .should("have.length", 1)
          .should("contain.text", POINT_COUNT);
        cy.get("@originalPathname").then(originalPathname => {
          cy.location().should(({ pathname, search }) => {
            expect(pathname).to.equal(originalPathname);
            expect(search).to.equal(
              `?${DASHBOARD_FILTER_TEXT.slug}=${POINT_COUNT}`,
            );
          });
        });
      })();

      (function testCustomUrlDestinationClick() {
        cy.log("it handles 'Created at' column click");

        cy.button(DASHBOARD_FILTER_TEXT.name).click();
        popover().within(() => {
          cy.icon("close").click();
          cy.findByPlaceholderText("Enter some text").type(FILTER_VALUE);
          cy.button("Update filter").click();
        });
        onNextAnchorClick(anchor => {
          expect(anchor).to.have.attr("href", URL_WITH_FILLED_PARAMS);
          expect(anchor).to.have.attr("rel", "noopener");
          expect(anchor).to.have.attr("target", "_blank");
        });
        getTableCell(COLUMN_INDEX.CREATED_AT)
          .should("have.text", `Created at: ${POINT_CREATED_AT_FORMATTED}`)
          .click();
      })();
    });
  });

  describe("full app embedding", () => {
    const questionDetails = QUESTION_LINE_CHART;

    beforeEach(() => {
      cy.intercept("GET", "/api/embed/dashboard/*").as("dashboard");
      cy.intercept("GET", "/api/embed/dashboard/**/card/*").as("cardQuery");
    });

    it("does not allow opening custom dashboard destination", () => {
      const dashboardDetails = {
        enable_embedding: true,
        embedding_params: {},
      };

      cy.createDashboard(
        {
          ...TARGET_DASHBOARD,
          enable_embedding: true,
          embedding_params: {},
        },
        {
          wrapId: true,
          idAlias: "targetDashboardId",
        },
      );
      cy.get("@targetDashboardId").then(targetDashboardId => {
        cy.createQuestionAndDashboard({
          questionDetails,
          dashboardDetails,
        }).then(({ body: card }) => {
          addOrUpdateDashboardCard({
            dashboard_id: card.dashboard_id,
            card_id: card.card_id,
            card: {
              id: card.id,
              visualization_settings: {
                click_behavior: {
                  parameterMapping: {},
                  targetId: targetDashboardId,
                  linkType: "dashboard",
                  type: "link",
                },
              },
            },
          });

          visitEmbeddedPage({
            resource: { dashboard: card.dashboard_id },
            params: {},
          });
          cy.wait("@dashboard");
          cy.wait("@cardQuery");
        });
      });

      cy.url().then(originalUrl => {
        clickLineChartPoint();
        cy.url().should("eq", originalUrl);
      });
      cy.get("header").findByText(TARGET_DASHBOARD.name).should("not.exist");
    });

    it("does not allow opening custom question destination", () => {
      const dashboardDetails = {
        enable_embedding: true,
        embedding_params: {},
      };

      cy.createQuestion(
        {
          ...TARGET_QUESTION,
          enable_embedding: true,
          embedding_params: {},
        },
        {
          wrapId: true,
          idAlias: "targetQuestionId",
        },
      );
      cy.get("@targetQuestionId").then(targetQuestionId => {
        cy.createQuestionAndDashboard({
          questionDetails,
          dashboardDetails,
        }).then(({ body: card }) => {
          addOrUpdateDashboardCard({
            dashboard_id: card.dashboard_id,
            card_id: card.card_id,
            card: {
              id: card.id,
              visualization_settings: {
                click_behavior: {
                  parameterMapping: {},
                  targetId: targetQuestionId,
                  linkType: "question",
                  type: "link",
                },
              },
            },
          });

          visitEmbeddedPage({
            resource: { dashboard: card.dashboard_id },
            params: {},
          });
          cy.wait("@dashboard");
          cy.wait("@cardQuery");
        });
      });

      cy.url().then(originalUrl => {
        clickLineChartPoint();
        cy.url().should("eq", originalUrl);
      });
      cy.get("header").findByText(TARGET_QUESTION.name).should("not.exist");
    });

    it("allows opening custom URL destination with parameters", () => {
      const dashboardDetails = {
        parameters: [DASHBOARD_FILTER_TEXT],
        enable_embedding: true,
        embedding_params: {
          [DASHBOARD_FILTER_TEXT.slug]: "enabled",
        },
      };

      cy.createQuestionAndDashboard({
        questionDetails,
        dashboardDetails,
      }).then(({ body: card }) => {
        addOrUpdateDashboardCard({
          dashboard_id: card.dashboard_id,
          card_id: card.card_id,
          card: {
            id: card.id,
            visualization_settings: {
              click_behavior: {
                type: "link",
                linkType: "url",
                linkTemplate: URL_WITH_PARAMS,
              },
            },
          },
        });

        visitEmbeddedPage({
          resource: { dashboard: card.dashboard_id },
          params: {},
        });
        cy.wait("@dashboard");
        cy.wait("@cardQuery");
      });

      cy.button(DASHBOARD_FILTER_TEXT.name).click();
      popover().within(() => {
        cy.findByPlaceholderText("Enter some text").type(FILTER_VALUE);
        cy.button("Add filter").click();
      });
      onNextAnchorClick(anchor => {
        expect(anchor).to.have.attr("href", URL_WITH_FILLED_PARAMS);
        expect(anchor).to.have.attr("rel", "noopener");
        expect(anchor).to.have.attr("target", "_blank");
      });
      clickLineChartPoint();
    });

    it("allows updating multiple dashboard filters", () => {
      const dashboardDetails = {
        parameters: [DASHBOARD_FILTER_TEXT, DASHBOARD_FILTER_TIME],
        enable_embedding: true,
        embedding_params: {
          [DASHBOARD_FILTER_TEXT.slug]: "enabled",
          [DASHBOARD_FILTER_TIME.slug]: "enabled",
        },
      };
      const countParameterId = "1";
      const createdAtParameterId = "2";

      cy.createQuestionAndDashboard({
        questionDetails,
        dashboardDetails,
      }).then(({ body: card }) => {
        addOrUpdateDashboardCard({
          dashboard_id: card.dashboard_id,
          card_id: card.card_id,
          card: {
            id: card.id,
            visualization_settings: {
              click_behavior: {
                type: "crossfilter",
                parameterMapping: {
                  [countParameterId]: {
                    source: COUNT_COLUMN_SOURCE,
                    target: { type: "parameter", id: countParameterId },
                    id: countParameterId,
                  },
                  [createdAtParameterId]: {
                    source: CREATED_AT_COLUMN_SOURCE,
                    target: { type: "parameter", id: createdAtParameterId },
                    id: createdAtParameterId,
                  },
                },
              },
            },
          },
        });

        visitEmbeddedPage({
          resource: { dashboard: card.dashboard_id },
          params: {},
        });
        cy.wait("@dashboard");
        cy.wait("@cardQuery");
      });

      clickLineChartPoint();
      cy.findAllByTestId("field-set")
        .should("have.length", 2)
        .should("contain.text", POINT_COUNT)
        .should("contain.text", POINT_CREATED_AT_FORMATTED);
    });
  });
});

/**
 * This function exists to work around custom dynamic anchor creation.
 * @see https://github.com/metabase/metabase/blob/master/frontend/src/metabase/lib/dom.js#L301-L312
 *
 * WARNING: For the assertions to work, ensure that a click event occurs on an anchor element afterwards.
 */
const onNextAnchorClick = callback => {
  cy.window().then(window => {
    const originalClick = window.HTMLAnchorElement.prototype.click;

    window.HTMLAnchorElement.prototype.click = function () {
      callback(this);
      window.HTMLAnchorElement.prototype.click = originalClick;
    };
  });
};

/**
 * Duplicated from metabase/lib/card because Cypress can't handle import from there.
 *
 * @param {string} value
 * @returns object
 */
const deserializeCardFromUrl = serialized =>
  JSON.parse(b64hash_to_utf8(serialized));

const clickLineChartPoint = () => {
  cy.findByTestId("dashcard")
    .get("circle.dot")
    .eq(POINT_INDEX)
    /**
     * calling .click() here will result in clicking both
     *     g.voronoi > path[POINT_INDEX]
     * and
     *     circle.dot[POINT_INDEX]
     * To make it worse, clicks count won't be deterministic.
     * Sometimes we'll get an error that one element covers the other.
     * This problem prevails when updating dashboard filter,
     * where the 2 clicks will cancel each other out.
     **/
    .then(([circle]) => {
      const { left, top } = circle.getBoundingClientRect();
      cy.get("body").click(left, top);
    });
};

const addDashboardDestination = () => {
  cy.get("aside").findByText("Go to a custom destination").click();
  cy.get("aside").findByText("Dashboard").click();
  modal().findByText(TARGET_DASHBOARD.name).click();
};

const addUrlDestination = () => {
  cy.get("aside").findByText("Go to a custom destination").click();
  cy.get("aside").findByText("URL").click();
};

const addSavedQuestionDestination = () => {
  cy.get("aside").findByText("Go to a custom destination").click();
  cy.get("aside").findByText("Saved question").click();
  modal().findByText(TARGET_QUESTION.name).click();
};

const addSavedQuestionCreatedAtParameter = () => {
  cy.get("aside").findByText("Orders → Created At").click();
  popover().within(() => {
    cy.findByText(COUNT_COLUMN_NAME).should("not.exist");
    cy.findByText(CREATED_AT_COLUMN_NAME).should("exist").click();
  });
};

const addSavedQuestionQuantityParameter = () => {
  cy.get("aside").findByText("Orders → Quantity").click();
  popover().within(() => {
    cy.findByText(CREATED_AT_COLUMN_NAME).should("not.exist");
    cy.findByText(COUNT_COLUMN_NAME).should("exist").click();
  });
};

const addTextParameter = () => {
  cy.get("aside").findByText(DASHBOARD_FILTER_TEXT.name).click();
  popover().within(() => {
    cy.findByText(CREATED_AT_COLUMN_NAME).should("exist");
    cy.findByText(COUNT_COLUMN_NAME).should("exist").click();
  });
};

const addTimeParameter = () => {
  cy.get("aside").findByText(DASHBOARD_FILTER_TIME.name).click();
  popover().within(() => {
    cy.findByText(COUNT_COLUMN_NAME).should("not.exist");
    cy.findByText(CREATED_AT_COLUMN_NAME).should("exist").click();
  });
};

const assertDrillThroughMenuOpen = () => {
  popover()
    .should("contain", "See these Orders")
    .and("contain", "See this month by week")
    .and("contain", "Break out by…")
    .and("contain", "Automatic insights…")
    .and("contain", "Filter by this value");
};

const testChangingBackToDefaultBehavior = () => {
  cy.log("allows to change click behavior back to the default");

  editDashboard();

  getDashboardCard().realHover().icon("click").click();
  cy.get("aside").icon("close").first().click();
  cy.get("aside").findByText("Open the Metabase drill-through menu").click();
  cy.get("aside").button("Done").click();

  saveDashboard();
  // this is necessary due to query params being reset after saving dashboard
  // with filter applied, which causes dashcard to be refetched
  cy.wait(1);

  clickLineChartPoint();
  assertDrillThroughMenuOpen();
};

const getTableCell = index => {
  return cy
    .findAllByTestId("table-row")
    .eq(POINT_INDEX)
    .findAllByTestId("cell-data")
    .eq(index);
};

const getCreatedAtToQuestionMapping = () => {
  return cy
    .get("aside")
    .findByText(
      getBrokenUpTextMatcher(
        `${CREATED_AT_COLUMN_NAME} goes to "${TARGET_QUESTION.name}"`,
      ),
    );
};

const getCountToDashboardMapping = () => {
  return cy
    .get("aside")
    .findByText(
      getBrokenUpTextMatcher(
        `${COUNT_COLUMN_NAME} goes to "${TARGET_DASHBOARD.name}"`,
      ),
    );
};

const getCreatedAtToUrlMapping = () => {
  return cy
    .get("aside")
    .findByText(
      getBrokenUpTextMatcher(`${CREATED_AT_COLUMN_NAME} goes to URL`),
    );
};

const getCountToDashboardFilterMapping = () => {
  return cy
    .get("aside")
    .findByText(
      getBrokenUpTextMatcher(`${COUNT_COLUMN_NAME} updates 1 filter`),
    );
};<|MERGE_RESOLUTION|>--- conflicted
+++ resolved
@@ -1030,31 +1030,6 @@
               );
             });
           });
-<<<<<<< HEAD
-        });
-      })();
-
-      cy.go("back");
-
-      (function testQuestionDestinationClick() {
-        cy.log("it handles 'Created at' column click");
-
-        getTableCell(COLUMN_INDEX.CREATED_AT)
-          .should("have.text", `Created at: ${POINT_CREATED_AT_FORMATTED}`)
-          .click();
-        cy.wait("@dataset");
-        cy.findByTestId("qb-filters-panel")
-          .should("contain.text", "Created At is Aug 1–31, 2022")
-          .should("contain.text", "Quantity is equal to 79");
-        cy.location().should(({ hash, pathname }) => {
-          expect(pathname).to.equal("/question");
-          const card = deserializeCardFromUrl(hash);
-          expect(card.name).to.deep.equal(TARGET_QUESTION.name);
-          expect(card.display).to.deep.equal(TARGET_QUESTION.display);
-          expect(card.dataset_query.query).to.deep.equal({
-            ...TARGET_QUESTION.query,
-            filter: ["and", QUERY_FILTER_CREATED_AT, QUERY_FILTER_QUANTITY],
-=======
         })();
 
         cy.go("back");
@@ -1065,8 +1040,9 @@
           getTableCell(COLUMN_INDEX.CREATED_AT)
             .should("have.text", `Created at: ${POINT_CREATED_AT_FORMATTED}`)
             .click();
+          cy.wait("@dataset");
           cy.findByTestId("qb-filters-panel")
-            .should("contain.text", "Created At is August 1–31, 2022")
+            .should("contain.text", "Created At is Aug 1–31, 2022")
             .should("contain.text", "Quantity is equal to 79");
           cy.location().should(({ hash, pathname }) => {
             expect(pathname).to.equal("/question");
@@ -1077,7 +1053,6 @@
               ...TARGET_QUESTION.query,
               filter: ["and", QUERY_FILTER_CREATED_AT, QUERY_FILTER_QUANTITY],
             });
->>>>>>> ce3aff72
           });
         })();
       },
