--- conflicted
+++ resolved
@@ -72,7 +72,6 @@
      false
      (mi/current-user-has-full-permissions? :write instance)))
   ([_ pk]
-<<<<<<< HEAD
    (mi/can-write? (t2/select-one :model/Collection :id pk))))
 
 (defmethod mi/can-read? Collection
@@ -85,9 +84,6 @@
   ([_ pk]
    (mi/can-read? (t2/select-one :model/Collection :id pk))))
 
-=======
-   (mi/can-write? (t2/select-one 'Collection :id pk))))
->>>>>>> 72db45f5
 
 (def AuthorityLevel
   "Malli Schema for valid collection authority levels."
