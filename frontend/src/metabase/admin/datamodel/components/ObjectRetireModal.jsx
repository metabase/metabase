--- conflicted
+++ resolved
@@ -36,19 +36,13 @@
         onClose={this.props.onClose}
       >
         <form className={cx(CS.flex, CS.flexColumn, CS.flexFull)}>
-<<<<<<< HEAD
           <div className={cx("Form-inputs", CS.pb4)}>
-            <p className="text-paragraph">{t`Saved questions and other things that depend on this ${objectType} will continue to work, but this ${objectType} will no longer be selectable from the query builder.`}</p>
-            <p className="text-paragraph">{t`If you're sure you want to retire this ${objectType}, please write a quick explanation of why it's being retired:`}</p>
-=======
-          <div className="Form-inputs pb4">
             <p
               className={CS.textParagraph}
             >{t`Saved questions and other things that depend on this ${objectType} will continue to work, but this ${objectType} will no longer be selectable from the query builder.`}</p>
             <p
               className={CS.textParagraph}
             >{t`If you're sure you want to retire this ${objectType}, please write a quick explanation of why it's being retired:`}</p>
->>>>>>> 6655faa0
             <textarea
               ref={this.revisionMessage}
               className={cx(CS.input, CS.full)}
