--- conflicted
+++ resolved
@@ -7,11 +7,8 @@
    [metabase.api.common :as api]
    [metabase.api.macros :as api.macros]
    [metabase.channel.email :as email]
-<<<<<<< HEAD
+   [metabase.channel.settings :as channel.settings]
    [metabase.permissions.validation :as validation]
-=======
-   [metabase.channel.settings :as channel.settings]
->>>>>>> fd969ed8
    [metabase.settings.core :as setting]
    [metabase.util :as u]
    [metabase.util.i18n :refer [tru]]
