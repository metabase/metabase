(ns metabase.api.routes.common
  "Shared helpers used by [[metabase.api.routes/routes]] as well as premium-only routes
  like [[metabase-enterprise.sandbox.api.routes/routes]]."
  (:require
   [metabase.server.core :as server]))

;;; these use vars rather than plain functions so changes to the underlying functions get propagated during REPL usage.

<<<<<<< HEAD
(def ^{:arglists '([handler])} +public-exceptions
  "Wrap `routes` so any Exception except 404 thrown is just returned as a generic 400, to prevent details from leaking in public
  endpoints."
  #'mw.exceptions/public-exceptions)
=======
(def +public-exceptions
  "Wrap `routes` so any Exception except 404 thrown is just returned as a generic 400, to prevent details from leaking
  in public endpoints."
  #'server/public-exceptions)
>>>>>>> cfe32222

(def ^{:arglists '([handler])} +message-only-exceptions
  "Wrap `routes` so any Exception thrown is just returned as a 400 with only the message from the original
  Exception (i.e., remove the original stacktrace), to prevent details from leaking in public endpoints."
  #'server/message-only-exceptions)

(def +static-apikey
  "Wrap `routes` so they may only be accessed with a correct API key header."
  #'server/enforce-static-api-key)

(def +static-apikey
  "Wrap `routes` so they may only be accessed with a correct API key header."
  #'mw.auth/enforce-static-api-key)

(def +auth
  "Wrap `routes` so they may only be accessed with proper authentication credentials."
  #'server/enforce-authentication)<|MERGE_RESOLUTION|>--- conflicted
+++ resolved
@@ -6,19 +6,12 @@
 
 ;;; these use vars rather than plain functions so changes to the underlying functions get propagated during REPL usage.
 
-<<<<<<< HEAD
-(def ^{:arglists '([handler])} +public-exceptions
-  "Wrap `routes` so any Exception except 404 thrown is just returned as a generic 400, to prevent details from leaking in public
-  endpoints."
-  #'mw.exceptions/public-exceptions)
-=======
 (def +public-exceptions
   "Wrap `routes` so any Exception except 404 thrown is just returned as a generic 400, to prevent details from leaking
   in public endpoints."
   #'server/public-exceptions)
->>>>>>> cfe32222
 
-(def ^{:arglists '([handler])} +message-only-exceptions
+(def +message-only-exceptions
   "Wrap `routes` so any Exception thrown is just returned as a 400 with only the message from the original
   Exception (i.e., remove the original stacktrace), to prevent details from leaking in public endpoints."
   #'server/message-only-exceptions)
@@ -27,10 +20,6 @@
   "Wrap `routes` so they may only be accessed with a correct API key header."
   #'server/enforce-static-api-key)
 
-(def +static-apikey
-  "Wrap `routes` so they may only be accessed with a correct API key header."
-  #'mw.auth/enforce-static-api-key)
-
 (def +auth
   "Wrap `routes` so they may only be accessed with proper authentication credentials."
   #'server/enforce-authentication)