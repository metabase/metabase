--- conflicted
+++ resolved
@@ -17,11 +17,8 @@
   filterWidget,
   getNotebookStep,
   modal,
-<<<<<<< HEAD
   notebookButton,
-=======
   openNativeEditor,
->>>>>>> 44fc87cb
   openNotebook,
   openOrdersTable,
   openPeopleTable,
