:root {
  --title-color: var(--color-text-medium);
  --subtitle-color: var(--color-text-medium);
  --icon-width: 60px;
}

.guideEmpty {
  width: 100%;
  justify-content: center;
  display: flex;
  padding-top: 75px;
}

.guideEmptyBody {
  text-align: center;
  max-width: 400px;
}

.guideEmptyMessage {
  composes: text-dark textParagraph mt3 from "style";
  text-align: center;
}

.columnHeader {
  flex: 1 0 auto;
  display: flex;
  padding-top: 20px;
  padding-bottom: 20px;
}

.revisionsWrapper {
  padding-top: 20px;
  padding-left: var(--icon-width);
}

.schemaSeparator {
  /* TODO FIGURE OUT WHAT TO DO WITH THIS */
  composes: text-light mt2 from "style";
  margin-left: var(--icon-width);
  font-size: 18px;
}

.tableActualName {
  font-family: "Lucida Console", Monaco, monospace;
  font-size: 13px;
  line-height: 1.4em;
  letter-spacing: 1px;
  white-space: pre-wrap;
  color: var(--color-text-medium);
  background-color: var(--color-bg-light);
  border: 1px solid var(--color-text-light);
  border-radius: 4px;
  padding: 0.2em 0.4em;
}

.guideLeftPadded {
  width: 100%;
  justify-content: center;
  display: flex;
}

.guideLeftPadded::before {
  /* FIXME: not sure how to share this with other components
     because we can't use composes here apparently. any workarounds? */
  content: "";
  display: block;
  flex: 0.3;
  max-width: 250px;
  margin-right: 50px;
}

.guideLeftPaddedBody {
  flex: 0.7;
  max-width: 550px;
}

.guideWrapper {
  margin-bottom: 50px;
}

.guideTitle {
  composes: guideLeftPadded;
  font-size: 24px;
  margin-top: 50px;
}

.guideTitleBody {
  composes: text-dark textBold from "style";
  width: 100%;
  composes: guideLeftPaddedBody;
}

.guideSeeAll {
  composes: guideLeftPadded;
  font-size: 18px;
}

.guideSeeAllBody {
  composes: text-dark textBold mt4 from "style";
  width: 100%;
  display: flex;
  composes: guideLeftPaddedBody;
}

.guideSeeAllLink {
  /* TODO: FIGURE OUT WHAT TO DO WITH THIS */
  composes: py1 border-top from "style";
  text-decoration: none;
  display: block;
  flex: 1 0 auto;
}

.guideContact {
  composes: mt4 from "style";
  composes: guideLeftPadded;
  margin-bottom: 100px;
}

.guideContactBody {
  width: 100%;
  composes: guideLeftPaddedBody;
  font-size: 16px;
}

.guideEditHeader {
<<<<<<< HEAD
  /* TODO: FIGURE OUT WHAT TO DO WITH THIS */
  composes: text-body my4 from "style";
=======
  composes: textBody my4 from "style";
>>>>>>> 6655faa0
  width: 100%;
  max-width: 550px;
  color: var(--color-text-dark);
}

.guideEditHeaderTitle {
<<<<<<< HEAD
  /* TODO: FIGURE OUT WHAT TO DO WITH THIS */
  composes: text-bold mb2 from "style";
=======
  composes: textBold mb2 from "style";
>>>>>>> 6655faa0
  font-size: 24px;
}

.guideEditCards {
  /* TODO: FIGURE OUT WHAT TO DO WITH THIS */
  composes: mt2 mb4 from "style";
}

.guideEditCard {
  /* TODO: FIGURE OUT WHAT TO DO WITH THIS */
  composes: input p4 from "style";
}

.guideEditLabel {
  composes: textBold mb2 from "style";
  display: block;
  font-size: 16px;
  color: var(--title-color);
}

.guideEditHeaderDescription {
  font-size: 16px;
}

.guideEditTitle {
  composes: textBody textBold from "style";
  display: block;
  color: var(--title-color);
  font-size: 16px;
  margin-top: 50px;
}

.guideEditSubtitle {
  composes: textBody from "style";
  color: var(--color-text-light);
  font-size: 16px;
  max-width: 700px;
}

.guideEditAddButton {
  /* TODO: FIGURE OUT WHAT TO DO WITH THIS */
  composes: my2 pl4 from "style";
  width: 100%;
  display: flex;
  padding-right: 3.5rem;
}

.guideEditAddButton::before {
  content: "";
  display: block;
  flex: 250;
  max-width: 250px;
  margin-right: 50px;
}

.guideEditAddButtonBody {
  flex: 550;
  max-width: 550px;
}

.guideEditTextarea {
  /* TODO: FIGURE OUT WHAT TO DO WITH THIS */
  composes: text-dark input p2 from "style";
  resize: none;
  font-size: 16px;
  width: 100%;
  max-width: 850px;
  min-height: 100px;
}

.guideEditContact {
  display: flex;
}

.guideEditContactName {
  flex: 250;
  max-width: 250px;
  margin-right: 50px;
}

.guideEditContactEmail {
  flex: 550;
  max-width: 550px;
}

.guideEditInput {
  /* TODO: FIGURE OUT WHAT TO DO WITH THIS */
  composes: text-dark input p2 from "style";
  width: 100%;
  font-size: 16px;
  display: block;
}<|MERGE_RESOLUTION|>--- conflicted
+++ resolved
@@ -123,34 +123,22 @@
 }
 
 .guideEditHeader {
-<<<<<<< HEAD
-  /* TODO: FIGURE OUT WHAT TO DO WITH THIS */
-  composes: text-body my4 from "style";
-=======
   composes: textBody my4 from "style";
->>>>>>> 6655faa0
   width: 100%;
   max-width: 550px;
   color: var(--color-text-dark);
 }
 
 .guideEditHeaderTitle {
-<<<<<<< HEAD
-  /* TODO: FIGURE OUT WHAT TO DO WITH THIS */
-  composes: text-bold mb2 from "style";
-=======
   composes: textBold mb2 from "style";
->>>>>>> 6655faa0
   font-size: 24px;
 }
 
 .guideEditCards {
-  /* TODO: FIGURE OUT WHAT TO DO WITH THIS */
   composes: mt2 mb4 from "style";
 }
 
 .guideEditCard {
-  /* TODO: FIGURE OUT WHAT TO DO WITH THIS */
   composes: input p4 from "style";
 }
 
@@ -181,7 +169,6 @@
 }
 
 .guideEditAddButton {
-  /* TODO: FIGURE OUT WHAT TO DO WITH THIS */
   composes: my2 pl4 from "style";
   width: 100%;
   display: flex;
@@ -202,7 +189,6 @@
 }
 
 .guideEditTextarea {
-  /* TODO: FIGURE OUT WHAT TO DO WITH THIS */
   composes: text-dark input p2 from "style";
   resize: none;
   font-size: 16px;
@@ -227,7 +213,6 @@
 }
 
 .guideEditInput {
-  /* TODO: FIGURE OUT WHAT TO DO WITH THIS */
   composes: text-dark input p2 from "style";
   width: 100%;
   font-size: 16px;
