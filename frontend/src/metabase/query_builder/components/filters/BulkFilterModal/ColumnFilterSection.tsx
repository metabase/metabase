import { Flex, Text } from "metabase/ui";
import { Icon } from "metabase/core/components/Icon";
import { getColumnIcon } from "metabase/common/utils/columns";
import * as Lib from "metabase-lib";
import { NumberFilterEditor } from "./NumberFilterEditor";
<<<<<<< HEAD
import { TimeFilterEditor } from "./TimeFilterEditor";
=======
import { StringFilterEditor } from "./StringFilterEditor";
>>>>>>> 6fdccc10

interface ColumnFilterSectionProps {
  query: Lib.Query;
  stageIndex: number;
  column: Lib.ColumnMetadata;
  filter?: Lib.FilterClause;
  onChange: (filter?: Lib.ExpressionClause) => void;
}

export function ColumnFilterSection({
  query,
  stageIndex,
  column,
  filter,
  onChange,
}: ColumnFilterSectionProps) {
  const FilterWidget = getFilterWidget(column);
  return (
    <FilterWidget
      query={query}
      stageIndex={stageIndex}
      column={column}
      filter={filter}
      onChange={onChange}
    />
  );
}

function NotImplementedWidget({
  query,
  stageIndex,
  column,
}: Pick<ColumnFilterSectionProps, "query" | "stageIndex" | "column">) {
  const columnInfo = Lib.displayInfo(query, stageIndex, column);
  const columnIcon = getColumnIcon(column);

  return (
    <Flex direction="row" align="center" gap="sm" py="1rem">
      <Icon name={columnIcon} />
      <Text color="text.2" weight="bold">
        {columnInfo.displayName}
      </Text>
    </Flex>
  );
}

function getFilterWidget(column: Lib.ColumnMetadata) {
  if (Lib.isBoolean(column)) {
    return NotImplementedWidget;
  }
  if (Lib.isTime(column)) {
    return TimeFilterEditor;
  }
  if (Lib.isDate(column)) {
    return NotImplementedWidget;
  }
  if (Lib.isCoordinate(column)) {
    return NotImplementedWidget;
  }
  if (Lib.isString(column)) {
    return StringFilterEditor;
  }
  if (Lib.isNumeric(column)) {
    return NumberFilterEditor;
  }
  return NotImplementedWidget;
}<|MERGE_RESOLUTION|>--- conflicted
+++ resolved
@@ -3,11 +3,8 @@
 import { getColumnIcon } from "metabase/common/utils/columns";
 import * as Lib from "metabase-lib";
 import { NumberFilterEditor } from "./NumberFilterEditor";
-<<<<<<< HEAD
+import { StringFilterEditor } from "./StringFilterEditor";
 import { TimeFilterEditor } from "./TimeFilterEditor";
-=======
-import { StringFilterEditor } from "./StringFilterEditor";
->>>>>>> 6fdccc10
 
 interface ColumnFilterSectionProps {
   query: Lib.Query;
