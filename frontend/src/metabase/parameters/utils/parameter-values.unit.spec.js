import {
  getParameterValueFromQueryParams,
  getParameterValuesByIdFromQueryParams,
} from "./parameter-values";

describe("parameters/utils/parameter-values", () => {
  let field1;
  let field2;
  let field3;
  let field4;
  let parameter1;
  let parameter2;
  let parameter3;
  let parameter4;
  let parameters;
  let queryParams;
  beforeEach(() => {
    field1 = {
      id: 1,
      table_id: 1,
      isNumeric: () => false,
      isDate: () => false,
      isBoolean: () => false,
    };
    field2 = {
      id: 2,
      table_id: 1,
      isNumeric: () => false,
      isDate: () => false,
      isBoolean: () => false,
    };
    field3 = {
      id: 3,
      table_id: 1,
      isNumeric: () => false,
      isDate: () => false,
      isBoolean: () => false,
    };
    field4 = {
      id: 4,
      table_id: 1,
      isNumeric: () => false,
      isDate: () => false,
      isBoolean: () => false,
    };

    // found in queryParams and not defaulted
    parameter1 = {
      id: 111,
      slug: "foo",
      fields: [field1, field4],
    };
    // found in queryParams and defaulted
    parameter2 = {
      id: 222,
      slug: "bar",
      default: "parameter2 default value",
      fields: [field2],
    };
    // not found in queryParams and defaulted
    parameter3 = {
      id: 333,
      slug: "baz",
      default: "parameter3 default value",
      fields: [field3],
    };
    // not found in queryParams and not defaulted
    parameter4 = {
      id: 444,
      slug: "qux",
    };
    parameters = [parameter1, parameter2, parameter3, parameter4];
    queryParams = {
      foo: "parameter1 queryParam value",
      bar: "parameter2 queryParam value",
      valueNotFoundInParameters: "nonexistent parameter queryParam value",
    };
  });

  describe("getParameterValueFromQueryParams", () => {
<<<<<<< HEAD
    it("should return null when given an undefined queryParams arg", () => {
      expect(
        getParameterValueFromQueryParams(parameter1, undefined, metadata),
      ).toBe(null);
=======
    it("should return undefined when given an undefined queryParams arg", () => {
      expect(getParameterValueFromQueryParams(parameter1, undefined)).toBe(
        undefined,
      );
>>>>>>> 6552f4c6
    });

    it("should return the parameter's default value when given an undefined queryParams arg", () => {
      expect(getParameterValueFromQueryParams(parameter2, undefined)).toBe(
        "parameter2 default value",
      );
    });

    it("should return the parameter's default value when the parameter value is not found in queryParams", () => {
      expect(getParameterValueFromQueryParams(parameter3, queryParams)).toBe(
        "parameter3 default value",
      );
    });

    it("should return null when the parameter is not in queryParams and has no default", () => {
      expect(getParameterValueFromQueryParams(parameter1, {}, metadata)).toBe(
        null,
      );
    });

    it("should return the parameter value found in the queryParams object", () => {
      expect(getParameterValueFromQueryParams(parameter1, queryParams)).toEqual(
        ["parameter1 queryParam value"],
      );
    });

    it("should ignore the parameter's default value when the parameter value is found in queryParams", () => {
      expect(getParameterValueFromQueryParams(parameter2, queryParams)).toEqual(
        ["parameter2 queryParam value"],
      );
    });

    it("should return null as the value for a defaulted parameter because we handle that special case elsewhere", () => {
      expect(
<<<<<<< HEAD
        getParameterValueFromQueryParams(
          parameter2,
          {
            [parameter2.slug]: "",
          },
          metadata,
        ),
      ).toBe(null);
=======
        getParameterValueFromQueryParams(parameter2, {
          [parameter2.slug]: "",
        }),
      ).toBe("");
>>>>>>> 6552f4c6
    });

    it("should parse the parameter value as a float if all associated fields are numeric and not dates", () => {
      field1.isNumeric = () => true;
      field1.isDate = () => false;

      field4.isNumeric = () => true;
      field4.isDate = () => false;

      expect(
        getParameterValueFromQueryParams(parameter1, {
          [parameter1.slug]: "123.456",
        }),
      ).toEqual([123.456]);

      expect(
<<<<<<< HEAD
        getParameterValueFromQueryParams(
          parameter1,
          {
            [parameter1.slug]: "",
          },
          metadata,
        ),
      ).toBe(null);
=======
        getParameterValueFromQueryParams(parameter1, {
          [parameter1.slug]: "",
        }),
      ).toBe("");
>>>>>>> 6552f4c6
    });

    it("should not parse numeric values that are dates as floats", () => {
      field1.isNumeric = () => true;
      field1.isDate = () => true;

      field4.isNumeric = () => true;
      field4.isDate = () => false;

      expect(
        getParameterValueFromQueryParams(parameter1, {
          [parameter1.slug]: "123.456",
        }),
      ).toEqual(["123.456"]);
    });

    it("should parse a value of 'true' or 'false' as a boolean if all associated fields are booleans", () => {
      field1.isBoolean = () => true;
      field4.isBoolean = () => true;

      expect(
        getParameterValueFromQueryParams(parameter1, {
          [parameter1.slug]: "true",
        }),
      ).toEqual([true]);

      expect(
        getParameterValueFromQueryParams(parameter1, {
          [parameter1.slug]: "false",
        }),
      ).toEqual([false]);

      expect(
<<<<<<< HEAD
        getParameterValueFromQueryParams(
          parameter1,
          {
            [parameter1.slug]: "",
          },
          metadata,
        ),
      ).toBe(null);
=======
        getParameterValueFromQueryParams(parameter1, {
          [parameter1.slug]: "",
        }),
      ).toBe("");
>>>>>>> 6552f4c6

      expect(
        getParameterValueFromQueryParams(parameter1, {
          [parameter1.slug]: "foo",
        }),
      ).toEqual(["foo"]);
    });

    it("should not normalize date parameters", () => {
      parameter1.type = "date/foo";
      parameter1.hasVariableTemplateTagTarget = false;

      expect(
        getParameterValueFromQueryParams(parameter1, {
          [parameter1.slug]: "123",
        }),
      ).toEqual("123");
    });

    it("should not normalize parameters mapped to non-field targets", () => {
      parameter1.type = "category";
      parameter1.hasVariableTemplateTagTarget = true;

      expect(
        getParameterValueFromQueryParams(parameter1, {
          [parameter1.slug]: "foo",
        }),
      ).toEqual(["foo"]);
    });

    it("should not normalize empty string parameter values", () => {
      parameter1.type = "category";
      parameter1.hasVariableTemplateTagTarget = false;

      expect(
<<<<<<< HEAD
        getParameterValueFromQueryParams(
          parameter1,
          {
            [parameter1.slug]: "",
          },
          metadata,
        ),
      ).toBe(null);
=======
        getParameterValueFromQueryParams(parameter1, {
          [parameter1.slug]: "",
        }),
      ).toBe("");
>>>>>>> 6552f4c6
    });

    it("should normalize non-date parameters mapped only to field targets", () => {
      parameter1.type = "category";
      parameter1.hasVariableTemplateTagTarget = false;

      expect(
        getParameterValueFromQueryParams(parameter1, {
          [parameter1.slug]: "foo",
        }),
      ).toEqual(["foo"]);

      expect(
        getParameterValueFromQueryParams(parameter1, {
          [parameter1.slug]: ["foo", "bar"],
        }),
      ).toEqual(["foo", "bar"]);
    });

    it("should be able to get the underlying field of a parameter tied to a dimension", () => {
      field3.isBoolean = () => true;

      expect(
        getParameterValueFromQueryParams(parameter3, {
          [parameter3.slug]: "true",
        }),
      ).toEqual([true]);
    });

    it("should not try to parse parameters without fields", () => {
      expect(
        getParameterValueFromQueryParams(parameter4, {
          [parameter4.slug]: "true",
        }),
      ).toEqual(["true"]);
    });

    it("should not try to parse default values", () => {
      field2.isNumeric = () => true;
      field2.isDate = () => false;

      expect(
        getParameterValueFromQueryParams(parameter2, {
          [parameter2.slug]: "parameter2 default value",
        }),
      ).toEqual([NaN]);

      expect(getParameterValueFromQueryParams(parameter2, {})).toBe(
        "parameter2 default value",
      );
    });

    describe("for number filter type", () => {
      const numberParameter = {
        id: 111,
        slug: "numberParameter",
        type: "number/=",
      };

      const runGetParameterValueFromQueryParams = value =>
        getParameterValueFromQueryParams(numberParameter, {
          [numberParameter.slug]: value,
        });

      it("should parse the parameter value as a float when it is a number parameter without fields", () => {
        expect(runGetParameterValueFromQueryParams("123.456")).toEqual([
          123.456,
        ]);
      });

      describe("when parsing parameter value that is a comma-separated list of numbers", () => {
        it("should return list when every item is a number", () => {
          expect(runGetParameterValueFromQueryParams("1,,2,3,4")).toEqual([
            "1,2,3,4",
          ]);
          expect(runGetParameterValueFromQueryParams("1, ,2,3,4")).toEqual([
            "1,2,3,4",
          ]);
          expect(runGetParameterValueFromQueryParams(",1,2,3,")).toEqual([
            "1,2,3",
          ]);
        });

        it("should return undefined when list is not formatted properly", () => {
          expect(runGetParameterValueFromQueryParams(",,,")).toEqual([
            undefined,
          ]);
          expect(runGetParameterValueFromQueryParams(" ")).toEqual([undefined]);
        });

        it("should return first parseable float if value includes non-numeric characters", () => {
          expect(runGetParameterValueFromQueryParams("1,a,3,")).toEqual([1]);
          expect(runGetParameterValueFromQueryParams("1a,b,3,")).toEqual([1]);
        });
      });
    });
  });

  describe("getParameterValuesByIdFromQueryParams", () => {
<<<<<<< HEAD
    it("should generate a map of all parameter values, including those in the queryParams or with default values", () => {
      expect(
        getParameterValuesByIdFromQueryParams(
          parameters,
          queryParams,
          metadata,
        ),
      ).toEqual({
        [parameter1.id]: ["parameter1 queryParam value"],
        [parameter2.id]: ["parameter2 queryParam value"],
        [parameter3.id]: "parameter3 default value",
        [parameter4.id]: null,
=======
    describe("`forcefullyUnsetDefaultedParametersWithEmptyStringValue` === false", () => {
      it("should generate a map of parameter values found in the queryParams or with default values", () => {
        expect(
          getParameterValuesByIdFromQueryParams(parameters, queryParams),
        ).toEqual({
          [parameter1.id]: ["parameter1 queryParam value"],
          [parameter2.id]: ["parameter2 queryParam value"],
          [parameter3.id]: "parameter3 default value",
        });
>>>>>>> 6552f4c6
      });
    });

<<<<<<< HEAD
    it("should handle an undefined queryParams", () => {
      expect(
        getParameterValuesByIdFromQueryParams(parameters, undefined, metadata),
      ).toEqual({
        [parameter1.id]: null,
        [parameter2.id]: "parameter2 default value",
        [parameter3.id]: "parameter3 default value",
        [parameter4.id]: null,
=======
      it("should handle an undefined queryParams", () => {
        expect(
          getParameterValuesByIdFromQueryParams(parameters, undefined),
        ).toEqual({
          [parameter2.id]: "parameter2 default value",
          [parameter3.id]: "parameter3 default value",
        });
>>>>>>> 6552f4c6
      });
    });

<<<<<<< HEAD
    it("should treat special cased defaulted parameters + empty string value as NIL and use the defaulted value", () => {
      const queryParamsWithSpecialCase = {
        ...queryParams,
        [parameter1.slug]: "", // this parameter has no default
        [parameter2.slug]: "", // this parameter has a default
      };

      expect(
        getParameterValuesByIdFromQueryParams(
          parameters,
          queryParamsWithSpecialCase,
          metadata,
        ),
      ).toEqual({
        [parameter1.id]: null, // no default and empty string value
        [parameter2.id]: null, // has default and empty string value
        [parameter3.id]: "parameter3 default value", // has default and no empty string value
        [parameter4.id]: null, // no default and no empty string value
      });

      expect(
        getParameterValuesByIdFromQueryParams(
          parameters,
          queryParamsWithSpecialCase,
          metadata,
        ),
      ).toEqual(
        getParameterValuesByIdFromQueryParams(
          parameters,
          queryParamsWithSpecialCase,
          metadata,
          { forcefullyUnsetDefaultedParametersWithEmptyStringValue: false },
        ),
      );
    });

    it("should not filter out falsy non-nil values", () => {
      field1.isNumeric = () => true;
      field4.isNumeric = () => true;
      field3.isBoolean = () => true;

      expect(
        getParameterValuesByIdFromQueryParams(
          parameters,
          {
            [parameter1.slug]: "0",
            [parameter2.slug]: "parameter2 foo value",
            [parameter3.slug]: "false",
          },
          metadata,
        ),
      ).toEqual({
        [parameter1.id]: [0],
        [parameter2.id]: ["parameter2 foo value"],
        [parameter3.id]: [false],
        [parameter4.id]: null,
      });
    });

    it("should have null values for defaulted parameters set to ''", () => {
      const queryParamsWithSpecialCase = {
        ...queryParams,
        [parameter1.slug]: "", // this parameter has no default
        [parameter2.slug]: "", // this parameter has a default
      };

      expect(
        getParameterValuesByIdFromQueryParams(
          parameters,
          queryParamsWithSpecialCase,
          metadata,
          { forcefullyUnsetDefaultedParametersWithEmptyStringValue: true },
        ),
      ).toEqual({
        [parameter1.id]: null,
        [parameter2.id]: null,
        [parameter3.id]: "parameter3 default value",
        [parameter4.id]: null,
=======
      it("should treat special cased defaulted parameters + empty string value as NIL and use the defaulted value", () => {
        const queryParamsWithSpecialCase = {
          ...queryParams,
          [parameter1.slug]: "", // this parameter has no default
          [parameter2.slug]: "", // this parameter has a default
        };

        expect(
          getParameterValuesByIdFromQueryParams(
            parameters,
            queryParamsWithSpecialCase,
            { forcefullyUnsetDefaultedParametersWithEmptyStringValue: false },
          ),
        ).toEqual({
          [parameter2.id]: "parameter2 default value",
          [parameter3.id]: "parameter3 default value",
        });

        expect(
          getParameterValuesByIdFromQueryParams(
            parameters,
            queryParamsWithSpecialCase,
          ),
        ).toEqual(
          getParameterValuesByIdFromQueryParams(
            parameters,
            queryParamsWithSpecialCase,
            { forcefullyUnsetDefaultedParametersWithEmptyStringValue: false },
          ),
        );
      });

      it("should not filter out falsy non-nil values", () => {
        field1.isNumeric = () => true;
        field4.isNumeric = () => true;

        field3.isBoolean = () => true;

        expect(
          getParameterValuesByIdFromQueryParams(
            parameters,
            {
              [parameter1.slug]: "0",
              [parameter2.slug]: "parameter2 foo value",
              [parameter3.slug]: "false",
            },
            { forcefullyUnsetDefaultedParametersWithEmptyStringValue: false },
          ),
        ).toEqual({
          [parameter1.id]: [0],
          [parameter2.id]: ["parameter2 foo value"],
          [parameter3.id]: [false],
        });
      });
    });

    describe("`forcefullyUnsetDefaultedParametersWithEmptyStringValue` === true", () => {
      it("should remove defaulted parameters set to '' from the output", () => {
        const queryParamsWithSpecialCase = {
          ...queryParams,
          [parameter1.slug]: "", // this parameter has no default
          [parameter2.slug]: "", // this parameter has a default
        };

        expect(
          getParameterValuesByIdFromQueryParams(
            parameters,
            queryParamsWithSpecialCase,
            { forcefullyUnsetDefaultedParametersWithEmptyStringValue: true },
          ),
        ).toEqual({
          [parameter3.id]: "parameter3 default value",
        });
>>>>>>> 6552f4c6
      });
    });

    it("should not filter out falsy non-nil, non-empty-string values", () => {
      field1.isNumeric = () => true;
      field4.isNumeric = () => true;
      field3.isBoolean = () => true;

      expect(
        getParameterValuesByIdFromQueryParams(
          parameters,
          {
            [parameter1.slug]: "0",
            [parameter2.slug]: "",
            [parameter3.slug]: "false",
          },
          { forcefullyUnsetDefaultedParametersWithEmptyStringValue: true },
        ),
      ).toEqual({
        [parameter1.id]: [0],
        [parameter2.id]: null,
        [parameter3.id]: [false],
        [parameter4.id]: null,
      });
    });
  });
});<|MERGE_RESOLUTION|>--- conflicted
+++ resolved
@@ -78,17 +78,10 @@
   });
 
   describe("getParameterValueFromQueryParams", () => {
-<<<<<<< HEAD
     it("should return null when given an undefined queryParams arg", () => {
-      expect(
-        getParameterValueFromQueryParams(parameter1, undefined, metadata),
-      ).toBe(null);
-=======
-    it("should return undefined when given an undefined queryParams arg", () => {
       expect(getParameterValueFromQueryParams(parameter1, undefined)).toBe(
-        undefined,
-      );
->>>>>>> 6552f4c6
+        null,
+      );
     });
 
     it("should return the parameter's default value when given an undefined queryParams arg", () => {
@@ -104,9 +97,7 @@
     });
 
     it("should return null when the parameter is not in queryParams and has no default", () => {
-      expect(getParameterValueFromQueryParams(parameter1, {}, metadata)).toBe(
-        null,
-      );
+      expect(getParameterValueFromQueryParams(parameter1, {})).toBe(null);
     });
 
     it("should return the parameter value found in the queryParams object", () => {
@@ -123,21 +114,10 @@
 
     it("should return null as the value for a defaulted parameter because we handle that special case elsewhere", () => {
       expect(
-<<<<<<< HEAD
-        getParameterValueFromQueryParams(
-          parameter2,
-          {
-            [parameter2.slug]: "",
-          },
-          metadata,
-        ),
-      ).toBe(null);
-=======
         getParameterValueFromQueryParams(parameter2, {
           [parameter2.slug]: "",
         }),
-      ).toBe("");
->>>>>>> 6552f4c6
+      ).toBe(null);
     });
 
     it("should parse the parameter value as a float if all associated fields are numeric and not dates", () => {
@@ -154,21 +134,10 @@
       ).toEqual([123.456]);
 
       expect(
-<<<<<<< HEAD
-        getParameterValueFromQueryParams(
-          parameter1,
-          {
-            [parameter1.slug]: "",
-          },
-          metadata,
-        ),
+        getParameterValueFromQueryParams(parameter1, {
+          [parameter1.slug]: "",
+        }),
       ).toBe(null);
-=======
-        getParameterValueFromQueryParams(parameter1, {
-          [parameter1.slug]: "",
-        }),
-      ).toBe("");
->>>>>>> 6552f4c6
     });
 
     it("should not parse numeric values that are dates as floats", () => {
@@ -202,21 +171,10 @@
       ).toEqual([false]);
 
       expect(
-<<<<<<< HEAD
-        getParameterValueFromQueryParams(
-          parameter1,
-          {
-            [parameter1.slug]: "",
-          },
-          metadata,
-        ),
+        getParameterValueFromQueryParams(parameter1, {
+          [parameter1.slug]: "",
+        }),
       ).toBe(null);
-=======
-        getParameterValueFromQueryParams(parameter1, {
-          [parameter1.slug]: "",
-        }),
-      ).toBe("");
->>>>>>> 6552f4c6
 
       expect(
         getParameterValueFromQueryParams(parameter1, {
@@ -252,21 +210,10 @@
       parameter1.hasVariableTemplateTagTarget = false;
 
       expect(
-<<<<<<< HEAD
-        getParameterValueFromQueryParams(
-          parameter1,
-          {
-            [parameter1.slug]: "",
-          },
-          metadata,
-        ),
+        getParameterValueFromQueryParams(parameter1, {
+          [parameter1.slug]: "",
+        }),
       ).toBe(null);
-=======
-        getParameterValueFromQueryParams(parameter1, {
-          [parameter1.slug]: "",
-        }),
-      ).toBe("");
->>>>>>> 6552f4c6
     });
 
     it("should normalize non-date parameters mapped only to field targets", () => {
@@ -366,55 +313,28 @@
   });
 
   describe("getParameterValuesByIdFromQueryParams", () => {
-<<<<<<< HEAD
     it("should generate a map of all parameter values, including those in the queryParams or with default values", () => {
       expect(
-        getParameterValuesByIdFromQueryParams(
-          parameters,
-          queryParams,
-          metadata,
-        ),
+        getParameterValuesByIdFromQueryParams(parameters, queryParams),
       ).toEqual({
         [parameter1.id]: ["parameter1 queryParam value"],
         [parameter2.id]: ["parameter2 queryParam value"],
         [parameter3.id]: "parameter3 default value",
         [parameter4.id]: null,
-=======
-    describe("`forcefullyUnsetDefaultedParametersWithEmptyStringValue` === false", () => {
-      it("should generate a map of parameter values found in the queryParams or with default values", () => {
-        expect(
-          getParameterValuesByIdFromQueryParams(parameters, queryParams),
-        ).toEqual({
-          [parameter1.id]: ["parameter1 queryParam value"],
-          [parameter2.id]: ["parameter2 queryParam value"],
-          [parameter3.id]: "parameter3 default value",
-        });
->>>>>>> 6552f4c6
-      });
-    });
-
-<<<<<<< HEAD
+      });
+    });
+
     it("should handle an undefined queryParams", () => {
       expect(
-        getParameterValuesByIdFromQueryParams(parameters, undefined, metadata),
+        getParameterValuesByIdFromQueryParams(parameters, undefined),
       ).toEqual({
         [parameter1.id]: null,
         [parameter2.id]: "parameter2 default value",
         [parameter3.id]: "parameter3 default value",
         [parameter4.id]: null,
-=======
-      it("should handle an undefined queryParams", () => {
-        expect(
-          getParameterValuesByIdFromQueryParams(parameters, undefined),
-        ).toEqual({
-          [parameter2.id]: "parameter2 default value",
-          [parameter3.id]: "parameter3 default value",
-        });
->>>>>>> 6552f4c6
-      });
-    });
-
-<<<<<<< HEAD
+      });
+    });
+
     it("should treat special cased defaulted parameters + empty string value as NIL and use the defaulted value", () => {
       const queryParamsWithSpecialCase = {
         ...queryParams,
@@ -426,7 +346,6 @@
         getParameterValuesByIdFromQueryParams(
           parameters,
           queryParamsWithSpecialCase,
-          metadata,
         ),
       ).toEqual({
         [parameter1.id]: null, // no default and empty string value
@@ -439,14 +358,11 @@
         getParameterValuesByIdFromQueryParams(
           parameters,
           queryParamsWithSpecialCase,
-          metadata,
         ),
       ).toEqual(
         getParameterValuesByIdFromQueryParams(
           parameters,
           queryParamsWithSpecialCase,
-          metadata,
-          { forcefullyUnsetDefaultedParametersWithEmptyStringValue: false },
         ),
       );
     });
@@ -457,15 +373,11 @@
       field3.isBoolean = () => true;
 
       expect(
-        getParameterValuesByIdFromQueryParams(
-          parameters,
-          {
-            [parameter1.slug]: "0",
-            [parameter2.slug]: "parameter2 foo value",
-            [parameter3.slug]: "false",
-          },
-          metadata,
-        ),
+        getParameterValuesByIdFromQueryParams(parameters, {
+          [parameter1.slug]: "0",
+          [parameter2.slug]: "parameter2 foo value",
+          [parameter3.slug]: "false",
+        }),
       ).toEqual({
         [parameter1.id]: [0],
         [parameter2.id]: ["parameter2 foo value"],
@@ -485,89 +397,12 @@
         getParameterValuesByIdFromQueryParams(
           parameters,
           queryParamsWithSpecialCase,
-          metadata,
-          { forcefullyUnsetDefaultedParametersWithEmptyStringValue: true },
         ),
       ).toEqual({
         [parameter1.id]: null,
         [parameter2.id]: null,
         [parameter3.id]: "parameter3 default value",
         [parameter4.id]: null,
-=======
-      it("should treat special cased defaulted parameters + empty string value as NIL and use the defaulted value", () => {
-        const queryParamsWithSpecialCase = {
-          ...queryParams,
-          [parameter1.slug]: "", // this parameter has no default
-          [parameter2.slug]: "", // this parameter has a default
-        };
-
-        expect(
-          getParameterValuesByIdFromQueryParams(
-            parameters,
-            queryParamsWithSpecialCase,
-            { forcefullyUnsetDefaultedParametersWithEmptyStringValue: false },
-          ),
-        ).toEqual({
-          [parameter2.id]: "parameter2 default value",
-          [parameter3.id]: "parameter3 default value",
-        });
-
-        expect(
-          getParameterValuesByIdFromQueryParams(
-            parameters,
-            queryParamsWithSpecialCase,
-          ),
-        ).toEqual(
-          getParameterValuesByIdFromQueryParams(
-            parameters,
-            queryParamsWithSpecialCase,
-            { forcefullyUnsetDefaultedParametersWithEmptyStringValue: false },
-          ),
-        );
-      });
-
-      it("should not filter out falsy non-nil values", () => {
-        field1.isNumeric = () => true;
-        field4.isNumeric = () => true;
-
-        field3.isBoolean = () => true;
-
-        expect(
-          getParameterValuesByIdFromQueryParams(
-            parameters,
-            {
-              [parameter1.slug]: "0",
-              [parameter2.slug]: "parameter2 foo value",
-              [parameter3.slug]: "false",
-            },
-            { forcefullyUnsetDefaultedParametersWithEmptyStringValue: false },
-          ),
-        ).toEqual({
-          [parameter1.id]: [0],
-          [parameter2.id]: ["parameter2 foo value"],
-          [parameter3.id]: [false],
-        });
-      });
-    });
-
-    describe("`forcefullyUnsetDefaultedParametersWithEmptyStringValue` === true", () => {
-      it("should remove defaulted parameters set to '' from the output", () => {
-        const queryParamsWithSpecialCase = {
-          ...queryParams,
-          [parameter1.slug]: "", // this parameter has no default
-          [parameter2.slug]: "", // this parameter has a default
-        };
-
-        expect(
-          getParameterValuesByIdFromQueryParams(
-            parameters,
-            queryParamsWithSpecialCase,
-            { forcefullyUnsetDefaultedParametersWithEmptyStringValue: true },
-          ),
-        ).toEqual({
-          [parameter3.id]: "parameter3 default value",
-        });
->>>>>>> 6552f4c6
       });
     });
 
