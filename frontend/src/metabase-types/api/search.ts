import type { UserId } from "metabase-types/api/user";

import type { CardId } from "./card";
import type { Collection, CollectionId, LastEditInfo } from "./collection";
import type { Dashboard, DashboardId } from "./dashboard";
import type { DatabaseId, InitialSyncStatus } from "./database";
import type { Field } from "./field";
import type { ModerationReviewStatus } from "./moderation";
import type { PaginationRequest, PaginationResponse } from "./pagination";
import type { FieldReference } from "./query";
import type { TableId } from "./table";
import type { CardDisplayType } from "./visualization";

const ENABLED_SEARCH_MODELS = [
  "collection",
  "dashboard",
  "card",
  "dataset",
  "metric",
  "database",
  "table",
  "action",
  "indexed-entity",
] as const;

export const SEARCH_MODELS = [...ENABLED_SEARCH_MODELS, "segment"] as const;

export type EnabledSearchModel = (typeof ENABLED_SEARCH_MODELS)[number];

export type SearchModel = (typeof SEARCH_MODELS)[number];

interface BaseSearchResult<
  Id extends SearchResultId,
  Model extends SearchModel,
> {
  id: Id;
  model: Model;
  name: string;
}

export type SearchResponse<
  Id extends SearchResultId = SearchResultId,
  Model extends SearchModel = SearchModel,
  Result extends BaseSearchResult<Id, Model> = SearchResult<Id, Model>,
> = {
  data: Result[];
  models: Model[] | null;
  available_models: SearchModel[];
  table_db_id: DatabaseId | null;
} & PaginationResponse;

export type CollectionEssentials = Pick<
  Collection,
  "id" | "name" | "authority_level" | "type"
> &
  Partial<Pick<Collection, "effective_ancestors">>;

export type SearchResultId =
  | CollectionId
  | CardId
  | DatabaseId
  | TableId
  | DashboardId;

export interface SearchResult<
  Id extends SearchResultId = SearchResultId,
  Model extends SearchModel = SearchModel,
> {
  id: Id;
  name: string;
  model: Model;
  description: string | null;
  archived: boolean | null;
  collection_position: number | null;
  collection: CollectionEssentials;
  table_id: TableId;
  bookmark: boolean | null;
  dashboard:
    | (Pick<Dashboard, "id" | "name"> & {
        moderation_status: ModerationReviewStatus;
      })
    | null;
  database_id: DatabaseId;
  database_name: string | null;
  display: CardDisplayType | null;
  pk_ref: FieldReference | null;
  table_schema: string | null;
  collection_authority_level: "official" | null;
  updated_at: string;
  moderated_status: string | null;
  model_id: CardId | null;
  model_name: string | null;
  model_index_id: number | null;
  table_description: string | null;
  table_name: string | null;
  initial_sync_status: InitialSyncStatus | null;
  dashboard_count: number | null;
  context: any; // this might be a dead property
  last_edited_at: string | null;
  last_editor_id: UserId | null;
  last_editor_common_name: string | null;
  creator_id: UserId | null;
  creator_common_name: string | null;
  created_at: string | null;
  can_write: boolean | null;
  based_on_upload?: TableId | null;
  "last-edit-info"?: LastEditInfo;
  result_metadata?: Field[];
}

export type SearchContext =
  | "search-bar"
  | "search-app"
  | "command-palette"
  | "entity-picker";

export type SearchRequest = {
  q?: string;
  archived?: boolean;
  table_db_id?: DatabaseId;
  models?: SearchModel[];
  ids?: SearchResultId[];
  filter_items_in_personal_collection?: "only" | "exclude";
  context?: SearchContext;
  created_at?: string | null;
  created_by?: UserId[] | null;
  last_edited_at?: string | null;
  last_edited_by?: UserId[];
  search_native_query?: boolean | null;
  verified?: boolean | null;
  model_ancestors?: boolean | null;
  include_dashboard_questions?: boolean | null;
  include_metadata?: boolean | null;
  non_temporal_dim_ids?: string | null;
  has_temporal_dim?: boolean | null;
  search_engine?: string | null;
  display_type?: string[] | null;
<<<<<<< HEAD
  has_temporal_dimensions?: boolean | null;
  required_non_temporal_dimension_ids?: number[] | null;
  search_engine?: "appdb" | "semantic";
=======
>>>>>>> c22ec1eb

  // this should be in ListCollectionItemsRequest but legacy code expects them here
  collection?: CollectionId;
  namespace?: "snippets";
  calculate_available_models?: true;
} & PaginationRequest;<|MERGE_RESOLUTION|>--- conflicted
+++ resolved
@@ -135,12 +135,6 @@
   has_temporal_dim?: boolean | null;
   search_engine?: string | null;
   display_type?: string[] | null;
-<<<<<<< HEAD
-  has_temporal_dimensions?: boolean | null;
-  required_non_temporal_dimension_ids?: number[] | null;
-  search_engine?: "appdb" | "semantic";
-=======
->>>>>>> c22ec1eb
 
   // this should be in ListCollectionItemsRequest but legacy code expects them here
   collection?: CollectionId;
