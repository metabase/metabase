--- conflicted
+++ resolved
@@ -111,10 +111,9 @@
 
     it("should show the empty metrics page", () => {
       cy.visit("/browse/metrics");
-<<<<<<< HEAD
       main().within(() => {
         cy.findByText(
-          "Metrics help you summarize and analyze your data effortlessly.",
+          "Create Metrics to define the official way to calculate important numbers for your team",
         ).should("be.visible");
         cy.findByText("Create metric").should("be.visible").click();
       });
@@ -126,17 +125,10 @@
       cy.visit("/browse/metrics");
       main().within(() => {
         cy.findByText(
-          "Metrics help you summarize and analyze your data effortlessly.",
+          "Create Metrics to define the official way to calculate important numbers for your team",
         ).should("be.visible");
         cy.findByText("Create metric").should("not.exist");
       });
-=======
-      main()
-        .findByText(
-          "Create Metrics to define the official way to calculate important numbers for your team",
-        )
-        .should("be.visible");
->>>>>>> 1b28389c
     });
   });
 
