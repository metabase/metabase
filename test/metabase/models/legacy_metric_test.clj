(ns metabase.models.legacy-metric-test
  (:require
   [clojure.test :refer :all]
   [metabase.models.revision :as revision]
   [metabase.test :as mt]
   [toucan2.core :as t2]))

(set! *warn-on-reflection* true)

(def ^:private metric-defaults
  {:description             nil
   :how_is_this_calculated  nil
   :show_in_getting_started false
   :caveats                 nil
   :points_of_interest      nil
   :archived                false
   :entity_id               true
   :definition              nil})

(deftest update-test
  (testing "Updating"
<<<<<<< HEAD
    (mt/with-temp [LegacyMetric {:keys [id]} {:creator_id (mt/user->id :rasta)
                                              :table_id   (mt/id :checkins)}]
=======
    (t2.with-temp/with-temp [:model/LegacyMetric {:keys [id]} {:creator_id (mt/user->id :rasta)
                                                               :table_id   (mt/id :checkins)}]
>>>>>>> 8d23fd74
      (testing "you should not be able to change the creator_id of a Metric"
        (is (thrown-with-msg?
             Exception
             #"You cannot update the creator_id of a Metric"
             (t2/update! :model/LegacyMetric id {:creator_id (mt/user->id :crowberto)}))))

      (testing "you shouldn't be able to set it to `nil` either"
        (is (thrown-with-msg?
             Exception
             #"You cannot update the creator_id of a Metric"
             (t2/update! :model/LegacyMetric id {:creator_id nil}))))

      (testing "However calling `update!` with a value that is the same as the current value shouldn't throw an Exception"
        (is (= 1
               (t2/update! :model/LegacyMetric id {:creator_id (mt/user->id :rasta)})))))))

;; ## Metric Revisions

(deftest serialize-metric-test
  (testing "serialize-metric"
    (mt/with-temp [:model/Database {database-id :id} {}
                   :model/Table    {table-id :id} {:db_id database-id}
                   :model/LegacyMetric   metric         {:table_id   table-id
                                                         :definition {:aggregation [[:count]]
                                                                      :filter      [:and [:> [:field 4 nil] "2014-10-19"]]}}]
      (is (= (merge metric-defaults
                    {:id          true
                     :table_id    true
                     :entity_id   (:entity_id metric)
                     :creator_id  (mt/user->id :rasta)
                     :name        "Toucans in the rainforest"
                     :description "Lookin' for a blueberry"
                     :definition  {:aggregation [[:count]]
                                   :filter      [:> [:field 4 nil] "2014-10-19"]}})
             (into {}
                   (-> (revision/serialize-instance :model/LegacyMetric (:id metric) metric)
                       (update :id boolean)
                       (update :table_id boolean))))))))

(deftest diff-metrics-test
  (testing "diff-metrics"
    (mt/with-temp [:model/Database {database-id :id} {}
                   :model/Table    {table-id :id} {:db_id database-id}
                   :model/LegacyMetric   metric         {:table_id   table-id
                                                         :definition {:filter [:and [:> [:field 4 nil] "2014-10-19"]]}}]
      (is (= {:definition  {:before {:filter [:> [:field 4 nil] "2014-10-19"]}
                            :after  {:filter [:between [:field 4 nil] "2014-07-01" "2014-10-19"]}}
              :description {:before "Lookin' for a blueberry"
                            :after  "BBB"}
              :name        {:before "Toucans in the rainforest"
                            :after  "Something else"}}
             (revision/diff-map :model/LegacyMetric metric (assoc metric
                                                                  :name        "Something else"
                                                                  :description "BBB"
                                                                  :definition  {:filter [:between [:field 4 nil] "2014-07-01" "2014-10-19"]})))))

    (testing "test case where definition doesn't change"
      (is (= {:name {:before "A"
                     :after  "B"}}
             (revision/diff-map :model/LegacyMetric
                                {:name        "A"
                                 :description "Unchanged"
                                 :definition  {:filter [:and [:> 4 "2014-10-19"]]}}
                                {:name        "B"
                                 :description "Unchanged"
                                 :definition  {:filter [:and [:> 4 "2014-10-19"]]}}))))

    (testing "first version, so comparing against nil"
      (is (= {:name        {:after "A"}
              :description {:after "Unchanged"}
              :definition  {:after {:filter [:and [:> 4 "2014-10-19"]]}}}
             (revision/diff-map :model/LegacyMetric
                                nil
                                {:name        "A"
                                 :description "Unchanged"
                                 :definition  {:filter [:and [:> 4 "2014-10-19"]]}}))))

    (testing "removals only"
      (is (= {:definition {:before {:filter [:and [:> 4 "2014-10-19"] [:= 5 "yes"]]}
                           :after  {:filter [:and [:> 4 "2014-10-19"]]}}}
             (revision/diff-map :model/LegacyMetric
                                {:name        "A"
                                 :description "Unchanged"
                                 :definition  {:filter [:and [:> 4 "2014-10-19"] [:= 5 "yes"]]}}
                                {:name        "A"
                                 :description "Unchanged"
                                 :definition  {:filter [:and [:> 4 "2014-10-19"]]}}))))))<|MERGE_RESOLUTION|>--- conflicted
+++ resolved
@@ -3,7 +3,8 @@
    [clojure.test :refer :all]
    [metabase.models.revision :as revision]
    [metabase.test :as mt]
-   [toucan2.core :as t2]))
+   [toucan2.core :as t2]
+   [toucan2.tools.with-temp :as t2.with-temp]))
 
 (set! *warn-on-reflection* true)
 
@@ -19,13 +20,8 @@
 
 (deftest update-test
   (testing "Updating"
-<<<<<<< HEAD
-    (mt/with-temp [LegacyMetric {:keys [id]} {:creator_id (mt/user->id :rasta)
-                                              :table_id   (mt/id :checkins)}]
-=======
     (t2.with-temp/with-temp [:model/LegacyMetric {:keys [id]} {:creator_id (mt/user->id :rasta)
                                                                :table_id   (mt/id :checkins)}]
->>>>>>> 8d23fd74
       (testing "you should not be able to change the creator_id of a Metric"
         (is (thrown-with-msg?
              Exception
