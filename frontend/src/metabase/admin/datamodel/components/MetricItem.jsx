--- conflicted
+++ resolved
@@ -17,11 +17,7 @@
       <tr>
         <td className="px1 py1 text-wrap">
           <span className="flex align-center">
-<<<<<<< HEAD
-            <Icon {...metric.getIcon()} className="mr1 text-medium" />
-=======
-            <Icon name="sum" size={12} className="mr1 text-medium" />
->>>>>>> 125b5e60
+            <Icon name="sum" className="mr1 text-medium" />
             <span className="text-dark text-bold">{metric.name}</span>
           </span>
         </td>
