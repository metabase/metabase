import _ from "underscore";
import { getIn } from "icepick";
import { t } from "ttag";

import { formatValue } from "metabase/lib/formatting";

export function isPivotGroupColumn(col) {
  return col.name === "pivot-grouping";
}

// This pulls apart the different aggregations that were packed into one result set.
// There's a column indicating which breakouts were used to compute that row.
// We use that column to split apart the data and convert the field refs to indexes.
function splitPivotData(data, rowIndexes, columnIndexes) {
  const groupIndex = data.cols.findIndex(isPivotGroupColumn);
  const columns = data.cols.filter(col => !isPivotGroupColumn(col));
  const breakouts = columns.filter(col => col.source === "breakout");

  const pivotData = _.chain(data.rows)
    .groupBy(row => row[groupIndex])
    .pairs()
    .map(([key, rows]) => {
      key = parseInt(key);
      const indexes = _.range(breakouts.length).filter(
        index => !((1 << index) & key),
      );
      const keyAsIndexes = JSON.stringify(indexes);
      const rowsWithoutColumn = rows.map(row =>
        row.slice(0, groupIndex).concat(row.slice(groupIndex + 1)),
      );

      return [keyAsIndexes, rowsWithoutColumn];
    })
    .object()
    .value();
  return { pivotData, columns };
}

export function multiLevelPivot(
  data,
  columnColumnIndexes,
  rowColumnIndexes,
  valueColumnIndexes,
  collapsedSubtotals = [],
) {
  const { pivotData, columns } = splitPivotData(
    data,
    rowColumnIndexes,
    columnColumnIndexes,
  );

  // we build a tree for each tuple of pivoted column/row values seen in the data
  const columnColumnTree = [];
  const rowColumnTree = [];

  // this stores pivot table values keyed by all pivoted columns
  const valuesByKey = {};

  // loop over the primary rows to build trees of column/row header data
  const primaryRowsKey = JSON.stringify(
    _.range(columnColumnIndexes.length + rowColumnIndexes.length),
  );
  for (const row of pivotData[primaryRowsKey]) {
    // mutate the trees to add the tuple from the current row
    updateValueObject(row, columnColumnIndexes, columnColumnTree);
    updateValueObject(row, rowColumnIndexes, rowColumnTree, collapsedSubtotals);

    // save the value columns keyed by the values in the column/row pivoted columns
    const valueKey = JSON.stringify(
      columnColumnIndexes.concat(rowColumnIndexes).map(index => row[index]),
    );
    const values = valueColumnIndexes.map(index => row[index]);
    valuesByKey[valueKey] = {
      values,
      data: row.map((value, index) => ({ value, col: columns[index] })),
    };
  }

  // build objects to look up subtotal values
  const subtotalValues = {};
  for (const [subtotalName, subtotal] of Object.entries(pivotData)) {
    const indexes = JSON.parse(subtotalName);
    subtotalValues[subtotalName] = {};
    for (const row of subtotal) {
      const valueKey = JSON.stringify(indexes.map(index => row[index]));
      subtotalValues[subtotalName][valueKey] = valueColumnIndexes.map(
        index => row[index],
      );
    }
  }

  // pivot tables have a lot of repeated values, so we use memoized formatters for each column
  const [valueFormatters, topIndexFormatters, leftIndexFormatters] = [
    valueColumnIndexes,
    columnColumnIndexes,
    rowColumnIndexes,
  ].map(indexes =>
    indexes.map(index =>
      _.memoize(
        value => formatValue(value, { column: columns[index] }),
        value => [value, index].join(),
      ),
    ),
  );

  const valueColumns = valueColumnIndexes.map(index => columns[index]);
  const topIndex = getIndex(columnColumnTree, { valueColumns });
  if (topIndex.length > 1) {
    // if there are multiple columns, we should add another for row totals
    const rowTotals = [{ value: t`Row totals`, span: valueColumns.length }];
    if (valueColumns.length > 1) {
      const colNames = valueColumns.map(col => ({
        value: col.display_name,
        span: 1,
      }));
      topIndex.push([rowTotals, colNames]);
    } else {
      topIndex.push([rowTotals]);
    }
  }

  const formattedRowTree = formatValuesInTree(
    rowColumnTree,
    leftIndexFormatters,
  );
  const leftIndex = addSubtotals(formattedRowTree, leftIndexFormatters);
  if (leftIndex.length > 1) {
    // if there are multiple rows, we should add another for grand totals
    leftIndex.push([
      {
        value: t`Grand totals`,
        span: 1,
        isSubtotal: true,
        isGrandTotal: true,
        children: [],
      },
    ]);
  }

  // we need at least one row/column, so convert zero length to 1
  const columnCount = topIndex.length || 1;
  const rowCount = leftIndex.length || 1;
  return {
    topIndex,
    leftIndex,
    topIndexFormatters,
    rowColumnTree,
    leftIndexFormatters,
    columnCount,
    rowCount,
    getRowSection: createRowSectionGetter({
      valuesByKey,
      columnColumnTree,
      rowColumnTree,
      valueFormatters,
      subtotalValues,
      columnColumnIndexes,
      rowColumnIndexes,
    }),
  };
}

function createRowSectionGetter({
  valuesByKey,
  columnColumnTree,
  rowColumnTree,
  valueFormatters,
  subtotalValues,
  columnColumnIndexes,
  rowColumnIndexes,
}) {
  const formatValues = values =>
    values === undefined
      ? Array(valueFormatters.length).fill({ value: null })
      : values.map((v, i) => ({ value: valueFormatters[i](v) }));
  const getSubtotals = (breakoutIndexes, values, otherAttrs = {}) =>
    formatValues(
      getIn(
        subtotalValues,
        [breakoutIndexes, values].map(a =>
          JSON.stringify(
            _.sortBy(a, (_value, index) => breakoutIndexes[index]),
          ),
        ),
      ),
    ).map(value => ({ ...value, isSubtotal: true, ...otherAttrs }));

  const getter = (columnIndex, rowIndex) => {
    const rows =
      rowIndex >= rowColumnTree.length
        ? [[]]
        : enumerate(rowColumnTree[rowIndex], { includeSubtotals: true });
    const columns =
      columnIndex >= columnColumnTree.length
        ? [[]]
        : enumerate(columnColumnTree[columnIndex]);

    const bottomRow =
      rowIndex === rowColumnTree.length && rowColumnTree.length > 0;
    const rightColumn =
      columnIndex === columnColumnTree.length && columnColumnTree.length > 0;
    // totals in the bottom right
    if (bottomRow && rightColumn) {
      return [getSubtotals([], [], { isGrandTotal: true })];
    }

    // "grand totals" on the bottom
    if (bottomRow) {
      return [
        columns.flatMap(col =>
          getSubtotals(columnColumnIndexes, col, { isGrandTotal: true }),
        ),
      ];
    }

    // "row totals" on the right
    if (rightColumn) {
      return rows.map(row =>
        getSubtotals(rowColumnIndexes.slice(0, row.length), row),
      );
    }

    return rows.map(row =>
      columns.flatMap(col => {
        if (row.length < rowColumnIndexes.length) {
          const indexes = columnColumnIndexes.concat(
            rowColumnIndexes.slice(0, row.length),
          );
          return getSubtotals(indexes, col.concat(row));
        }
        const { values, data } =
          valuesByKey[JSON.stringify(col.concat(row))] || {};
        return formatValues(values).map(o =>
          data === undefined ? o : { ...o, clicked: { data } },
        );
      }),
    );
  };
  return _.memoize(getter, (i1, i2) => [i1, i2].join());
}

function enumerate(
  { value, isCollapsed, children },
  { includeSubtotals = false } = {},
  path = [],
) {
  const pathWithValue = [...path, value];
  if (isCollapsed || children.length === 0) {
    return [pathWithValue];
  }
  const childPaths = children.flatMap(child =>
    enumerate(child, { includeSubtotals }, pathWithValue),
  );
<<<<<<< HEAD
  return includeSubtotals
=======
  return includeSubtotals && children.length > 1
>>>>>>> e524be60
    ? // follow children with their subtotal
      [...childPaths, pathWithValue]
    : childPaths;
}

function getIndex(
  values,
  { subtotalFormatter, showRowSubtotals, valueColumns = [], depth = 0 } = {},
) {
  if (values.length === 0) {
    if (valueColumns.length > 1 || (depth === 0 && valueColumns.length > 0)) {
      // if we have multiple value columns include their column names
      const colNames = valueColumns.map(col => ({
        value: col.display_name,
        span: 1,
      }));
      return [[colNames]];
    }
    return [];
  }
  return values.map(({ value, children }) => {
    const lowerLayers = _.zip(
      ...getIndex(children, { valueColumns, depth: depth + 1 }),
    ).map(a => a.flat());
    const span =
      lowerLayers.length === 0 ? 1 : lowerLayers[lowerLayers.length - 1].length;
    return [[{ value, span }], ...lowerLayers];
  });
}

function formatValuesInTree(rowColumnTree, [formatter, ...formatters]) {
  return rowColumnTree.map(item => ({
    ...item,
    value: formatter(item.value),
    rawValue: item.value,
    children: formatValuesInTree(item.children, formatters),
  }));
}

function addSubtotals(rowColumnTree, formatters) {
  return rowColumnTree.map(item => addSubtotal(item, formatters));
}

function addSubtotal(item, [formatter, ...formatters]) {
  const subtotal =
<<<<<<< HEAD
    item.children.length > 0
      ? [
          {
            value: t`Totals for ${formatter(item.value)}`,
            rawValue: item.rawValue,
=======
    item.children.length > 1
      ? [
          {
            value: t`Totals for ${formatter(item.value)}`,
            rawValue: item.value,
>>>>>>> e524be60
            span: 1,
            isSubtotal: true,
            children: [],
          },
        ]
      : [];
  if (item.isCollapsed) {
    return subtotal;
  }
  const node = {
    ...item,
    children: item.children.flatMap(item =>
      // add subtotals until the last level
      item.children.length > 0 ? addSubtotal(item, formatters) : item,
    ),
  };

  return [node, ...subtotal];
}

function updateValueObject(row, indexes, seenValues, collapsedSubtotals = []) {
  let currentLevelSeenValues = seenValues;
  const prefix = [];
  for (const value of indexes.map(index => row[index])) {
    prefix.push(value);
    let seenValue = currentLevelSeenValues.find(d => d.value === value);
    const isCollapsed = collapsedSubtotals.includes(JSON.stringify(prefix));
    if (seenValue === undefined) {
      seenValue = { value, children: [], isCollapsed };
      currentLevelSeenValues.push(seenValue);
    }
    currentLevelSeenValues = seenValue.children;
  }
}

export function pivot(data, normalCol, pivotCol, cellCol) {
  const { pivotValues, normalValues } = distinctValuesSorted(
    data.rows,
    pivotCol,
    normalCol,
  );

  // make sure that the first element in the pivoted column list is null which makes room for the label of the other column
  pivotValues.unshift(data.cols[normalCol].display_name);

  // start with an empty grid that we'll fill with the appropriate values
  const pivotedRows = normalValues.map((normalValues, index) => {
    const row = pivotValues.map(() => null);
    // for onVisualizationClick:
    row._dimension = {
      value: normalValues,
      column: data.cols[normalCol],
    };
    return row;
  });

  // fill it up with the data
  for (let j = 0; j < data.rows.length; j++) {
    const normalColIdx = normalValues.lastIndexOf(data.rows[j][normalCol]);
    const pivotColIdx = pivotValues.lastIndexOf(data.rows[j][pivotCol]);

    pivotedRows[normalColIdx][0] = data.rows[j][normalCol];
    pivotedRows[normalColIdx][pivotColIdx] = data.rows[j][cellCol];
  }

  // provide some column metadata to maintain consistency
  const cols = pivotValues.map(function(value, idx) {
    if (idx === 0) {
      // first column is always the coldef of the normal column
      return data.cols[normalCol];
    } else {
      return {
        ...data.cols[cellCol],
        // `name` must be the same for conditional formatting, but put the
        // formatted pivotted value in the `display_name`
        display_name: formatValue(value, { column: data.cols[pivotCol] }) || "",
        // for onVisualizationClick:
        _dimension: {
          value: value,
          column: data.cols[pivotCol],
        },
      };
    }
  });

  return {
    cols: cols,
    columns: pivotValues,
    rows: pivotedRows,
  };
}

function distinctValuesSorted(rows, pivotColIdx, normalColIdx) {
  const normalSet = new Set();
  const pivotSet = new Set();

  const normalSortState = new SortState();
  const pivotSortState = new SortState();

  for (const row of rows) {
    const pivotValue = row[pivotColIdx];
    const normalValue = row[normalColIdx];

    normalSet.add(normalValue);
    pivotSet.add(pivotValue);

    normalSortState.update(normalValue, pivotValue);
    pivotSortState.update(pivotValue, normalValue);
  }

  const normalValues = Array.from(normalSet);
  const pivotValues = Array.from(pivotSet);

  normalSortState.sort(normalValues);
  pivotSortState.sort(pivotValues);

  return { normalValues, pivotValues };
}

// This should work for both strings and numbers
const DEFAULT_COMPARE = (a, b) => (a < b ? -1 : a > b ? 1 : 0);

class SortState {
  constructor(compare = DEFAULT_COMPARE) {
    this.compare = compare;

    this.asc = true;
    this.desc = true;
    this.lastValue = undefined;

    this.groupAsc = true;
    this.groupDesc = true;
    this.lastGroupKey = undefined;
    this.isGrouped = false;
  }
  update(value, groupKey) {
    // skip the first value since there's nothing to compare it to
    if (this.lastValue !== undefined) {
      // compare the current value with the previous value
      const result = this.compare(value, this.lastValue);
      // update global sort state
      this.asc = this.asc && result >= 0;
      this.desc = this.desc && result <= 0;
      if (
        // if current and last values are different
        result !== 0 &&
        // and current and last group are same
        this.lastGroupKey !== undefined &&
        this.lastGroupKey === groupKey
      ) {
        // update grouped sort state
        this.groupAsc = this.groupAsc && result >= 0;
        this.groupDesc = this.groupDesc && result <= 0;
        this.isGrouped = true;
      }
    }
    // update last value and group key
    this.lastValue = value;
    this.lastGroupKey = groupKey;
  }
  sort(array) {
    if (this.isGrouped) {
      if (this.groupAsc && this.groupDesc) {
        console.warn("This shouldn't happen");
      } else if (this.groupAsc && !this.asc) {
        array.sort(this.compare);
      } else if (this.groupDesc && !this.desc) {
        array.sort((a, b) => this.compare(b, a));
      }
    }
  }
}<|MERGE_RESOLUTION|>--- conflicted
+++ resolved
@@ -251,11 +251,7 @@
   const childPaths = children.flatMap(child =>
     enumerate(child, { includeSubtotals }, pathWithValue),
   );
-<<<<<<< HEAD
-  return includeSubtotals
-=======
   return includeSubtotals && children.length > 1
->>>>>>> e524be60
     ? // follow children with their subtotal
       [...childPaths, pathWithValue]
     : childPaths;
@@ -301,19 +297,11 @@
 
 function addSubtotal(item, [formatter, ...formatters]) {
   const subtotal =
-<<<<<<< HEAD
-    item.children.length > 0
+    item.children.length > 1
       ? [
           {
             value: t`Totals for ${formatter(item.value)}`,
             rawValue: item.rawValue,
-=======
-    item.children.length > 1
-      ? [
-          {
-            value: t`Totals for ${formatter(item.value)}`,
-            rawValue: item.value,
->>>>>>> e524be60
             span: 1,
             isSubtotal: true,
             children: [],
