(ns metabase.lib.filter-test
  (:require
<<<<<<< HEAD
   [clojure.test :refer [deftest is testing]]
   [clojure.test.check.generators :as gen]
   [clojure.walk :as walk]
   [com.gfredericks.test.chuck.clojure-test :as chuck.test :refer [checking]]
=======
   [clojure.test :refer [deftest is]]
   [clojure.test.check.generators :as gen]
   [clojure.walk :as walk]
   [com.gfredericks.test.chuck.clojure-test :as chuck.test :refer [checking]]
   [malli.core :as mc]
>>>>>>> 5ea18ac7
   [malli.generator :as mg]
   [metabase.lib.core :as lib]
   [metabase.lib.metadata :as lib.metadata]
   [metabase.lib.schema.filter :as schema.filter]
   [metabase.lib.test-metadata :as meta]
<<<<<<< HEAD
   [metabase.mbql.util :as mbql.u])
  #?(:cljs (:require [metabase.test-runner.assert-exprs.approximately-equal])))
=======
   [metabase.mbql.util :as mbql.u]
   #?@(:cljs ([metabase.test-runner.assert-exprs.approximately-equal])))
  #?(:cljs (:require-macros [metabase.mbql.util])))
>>>>>>> 5ea18ac7

(defn- field-metadata-gen
  [[_ id-or-name]]
  (if (integer? id-or-name)
    (gen/let [[table fields] (gen/elements (for [table (:tables meta/metadata)]
                                             [(:name table) (map :name (:fields table))]))
              field (gen/elements fields)]
      (-> (lib/query-for-table-name meta/metadata-provider table)
          (lib.metadata/field nil table field)))
    (gen/let [field (gen/elements (map :name (:columns meta/results-metadata)))]
      (-> (lib/saved-question-query meta/metadata-provider meta/saved-question)
          (lib.metadata/stage-column -1 field)))))

(def ^:private filter-expr-gen
  (gen/let [filter-shape (gen/such-that #(-> % first (= :field) not)
                                        (mg/generator ::schema.filter/filter))
            fields (gen/return (set (mbql.u/match filter-shape #{:field :field/unresolved})))
            field->metadata (gen/return (zipmap fields
                                                (map #(-> % field-metadata-gen gen/generate)
                                                     fields)))]
    (walk/postwalk (fn [form]
                     (if-let [metadata (field->metadata form)]
                       metadata
                       form))
                   filter-shape)))

(comment
  (gen/generate (field-metadata-gen ["field" 3]))
  (gen/sample filter-expr-gen)
  nil)

(def ^:private filter-creation-function
  "Map filter clause types to the corresponding creation function.
  To be extended whenever a new filter clause type is defined."
  {:and              lib/and
   :or               lib/or
   :not              lib/not
   :=                lib/=
   :!=               lib/!=
   :<                lib/<
   :<=               lib/<=
   :>                lib/>
   :>=               lib/>=
   :between          lib/between
   :inside           lib/inside
   :is-null          lib/is-null
   :not-null         lib/not-null
   :is-empty         lib/is-empty
   :not-empty        lib/not-empty
   :starts-with      lib/starts-with
   :ends-with        lib/ends-with
   :contains         lib/contains
   :does-not-contain lib/does-not-contain
   :time-interval    lib/time-interval
   :segment          lib/segment
   :case             lib/case})

(deftest ^:parallel filter-creation
  (checking "filters can be created"
    [filter-expr filter-expr-gen]
    (let [[op _options & args] filter-expr
          f (filter-creation-function op)]
      (is (some? f))
      (when f
        (is (fn? f))
<<<<<<< HEAD
        (is (=? [:=
                 {:lib/uuid uuid?}
                 [:field (meta/id :venues :category-id) {:lib/uuid uuid?}]
                 [:field "ID" {:base-type :type/BigInteger, :lib/uuid uuid?}]]
                (f {:lib/metadata meta/metadata} -1)))))
    (testing "with query/stage-number, return clause right away"
      (is (=? [:=
               {:lib/uuid uuid?}
               [:field (meta/id :venues :category-id) {:lib/uuid uuid?}]
               [:field "ID" {:base-type :type/BigInteger, :lib/uuid uuid?}]]
              (lib/= {:lib/metadata meta/metadata}
                     -1
                     venues-category-id-metadata
                     categories-id-metadata))))))

(defn- field-metadata-gen
  [[_ id-or-name]]
  (if (integer? id-or-name)
    (gen/let [[table fields] (gen/elements (for [table (:tables meta/metadata)]
                                             [(:name table) (map :name (:fields table))]))
              field (gen/elements fields)]
      (-> (lib/query meta/metadata table)
          (lib.metadata/field-metadata table field)))
    (gen/let [field (gen/elements (map :name (:columns meta/results-metadata)))]
      (-> (lib/saved-question-query meta/saved-question)
          (lib.metadata/field-metadata field)))))

(def ^:private filter-expr-gen
  (gen/let [filter-shape (gen/such-that #(-> % first (= :field) not)
                                        (mg/generator ::schema.filter/filter))
            fields (gen/return (set (mbql.u/match filter-shape #{:field :field/unresolved})))
            field->metadata (gen/return (zipmap fields
                                                (map #(-> % field-metadata-gen gen/generate)
                                                     fields)))]
    (walk/postwalk (fn [form]
                     (if-let [metadata (field->metadata form)]
                       metadata
                       form))
                   filter-shape)))

(comment
  (gen/generate (field-metadata-gen ["field" 3]))
  (gen/sample filter-expr-gen)
  nil)

(deftest filter-creation
  (checking "filters can be created"
    [filter-expr filter-expr-gen]
    (let [[op _options & args] filter-expr
          f (resolve (symbol (namespace ::lib/x) (name op)))]
      (is (some? f))
      (when f
        (is (fn? (deref f)))
        (is (some? (apply f {:lib/metadata meta/metadata} -1 args)))))))

(deftest ^:parallel filter-test
  (let [q1                          (lib/query meta/metadata "CATEGORIES")
        q2                          (lib/saved-question-query meta/saved-question)
        venues-category-id-metadata (lib.metadata/field-metadata q1 "VENUES" "CATEGORY_ID")
        categories-id-metadata      (lib.metadata/field-metadata q2 "ID")]
    (prn venues-category-id-metadata categories-id-metadata)
    (testing "without query/stage-number, return a function for later resolution"
      (let [f (lib/->= venues-category-id-metadata categories-id-metadata)]
        (is (fn? f))
        (is (=? [:=
                 {:lib/uuid uuid?}
                 [:field (meta/id :venues :category-id) {:lib/uuid uuid?}]
                 [:field "ID" {:base-type :type/BigInteger, :lib/uuid uuid?}]]
                (f {:lib/metadata meta/metadata} -1)))))
    (testing "with query/stage-number, return clause right away"
      (is (=? [:=
               {:lib/uuid uuid?}
               [:field (meta/id :venues :category-id) {:lib/uuid uuid?}]
               [:field "ID" {:base-type :type/BigInteger, :lib/uuid uuid?}]]
              (lib/= {:lib/metadata meta/metadata}
                     -1
                     venues-category-id-metadata
                     categories-id-metadata))))))
=======
        (is (mc/validate ::schema.filter/filter
                         (apply f {:lib/metadata meta/metadata} -1 args)))))))
>>>>>>> 5ea18ac7
<|MERGE_RESOLUTION|>--- conflicted
+++ resolved
@@ -1,30 +1,18 @@
 (ns metabase.lib.filter-test
   (:require
-<<<<<<< HEAD
-   [clojure.test :refer [deftest is testing]]
-   [clojure.test.check.generators :as gen]
-   [clojure.walk :as walk]
-   [com.gfredericks.test.chuck.clojure-test :as chuck.test :refer [checking]]
-=======
    [clojure.test :refer [deftest is]]
    [clojure.test.check.generators :as gen]
    [clojure.walk :as walk]
    [com.gfredericks.test.chuck.clojure-test :as chuck.test :refer [checking]]
    [malli.core :as mc]
->>>>>>> 5ea18ac7
    [malli.generator :as mg]
    [metabase.lib.core :as lib]
    [metabase.lib.metadata :as lib.metadata]
    [metabase.lib.schema.filter :as schema.filter]
    [metabase.lib.test-metadata :as meta]
-<<<<<<< HEAD
-   [metabase.mbql.util :as mbql.u])
-  #?(:cljs (:require [metabase.test-runner.assert-exprs.approximately-equal])))
-=======
    [metabase.mbql.util :as mbql.u]
    #?@(:cljs ([metabase.test-runner.assert-exprs.approximately-equal])))
   #?(:cljs (:require-macros [metabase.mbql.util])))
->>>>>>> 5ea18ac7
 
 (defn- field-metadata-gen
   [[_ id-or-name]]
@@ -90,86 +78,5 @@
       (is (some? f))
       (when f
         (is (fn? f))
-<<<<<<< HEAD
-        (is (=? [:=
-                 {:lib/uuid uuid?}
-                 [:field (meta/id :venues :category-id) {:lib/uuid uuid?}]
-                 [:field "ID" {:base-type :type/BigInteger, :lib/uuid uuid?}]]
-                (f {:lib/metadata meta/metadata} -1)))))
-    (testing "with query/stage-number, return clause right away"
-      (is (=? [:=
-               {:lib/uuid uuid?}
-               [:field (meta/id :venues :category-id) {:lib/uuid uuid?}]
-               [:field "ID" {:base-type :type/BigInteger, :lib/uuid uuid?}]]
-              (lib/= {:lib/metadata meta/metadata}
-                     -1
-                     venues-category-id-metadata
-                     categories-id-metadata))))))
-
-(defn- field-metadata-gen
-  [[_ id-or-name]]
-  (if (integer? id-or-name)
-    (gen/let [[table fields] (gen/elements (for [table (:tables meta/metadata)]
-                                             [(:name table) (map :name (:fields table))]))
-              field (gen/elements fields)]
-      (-> (lib/query meta/metadata table)
-          (lib.metadata/field-metadata table field)))
-    (gen/let [field (gen/elements (map :name (:columns meta/results-metadata)))]
-      (-> (lib/saved-question-query meta/saved-question)
-          (lib.metadata/field-metadata field)))))
-
-(def ^:private filter-expr-gen
-  (gen/let [filter-shape (gen/such-that #(-> % first (= :field) not)
-                                        (mg/generator ::schema.filter/filter))
-            fields (gen/return (set (mbql.u/match filter-shape #{:field :field/unresolved})))
-            field->metadata (gen/return (zipmap fields
-                                                (map #(-> % field-metadata-gen gen/generate)
-                                                     fields)))]
-    (walk/postwalk (fn [form]
-                     (if-let [metadata (field->metadata form)]
-                       metadata
-                       form))
-                   filter-shape)))
-
-(comment
-  (gen/generate (field-metadata-gen ["field" 3]))
-  (gen/sample filter-expr-gen)
-  nil)
-
-(deftest filter-creation
-  (checking "filters can be created"
-    [filter-expr filter-expr-gen]
-    (let [[op _options & args] filter-expr
-          f (resolve (symbol (namespace ::lib/x) (name op)))]
-      (is (some? f))
-      (when f
-        (is (fn? (deref f)))
-        (is (some? (apply f {:lib/metadata meta/metadata} -1 args)))))))
-
-(deftest ^:parallel filter-test
-  (let [q1                          (lib/query meta/metadata "CATEGORIES")
-        q2                          (lib/saved-question-query meta/saved-question)
-        venues-category-id-metadata (lib.metadata/field-metadata q1 "VENUES" "CATEGORY_ID")
-        categories-id-metadata      (lib.metadata/field-metadata q2 "ID")]
-    (prn venues-category-id-metadata categories-id-metadata)
-    (testing "without query/stage-number, return a function for later resolution"
-      (let [f (lib/->= venues-category-id-metadata categories-id-metadata)]
-        (is (fn? f))
-        (is (=? [:=
-                 {:lib/uuid uuid?}
-                 [:field (meta/id :venues :category-id) {:lib/uuid uuid?}]
-                 [:field "ID" {:base-type :type/BigInteger, :lib/uuid uuid?}]]
-                (f {:lib/metadata meta/metadata} -1)))))
-    (testing "with query/stage-number, return clause right away"
-      (is (=? [:=
-               {:lib/uuid uuid?}
-               [:field (meta/id :venues :category-id) {:lib/uuid uuid?}]
-               [:field "ID" {:base-type :type/BigInteger, :lib/uuid uuid?}]]
-              (lib/= {:lib/metadata meta/metadata}
-                     -1
-                     venues-category-id-metadata
-                     categories-id-metadata))))))
-=======
         (is (mc/validate ::schema.filter/filter
-                         (apply f {:lib/metadata meta/metadata} -1 args)))))))
->>>>>>> 5ea18ac7
+                         (apply f {:lib/metadata meta/metadata} -1 args)))))))