--- conflicted
+++ resolved
@@ -21,19 +21,12 @@
 
   it("should let you create and use a snippet", () => {
     cy.log("Type a query and highlight some of the text");
-<<<<<<< HEAD
-    H.openNativeEditor();
+    H.startNewNativeQuestion();
     H.NativeEditor.type("select 'stuff'");
 
     for (let i = 0; i < "'stuff'".length; i++) {
       cy.realPress(["Shift", "ArrowLeft"]);
     }
-=======
-    H.startNewNativeQuestion().as("editor");
-    cy.get("@editor").type(
-      "select 'stuff'" + "{shift}{leftarrow}".repeat("'stuff'".length),
-    );
->>>>>>> a5207cba
 
     cy.log("Add a snippet of that text");
     cy.findByTestId("native-query-editor-sidebar").icon("snippet").click();
@@ -61,13 +54,9 @@
 
     // Populate the native editor first
     // 1. select
-<<<<<<< HEAD
-    H.openNativeEditor();
+    H.startNewNativeQuestion();
     H.NativeEditor.type("select ");
-=======
-    H.startNewNativeQuestion().as("editor");
-    cy.get("@editor").type("select ");
->>>>>>> a5207cba
+
     // 2. snippet
     cy.icon("snippet").click();
     cy.findByTestId("sidebar-right").within(() => {
