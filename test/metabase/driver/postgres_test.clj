--- conflicted
+++ resolved
@@ -1679,28 +1679,6 @@
                                    (lib/with-fields [field-md])
                                    (lib/limit 1))
                 binned-query (-> unbinned-query
-<<<<<<< HEAD
                                  (lib/breakout (lib/with-temporal-bucket field-md bin)))]
             (is (= (->> unbinned-query qp/process-query mt/cols (map :database_type))
-                   (->> binned-query   qp/process-query mt/cols (map :database_type))))))))))
-
-(deftest ^:parallel aggregated-array-is-returned-correctly-test
-  (testing "An aggregated array column should be returned in a readable format"
-    (mt/test-driver :postgres
-      (mt/dataset test-data
-        (is (= [["The Gorbals" "The Misfit Restaurant + Bar" "Marlowe" "Yamashiro Hollywood" "Musso & Frank Grill" "Pacific Dining Car" "Chez Jay" "Rush Street"]
-                ["Greenblatt's Delicatessen & Fine Wine Shop" "Handy Market"]]
-               (->> (mt/native-query {:query "select category_id, array_agg(name)
-                                              from venues
-                                              group by category_id
-                                              order by 1 asc
-                                              limit 2;"})
-                    mt/process-query
-                    mt/rows
-                    (map second))))))))
-=======
-                                 (lib/breakout (lib/with-temporal-bucket field-md bin)))
-                binned-type-query (type-query binned-query field)]
-            (is (= (-> unbinned-type-query qp/process-query mt/rows)
-                   (-> binned-type-query   qp/process-query mt/rows)))))))))
->>>>>>> acddb50a
+                   (->> binned-query   qp/process-query mt/cols (map :database_type))))))))))