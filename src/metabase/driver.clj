(ns metabase.driver
  "Metabase Drivers handle various things we need to do with connected data warehouse databases, including things like
  introspecting their schemas and processing and running MBQL queries. Drivers must implement some or all of the
  multimethods defined below, and register themselves with a call to [[metabase.driver/register!]].

  SQL-based drivers can use the `:sql` driver as a parent, and JDBC-based SQL drivers can use `:sql-jdbc`. Both of
  these drivers define additional multimethods that child drivers should implement; see [[metabase.driver.sql]] and
  [[metabase.driver.sql-jdbc]] for more details."
  (:require
   [clojure.string :as str]
   [java-time :as t]
   [metabase.driver.impl :as driver.impl]
   [metabase.models.setting :as setting :refer [defsetting]]
   [metabase.plugins.classloader :as classloader]
   [metabase.util.i18n :refer [deferred-tru trs tru]]
   [metabase.util.log :as log]
   [potemkin :as p]
   [toucan2.core :as t2]))

(set! *warn-on-reflection* true)

(declare notify-database-updated)

(defn- notify-all-databases-updated
  "Send notification that all Databases should immediately release cached resources (i.e., connection pools).

  Currently only used below by [[report-timezone]] setter (i.e., only used when report timezone changes). Reusing
  pooled connections with the old session timezone can have weird effects, especially if report timezone is changed to
  `nil` (meaning subsequent queries will not attempt to change the session timezone) or something considered invalid
  by a given Database (meaning subsequent queries will fail to change the session timezone)."
  []
  (doseq [{driver :engine, id :id, :as database} (t2/select 'Database)]
    (try
      (notify-database-updated driver database)
      (catch Throwable e
        (log/error e (trs "Failed to notify {0} Database {1} updated" driver id))))))

(defn- short-timezone-name [timezone-id]
  (let [^java.time.ZoneId zone (if (seq timezone-id)
                                 (t/zone-id timezone-id)
                                 (t/zone-id))]
    (.getDisplayName
     zone
     java.time.format.TextStyle/SHORT
     (java.util.Locale/getDefault))))

(defn- long-timezone-name [timezone-id]
  (if (seq timezone-id)
    timezone-id
    (str (t/zone-id))))

(defsetting report-timezone
  (deferred-tru "Connection timezone to use when executing queries. Defaults to system timezone.")
  :visibility :settings-manager
  :setter
  (fn [new-value]
    (setting/set-value-of-type! :string :report-timezone new-value)
    (notify-all-databases-updated)))

(defsetting report-timezone-short
  "Current report timezone abbreviation"
  :visibility :public
  :setter     :none
  :getter     (fn [] (short-timezone-name (report-timezone)))
  :doc        false)

(defsetting report-timezone-long
  "Current report timezone string"
  :visibility :public
  :setter     :none
  :getter     (fn [] (long-timezone-name (report-timezone)))
  :doc        false)


;;; +----------------------------------------------------------------------------------------------------------------+
;;; |                                                 Current Driver                                                 |
;;; +----------------------------------------------------------------------------------------------------------------+

(def ^:dynamic *driver*
  "Current driver (a keyword such as `:postgres`) in use by the Query Processor/tests/etc. Bind this with `with-driver`
  below. The QP binds the driver this way in the `bind-driver` middleware."
  nil)

(declare the-driver)

(defn do-with-driver
  "Impl for `with-driver`."
  [driver f]
  {:pre [(keyword? driver)]}
  (binding [*driver* (the-driver driver)]
    (f)))

(defmacro with-driver
  "Bind current driver to `driver` and execute `body`.

    (driver/with-driver :postgres
      ...)"
  {:style/indent 1}
  [driver & body]
  `(do-with-driver ~driver (fn [] ~@body)))


;;; +----------------------------------------------------------------------------------------------------------------+
;;; |                             Driver Registration / Hierarchy / Multimethod Dispatch                             |
;;; +----------------------------------------------------------------------------------------------------------------+

(p/import-vars [driver.impl hierarchy register! initialized?])

(add-watch
 #'hierarchy
 nil
 (fn [_ _ _ _]
   (when (not= hierarchy driver.impl/hierarchy)
     ;; this is a dev-facing error so no need to i18n it.
     (throw (Exception. (str "Don't alter #'metabase.driver/hierarchy directly, since it is imported from "
                             "metabase.driver.impl. Alter #'metabase.driver.impl/hierarchy instead if you need to "
                             "alter the var directly."))))))

(defn available?
  "Is this driver available for use? (i.e. should we show it as an option when adding a new database?) This is `true`
  for all registered, non-abstract drivers and false everything else.

  Note that an available driver is not necessarily initialized yet; for example lazy-loaded drivers are *registered*
  when Metabase starts up (meaning this will return `true` for them) and only initialized when first needed."
  [driver]
  ((every-pred driver.impl/registered? driver.impl/concrete?) driver))

(defn the-driver
  "Like [[clojure.core/the-ns]]. Converts argument to a keyword, then loads and registers the driver if not already done,
  throwing an Exception if it fails or is invalid. Returns keyword. Note that this does not neccessarily mean the
  driver is initialized (e.g., its full implementation and deps might not be loaded into memory) -- see also
  [[the-initialized-driver]].

  This is useful in several cases:

    ;; Ensuring a driver is loaded & registered
    (isa? driver/hierarchy (the-driver :postgres) (the-driver :sql-jdbc)

    ;; Accepting either strings or keywords (e.g., in API endpoints)
    (the-driver \"h2\") ; -> :h2

    ;; Ensuring a driver you are passed is valid
    (t2/insert! Database :engine (name (the-driver driver)))

    (the-driver :postgres) ; -> :postgres
    (the-driver :baby)     ; -> Exception"
  [driver]
  {:pre [((some-fn keyword? string?) driver)]}
  (classloader/the-classloader)
  (let [driver (keyword driver)]
    (driver.impl/load-driver-namespace-if-needed! driver)
    driver))

(defn add-parent!
  "Add a new parent to `driver`."
  [driver new-parent]
  (when-not *compile-files*
    (driver.impl/load-driver-namespace-if-needed! driver)
    (driver.impl/load-driver-namespace-if-needed! new-parent)
    (alter-var-root #'driver.impl/hierarchy derive driver new-parent)))

(defn- dispatch-on-uninitialized-driver
  "Dispatch function to use for driver multimethods. Dispatches on first arg, a driver keyword; loads that driver's
  namespace if not already done. DOES NOT INITIALIZE THE DRIVER.

  Driver multimethods for abstract drivers like `:sql` or `:sql-jdbc` should use [[dispatch-on-initialized-driver]] to
  ensure the driver is initialized (i.e., its method implementations will be loaded)."
  [driver & _]
  (the-driver driver))

(declare initialize!)

(defn the-initialized-driver
  "Like [[the-driver]], but also initializes the driver if not already initialized."
  [driver]
  (let [driver (the-driver driver)]
    (driver.impl/initialize-if-needed! driver initialize!)
    driver))

(defn dispatch-on-initialized-driver
  "Like [[dispatch-on-uninitialized-driver]], but guarantees a driver is initialized before dispatch. Prefer
  [[the-driver]] for trivial methods that should do not require the driver to be initialized (e.g., ones that simply
  return information about the driver, but do not actually connect to any databases.)"
  [driver & _]
  (the-initialized-driver driver))


;;; +----------------------------------------------------------------------------------------------------------------+
;;; |                                       Interface (Multimethod Defintions)                                       |
;;; +----------------------------------------------------------------------------------------------------------------+

;; Methods a driver can implement. Not all of these are required; some have default implementations immediately below
;; them.
;;
;; SOME TIPS:
;;
;; To call the Clojure equivalent of the superclass implementation of a method, use `get-method` with the parent driver:
;;
;;    (driver/register-driver! :my-driver, :parent :sql-jdbc)
;;
;;    (defmethod driver/describe-table :my-driver [driver database table]
;;      (-> ((get-method driver/describe-table :sql-jdbc) driver databse table)
;;          (update :tables add-materialized-views)))
;;
;; Make sure to pass along the `driver` parameter-as when you call other methods, rather than hardcoding the name of
;; the current driver (e.g. `:my-driver` in the example above). This way if other drivers use your driver as a parent
;; in the future their implementations of any methods called by those methods will get used.

(defmulti initialize!
  "DO NOT CALL THIS METHOD DIRECTLY. Called automatically once and only once the first time a non-trivial driver method
  is called; implementers should do one-time initialization as needed (for example, registering JDBC drivers used
  internally by the driver.)

  'Trivial' methods include a tiny handful of ones like [[connection-properties]] that simply provide information
  about the driver, but do not connect to databases; these can be be supplied, for example, by a Metabase plugin
  manifest file (which is supplied for lazy-loaded drivers). Methods that require connecting to a database dispatch
  off of [[the-initialized-driver]], which will initialize a driver if not already done so.

  You will rarely need to write an implentation for this method yourself. A lazy-loaded driver (like most of the
  Metabase drivers in v1.0 and above) are automatiaclly given an implentation of this method that performs the
  `init-steps` specified in the plugin manifest (such as loading namespaces in question).

  If you do need to implement this method yourself, you do not need to call parent implementations. We'll take care of
  that for you."
  {:arglists '([driver])}
  dispatch-on-uninitialized-driver)
  ;; VERY IMPORTANT: Unlike all other driver multimethods, we DO NOT use the driver hierarchy for dispatch here. Why?
  ;; We do not want a driver to inherit parent drivers' implementations and have those implementations end up getting
  ;; called multiple times. If a driver does not implement `initialize!`, *always* fall back to the default no-op
  ;; implementation.
  ;;
  ;; `initialize-if-needed!` takes care to make sure a driver's parent(s) are initialized before initializing a driver.


(defmethod initialize! :default [_]) ; no-op

(defmulti display-name
  "A nice name for the driver that we'll display to in the admin panel, e.g. \"PostgreSQL\" for `:postgres`. Default
  implementation capitializes the name of the driver, e.g. `:oracle` becomes \"Oracle\".

  When writing a driver that you plan to ship as a separate, lazy-loading plugin (including core drivers packaged this
  way, like SQLite), you do not need to implement this method; instead, specifiy it in your plugin manifest, and
  `lazy-loaded-driver` will create an implementation for you. Probably best if we only have one place where we set
  values for this."
  {:arglists '([driver])}
  dispatch-on-uninitialized-driver
  :hierarchy #'hierarchy)

(defmethod display-name :default [driver]
  (str/capitalize (name driver)))

(defmulti contact-info
  "The contact information for the driver"
  {:added "0.43.0" :arglists '([driver])}
  dispatch-on-uninitialized-driver
  :hierarchy #'hierarchy)

(defmethod contact-info :default
  [_]
  nil)

(defmulti can-connect?
  "Check whether we can connect to a `Database` with `details-map` and perform a simple query. For example, a SQL
  database might try running a query like `SELECT 1;`. This function should return truthy if a connection to the DB
  can be made successfully, otherwise it should return falsey or throw an appropriate Exception. Exceptions if a
  connection cannot be made. Throw an `ex-info` containing a truthy `::can-connect-message?` in `ex-data`
  in order to suppress logging expected driver validation messages during setup."
  {:arglists '([driver details])}
  dispatch-on-initialized-driver
  :hierarchy #'hierarchy)

(defmulti dbms-version
  "Return a map containing information that describes the version of the DBMS. This typically includes a
  `:version` containing the (semantic) version of the DBMS as a string and potentially a `:flavor`
  specifying the flavor like `MySQL` or `MariaDB`."
  {:arglists '([driver database])}
  dispatch-on-initialized-driver
  :hierarchy #'hierarchy)

;; Some drivers like BigQuery or Snowflake cannot provide a meaningful stable version.
(defmethod dbms-version :default
  [_ _]
  nil)

(defmulti describe-database
  "Return a map containing information that describes all of the tables in a `database`, an instance of the `Database`
  model. It is expected that this function will be peformant and avoid draining meaningful resources of the database.
  Results should match the [[metabase.sync.interface/DatabaseMetadata]] schema."
  {:arglists '([driver database])}
  dispatch-on-initialized-driver
  :hierarchy #'hierarchy)

(defmulti describe-table
  "Return a map containing information that describes the physical schema of `table` (i.e. the fields contained
  therein). `database` will be an instance of the `Database` model; and `table`, an instance of the `Table` model. It
  is expected that this function will be peformant and avoid draining meaningful resources of the database. Results
  should match the [[metabase.sync.interface/TableMetadata]] schema."
  {:arglists '([driver database table])}
  dispatch-on-initialized-driver
  :hierarchy #'hierarchy)

(defmulti escape-entity-name-for-metadata
  "escaping for when calling `.getColumns` or `.getTables` on table names or schema names. Useful for when a database
  driver has difference escaping rules for table or schema names when used from metadata.

  For example, oracle treats slashes differently when querying versus when used with `.getTables` or `.getColumns`"
  {:arglists '([driver table-name]), :added "0.37.0"}
  dispatch-on-initialized-driver
  :hierarchy #'hierarchy)

(defmethod escape-entity-name-for-metadata :default [_driver table-name] table-name)

(defmulti describe-table-fks
  "Return information about the foreign keys in a `table`. Required for drivers that support `:foreign-keys`. Results
  should match the [[metabase.sync.interface/FKMetadata]] schema."
  {:arglists '([driver database table])}
  dispatch-on-initialized-driver
  :hierarchy #'hierarchy)

(defmethod describe-table-fks ::driver [_ _ _]
  nil)

;;; this is no longer used but we can leave it around for not for documentation purposes. Maybe we can actually do
;;; something useful with it like write a test that validates that drivers return correct connection details?

#_(def ConnectionDetailsProperty
    "Schema for a map containing information about a connection property we should ask the user to supply when setting up
  a new database, as returned by an implementation of `connection-properties`."
    (s/constrained
     {
      ;; The key that should be used to store this property in the `details` map.
      :name su/NonBlankString

      ;; Human-readable name that should be displayed to the User in UI for editing this field.
      :display-name su/NonBlankString

      ;; Human-readable text that gives context about a field's input.
      (s/optional-key :helper-text) s/Str

      ;; Type of this property. Defaults to `:string` if unspecified.
      ;; `:select` is a `String` in the backend.
      (s/optional-key :type) (s/enum :string :integer :boolean :password :select :text)

      ;; A default value for this field if the user hasn't set an explicit value. This is shown in the UI as a
      ;; placeholder.
      (s/optional-key :default) s/Any

      ;; Placeholder value to show in the UI if user hasn't set an explicit value. Similar to `:default`, but this value
      ;; is *not* saved to `:details` if no explicit value is set. Since `:default` values are also shown as
      ;; placeholders, you cannot specify both `:default` and `:placeholder`.
      (s/optional-key :placeholder) s/Any

      ;; Is this property required? Defaults to `false`.
      (s/optional-key :required?) s/Bool

      ;; Any options for `:select` types
      (s/optional-key :options) {s/Keyword s/Str}}

     (complement (every-pred #(contains? % :default) #(contains? % :placeholder)))
     "connection details that does not have both default and placeholder"))

(defmulti connection-properties
  "Return information about the connection properties that should be exposed to the user for databases that will use
  this driver. This information is used to build the UI for editing a Database `details` map, and for validating it on
  the backend. It should include things like `host`, `port`, and other driver-specific parameters. Each property must
  conform to the [[ConnectionDetailsProperty]] schema above.

  There are several definitions for common properties available in the [[metabase.driver.common]] namespace, such as
  `default-host-details` and `default-port-details`. Prefer using these if possible.

  Like `display-name`, lazy-loaded drivers should specify this in their plugin manifest; `lazy-loaded-driver` will
  automatically create an implementation for you."
  {:arglists '([driver])}
  dispatch-on-uninitialized-driver
  :hierarchy #'hierarchy)

(defmulti execute-reducible-query
  "Execute a native query against that database and return rows that can be reduced using `transduce`/`reduce`.

  Pass metadata about the columns and the reducible object to `respond`, which has the signature

    (respond results-metadata rows)

  You can use [[metabase.query-processor.reducible/reducible-rows]] to create reducible, streaming results.

  Example impl:

    (defmethod reducible-query :my-driver
      [_ query context respond]
      (with-open [results (run-query! query)]
        (respond
         {:cols [{:name \"my_col\"}]}
         (qp.reducible/reducible-rows (get-row results) (context/canceled-chan context)))))"
  {:added "0.35.0", :arglists '([driver query context respond])}
  dispatch-on-initialized-driver
  :hierarchy #'hierarchy)

;; TODO -- I think we should rename this to `features` since `driver/driver-features` is a bit redundant.
(def driver-features
  "Set of all features a driver can support."
  #{
    ;; Does this database support foreign key relationships?
    :foreign-keys

    ;; Does this database support nested fields for any and every field except primary key (e.g. Mongo)?
    :nested-fields

    ;; Does this database support nested fields but only for certain field types (e.g. Postgres and JSON / JSONB columns)?
    :nested-field-columns

    ;; Does this driver support setting a timezone for the query?
    :set-timezone

    ;; Does the driver support *basic* aggregations like `:count` and `:sum`? (Currently, everything besides standard
    ;; deviation is considered \"basic\"; only GA doesn't support this).
    ;;
    ;; DEFAULTS TO TRUE.
    :basic-aggregations

    ;; Does this driver support standard deviation and variance aggregations? Note that if variance is not supported
    ;; directly, you can calculate it manually by taking the square of the standard deviation. See the MongoDB driver
    ;; for example.
    :standard-deviation-aggregations

    ;; Does this driver support expressions (e.g. adding the values of 2 columns together)?
    :expressions

    ;; Does this driver support parameter substitution in native queries, where parameter expressions are replaced
    ;; with a single value? e.g.
    ;;
    ;;    SELECT * FROM table WHERE field = {{param}}
    ;;    ->
    ;;    SELECT * FROM table WHERE field = 1
    :native-parameters

    ;; Does the driver support using expressions inside aggregations? e.g. something like \"sum(x) + count(y)\" or
    ;; \"avg(x + y)\"
    :expression-aggregations

    ;; Does the driver support using a query as the `:source-query` of another MBQL query? Examples are CTEs or
    ;; subselects in SQL queries.
    :nested-queries

    ;; Does the driver support persisting models
    :persist-models
    ;; Is persisting enabled?
    :persist-models-enabled

    ;; Does the driver support binning as specified by the `binning-strategy` clause?
    :binning

    ;; Does this driver not let you specify whether or not our string search filter clauses (`:contains`,
    ;; `:starts-with`, and `:ends-with`, collectively the equivalent of SQL `LIKE`) are case-senstive or not? This
    ;; informs whether we should present you with the 'Case Sensitive' checkbox in the UI. At the time of this writing
    ;; SQLite, SQLServer, and MySQL do not support this -- `LIKE` clauses are always case-insensitive.
    ;;
    ;; DEFAULTS TO TRUE.
    :case-sensitivity-string-filter-options

    :left-join
    :right-join
    :inner-join
    :full-join

    :regex

    ;; Does the driver support advanced math expressions such as log, power, ...
    :advanced-math-expressions

    ;; Does the driver support percentile calculations (including median)
    :percentile-aggregations

    ;; Does the driver support date extraction functions? (i.e get year component of a datetime column)
    ;; DEFAULTS TO TRUE
    :temporal-extract

    ;; Does the driver support doing math with datetime? (i.e Adding 1 year to a datetime column)
    ;; DEFAULTS TO TRUE
    :date-arithmetics

    ;; Does the driver support the :now function
    :now

    ;; Does the driver support converting timezone?
    ;; DEFAULTS TO FALSE
    :convert-timezone

    ;; Does the driver support :datetime-diff functions
    :datetime-diff

    ;; Does the driver support experimental "writeback" actions like "delete this row" or "insert a new row" from 44+?
    :actions

    ;; Does the driver support uploading files
    :uploads

    ;; Does the driver support schemas (aka namespaces) for tables
    ;; DEFAULTS TO TRUE
    :schemas

    ;; Does the driver support custom writeback actions. Drivers that support this must
    ;; implement [[execute-write-query!]]
    :actions/custom

    ;; Does changing the JVM timezone allow producing correct results? (See #27876 for details.)
    :test/jvm-timezone-setting})

(defmulti supports?
  "Does this driver support a certain `feature`? (A feature is a keyword, and can be any of the ones listed above in
  [[driver-features]].)

    (supports? :postgres :set-timezone) ; -> true

  DEPRECATED — [[database-supports?]] should be used instead. This function will be removed in Metabase version 0.50.0."
  {:arglists '([driver feature]), :deprecated "0.47.0"}
  (fn [driver feature]
    (when-not (driver-features feature)
      (throw (Exception. (tru "Invalid driver feature: {0}" feature))))
    [(dispatch-on-initialized-driver driver) feature])
  :hierarchy #'hierarchy)

(defmethod supports? :default [_ _] false)

(defmethod supports? [::driver :schemas] [_ _] true)

(defmulti database-supports?
  "Does this driver and specific instance of a database support a certain `feature`?
  (A feature is a keyword, and can be any of the ones listed above in `driver-features`.
  Note that it's the same set of `driver-features` with respect to
  both database-supports? and [[supports?]])

  Database is guaranteed to be a Database instance.

  Most drivers can always return true or always return false for a given feature
  (e.g., :left-join is not supported by any version of Mongo DB).

  In some cases, a feature may only be supported by certain versions of the database engine.
  In this case, after implementing `[[dbms-version]]` for your driver
  you can determine whether a feature is supported for this particular database.

    (database-supports? :mongo :set-timezone mongo-db) ; -> true"
  {:arglists '([driver feature database]), :added "0.41.0"}
  (fn [driver feature _database]
    (when-not (driver-features feature)
      (throw (Exception. (tru "Invalid driver feature: {0}" feature))))
    [(dispatch-on-initialized-driver driver) feature])
  :hierarchy #'hierarchy)

(defmethod database-supports? :default [driver feature _] (supports? driver feature))

(doseq [[feature supported?] {:basic-aggregations                     true
                              :case-sensitivity-string-filter-options true
                              :date-arithmetics                       true
                              :temporal-extract                       true
                              :convert-timezone                       false
                              :test/jvm-timezone-setting              true}]
  (defmethod database-supports? [::driver feature] [_driver _feature _db] supported?))

(defmulti ^String escape-alias
  "Escape a `column-or-table-alias` string in a way that makes it valid for your database. This method is used for
  existing columns; aggregate functions and other expressions; joined tables; and joined subqueries; be sure to return
  the lowest common denominator amongst if your database has different requirements for different identifier types.

  These aliases can be dynamically generated in [[metabase.query-processor.util.add-alias-info]] or elsewhere
  (usually based on underlying table or column names) but can also be specified in the MBQL query itself for explicit
  joins. For `:sql` drivers, the aliases generated here will be quoted in the resulting SQL.

  The default impl of [[escape-alias]] calls [[metabase.driver.impl/truncate-alias]] and truncates the alias
  to [[metabase.driver.impl/default-alias-max-length-bytes]]. You can call this function with a different max length
  if you need to generate shorter aliases.

  That method is currently only used drivers that derive from `:sql` and for drivers that support joins. If your
  driver is/does neither, you do not need to implement this method at this time."
  {:added "0.42.0", :arglists '([driver column-or-table-alias])}
  dispatch-on-initialized-driver
  :hierarchy #'hierarchy)

(defmethod escape-alias ::driver
  [_driver alias-name]
  (driver.impl/truncate-alias alias-name))

(defmulti humanize-connection-error-message
  "Return a humanized (user-facing) version of an connection error message.
  Generic error messages provided in [[metabase.driver.util/connection-error-messages]]; should be returned
  as keywords whenever possible. This provides for both unified error messages and categories which let us point
  users to the erroneous input fields.
  Error messages can also be strings, or localized strings, as returned by [[metabase.util.i18n/trs]] and
  `metabase.util.i18n/tru`."
  {:arglists '([this message])}
  dispatch-on-initialized-driver
  :hierarchy #'hierarchy)

(defmethod humanize-connection-error-message ::driver [_ message]
  message)

(defmulti mbql->native
  "Transpile an MBQL query into the appropriate native query form. `query` will match the schema for an MBQL query in
  [[metabase.mbql.schema/Query]]; this function should return a native query that conforms to that schema.

  If the underlying query language supports remarks or comments, the driver should
  use [[metabase.query-processor.util/query->remark]] to generate an appropriate message and include that in an
  appropriate place; alternatively a driver might directly include the query's `:info` dictionary if the underlying
  language is JSON-based.

  The result of this function will be passed directly into calls to [[execute-reducible-query]].

  For example, a driver like Postgres would build a valid SQL expression and return a map such as:

    {:query \"-- Metabase card: 10 user: 5
              SELECT * FROM my_table\"}"
  {:arglists '([driver query]), :style/indent 1}
  dispatch-on-initialized-driver
  :hierarchy #'hierarchy)

(defmulti splice-parameters-into-native-query
  "For a native query that has separate parameters, such as a JDBC prepared statement, e.g.

    {:query \"SELECT * FROM birds WHERE name = ?\", :params [\"Reggae\"]}

  splice the parameters in to the native query as literals so it can be executed by the user, e.g.

    {:query \"SELECT * FROM birds WHERE name = 'Reggae'\"}

  This is used to power features such as 'Convert this Question to SQL' in the Query Builder. Normally when executing
  the query we'd like to leave the statement as a prepared one and pass parameters that way instead of splicing them
  in as literals so as to avoid SQL injection vulnerabilities. Thus the results of this method are not normally
  executed by the Query Processor when processing an MBQL query. However when people convert a
  question to SQL they can see what they will be executing and edit the query as needed.

  Input to this function follows the same shape as output of `mbql->native` -- that is, it will be a so-called 'inner'
  native query, with `:query` and `:params` keys, as in the example code above; output should be of the same format.
  This method might be called even if no splicing needs to take place, e.g. if `:params` is empty; implementations
  should be sure to handle this situation correctly.

  For databases that do not feature concepts like 'prepared statements', this method need not be implemented; the
  default implementation is an identity function."
  {:arglists '([driver query]), :style/indent 1}
  dispatch-on-initialized-driver
  :hierarchy #'hierarchy)

(defmethod splice-parameters-into-native-query ::driver
  [_ query]
  query)

;; TODO - we should just have some sort of `core.async` channel to handle DB update notifications instead
(defmulti notify-database-updated
  "Notify the driver that the attributes of a `database` have changed, or that `database was deleted. This is
  specifically relevant in the event that the driver was doing some caching or connection pooling; the driver should
  release ALL related resources when this is called."
  {:arglists '([driver database])}
  dispatch-on-initialized-driver
  :hierarchy #'hierarchy)

(defmethod notify-database-updated ::driver [_ _]
  nil) ; no-op

(defmulti sync-in-context
  "Drivers may provide this function if they need to do special setup before a sync operation such as
  `sync-database!`. The sync operation itself is encapsulated as the lambda `f`, which must be called with no arguments.

    (defn sync-in-context [driver database f]
      (with-connection [_ database]
        (f)))"
  {:arglists '([driver database f]), :style/indent 2}
  dispatch-on-initialized-driver
  :hierarchy #'hierarchy)

(defmethod sync-in-context ::driver [_ _ f] (f))

(defmulti table-rows-seq
  "Return a sequence of *all* the rows in a given `table`, which is guaranteed to have at least `:name` and `:schema`
  keys. (It is guaranteed to satisfy the `DatabaseMetadataTable` schema in `metabase.sync.interface`.) Currently, this
  is only used for iterating over the values in a `_metabase_metadata` table. As such, the results are not expected to
  be returned lazily. There is no expectation that the results be returned in any given order.

  This method is currently only used by the H2 driver to load the Sample Database, so it is not neccesary for any other
  drivers to implement it at this time."
  {:arglists '([driver database table])}
  dispatch-on-initialized-driver
  :hierarchy #'hierarchy)

(defmulti db-default-timezone
  "Return the *system* timezone ID name of this database, i.e. the timezone that local dates/times/datetimes are
  considered to be in by default. Ideally, this method should return a timezone ID like `America/Los_Angeles`, but an
  offset formatted like `-08:00` is acceptable in cases where the actual ID cannot be provided.

  This is currently used only when syncing the
  Database (see [[metabase.sync.sync-metadata.sync-timezone/sync-timezone!]]) -- the result of this method is stored
  in the `timezone` column of Database.

  *In theory* this method should probably not return `nil`, since every Database presumably assumes some timezone for
  LocalDate(Time)s types, but *in practice* implementations of this method return `nil` for some drivers. For example
  the default implementation for `:sql-jdbc` returns `nil` unless the driver in question
  implements [[metabase.driver.sql-jdbc.sync/db-default-timezone]]; the `:h2` driver does not for example. Why is
  this? Who knows, but it's something you should keep in mind.

  TODO FIXME (cam) -- I think we need to fix this for drivers that return `nil`."
  {:added "0.34.0", :arglists '(^java.lang.String [driver database])}
  dispatch-on-initialized-driver
  :hierarchy #'hierarchy)

(defmethod db-default-timezone ::driver
  [_driver _database]
  nil)

;; TIMEZONE FIXME — remove this method entirely
(defmulti current-db-time
  "Return the current time and timezone from the perspective of `database`. You can use
  `metabase.driver.common/current-db-time` to implement this. This should return a Joda-Time `DateTime`.

  deprecated — the only thing this method is ultimately used for is to determine the db's system timezone.
  [[db-default-timezone]] has been introduced as an intended replacement for this method; implement it instead. this
  method will be removed in a future release."
  {:deprecated "0.34.0", :arglists '(^org.joda.time.DateTime [driver database])}
  dispatch-on-initialized-driver
  :hierarchy #'hierarchy)

(defmethod current-db-time ::driver [_ _] nil)

(defmulti substitute-native-parameters
  "For drivers that support `:native-parameters`. Substitute parameters in a normalized 'inner' native query.

    {:query \"SELECT count(*) FROM table WHERE id = {{param}}\"
     :template-tags {:param {:name \"param\", :display-name \"Param\", :type :number}}
     :parameters    [{:type   :number
                      :target [:variable [:template-tag \"param\"]]
                      :value  2}]}
    ->
    {:query \"SELECT count(*) FROM table WHERE id = 2\"}

  Much of the implementation for this method is shared across drivers and lives in the
  `metabase.driver.common.parameters.*` namespaces. See the `:sql` and `:mongo` drivers for sample implementations of
  this method.`Driver-agnostic end-to-end native parameter tests live in
  [[metabase.query-processor-test.parameters-test]] and other namespaces."
  {:arglists '([driver inner-query])}
  dispatch-on-initialized-driver
  :hierarchy #'hierarchy)

(defmulti default-field-order
  "Return how fields should be sorted by default for this database."
  {:added "0.36.0" :arglists '([driver])}
  dispatch-on-initialized-driver
  :hierarchy #'hierarchy)

(defmethod default-field-order ::driver [_] :database)

;; TODO -- this can vary based on session variables or connection options
(defmulti db-start-of-week
  "Return the day that is considered to be the start of week by `driver`. Should return a keyword such as `:sunday`."
  {:added "0.37.0" :arglists '([driver])}
  dispatch-on-initialized-driver
  :hierarchy #'hierarchy)

(defmulti incorporate-ssh-tunnel-details
  "A multimethod for driver-specific behavior required to incorporate details for an opened SSH tunnel into the DB
  details. In most cases, this will simply involve updating the :host and :port (to point to the tunnel entry point,
  instead of the backing database server), but some drivers may have more specific behavior.

  WARNING! Implementations of this method may create new SSH tunnels, which need to be cleaned up. DO NOT USE THIS
  METHOD DIRECTLY UNLESS YOU ARE GOING TO BE CLEANING UP ANY CREATED TUNNELS! Instead, you probably want to
  use [[metabase.util.ssh/with-ssh-tunnel]]. See #24445 for more information."
  {:added "0.39.0" :arglists '([driver db-details])}
  dispatch-on-uninitialized-driver
  :hierarchy #'hierarchy)

;;; TODO:
;;;
;;; 1. We definitely should not be asking drivers to "update the value for `:details`". Drivers shouldn't touch the
;;;    application database.
;;;
;;; 2. Something that is done for side effects like updating the application DB NEEDS TO END IN AN EXCLAMATION MARK!
(defmulti normalize-db-details
  "Normalizes db-details for the given driver. This is to handle migrations that are too difficult to perform via
  regular Liquibase queries. This multimethod will be called from a `:post-select` handler within the database model.
  The full `database` model object is passed as the 2nd parameter, and the multimethod implementation is expected to
  update the value for `:details`. The default implementation is essentially `identity` (i.e returns `database`
  unchanged). This multimethod will only be called if `:details` is actually present in the `database` map."
  {:added "0.41.0" :arglists '([driver database])}
  dispatch-on-initialized-driver
  :hierarchy #'hierarchy)

(defmethod normalize-db-details ::driver
  [_ db-details]
  ;; no normalization by default
  db-details)

(defmulti superseded-by
  "Returns the driver that supersedes the given `driver`.  A non-nil return value means that the given `driver` is
  deprecated in Metabase and will eventually be replaced by the returned driver, in some future version (at which point
  any databases using it will be migrated to the new one).

  This is currently only used on the frontend for the purpose of showing/hiding deprecated drivers. A driver can make
  use of this facility by adding a top-level `superseded-by` key to its plugin manifest YAML file, or (less preferred)
  overriding this multimethod directly."
  {:added "0.41.0" :arglists '([driver])}
  dispatch-on-uninitialized-driver
  :hierarchy #'hierarchy)

(defmethod superseded-by :default
  [_]
  nil)

(defmulti execute-write-query!
  "Execute a writeback query e.g. one powering a custom `QueryAction` (see [[metabase.models.action]]).
  Drivers that support `:actions/custom` must implement this method."
  {:added "0.44.0", :arglists '([driver query])}
  dispatch-on-initialized-driver
  :hierarchy #'hierarchy)

(defmulti table-rows-sample
  "Processes a sample of rows produced by `driver`, from the `table`'s `fields`
  using the query result processing function `rff`.
  The default implementation defined in [[metabase.db.metadata-queries]] runs a
  row sampling MBQL query using the regular query processor to produce the
  sample rows. This is good enough in most cases so this multimethod should not
  be implemented unless really necessary.
  `opts` is a map that may contain additional parameters:
  `:truncation-size`: size to truncate text fields to if the driver supports
  expressions."
  {:arglists '([driver table fields rff opts]), :added "0.46.0"}
  dispatch-on-initialized-driver
  :hierarchy #'hierarchy)

;;; +----------------------------------------------------------------------------------------------------------------+
;;; |                                                    Upload                                                      |
;;; +----------------------------------------------------------------------------------------------------------------+

(defmulti table-name-length-limit
  "Return the maximum number of characters allowed in a table name, or `nil` if there is no limit."
  {:added "0.47.0", :arglists '([driver])}
  dispatch-on-initialized-driver
  :hierarchy #'hierarchy)

<<<<<<< HEAD
(defmulti create-table!
=======
;;; FIXME -- should be named `create-table!`
(defmulti create-table
>>>>>>> b303580b
  "Create a table named `table-name`. If the table already exists it will throw an error."
  {:added "0.47.0", :arglists '([driver db-id table-name col->type])}
  dispatch-on-initialized-driver
  :hierarchy #'hierarchy)

<<<<<<< HEAD
(defmulti drop-table!
=======
;;; FIXME -- should be named `drop-table!`
(defmulti drop-table
>>>>>>> b303580b
  "Drop a table named `table-name`. If the table doesn't exist it will not be dropped."
  {:added "0.47.0", :arglists '([driver db-id table-name])}
  dispatch-on-initialized-driver
  :hierarchy #'hierarchy)

<<<<<<< HEAD
(defmulti insert-into!
=======
;;; FIXME -- should be named `insert-into!`
(defmulti insert-into
>>>>>>> b303580b
  "Insert `values` into a table named `table-name`. `values` is a sequence of rows, where each row's order matches
   `column-names`."
  {:added "0.47.0", :arglists '([driver db-id table-name column-names values])}
  dispatch-on-initialized-driver
  :hierarchy #'hierarchy)

(defmulti syncable-schemas
  "Returns the set of syncable schemas in the database (as strings)."
  {:added "0.47.0", :arglists '([driver database])}
  dispatch-on-initialized-driver
  :hierarchy #'hierarchy)

(defmethod syncable-schemas ::driver [_ _] #{})

(defmulti upload-type->database-type
  "Returns the database type for a given `metabase.upload` type."
  {:added "0.47.0", :arglists '([driver upload-type])}
  dispatch-on-initialized-driver
  :hierarchy #'hierarchy)<|MERGE_RESOLUTION|>--- conflicted
+++ resolved
@@ -831,34 +831,19 @@
   dispatch-on-initialized-driver
   :hierarchy #'hierarchy)
 
-<<<<<<< HEAD
 (defmulti create-table!
-=======
-;;; FIXME -- should be named `create-table!`
-(defmulti create-table
->>>>>>> b303580b
   "Create a table named `table-name`. If the table already exists it will throw an error."
   {:added "0.47.0", :arglists '([driver db-id table-name col->type])}
   dispatch-on-initialized-driver
   :hierarchy #'hierarchy)
 
-<<<<<<< HEAD
 (defmulti drop-table!
-=======
-;;; FIXME -- should be named `drop-table!`
-(defmulti drop-table
->>>>>>> b303580b
   "Drop a table named `table-name`. If the table doesn't exist it will not be dropped."
   {:added "0.47.0", :arglists '([driver db-id table-name])}
   dispatch-on-initialized-driver
   :hierarchy #'hierarchy)
 
-<<<<<<< HEAD
 (defmulti insert-into!
-=======
-;;; FIXME -- should be named `insert-into!`
-(defmulti insert-into
->>>>>>> b303580b
   "Insert `values` into a table named `table-name`. `values` is a sequence of rows, where each row's order matches
    `column-names`."
   {:added "0.47.0", :arglists '([driver db-id table-name column-names values])}
