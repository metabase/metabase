(ns metabase-enterprise.cache.strategies
  (:require
   [java-time.api :as t]
   [metabase.models.cache-config :as cache-config]
   [metabase.public-settings.premium-features :refer [defenterprise defenterprise-schema]]
   [metabase.query-processor.middleware.cache-backend.db :as backend.db]
   [metabase.util.cron :as u.cron]
   [metabase.util.log :as log]
   [metabase.util.malli.schema :as ms]
   [toucan2.core :as t2]))

(set! *warn-on-reflection* true)

;; Data shape

(defenterprise CacheStrategy
  "Schema for a caching strategy"
  :feature :cache-granular-controls
  []
  [:and
   [:map
    [:type [:enum :nocache :ttl :duration :schedule :query]]]
   [:multi {:dispatch :type}
    [:nocache  [:map ;; not closed due to a way it's used in tests for clarity
                [:type [:= :nocache]]]]
    [:ttl      [:map {:closed true}
                [:type [:= :ttl]]
                [:multiplier ms/PositiveInt]
                [:min_duration_ms ms/IntGreaterThanOrEqualToZero]
                ^:internal
                [:invalidated-at {:optional true} some?]]]
    [:duration [:map {:closed true}
                [:type [:= :duration]]
                [:duration ms/PositiveInt]
                [:unit [:enum "hours" "minutes" "seconds" "days"]]
                ^:internal
                [:invalidated-at {:optional true} some?]]]
    [:schedule [:map {:closed true}
                [:type [:= :schedule]]
                [:schedule u.cron/CronScheduleString]
                ^:internal
                [:invalidated-at {:optional true} some?]]]
    [:query    [:map {:closed true}
                [:type [:= :query]]
                [:field_id int?]
                [:aggregation [:enum "max" "count"]]
                [:schedule u.cron/CronScheduleString]
                ^:internal
                [:invalidated-at {:optional true} some?]]]]])

;;; Querying DB

<<<<<<< HEAD
(defenterprise-schema cache-strategy :- [:maybe (CacheStrategy)]
=======
(defn- granular-duration-hours
  "Returns the granular cache duration (in hours) for a card. On EE, this first checking whether there is a stored value
   for the card, dashboard, or database (in that order of decreasing preference). Returns nil on OSS."
  [card dashboard-id]
  (or (:cache_ttl card)
      (when dashboard-id
        (t2/select-one-fn :cache_ttl [:model/Dashboard :cache_ttl] :id dashboard-id))
      (t2/select-one-fn :cache_ttl [:model/Database :cache_ttl] :id (:database_id card))))

(defenterprise-schema granular-cache-strategy :- [:maybe (CacheStrategy)]
>>>>>>> d1a7cec6
  "Returns the granular cache strategy for a card."
  :feature :cache-granular-controls
  [card dashboard-id]
  (let [qs   (for [[i model model-id] [[1 "question"   (:id card)]
                                       [2 "dashboard"  dashboard-id]
                                       [3 "database"   (:database_id card)]
                                       [4 "root"       0]]
                   :when              model-id]
               {:from   [:cache_config]
                :select [:id
                         [[:inline i] :ordering]]
                :where  [:and
                         [:= :model [:inline model]]
                         [:= :model_id model-id]]})
        q    {:from     [[{:union-all qs} :unused_alias]]
              :select   [:id]
              :order-by :ordering
              :limit    [:inline 1]}
        item (t2/select-one :model/CacheConfig :id q)]
    (cache-config/card-strategy item card)))

;;; Strategy execution

(defmulti ^:private fetch-cache-stmt-ee*
  "Generate prepared statement for a db cache backend for a given strategy"
  (fn [strategy _hash _conn] (:type strategy)))

(defmethod fetch-cache-stmt-ee* :ttl [strategy query-hash conn]
  (backend.db/fetch-cache-stmt-ttl strategy query-hash conn))

(defmethod fetch-cache-stmt-ee* :duration [strategy query-hash conn]
  (if-not (and (:duration strategy) (:unit strategy))
    (log/debugf "Caching strategy %s should have :duration and :unit" (pr-str strategy))
    (let [duration       (t/duration (:duration strategy) (keyword (:unit strategy)))
          duration-ago   (t/minus (t/offset-date-time) duration)
          invalidated-at (t/max duration-ago (:invalidated-at strategy))]
      (backend.db/prepare-statement conn query-hash invalidated-at))))

(defmethod fetch-cache-stmt-ee* :schedule [{:keys [invalidated-at] :as strategy} query-hash conn]
  (if-not invalidated-at
    (log/debugf "Caching strategy %s has not run yet" (pr-str strategy))
    (backend.db/prepare-statement conn query-hash invalidated-at)))

(defmethod fetch-cache-stmt-ee* :query [{:keys [invalidated-at] :as strategy} query-hash conn]
  (if-not invalidated-at
    (log/debugf "Caching strategy %s has never run yet" (pr-str strategy))
    (backend.db/prepare-statement conn query-hash invalidated-at)))

(defmethod fetch-cache-stmt-ee* :nocache [_ _ _]
  nil)

(defenterprise fetch-cache-stmt
  "Returns prepared statement to query for db cache backend."
  :feature :cache-granular-controls
  [strategy query-hash conn]
  (fetch-cache-stmt-ee* strategy query-hash conn))<|MERGE_RESOLUTION|>--- conflicted
+++ resolved
@@ -50,20 +50,7 @@
 
 ;;; Querying DB
 
-<<<<<<< HEAD
 (defenterprise-schema cache-strategy :- [:maybe (CacheStrategy)]
-=======
-(defn- granular-duration-hours
-  "Returns the granular cache duration (in hours) for a card. On EE, this first checking whether there is a stored value
-   for the card, dashboard, or database (in that order of decreasing preference). Returns nil on OSS."
-  [card dashboard-id]
-  (or (:cache_ttl card)
-      (when dashboard-id
-        (t2/select-one-fn :cache_ttl [:model/Dashboard :cache_ttl] :id dashboard-id))
-      (t2/select-one-fn :cache_ttl [:model/Database :cache_ttl] :id (:database_id card))))
-
-(defenterprise-schema granular-cache-strategy :- [:maybe (CacheStrategy)]
->>>>>>> d1a7cec6
   "Returns the granular cache strategy for a card."
   :feature :cache-granular-controls
   [card dashboard-id]
