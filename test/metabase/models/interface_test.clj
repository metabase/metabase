(ns metabase.models.interface-test
  (:require
   [clojure.test :refer :all]
   [java-time.api :as t]
   [metabase.legacy-mbql.normalize :as mbql.normalize]
   [metabase.models.interface :as mi]
   [metabase.test :as mt]
   [metabase.util :as u]
   [metabase.util.encryption :as encryption]
   [metabase.util.encryption-test :as encryption-test]
   [metabase.util.json :as json]
   [toucan2.core :as t2])
  (:import (com.fasterxml.jackson.core JsonParseException)))

;; let's make sure the `transform-metabase-query`/`transform-metric-segment-definition`/`transform-parameters-list`
;; normalization functions respond gracefully to invalid stuff when pulling them out of the Database. See #8914

(deftest ^:parallel handle-bad-template-tags-test
  (testing (str "an malformed template tags map like the one below is invalid. Rather than potentially destroy an entire API "
                "response because of one malformed Card, dump the error to the logs and return nil.")
    (is (= nil
           ((:out mi/transform-metabase-query)
            (json/encode
             {:database 1
              :type     :native
              :native   {:template-tags 1000}}))))))

(deftest ^:parallel template-tag-validate-saves-test
  (testing "on the other hand we should be a little more strict on the way and disallow you from saving the invalid stuff"
    ;; TODO -- we should make sure this returns a good error message so we don't have to dig thru the exception chain.
    (is (thrown?
         Exception
         ((:in mi/transform-metabase-query)
          {:database 1
           :type     :native
           :native   {:template-tags {100 [:field-id "WOW"]}}})))))

(deftest ^:parallel normalize-empty-query-test
  (is (= {}
         ((:out mi/transform-metabase-query) "{}"))))

(deftest ^:parallel normalize-metric-segment-definition-test
  (testing "Legacy Metric/Segment definitions should get normalized"
    (is (= {:filter [:= [:field 1 nil] [:field 2 {:temporal-unit :month}]]}
           ((:out mi/transform-legacy-metric-segment-definition)
            (json/encode
             {:filter [:= [:field-id 1] [:datetime-field [:field-id 2] :month]]}))))))

(deftest ^:parallel dont-explode-on-way-out-from-db-test
  (testing "`metric-segment-definition`s should avoid explosions coming out of the DB..."
    (is (= nil
           ((:out mi/transform-legacy-metric-segment-definition)
            (json/encode
             {:filter 1000}))))

    (testing "...but should still throw them coming in"
      (is (thrown?
           Exception
           ((:in mi/transform-legacy-metric-segment-definition)
            {:filter 1000}))))))

(deftest handle-errors-gracefully-test
  (testing (str "Cheat and override the `normalization-tokens` function to always throw an Exception so we can make "
                "sure the Toucan type fn handles the error gracefully")
    (with-redefs [mbql.normalize/normalize-tokens (fn [& _] (throw (Exception. "BARF")))]
      (is (= nil
             ((:out mi/transform-parameters-list)
              (json/encode
               [{:target [:dimension [:field "ABC" nil]]}])))))))

(deftest do-not-eat-exceptions-test
  (testing "should not eat Exceptions if normalization barfs when saving"
    (is (thrown?
         Exception
         (with-redefs [mbql.normalize/normalize-tokens (fn [& _] (throw (Exception. "BARF")))]
           ((:in mi/transform-parameters-list)
            [{:target [:dimension [:field "ABC" nil]]}]))))))

(deftest timestamped-property-test
  (testing "Make sure updated_at gets updated for timestamped models"
<<<<<<< HEAD
    (mt/with-temp [Table table {:updated_at #t "2023-02-02T01:00:00"}]
=======
    (t2.with-temp/with-temp [:model/Table table {:updated_at #t "2023-02-02T01:00:00"}]
>>>>>>> 8d23fd74
      (let [updated-at (:updated_at table)
            new-name   (u/qualified-name ::a-new-name)]
        (is (= 1
               (t2/update! table (u/the-id table) {:name new-name})))
        (is (=? {:id         (:id table)
                 :name       new-name
                 :updated_at (partial not= updated-at)}
                (t2/select-one [:model/Table :id :name :updated_at] (u/the-id table))))))))

(deftest timestamped-property-do-not-stomp-on-explicit-values-test
  (testing "The :timestamped property should not stomp on :created_at/:updated_at if they are explicitly specified"
<<<<<<< HEAD
    (mt/with-temp [Field field]
=======
    (t2.with-temp/with-temp [:model/Field field]
>>>>>>> 8d23fd74
      (testing "Nothing specified: use now() for both"
        (is (=? {:created_at java.time.temporal.Temporal
                 :updated_at java.time.temporal.Temporal}
                field))))
    (let [t                  #t "2022-10-13T19:21:00Z"
          expected-timestamp (t/offset-date-time "2022-10-13T19:21:00Z")]
      (testing "Explicitly specify :created_at"
<<<<<<< HEAD
        (mt/with-temp [Field field {:created_at t}]
=======
        (t2.with-temp/with-temp [:model/Field field {:created_at t}]
>>>>>>> 8d23fd74
          (is (=? {:created_at expected-timestamp
                   :updated_at java.time.temporal.Temporal}
                  field))))
      (testing "Explicitly specify :updated_at"
<<<<<<< HEAD
        (mt/with-temp [Field field {:updated_at t}]
=======
        (t2.with-temp/with-temp [:model/Field field {:updated_at t}]
>>>>>>> 8d23fd74
          (is (=? {:created_at java.time.temporal.Temporal
                   :updated_at expected-timestamp}
                  field)))))))

(deftest ^:parallel upgrade-to-v2-viz-settings-test
  (let [migrate #(select-keys (#'mi/migrate-viz-settings %)
                              [:version :pie.percent_visibility])]
    (testing "show_legend -> inside"
      (is (= {:version 2
              :pie.percent_visibility "inside"}
             (migrate {:pie.show_legend          true
                       :pie.show_legend_perecent true
                       :pie.show_data_labels     true}))))
    (testing "show_legend_percent -> legend"
      (is (= {:version 2
              :pie.percent_visibility "legend"}
             (migrate {:pie.show_legend          false
                       :pie.show_legend_perecent true
                       :pie.show_data_labels     true}))))
    (testing "anything else -> nothing"
      (doseq [legend  [false nil]
              percent [false nil]
              labels  [true false nil]]
        (is (= {}
               (migrate {:pie.show_legend          legend
                         :pie.show_legend_perecent percent
                         :pie.show_data_labels     labels})))))))

(deftest encrypted-data-with-no-secret-test
  (encryption-test/with-secret-key nil
    (testing "Just parses string normally when there is no key and the string is JSON"
      (is (= {:a 1}
             (mi/encrypted-json-out "{\"a\": 1}"))))
    (testing "Also parses string if it's encrypted and JSON"
      (is (= {:a 1}
             (encryption-test/with-secret-key "qwe"
               (mi/encrypted-json-out
                (encryption/encrypt (encryption/secret-key->hash "qwe") "{\"a\": 1}"))))))
    (testing "Logs an error message when incoming data looks encrypted"
      (mt/with-log-messages-for-level [messages :error]
        (mi/encrypted-json-out
         (encryption/encrypt (encryption/secret-key->hash "qwe") "{\"a\": 1}"))
        (is (=? [{:level   :error
                  :e       JsonParseException
                  :message "Could not decrypt encrypted field! Have you forgot to set MB_ENCRYPTION_SECRET_KEY?"}]
                (messages)))))
    (testing "Invalid JSON throws correct error"
      (mt/with-log-messages-for-level [messages :error]
        (mi/encrypted-json-out "{\"a\": 1")
        (is (=? [{:level :error, :e JsonParseException, :message "Error parsing JSON"}]
                (messages))))
      (mt/with-log-messages-for-level [messages :error]
        (encryption-test/with-secret-key "qwe"
          (mi/encrypted-json-out
           (encryption/encrypt (encryption/secret-key->hash "qwe") "{\"a\": 1")))
        (is (=? [{:level :error, :e JsonParseException, :message "Error parsing JSON"}]
                (messages)))))))

(deftest ^:parallel instances-with-hydrated-data-test
  (let [things [{:id 2} nil {:id 1}]]
    (is (= [{:id 2 :even-id? true} nil {:id 1 :even-id? false}]
           (mi/instances-with-hydrated-data
            things :even-id?
            #(into {} (comp (remove nil?)
                            (map (juxt :id (comp even? :id))))
                   things)
            :id)))))

(deftest ^:parallel normalize-mbql-clause-impostor-in-visualization-settings-test
  (let [viz-settings
        {"table.pivot_column" "TAX",
         "graph.metrics" ["expression"],
         "pivot_table.column_split"
         {"rows"
          ["CREATED_AT" "expression" "TAX"],
          "columns" [],
          "values" ["sum"]},
         "pivot_table.column_widths" {"leftHeaderWidths" [141 99 80], "totalLeftHeaderWidths" 320, "valueHeaderWidths" {}},
         "table.cell_column" "expression",
         "table.column_formatting"
         [{"columns" ["expression" nil "TAX" "count"],
           "type" "single",
           "operator" "is-null",
           "value" 10,
           "color" "#EF8C8C",
           "highlight_row" false,
           "id" 0}],
         "column_settings" {"[\"ref\",[\"expression\",\"expression\"]]" {"number_style" "currency"}},
         "series_settings" {"expression" {"line.interpolate" "step-after", "line.style" "dotted"}},
         "graph.dimensions" ["CREATED_AT"]}]
    (is (= {:table.pivot_column "TAX"
            :graph.metrics ["expression"]
            :pivot_table.column_split
            {:rows ["CREATED_AT" "expression" "TAX"]
             :columns []
             :values ["sum"]}
            :pivot_table.column_widths {:leftHeaderWidths [141 99 80], :totalLeftHeaderWidths 320, :valueHeaderWidths {}}
            :table.cell_column "expression"
            :table.column_formatting
            [{:columns ["expression" nil "TAX" "count"]
              :type "single"
              :operator "is-null"
              :value 10
              :color "#EF8C8C"
              :highlight_row false
              :id 0}]
            :column_settings {"[\"ref\",[\"expression\",\"expression\"]]" {:number_style "currency"}}
            :series_settings {:expression {:line.interpolate "step-after", :line.style "dotted"}}
            :graph.dimensions ["CREATED_AT"]}
           (mi/normalize-visualization-settings viz-settings)))))<|MERGE_RESOLUTION|>--- conflicted
+++ resolved
@@ -9,7 +9,8 @@
    [metabase.util.encryption :as encryption]
    [metabase.util.encryption-test :as encryption-test]
    [metabase.util.json :as json]
-   [toucan2.core :as t2])
+   [toucan2.core :as t2]
+   [toucan2.tools.with-temp :as t2.with-temp])
   (:import (com.fasterxml.jackson.core JsonParseException)))
 
 ;; let's make sure the `transform-metabase-query`/`transform-metric-segment-definition`/`transform-parameters-list`
@@ -78,11 +79,7 @@
 
 (deftest timestamped-property-test
   (testing "Make sure updated_at gets updated for timestamped models"
-<<<<<<< HEAD
-    (mt/with-temp [Table table {:updated_at #t "2023-02-02T01:00:00"}]
-=======
     (t2.with-temp/with-temp [:model/Table table {:updated_at #t "2023-02-02T01:00:00"}]
->>>>>>> 8d23fd74
       (let [updated-at (:updated_at table)
             new-name   (u/qualified-name ::a-new-name)]
         (is (= 1
@@ -94,11 +91,7 @@
 
 (deftest timestamped-property-do-not-stomp-on-explicit-values-test
   (testing "The :timestamped property should not stomp on :created_at/:updated_at if they are explicitly specified"
-<<<<<<< HEAD
-    (mt/with-temp [Field field]
-=======
     (t2.with-temp/with-temp [:model/Field field]
->>>>>>> 8d23fd74
       (testing "Nothing specified: use now() for both"
         (is (=? {:created_at java.time.temporal.Temporal
                  :updated_at java.time.temporal.Temporal}
@@ -106,20 +99,12 @@
     (let [t                  #t "2022-10-13T19:21:00Z"
           expected-timestamp (t/offset-date-time "2022-10-13T19:21:00Z")]
       (testing "Explicitly specify :created_at"
-<<<<<<< HEAD
-        (mt/with-temp [Field field {:created_at t}]
-=======
         (t2.with-temp/with-temp [:model/Field field {:created_at t}]
->>>>>>> 8d23fd74
           (is (=? {:created_at expected-timestamp
                    :updated_at java.time.temporal.Temporal}
                   field))))
       (testing "Explicitly specify :updated_at"
-<<<<<<< HEAD
-        (mt/with-temp [Field field {:updated_at t}]
-=======
         (t2.with-temp/with-temp [:model/Field field {:updated_at t}]
->>>>>>> 8d23fd74
           (is (=? {:created_at java.time.temporal.Temporal
                    :updated_at expected-timestamp}
                   field)))))))
