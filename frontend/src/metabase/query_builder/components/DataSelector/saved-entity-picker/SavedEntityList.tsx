import { Fragment } from "react";
import { t } from "ttag";

import { skipToken, useListCollectionItemsQuery } from "metabase/api";
import EmptyState from "metabase/components/EmptyState";
import LoadingAndErrorWrapper from "metabase/components/LoadingAndErrorWrapper";
import SelectList from "metabase/components/SelectList";
import { PERSONAL_COLLECTIONS } from "metabase/entities/collections/constants";
import { PLUGIN_MODERATION } from "metabase/plugins";
import { Box } from "metabase/ui";
import { getQuestionVirtualTableId } from "metabase-lib/v1/metadata/utils/saved-questions";
import type { CardType, Collection } from "metabase-types/api";
import { SortDirection } from "metabase-types/api/sorting";

import SavedEntityListS from "./SavedEntityList.module.css";
import { CARD_INFO } from "./constants";

interface SavedEntityListProps {
  type: CardType;
  selectedId: string;
  collection?: Collection;
  onSelect: (tableOrModelId: string) => void;
}

const SavedEntityList = ({
  type,
  selectedId,
  collection,
  onSelect,
}: SavedEntityListProps): JSX.Element => {
  const emptyState = (
    <Box m="7.5rem 0">
      <EmptyState message={t`Nothing here`} />
    </Box>
  );

  const isVirtualCollection = collection?.id === PERSONAL_COLLECTIONS.id;

  const { data, error, isFetching } = useListCollectionItemsQuery(
    collection && !isVirtualCollection
      ? {
          id: collection.id,
          models: [CARD_INFO[type].model],
          sort_column: "name",
          sort_direction: SortDirection.Asc,
        }
      : skipToken,
  );
  const list = data?.data ?? [];

  return (
    <SelectList className={SavedEntityListS.SavedEntityListRoot}>
      <LoadingAndErrorWrapper
        className={SavedEntityListS.LoadingWrapper}
        loading={!collection || isFetching}
        error={error}
      >
        <Fragment>
          {list.map(collectionItem => {
            const { id, name, moderated_status } = collectionItem;
            const virtualTableId = getQuestionVirtualTableId(id);

<<<<<<< HEAD
            return (
              <SelectList.Item
                className={SavedEntityListS.SavedEntityListItem}
                key={id}
                id={id}
                isSelected={selectedId === virtualTableId}
                size="small"
                name={name}
                icon={{
                  name: CARD_INFO[type].icon,
                  size: 16,
                }}
                onSelect={() => onSelect(virtualTableId)}
                rightIcon={PLUGIN_MODERATION.getStatusIcon(moderated_status)}
              />
            );
          })}
          {list.length === 0 ? emptyState : null}
        </Fragment>
=======
                    return (
                      <SelectList.Item
                        classNames={{
                          root: SavedEntityListS.SavedEntityListItem,
                          icon: SavedEntityListS.SavedEntityListItemIcon,
                        }}
                        key={id}
                        id={id}
                        isSelected={selectedId === virtualTableId}
                        size="small"
                        name={name}
                        icon={{
                          name: CARD_INFO[type].icon,
                          size: 16,
                        }}
                        onSelect={() => onSelect(virtualTableId)}
                        rightIcon={PLUGIN_MODERATION.getStatusIcon(
                          moderated_status,
                        )}
                      />
                    );
                  })}
                  {list.length === 0 ? emptyState : null}
                </Fragment>
              );
            }}
          </Search.ListLoader>
        )}
>>>>>>> a0ae2a8f
        {isVirtualCollection && emptyState}
      </LoadingAndErrorWrapper>
    </SelectList>
  );
};

// eslint-disable-next-line import/no-default-export -- deprecated usage
export default SavedEntityList;<|MERGE_RESOLUTION|>--- conflicted
+++ resolved
@@ -60,10 +60,12 @@
             const { id, name, moderated_status } = collectionItem;
             const virtualTableId = getQuestionVirtualTableId(id);
 
-<<<<<<< HEAD
             return (
               <SelectList.Item
-                className={SavedEntityListS.SavedEntityListItem}
+                classNames={{
+                  root: SavedEntityListS.SavedEntityListItem,
+                  icon: SavedEntityListS.SavedEntityListItemIcon,
+                }}
                 key={id}
                 id={id}
                 isSelected={selectedId === virtualTableId}
@@ -80,36 +82,6 @@
           })}
           {list.length === 0 ? emptyState : null}
         </Fragment>
-=======
-                    return (
-                      <SelectList.Item
-                        classNames={{
-                          root: SavedEntityListS.SavedEntityListItem,
-                          icon: SavedEntityListS.SavedEntityListItemIcon,
-                        }}
-                        key={id}
-                        id={id}
-                        isSelected={selectedId === virtualTableId}
-                        size="small"
-                        name={name}
-                        icon={{
-                          name: CARD_INFO[type].icon,
-                          size: 16,
-                        }}
-                        onSelect={() => onSelect(virtualTableId)}
-                        rightIcon={PLUGIN_MODERATION.getStatusIcon(
-                          moderated_status,
-                        )}
-                      />
-                    );
-                  })}
-                  {list.length === 0 ? emptyState : null}
-                </Fragment>
-              );
-            }}
-          </Search.ListLoader>
-        )}
->>>>>>> a0ae2a8f
         {isVirtualCollection && emptyState}
       </LoadingAndErrorWrapper>
     </SelectList>
