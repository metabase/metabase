import cx from "classnames";
import { t } from "ttag";

import CS from "metabase/css/core/index.css";
import Databases from "metabase/entities/databases";
import * as Urls from "metabase/lib/urls";
import { PLUGIN_FEATURE_LEVEL_PERMISSIONS } from "metabase/plugins";
import type Database from "metabase-lib/v1/metadata/Database";

import MetadataHeader from "../MetadataHeader";
import MetadataTable from "../MetadataTable";
import MetadataTablePicker from "../MetadataTablePicker";

import {
  MetadataMain,
  MetadataContent,
  MetadataWrapper,
  MetadataSidebar,
} from "./MetadataEditor.styled";

interface RouteParams {
  databaseId?: string;
  schemaId?: string;
  tableId?: string;
}

interface RouterProps {
  params: RouteParams;
}

interface DatabaseLoaderProps {
  databases: Database[];
}

type MetadataEditorProps = RouterProps & DatabaseLoaderProps;

const MetadataEditor = ({ databases, params }: MetadataEditorProps) => {
  const databaseId = Urls.extractEntityId(params.databaseId);
  const schemaId = params.schemaId;
  const tableId = Urls.extractEntityId(params.tableId);
  const hasDatabaseId = databaseId != null;
  const hasSchemaId = schemaId != null;
  const hasTableId = tableId != null;
  const hasDatabases = databases.length !== 0;

  return (
    <MetadataWrapper>
      <MetadataHeader
        selectedDatabaseId={databaseId}
        selectedSchemaId={schemaId}
        selectedTableId={tableId}
      />
      <MetadataMain>
        {hasDatabaseId && (
          <MetadataSidebar>
            <MetadataTablePicker
              selectedDatabaseId={databaseId}
              selectedSchemaId={schemaId}
              selectedTableId={tableId}
            />
          </MetadataSidebar>
        )}
        <MetadataContent>
          {hasDatabaseId && hasSchemaId && hasTableId ? (
            <MetadataTable
              selectedDatabaseId={databaseId}
              selectedSchemaId={schemaId}
              selectedTableId={tableId}
            />
          ) : (
<<<<<<< HEAD
            <div className="full text-centered">
              <h2 className={CS.textMedium}>
=======
            <div className={cx(CS.full, CS.textCentered)}>
              <h2 className="text-medium">
>>>>>>> 3fbfeddf
                {hasDatabases
                  ? t`Select any table to see its schema and add or edit metadata.`
                  : t`The page you asked for couldn't be found.`}
              </h2>
            </div>
          )}
        </MetadataContent>
      </MetadataMain>
    </MetadataWrapper>
  );
};

// eslint-disable-next-line import/no-default-export -- deprecated usage
export default Databases.loadList({
  query: PLUGIN_FEATURE_LEVEL_PERMISSIONS.dataModelQueryProps,
})(MetadataEditor);<|MERGE_RESOLUTION|>--- conflicted
+++ resolved
@@ -68,13 +68,8 @@
               selectedTableId={tableId}
             />
           ) : (
-<<<<<<< HEAD
-            <div className="full text-centered">
+            <div className={cx(CS.full, CS.textCentered)}>
               <h2 className={CS.textMedium}>
-=======
-            <div className={cx(CS.full, CS.textCentered)}>
-              <h2 className="text-medium">
->>>>>>> 3fbfeddf
                 {hasDatabases
                   ? t`Select any table to see its schema and add or edit metadata.`
                   : t`The page you asked for couldn't be found.`}
