(ns metabase.lib.expression
  (:refer-clojure :exclude [+ - * / case coalesce abs time concat replace float])
  (:require
   [clojure.string :as str]
   [medley.core :as m]
   [metabase.lib.common :as lib.common]
   [metabase.lib.hierarchy :as lib.hierarchy]
   [metabase.lib.metadata :as lib.metadata]
   [metabase.lib.metadata.calculation :as lib.metadata.calculation]
   [metabase.lib.options :as lib.options]
   [metabase.lib.ref :as lib.ref]
   [metabase.lib.schema :as lib.schema]
   [metabase.lib.schema.aggregation :as lib.schema.aggregation]
   [metabase.lib.schema.common :as lib.schema.common]
   [metabase.lib.schema.expression :as lib.schema.expression]
   [metabase.lib.schema.expression.conditional :as lib.schema.expression.conditional]
   [metabase.lib.schema.metadata :as lib.schema.metadata]
   [metabase.lib.schema.temporal-bucketing :as lib.schema.temporal-bucketing]
   [metabase.lib.temporal-bucket :as lib.temporal-bucket]
   [metabase.lib.util :as lib.util]
   [metabase.lib.util.match :as lib.util.match]
   [metabase.types.core :as types]
   [metabase.util :as u]
   [metabase.util.i18n :as i18n]
   [metabase.util.malli :as mu]
   [metabase.util.malli.registry :as mr]
   [metabase.util.number :as u.number]))

(mu/defn column-metadata->expression-ref :- :mbql.clause/expression
  "Given `:metadata/column` column metadata for an expression, construct an `:expression` reference."
  [metadata :- ::lib.schema.metadata/column]
  (let [options (merge
                 {:lib/uuid       (str (random-uuid))
                  :base-type      (:base-type metadata)
                  :effective-type ((some-fn :effective-type :base-type) metadata)}
                 (when-let [unit (:metabase.lib.field/temporal-unit metadata)]
                   {:temporal-unit unit}))]
    [:expression options ((some-fn :lib/expression-name :name) metadata)]))

(mu/defn maybe-resolve-expression :- ::lib.schema.expression/expression
  "Find the expression with `expression-name` in a given stage of a `query`, or nil if it doesn't exist."
  ([query expression-name]
   (maybe-resolve-expression query -1 expression-name))

  ([query           :- ::lib.schema/query
    stage-number    :- :int
    expression-name :- ::lib.schema.common/non-blank-string]
   (let [stage (lib.util/query-stage query stage-number)]
     (m/find-first (comp #{expression-name} lib.util/expression-name)
                   (:expressions stage)))))

(mu/defn resolve-expression :- ::lib.schema.expression/expression
  "Find the expression with `expression-name` in a given stage of a `query`, or throw an Exception if it doesn't
  exist."
  ([query expression-name]
   (resolve-expression query -1 expression-name))

  ([query           :- ::lib.schema/query
    stage-number    :- :int
    expression-name :- ::lib.schema.common/non-blank-string]
   (or (maybe-resolve-expression query stage-number expression-name)
       (throw (ex-info (i18n/tru "No expression named {0}" (pr-str expression-name))
                       {:expression-name expression-name
                        :query           query
                        :stage-number    stage-number})))))

(defmethod lib.metadata.calculation/type-of-method :expression
  [query stage-number [_expression _opts expression-name, :as _expression-ref]]
  (let [expression (resolve-expression query stage-number expression-name)]
    (lib.metadata.calculation/type-of query stage-number expression)))

(defmethod lib.metadata.calculation/metadata-method :expression
  [query stage-number [_expression opts expression-name, :as expression-ref-clause]]
  (merge {:lib/type            :metadata/column
          :lib/source-uuid     (:lib/uuid opts)
          :name                expression-name
          :lib/expression-name expression-name
          :display-name        (lib.metadata.calculation/display-name query stage-number expression-ref-clause)
          :base-type           (lib.metadata.calculation/type-of query stage-number expression-ref-clause)
          :lib/source          :source/expressions}
         {:ident (lib.options/ident (resolve-expression query stage-number expression-name))}
         (when-let [unit (lib.temporal-bucket/raw-temporal-bucket expression-ref-clause)]
           {:metabase.lib.field/temporal-unit unit})
         (when lib.metadata.calculation/*propagate-binning-and-bucketing*
           (when-let [unit (lib.temporal-bucket/raw-temporal-bucket expression-ref-clause)]
             {:inherited-temporal-unit unit}))))

(defmethod lib.temporal-bucket/available-temporal-buckets-method :expression
  [query stage-number [_expression opts _expr-name, :as expr-clause]]
  (lib.temporal-bucket/available-temporal-buckets-for-type
   (lib.metadata.calculation/type-of query stage-number expr-clause)
   :month
   (:temporal-unit opts)))

(defmethod lib.metadata.calculation/display-name-method :dispatch-type/integer
  [_query _stage-number n _style]
  (str n))

(defmethod lib.metadata.calculation/display-name-method :dispatch-type/number
  [_query _stage-number n _style]
  (str n))

(defmethod lib.metadata.calculation/display-name-method :dispatch-type/string
  [_query _stage-number s _style]
  (str \" s \"))

(defmethod lib.metadata.calculation/display-name-method :dispatch-type/boolean
  [_query _stage-number s _style]
  (str s))

(defmethod lib.metadata.calculation/display-name-method :expression
  [_query _stage-number [_expression {:keys [temporal-unit] :as _opts} expression-name] _style]
  (letfn [(temporal-format [display-name]
            (lib.util/format "%s: %s" display-name (-> (name temporal-unit)
                                                       (str/replace \- \space)
                                                       u/capitalize-en)))]
    (cond-> expression-name
      temporal-unit temporal-format)))

(defmethod lib.metadata.calculation/column-name-method :expression
  [_query _stage-number [_expression _opts expression-name]]
  expression-name)

(def ^:private ^:dynamic *nested*
  "Whether the display name we are generated is recursively nested inside another display name. For infix math operators
  we'll wrap the results in parentheses to make the display name more obvious."
  false)

(defn- wrap-str-in-parens-if-nested [s]
  (if *nested*
    (str \( s \))
    s))

(defn- infix-display-name
  "Generate a infix-style display name for an arithmetic expression like `:+`, e.g. `x + y`."
  [query stage-number operator args]
  (wrap-str-in-parens-if-nested
   (binding [*nested* true]
     (str/join (str \space (name operator) \space)
               (map (partial lib.metadata.calculation/display-name query stage-number)
                    args)))))

(def ^:private infix-operator-display-name
  {:+ "+"
   :- "-"
   :* "×"
   :/ "÷"})

(doseq [tag [:+ :- :/ :*]]
  (lib.hierarchy/derive tag ::infix-operator))

(defmethod lib.metadata.calculation/display-name-method ::infix-operator
  [query stage-number [tag _opts & args] _style]
  (infix-display-name query stage-number (get infix-operator-display-name tag) args))

(defmethod lib.metadata.calculation/column-name-method ::infix-operator
  [_query _stage-number _expr]
  "expression")

;;; `:+`, `:-`, and `:*` all have the same logic; also used for [[metabase.lib.schema.expression/type-of]].
;;;
;;; `:lib.type-of/type-is-type-of-arithmetic-args` is defined in [[metabase.lib.schema.expression.arithmetic]]
(defmethod lib.metadata.calculation/type-of-method :lib.type-of/type-is-type-of-arithmetic-args
  [query stage-number [_tag _opts & args]]
  ;; Okay to use reduce without an init value here since we know we have >= 2 args
  #_{:clj-kondo/ignore [:reduce-without-init]}
  (reduce
   types/most-specific-common-ancestor
   (for [arg args]
     (lib.metadata.calculation/type-of query stage-number arg))))

;;; TODO -- this stuff should probably be moved into [[metabase.lib.temporal-bucket]]

(defn- interval-unit-str [amount unit]
  ;; this uses [[clojure.string/lower-case]] so its in the user's locale in the browser rather than always using
  ;; English lower-casing rules.
  #_{:clj-kondo/ignore [:discouraged-var]}
  (str/lower-case (lib.temporal-bucket/describe-temporal-unit amount unit)))

(mu/defn- interval-display-name  :- ::lib.schema.common/non-blank-string
  "e.g. something like \"- 2 days\""
  [amount :- :int
   unit   :- ::lib.schema.temporal-bucketing/unit.date-time.interval]
  ;; TODO -- sorta duplicated with [[metabase.parameters.shared/translated-interval]], but not exactly
  (let [unit-str (interval-unit-str amount unit)]
    (wrap-str-in-parens-if-nested
     (if (pos? amount)
       (lib.util/format "+ %d %s" amount                    unit-str)
       (lib.util/format "- %d %s" (clojure.core/abs amount) unit-str)))))

(mu/defn- interval-column-name  :- ::lib.schema.common/non-blank-string
  "e.g. something like `minus_2_days`"
  [amount :- :int
   unit   :- ::lib.schema.temporal-bucketing/unit.date-time.interval]
  ;; TODO -- sorta duplicated with [[metabase.parameters.shared/translated-interval]], but not exactly
  (let [unit-str (interval-unit-str amount unit)]
    (if (pos? amount)
      (lib.util/format "plus_%s_%s"  amount                    unit-str)
      (lib.util/format "minus_%d_%s" (clojure.core/abs amount) unit-str))))

(defmethod lib.metadata.calculation/display-name-method :datetime-add
  [query stage-number [_datetime-add _opts x amount unit] style]
  (str (lib.metadata.calculation/display-name query stage-number x style)
       \space
       (interval-display-name amount unit)))

(defmethod lib.metadata.calculation/column-name-method :datetime-add
  [query stage-number [_datetime-add _opts x amount unit]]
  (str (lib.metadata.calculation/column-name query stage-number x)
       \_
       (interval-column-name amount unit)))

;;; for now we'll just pretend `:coalesce` isn't a present and just use the display name for the expr it wraps.
(defmethod lib.metadata.calculation/display-name-method :coalesce
  [query stage-number [_coalesce _opts expr _null-expr] style]
  (lib.metadata.calculation/display-name query stage-number expr style))

(defmethod lib.metadata.calculation/column-name-method :coalesce
  [query stage-number [_coalesce _opts expr _null-expr]]
  (lib.metadata.calculation/column-name query stage-number expr))

(defmethod lib.metadata.calculation/type-of-method :coalesce
  [query stage-number [_coalesce _opts expr null-expr]]
  (let [expr-type      (lib.metadata.calculation/type-of-method query stage-number expr)
        null-expr-type (lib.metadata.calculation/type-of-method query stage-number null-expr)]
<<<<<<< HEAD
    (types/most-specific-common-ancestor expr-type null-expr-type)))
=======
    (lib.schema.expression.conditional/case-coalesce-return-type [expr-type null-expr-type])))
>>>>>>> b908c7a8

;;; believe it or not, a `:case` clause really has the syntax [:case {} [[pred1 expr1] [pred2 expr2] ...]]
;;; `:if` is an alias to `:case`
(doseq [tag [:case :if]]
  (lib.hierarchy/derive tag ::case))

(defmethod lib.metadata.calculation/type-of-method ::case
  [query stage-number [_case _opts cases fallback]]
  (let [case-exprs (map second cases)
        exprs      (cond-> case-exprs
                     fallback
                     (clojure.core/concat [fallback]))
        types      (map #(lib.metadata.calculation/type-of-method query stage-number %)
                        exprs)]
<<<<<<< HEAD
    (if (> (count types) 1)
      (reduce types/most-specific-common-ancestor (first types) (rest types))
      (first types))))
=======
    (lib.schema.expression.conditional/case-coalesce-return-type types)))
>>>>>>> b908c7a8

(defmethod lib.temporal-bucket/with-temporal-bucket-method :expression
  [expr-ref unit]
  (lib.temporal-bucket/add-temporal-bucket-to-ref expr-ref unit))

(defmethod lib.temporal-bucket/temporal-bucket-method :expression
  [[_expression {:keys [temporal-unit]} _expr-name]]
  temporal-unit)

#_(defn- conflicting-name? [query stage-number expression-name]
    (let [stage     (lib.util/query-stage query stage-number)
          cols      (lib.metadata.calculation/visible-columns query stage-number stage)
          expr-name (u/lower-case-en expression-name)]
      (some #(-> % :name u/lower-case-en (= expr-name)) cols)))

(mr/def ::add-expression-options
  [:map
   ;; default: true
   [:add-to-fields? {:optional true} [:maybe :boolean]]])

(defn- add-expression-to-stage
  [stage
   expression
   {:keys [add-to-fields?], :or {add-to-fields? true}, :as _options}]
  (cond-> (update stage :expressions u/conjv expression)
    ;; if there are explicit fields selected, add the expression to them
    (and (vector? (:fields stage))
         add-to-fields?)
    ;; TODO: Construct this ref with lib/ref rather than hand-rolling it?
    (update :fields conj (lib.options/ensure-uuid [:expression {} (lib.util/expression-name expression)]))))

(mu/defn expression :- ::lib.schema/query
  "Adds an expression to query.

  Options:

  * `:add-to-fields?` (default: `true`) -- whether to add an `:expression` ref to `:fields` if one is present in the
    query."
  ([query expression-name expressionable]
   (expression query -1 expression-name expressionable))

  ([query stage-number expression-name expressionable]
   (expression query stage-number expression-name expressionable nil))

  ([query           :- ::lib.schema/query
    stage-number    :- [:maybe :int]
    expression-name :- ::lib.schema.common/non-blank-string
    expressionable
    options         :- [:maybe ::add-expression-options]]
   (let [stage-number   (or stage-number -1)
         expressionable (lib.common/->op-arg expressionable)]
     ;; TODO: This logic was removed as part of fixing #39059. We might want to bring it back for collisions with other
     ;; expressions in the same stage; probably not with tables or earlier stages. De-duplicating names is supported by
     ;; the QP code, and it should be powered by MLv2 in due course.
     #_(when (conflicting-name? query stage-number expression-name)
         (throw (ex-info "Expression name conflicts with a column in the same query stage"
                         {:expression-name expression-name})))
     (lib.util/update-query-stage
      query stage-number
      add-expression-to-stage
      (lib.util/top-level-expression-clause expressionable expression-name)
      options))))

(lib.common/defop + [x y & more])
(lib.common/defop - [x y & more])
(lib.common/defop * [x y & more])
;; Kondo gets confused
#_{:clj-kondo/ignore [:unresolved-namespace :syntax]}
(lib.common/defop / [x y & more])
(lib.common/defop ^{:style/indent [:form]} case [cases] [cases fallback])
(lib.common/defop coalesce [x y & more])
(lib.common/defop abs [x])
(lib.common/defop log [x])
(lib.common/defop exp [x])
(lib.common/defop sqrt [x])
(lib.common/defop ceil [x])
(lib.common/defop floor [x])
(lib.common/defop round [x])
(lib.common/defop power [n expo])
(lib.common/defop interval [n unit])
(lib.common/defop relative-datetime [t unit])
(lib.common/defop time [t unit])
(lib.common/defop absolute-datetime [t unit])
(lib.common/defop now [])
(lib.common/defop convert-timezone [t source dest])
(lib.common/defop get-week [t mode])
(lib.common/defop get-year [t])
(lib.common/defop get-month [t])
(lib.common/defop get-day [t])
(lib.common/defop get-hour [t])
(lib.common/defop get-minute [t])
(lib.common/defop get-second [t])
(lib.common/defop get-quarter [t])
(lib.common/defop get-day-of-week [t] [t mode])
(lib.common/defop datetime-add [t i unit])
(lib.common/defop date [s])
(lib.common/defop datetime [value] [value mode])
(lib.common/defop datetime-subtract [t i unit])
(lib.common/defop concat [s1 s2 & more])
(lib.common/defop substring [s start end])
(lib.common/defop split-part [s delimiter index])
(lib.common/defop replace [s search replacement])
(lib.common/defop regex-match-first [s regex])
(lib.common/defop length [s])
(lib.common/defop trim [s])
(lib.common/defop ltrim [s])
(lib.common/defop rtrim [s])
(lib.common/defop upper [s])
(lib.common/defop lower [s])
(lib.common/defop host [s])
(lib.common/defop domain [s])
(lib.common/defop subdomain [s])
(lib.common/defop path [s])
(lib.common/defop month-name [n])
(lib.common/defop quarter-name [n])
(lib.common/defop day-name [n])
(lib.common/defop offset [x n])
(lib.common/defop text [x])
(lib.common/defop integer [x])
(lib.common/defop float [x])

(mu/defn value :- ::lib.schema.expression/expression
  "Creates a `:value` clause for the `literal`. Converts bigint literals to strings for serialization purposes."
  [literal :- [:or :string number? :boolean [:fn u.number/bigint?]]]
  (let [base-type (lib.schema.expression/type-of literal)]
    (lib.options/ensure-uuid [:value
                              {:base-type base-type, :effective-type base-type}
                              (cond-> literal (u.number/bigint? literal) str)])))

(mu/defn- expression-metadata :- ::lib.schema.metadata/column
  [query                 :- ::lib.schema/query
   stage-number          :- :int
   expression-definition :- ::lib.schema.expression/expression]
  (let [expression-name (lib.util/expression-name expression-definition)]
    (-> (lib.metadata.calculation/metadata query stage-number expression-definition)
        ;; We strip any properties a general expression cannot have, e.g. `:id` and
        ;; `:join-alias`. Keeping all properties a field can have would make it difficult
        ;; to distinguish the field column from an expression aliasing that field down the
        ;; line. It also doesn't make sense to keep the ID and the join alias, as they are
        ;; not the properties of the expression.
        (select-keys [:base-type :effective-type :lib/desired-column-alias
                      :lib/source-column-alias :lib/source-uuid :lib/type])
        (assoc :lib/source   :source/expressions
               :name         expression-name
               :display-name expression-name
               :ident        (lib.options/ident expression-definition)))))

(mu/defn expressions-metadata :- [:maybe [:sequential ::lib.schema.metadata/column]]
  "Get metadata about the expressions in a given stage of a `query`."
  ([query]
   (expressions-metadata query -1))

  ([query        :- ::lib.schema/query
    stage-number :- :int]
   (some->> (not-empty (:expressions (lib.util/query-stage query stage-number)))
            (mapv (partial expression-metadata query stage-number)))))

(mu/defn expressions :- [:maybe ::lib.schema.expression/expressions]
  "Get the expressions map from a given stage of a `query`."
  ([query]
   (expressions query -1))

  ([query        :- ::lib.schema/query
    stage-number :- :int]
   (not-empty (:expressions (lib.util/query-stage query stage-number)))))

(defmethod lib.ref/ref-method :expression
  [expression-clause]
  expression-clause)

(mu/defn expressionable-columns :- [:sequential ::lib.schema.metadata/column]
  "Get column metadata for all the columns that can be used expressions in
  the stage number `stage-number` of the query `query` and in expression index `expression-position`
  If `stage-number` is omitted, the last stage is used.
  Pass nil to `expression-position` for new expressions.
  The rules for determining which columns can be broken out by are as follows:

  1. Custom `:expressions` in this stage of the query`

  2. Fields 'exported' by the previous stage of the query, if there is one;
     otherwise Fields from the current `:source-table`

  3. Fields exported by explicit joins

  4. Fields in Tables that are implicitly joinable."

  ([query :- ::lib.schema/query
    expression-position :- [:maybe ::lib.schema.common/int-greater-than-or-equal-to-zero]]
   (expressionable-columns query -1 expression-position))

  ([query        :- ::lib.schema/query
    stage-number :- :int
    ;; The legacy format, which uses a map to represent the expressions loses the ordering,
    ;; if ten or more expressions are used. Preserving the order would require to use a
    ;; map type preserving the order both when converting to the legacy format and when
    ;; converting from JS to CLJ. This could be done by changing the legacy format or
    ;; using flatland.ordered.map/ordered-map or array-map or something similar.
    ;; Unfortunately, ordered-map doesn't implement IEditableCollection in CLJS, which means
    ;; that some functions (e.g., update-keys, update-vals) unexpectedly convert them to a
    ;; potentially unordered map. (One might even forget that select-keys returns a "normal"
    ;; Clojure map, so there are plenty of possibilities to mess this up.)
    ;; Changing the legacy/wire format is probably the right way to go, but that's a bigger
    ;; endeavor.
    _expression-position :- [:maybe ::lib.schema.common/int-greater-than-or-equal-to-zero]]
   (let [stage (lib.util/query-stage query stage-number)
         columns (lib.metadata.calculation/visible-columns query stage-number stage)]
     (not-empty columns))))

(mu/defn expression-ref :- :mbql.clause/expression
  "Find the expression with `expression-name` using [[resolve-expression]], then create a ref for it. Intended for use
  when creating queries using threading macros e.g.

    (-> (lib/query ...)
        (lib/expression \"My Expression\" ...)
        (as-> <> (lib/aggregate <> (lib/avg (lib/expression-ref <> \"My Expression\")))))"
  ([query expression-name]
   (expression-ref query -1 expression-name))

  ([query           :- ::lib.schema/query
    stage-number    :- :int
    expression-name :- ::lib.schema.common/non-blank-string]
   (->> expression-name
        (resolve-expression query stage-number)
        (expression-metadata query stage-number)
        lib.ref/ref)))

(def ^:private expression-validator
  (mr/validator ::lib.schema.expression/expression))

(defn expression-clause?
  "Returns true if `expression-clause` is indeed an expression clause, false otherwise."
  [expression-clause]
  (expression-validator expression-clause))

(mu/defn with-expression-name :- ::lib.schema.expression/expression
  "Return a new expression clause like `an-expression-clause` but with name `new-name`.
  For expressions from the :expressions clause of a pMBQL query this sets the :lib/expression-name option,
  for other expressions (for example named aggregation expressions) the :display-name option is set.

  Note that always setting :lib/expression-name would lead to confusion, because that option is used
  to decide what kind of reference is to be created. For example, expression are referenced by name,
  aggregations are referenced by position."
  [an-expression-clause :- ::lib.schema.expression/expression
   new-name :- :string]
  (lib.options/update-options
   (if (lib.util/clause? an-expression-clause)
     an-expression-clause
     [:value {:effective-type (lib.schema.expression/type-of an-expression-clause)}
      an-expression-clause])
   (fn [opts]
     (let [opts (assoc opts :lib/uuid (str (random-uuid)))]
       (if (:lib/expression-name opts)
         (-> opts
             (dissoc :display-name :name)
             (assoc :lib/expression-name new-name))
         (assoc opts :name new-name :display-name new-name))))))

(def ^:private aggregation-validator
  (mr/validator ::lib.schema.aggregation/aggregation))

(def ^:private filter-validator
  (mr/validator ::lib.schema/filterable))

(defn- expression->name
  [expr]
  (-> expr lib.options/options :lib/expression-name))

(defn- referred-expressions
  [expr]
  (into #{}
        (map #(get % 2))
        (lib.util.match/match expr :expression)))

(defn- cyclic-definition
  ([node->children]
   (some #(cyclic-definition node->children %) (keys node->children)))
  ([node->children start]
   (cyclic-definition node->children start []))
  ([node->children node node-path]
   (if (some #{node} node-path)
     (drop-while (complement #{node}) (conj node-path node))
     (some #(cyclic-definition node->children % (conj node-path node))
           (node->children node)))))

(defn- aggregation-function?
  [tag]
  (lib.hierarchy/isa? tag ::lib.schema.aggregation/aggregation-clause-tag))

(defn- aggregation-expr?
  [expr]
  (and (vector? expr) (-> expr first aggregation-function?)))

(def ^:private window-function
  #{:cum-count :cum-sum :offset})

(defn- window-expression?
  [expr]
  (and (vector? expr) (-> expr first window-function boolean)))

(defn- invalid-nesting
  ([expr]
   (invalid-nesting expr []))
  ([expr path-tags]
   (cond
     (and (window-expression? expr)
          (some aggregation-function? path-tags))
     (first expr)

     (and (aggregation-expr? expr)
          (some (every-pred aggregation-function? (complement window-function)) path-tags))
     (first expr)

     (lib.util/clause? expr)
     (some #(invalid-nesting % (conj path-tags (first expr))) (nnext expr)))))

(comment
  (invalid-nesting [:sum {:lib/uuid (str (random-uuid))}
                    [:avg {:lib/uuid (str (random-uuid))}
                     [:field {:lib/uuid (str (random-uuid))} 123]]])
  (lib.hierarchy/isa? :sum ::lib.schema.aggregation/aggregation-clause-tag)
  -)

(mu/defn diagnose-expression :- [:maybe [:map [:message :string]]]
  "Checks `expr` for type errors and, if `expression-mode` is :expression and
  `expression-position` is provided, for cyclic references with other expressions.
  As a special case, it checks that window functions are not embedded in each other
  and in aggregation functions.

  - `expr` is a pMBQL expression usually created from a legacy MBQL expression created
  using the custom column editor in the FE. It is expected to have been normalized and
  converted using [[metabase.lib.convert/->pMBQL]].
  - `expression-mode` specifies what type of thing `expr` is: an :expression (custom column),
  an :aggregation expression, or a :filter condition.
  - `expression-position` is only defined when editing an existing custom column, and in that case
  it is the index of that expression in (expressions query stage-number).

  The function returns nil, if the expression is valid, otherwise it returns a map with
  an i18n message describing the problem under the key :message."
  [query               :- ::lib.schema/query
   stage-number        :- :int
   expression-mode     :- [:enum :expression :aggregation :filter]
   expr                :- :any
   expression-position :- [:maybe :int]]
  (binding [lib.schema.expression/*suppress-expression-type-check?* false]
    (let [validator (clojure.core/case expression-mode
                      :expression expression-validator
                      :aggregation aggregation-validator
                      :filter filter-validator)]
      (or (when-not (validator expr)
            {:message  (i18n/tru "Types are incompatible.")
             :friendly true})
          (when-let [dependency-path (and (= expression-mode :expression)
                                          expression-position
                                          (let [exprs (expressions query stage-number)
                                                edited-expr (nth exprs expression-position)
                                                edited-name (expression->name edited-expr)
                                                deps (-> (m/index-by expression->name exprs)
                                                         (assoc edited-name expr)
                                                         (update-vals referred-expressions))]
                                            (cyclic-definition deps)))]
            {:message (i18n/tru "Cycle detected: {0}" (str/join " → " dependency-path))
             :friendly true})
          (when-let [nested (invalid-nesting expr)]
            {:message (i18n/tru "Embedding {0} in aggregation functions is not supported"
                                ;; special names duplicated from
                                ;; frontend/src/metabase-lib/v1/expressions/helper-text-strings.ts
                                (clojure.core/case nested
                                  :avg            "Average"
                                  :count-where    "CountIf"
                                  :cum-count      "CumulativeCount"
                                  :cum-sum        "CumulativeSum"
                                  :distinct-where "DistinctIf"
                                  :stddev         "StandardDeviation"
                                  :sum-where      "SumIf"
                                  :var            "Variance"
                                  (-> nested name u/->camelCaseEn u/capitalize-first-char)))
             :friendly true})
          (when (and (= expression-mode :expression)
                     (lib.util.match/match-one expr :offset))
            {:message  (i18n/tru "OFFSET is not supported in custom columns")
             :friendly true})
          (when (and (= expression-mode :filter)
                     (lib.util.match/match-one expr :offset))
            {:message  (i18n/tru "OFFSET is not supported in custom filters")
             :friendly true})
          (when (and (lib.schema.common/is-clause? :value expr)
                     (not (lib.metadata/database-supports? query :expression-literals)))
            {:message  (i18n/tru "Standalone constants are not supported.")
             :friendly true})))))<|MERGE_RESOLUTION|>--- conflicted
+++ resolved
@@ -223,11 +223,7 @@
   [query stage-number [_coalesce _opts expr null-expr]]
   (let [expr-type      (lib.metadata.calculation/type-of-method query stage-number expr)
         null-expr-type (lib.metadata.calculation/type-of-method query stage-number null-expr)]
-<<<<<<< HEAD
-    (types/most-specific-common-ancestor expr-type null-expr-type)))
-=======
     (lib.schema.expression.conditional/case-coalesce-return-type [expr-type null-expr-type])))
->>>>>>> b908c7a8
 
 ;;; believe it or not, a `:case` clause really has the syntax [:case {} [[pred1 expr1] [pred2 expr2] ...]]
 ;;; `:if` is an alias to `:case`
@@ -242,13 +238,7 @@
                      (clojure.core/concat [fallback]))
         types      (map #(lib.metadata.calculation/type-of-method query stage-number %)
                         exprs)]
-<<<<<<< HEAD
-    (if (> (count types) 1)
-      (reduce types/most-specific-common-ancestor (first types) (rest types))
-      (first types))))
-=======
     (lib.schema.expression.conditional/case-coalesce-return-type types)))
->>>>>>> b908c7a8
 
 (defmethod lib.temporal-bucket/with-temporal-bucket-method :expression
   [expr-ref unit]
