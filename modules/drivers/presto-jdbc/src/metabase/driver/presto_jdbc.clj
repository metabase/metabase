(ns metabase.driver.presto-jdbc
  "Presto JDBC driver. See https://prestodb.io/docs/current/ for complete dox."
  (:require
   [clojure.java.jdbc :as jdbc]
   [clojure.set :as set]
   [clojure.string :as str]
   [honeysql.format :as hformat]
   [java-time :as t]
   [metabase.db.spec :as mdb.spec]
   [metabase.driver :as driver]
   [metabase.driver.presto-common :as presto-common]
   [metabase.driver.sql-jdbc.common :as sql-jdbc.common]
   [metabase.driver.sql-jdbc.connection :as sql-jdbc.conn]
   [metabase.driver.sql-jdbc.execute :as sql-jdbc.execute]
   [metabase.driver.sql-jdbc.execute.legacy-impl :as sql-jdbc.legacy]
   [metabase.driver.sql-jdbc.sync.describe-database
    :as sql-jdbc.describe-database]
   [metabase.driver.sql.parameters.substitution
    :as sql.params.substitution]
   [metabase.driver.sql.query-processor :as sql.qp]
   [metabase.models.secret :as secret]
   [metabase.query-processor.timezone :as qp.timezone]
   [metabase.util :as u]
   [metabase.util.date-2 :as u.date]
   [metabase.util.honeysql-extensions :as hx]
   [metabase.util.i18n :refer [trs]]
   [metabase.util.log :as log])
  (:import
   (com.facebook.presto.jdbc PrestoConnection)
   (com.mchange.v2.c3p0 C3P0ProxyConnection)
   (java.sql Connection PreparedStatement ResultSet ResultSetMetaData Time Types)
   (java.time LocalDateTime LocalTime OffsetDateTime OffsetTime ZonedDateTime)
   (java.time.format DateTimeFormatter)
   (java.time.temporal ChronoField Temporal)))

(set! *warn-on-reflection* true)

(driver/register! :presto-jdbc, :parent #{:presto-common
                                          :sql-jdbc
                                          ::sql-jdbc.legacy/use-legacy-classes-for-read-and-set})

;;; +----------------------------------------------------------------------------------------------------------------+
;;; |                                          Custom HoneySQL Clause Impls                                          |
;;; +----------------------------------------------------------------------------------------------------------------+

(def ^:private ^:const timestamp-with-time-zone-db-type "timestamp with time zone")

(defmethod sql.qp/->honeysql [:presto-jdbc :log]
  [driver [_ field]]
  ;; recent Presto versions have a `log10` function (not `log`)
  (hx/call :log10 (sql.qp/->honeysql driver field)))

(defmethod sql.qp/->honeysql [:presto-jdbc :count-where]
  [driver [_ pred]]
  ;; Presto will use the precision given here in the final expression, which chops off digits
  ;; need to explicitly provide two digits after the decimal
  (sql.qp/->honeysql driver [:sum-where 1.00M pred]))

(defmethod sql.qp/->honeysql [:presto-jdbc :time]
  [_ [_ t]]
  ;; make time in UTC to avoid any interpretation by Presto in the connection (i.e. report) time zone
  (hx/cast "time with time zone" (u.date/format-sql (t/offset-time (t/local-time t) 0))))

(defmethod sql.qp/->honeysql [:presto-jdbc ZonedDateTime]
  [_ ^ZonedDateTime t]
  ;; use the Presto cast to `timestamp with time zone` operation to interpret in the correct TZ, regardless of
  ;; connection zone
  (hx/cast timestamp-with-time-zone-db-type (u.date/format-sql t)))

(defmethod sql.qp/->honeysql [:presto-jdbc OffsetDateTime]
  [_ ^OffsetDateTime t]
  ;; use the Presto cast to `timestamp with time zone` operation to interpret in the correct TZ, regardless of
  ;; connection zone
  (hx/cast timestamp-with-time-zone-db-type (u.date/format-sql t)))

(defn- in-report-zone
  "Returns a HoneySQL form to interpret the `expr` (a temporal value) in the current report time zone, via Presto's
  `AT TIME ZONE` operator. See https://prestodb.io/docs/current/functions/datetime.html"
  [expr]
  (let [report-zone (qp.timezone/report-timezone-id-if-supported :presto-jdbc)
        ;; if the expression itself has type info, use that, or else use a parent expression's type info if defined
        type-info   (hx/type-info expr)
        db-type     (hx/type-info->db-type type-info)]
    (if (and ;; AT TIME ZONE is only valid on these Presto types; if applied to something else (ex: `date`), then
         ;; an error will be thrown by the query analyzer
         (contains? #{"timestamp" "timestamp with time zone" "time" "time with time zone"} db-type)
         ;; if one has already been set, don't do so again
         (not (::in-report-zone? (meta expr)))
         report-zone)
      (-> (hx/with-database-type-info (hx/at-time-zone expr report-zone) timestamp-with-time-zone-db-type)
          (vary-meta assoc ::in-report-zone? true))
      expr)))

;; most date extraction and bucketing functions need to account for report timezone

(defmethod sql.qp/date [:presto-jdbc :default]
  [_ _ expr]
  expr)

(defmethod sql.qp/date [:presto-jdbc :minute]
  [_ _ expr]
  (hx/call :date_trunc (hx/literal :minute) (in-report-zone expr)))

(defmethod sql.qp/date [:presto-jdbc :minute-of-hour]
  [_ _ expr]
  (hx/call :minute (in-report-zone expr)))

(defmethod sql.qp/date [:presto-jdbc :hour]
  [_ _ expr]
  (hx/call :date_trunc (hx/literal :hour) (in-report-zone expr)))

(defmethod sql.qp/date [:presto-jdbc :hour-of-day]
  [_ _ expr]
  (hx/call :hour (in-report-zone expr)))

(defmethod sql.qp/date [:presto-jdbc :day]
  [_ _ expr]
  (hx/call :date (in-report-zone expr)))

(defmethod sql.qp/date [:presto-jdbc :day-of-week]
<<<<<<< HEAD
  [driver _unit expr]
  (sql.qp/adjust-day-of-week driver (hsql/call :day_of_week (in-report-zone expr))))
=======
  [_ _ expr]
  (sql.qp/adjust-day-of-week :presto-jdbc (hx/call :day_of_week (in-report-zone expr))))
>>>>>>> f840a96b

(defmethod sql.qp/date [:presto-jdbc :day-of-month]
  [_ _ expr]
  (hx/call :day (in-report-zone expr)))

(defmethod sql.qp/date [:presto-jdbc :day-of-year]
  [_ _ expr]
  (hx/call :day_of_year (in-report-zone expr)))

(defmethod sql.qp/date [:presto-jdbc :week]
<<<<<<< HEAD
  [driver _unit expr]
  (sql.qp/adjust-start-of-week driver (partial hsql/call :date_trunc (hx/literal :week)) (in-report-zone expr)))
=======
  [_ _ expr]
  (sql.qp/adjust-start-of-week :presto-jdbc (partial hx/call :date_trunc (hx/literal :week)) (in-report-zone expr)))
>>>>>>> f840a96b

(defmethod sql.qp/date [:presto-jdbc :month]
  [_ _ expr]
  (hx/call :date_trunc (hx/literal :month) (in-report-zone expr)))

(defmethod sql.qp/date [:presto-jdbc :month-of-year]
  [_ _ expr]
  (hx/call :month (in-report-zone expr)))

(defmethod sql.qp/date [:presto-jdbc :quarter]
  [_ _ expr]
  (hx/call :date_trunc (hx/literal :quarter) (in-report-zone expr)))

(defmethod sql.qp/date [:presto-jdbc :quarter-of-year]
  [_ _ expr]
  (hx/call :quarter (in-report-zone expr)))

(defmethod sql.qp/date [:presto-jdbc :year]
  [_ _ expr]
  (hx/call :date_trunc (hx/literal :year) (in-report-zone expr)))

(defmethod sql.qp/date [:presto-jdbc :year-of-era]
  [_ _ expr]
  (hx/call :year (in-report-zone expr)))

(defmethod sql.qp/unix-timestamp->honeysql [:presto-jdbc :seconds]
  [_ _ expr]
  (let [report-zone (qp.timezone/report-timezone-id-if-supported :presto-jdbc)]
    (hx/call :from_unixtime expr (hx/literal (or report-zone "UTC")))))

(defmethod sql.qp/unix-timestamp->honeysql [:presto-jdbc :milliseconds]
  [_ _ expr]
  ;; from_unixtime doesn't support milliseconds directly, but we can add them back in
  (let [report-zone (qp.timezone/report-timezone-id-if-supported :presto-jdbc)
        millis      (hx/call (u/qualified-name ::mod) expr 1000)]
    (hx/call :date_add
             (hx/literal "millisecond")
             millis
             (hx/call :from_unixtime (hx/call :/ expr 1000) (hx/literal (or report-zone "UTC"))))))

(defmethod sql.qp/unix-timestamp->honeysql [:presto-jdbc :microseconds]
  [driver _ expr]
  ;; Presto can't even represent microseconds, so convert to millis and call that version
  (sql.qp/unix-timestamp->honeysql driver :milliseconds (hx/call :/ expr 1000)))

(defmethod sql.qp/current-datetime-honeysql-form :presto-jdbc
  [_]
  ;; the current_timestamp in Presto returns a `timestamp with time zone`, so this needs to be overridden
  (hx/with-type-info :%now {::hx/database-type timestamp-with-time-zone-db-type}))

(defmethod hformat/fn-handler (u/qualified-name ::mod)
  [_ x y]
  ;; Presto mod is a function like mod(x, y) rather than an operator like x mod y
  (format "mod(%s, %s)" (hformat/to-sql x) (hformat/to-sql y)))

;;; +----------------------------------------------------------------------------------------------------------------+
;;; |                                                  Connectivity                                                  |
;;; +----------------------------------------------------------------------------------------------------------------+

;;; Kerberos related definitions
(def ^:private kerb-props->url-param-names
  {:kerberos-principal "KerberosPrincipal"
   :kerberos-remote-service-name "KerberosRemoteServiceName"
   :kerberos-use-canonical-hostname "KerberosUseCanonicalHostname"
   :kerberos-credential-cache-path "KerberosCredentialCachePath"
   :kerberos-keytab-path "KerberosKeytabPath"
   :kerberos-service-principal-pattern "KerberosServicePrincipalPattern"
   :kerberos-config-path "KerberosConfigPath"})

(defn- details->kerberos-url-params [details]
  (let [remove-blank-vals (fn [m] (into {} (remove (comp str/blank? val) m)))
        ks                (keys kerb-props->url-param-names)]
    (-> (select-keys details ks)
      remove-blank-vals
      (set/rename-keys kerb-props->url-param-names))))

(defn- append-additional-options [additional-options props]
  (let [opts-str (sql-jdbc.common/additional-opts->string :url props)]
    (if (str/blank? additional-options)
      opts-str
      (str additional-options "&" opts-str))))

(defn- prepare-addl-opts [{:keys [SSL kerberos] :as details}]
  (let [det (if kerberos
              (if-not SSL
                (throw (ex-info (trs "SSL must be enabled to use Kerberos authentication")
                                {:db-details details}))
                ;; convert Kerberos options map to URL string
                (update details
                        :additional-options
                        append-additional-options
                        (details->kerberos-url-params details)))
              details)]
    ;; in any case, remove the standalone Kerberos properties from details map
    (apply dissoc (cons det (keys kerb-props->url-param-names)))))

(defn- db-name
  "Creates a \"DB name\" for the given catalog `c` and (optional) schema `s`.  If both are specified, a slash is
  used to separate them.  See examples at:
  https://prestodb.io/docs/current/installation/jdbc.html#connecting"
  [c s]
  (cond
    (str/blank? c)
    ""

    (str/blank? s)
    c

    :else
    (str c "/" s)))

(defn- jdbc-spec
  "Creates a spec for `clojure.java.jdbc` to use for connecting to Presto via JDBC, from the given `opts`."
  [{:keys [host port catalog schema]
    :or   {host "localhost", port 5432, catalog ""}
    :as   details}]
  (-> details
      (merge {:classname   "com.facebook.presto.jdbc.PrestoDriver"
              :subprotocol "presto"
              :subname     (mdb.spec/make-subname host port (db-name catalog schema))})
      prepare-addl-opts
      (dissoc :host :port :db :catalog :schema :tunnel-enabled :engine :kerberos)
      sql-jdbc.common/handle-additional-options))

(defn- str->bool [v]
  (if (string? v)
    (Boolean/parseBoolean v)
    v))

(defn- get-valid-secret-file [details-map property-name]
  (let [secret-map (secret/db-details-prop->secret-map details-map property-name)]
    (when-not (:value secret-map)
      (throw (ex-info (format "Property %s should be defined" property-name)
                      {:connection-details details-map
                       :propery-name property-name})))
    (.getCanonicalPath (secret/value->file! secret-map :presto-jdbc))))

(defn- maybe-add-ssl-stores [details-map]
  (let [props
        (cond-> {}
          (str->bool (:ssl-use-keystore details-map))
          (assoc :SSLKeyStorePath (get-valid-secret-file details-map "ssl-keystore")
                 :SSLKeyStorePassword (secret/value->string
                                       (secret/db-details-prop->secret-map details-map "ssl-keystore-password")))
          (str->bool (:ssl-use-truststore details-map))
          (assoc :SSLTrustStorePath (get-valid-secret-file details-map "ssl-truststore")
                 :SSLTrustStorePassword (secret/value->string
                                         (secret/db-details-prop->secret-map details-map "ssl-truststore-password"))))]
    (cond-> details-map
      (seq props)
      (update :additional-options append-additional-options props))))

(defmethod sql-jdbc.conn/connection-details->spec :presto-jdbc
  [_ details-map]
  (let [props (-> details-map
                  (update :port (fn [port]
                                  (if (string? port)
                                    (Integer/parseInt port)
                                    port)))
                  (update :ssl str->bool)
                  (update :kerberos str->bool)
                  (assoc :SSL (:ssl details-map))
                  maybe-add-ssl-stores
                  ;; remove any Metabase specific properties that are not recognized by the PrestoDB JDBC driver, which is
                  ;; very picky about properties (throwing an error if any are unrecognized)
                  ;; all valid properties can be found in the JDBC Driver source here:
                  ;; https://github.com/prestodb/presto/blob/master/presto-jdbc/src/main/java/com/facebook/presto/jdbc/ConnectionProperties.java
                  (select-keys (concat
                                [:host :port :catalog :schema :additional-options ; needed for `jdbc-spec`
                                 ;; JDBC driver specific properties
                                 :kerberos ; we need our boolean property indicating if Kerberos is enabled
                                           ; but the rest of them come from `kerb-props->url-param-names` (below)
                                 :user :password :socksProxy :httpProxy :applicationNamePrefix :disableCompression :SSL
                                 ;; Passing :SSLKeyStorePath :SSLKeyStorePassword :SSLTrustStorePath :SSLTrustStorePassword
                                 ;; in the properties map doesn't seem to work, they are included as additional options.
                                 :accessToken :extraCredentials :sessionProperties :protocols :queryInterceptors]
                                (keys kerb-props->url-param-names))))]
    (jdbc-spec props)))

;;; +----------------------------------------------------------------------------------------------------------------+
;;; |                                                      Sync                                                      |
;;; +----------------------------------------------------------------------------------------------------------------+

(defn- have-select-privilege?
  "Checks whether the connected user has permission to select from the given `table-name`, in the given `schema`.
  Adapted from the legacy Presto driver implementation."
  [driver conn schema table-name]
  (try
   (let [sql (sql-jdbc.describe-database/simple-select-probe-query driver schema table-name)]
        ;; if the query completes without throwing an Exception, we can SELECT from this table
        (jdbc/reducible-query {:connection conn} sql)
        true)
   (catch Throwable _
     false)))

(defn- describe-schema
  "Gets a set of maps for all tables in the given `catalog` and `schema`. Adapted from the legacy Presto driver
  implementation."
  [driver conn catalog schema]
  (let [sql (presto-common/describe-schema-sql driver catalog schema)]
    (log/trace (trs "Running statement in describe-schema: {0}" sql))
    (into #{} (comp (filter (fn [{table-name :table}]
                                (have-select-privilege? driver conn schema table-name)))
                    (map (fn [{table-name :table}]
                             {:name        table-name
                              :schema      schema})))
              (jdbc/reducible-query {:connection conn} sql))))

(defn- all-schemas
  "Gets a set of maps for all tables in all schemas in the given `catalog`. Adapted from the legacy Presto driver
  implementation."
  [driver conn catalog]
  (let [sql (presto-common/describe-catalog-sql driver catalog)]
    (log/trace (trs "Running statement in all-schemas: {0}" sql))
    (into []
          (map (fn [{:keys [schema]}]
                 (when-not (contains? presto-common/excluded-schemas schema)
                   (describe-schema driver conn catalog schema))))
          (jdbc/reducible-query {:connection conn} sql))))

(defmethod driver/describe-database :presto-jdbc
  [driver {{:keys [catalog schema] :as _details} :details :as database}]
  (with-open [conn (-> (sql-jdbc.conn/db->pooled-connection-spec database)
                       jdbc/get-connection)]
    (let [schemas (if schema #{(describe-schema driver conn catalog schema)}
                             (all-schemas driver conn catalog))]
      {:tables (reduce set/union schemas)})))

(defmethod driver/describe-table :presto-jdbc
  [driver {{:keys [catalog] :as _details} :details :as database} {schema :schema, table-name :name}]
  (with-open [conn (-> (sql-jdbc.conn/db->pooled-connection-spec database)
                     jdbc/get-connection)]
    (let [sql (presto-common/describe-table-sql driver catalog schema table-name)]
      (log/trace (trs "Running statement in describe-table: {0}" sql))
      {:schema schema
       :name   table-name
       :fields (into
                 #{}
                 (map-indexed (fn [idx {:keys [column type] :as _col}]
                                {:name column
                                 :database-type type
                                 :base-type         (presto-common/presto-type->base-type type)
                                 :database-position idx}))
                 (jdbc/reducible-query {:connection conn} sql))})))

;;; +----------------------------------------------------------------------------------------------------------------+
;;; |                                            sql-jdbc implementations                                            |
;;; +----------------------------------------------------------------------------------------------------------------+

(defmethod sql-jdbc.execute/prepared-statement :presto-jdbc
  [driver ^Connection conn ^String sql params]
  ;; with Presto JDBC driver, result set holdability must be HOLD_CURSORS_OVER_COMMIT
  ;; defining this method simply to omit setting the holdability
  (let [stmt (.prepareStatement conn
                                sql
                                ResultSet/TYPE_FORWARD_ONLY
                                ResultSet/CONCUR_READ_ONLY)]
       (try
         (try
           (.setFetchDirection stmt ResultSet/FETCH_FORWARD)
           (catch Throwable e
             (log/debug e (trs "Error setting prepared statement fetch direction to FETCH_FORWARD"))))
         (sql-jdbc.execute/set-parameters! driver stmt params)
         stmt
         (catch Throwable e
           (.close stmt)
           (throw e)))))


(defmethod sql-jdbc.execute/statement :presto-jdbc
  [_ ^Connection conn]
  ;; and similarly for statement (do not set holdability)
  (let [stmt (.createStatement conn
                               ResultSet/TYPE_FORWARD_ONLY
                               ResultSet/CONCUR_READ_ONLY)]
    (try
      (.setFetchDirection stmt ResultSet/FETCH_FORWARD)
      (catch Throwable e
        (log/debug e (trs "Error setting statement fetch direction to FETCH_FORWARD"))))
    stmt))

(defn- pooled-conn->presto-conn
  "Unwraps the C3P0 `pooled-conn` and returns the underlying `PrestoConnection` it holds."
  ^PrestoConnection [^C3P0ProxyConnection pooled-conn]
  (.unwrap pooled-conn PrestoConnection))

(defmethod sql-jdbc.execute/connection-with-timezone :presto-jdbc
  [driver database ^String timezone-id]
  ;; Presto supports setting the session timezone via a `PrestoConnection` instance method. Under the covers,
  ;; this is equivalent to the `X-Presto-Time-Zone` header in the HTTP request (i.e. the `:presto` driver)
  (let [conn            (.getConnection (sql-jdbc.execute/datasource-with-diagnostic-info! driver database))
        underlying-conn (pooled-conn->presto-conn conn)]
    (try
      (sql-jdbc.execute/set-best-transaction-level! driver conn)
      (when-not (str/blank? timezone-id)
        ;; set session time zone if defined
        (.setTimeZoneId underlying-conn timezone-id))
      (try
        (.setReadOnly conn true)
        (catch Throwable e
          (log/debug e (trs "Error setting connection to read-only"))))
      ;; as with statement and prepared-statement, cannot set holdability on the connection level
      conn
      (catch Throwable e
        (.close conn)
        (throw e)))))

(defn- date-time->substitution [ts-str]
  (sql.params.substitution/make-stmt-subs "from_iso8601_timestamp(?)" [ts-str]))

(defmethod sql.params.substitution/->prepared-substitution [:presto-jdbc ZonedDateTime]
  [_ ^ZonedDateTime t]
  ;; for native query parameter substitution, in order to not conflict with the `PrestoConnection` session time zone
  ;; (which was set via report time zone), it is necessary to use the `from_iso8601_timestamp` function on the string
  ;; representation of the `ZonedDateTime` instance, but converted to the report time zone
  #_(date-time->substitution (.format (t/offset-date-time (t/local-date-time t) (t/zone-offset 0)) DateTimeFormatter/ISO_OFFSET_DATE_TIME))
  (let [report-zone       (qp.timezone/report-timezone-id-if-supported :presto-jdbc)
        ^ZonedDateTime ts (if (str/blank? report-zone) t (t/with-zone-same-instant t (t/zone-id report-zone)))]
    ;; the `from_iso8601_timestamp` only accepts timestamps with an offset (not a zone ID), so only format with offset
    (date-time->substitution (.format ts DateTimeFormatter/ISO_OFFSET_DATE_TIME))))

(defmethod sql.params.substitution/->prepared-substitution [:presto-jdbc LocalDateTime]
  [_ ^LocalDateTime t]
  ;; similar to above implementation, but for `LocalDateTime`
  ;; when Presto parses this, it will account for session (report) time zone
  (date-time->substitution (.format t DateTimeFormatter/ISO_LOCAL_DATE_TIME)))

(defmethod sql.params.substitution/->prepared-substitution [:presto-jdbc OffsetDateTime]
  [_ ^OffsetDateTime t]
  ;; similar to above implementation, but for `ZonedDateTime`
  ;; when Presto parses this, it will account for session (report) time zone
  (date-time->substitution (.format t DateTimeFormatter/ISO_OFFSET_DATE_TIME)))

(defn- set-time-param
  "Converts the given instance of `java.time.temporal`, assumed to be a time (either `LocalTime` or `OffsetTime`)
  into a `java.sql.Time`, including milliseconds, and sets the result as a parameter of the `PreparedStatement` `ps`
  at index `i`."
  [^PreparedStatement ps ^Integer i ^Temporal t]
  ;; for some reason, `java-time` can't handle passing millis to java.sql.Time, so this is the most straightforward way
  ;; I could find to do it
  ;; reported as https://github.com/dm3/clojure.java-time/issues/74
  (let [millis-of-day (.get t ChronoField/MILLI_OF_DAY)]
    (.setTime ps i (Time. millis-of-day))))

(defmethod sql-jdbc.execute/set-parameter [:presto-jdbc OffsetTime]
  [_ ^PreparedStatement ps ^Integer i t]
  ;; necessary because `PrestoPreparedStatement` does not implement the `setTime` overload having the final `Calendar`
  ;; param
  (let [adjusted-tz (t/with-offset-same-instant t (t/zone-offset 0))]
    (set-time-param ps i adjusted-tz)))

(defmethod sql-jdbc.execute/set-parameter [:presto-jdbc LocalTime]
  [_ ^PreparedStatement ps ^Integer i t]
  ;; same rationale as above
  (set-time-param ps i t))

(defn- sql-time->local-time
  "Converts the given instance of `java.sql.Time` into a `java.time.LocalTime`, including milliseconds. Needed for
  similar reasons as `set-time-param` above."
  ^LocalTime [^Time sql-time]
  ;; Java 11 adds a simpler `ofInstant` method, but since we need to run on JDK 8, we can't use it
  ;; https://docs.oracle.com/en/java/javase/11/docs/api/java.base/java/time/LocalTime.html#ofInstant(java.time.Instant,java.time.ZoneId)
  (let [^LocalTime lt (t/local-time sql-time)
        ^Long millis  (mod (.getTime sql-time) 1000)]
    (.with lt ChronoField/MILLI_OF_SECOND millis)))

(defmethod sql-jdbc.execute/read-column-thunk [:presto-jdbc Types/TIME]
  [_ ^ResultSet rs ^ResultSetMetaData rs-meta ^Integer i]
  (let [type-name  (.getColumnTypeName rs-meta i)
        base-type  (presto-common/presto-type->base-type type-name)
        with-tz?   (isa? base-type :type/TimeWithTZ)]
    (fn []
      (let [local-time (-> (.getTime rs i)
                           sql-time->local-time)]
        ;; for both `time` and `time with time zone`, the JDBC type reported by the driver is `Types/TIME`, hence
        ;; we also need to check the column type name to differentiate between them here
        (if with-tz?
          ;; even though this value is a `LocalTime`, the base-type is time with time zone, so we need to shift it back to
          ;; the UTC (0) offset
          (t/offset-time
            local-time
            (t/zone-offset 0))
          ;; else the base-type is time without time zone, so just return the local-time value
          local-time)))))

(defn- rs->presto-conn
  "Returns the `PrestoConnection` associated with the given `ResultSet` `rs`."
  ^PrestoConnection [^ResultSet rs]
  (-> (.. rs getStatement getConnection)
      pooled-conn->presto-conn))

(defmethod sql-jdbc.execute/read-column-thunk [:presto-jdbc Types/TIMESTAMP]
  [_driver ^ResultSet rset _rsmeta ^Integer i]
  (let [zone     (.getTimeZoneId (rs->presto-conn rset))]
    (fn []
      (when-let [s (.getString rset i)]
        (when-let [t (u.date/parse s)]
          (cond
            (or (instance? OffsetDateTime t)
              (instance? ZonedDateTime t))
            (-> (t/offset-date-time t)
              ;; tests are expecting this to be in the UTC offset, so convert to that
              (t/with-offset-same-instant (t/zone-offset 0)))

            ;; presto "helpfully" returns local results already adjusted to session time zone offset for us, e.g.
            ;; '2021-06-15T00:00:00' becomes '2021-06-15T07:00:00' if the session timezone is US/Pacific. Undo the
            ;; madness and convert back to UTC
            zone
            (-> (t/zoned-date-time t zone)
              (u.date/with-time-zone-same-instant "UTC")
              t/local-date-time)
            :else
            t))))))

;;; +----------------------------------------------------------------------------------------------------------------+
;;; |                                           Other Driver Method Impls                                            |
;;; +----------------------------------------------------------------------------------------------------------------+

(prefer-method driver/supports? [:presto-common :set-timezone] [:sql-jdbc :set-timezone])<|MERGE_RESOLUTION|>--- conflicted
+++ resolved
@@ -118,13 +118,8 @@
   (hx/call :date (in-report-zone expr)))
 
 (defmethod sql.qp/date [:presto-jdbc :day-of-week]
-<<<<<<< HEAD
   [driver _unit expr]
-  (sql.qp/adjust-day-of-week driver (hsql/call :day_of_week (in-report-zone expr))))
-=======
-  [_ _ expr]
-  (sql.qp/adjust-day-of-week :presto-jdbc (hx/call :day_of_week (in-report-zone expr))))
->>>>>>> f840a96b
+  (sql.qp/adjust-day-of-week driver (hx/call :day_of_week (in-report-zone expr))))
 
 (defmethod sql.qp/date [:presto-jdbc :day-of-month]
   [_ _ expr]
@@ -135,13 +130,8 @@
   (hx/call :day_of_year (in-report-zone expr)))
 
 (defmethod sql.qp/date [:presto-jdbc :week]
-<<<<<<< HEAD
   [driver _unit expr]
-  (sql.qp/adjust-start-of-week driver (partial hsql/call :date_trunc (hx/literal :week)) (in-report-zone expr)))
-=======
-  [_ _ expr]
-  (sql.qp/adjust-start-of-week :presto-jdbc (partial hx/call :date_trunc (hx/literal :week)) (in-report-zone expr)))
->>>>>>> f840a96b
+  (sql.qp/adjust-start-of-week driver (partial hx/call :date_trunc (hx/literal :week)) (in-report-zone expr)))
 
 (defmethod sql.qp/date [:presto-jdbc :month]
   [_ _ expr]
