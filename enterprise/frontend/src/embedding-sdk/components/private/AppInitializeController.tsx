import type * as React from "react";
import { t } from "ttag";

import {
  DEFAULT_FONT,
  EMBEDDING_SDK_ROOT_ELEMENT_ID,
} from "embedding-sdk/config";
import { EmbeddingContext } from "embedding-sdk/context";
import { useInitData } from "embedding-sdk/hooks";
import type { SDKConfigType } from "embedding-sdk/types";

import { SdkContentWrapper } from "./SdkContentWrapper";

interface AppInitializeControllerProps {
  children: React.ReactNode;
  config: SDKConfigType;
}

export const AppInitializeController = ({
  config,
  children,
}: AppInitializeControllerProps) => {
  const { isLoggedIn, isInitialized } = useInitData({
    config,
  });

  return (
    <EmbeddingContext.Provider
      value={{
        isInitialized,
        isLoggedIn,
      }}
    >
      <SdkContentWrapper
<<<<<<< HEAD
        baseUrl={config.metabaseInstanceUrl}
=======
        id={EMBEDDING_SDK_ROOT_ELEMENT_ID}
>>>>>>> d2905f89
        font={config.font ?? DEFAULT_FONT}
      >
        {!isInitialized ? <div>{t`Loading…`}</div> : children}
      </SdkContentWrapper>
    </EmbeddingContext.Provider>
  );
};<|MERGE_RESOLUTION|>--- conflicted
+++ resolved
@@ -32,11 +32,8 @@
       }}
     >
       <SdkContentWrapper
-<<<<<<< HEAD
         baseUrl={config.metabaseInstanceUrl}
-=======
         id={EMBEDDING_SDK_ROOT_ELEMENT_ID}
->>>>>>> d2905f89
         font={config.font ?? DEFAULT_FONT}
       >
         {!isInitialized ? <div>{t`Loading…`}</div> : children}
