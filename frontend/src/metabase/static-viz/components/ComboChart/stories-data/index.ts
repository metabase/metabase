--- conflicted
+++ resolved
@@ -176,10 +176,7 @@
   lineUnpinFromZero,
   lineSettings,
   lineReplaceMissingValuesZero,
-<<<<<<< HEAD
-=======
   lineChartBrokenDimensionsMetricsSettings,
->>>>>>> 3ef60e9f
   comboStackedBarsAreasNormalized,
   comboStackedBarsAreas,
   twoBarsTwoAreasOneLineLinear,
