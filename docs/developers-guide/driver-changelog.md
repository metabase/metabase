--- conflicted
+++ resolved
@@ -22,19 +22,11 @@
 
 - Added the driver multi-methods `metabase.driver/schema-exists?` and `metabase.driver/create-schema-if-needed!` which should be implemented by drivers that support `:schemas` and `:transforms/table`.
 
-<<<<<<< HEAD
-- Added `metabase.driver/type->database-type` multimethod that returns the database type for a given Metabase type (from the type hierarchy) as a HoneySQL spec. Unlike `upload-type->database-type` which is specific to upload types, this method handles general Metabase base types.
-
-- Added `metabase.driver/rename-table!` multimethod to rename a table from one name to another. Both table names may be qualified by schema (e.g., `schema.table`). This is currently used for transform operations and uploads.
-
-- Added `metabase.driver/insert-from-source!` multimethod that abstracts data insertion from various sources into existing tables. This multimethod dispatches on both the driver and the data source type (`:rows` or `:csv-file`). It allows drivers to optimize based on the data source type and returns the number of rows inserted. Default implementations are provided for both `:rows` and `:csv-file` source types.
-=======
 - Added `metabase.driver/type->database-type` multimethod that returns the database type for a given Metabase type (from the type hierarchy) as a HoneySQL spec. This method handles general Metabase base types.
 
 - Added `metabase.driver/insert-from-source!` multimethod that abstracts data insertion from various sources into existing tables. This multimethod dispatches on both the driver and the data source type (`:rows` or `:jsonl-file`). It allows drivers to optimize based on the data source type and returns the number of rows inserted. Default implementations are provided for both `:rows` and `:jsonl-file` source types.
 
 - Added `metabase.driver/string->val` multimethod to parse string values for insertion based on driver and column definition. Drivers should implement this when their insertion mechanism cannot handle string values directly and needs them converted to proper types.
->>>>>>> 8bb58b8e
 
 - `metabase.driver/humanize-connection-error-message` now takes a list of all messages in the exception chain,
   instead of just the top-level message as a string.
