(ns metabase-enterprise.transforms.util
  (:require
   [clojure.core.async :as a]
   [clojure.string :as str]
   [java-time.api :as t]
   [metabase-enterprise.transforms.canceling :as canceling]
   [metabase-enterprise.transforms.interface :as transforms.i]
   [metabase-enterprise.transforms.models.transform-run :as transform-run]
   [metabase-enterprise.transforms.settings :as transforms.settings]
   [metabase.driver :as driver]
   [metabase.lib.schema.common :as lib.schema.common]
   [metabase.lib.schema.id :as lib.schema.id]
   [metabase.premium-features.core :as premium-features :refer [defenterprise]]
   [metabase.query-processor.compile :as qp.compile]
   [metabase.query-processor.parameters.dates :as params.dates]
   [metabase.query-processor.pipeline :as qp.pipeline]
   [metabase.sync.core :as sync]
   [metabase.util :as u]
   [metabase.util.date-2 :as u.date]
   [metabase.util.log :as log]
   [metabase.util.malli :as mu]
   [metabase.util.malli.registry :as mr]
   [toucan2.core :as t2])
  (:import
   (java.time Instant LocalDate LocalDateTime LocalTime OffsetDateTime OffsetTime ZonedDateTime)
   (java.util Date)))

(set! *warn-on-reflection* true)

(def ^:const transform-temp-table-prefix
  "Prefix used for temporary tables created during transform execution."
  "mb_transform_temp_table")

(defn qualified-table-name
  "Return the name of the target table of a transform as a possibly qualified symbol."
  [_driver {:keys [schema name]}]
  (if schema
    (keyword schema name)
    (keyword name)))

(defn query-transform?
  "Check if this is a query transform: native query / mbql query."
  [transform]
  (= :query (-> transform :source :type keyword)))

(defn python-transform?
  "Check if this is a Python transform."
  [transform]
  (= :python (-> transform :source :type keyword)))

(defn check-feature-enabled
  "Checking whether we have proper feature flags for using a given transform."
  [transform]
  (if (python-transform? transform)
    (and (premium-features/has-feature? :transforms)
         (premium-features/has-feature? :transforms-python))
    (premium-features/has-feature? :transforms)))

(defn try-start-unless-already-running
  "Start a transform run, throwing an informative error if already running."
  [id run-method]
  (try
    (transform-run/start-run! id {:run_method run-method})
    (catch java.sql.SQLException e
      (if (= (.getSQLState e) "23505")
        (throw (ex-info "Transform is already running"
                        {:error :already-running
                         :transform-id id}
                        e))
        (throw e)))))

(defn run-cancelable-transform!
  "Execute a transform with cancellation support and proper error handling.

  Options:
  - `:ex-message-fn` change how caught exceptions are presented to the user in run logs, by default the same as clojure.core/ex-message"
  [run-id driver {:keys [db-id conn-spec output-schema]} run-transform! & {:keys [ex-message-fn] :or {ex-message-fn ex-message}}]
  ;; local run is responsible for status, using canceling lifecycle
  (try
    (when-not (driver/schema-exists? driver db-id output-schema)
      (driver/create-schema-if-needed! driver conn-spec output-schema))
    (canceling/chan-start-timeout-vthread! run-id (transforms.settings/transform-timeout))
    (let [cancel-chan (a/promise-chan)
          ret (binding [qp.pipeline/*canceled-chan* cancel-chan]
                (canceling/chan-start-run! run-id cancel-chan)
                (run-transform! cancel-chan))]
      (transform-run/succeed-started-run! run-id)
      ret)
    (catch Throwable t
      (transform-run/fail-started-run! run-id {:message (ex-message-fn t)})
      (throw t))
    (finally
      (canceling/chan-end-run! run-id))))

(declare activate-table-and-mark-computed!)

(defn sync-target!
  "Sync target of a transform"
  ([transform-id run-id]
   (let [{:keys [source target]} (t2/select-one :model/Transform transform-id)
         db (get-in source [:query :database])
         database (t2/select-one :model/Database db)]
     (sync-target! target database run-id)))
  ([target database _run-id]
   ;; sync the new table (note that even a failed sync status means that the execution succeeded)
   (log/info "Syncing target" (pr-str target) "for transform")
   (activate-table-and-mark-computed! database target)))

<<<<<<< HEAD
=======
(mu/defn target-database-id :- ::lib.schema.id/database
  "Return the target database id of a transform"
  [transform]
  (if (python-transform? transform)
    (-> transform :target :database)
    (-> transform :source :query :database)))

>>>>>>> 3037854e
(defn target-table-exists?
  "Test if the target table of a transform already exists."
  [{:keys [target] :as transform}]
  (let [db-id (transforms.i/target-db-id transform)
        {driver :engine :as database} (t2/select-one :model/Database db-id)]
    (driver/table-exists? driver database target)))

(defn target-table
  "Load the `target` table of a transform from the database specified by `database-id`."
  [database-id target & kv-args]
  (some-> (apply t2/select-one :model/Table
                 :db_id database-id
                 :schema (:schema target)
                 :name (:name target)
                 kv-args)
          (t2/hydrate :db)))

(defn- sync-table!
  ([database target] (sync-table! database target nil))
  ([database target {:keys [create?]}]
   (when-let [table (or (target-table (:id database) target)
                        (when create?
                          (sync/create-table! database (select-keys target [:schema :name]))))]
     (sync/sync-table! table)
     table)))

(defn activate-table-and-mark-computed!
  "Activate table for `target` in `database` in the app db."
  [database target]
  (when-let [table (sync-table! database target {:create? true})]
    (when (or (not (:active table)) (not (= (:data_authority table) :computed)))
      (t2/update! :model/Table (:id table) {:active true, :data_authority :computed}))))

(defn deactivate-table!
  "Deactivate table for `target` in `database` in the app db."
  [database target]
  (when-let [table (sync-table! database target)]
    ;; TODO this should probably be a function in the sync module
    (t2/update! :model/Table (:id table) {:active false})))

(defn delete-target-table!
  "Delete the target table of a transform and sync it from the app db."
  [{:keys [id target], :as transform}]
  (when target
    (let [target (update target :type keyword)
          database-id (transforms.i/target-db-id transform)
          {driver :engine :as database} (t2/select-one :model/Database database-id)]
      (driver/drop-transform-target! driver database target)
      (log/info "Deactivating  target " (pr-str target) "for transform" id)
      (deactivate-table! database target))))

(defn delete-target-table-by-id!
  "Delete the target table of the transform specified by `transform-id`."
  [transform-id]
  (delete-target-table! (t2/select-one :model/Transform transform-id)))

(defn massage-sql-query
  "Adjusts mbql query for use in a transform."
  [query]
  (assoc-in query [:middleware :disable-remaps?] true))

(defn compile-source
  "Compile the source query of a transform."
  [{query-type :type :as source}]
  (case (keyword query-type)
    :query (:query (qp.compile/compile-with-inline-parameters (massage-sql-query (:query source))))))

(defn required-database-feature
  "Returns the database feature necessary to execute `transform`."
  [transform]
  (if (python-transform? transform)
    :transforms/python
    (case (-> transform :target :type)
      "table"             :transforms/table)))

(defn ->instant
  "Convert a temporal value `t` to an Instant in the system timezone."
  ^Instant [t]
  (when t
    (condp instance? t
      Instant        t
      Date           (.toInstant ^Date t)
      OffsetDateTime (.toInstant ^OffsetDateTime t)
      ZonedDateTime  (.toInstant ^ZonedDateTime t)
      LocalDateTime  (recur (.atZone ^LocalDateTime t (t/zone-id)))
      String         (recur (u.date/parse t))
      LocalTime      (recur (.atDate ^LocalTime t (t/local-date)))
      OffsetTime     (recur (.atDate ^OffsetTime t (t/local-date)))
      LocalDate      (recur (.atStartOfDay ^LocalDate t))
      (throw (ex-info (str "Cannot convert temporal " t " of type " (type t) " to an Instant")
                      {:temporal t})))))

(defn utc-timestamp-string
  "Convert the timestamp t to a string encoding the it in the system timezone."
  [t]
  (-> t ->instant str))

(defn localize-run-timestamps
  "Convert the timestamps of a `run` to ISO strings in UTC."
  [run]
  (-> run
      (u/update-some :start_time utc-timestamp-string)
      (u/update-some :end_time   utc-timestamp-string)))

(mr/def ::column-definition
  [:map
   [:name :string]
   [:type ::lib.schema.common/base-type]
   [:nullable? {:optional true} :boolean]])

(mr/def ::table-definition
  [:map
   [:name :keyword]
   [:columns [:sequential ::column-definition]]
   [:primary-key {:optional true} [:sequential :string]]])

(mu/defn create-table-from-schema!
  "Create a table from a table-schema"
  [driver :- :keyword
   database-id :- pos-int?
   table-schema :- ::table-definition]
  (let [{:keys [columns] table-name :name} table-schema
        column-definitions (into {} (map (fn [{:keys [name type database-type]}]
                                           (let [db-type (if database-type
                                                           [[:raw database-type]]
                                                           (try
                                                             (driver/type->database-type driver type)
                                                             (catch IllegalArgumentException _
                                                               (log/warnf "Couldn't determine database type for type %s, fallback to Text" type)
                                                               (driver/type->database-type driver :type/Text))))]
                                             [name db-type])))
                                 columns)
        primary-key-opts (select-keys table-schema [:primary-key])]
    (log/infof "Creating table %s with %d columns" table-name (count columns))
    (driver/create-table! driver database-id table-name column-definitions primary-key-opts)))

(defn drop-table!
  "Drop a table in the database."
  [driver database-id table-name]
  (log/infof "Dropping table %s" table-name)
  (driver/drop-table! driver database-id table-name))

(defn temp-table-name
  "Generate a temporary table name with current timestamp in milliseconds.
  If table name would exceed max table name length for the driver, fallback to using a shorter timestamp"
  [driver schema]
  (let [max-len   (max 1 (or (driver/table-name-length-limit driver) Integer/MAX_VALUE))
        timestamp (str (System/currentTimeMillis))
        prefix    (str transform-temp-table-prefix "_")
        available (- max-len (count prefix))
        ;; If we don't have enough space, take the later digits of the timestamp
        suffix    (if (>= available (count timestamp))
                    timestamp
                    (subs timestamp (- (count timestamp) available)))
        table-name (str prefix suffix)]
    (keyword schema table-name)))

(defn rename-tables!
  "Rename multiple tables atomically within a transaction using the new driver/rename-tables method.
   This is a simpler, composable operation that only handles renaming."
  [driver database-id rename-map]
  (log/infof "Renaming tables: %s" (pr-str rename-map))
  (driver/rename-tables! driver database-id rename-map))

(defenterprise is-temp-transform-table?
  "Return true when `table` matches the transform temporary table naming pattern and transforms are enabled."
  :feature :transforms
  [table]
  (when-let [table-name (:name table)]
    (str/starts-with? (u/lower-case-en table-name) transform-temp-table-prefix)))

(defn db-routing-enabled?
  "Returns whether or not the given database is either a router or destination database"
  [db-or-id]
  (or (t2/exists? :model/DatabaseRouter :database_id (u/the-id db-or-id))
      (some->> (:router-database-id db-or-id)
               (t2/exists? :model/DatabaseRouter :database_id))))

(defn- matching-timestamp?
  [job field-path {:keys [start end]}]
  (when-let [field-instant (->instant (get-in job field-path))]
    (let [start-instant (some-> start u.date/parse ->instant)
          end-instant (some-> end u.date/parse ->instant)]
      (and (or (nil? start)
               (not (.isBefore field-instant start-instant)))
           (or (nil? end)
               (.isAfter end-instant field-instant))))))

(defn ->date-field-filter-xf
  "Returns an xform for a date filter."
  [field-path filter-value]
  (let [range (some-> filter-value (params.dates/date-string->range {:inclusive-end? false}))]
    (if range
      (filter #(matching-timestamp? % field-path range))
      identity)))

(defn ->status-filter-xf
  "Returns an xform for a transform run status filter."
  [field-path statuses]
  (let [statuses (->> statuses (map keyword) set not-empty)]
    (if statuses
      (filter #(statuses (get-in % field-path)))
      identity)))

(defn ->tag-filter-xf
  "Returns an xform for a transform tag filter."
  [field-path tag-ids]
  (let [tag-ids (-> tag-ids set not-empty)]
    (if tag-ids
      (filter #(some tag-ids (get-in % field-path)))
      identity)))<|MERGE_RESOLUTION|>--- conflicted
+++ resolved
@@ -106,16 +106,6 @@
    (log/info "Syncing target" (pr-str target) "for transform")
    (activate-table-and-mark-computed! database target)))
 
-<<<<<<< HEAD
-=======
-(mu/defn target-database-id :- ::lib.schema.id/database
-  "Return the target database id of a transform"
-  [transform]
-  (if (python-transform? transform)
-    (-> transform :target :database)
-    (-> transform :source :query :database)))
-
->>>>>>> 3037854e
 (defn target-table-exists?
   "Test if the target table of a transform already exists."
   [{:keys [target] :as transform}]
