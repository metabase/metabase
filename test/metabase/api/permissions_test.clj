(ns metabase.api.permissions-test
  "Tests for `/api/permissions` endpoints."
  (:require
   [clojure.test :refer :all]
   [java-time.api :as t]
   [medley.core :as m]
   [metabase.api.permissions :as api.permissions]
   [metabase.api.permissions-test-util :as perm-test-util]
   [metabase.config :as config]
<<<<<<< HEAD
   [metabase.models :refer [Database PermissionsGroup PermissionsGroupMembership Table User]]
=======
>>>>>>> 8d23fd74
   [metabase.models.data-permissions :as data-perms]
   [metabase.models.data-permissions.graph :as data-perms.graph]
   [metabase.models.permissions-group :as perms-group]
   [metabase.test :as mt]
   [metabase.test.fixtures :as fixtures]
   [metabase.util :as u]
   [metabase.util.malli.registry :as mr]
   [metabase.util.malli.schema :as ms]
   [toucan2.core :as t2]))

;; there are some issues where it doesn't look like the hydrate function for `member_count` is being added (?)
(comment api.permissions/keep-me)

;; make sure test users are created first, otherwise we're possibly going to have some WEIRD results
(use-fixtures :once (fixtures/initialize :test-users))

;; GET /permissions/group
;; Should *not* include inactive users in the counts.
(defn- fetch-groups []
  (set (mt/user-http-request
        :crowberto :get 200 "permissions/group")))

(deftest fetch-groups-test
  (testing "GET /api/permissions/group"
    (letfn [(check-default-groups-returned [id->group]
              (testing "All Users Group should be returned"
                (is (malli= [:map
                             [:id           [:= (:id (perms-group/all-users))]]
                             [:name         [:= "All Users"]]
                             [:member_count ms/PositiveInt]]
                            (get id->group (:id (perms-group/all-users))))))
              (testing "Administrators Group should be returned"
                (is (malli= [:map
                             [:id           [:= (:id (perms-group/admin))]]
                             [:name         [:= "Administrators"]]
                             [:member_count ms/PositiveInt]]
                            (get id->group (:id (perms-group/admin)))))))]
      (let [id->group (m/index-by :id (fetch-groups))]
        (check-default-groups-returned id->group))

      (testing "should return empty groups"
<<<<<<< HEAD
        (mt/with-temp [PermissionsGroup group]
=======
        (t2.with-temp/with-temp [:model/PermissionsGroup group]
>>>>>>> 8d23fd74
          (let [id->group (m/index-by :id (fetch-groups))]
            (check-default-groups-returned id->group)
            (testing "empty group should be returned"
              (is (malli= [:map
                           [:id           ms/PositiveInt]
                           [:name         ms/NonBlankString]
                           [:member_count [:= 0]]]
                          (get id->group (:id group)))))))))
    (testing "requires superuser"
      (is (= "You don't have permissions to do that."
             (mt/user-http-request :rasta :get 403 "permissions/group"))))))

(deftest groups-list-limit-test
  (testing "GET /api/permissions/group?limit=1&offset=1"
    (testing "Limit and offset pagination have defaults"
      (is (= (mt/user-http-request :crowberto :get 200 "permissions/group" :limit "1" :offset "0")
             (mt/user-http-request :crowberto :get 200 "permissions/group" :limit "1")))
      (is (= (mt/user-http-request :crowberto :get 200 "permissions/group" :offset "1" :limit 50)
             (mt/user-http-request :crowberto :get 200 "permissions/group" :offset "1"))))
    (testing "Limit and offset pagination works for permissions list"
      (is (partial= [{:id (:id (perms-group/all-users)), :name "All Users"}]
                    (mt/user-http-request :crowberto :get 200 "permissions/group" :limit "1" :offset "1"))))))

(deftest fetch-group-test
  (testing "GET /permissions/group/:id"
    (let [{:keys [members]} (mt/user-http-request
                             :crowberto :get 200 (format "permissions/group/%d" (:id (perms-group/all-users))))
          id->member        (m/index-by :user_id members)]
      (is (malli= [:map
                   [:first_name    [:= "Crowberto"]]
                   [:last_name     [:= "Corv"]]
                   [:email         [:= "crowberto@metabase.com"]]
                   [:user_id       [:= (mt/user->id :crowberto)]]
                   [:membership_id ms/PositiveInt]]
                  (get id->member (mt/user->id :crowberto))))
      (is (malli= [:map
                   [:first_name    [:= "Lucky"]]
                   [:last_name     [:= "Pigeon"]]
                   [:email         [:= "lucky@metabase.com"]]
                   [:user_id       [:= (mt/user->id :lucky)]]
                   [:membership_id ms/PositiveInt]]
                  (get id->member (mt/user->id :lucky))))
      (is (malli= [:map
                   [:first_name    [:= "Rasta"]]
                   [:last_name     [:= "Toucan"]]
                   [:email         [:= "rasta@metabase.com"]]
                   [:user_id       [:= (mt/user->id :rasta)]]
                   [:membership_id ms/PositiveInt]]
                  (get id->member (mt/user->id :rasta))))
      (testing "Should *not* include inactive users"
        (is (nil?
             (get id->member :trashbird)))))

    (testing "returns 404 for nonexistent id"
      (is (= "Not found."
             (mt/user-http-request :crowberto :get 404 "permissions/group/10000"))))

    (testing "requires superuers"
      (is (= "You don't have permissions to do that."
             (mt/user-http-request :rasta :get 403 (format "permissions/group/%d" (:id (perms-group/all-users)))))))))

(deftest create-group-test
  (testing "POST /permissions/group"
    (testing "happy path"
      (mt/with-model-cleanup [:model/PermissionsGroup]
        (mt/user-http-request :crowberto :post 200 "permissions/group" {:name "Test Group"})
        (is (some? (t2/select :model/PermissionsGroup :name "Test Group")))))

    (testing "requires superuser"
      (is (= "You don't have permissions to do that."
             (mt/user-http-request :rasta :post 403 "permissions/group" {:name "Test Group"}))))

    (testing "group name is required"
      (is (= {:errors          {:name "value must be a non-blank string."},
              :specific-errors {:name ["should be a string, received: nil" "non-blank string, received: nil"]}}
             (mt/user-http-request :crowberto :post 400 "permissions/group" {:name nil}))))))

(deftest delete-group-test
  (testing "DELETE /permissions/group/:id"
    (testing "happy path"
<<<<<<< HEAD
      (mt/with-temp [PermissionsGroup {group-id :id} {:name "Test group"}]
=======
      (t2.with-temp/with-temp [:model/PermissionsGroup {group-id :id} {:name "Test group"}]
>>>>>>> 8d23fd74
        (mt/user-http-request :crowberto :delete 204 (format "permissions/group/%d" group-id))
        (is (= 0 (t2/count :model/PermissionsGroup :name "Test group")))))

    (testing "requires superuser"
<<<<<<< HEAD
      (mt/with-temp [PermissionsGroup {group-id :id} {:name "Test group"}]
=======
      (t2.with-temp/with-temp [:model/PermissionsGroup {group-id :id} {:name "Test group"}]
>>>>>>> 8d23fd74
        (is (= "You don't have permissions to do that."
               (mt/user-http-request :rasta :delete 403 (format "permissions/group/%d" group-id))))))))

(deftest fetch-perms-graph-test
  (testing "GET /api/permissions/graph"
    (testing "make sure we can fetch the perms graph from the API"
<<<<<<< HEAD
      (mt/with-temp [Database {db-id :id}]
=======
      (t2.with-temp/with-temp [:model/Database {db-id :id}]
>>>>>>> 8d23fd74
        (let [graph (mt/user-http-request :crowberto :get 200 "permissions/graph")]
          (is (partial= {:groups {(u/the-id (perms-group/admin))
                                  {db-id {:view-data "unrestricted"
                                          :create-queries "query-builder-and-native"}}}}
                        graph)))))

    (testing "make sure a non-admin cannot fetch the perms graph from the API"
      (mt/user-http-request :rasta :get 403 "permissions/graph"))))

(deftest fetch-perms-graph-by-group-id-test
  (testing "GET /api/permissions/graph"
    (testing "make sure we can fetch the perms graph from the API"
<<<<<<< HEAD
      (mt/with-temp [PermissionsGroup {group-id :id :as group}    {}
                     Database         db                          {}]
=======
      (t2.with-temp/with-temp [:model/PermissionsGroup {group-id :id :as group}    {}
                               :model/Database         db                          {}]
>>>>>>> 8d23fd74
        (data-perms/set-database-permission! group db :perms/view-data :unrestricted)
        (let [graph (mt/user-http-request :crowberto :get 200 (format "permissions/graph/group/%s" group-id))]
          (is (mr/validate nat-int? (:revision graph)))
          (is (perm-test-util/validate-graph-api-groups (:groups graph)))
          (is (= #{group-id} (set (keys (:groups graph))))))))))

(deftest fetch-perms-graph-by-db-id-test
  (testing "GET /api/permissions/graph"
    (testing "make sure we can fetch the perms graph from the API"
<<<<<<< HEAD
      (mt/with-temp [PermissionsGroup group       {}
                     Database         {db-id :id} {}]
=======
      (t2.with-temp/with-temp [:model/PermissionsGroup group       {}
                               :model/Database         {db-id :id} {}]
>>>>>>> 8d23fd74
        (data-perms/set-database-permission! group db-id :perms/view-data :unrestricted)
        (let [graph (mt/user-http-request :crowberto :get 200 (format "permissions/graph/db/%s" db-id))]
          (is (mr/validate nat-int? (:revision graph)))
          (is (perm-test-util/validate-graph-api-groups (:groups graph)))
          (is (= #{db-id} (->> graph :groups vals (mapcat keys) set))))))))

(deftest update-perms-graph-test
  (testing "PUT /api/permissions/graph"
    (testing "make sure we can update the perms graph from the API"
<<<<<<< HEAD
      (mt/with-temp [PermissionsGroup group]
=======
      (t2.with-temp/with-temp [:model/PermissionsGroup group]
>>>>>>> 8d23fd74
        (mt/user-http-request
         :crowberto :put 200 "permissions/graph"
         (assoc-in (data-perms.graph/api-graph)
                   [:groups (u/the-id group) (mt/id) :view-data]
                   :unrestricted))
        (is (= :unrestricted
               (get-in (data-perms.graph/api-graph) [:groups (u/the-id group) (mt/id) :view-data])))))))

(deftest update-perms-graph-table-specific-perms-test
  (testing "PUT /api/permissions/graph"
    (testing "make sure we can update the perms graph from the API"
      (testing "Table-specific perms"
<<<<<<< HEAD
        (mt/with-temp [PermissionsGroup group]
=======
        (t2.with-temp/with-temp [:model/PermissionsGroup group]
>>>>>>> 8d23fd74
          (data-perms/set-database-permission! group (mt/id) :perms/create-queries :no)
          (mt/user-http-request
           :crowberto :put 200 "permissions/graph"
           (assoc-in (data-perms.graph/api-graph)
                     [:groups (u/the-id group) (mt/id) :create-queries]
                     {"PUBLIC" {(mt/id :venues) :query-builder
                                (mt/id :orders) :query-builder}}))
          (is (= {(mt/id :venues) :query-builder
                  (mt/id :orders) :query-builder}
                 (get-in (data-perms.graph/api-graph) [:groups (u/the-id group) (mt/id) :create-queries "PUBLIC"]))))))))

(deftest update-perms-graph-perms-for-new-db-test
  (testing "PUT /api/permissions/graph"
    (testing "permissions for new db"
<<<<<<< HEAD
      (mt/with-temp [PermissionsGroup group       {}
                     Database         {db-id :id} {}
                     Table            _           {:db_id db-id}]
=======
      (t2.with-temp/with-temp [:model/PermissionsGroup group       {}
                               :model/Database         {db-id :id} {}
                               :model/Table            _           {:db_id db-id}]
>>>>>>> 8d23fd74
        (mt/user-http-request
         :crowberto :put 200 "permissions/graph"
         (assoc-in (data-perms.graph/api-graph)
                   [:groups (u/the-id group) db-id]
                   {:view-data :unrestricted
                    :create-queries :query-builder}))
        (is (partial=
             {:view-data :unrestricted
              :create-queries :query-builder}
             (get-in (data-perms.graph/api-graph) [:groups (u/the-id group) db-id])))))))

(deftest update-perms-graph-perms-for-new-db-with-no-tables-test
  (testing "PUT /api/permissions/graph"
    (testing "permissions for new db with no tables"
<<<<<<< HEAD
      (mt/with-temp [PermissionsGroup group       {}
                     Database         {db-id :id} {}]
=======
      (t2.with-temp/with-temp [:model/PermissionsGroup group       {}
                               :model/Database         {db-id :id} {}]
>>>>>>> 8d23fd74
        (mt/user-http-request
         :crowberto :put 200 "permissions/graph"
         (assoc-in (data-perms.graph/api-graph)
                   [:groups (u/the-id group) db-id]
                   {:view-data :unrestricted
                    :create-queries :query-builder}))
        (is (partial=
             {:view-data :unrestricted
              :create-queries :query-builder}
             (get-in (data-perms.graph/api-graph) [:groups (u/the-id group) db-id])))))))

(deftest update-perms-graph-with-skip-graph-test
  (testing "PUT /api/permissions/graph"
    (testing "permissions graph is not returned when skip-graph"
      (mt/with-temp [:model/PermissionsGroup group       {}
                     :model/Database         {db-id :id} {}]
        (let [do-perm-put    (fn [url] (mt/user-http-request
                                        :crowberto :put 200 url
                                        (assoc-in (data-perms.graph/api-graph)
                                                  ;; Get a new revision number each time
                                                  [:groups (u/the-id group) db-id :view-data] :unrestricted)))
              returned-g     (do-perm-put "permissions/graph")
              returned-g-two (do-perm-put "permissions/graph?skip-graph=false")
              no-returned-g  (do-perm-put "permissions/graph?skip-graph=true")]

          (testing "returned-g"
            (is (perm-test-util/validate-graph-api-groups (:groups returned-g)))
            (is (mr/validate [:map [:revision pos-int?]] returned-g)))

          (testing "return-g-two"
            (is (perm-test-util/validate-graph-api-groups (:groups returned-g-two)))
            (is (mr/validate [:map [:revision pos-int?]] returned-g-two)))

          (testing "no returned g"
            (is (not (perm-test-util/validate-graph-api-groups (:groups no-returned-g))))
            (is (mr/validate [:map {:closed true}
                              [:revision pos-int?]] no-returned-g))))))))

(deftest update-perms-graph-force-test
  (testing "PUT /api/permissions/graph"
    (testing "permissions graph does not check revision number when force=true"
      (let [do-perm-put    (fn [url status] (mt/user-http-request
                                             :crowberto :put status url
                                             (-> (data-perms.graph/api-graph)
                                                 (update :revision dec))))]
        (is (= (str "Looks like someone else edited the permissions and your data is out of date. "
                    "Please fetch new data and try again.")
               (do-perm-put "permissions/graph?force=false" 409)))

        (do-perm-put "permissions/graph?force=true" 200)))))

(deftest can-revoke-permsissions-via-graph-test
  (testing "PUT /api/permissions/graph"
    (let [table-id (mt/id :venues)]
<<<<<<< HEAD
      (mt/with-temp [PermissionsGroup group]
=======
      (t2.with-temp/with-temp [:model/PermissionsGroup group]
>>>>>>> 8d23fd74
        (mt/user-http-request
         :crowberto :put 200 "permissions/graph"
         (assoc-in (data-perms.graph/api-graph)
                   [:groups (u/the-id group) (mt/id) :view-data] :unrestricted))
        (is (= #{:unrestricted}
               (set (t2/select-fn-set :perm_value :model/DataPermissions
                                      :group_id  (u/the-id group)
                                      :perm_type :perms/view-data))))
        (mt/user-http-request
         :crowberto :put 200 "permissions/graph"
         (assoc-in (data-perms.graph/api-graph)
                   [:groups (u/the-id group) (mt/id)]
                   {:view-data :unrestricted
                    :create-queries :no}))
        (is (= #{:unrestricted}
               (set (t2/select-fn-set :perm_value :model/DataPermissions
                                      :group_id  (u/the-id group)
                                      :db_id     (mt/id)
                                      :perm_type :perms/view-data))))
        (is (= #{:no}
               (set (t2/select-fn-set :perm_value :model/DataPermissions
                                      :group_id  (u/the-id group)
                                      :db_id     (mt/id)
                                      :perm_type :perms/create-queries))))
        (is (= #{}
               (set (t2/select-fn-set :perm_value :model/DataPermissions
                                      :group_id  (u/the-id group)
                                      :table_id  table-id
                                      :perm_type :perms/view-data))))))))

(deftest update-perms-graph-error-test
  (testing "PUT /api/permissions/graph"
    (testing "make sure an error is thrown if the :sandboxes key is included in an OSS request"
      (mt/with-premium-features #{}
        (mt/assert-has-premium-feature-error "Sandboxes" (mt/user-http-request :crowberto :put 402 "permissions/graph"
                                                                               (assoc (data-perms.graph/api-graph) :sandboxes [{:card_id 1}])))))))

(deftest get-group-membership-test
  (testing "GET /api/permissions/membership"
    (testing "requires superuser"
      (is (= "You don't have permissions to do that."
             (mt/user-http-request :rasta :get 403 "permissions/membership"))))

    (testing "Return a graph of membership"
      (let [result (mt/user-http-request :crowberto :get 200 "permissions/membership")]
        (is (malli= [:map-of ms/PositiveInt [:sequential [:map
                                                          [:membership_id    ms/PositiveInt]
                                                          [:group_id         ms/PositiveInt]
                                                          [:user_id          ms/PositiveInt]
                                                          [:is_group_manager :boolean]]]]
                    result))
        (is (= (t2/select-fn-set :id 'User)
               (conj (set (keys result)) config/internal-mb-user-id)))))))

(deftest add-group-membership-test
  (testing "POST /api/permissions/membership"
<<<<<<< HEAD
    (mt/with-temp [User             user  {}
                   PermissionsGroup group {}]
=======
    (t2.with-temp/with-temp [:model/User             user  {}
                             :model/PermissionsGroup group {}]
>>>>>>> 8d23fd74
      (testing "requires superuser"
        (is (= "You don't have permissions to do that."
               (mt/user-http-request :rasta :post 403 "permissions/membership" {:group_id (:id group)
                                                                                :user_id  (:id user)}))))

      (testing "Add membership successfully"
        (mt/user-http-request :crowberto :post 200 "permissions/membership"
                              {:group_id         (:id group)
                               :user_id          (:id user)})))))

(deftest update-group-membership-test
  (testing "PUT /api/permissions/membership/:id"
<<<<<<< HEAD
    (mt/with-temp [User                       user     {}
                   PermissionsGroup           group    {}
                   PermissionsGroupMembership {id :id} {:group_id (:id group)
                                                        :user_id  (:id user)}]
=======
    (t2.with-temp/with-temp [:model/User                       user     {}
                             :model/PermissionsGroup           group    {}
                             :model/PermissionsGroupMembership {id :id} {:group_id (:id group)
                                                                         :user_id  (:id user)}]
>>>>>>> 8d23fd74
      (testing "This API is for EE only"
        (mt/with-premium-features #{}
          (is (= "The group manager permissions functionality is only enabled if you have a premium token with the advanced-permissions feature."
                 (mt/user-http-request :crowberto :put 402 (format "permissions/membership/%d" id) {:is_group_manager false}))))))))

(deftest clear-group-membership-test
  (testing "PUT /api/permissions/membership/:group-id/clear"
<<<<<<< HEAD
    (mt/with-temp [User                       {user-id :id}  {}
                   PermissionsGroup           {group-id :id} {}
                   PermissionsGroupMembership _              {:group_id group-id
                                                              :user_id  user-id}]
=======
    (t2.with-temp/with-temp [:model/User                       {user-id :id}  {}
                             :model/PermissionsGroup           {group-id :id} {}
                             :model/PermissionsGroupMembership _              {:group_id group-id
                                                                               :user_id  user-id}]
>>>>>>> 8d23fd74
      (testing "requires superuser permisisons"
        (is (= "You don't have permissions to do that."
               (mt/user-http-request :rasta :put 403 (format "permissions/membership/%d/clear" group-id)))))

      (testing "Membership of a group can be cleared succesfully, while preserving the group itself"
        (is (= 1 (t2/count :model/PermissionsGroupMembership :group_id group-id)))
        (mt/user-http-request :crowberto :put 204 (format "permissions/membership/%d/clear" group-id))
        (is (true? (t2/exists? :model/PermissionsGroup :id group-id)))
        (is (= 0 (t2/count :model/PermissionsGroupMembership :group_id group-id))))

      (testing "The admin group cannot be cleared using this endpoint"
        (mt/user-http-request :crowberto :put 400 (format "permissions/membership/%d/clear" (u/the-id (perms-group/admin))))))))

(deftest delete-group-membership-test
  (testing "DELETE /api/permissions/membership/:id"
<<<<<<< HEAD
    (mt/with-temp [User                       user     {}
                   PermissionsGroup           group    {}
                   PermissionsGroupMembership {id :id} {:group_id (:id group)
                                                        :user_id  (:id user)}]
=======
    (t2.with-temp/with-temp [:model/User                       user     {}
                             :model/PermissionsGroup           group    {}
                             :model/PermissionsGroupMembership {id :id} {:group_id (:id group)
                                                                         :user_id  (:id user)}]
>>>>>>> 8d23fd74
      (testing "requires superuser"
        (is (= "You don't have permissions to do that."
               (mt/user-http-request :rasta :delete 403 (format "permissions/membership/%d" id)))))

      (testing "Delete membership successfully"
        (mt/user-http-request :crowberto :delete 204 (format "permissions/membership/%d" id))))))

(let [->expected {{:new-admin? true :setting-value true} false
                  {:new-admin? true :setting-value false} false
                  {:new-admin? false :setting-value true} true
                  {:new-admin? false :setting-value false} false}]
  (deftest show-updated-permission-modal-test
    (doseq [instance-creation-time [(t/local-date-time 2020) (t/local-date-time 2022)]
            fifty-migration-time [(t/local-date-time 2021) (t/local-date-time 2023)]
            modal-setting-value [true false]]
      (testing (str "instance-creation-time: " instance-creation-time
                    ", migration-time: " fifty-migration-time
                    ", modal-setting-value: " modal-setting-value)
        (mt/with-current-user (mt/user->id :crowberto)
          (api.permissions/show-updated-permission-modal! modal-setting-value)
          (with-redefs [api.permissions/instance-create-time (constantly instance-creation-time)
                        api.permissions/v-fifty-migration-time (constantly fifty-migration-time)]
            (let [expected-modal-value (get ->expected
                                            {:new-admin? (t/after? instance-creation-time fifty-migration-time)
                                             :setting-value modal-setting-value})]
              (is (= expected-modal-value (api.permissions/show-updated-permission-modal)))))))))
  (deftest show-updated-permission-banner-test
    (doseq [instance-creation-time [(t/local-date-time 2020) (t/local-date-time 2022)]
            fifty-migration-time [(t/local-date-time 2021) (t/local-date-time 2023)]
            banner-setting-value [true false]]
      (testing (str "instance-creation-time: " instance-creation-time
                    ", migration-time: " fifty-migration-time
                    ", banner-setting-value: " banner-setting-value)
        (mt/with-current-user (mt/user->id :crowberto)
          (api.permissions/show-updated-permission-banner! banner-setting-value)
          (with-redefs [api.permissions/instance-create-time (constantly instance-creation-time)
                        api.permissions/v-fifty-migration-time (constantly fifty-migration-time)]
            (let [expected-banner-value (get ->expected
                                             {:new-admin? (t/after? instance-creation-time fifty-migration-time)
                                              :setting-value banner-setting-value})]
              (is (= expected-banner-value (api.permissions/show-updated-permission-banner))))))))))<|MERGE_RESOLUTION|>--- conflicted
+++ resolved
@@ -3,23 +3,20 @@
   (:require
    [clojure.test :refer :all]
    [java-time.api :as t]
+   [malli.core :as mc]
    [medley.core :as m]
    [metabase.api.permissions :as api.permissions]
    [metabase.api.permissions-test-util :as perm-test-util]
    [metabase.config :as config]
-<<<<<<< HEAD
-   [metabase.models :refer [Database PermissionsGroup PermissionsGroupMembership Table User]]
-=======
->>>>>>> 8d23fd74
    [metabase.models.data-permissions :as data-perms]
    [metabase.models.data-permissions.graph :as data-perms.graph]
    [metabase.models.permissions-group :as perms-group]
    [metabase.test :as mt]
    [metabase.test.fixtures :as fixtures]
    [metabase.util :as u]
-   [metabase.util.malli.registry :as mr]
    [metabase.util.malli.schema :as ms]
-   [toucan2.core :as t2]))
+   [toucan2.core :as t2]
+   [toucan2.tools.with-temp :as t2.with-temp]))
 
 ;; there are some issues where it doesn't look like the hydrate function for `member_count` is being added (?)
 (comment api.permissions/keep-me)
@@ -52,11 +49,7 @@
         (check-default-groups-returned id->group))
 
       (testing "should return empty groups"
-<<<<<<< HEAD
-        (mt/with-temp [PermissionsGroup group]
-=======
         (t2.with-temp/with-temp [:model/PermissionsGroup group]
->>>>>>> 8d23fd74
           (let [id->group (m/index-by :id (fetch-groups))]
             (check-default-groups-returned id->group)
             (testing "empty group should be returned"
@@ -137,31 +130,19 @@
 (deftest delete-group-test
   (testing "DELETE /permissions/group/:id"
     (testing "happy path"
-<<<<<<< HEAD
-      (mt/with-temp [PermissionsGroup {group-id :id} {:name "Test group"}]
-=======
       (t2.with-temp/with-temp [:model/PermissionsGroup {group-id :id} {:name "Test group"}]
->>>>>>> 8d23fd74
         (mt/user-http-request :crowberto :delete 204 (format "permissions/group/%d" group-id))
         (is (= 0 (t2/count :model/PermissionsGroup :name "Test group")))))
 
     (testing "requires superuser"
-<<<<<<< HEAD
-      (mt/with-temp [PermissionsGroup {group-id :id} {:name "Test group"}]
-=======
       (t2.with-temp/with-temp [:model/PermissionsGroup {group-id :id} {:name "Test group"}]
->>>>>>> 8d23fd74
         (is (= "You don't have permissions to do that."
                (mt/user-http-request :rasta :delete 403 (format "permissions/group/%d" group-id))))))))
 
 (deftest fetch-perms-graph-test
   (testing "GET /api/permissions/graph"
     (testing "make sure we can fetch the perms graph from the API"
-<<<<<<< HEAD
-      (mt/with-temp [Database {db-id :id}]
-=======
       (t2.with-temp/with-temp [:model/Database {db-id :id}]
->>>>>>> 8d23fd74
         (let [graph (mt/user-http-request :crowberto :get 200 "permissions/graph")]
           (is (partial= {:groups {(u/the-id (perms-group/admin))
                                   {db-id {:view-data "unrestricted"
@@ -174,43 +155,29 @@
 (deftest fetch-perms-graph-by-group-id-test
   (testing "GET /api/permissions/graph"
     (testing "make sure we can fetch the perms graph from the API"
-<<<<<<< HEAD
-      (mt/with-temp [PermissionsGroup {group-id :id :as group}    {}
-                     Database         db                          {}]
-=======
       (t2.with-temp/with-temp [:model/PermissionsGroup {group-id :id :as group}    {}
                                :model/Database         db                          {}]
->>>>>>> 8d23fd74
         (data-perms/set-database-permission! group db :perms/view-data :unrestricted)
         (let [graph (mt/user-http-request :crowberto :get 200 (format "permissions/graph/group/%s" group-id))]
-          (is (mr/validate nat-int? (:revision graph)))
+          (is (mc/validate nat-int? (:revision graph)))
           (is (perm-test-util/validate-graph-api-groups (:groups graph)))
           (is (= #{group-id} (set (keys (:groups graph))))))))))
 
 (deftest fetch-perms-graph-by-db-id-test
   (testing "GET /api/permissions/graph"
     (testing "make sure we can fetch the perms graph from the API"
-<<<<<<< HEAD
-      (mt/with-temp [PermissionsGroup group       {}
-                     Database         {db-id :id} {}]
-=======
       (t2.with-temp/with-temp [:model/PermissionsGroup group       {}
                                :model/Database         {db-id :id} {}]
->>>>>>> 8d23fd74
         (data-perms/set-database-permission! group db-id :perms/view-data :unrestricted)
         (let [graph (mt/user-http-request :crowberto :get 200 (format "permissions/graph/db/%s" db-id))]
-          (is (mr/validate nat-int? (:revision graph)))
+          (is (mc/validate nat-int? (:revision graph)))
           (is (perm-test-util/validate-graph-api-groups (:groups graph)))
           (is (= #{db-id} (->> graph :groups vals (mapcat keys) set))))))))
 
 (deftest update-perms-graph-test
   (testing "PUT /api/permissions/graph"
     (testing "make sure we can update the perms graph from the API"
-<<<<<<< HEAD
-      (mt/with-temp [PermissionsGroup group]
-=======
       (t2.with-temp/with-temp [:model/PermissionsGroup group]
->>>>>>> 8d23fd74
         (mt/user-http-request
          :crowberto :put 200 "permissions/graph"
          (assoc-in (data-perms.graph/api-graph)
@@ -223,11 +190,7 @@
   (testing "PUT /api/permissions/graph"
     (testing "make sure we can update the perms graph from the API"
       (testing "Table-specific perms"
-<<<<<<< HEAD
-        (mt/with-temp [PermissionsGroup group]
-=======
         (t2.with-temp/with-temp [:model/PermissionsGroup group]
->>>>>>> 8d23fd74
           (data-perms/set-database-permission! group (mt/id) :perms/create-queries :no)
           (mt/user-http-request
            :crowberto :put 200 "permissions/graph"
@@ -242,15 +205,9 @@
 (deftest update-perms-graph-perms-for-new-db-test
   (testing "PUT /api/permissions/graph"
     (testing "permissions for new db"
-<<<<<<< HEAD
-      (mt/with-temp [PermissionsGroup group       {}
-                     Database         {db-id :id} {}
-                     Table            _           {:db_id db-id}]
-=======
       (t2.with-temp/with-temp [:model/PermissionsGroup group       {}
                                :model/Database         {db-id :id} {}
                                :model/Table            _           {:db_id db-id}]
->>>>>>> 8d23fd74
         (mt/user-http-request
          :crowberto :put 200 "permissions/graph"
          (assoc-in (data-perms.graph/api-graph)
@@ -265,13 +222,8 @@
 (deftest update-perms-graph-perms-for-new-db-with-no-tables-test
   (testing "PUT /api/permissions/graph"
     (testing "permissions for new db with no tables"
-<<<<<<< HEAD
-      (mt/with-temp [PermissionsGroup group       {}
-                     Database         {db-id :id} {}]
-=======
       (t2.with-temp/with-temp [:model/PermissionsGroup group       {}
                                :model/Database         {db-id :id} {}]
->>>>>>> 8d23fd74
         (mt/user-http-request
          :crowberto :put 200 "permissions/graph"
          (assoc-in (data-perms.graph/api-graph)
@@ -286,8 +238,8 @@
 (deftest update-perms-graph-with-skip-graph-test
   (testing "PUT /api/permissions/graph"
     (testing "permissions graph is not returned when skip-graph"
-      (mt/with-temp [:model/PermissionsGroup group       {}
-                     :model/Database         {db-id :id} {}]
+      (t2.with-temp/with-temp [:model/PermissionsGroup group       {}
+                               :model/Database         {db-id :id} {}]
         (let [do-perm-put    (fn [url] (mt/user-http-request
                                         :crowberto :put 200 url
                                         (assoc-in (data-perms.graph/api-graph)
@@ -299,15 +251,15 @@
 
           (testing "returned-g"
             (is (perm-test-util/validate-graph-api-groups (:groups returned-g)))
-            (is (mr/validate [:map [:revision pos-int?]] returned-g)))
+            (is (mc/validate [:map [:revision pos-int?]] returned-g)))
 
           (testing "return-g-two"
             (is (perm-test-util/validate-graph-api-groups (:groups returned-g-two)))
-            (is (mr/validate [:map [:revision pos-int?]] returned-g-two)))
+            (is (mc/validate [:map [:revision pos-int?]] returned-g-two)))
 
           (testing "no returned g"
             (is (not (perm-test-util/validate-graph-api-groups (:groups no-returned-g))))
-            (is (mr/validate [:map {:closed true}
+            (is (mc/validate [:map {:closed true}
                               [:revision pos-int?]] no-returned-g))))))))
 
 (deftest update-perms-graph-force-test
@@ -326,11 +278,7 @@
 (deftest can-revoke-permsissions-via-graph-test
   (testing "PUT /api/permissions/graph"
     (let [table-id (mt/id :venues)]
-<<<<<<< HEAD
-      (mt/with-temp [PermissionsGroup group]
-=======
       (t2.with-temp/with-temp [:model/PermissionsGroup group]
->>>>>>> 8d23fd74
         (mt/user-http-request
          :crowberto :put 200 "permissions/graph"
          (assoc-in (data-perms.graph/api-graph)
@@ -387,13 +335,8 @@
 
 (deftest add-group-membership-test
   (testing "POST /api/permissions/membership"
-<<<<<<< HEAD
-    (mt/with-temp [User             user  {}
-                   PermissionsGroup group {}]
-=======
     (t2.with-temp/with-temp [:model/User             user  {}
                              :model/PermissionsGroup group {}]
->>>>>>> 8d23fd74
       (testing "requires superuser"
         (is (= "You don't have permissions to do that."
                (mt/user-http-request :rasta :post 403 "permissions/membership" {:group_id (:id group)
@@ -406,17 +349,10 @@
 
 (deftest update-group-membership-test
   (testing "PUT /api/permissions/membership/:id"
-<<<<<<< HEAD
-    (mt/with-temp [User                       user     {}
-                   PermissionsGroup           group    {}
-                   PermissionsGroupMembership {id :id} {:group_id (:id group)
-                                                        :user_id  (:id user)}]
-=======
     (t2.with-temp/with-temp [:model/User                       user     {}
                              :model/PermissionsGroup           group    {}
                              :model/PermissionsGroupMembership {id :id} {:group_id (:id group)
                                                                          :user_id  (:id user)}]
->>>>>>> 8d23fd74
       (testing "This API is for EE only"
         (mt/with-premium-features #{}
           (is (= "The group manager permissions functionality is only enabled if you have a premium token with the advanced-permissions feature."
@@ -424,17 +360,10 @@
 
 (deftest clear-group-membership-test
   (testing "PUT /api/permissions/membership/:group-id/clear"
-<<<<<<< HEAD
-    (mt/with-temp [User                       {user-id :id}  {}
-                   PermissionsGroup           {group-id :id} {}
-                   PermissionsGroupMembership _              {:group_id group-id
-                                                              :user_id  user-id}]
-=======
     (t2.with-temp/with-temp [:model/User                       {user-id :id}  {}
                              :model/PermissionsGroup           {group-id :id} {}
                              :model/PermissionsGroupMembership _              {:group_id group-id
                                                                                :user_id  user-id}]
->>>>>>> 8d23fd74
       (testing "requires superuser permisisons"
         (is (= "You don't have permissions to do that."
                (mt/user-http-request :rasta :put 403 (format "permissions/membership/%d/clear" group-id)))))
@@ -450,17 +379,10 @@
 
 (deftest delete-group-membership-test
   (testing "DELETE /api/permissions/membership/:id"
-<<<<<<< HEAD
-    (mt/with-temp [User                       user     {}
-                   PermissionsGroup           group    {}
-                   PermissionsGroupMembership {id :id} {:group_id (:id group)
-                                                        :user_id  (:id user)}]
-=======
     (t2.with-temp/with-temp [:model/User                       user     {}
                              :model/PermissionsGroup           group    {}
                              :model/PermissionsGroupMembership {id :id} {:group_id (:id group)
                                                                          :user_id  (:id user)}]
->>>>>>> 8d23fd74
       (testing "requires superuser"
         (is (= "You don't have permissions to do that."
                (mt/user-http-request :rasta :delete 403 (format "permissions/membership/%d" id)))))
