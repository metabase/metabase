--- conflicted
+++ resolved
@@ -2,12 +2,9 @@
   (:require
    [cheshire.core :as json]
    [clojure.test :refer :all]
-<<<<<<< HEAD
    [metabase.models
     :refer [Card Collection Dashboard DashboardCard NativeQuerySnippet]]
-=======
    [metabase.models :refer [Card Collection Dashboard DashboardCard]]
->>>>>>> b1298421
    [metabase.models.card :as card]
    [metabase.models.serialization.base :as serdes.base]
    [metabase.models.serialization.hash :as serdes.hash]
@@ -432,7 +429,7 @@
       (is (= #{["Card" (:id card1)]}
              (serdes.base/serdes-descendants "Card" (:id card2))))))
 
-  (testing "cards that has a native tempatlate tag"
+  (testing "cards that has a native template tag"
     (mt/with-temp* [NativeQuerySnippet [snippet {:name "category" :content "category = 'Gizmo'"}]
                     Card               [card {:name          "Business Card"
                                               :dataset_query {:native
