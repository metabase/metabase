import { WRITABLE_DB_ID, SAMPLE_DB_ID } from "e2e/support/cypress_data";
import { SAMPLE_DATABASE } from "e2e/support/cypress_sample_database";
import { NO_COLLECTION_PERSONAL_COLLECTION_ID } from "e2e/support/cypress_sample_instance_data";
import {
  restore,
  visualize,
  openTable,
  openOrdersTable,
  popover,
  modal,
  summarize,
  startNewQuestion,
  entityPickerModal,
  entityPickerModalTab,
  questionInfoButton,
  rightSidebar,
  getNotebookStep,
  visitQuestionAdhoc,
  openNotebook,
  queryBuilderHeader,
  cartesianChartCircle,
  filter,
  moveColumnDown,
  getDraggableElements,
  resetTestTable,
  getTable,
  resyncDatabase,
  createQuestion,
  saveQuestion,
  echartsContainer,
  newButton,
  appBar,
  openProductsTable,
  queryBuilderFooter,
  enterCustomColumnDetails,
  addCustomColumn,
  tableInteractive,
  createNativeQuestion,
  queryBuilderMain,
  leftSidebar,
  assertQueryBuilderRowCount,
  visitDashboard,
  getDashboardCard,
  testTooltipPairs,
  join,
  visitQuestion,
  tableHeaderClick,
} from "e2e/support/helpers";

const { ORDERS, ORDERS_ID, PRODUCTS, PRODUCTS_ID, PEOPLE, PEOPLE_ID } =
  SAMPLE_DATABASE;

describe("issue 32625, issue 31635", () => {
  const CC_NAME = "Is Promotion";

  const QUESTION = {
    dataset_query: {
      type: "query",
      database: SAMPLE_DB_ID,
      query: {
        "source-table": ORDERS_ID,
        aggregation: [
          "distinct",
          ["field", ORDERS.PRODUCT_ID, { "base-type": "type/Integer" }],
        ],
        breakout: ["expression", CC_NAME],
        expressions: {
          [CC_NAME]: [
            "case",
            [[[">", ["field", ORDERS.DISCOUNT, null], 0], 1]],
            { default: 0 },
          ],
        },
      },
    },
  };
  beforeEach(() => {
    restore();
    cy.signInAsAdmin();
  });

  it("should remove dependent clauses when a clause is removed (metabase#32625, metabase#31635)", () => {
    visitQuestionAdhoc(QUESTION, { mode: "notebook" });

    getNotebookStep("expression")
      .findAllByTestId("notebook-cell-item")
      .first()
      .icon("close")
      .click();

    getNotebookStep("expression").should("not.exist");
    getNotebookStep("summarize").findByText(CC_NAME).should("not.exist");

    visualize();

    cy.findByTestId("query-builder-main").within(() => {
      cy.findByTestId("scalar-value").should("have.text", "200");
      cy.findByText("There was a problem with your question").should(
        "not.exist",
      );
    });
  });
});

describe("issue 32964", () => {
  const LONG_NAME = "A very long column name that will cause text overflow";

  const QUESTION = {
    dataset_query: {
      type: "query",
      database: SAMPLE_DB_ID,
      query: {
        "source-table": ORDERS_ID,
        expressions: {
          [LONG_NAME]: [
            "*",
            ["field", SAMPLE_DATABASE.ORDERS.SUBTOTAL, null],
            2,
          ],
        },
        aggregation: [["sum", ["expression", LONG_NAME]]],
        breakout: [
          [
            "field",
            SAMPLE_DATABASE.ORDERS.CREATED_AT,
            {
              "base-type": "type/DateTime",
              "temporal-unit": "week",
            },
          ],
        ],
      },
    },
  };
  beforeEach(() => {
    restore();
    cy.signInAsAdmin();
  });

  it("should not overflow chart settings sidebar with long column name (metabase#32964)", () => {
    visitQuestionAdhoc(QUESTION);
    cy.findByTestId("viz-settings-button").click();
    cy.findByTestId("sidebar-left").within(([sidebar]) => {
      const maxX = sidebar.getBoundingClientRect().right;
      cy.findByText(`Sum of ${LONG_NAME}`).then(([el]) => {
        const x = el.getBoundingClientRect().right;
        expect(x).to.be.lessThan(maxX);
      });
    });
  });
});

describe("issue 33079", () => {
  const questionDetails = {
    display: "line",
    query: {
      "source-table": ORDERS_ID,
      aggregation: [["count"]],
      breakout: [["field", ORDERS.CREATED_AT, { "temporal-unit": "month" }]],
    },
  };
  beforeEach(() => {
    restore();
    cy.signInAsAdmin();

    cy.intercept("POST", "/api/dataset").as("dataset");
    cy.request("GET", "/api/user/current").then(({ body: user }) => {
      cy.request("PUT", `/api/user/${user.id}`, { locale: "de" });
    });
  });

  it("underlying records drill should work in a non-English locale (metabase#33079)", () => {
    cy.createQuestion(questionDetails, { visitQuestion: true });
    cartesianChartCircle().eq(1).click({ force: true });
    popover()
      .findByText(/Order/) // See these Orders
      .click();
    cy.wait("@dataset");
    cy.findByTestId("question-row-count").should("contain", "19");
  });
});

describe("issue 34414", () => {
  const { INVOICES_ID } = SAMPLE_DATABASE;

  const INVOICE_MODEL_DETAILS = {
    name: "Invoices Model",
    query: { "source-table": INVOICES_ID },
    type: "model",
  };
  beforeEach(() => {
    restore();
    cy.signInAsNormalUser();
  });

  it("populate field values after re-adding filter on virtual table field (metabase#34414)", () => {
    cy.createQuestion(INVOICE_MODEL_DETAILS).then(response => {
      const modelId = response.body.id;

      visitQuestionAdhoc({
        dataset_query: {
          type: "query",
          database: SAMPLE_DB_ID,
          query: { "source-table": `card__${modelId}` },
        },
      });
    });

    openNotebook();
    filter({ mode: "notebook" });

    popover().within(() => {
      cy.findByText("Plan").click();
      assertPlanFieldValues();

      cy.log("Open filter again");
      cy.findByLabelText("Back").click();

      cy.log("Open plan field again");
      cy.findByText("Plan").click();

      assertPlanFieldValues();
    });
  });
});

function assertPlanFieldValues() {
  cy.findByText("Basic").should("be.visible");
  cy.findByText("Business").should("be.visible");
  cy.findByText("Premium").should("be.visible");
}

describe("issue 38176", () => {
  beforeEach(() => {
    restore();
    cy.signInAsNormalUser();
    cy.intercept("PUT", "/api/card/**").as("updateQuestion");
  });

  it("restoring a question to a previous version should preserve the variables (metabase#38176)", () => {
    cy.createNativeQuestion(
      {
        name: "38176",
        native: {
          query:
            'SELECT "COUNTRY" from "ACCOUNTS" WHERE country = {{ country }} LIMIT 5',
          "template-tags": {
            country: {
              type: "text",
              id: "dd06cd10-596b-41d0-9d6e-94e98ceaf989",
              name: "country",
              "display-name": "Country",
            },
          },
        },
      },
      { visitQuestion: true },
    );

    cy.findByPlaceholderText("Country").type("NL");

    cy.findByTestId("query-builder-main").button("Get Answer").click();

    questionInfoButton().click();
    rightSidebar().within(() => {
      cy.findByText("History");

      cy.findByPlaceholderText("Add description")
        .type("This is a question")
        .blur();

      cy.wait("@updateQuestion");
      cy.findByText(/added a description/i);
      cy.findByTestId("question-revert-button").click();

      cy.findByText(/reverted to an earlier version/i).should("be.visible");
    });

    cy.findAllByRole("gridcell").should("contain", "NL");
  });
});

describe("issue 38354", { tags: "@external" }, () => {
  const QUESTION_DETAILS = {
    query: {
      "source-table": ORDERS_ID,
      limit: 5,
    },
  };
  beforeEach(() => {
    restore();
    restore("postgres-12");
    cy.signInAsAdmin();
    cy.createQuestion(QUESTION_DETAILS, { visitQuestion: true });
  });

  it("should be possible to change source database (metabase#38354)", () => {
    openNotebook();
    getNotebookStep("data").findByTestId("data-step-cell").click();
    entityPickerModal().within(() => {
      cy.findByText("QA Postgres12").click();
      cy.findByText("Orders").click();
    });

    // optimization: add a limit so that query runs faster
    cy.button("Row limit").click();
    getNotebookStep("limit").findByPlaceholderText("Enter a limit").type("5");

    visualize();

    cy.findByTestId("query-builder-main")
      .findByText("There was a problem with your question")
      .should("not.exist");
    cy.get("[data-testid=cell-data]").should("contain", "37.65"); // assert visualization renders the data
  });
});

describe("issue 30056", () => {
  const questionDetails = {
    query: {
      "source-query": {
        "source-table": PEOPLE_ID,
        aggregation: [["count"]],
        breakout: [
          ["field", PEOPLE.LATITUDE, { "base-type": "type/Float" }],
          ["field", PEOPLE.LONGITUDE, { "base-type": "type/Float" }],
        ],
      },
      filter: [">", ["field", "count", { "base-type": "type/Integer" }], 2],
    },
  };

  beforeEach(() => {
    restore();
    cy.signInAsNormalUser();
  });

  it("should show table breadcrumbs for questions with post-aggregation filters (metabase#30056)", () => {
    createQuestion(questionDetails, { visitQuestion: true });
    // the name of the table is hidden after a few seconds with a CSS animation,
    // so check for "exist" only
    queryBuilderHeader().findByText("People").should("exist");
  });
});

describe("issue 39102", () => {
  const questionDetails = {
    name: "39102",
    query: {
      "source-query": {
        "source-table": ORDERS_ID,
        aggregation: ["count"],
        breakout: [["field", ORDERS.CREATED_AT, { "temporal-unit": "year" }]],
      },
      filter: [">", ["field", "count", { "base-type": "type/Integer" }], 1000],
      aggregation: ["count"],
    },
    type: "question",
  };
  beforeEach(() => {
    restore();
    cy.signInAsAdmin();
    cy.intercept("POST", "/api/dataset").as("dataset");
  });

  it("should be able to preview a multi-stage query (metabase#39102)", () => {
    cy.createQuestion(questionDetails, { visitQuestion: true });
    openNotebook();

    getNotebookStep("data", { stage: 0 }).icon("play").click();
    cy.wait("@dataset");
    cy.findByTestId("preview-root").within(() => {
      cy.findByText("Tax").should("be.visible");
      cy.icon("close").click();
    });

    getNotebookStep("summarize", { stage: 0 }).icon("play").click();
    cy.wait("@dataset");
    cy.findByTestId("preview-root").within(() => {
      cy.findByText("Count").should("be.visible");
      cy.findByText("3,610").should("be.visible");
      cy.findByText("744").should("be.visible");
      cy.icon("close").click();
    });

    getNotebookStep("filter", { stage: 1 }).icon("play").click();
    cy.wait("@dataset");
    cy.findByTestId("preview-root").within(() => {
      cy.findByText("Count").should("be.visible");
      cy.findByText("3,610").should("be.visible");
      cy.findByText("744").should("not.exist");
      cy.icon("close").click();
    });

    getNotebookStep("summarize", { stage: 1 }).icon("play").click();
    cy.wait("@dataset");
    cy.findByTestId("preview-root").within(() => {
      cy.findByText("Count").should("be.visible");
      cy.findByText("4").should("be.visible");
    });
  });
});

describe("issue 13814", () => {
  const questionDetails = {
    display: "scalar",
    query: {
      "source-table": ORDERS_ID,
      aggregation: [
        ["count", ["field", ORDERS.TAX, { "base-type": "type/Float" }]],
      ],
    },
  };

  beforeEach(() => {
    restore();
    cy.signInAsNormalUser();
  });

  it("should support specifying a field in 'count' MBQL clause even if the UI doesn't support it (metabase#13814)", () => {
    cy.log("verify that the API supports saving this MBQL");
    createQuestion(questionDetails).then(({ body: card }) =>
      visitQuestion(card.id),
    );

    cy.log("verify that the query is executed correctly");
    cy.findByTestId("scalar-value").findByText("18,760").should("be.visible");

    cy.log(
      "verify that the clause is displayed correctly and won't crash if updated",
    );
    openNotebook();
    getNotebookStep("summarize")
      .findByText("Count of Tax")
      .should("be.visible")
      .click();
    popover().findByText("Count of rows").click();
    getNotebookStep("summarize").findByText("Count").should("be.visible");
  });
});

describe("issue 39795", () => {
  beforeEach(() => {
    restore();
    cy.signInAsAdmin();

    //If you comment out this post, then the test will pass.
    cy.request("post", `/api/field/${ORDERS.PRODUCT_ID}/dimension`, {
      human_readable_field_id: PRODUCTS.TITLE,
      name: "Product ID",
      type: "external",
    });
  });

  it("should allow me to re-order even when a field is set with a different display value (metabase#39795)", () => {
    visitQuestionAdhoc({
      dataset_query: {
        database: SAMPLE_DB_ID,
        query: {
          "source-table": ORDERS_ID,
        },
        type: "query",
      },
    });
    cy.findByTestId("viz-settings-button").click();
    moveColumnDown(getDraggableElements().first(), 2);

    // We are not able to re-order because the dataset will also contain values a column for Product ID
    // This causes the isValid() check to fire, and you are always forced into the default value for table.columns
    getDraggableElements().eq(2).should("contain.text", "ID");
  });
});

describe("issue 40176", () => {
  const DIALECT = "postgres";
  const TABLE = "uuid_pk_table";
  beforeEach(() => {
    restore(`${DIALECT}-writable`);
    cy.signInAsAdmin();
    resetTestTable({ type: DIALECT, table: TABLE });
    resyncDatabase({
      dbId: WRITABLE_DB_ID,
      tableName: TABLE,
    });
  });

  it(
    "should allow filtering on UUID PK columns (metabase#40176)",
    { tags: "@external" },
    () => {
      getTable({ name: TABLE }).then(({ id: tableId }) => {
        visitQuestionAdhoc({
          display: "table",
          dataset_query: {
            database: WRITABLE_DB_ID,
            query: {
              "source-table": tableId,
            },
            type: "query",
          },
        });
      });
      openNotebook();
      cy.findByTestId("action-buttons").findByText("Filter").click();
      popover().within(() => {
        cy.findByText("ID").click();
        cy.findByLabelText("Filter value").type(
          "a0eebc99-9c0b-4ef8-bb6d-6bb9bd380a11",
        );
        cy.button("Add filter").click();
      });
      visualize();
      cy.findByTestId("question-row-count")
        .findByText("Showing 1 row")
        .should("be.visible");
    },
  );
});

describe("issue 40435", () => {
  beforeEach(() => {
    restore();
    cy.signInAsNormalUser();
    cy.intercept("PUT", "/api/card/*").as("updateCard");
  });

  it("should make new query columns visible by default (metabase#40435)", () => {
    openOrdersTable();
    openNotebook();
    getNotebookStep("data").button("Pick columns").click();
    popover().within(() => {
      cy.findByText("Select none").click();
      cy.findByText("User ID").click();
    });
    getNotebookStep("data").button("Pick columns").click();
    visualize();
    cy.findByTestId("viz-settings-button").click();
    cy.findByTestId("sidebar-left").within(() => {
      cy.findByTestId("ID-hide-button").click();
      cy.findByTestId("ID-show-button").click();
    });
    saveQuestion();

    openNotebook();
    getNotebookStep("data").button("Pick columns").click();
    popover().findByText("Product ID").click();
    queryBuilderHeader().findByText("Save").click();
    modal().last().findByText("Save").click();
    cy.wait("@updateCard");
    visualize();

    cy.findByRole("columnheader", { name: "ID" }).should("be.visible");
    cy.findByRole("columnheader", { name: "User ID" }).should("be.visible");
    cy.findByRole("columnheader", { name: "Product ID" }).should("be.visible");
  });
});

describe("issue 41381", () => {
  beforeEach(() => {
    restore();
    cy.signInAsNormalUser();
  });

  it("should show an error message when adding a constant-only custom expression (metabase#41381)", () => {
    openOrdersTable({ mode: "notebook" });
    addCustomColumn();
    enterCustomColumnDetails({ formula: "'Test'", name: "Constant" });
    popover().within(() => {
      cy.findByText("Invalid expression").should("be.visible");
      cy.button("Done").should("be.disabled");
    });
  });
});

describe(
  "issue 42010 -- Unable to filter by mongo id",
  { tags: "@mongo" },
  () => {
    beforeEach(() => {
      restore("mongo-5");
      cy.signInAsAdmin();

      cy.intercept("POST", "/api/dataset").as("dataset");
      cy.request(`/api/database/${WRITABLE_DB_ID}/schema/`).then(({ body }) => {
        const tableId = body.find(table => table.name === "orders").id;
        openTable({
          database: WRITABLE_DB_ID,
          table: tableId,
          limit: 2,
        });
      });
      cy.wait("@dataset");
    });

    it("should be possible to filter by Mongo _id column (metabase#40770, metabase#42010)", () => {
      cy.get("#main-data-grid")
        .findAllByRole("gridcell")
        .first()
        .then($cell => {
          // Ids are non-deterministic so we have to obtain the id from the cell, and store its value.
          const id = $cell.text();

          cy.log(
            "Scenario 1 - Make sure the simple mode filter is working correctly (metabase#40770)",
          );
          filter();

          cy.findByRole("dialog").within(() => {
            cy.findByPlaceholderText("Search by ID").type(id);
            cy.button("Apply filters").click();
          });

          cy.findByTestId("question-row-count").should(
            "have.text",
            "Showing 1 row",
          );
          removeFilter();

          cy.log(
            "Scenario 2 - Make sure filter is working in the notebook editor (metabase#42010)",
          );
          openNotebook();
          filter({ mode: "notebook" });

          popover()
            .findAllByRole("option")
            .first()
            .should("have.text", "ID")
            .click();

          cy.findByTestId("string-filter-picker").within(() => {
            cy.findByLabelText("Filter operator").should("have.value", "Is");
            cy.findByPlaceholderText("Search by ID").type(id);
            cy.button("Add filter").click();
          });

          cy.findByTestId("step-filter-0-0").within(() => {
            cy.findByText(`ID is ${id}`);

            cy.log(
              "Scenario 2.1 - Trigger the preview to make sure it reflects the filter correctly",
            );
            cy.icon("play").click();
          });

          // The preview should show only one row
          const ordersColumns = 10;
          cy.findByTestId("preview-root")
            .get("#main-data-grid")
            .findAllByTestId("cell-data")
            .should("have.length.at.most", ordersColumns);

          cy.log("Scenario 2.2 - Make sure we can visualize the data");
          visualize();
          cy.findByTestId("question-row-count").should(
            "have.text",
            "Showing 1 row",
          );
        });
    });
  },
);

function removeFilter() {
  cy.findByTestId("filter-pill").findByLabelText("Remove").click();
  cy.findByTestId("question-row-count").should("have.text", "Showing 2 rows");
}

describe("issue 33439", () => {
  beforeEach(() => {
    restore();
    cy.signInAsNormalUser();
  });

  it("should show an error message when trying to use convertTimezone on an unsupported db (metabase#33439)", () => {
    openOrdersTable({ mode: "notebook" });
    addCustomColumn();
    enterCustomColumnDetails({
      formula:
        'convertTimezone("2022-12-28T12:00:00", "Canada/Pacific", "Canada/Eastern")',
      name: "Date",
    });
    popover().within(() => {
      cy.findByText("Unsupported function convert-timezone");
      cy.button("Done").should("be.disabled");
    });
  });
});

describe("issue 42244", () => {
  const COLUMN_NAME = "Created At".repeat(5);

  beforeEach(() => {
    restore();
    cy.signInAsAdmin();
    cy.request("PUT", `/api/field/${ORDERS.CREATED_AT}`, {
      display_name: COLUMN_NAME,
    });
  });

  it("should allow to change the temporal bucket when the column name is long (metabase#42244)", () => {
    openOrdersTable({ mode: "notebook" });
    summarize({ mode: "notebook" });
    getNotebookStep("summarize")
      .findByText("Pick a column to group by")
      .click();
    popover().within(() => {
      cy.findByText(COLUMN_NAME).realHover();
      cy.findByText("by month").should("be.visible").click();
    });
    popover().last().findByText("Year").click();
    getNotebookStep("summarize")
      .findByText(`${COLUMN_NAME}: Year`)
      .should("be.visible");
  });
});

describe("issue 42957", () => {
  beforeEach(() => {
    restore();
    cy.signInAsAdmin();
  });

  it("does not show collections that contain models from different tabs (metabase#42957)", () => {
    createQuestion({
      name: "Model",
      type: "model",
      query: {
        "source-table": ORDERS_ID,
      },
    });

    cy.createCollection({ name: "Collection without models" }).then(
      ({ body: collection }) => {
        cy.wrap(collection.id).as("collectionId");
      },
    );

    cy.get("@collectionId").then(collectionId => {
      createQuestion({
        name: "Question",
        type: "question",
        query: {
          "source-table": ORDERS_ID,
        },
        collection_id: collectionId,
      });
    });

    startNewQuestion();
    entityPickerModal().within(() => {
      entityPickerModalTab("Models").click();

      cy.findByText("Collection without models").should("not.exist");
    });
  });
});

describe("issue 40064", () => {
  beforeEach(() => {
    restore();
    cy.signInAsNormalUser();
  });

  it("should be able to edit a custom column with the same name as one of the columns used in the expression (metabase#40064)", () => {
    createQuestion(
      {
        query: {
          "source-table": ORDERS_ID,
          expressions: {
            Tax: ["*", ["field", ORDERS.TAX, { "base-type": "type/Float" }], 2],
          },
          limit: 1,
        },
      },
      { visitQuestion: true },
    );

    cy.log("check the initial expression value");
    tableInteractive().findByText("4.14").should("be.visible");

    cy.log("update the expression and check the value");
    openNotebook();
    getNotebookStep("expression").findByText("Tax").click();
    enterCustomColumnDetails({ formula: "[Tax] * 3" });
    popover().button("Update").click();
    visualize();
    tableInteractive().findByText("6.21").should("be.visible");

    cy.log("rename the expression and make sure you cannot create a cycle");
    openNotebook();
    getNotebookStep("expression").findByText("Tax").click();
    enterCustomColumnDetails({ formula: "[Tax] * 3", name: "Tax3" });
    popover().button("Update").click();
    getNotebookStep("expression").findByText("Tax3").click();
    enterCustomColumnDetails({ formula: "[Tax3] * 3", name: "Tax3" });
    popover().within(() => {
      cy.findByText("Unknown Field: Tax3").should("be.visible");
      cy.button("Update").should("be.disabled");
    });
  });
});

describe.skip("issue 10493", () => {
  beforeEach(() => {
    restore();
    cy.intercept("POST", "/api/dataset").as("dataset");
    cy.signInAsAdmin();
  });

  it("should not reset chart axes after adding a new query stage (metabase#10493)", () => {
    visitQuestionAdhoc({
      display: "bar",
      dataset_query: {
        type: "query",
        database: SAMPLE_DB_ID,
        query: {
          aggregation: [["count"]],
          breakout: [
            [
              "field",
              ORDERS.QUANTITY,
              { "base-type": "type/Integer", binning: { strategy: "default" } },
            ],
          ],
          "source-table": ORDERS_ID,
        },
      },
    });

    filter();
    modal().within(() => {
      cy.findByText("Summaries").click();
      cy.findByTestId("filter-column-Count").within(() => {
        cy.findByPlaceholderText("Min").type("0");
        cy.findByPlaceholderText("Max").type("30000");
      });
      cy.button("Apply filters").click();
    });
    cy.wait("@dataset");

    echartsContainer().within(() => {
      // y axis
      cy.findByText("Count").should("exist");
      cy.findByText("21,000").should("exist");
      cy.findByText("3,000").should("exist");

      // x axis
      cy.findByText("Quantity").should("exist");
      cy.findByText("25").should("exist");
      cy.findByText("75").should("exist");
    });
  });
});

describe("issue 32020", () => {
  const question1Details = {
    name: "Q1",
    query: {
      "source-table": ORDERS_ID,
      aggregation: [
        ["sum", ["field", ORDERS.TOTAL, { "base-type": "type/Float" }]],
      ],
      breakout: [
        ["field", ORDERS.ID, { "base-type": "type/BigInteger" }],
        [
          "field",
          ORDERS.CREATED_AT,
          { "base-type": "type/DateTime", "temporal-unit": "month" },
        ],
      ],
    },
  };

  const question2Details = {
    name: "Q2",
    query: {
      "source-table": PEOPLE_ID,
      aggregation: [
        ["max", ["field", PEOPLE.LONGITUDE, { "base-type": "type/Float" }]],
      ],
      breakout: [
        ["field", PEOPLE.ID, { "base-type": "type/BigInteger" }],
        [
          "field",
          PEOPLE.CREATED_AT,
          { "base-type": "type/DateTime", "temporal-unit": "month" },
        ],
      ],
    },
  };

  beforeEach(() => {
    restore();
    cy.signInAsNormalUser();
    createQuestion(question1Details);
    createQuestion(question2Details);
  });

  it("should be possible to use aggregation columns from source and joined questions in aggregation (metabase#32020)", () => {
    startNewQuestion();

    cy.log("create joined question manually");
    entityPickerModal().within(() => {
      entityPickerModalTab("Saved questions").click();
      cy.findByText(question1Details.name).click();
    });
    join();
    entityPickerModal().within(() => {
      entityPickerModalTab("Saved questions").click();
      cy.findByText(question2Details.name).click();
    });
    popover().findByText("ID").click();
    popover().findByText("ID").click();

    cy.log("aggregation column from the source question");
    getNotebookStep("summarize")
      .findByText(/Pick the metric/)
      .click();
    popover().within(() => {
      cy.findByText("Sum of ...").click();
      cy.findByText("Sum of Total").click();
    });

    cy.log("aggregation column from the joined question");
    getNotebookStep("summarize").icon("add").click();
    popover().within(() => {
      cy.findByText("Sum of ...").click();
      cy.findByText(question2Details.name).click();
      cy.findByText("Max of Longitude").click();
    });

    cy.log("visualize and check results");
    visualize();
    tableInteractive().within(() => {
      cy.findByText("Sum of Sum of Total").should("be.visible");
      cy.findByText("Sum of Q2 → Max").should("be.visible");
    });
  });
});

describe("issue 44071", () => {
  const questionDetails = {
    name: "Test",
    query: { "source-table": ORDERS_ID },
    collection_id: NO_COLLECTION_PERSONAL_COLLECTION_ID,
  };

  beforeEach(() => {
    restore();
    cy.signIn("nocollection");
    createQuestion(questionDetails);
  });

  it("should be able to save questions based on another questions without collection access (metabase#44071)", () => {
    cy.visit("/");
    newButton("Question").click();
    entityPickerModal().within(() => {
      entityPickerModalTab("Saved questions").click();
      cy.findByText(/Personal Collection/).click();
      cy.findByText(questionDetails.name).click();
    });
    getNotebookStep("data")
      .findByText(questionDetails.name)
      .should("be.visible");
    saveQuestion();
    appBar()
      .findByText(/Personal Collection/)
      .should("be.visible");
  });
});

describe("issue 44415", () => {
  beforeEach(() => {
    restore();
    cy.signIn("admin");
    createQuestion(
      {
        query: {
          "source-table": ORDERS_ID,
          filter: [
            "and",
            [
              "not-null",
              ["field", ORDERS.DISCOUNT, { "base-type": "type/Float" }],
            ],
          ],
        },
        visualization_settings: {
          "table.columns": [
            {
              name: "ID",
              fieldRef: ["field", ORDERS.ID, null],
              enabled: true,
            },
            {
              name: "DISCOUNT",
              fieldRef: ["field", ORDERS.DISCOUNT, null],
              enabled: true,
            },
          ],
        },
      },
      { wrapId: true },
    );
  });

  it("should be able to edit a table question in the notebook editor before running its query (metabase#44415)", () => {
    cy.get("@questionId").then(questionId =>
      cy.visit(`/question/${questionId}/notebook`),
    );

    getNotebookStep("filter")
      .findAllByTestId("notebook-cell-item")
      .first()
      .icon("close")
      .click();

    getNotebookStep("filter").should("not.exist");

    visualize();

    cy.findByTestId("qb-filters-panel").should("not.exist");
    cy.get("@questionId").then(questionId => {
      cy.url().should("not.include", `/question/${questionId}`);
      cy.url().should("include", "question#");
    });
  });
});

describe("issue 37374", () => {
  const questionDetails = {
    query: {
      "source-table": PRODUCTS_ID,
      aggregation: [["count"]],
      breakout: [
        ["field", PRODUCTS.CATEGORY, { "base-type": "type/Text" }],
        ["field", PRODUCTS.VENDOR, { "base-type": "type/Text" }],
      ],
    },
  };

  beforeEach(() => {
    restore();
    cy.signInAsNormalUser();
    createQuestion(questionDetails, { wrapId: true });
    cy.signIn("nodata");
  });

  it("should allow to change the viz type to pivot without data access (metabase#37374)", () => {
    visitQuestion("@questionId");
    cy.intercept("POST", "/api/card/*/query").as("cardQuery");
    cy.intercept("POST", "/api/card/pivot/*/query").as("cardPivotQuery");

    cy.log("changing the viz type to pivot table and running the query works");
    cy.findByTestId("viz-type-button").click();
    cy.findByTestId("chart-type-sidebar")
      .findByTestId("Pivot Table-button")
      .click();
    cy.wait("@cardPivotQuery");
    cy.findByTestId("pivot-table").should("be.visible");

    cy.log("changing the viz type back to table and running the query works");
    cy.findByTestId("chart-type-sidebar").findByTestId("Table-button").click();
    cy.wait("@cardQuery");
    tableInteractive().should("be.visible");
  });
});

describe("issue 44532", () => {
  beforeEach(() => {
    restore();
    cy.signInAsAdmin();
    openProductsTable();
  });

  it("should update chart metrics and dimensions with each added breakout (metabase #44532)", () => {
    summarize();

    rightSidebar()
      .findByRole("listitem", { name: "Category" })
      .button("Add dimension")
      .click();
    cy.wait("@dataset");

    echartsContainer().within(() => {
      cy.findByText("Count").should("exist"); // y-axis
      cy.findByText("Category").should("exist"); // x-axis

      // x-axis values
      cy.findByText("Doohickey").should("exist");
      cy.findByText("Gadget").should("exist");
      cy.findByText("Gizmo").should("exist");
      cy.findByText("Widget").should("exist");
    });

    rightSidebar()
      .findByRole("listitem", { name: "Created At" })
      .button("Add dimension")
      .click();
    cy.wait("@dataset");

    cy.findByLabelText("Legend").within(() => {
      cy.findByText("Doohickey").should("exist");
      cy.findByText("Gadget").should("exist");
      cy.findByText("Gizmo").should("exist");
      cy.findByText("Widget").should("exist");
    });

    echartsContainer().within(() => {
      cy.findByText("Count").should("exist"); // y-axis
      cy.findByText("Created At").should("exist"); // x-axis

      // x-axis values
      cy.findByText("January 2023").should("exist");
      cy.findByText("January 2024").should("exist");
      cy.findByText("January 2025").should("exist");

      // previous x-axis values
      cy.findByText("Doohickey").should("not.exist");
      cy.findByText("Gadget").should("not.exist");
      cy.findByText("Gizmo").should("not.exist");
      cy.findByText("Widget").should("not.exist");
    });

    rightSidebar().button("Done").click();
    cy.wait("@dataset");

    cy.findByLabelText("Legend").within(() => {
      cy.findByText("Doohickey").should("exist");
      cy.findByText("Gadget").should("exist");
      cy.findByText("Gizmo").should("exist");
      cy.findByText("Widget").should("exist");
    });

    echartsContainer().within(() => {
      cy.findByText("Count").should("exist"); // y-axis
      cy.findByText("Created At").should("exist"); // x-axis

      // x-axis values
      cy.findByText("January 2023").should("exist");
      cy.findByText("January 2024").should("exist");
      cy.findByText("January 2025").should("exist");

      // previous x-axis values
      cy.findByText("Doohickey").should("not.exist");
      cy.findByText("Gadget").should("not.exist");
      cy.findByText("Gizmo").should("not.exist");
      cy.findByText("Widget").should("not.exist");
    });
  });
});

describe("issue 33441", () => {
  beforeEach(() => {
    restore();
    cy.signInAsNormalUser();
  });

  it("should show an error message for an incorrect date expression (metabase#33441)", () => {
    openOrdersTable({ mode: "notebook" });
    addCustomColumn();
    enterCustomColumnDetails({
      formula: 'datetimeDiff([Created At] , now, "days")',
      name: "Date",
    });
    popover().within(() => {
      cy.findByText("Invalid expression").should("be.visible");
      cy.button("Done").should("be.disabled");
    });
  });
});

describe("issue 31960", () => {
  const questionDetails = {
    query: {
      "source-table": ORDERS_ID,
      aggregation: [["count"]],
      breakout: [["field", ORDERS.CREATED_AT, { "temporal-unit": "week" }]],
    },
    display: "line",
    visualization_settings: {
      "graph.metrics": ["count"],
      "graph.dimensions": ["CREATED_AT"],
    },
  };

  // the dot that corresponds to July 10–16, 2022
  const dotIndex = 10;
  const rowCount = 11;

  beforeEach(() => {
    restore();
    cy.signInAsNormalUser();
  });

  it("should apply a date range filter for a query broken out by week (metabase#31960)", () => {
    cy.createDashboardWithQuestions({ questions: [questionDetails] }).then(
      ({ dashboard }) => {
        visitDashboard(dashboard.id);
      },
    );

    getDashboardCard().within(() => {
      cartesianChartCircle().eq(dotIndex).realHover();
    });
    testTooltipPairs([
      ["Created At:", "July 10–16, 2022"],
      ["Count:", String(rowCount)],
      ["Compared to previous week", "+10%"],
    ]);
    getDashboardCard().within(() => {
      cartesianChartCircle().eq(dotIndex).click({ force: true });
    });

    popover().findByText("See these Orders").click();
    cy.findByTestId("qb-filters-panel")
      .findByText("Created At is Jul 10–16, 2022")
      .should("be.visible");
    assertQueryBuilderRowCount(rowCount);
  });
});

describe("issue 43294", () => {
  const questionDetails = {
    display: "line",
    query: {
      "source-table": ORDERS_ID,
      aggregation: [["count"]],
      breakout: [["field", ORDERS.CREATED_AT, { "temporal-unit": "month" }]],
    },
    visualization_settings: {
      "graph.metrics": ["count"],
      "graph.dimensions": ["CREATED_AT"],
    },
  };

  beforeEach(() => {
    restore();
    cy.signInAsNormalUser();
  });

  it("should not overwrite viz settings with click actions in raw data mode (metabase#43294)", () => {
    createQuestion(questionDetails, { visitQuestion: true });
    queryBuilderFooter().findByLabelText("Switch to data").click();

    cy.log("compare action");
    cy.button("Add column").click();
    popover().findByText("Compare “Count” to previous months").click();
    popover().button("Done").click();

    cy.log("extract action");
    cy.button("Add column").click();
    popover().findByText("Extract part of column").click();
    popover().within(() => {
      cy.findByText("Created At: Month").click();
      cy.findByText("Year").click();
    });

    cy.log("combine action");
    cy.button("Add column").click();
    popover().findByText("Combine columns").click();
    popover().button("Done").click();

    cy.log("check visualization");
    queryBuilderFooter().findByLabelText("Switch to visualization").click();
    echartsContainer().within(() => {
      cy.findByText("Count").should("be.visible");
      cy.findByText("Created At").should("be.visible");
    });
  });
});

describe("issue 40399", () => {
  beforeEach(() => {
    restore();
    cy.signInAsAdmin();
  });

  it("should not show results from other stages in a stages preview (metabase#40399)", () => {
    createQuestion(
      {
        name: "40399",
        query: {
          "source-table": PRODUCTS_ID,
          joins: [
            {
              fields: "all",
              alias: "Orders",
              "source-table": ORDERS_ID,
              strategy: "left-join",
              condition: [
                "=",
                ["field", PRODUCTS.ID, null],
                ["field", ORDERS.PRODUCT_ID, { "join-alias": "Orders" }],
              ],
            },
          ],
          filter: ["=", ["field", PRODUCTS.CATEGORY, null], "Widget"],
        },
      },
      {
        visitQuestion: true,
      },
    );

    openNotebook();

    getNotebookStep("filter", { stage: 0 }).within(() => {
      cy.icon("play").click();
      cy.findByTestId("preview-root")
        .findAllByText("Widget")
        .should("be.visible");
    });

    getNotebookStep("join", { stage: 0 }).within(() => {
      cy.icon("play").click();
      cy.findByTestId("preview-root")
        .findAllByText("Gizmo")
        .should("be.visible");

      cy.findByTestId("preview-root").findByText("Widget").should("not.exist");
    });

    getNotebookStep("data", { stage: 0 }).within(() => {
      cy.icon("play").click();
      cy.findByTestId("preview-root")
        .findAllByText("Gizmo")
        .should("be.visible");

      cy.findByTestId("preview-root").findAllByText("Gizmo").should("exist");
      cy.findByTestId("preview-root").findAllByText("Widget").should("exist");
    });
  });
});

describe("issue 43057", () => {
  beforeEach(() => {
    restore();
    cy.signInAsNormalUser();
  });

  it("should differentiate between date and datetime filters with 00:00 time (metabase#43057)", () => {
    openOrdersTable();

    cy.log("set the date and verify the filter and results");
    cy.intercept("POST", "/api/dataset").as("dataset");
    tableHeaderClick("Created At");
    popover().within(() => {
      cy.findByText("Filter by this column").click();
      cy.findByText("Specific dates…").click();
      cy.findByText("On").click();
      cy.findByLabelText("Date").clear().type("November 18, 2024");
      cy.button("Add filter").click();
    });
    cy.wait("@dataset");
    assertQueryBuilderRowCount(16);
    cy.findByTestId("qb-filters-panel")
      .findByText("Created At is on Nov 18, 2024")
      .should("be.visible");

    cy.log("set time to 00:00 and verify the filter and results");
    cy.findByTestId("qb-filters-panel")
      .findByText("Created At is on Nov 18, 2024")
      .click();
    popover().within(() => {
      cy.button("Add time").click();
      cy.findByLabelText("Time").should("have.value", "00:00");
      cy.button("Update filter").click();
    });
    cy.wait("@dataset");
    assertQueryBuilderRowCount(1);
    cy.findByTestId("qb-filters-panel")
      .findByText("Created At is Nov 18, 2024, 12:00 AM")
      .should("be.visible");

    cy.log("remove time and verify the filter and results");
    cy.findByTestId("qb-filters-panel")
      .findByText("Created At is Nov 18, 2024, 12:00 AM")
      .click();
    popover().within(() => {
      cy.findByLabelText("Time").should("have.value", "00:00");
      cy.button("Remove time").click();
      cy.button("Update filter").click();
    });
    cy.wait("@dataset");
    assertQueryBuilderRowCount(16);
    cy.findByTestId("qb-filters-panel")
      .findByText("Created At is on Nov 18, 2024")
      .should("be.visible");
  });
});

describe("issue 19894", () => {
  beforeEach(() => {
    restore();
    cy.signInAsNormalUser();
  });

  it("should show all columns when using the join column selecter (metabase#19894)", () => {
    createQuestion(
      {
        name: "Q1",
        query: {
          "source-table": PRODUCTS_ID,
          aggregation: [["count"]],
          breakout: [["field", PRODUCTS.CATEGORY, null]],
        },
      },
      {
        wrapId: true,
      },
    );

    createQuestion({
      name: "Q2",
      query: {
        "source-table": PRODUCTS_ID,
        aggregation: [["sum", ["field", PRODUCTS.PRICE, null]]],
        breakout: [["field", PRODUCTS.CATEGORY, null]],
      },
    });

    createQuestion({
      name: "Q3",
      query: {
        "source-table": PRODUCTS_ID,
        aggregation: [["avg", ["field", PRODUCTS.RATING, null]]],
        breakout: [["field", PRODUCTS.CATEGORY, null]],
      },
    });

    startNewQuestion();

    modal().findByText("Saved questions").click();
    modal().findByText("Q1").click();

    cy.button("Join data").click();

    modal().findByText("Saved questions").click();
    modal().findByText("Q2").click();

    popover().findByText("Category").click();
    popover().findByText("Category").click();

    cy.button("Join data").click();

    modal().findByText("Saved questions").click();
    modal().findByText("Q3").click();

    popover().findByText("Category").should("be.visible");
    popover().findByText("Count").should("be.visible");

    popover().findByText("Q1").click();
    popover().findByText("Q2").click();

    popover().findByText("Category").should("be.visible");
    popover().findByText("Sum of Price").should("be.visible");

    popover().findByText("Q1").click();

    popover().findByText("Category").should("be.visible");
    popover().findByText("Count").should("be.visible");
  });
});

describe("issue 44637", () => {
  beforeEach(() => {
    restore();
    cy.signInAsNormalUser();
  });

  it("should not crash when rendering a line/bar chart with empty results (metabase#44637)", () => {
    createNativeQuestion(
      {
        native: {
          query: "SELECT '2023-01-01'::date, 2 FROM people WHERE false",
        },
      },
      { visitQuestion: true },
    );

    assertQueryBuilderRowCount(0);
    queryBuilderMain().findByText("No results!").should("exist");
    queryBuilderFooter().button("Visualization").click();
    leftSidebar().icon("bar").click();
    queryBuilderMain().within(() => {
      cy.findByText("No results!").should("exist");
      cy.findByText("Something's gone wrong").should("not.exist");
    });

    queryBuilderFooter().icon("calendar").click();
    rightSidebar().findByText("Add an event");
  });
});

describe("issue 44668", () => {
  beforeEach(() => {
    restore();
    cy.signInAsAdmin();
  });

  it("should not drop graph.metrics after adding a new query stage (metabase#44668)", () => {
    createQuestion(
      {
        display: "bar",
        query: {
          aggregation: [["count"]],
          breakout: [["field", PEOPLE.STATE, { "base-type": "type/Text" }]],
          "source-table": PEOPLE_ID,
          limit: 5,
        },
        visualization_settings: {
          "graph.metrics": ["count"],
          "graph.dimensions": ["STATE"],
        },
      },
      { visitQuestion: true },
    );

    openNotebook();

    cy.findAllByTestId("action-buttons").last().button("Custom column").click();
    enterCustomColumnDetails({
      formula: 'concat("abc_", [Count])',
      name: "Custom String",
    });
    popover().button("Done").click();

    getNotebookStep("expression", { stage: 1 }).icon("add").click();
    enterCustomColumnDetails({ formula: "[Count] * 2", name: "Custom Number" });
    popover().button("Done").click();

    visualize();

    echartsContainer().within(() => {
      cy.findByText("State").should("be.visible"); // x-axis
      cy.findByText("Count").should("be.visible"); // y-axis

      // x-axis values
      ["AK", "AL", "AR", "AZ", "CA"].forEach(state => {
        cy.findByText(state).should("be.visible");
      });
    });

    // Ensure custom columns weren't added as series automatically
    queryBuilderMain().findByLabelText("Legend").should("not.exist");

    cy.findByTestId("viz-settings-button").click();

    // Ensure can use Custom Number as series
    leftSidebar().findByText("Add another series").click();
    queryBuilderMain()
      .findByLabelText("Legend")
      .within(() => {
        cy.findByText("Count").should("exist");
        cy.findByText("Custom Number").should("exist");
      });
    leftSidebar().within(() => {
      cy.findByText("Add another series").should("not.exist");
      cy.findByText("Add series breakout").should("not.exist");
      cy.findByTestId("remove-Custom Number").click();
    });
    queryBuilderMain().findByLabelText("Legend").should("not.exist");

    leftSidebar().findByText("Add series breakout").click();
    popover().within(() => {
      cy.findByText("Count").should("exist");
      cy.findByText("Custom Number").should("exist");
      cy.findByText("Custom String").click();
    });
    queryBuilderMain()
      .findByLabelText("Legend")
      .within(() => {
        ["68", "56", "49", "20", "90"].forEach(value => {
          cy.findByText(`abc_${value}`).should("exist");
        });
      });
    leftSidebar().within(() => {
      cy.findByText("Add another series").should("not.exist");
      cy.findByText("Add series breakout").should("not.exist");
    });
  });
});

<<<<<<< HEAD
// TODO: unskip when metabase#44974 is fixed
describe.skip(
  "issue 44974",
  {
    tags: ["@external"],
  },
  () => {
    beforeEach(() => {
      restore("postgres-writable");
      cy.signInAsAdmin();
    });
    it("should not be possible to join with a table or question which is not in the same database (metabase#44974)", () => {
      startNewQuestion();
      entityPickerModal().within(() => {
        entityPickerModalTab("Tables").click();
        cy.findByText("Sample Database").click();
        cy.findByText("Orders").click();
      });

      cy.button("Visualize").click();
      cy.button("Save").click();
      modal().button("Save").click();

      cy.wait(300);
      modal().button("Not now").click();

      startNewQuestion();
      entityPickerModal().within(() => {
        entityPickerModalTab("Tables").click();
        cy.findByText("Writable Postgres12").click();
        cy.findByText("Scoreboard Actions").click();
      });

      join();

      entityPickerModal().within(() => {
        entityPickerModalTab("Recents").click();
        cy.findByText("Orders").should("not.exist");
      });
    });
  },
);
=======
describe("issue 38989", () => {
  beforeEach(() => {
    restore();
    cy.signInAsAdmin();
  });

  it("should be impossible to join with a table or question which is not in the same database (metabase#38989)", () => {
    createQuestion(
      {
        query: {
          "source-table": PEOPLE_ID,
          fields: [
            ["field", PEOPLE.ID, { "base-type": "type/Number" }],
            ["field", PEOPLE.EMAIL, { "base-type": "type/Text" }],
          ],
          joins: [
            {
              fields: "all",
              alias: "Orders",
              // This is not a valid table ID in the Sample Database
              "source-table": 123,
              strategy: "left-join",
              condition: [
                "=",
                ["field", PEOPLE.ID, null],
                ["field", ORDERS.USER_ID, { "join-alias": "Orders" }],
              ],
            },
          ],
        },
      },
      {
        visitQuestion: true,
      },
    );

    cy.findByTestId("query-builder-main")
      .findByText("Show error details")
      .click();

    cy.findByTestId("query-builder-main")
      .findByText(
        /either it does not exist, or it belongs to a different Database/,
      )
      .should("exist");
  });
});
>>>>>>> ce319ae8
<|MERGE_RESOLUTION|>--- conflicted
+++ resolved
@@ -1583,7 +1583,6 @@
   });
 });
 
-<<<<<<< HEAD
 // TODO: unskip when metabase#44974 is fixed
 describe.skip(
   "issue 44974",
@@ -1626,7 +1625,7 @@
     });
   },
 );
-=======
+
 describe("issue 38989", () => {
   beforeEach(() => {
     restore();
@@ -1673,5 +1672,4 @@
       )
       .should("exist");
   });
-});
->>>>>>> ce319ae8
+});