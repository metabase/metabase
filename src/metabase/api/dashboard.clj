--- conflicted
+++ resolved
@@ -46,11 +46,7 @@
                                                 :mine [:= :creator_id api/*current-user-id*])
                                               [:= :archived (= (keyword filter-option) :archived)]]
                               :order-by [:%lower.name]}) <>
-<<<<<<< HEAD
     (hydrate <> :creator)
-=======
-    (hydrate <> :creator :bookmarked)
->>>>>>> 1bedc6b1
     (filter mi/can-read? <>)))
 
 (api/defendpoint GET "/"
@@ -253,12 +249,7 @@
   [id]
   (let [dashboard (get-dashboard id)]
     (events/publish-event! :dashboard-read (assoc dashboard :actor_id api/*current-user-id*))
-<<<<<<< HEAD
     (last-edit/with-last-edit-info dashboard :dashboard)))
-=======
-    (-> (last-edit/with-last-edit-info dashboard :dashboard)
-        (hydrate :bookmarked))))
->>>>>>> 1bedc6b1
 
 (defn- check-allowed-to-change-embedding
   "You must be a superuser to change the value of `enable_embedding` or `embedding_params`. Embedding must be
