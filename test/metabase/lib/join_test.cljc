(ns metabase.lib.join-test
  (:require
   [clojure.test :refer [deftest is testing]]
   [metabase.lib.core :as lib]
   [metabase.lib.join :as lib.join]
   [metabase.lib.metadata :as lib.metadata]
   [metabase.lib.metadata.calculation :as lib.metadata.calculation]
   [metabase.lib.test-metadata :as meta]
   [metabase.lib.test-util :as lib.tu]
   #?@(:cljs ([metabase.test-runner.assert-exprs.approximately-equal]))))

#?(:cljs (comment metabase.test-runner.assert-exprs.approximately-equal/keep-me))

(deftest ^:parallel resolve-join-test
  (let [query       (lib/query meta/metadata-provider (meta/table-metadata :venues))
        join-clause (-> ((lib/join-clause
                          (meta/table-metadata :categories)
                          (lib/=
                           (lib/field (meta/id :venues :category-id))
                           (lib/with-join-alias (lib/field (meta/id :categories :id)) "CATEGORIES__via__CATEGORY_ID")))
                         query -1)
                        ;; TODO -- need a nice way to set the alias of a join.
                        (assoc :alias "CATEGORIES__via__CATEGORY_ID"))
        query       (lib/join query join-clause)]
    (is (= join-clause
           (lib.join/resolve-join query -1 "CATEGORIES__via__CATEGORY_ID")))))

(deftest ^:parallel join-test
  (is (=? {:lib/type :mbql/query
           :database (meta/id)
           :type     :pipeline
           :stages   [{:lib/type     :mbql.stage/mbql
                       :lib/options  {:lib/uuid string?}
                       :source-table (meta/id :venues)
                       :joins        [{:lib/type    :mbql/join
                                       :lib/options {:lib/uuid string?}
                                       :stages      [{:lib/type     :mbql.stage/mbql
                                                      :lib/options  {:lib/uuid string?}
                                                      :source-table (meta/id :categories)}]
                                       :condition   [:=
                                                     {:lib/uuid string?}
                                                     [:field {:lib/uuid string?} (meta/id :venues :category-id)]
                                                     [:field {:lib/uuid string?} (meta/id :categories :id)]]}]}]}
          (-> (lib/query-for-table-name meta/metadata-provider "VENUES")
              (lib/join (lib/query-for-table-name meta/metadata-provider "CATEGORIES")
                        (lib/->= (lib/field "VENUES" "CATEGORY_ID")
                                 (lib/field "CATEGORIES" "ID")))
              (dissoc :lib/metadata)))))

(deftest ^:parallel join-saved-question-test
  (is (=? {:lib/type :mbql/query
           :database (meta/id)
           :type     :pipeline
           :stages   [{:lib/type     :mbql.stage/mbql
                       :lib/options  {:lib/uuid string?}
                       :source-table (meta/id :categories)
                       :joins        [{:lib/type    :mbql/join
                                       :lib/options {:lib/uuid string?}
                                       :stages      [{:lib/type     :mbql.stage/mbql
                                                      :lib/options  {:lib/uuid string?}
                                                      :source-table (meta/id :venues)}]
                                       :condition   [:=
                                                     {:lib/uuid string?}
                                                     [:field {:lib/uuid string?} (meta/id :venues :category-id)]
                                                     [:field {:lib/uuid string?} (meta/id :categories :id)]]}]}]}
          (-> (lib/query-for-table-name meta/metadata-provider "CATEGORIES")
              (lib/join (lib/saved-question-query meta/metadata-provider meta/saved-question)
                        (lib/->= (lib/field "VENUES" "CATEGORY_ID")
                                 (lib/field "CATEGORIES" "ID")))
              (dissoc :lib/metadata)))))

(deftest ^:parallel join-condition-field-metadata-test
  (testing "Should be able to use raw Field metadatas in the join condition"
    (let [q1                          (lib/query-for-table-name meta/metadata-provider "CATEGORIES")
          q2                          (lib/saved-question-query meta/metadata-provider meta/saved-question)
          venues-category-id-metadata (lib.metadata/field q1 nil "VENUES" "CATEGORY_ID")
          categories-id-metadata      (lib.metadata/stage-column q2 "ID")]
      (testing "lib/join-clause: return a function that can be resolved later"
        (let [f (lib/join-clause q2 (lib/->= venues-category-id-metadata categories-id-metadata))]
          (is (fn? f))
          (is (=? {:lib/type    :mbql/join
                   :lib/options {:lib/uuid string?}
                   :stages      [{:lib/type     :mbql.stage/mbql
                                  :lib/options  {:lib/uuid string?}
                                  :source-table (meta/id :venues)}]
                   :condition   [:=
                                 {:lib/uuid string?}
                                 [:field {:lib/uuid string?} (meta/id :venues :category-id)]
                                 [:field {:base-type :type/BigInteger, :lib/uuid string?} "ID"]]}
                  (f {:lib/metadata meta/metadata} -1)))))
      (is (=? {:database (meta/id)
               :stages   [{:source-table (meta/id :categories)
                           :joins        [{:lib/type    :mbql/join
                                           :lib/options {:lib/uuid string?}
                                           :stages      [{:source-table (meta/id :venues)}]
                                           :condition   [:=
                                                         {:lib/uuid string?}
                                                         [:field {:lib/uuid string?} (meta/id :venues :category-id)]
                                                         [:field {:base-type :type/BigInteger, :lib/uuid string?} "ID"]]}]}]}
              (-> q1
<<<<<<< HEAD
                  (lib/join q2 (lib/= venues-category-id-metadata categories-id-metadata))
                  (dissoc :lib/metadata)))))))

;;; FIXME
#_(deftest ^:parallel col-info-implicit-join-test
  (testing (str "when a `:field` with `:source-field` (implicit join) is used, we should add in `:fk_field_id` "
                "info about the source Field")
    (is (=? [(merge (dissoc (meta/field-metadata :categories :name) :database_type)
                    {:fk_field_id (meta/id :venues :category-id)
                     :source      :fields
                     :field_ref   [:field {:fk-field-id (meta/id :venues :category-id)} (meta/id :categories :name)]})]
            (stage-metadata
             {:type  :query
              :query {:source-table (meta/id :venues)
                      :fields       [[:field (meta/id :categories :name) {:fk-field-id (meta/id :venues :category-id)}]]}})))))

(deftest ^:parallel col-info-explicit-join-test
  (testing "Display name for a joined field should include a nice name for the join; include other info like :source_alias"
    (let [query {:lib/type     :mbql/query
                 :type         :pipeline
                 :stages       [{:lib/type     :mbql.stage/mbql
                                 :lib/options  {:lib/uuid "fdcfaa06-8e65-471d-be5a-f1e821022482"}
                                 :source-table (meta/id :venues)
                                 :fields       [[:field
                                                 {:join-alias "CATEGORIES__via__CATEGORY_ID"
                                                  :lib/uuid   "8704e09b-496e-4045-8148-1eef28e96b51"}
                                                 (meta/id :categories :name)]]
                                 :joins        [{:lib/type    :mbql/join
                                                 :lib/options {:lib/uuid "490a5abb-54c2-4e62-9196-7e9e99e8d291"}
                                                 :alias       "CATEGORIES__via__CATEGORY_ID"
                                                 :condition   [:=
                                                               {:lib/uuid "cc5f6c43-1acb-49c2-aeb5-e3ff9c70541f"}
                                                               (lib.tu/field-clause :venues :category-id)
                                                               (lib.tu/field-clause :categories :id {:join-alias "CATEGORIES__via__CATEGORY_ID"})]
                                                 :strategy    :left-join
                                                 :fk-field-id (meta/id :venues :category-id)
                                                 :stages      [{:lib/type     :mbql.stage/mbql
                                                                :lib/options  {:lib/uuid "bbbae500-c972-4550-b100-e0584eb72c4d"}
                                                                :source-table (meta/id :categories)}]}]}]
                 :database     (meta/id)
                 :lib/metadata meta/metadata-provider}]
      (is (=? [(merge (meta/field-metadata :categories :name)
                      {:display_name "Categories → Name"
                       :source       :fields
                       :field_ref    [:field
                                      {:lib/uuid string?, :join-alias "CATEGORIES__via__CATEGORY_ID"}
                                      (meta/id :categories :name)]})]
              (lib.metadata.calculation/metadata query -1 query))))))
=======
                  (lib/join q2 (lib/->= venues-category-id-metadata categories-id-metadata))
                  (dissoc :lib/metadata)))))))
>>>>>>> aa3a5978
<|MERGE_RESOLUTION|>--- conflicted
+++ resolved
@@ -15,7 +15,7 @@
   (let [query       (lib/query meta/metadata-provider (meta/table-metadata :venues))
         join-clause (-> ((lib/join-clause
                           (meta/table-metadata :categories)
-                          (lib/=
+                          (lib/->=
                            (lib/field (meta/id :venues :category-id))
                            (lib/with-join-alias (lib/field (meta/id :categories :id)) "CATEGORIES__via__CATEGORY_ID")))
                          query -1)
@@ -98,8 +98,7 @@
                                                          [:field {:lib/uuid string?} (meta/id :venues :category-id)]
                                                          [:field {:base-type :type/BigInteger, :lib/uuid string?} "ID"]]}]}]}
               (-> q1
-<<<<<<< HEAD
-                  (lib/join q2 (lib/= venues-category-id-metadata categories-id-metadata))
+                  (lib/join q2 (lib/->= venues-category-id-metadata categories-id-metadata))
                   (dissoc :lib/metadata)))))))
 
 ;;; FIXME
@@ -146,8 +145,4 @@
                        :field_ref    [:field
                                       {:lib/uuid string?, :join-alias "CATEGORIES__via__CATEGORY_ID"}
                                       (meta/id :categories :name)]})]
-              (lib.metadata.calculation/metadata query -1 query))))))
-=======
-                  (lib/join q2 (lib/->= venues-category-id-metadata categories-id-metadata))
-                  (dissoc :lib/metadata)))))))
->>>>>>> aa3a5978
+              (lib.metadata.calculation/metadata query -1 query))))))